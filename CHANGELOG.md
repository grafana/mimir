# Changelog

## main / unreleased

### Grafana Mimir

* [CHANGE] Ingester: Changed default value of `-include-tenant-id-in-profile-labels` from false to true. #13375
* [CHANGE] API: The `/api/v1/user_limits` endpoint is now stable and no longer experimental. #13218
* [CHANGE] Hash ring: removed experimental support for disabling heartbeats (setting `-*.ring.heartbeat-period=0`) and heartbeat timeouts (setting `-*.ring.heartbeat-timeout=0`). These configurations are now invalid. #13104
* [CHANGE] Ingester: limiting CPU and memory utilized by the read path (`-ingester.read-path-cpu-utilization-limit` and `-ingester.read-path-memory-utilization-limit`) is now considered stable. #13167
* [CHANGE] Distributor: removed experimental flag `-distributor.metric-relabeling-enabled`. #13143
* [CHANGE] Querier: `-querier.max-estimated-fetched-chunks-per-query-multiplier` is now stable and no longer experimental. #13120
* [CHANGE] Compactor: removed experimental flag `-compactor.no-blocks-file-cleanup-enabled`. Cleanup of remaining files when no blocks exist is now always enabled. #13108
* [CHANGE] Ruler: Add "unknown" alert rule state to alerts and rules on the `GET <prometheus-http-prefix>/api/v1/alerts` end point. Alerts are in the "unknown" state when they haven't yet been evaluated since the ruler started.  #13060
* [CHANGE] Alertmanager: UTF-8 strict mode (`-alertmanager.utf8-strict-mode-enabled`) is now stable and no longer experimental. #13109
* [CHANGE] Promote the logger rate-limiting configuration parameters from experimental to stable. #13128
* [CHANGE] Ingester: Out-of-order ingestion support is now stable, use `-ingester.out-of-order-time-window` and `-ingester.out-of-order-blocks-external-label-enabled` to configure it. #13132
* [CHANGE] Ruler: `align_evaluation_time_on_interval` is now stable and no longer experimental. #13103
* [CHANGE] Query-frontend: query blocking (configured with `blocked_queries` limit) is now stable and no longer experimental. #13107
* [CHANGE] Querier: `-querier.active-series-results-max-size-bytes` is now stable and no longer experimental. #13110
* [CHANGE] All: remove experimental feature that allowed disabling ring heartbeats and timeouts. #13142
* [CHANGE] Store-gateway: Removed experimental `-blocks-storage.bucket-store.index-header.eager-loading-startup-enabled` flag. The eager loading feature is now always enabled when lazy loading is enabled. #13126
* [CHANGE] API: The `/api/v1/cardinality/active_series` endpoint is now stable and no longer experimental. #13111
* [CHANGE] Compactor: remove experimental `-compactor.in-memory-tenant-meta-cache-size`. #13131
* [CHANGE] Distributor: Replace per-label-value warning on value length exceeded by an aggregated summary per metric and label name. #13189
* [CHANGE] Limits: removed the experimental `cost_attribution_labels` configuration option. Use `cost_attribution_labels_structured` instead. #13286
* [CHANGE] Ingester: Renamed `cortex_ingest_storage_writer_buffered_produce_bytes` metric to `cortex_ingest_storage_writer_buffered_produce_bytes_distribution` (Prometheus summary), and added `cortex_ingest_storage_writer_buffered_produce_bytes` metric that exports the buffer size as a Prometheus Gauge. #13414
* [CHANGE] Querier and query-frontend: Removed support for per-step stats when MQE is enabled. #13582
* [CHANGE] Query-frontend: Removed support for calculating 'cache-adjusted samples processed' query statistic. The `-query-frontend.cache-samples-processed-stats` CLI flag has been deprecated and will be removed in a future release. Setting it has now no effect. #13582
* [CHANGE] Ingester: Stabilize experimental flag `-ingest-storage.write-logs-fsync-before-kafka-commit-concurrency` to fsync write logs before the offset is committed to Kafka. Remove `-ingest-storage.write-logs-fsync-before-kafka-commit-enabled` since this is always enabled now. #13591
* [FEATURE] Distributor: add `-distributor.otel-label-name-underscore-sanitization` and `-distributor.otel-label-name-preserve-underscores` that control sanitization of underscores during OTLP translation. #13133
* [FEATURE] Query-frontends: Automatically adjust features used in query plans generated for remote execution based on what the available queriers support. #13017 #13164 #13544
* [FEATURE] Memberlist: Add experimental support for zone-aware routing, in order to reduce memberlist cross-AZ data transfer. #13129
* [FEATURE] Query-frontend and querier: Add experimental support for performing query planning in query-frontends and distributing portions of the plan to queriers for execution. #13058
* [FEATURE] Querier: Add `querier.mimir-query-engine.enable-reduce-matchers` flag that enables a new MQE AST optimization pass that eliminates duplicate or redundant matchers that are part of selector expressions. #13178
* [ENHANCEMENT] Compactor, Store-gateway: Change default value of `-compactor.upload-sparse-index-headers` to `true`. This improves lazy loading performance in the store-gateway. #13089
* [ENHANCEMENT] Store-gateway: Verify CRC32 checksums for 1 out of every 128 chunks read from object storage and the chunks cache to detect corruption. #13151
* [ENHANCEMENT] Ingester: the per-tenant postings for matchers cache is now stable. Use the following configuration options: #13101
  * `-blocks-storage.tsdb.head-postings-for-matchers-cache-ttl`
  * `-blocks-storage.tsdb.head-postings-for-matchers-cache-max-bytes`
  * `-blocks-storage.tsdb.head-postings-for-matchers-cache-force`
  * `-blocks-storage.tsdb.block-postings-for-matchers-cache-ttl`
  * `-blocks-storage.tsdb.block-postings-for-matchers-cache-max-bytes`
  * `-blocks-storage.tsdb.block-postings-for-matchers-cache-force`
* [ENHANCEMENT] OTLP: De-duplicate `target_info` samples with conflicting timestamps. #13204
* [ENHANCEMENT] Query-frontend: Include the number of remote execution requests performed for a request in query stats logs emitted by query-frontends when remote execution is enabled. #13248
* [ENHANCEMENT] Update Docker base images from `alpine:3.22.1` to `alpine:3.22.2`. #12991
* [ENHANCEMENT] Compactor, Store-gateway: Add metrics to track performance of in-memory and disk-based metadata caches. #13150
* [ENHANCEMENT] Ruler: Removed disk interaction when loading rules. #13156
* [ENHANCEMENT] Ingester: Cost-based index lookup planner accounts for query sharding when estimating cardinality and filter costs. #13374
* [ENHANCEMENT] GCS: Make uploads optionally retryable. Use the following advanced flags: #13226
  * `-alertmanager-storage.gcs.enable-upload-retries`
  * `-blocks-storage.gcs.enable-upload-retries`
  * `-common.storage.gcs.enable-upload-retries`
  * `-ruler-storage.gcs.enable-upload-retries`
  * `-alertmanager-storage.gcs.max-retries`
  * `-blocks-storage.gcs.max-retries`
  * `-common.storage.gcs.max-retries`
  * `-ruler-storage.gcs.max-retries`
* [ENHANCEMENT] Usage-tracker: Improve first snapshot loading & rehash speed. #13284
* [ENHANCEMENT] Usage-tracker: Improved snapshot loading by doing it in parallel with GOMAXPROCS workers. #13608 #13622
* [ENHANCEMENT] Usage-tracker, distributor: Make usage-tracker calls asynchronous for users who are far enough from the series limits. #13427
* [ENHANCEMENT] Usage-tracker: Ensure tenant shards have enough capacity when loading a snapshot. #13607
* [ENHANCEMENT] Ruler: Implemented `OperatorControllableErrorClassifier` for rule evaluation, allowing differentiation between operator-controllable errors (e.g., storage failures, 5xx errors, rate limiting) and user-controllable errors (e.g., bad queries, validation errors, 4xx errors). This change affects the rule evaluation failure metric `prometheus_rule_evaluation_failures_total`, which now includes a `reason` label with values `operator` or `user` to distinguish between them. #13313, #13470
* [ENHANCEMENT] Store-gateway: Added `cortex_bucket_store_block_discovery_latency_seconds` metric to track time from block creation to discovery by store-gateway. #13489 #13552
* [ENHANCEMENT] Querier: Added experimental `-querier.frontend-health-check-grace-period` CLI flag to configure a grace period for query-frontend health checks. The default value of 0 preserves the existing behaviour of immediately removing query-frontend connections that have failed a health check. #13521
* [ENHANCEMENT] Usage tracker: `loadSnapshot()` checks shard emptiness instead of using explicit `first` parameter. #13534
* [ENHANCEMENT] OTLP: Add metric `cortex_distributor_otlp_requests_by_content_type_total` to track content type (json or proto) of OTLP packets. #13525
* [ENHANCEMENT] OTLP: Add experimental metric `cortex_distributor_otlp_array_lengths` to better understand the layout of OTLP packets in practice. #13525
* [BUGFIX] Compactor: Fix potential concurrent map writes. #13053
* [BUGFIX] Query-frontend: Fix issue where queries sometimes fail with `failed to receive query result stream message: rpc error: code = Canceled desc = context canceled` if remote execution is enabled. #13084
* [BUGFIX] Query-frontend: Fix issue where query stats, such as series read, did not include the parameters to the `histogram_quantile` and `histogram_fraction` functions if remote execution was enabled. #13084
* [BUGFIX] Query-frontend: Fix issue where requests that are canceled or time out are sometimes cached if remote execution is enabled. #13098
* [BUGFIX] Querier: Fix issue where errors are logged as "EOF" when sending results to query-frontends in response to remote execution requests fails. #13099 #13121
* [BUGFIX] Usage-Tracker: Fix underflow in current limit calculation when series >= limit. #13113
* [BUGFIX] Querier: Fix issue where a problem sending a response to a query-frontend may cause all other responses from the same querier to the same query-frontend to fail or be delayed. #13123
* [BUGFIX] Ingester: fix index lookup planning with regular expressions which match empty strings on non-existent labels. #13117
* [BUGFIX] Memberlist: Fix memberlist initialization when Mimir is executed with `-target=memberlist-kv`. #13129
* [BUGFIX] Query-frontend: Fix issue where queriers may receive a `rpc error: code = Internal desc = cardinality violation: expected <EOF> for non server-streaming RPCs, but received another message` error while sending a query result to a query-frontend if remote execution is enabled. #13147
* [BUGFIX] Querier: Fix issue where cancelled queries may cause a `error notifying scheduler about finished query` message to be logged. #13186
* [BUGFIX] Querier: Fix issue where evaluation metrics and logs aren't emitted if remote execution is enabled. #13207
* [BUGFIX] Query-frontend: Fix issue where queries containing subqueries could fail with `slice capacity must be a power of two, but is X` if remote execution is enabled. #13211
* [BUGFIX] Query-frontend: Fix issue where queries containing duplicated shardable expressions would fail with `could not materialize query: no registered node materializer for node of type NODE_TYPE_REMOTE_EXEC` if running sharding inside MQE is enabled. #13247
* [BUGFIX] Runtime config: Fix issue when inconsistent map key types (numbers and strings) caused some of the runtime config files silently skipped from loading. #13270
* [BUGFIX] Store-gateway: Fix how out-of-order blocks are tracked in the `cortex_bucket_store_series_blocks_queried` metric. #13261
* [BUGFIX] Cost attribution: Fix panic when metrics are created with invalid labels. #13273
* [BUGFIX] Distributor: Fix in-flight request counter when the reactive limiter is full. #13406
* [BUGFIX] Query-frontend: Fix panic when evaluating a sharded `avg` expression when running sharding inside MQE. #13484
* [BUGFIX] Query-frontend: Fix incorrect annotation position information when running sharding inside MQE. #13484
* [BUGFIX] Query-frontend: Fix incorrect query results when evaluating some sharded aggregations with `without` when running sharding inside MQE. #13484
* [BUGFIX] Ingester: Panic when push and read reactive limiters are enabled with prioritization. #13482
* [BUGFIX] Usage-tracker: Prevent tracking requests to be handled by partition handlers that are not in Running state. #13532
* [BUGFIX] MQE: Fix an issue when applying extra matchers to one side of a binary operation to avoid adding matchers for labels that do not exist. #13499
* [BUGFIX] Query-frontend: Fix excessive CPU and memory consumption when running sharding inside MQE. #13580
* [BUGFIX] Rename `cortex_bucket_store_cached_postings_compression_time_seconds`, `cortex_query_frontend_regexp_matcher_count`, and `cortex_query_frontend_regexp_matcher_optimized_count` to follow naming conventions. #13599

### Mixin

* [CHANGE] Alerts: Renamed the following alerts to fit within 40 characters: #13363
  * `MimirAlertmanagerPartialStateMergeFailing` → `MimirAlertmanagerStateMergeFailing`
  * `MimirServerInvalidClusterValidationLabelRequests` → `MimirServerInvalidClusterLabelRequests`
  * `MimirClientInvalidClusterValidationLabelRequests` → `MimirClientInvalidClusterLabelRequests`
  * `MimirHighGRPCConcurrentStreamsPerConnection` → `MimirHighGRPCStreamsPerConnection`
  * `MimirDistributorReachingInflightPushRequestLimit` → `MimirDistributorInflightRequestsHigh`
  * `MimirIngesterHasNotShippedBlocks` → `MimirIngesterNotShippingBlocks`
  * `MimirIngesterHasNotShippedBlocksSinceStart` → `MimirIngesterNotShippingBlocksSinceStart`
  * `MimirIngesterTSDBCheckpointCreationFailed` → `MimirIngesterTSDBCheckpointCreateFailed`
  * `MimirIngesterTSDBCheckpointDeletionFailed` → `MimirIngesterTSDBCheckpointDeleteFailed`
  * `MimirCompactorHasNotSuccessfullyCleanedUpBlocks` → `MimirCompactorNotCleaningUpBlocks`
  * `MimirCompactorHasNotSuccessfullyRunCompaction` → `MimirCompactorNotRunningCompaction`
  * `MimirCompactorFailingToBuildSparseIndexHeaders` → `MimirCompactorBuildingSparseIndexFailed`
  * `MimirIngesterLastConsumedOffsetCommitFailed` → `MimirIngesterOffsetCommitFailed`
  * `MimirIngesterFailedToReadRecordsFromKafka` → `MimirIngesterKafkaReadFailed`
  * `MimirStartingIngesterKafkaReceiveDelayIncreasing` → `MimirStartingIngesterKafkaDelayGrowing`
  * `MimirIngesterFailsToProcessRecordsFromKafka` → `MimirIngesterKafkaProcessingFailed`
  * `MimirIngesterStuckProcessingRecordsFromKafka` → `MimirIngesterKafkaProcessingStuck`
  * `MimirStrongConsistencyOffsetNotPropagatedToIngesters` → `MimirStrongConsistencyOffsetMissing`
  * `MimirKafkaClientBufferedProduceBytesTooHigh` → `MimirKafkaClientProduceBufferHigh`
<<<<<<< HEAD
* [ENHANCEMENT] Dashboards: Support native histograms in the Compactor, Ruler dashboard. #13556 #13629
=======
* [ENHANCEMENT] Dashboards: Support native histograms in the Alertmanager, Ruler dashboard. #13556 #13621
>>>>>>> 583eb828
* [ENHANCEMENT] Alerts: Add `MimirFewerIngestersConsumingThanActivePartitions` alert. #13159
* [ENHANCEMENT] Querier and query-frontend: Add alerts for querier ring, which is used when performing query planning in query-frontends and distributing portions of the plan to queriers for execution. #13165
* [ENHANCEMENT] Alerts: Add `MimirBlockBuilderSchedulerNotRunning` alert. #13208
* [ENHANCEMENT] Alerts: Add `MimirBlockBuilderPersistentJobFailure` alert. #13278
* [ENHANCEMENT] Dashboards: Update default regular expressions to match multi-zone deployments for query-frontend, querier, distributor and ruler. #13200
* [ENHANCEMENT] Alerts: Update `MimirHighVolumeLevel1BlocksQueried` alert to fire on a percentage of the level 1 blocks queried. #13229
* [ENHANCEMENT] Dashboards: Plot OMMKilled events in the workingset memory panels of resources dashboards. #13377
* [ENHANCEMENT] Dashboards: Add variable to compactor and object store dashboards to switch between classic and native latencies. Use native histogram `thanos_objstore_bucket_operation_duration_seconds`. #12137
* [ENHANCEMENT] Recording rules: Add native histogram version of histogram recording rules. #13553
* [BUGFIX] Dashboards: Fix issue where throughput dashboard panels would group all gRPC requests that resulted in a status containing an underscore into one series with no name. #13184
* [BUGFIX] Dashboards: Filter out 0s from `max_series` limit on Writes Resources > Ingester > In-memory series panel. #13419

### Jsonnet

* [CHANGE] Store-gateway: The store-gateway disk class now honors the one configured via `$._config.store_gateway_data_disk_class` and doesn't replace `fast` with `fast-dont-retain`. #13152
* [CHANGE] Rollout-operator: Vendor jsonnet from rollout-operator repository. #13245 #13317
* [CHANGE] Ruler: Set default memory ballast to 1GiB to reduce GC pressure during startup. #13376
* [FEATURE] Add multi-zone support for read path components (memcached, querier, query-frontend, query-scheduler, ruler, and ruler remote evaluation stack). Add multi-AZ support for ingester and store-gateway multi-zone deployments. Add memberlist-bridge support for zone-aware memberlist routing. #13559 #13628
* [ENHANCEMENT] Ruler querier and query-frontend: Add support for newly-introduced querier ring, which is used when performing query planning in query-frontends and distributing portions of the plan to queriers for execution. #13017
* [ENHANCEMENT] Ingester: Increase `$._config.ingester_tsdb_head_early_compaction_min_in_memory_series` default when Mimir is running with the ingest storage architecture. #13450
* [ENHANCEMENT] Update the list of OTel resource attributes used for tracing. #13469
* [ENHANCEMENT] Ingester: Set `-ingester.partition-ring.delete-inactive-partition-after` based on  `-querier.query-ingesters-within`. #13550
* [ENHANCEMENT] Add extra, **experimental**, KEDA ScaledObject trigger to prevent from down-scaling during OOM kills, if memory trigger is disabled and `$._config.autoscaling_oom_protection_enabled` is true. #13509
* [BUGFIX] Ingester: Fix `$._config.ingest_storage_ingester_autoscaling_max_owned_series_threshold` default value, to compute it based on the configured `$._config.ingester_instance_limits.max_series`. #13448

### Documentation

* [ENHANCEMENT] Add Azure object store workload identity example configuration. #13135
* [ENHANCEMENT] Ruler: clarify that internal distributor applies to both operational modes. #13300

### Tools

* [BUGFIX] mimir-tool-action: Fix base image of the Github action. #13303
* [BUGFIX] mimir-tool: do not fail on `$latency_metrics` dashboard variable, documented for native histograms migrations. #13526

### Query-tee

* [CHANGE] Query-Tee: Added `/api/v1/read` as a registered route. #13227
* [CHANGE] Query-tee: Added cluster validation label configuration `-query-tee.client-cluster-validation.label`. If set, query-tee will set `X-Cluster` header before forwarding the request to both primary and secondary backends. #13302
* [CHANGE] Query-tee: Make HTTP and gRPC server options configurable through the same dskit `server` flags and config block as Mimir. This begins the deprecation cycle for query-tee's `server.http-service-address`, `server.http-service-port`, `"server.grpc-service-address`, and `server.grpc-service-port` flags. #13328 #13355 #13360

## 3.0.0

### Grafana Mimir

* [CHANGE] Build: Include updated Mozilla CA bundle from Debian Testing. #12247
* [CHANGE] Query-frontend: Add support for UTF-8 label and metric names in `/api/v1/cardinality/{label_values|label_values|active_series}` endpoints. #11848.
* [CHANGE] Querier: Add support for UTF-8 label and metric names in `label_join`, `label_replace` and `count_values` PromQL functions. #11848.
* [CHANGE] Remove support for Redis as a cache backend. #12163
* [CHANGE] Memcached: Remove experimental `-<prefix>.memcached.addresses-provider` flag to use alternate DNS service discovery backends. The more reliable backend introduced in 2.16.0 (#10895) is now the default. As a result of this change, DNS-based cache service discovery no longer supports search domains. #12175 #12385
* [CHANGE] Query-frontend: Remove the CLI flag `-query-frontend.downstream-url` and corresponding YAML configuration and the ability to use the query-frontend to proxy arbitrary Prometheus backends. #12191 #12517
* [CHANGE] Query-frontend: Remove experimental instant query splitting feature. #12267
* [CHANGE] Query-frontend, querier: Replace `query-frontend.prune-queries` flag with `querier.mimir-query-engine.enable-prune-toggles` as pruning middleware has been moved into MQE. #12303 #12375
* [CHANGE] Distributor: Remove deprecated global HA tracker timeout configuration flags. #12321
* [CHANGE] Query-frontend: Use the Mimir Query Engine (MQE) by default. #12361
* [CHANGE] Query-frontend: Remove the CLI flags `-querier.frontend-address`, `-querier.max-outstanding-requests-per-tenant`, and `-query-frontend.querier-forget-delay` and corresponding YAML configurations. This is part of a change that makes the query-scheduler a required component. This removes the ability to run the query-frontend with an embedded query-scheduler. Instead, you must run a dedicated query-scheduler component. #12200
* [CHANGE] Ingester: Remove deprecated `-ingester.stream-chunks-when-using-blocks` CLI flag and `ingester_stream_chunks_when_using_blocks` runtime configuration option. #12615
* [CHANGE] Querier: Require non-zero values for `-querier.streaming-chunks-per-ingester-buffer-size` and `-querier.streaming-chunks-per-store-gateway-buffer-size` CLI flags and corresponding YAML configurations. This is part of a change that makes streaming required between queriers, ingesters, and store-gateways. Streaming has been the default since Mimir 2.14. #12790 #12818 #12897 #12929 #12973
* [CHANGE] Remove support for the experimental read-write deployment mode. #12584
* [CHANGE] Store-gateway: Update default value of `-store-gateway.dynamic-replication.multiple` to `5` to increase replication of recent blocks. #12433
* [CHANGE] Cost attribution: Reduce the default maximum per-user cardinality of cost attribution labels to 2000. #12625
* [CHANGE] Querier, query-frontend: Add `_total` suffix to `cortex_mimir_query_engine_common_subexpression_elimination_duplication_nodes_introduced`, `cortex_mimir_query_engine_common_subexpression_elimination_selectors_eliminated` and `cortex_mimir_query_engine_common_subexpression_elimination_selectors_inspected` metric names. #12636
* [CHANGE] Distributor: Remove the experimental setting `service_overload_status_code_on_rate_limit_enabled` which used an HTTP 529 error (non-standard) instead of HTTP 429 for rate limiting. #13012
* [CHANGE] Alertmanager: Change the severity for InitialSyncFailed from 'critical' to 'warning'. #12824
* [CHANGE] Ingester: Renamed experimental reactive limiter options. #12773
* [CHANGE] Distributor: gRPC errors with the `mimirpb.ERROR_CAUSE_INSTANCE_LIMIT` cause are now mapped to `codes.Unavailable` and `http.StatusServiceUnavailable` instead of `codes.Internal` and `http.StatusInternalServerError`. #13003 #13032
* [CHANGE] Admin: use relative links instead of absolute ones in the administration web UI. #13034
* [CHANGE] Distributor: Use memberlist by default for the HA tracker. #12998
* [CHANGE] Block-builder: Remove `cortex_blockbuilder_process_partition_duration_seconds` metric and related dashboard panels. #12631
* [FEATURE] Ingester: Expose the number of active series ingested via OTLP as `cortex_ingester_active_otlp_series`. #12678
* [FEATURE] Distributor, ruler: Add experimental `-validation.name-validation-scheme` flag to specify the validation scheme for metric and label names. #12215
* [FEATURE] Ruler: Add support to use a Prometheus-compatible HTTP endpoint for remote rule evaluation. See [remote evaluation mode](https://grafana.com/docs/mimir/latest/operators-guide/architecture/components/ruler/#remote-over-http-https) for more details. This feature can be used to federate data from multiple Mimir instances. #11415 #11833
* [FEATURE] Distributor: Add experimental `-distributor.otel-translation-strategy` flag to support configuring the metric and label name translation strategy in the OTLP endpoint. #12284 #12306 #12369
* [FEATURE] Query-frontend: Add `query-frontend.rewrite-propagate-matchers` flag that enables a new MQE AST optimization pass that copies relevant label matchers across binary operations. #12304
* [FEATURE] Query-frontend: Add `query-frontend.rewrite-histogram-queries` flag that enables a new MQE AST optimization pass that rewrites histogram queries for a more efficient order of execution. #12305
* [FEATURE] Query-frontend: Support delayed name removal (Prometheus experimental feature) in MQE. #12509
* [FEATURE] Usage-tracker: Introduce a new experimental service to enforce active series limits before Kafka ingestion. #12358 #12895 #12940 #12942 #12970 #13085
* [FEATURE] Ingester: Add experimental `-include-tenant-id-in-profile-labels` flag to include tenant ID in pprof profiling labels for sampled traces. Currently only supported by the ingester. This can help debug performance issues for specific tenants. #12404
* [FEATURE] Alertmanager: Add experimental `-alertmanager.storage.state-read-timeout` flag to configure the timeout for reading the Alertmanager state (notification log, silences) from object storage during the initial sync. #12425
* [FEATURE] Ingester: Add experimental `-blocks-storage.tsdb.index-lookup-planning.*` flags to configure use of a cost-based index lookup planner. This should reduce the cost of queries in the ingester. #12197 #12199 #12245 #12248 #12457 #12530 #12407 #12460 #12550 #12597 #12603 #12608 #12658 #12696 #12731 #12755 #12738 #12752 #12807 #12830 #12896 #13039
* [FEATURE] MQE: Add support for applying extra selectors to one side of a binary operation to reduce data fetched. #12577
* [FEATURE] Query-frontend: Add a native histogram presenting the length of query expressions handled by the query-frontend #12571
* [FEATURE] Query-frontend and querier: Add experimental support for performing query planning in query-frontends and distributing portions of the plan to queriers for execution. #12302 #12551 #12665 #12687 #12745 #12757 #12798 #12808 #12809 #12835 #12856 #12870 #12883 #12885 #12886 #12911 #12933 #12934 #12961 #13016 #13027 #13563
* [FEATURE] Alertmanager: add Microsoft Teams V2 as a supported integration. #12680
* [FEATURE] Distributor: Add experimental flag `-validation.label-value-length-over-limit-strategy` to configure how to handle label values over the length limit. #12627 #12844
* [FEATURE] Ingester: Introduce metric `cortex_ingester_owned_target_info_series` for counting the number of owned `target_info` series by tenant. #12681
* [FEATURE] MQE: Add support for step invariant expression handling in query planning and evaluation. #12931
* [FEATURE] MQE: Add support for experimental `ts_of_min_over_time`, `ts_of_max_over_time`, `ts_of_first_over_time` and `ts_of_last_over_time` PromQL functions. #12819
* [FEATURE] Ingester: Add experimental flags `-ingest-storage.write-logs-fsync-before-kafka-commit-enabled` and `-ingest-storage.write-logs-fsync-before-kafka-commit-concurrency` to fsync write logs before the offset is committed to Kafka. This is enabled by default. #12816
* [FEATURE] MQE: Add support for experimental `mad_over_time` PromQL function. #12995
* [FEATURE] MQE: Add support for experimental `limitk` and `limit_ratio` PromQL aggregations. #13100
* [FEATURE] Continuous test: Add experimental `-tests.ingest-storage-record.enabled` flag to verify ingest-storage record correctness by validating the V2 record format against live write requests. #12500
* [ENHANCEMENT] Query-frontend: CLI flag `-query-frontend.enabled-promql-experimental-functions` and its associated YAML configuration is now stable. #12368
* [ENHANCEMENT] Query-scheduler/query-frontend: Add native histogram definitions to `cortex_query_{scheduler|frontend}_queue_duration_seconds`. #12288
* [ENHANCEMENT] Querier: Add native histogram definition to `cortex_bucket_index_load_duration_seconds`. #12094
* [ENHANCEMENT] Query-frontend: Allow users to set the `query-frontend.extra-propagated-headers` flag to specify the extra headers allowed to pass through to the rest of the query path. #12174
* [ENHANCEMENT] MQE: Add support for applying common subexpression elimination to range vector expressions in instant queries. #12236
* [ENHANCEMENT] Ingester: Improve the performance of active series custom trackers matchers. #12184
* [ENHANCEMENT] Ingester: Add postings cache sharing and invalidation. You can enable sharing and head cache invalidation via `-blocks-storage.tsdb.shared-postings-for-matchers-cache` and `-blocks-storage.tsdb.head-postings-for-matchers-cache-invalidation` respectively, and you can configure the number of metric versions per cache via `-blocks-storage.tsdb.head-postings-for-matchers-cache-versions`. #12333 #12932
* [ENHANCEMENT] Overrides-exporter: The overrides-exporter can now export arbitrary fields from the limits configuration. Metric names are automatically discovered from YAML tags in the limits structure, eliminating the need to maintain hardcoded lists when adding new exportable metrics. #12244
* [ENHANCEMENT] OTLP: Stick to OTLP vocabulary on invalid label value length error. #12273
* [ENHANCEMENT] Elide SeriesChunksStreamReader.StartBuffering span on queries; show as events on parent span. #12257
* [ENHANCEMENT] Ruler: Add `-ruler.max-notification-batch-size` CLI flag that can be used to configure the maximum Alertmanager notification batch size. #12469
* [ENHANCEMENT] Ingester: Skip read path load shedding when an ingester is the only available replica. #12448
* [ENHANCEMENT] Querier: Include more information about inflight queries in the activity tracker. A querier logs this information after it restarts following a crash. #12526
* [ENHANCEMENT] Ruler: Add native histogram version of `cortex_ruler_sync_rules_duration_seconds`. #12628
* [ENHANCEMENT] Block-builder: Implement concurrent consumption within a job when `-ingest-storage.kafka.fetch-concurrency-max` is given. #12222
* [ENHANCEMENT] Query-frontend: Labels query optimizer is no longer experimental and is enabled by default. It can be disabled with `-query-frontend.labels-query-optimizer-enabled=false` CLI flag. #12606
* [ENHANCEMENT] Distributor: Add value length to "label value too long" error. #12583
* [ENHANCEMENT] Distributor: The metric `cortex_distributor_uncompressed_request_body_size_bytes` now differentiates by the handler serving the request. #12661
* [ENHANCEMENT] Query-frontend, querier: Add support for experimental `first_over_time` PromQL function. #12662
* [ENHANCEMENT] OTLP: native support for OpenTelemetry metric start time to Prometheus metric created timestamp conversion, instead of converting to QuietZeroNaNs introduced in #10238. The configuration parameter `-distributor.otel-start-time-quiet-zero` is therefore deprecated and will be removed. Now supports start time for exponential histograms. This is a major rewrite of the endpoint in upstream Prometheus and Mimir. #12652
* [ENHANCEMENT] Distributor: Support zstd decompression of OTLP messages. #12229
* [ENHANCEMENT] Distributor: Optimize Remote Write 1.0 to 2.0 translation by improving symbolization and reducing allocations. #12329
* [ENHANCEMENT] Ingester: Improved the performance of active series custom trackers matchers. #12663
* [ENHANCEMENT] Compactor: Log sizes of downloaded and uploaded blocks. #12656
* [ENHANCEMENT] Block-builder-scheduler: The scheduler now handles multiple concurrent jobs within a partition if allowed by `-block-builder-scheduler.max-jobs-per-partition`. #12772
* [ENHANCEMENT] Ingester: Add `cortex_ingest_storage_reader_receive_and_consume_delay_seconds` metric tracking the time between when a write request is received in the distributor and its content is ingested in ingesters, when the ingest storage is enabled. #12751
* [ENHANCEMENT] Ruler: Add `ruler_evaluation_consistency_max_delay` per-tenant configuration option support, to specify the maximum tolerated ingestion delay for eventually consistent rule evaluations. This feature is used only when ingest storage is enabled. By default, no maximum delay is enforced. #12751
* [ENHANCEMENT] Ingester: Export `cortex_attributed_series_overflow_labels` metric on the `/usage-metrics` metrics endpoint with the configured cost-attribution labels set to overflow value. #12846
* [ENHANCEMENT] Usage stats: Report ingest-storage mode as part of usage statistics. #12753
* [ENHANCEMENT] All: Add cluster validation flag `-server.cluster-validation.additional-labels` configuration support, to accept multiple cluster labels during cluster migrations. #12850
* [ENHANCEMENT] Distributor: Add new optional config flag `distributor.ha-tracker.failover-sample-timeout` for HA tracker as an additional failover timeout check based on sample time instead of server time. #12331
* [ENHANCEMENT] Distributor: Add reactive concurrency limiters to protect push operations from overload. #12923 #13003 #13033
* [ENHANCEMENT] Ingester: Add experimental matcher set reduction to cost-based lookup planning. #12831
* [ENHANCEMENT] Ruler: Add `reason` label to `cortex_prometheus_rule_evaluation_failures_total` metric to distinguish between "user" and "operator" errors. #12971
* [ENHANCEMENT] Ruler: Add the `ruler_max_rule_evaluation_results` per-tenant configuration option to limit the maximum number of alerts an alerting rule or series a recording rule can produce for the group. By default, no limit is enforced. #12832
* [ENHANCEMENT] Jsonnet: Changed the default KV store for the HA tracker from etcd to memberlist. Etcd and Consul are now deprecated for HA tracker usage but remain supported for backward compatibility. #13000
* [ENHANCEMENT] Querier: prefer querying ingesters and store-gateways in a specific zone when `-querier.prefer-availability-zone` is configured. Added the following metrics tracking the data transfer between the querier and ingesters / store-gateways respectively: #13045
  * `cortex_ingester_client_transferred_bytes_total{ingester_zone="..."}`
  * `cortex_storegateway_client_transferred_bytes_total{store_gateway_zone="..."}`
* [ENHANCEMENT] Compactor: Add experimental `-compactor.first-level-compaction-skip-future-max-time` flag to skip first-level compaction if any source block has a MaxTime more recent than the wait period threshold. #13040
* [ENHANCEMENT] Block-builder-scheduler: Add gap monitoring for planned and completed jobs via `cortex_blockbuilder_scheduler_job_gap_detected` metric. #11867
* [BUGFIX] Distributor: Calculate `WriteResponseStats` before validation and `PushWrappers`. This prevents clients using Remote-Write 2.0 from seeing a diff in written samples, histograms and exemplars. #12682
* [BUGFIX] Compactor: Fix cortex_compactor_block_uploads_failed_total metric showing type="unknown". #12477
* [BUGFIX] Querier: Samples with the same timestamp are merged deterministically. Previously, this could lead to flapping query results when an out-of-order sample is ingested that conflicts with a previously ingested in-order sample's value. #8673
* [BUGFIX] Store-gateway: Fix potential goroutine leak by passing the scoped context in LabelValues. #12048
* [BUGFIX] Distributor: Fix pooled memory reuse bug that can cause corrupt data to appear in the err-mimir-label-value-too-long error message. #12266
* [BUGFIX] Querier: Fix timeout responding to query-frontend when response size is very close to `-querier.frontend-client.grpc-max-send-msg-size`. #12261
* [BUGFIX] Block-builder-scheduler: Fix a caching bug in initial job probing causing excessive memory usage at startup. #12389
* [BUGFIX] Ruler: Support labels at the rule group level. These were previously ignored even when set via the API. #12397
* [BUGFIX] Distributor: Fix metric metadata of type Unknown being silently dropped from RW2 requests. #12461
* [BUGFIX] Distributor: Preserve inconsistent metric metadata in Remote Write 1.0 to 2.0 conversion. Previously, when converting RW1.0 requests with multiple different metadata for the same series, only the first metadata was kept. Now all inconsistent metadata are preserved to match Prometheus behavior. This only affects experimental Remote Write 2.0. #12541 #12804
* [BUGFIX] Ruler: Fix ruler remotequerier request body consumption on retries. #12514
* [BUGFIX] Block-builder: Fix a bug where a consumption error can cause a job to stay assigned to a worker for the remainder of its lifetime. #12522
* [BUGFIX] Querier: Fix possible panic when evaluating a nested subquery where the parent has no steps. #12524
* [BUGFIX] Querier: Fix bug where the pruning toggles AST optimization pass doesn't work in the query planner. #12783
* [BUGFIX] Ingester: Fix a bug where prepare-instance-ring-downscale endpoint would return an error while compacting and not read-only. #12548
* [BUGFIX] Block-builder: Fix a bug where lease renewals would cease during graceful shutdown, leading to an elevated rate of job reassignments. #12643
* [BUGFIX] OTLP: Return HTTP OK for partially rejected requests, e.g. due to OOO exemplars. #12579
* [BUGFIX] Store-gateway: Fix a panic in BucketChunkReader when chunk loading encounter a broken chunk length. #12693 #12729
* [BUGFIX] Ingester, Block-builder: silently ignore duplicate sample if it's due to zero sample from created timestamp. Created timestamp equal to the timestamp of the first sample of series is a common case if created timestamp comes from OTLP where start time equal to timestamp of the first sample simply means unknown start time. #12726
* [BUGFIX] Distributor: Fix error when native histograms bucket limit is set then no NHCB passes validation. #12741
* [BUGFIX] Ingester: Fix continous reload of active series counters when cost-attribution labels are above the max cardinality. #12822
* [BUGFIX] Distributor: Report the correct size in the `err-mimir-distributor-max-write-message-size` error. #12799
* [BUGFIX] Query-frontend: Fix issue where expressions containing unary negation could be sharded incorrectly in some cases. #12911
* [BUGFIX] Query-frontend: Fix issue where shardable expressions containing aggregations with a shardable parameter (eg. `sum(foo)` in `topk(scalar(sum(foo)), sum by (pod) (bar))`) would not have the parameter sharded. #12958
* [BUGFIX] Ingester: Fix `max_inflight_push_requests` metric and internal counter not decremented under pressure, possibly causing the rejection of all push requests. #12975
* [BUGFIX] Store-gateway: Fix not being able to scale down via the `POST /prepare-shutdown` endpoint unless there are some active tenants with sharded blocks to the store-gateway replica. #12972
* [BUGFIX] MQE: Fix invalid source label name in `label_join` error message, so it refers to the source label rather than the destination label. #12185
* [BUGFIX] Continuous test: Fix false positive in metadata assertion when duplicate metadata is present in ingest-storage record correctness test. #12891
* [BUGFIX] Query-frontend: Fix issue where the query-frontend could behave unpredictably if a response was received from queriers multiple times for the same query. #12639
* [BUGFIX] Memcached: Ignore invalid responses when discovering cache servers using `dnssrv+` or `dnssrvnoa+` service discovery prefixes. #13203

### Mixin

* [CHANGE] Enable ingest storage panels by default in all compiled mixins. #13023
* [CHANGE] Alerts: Removed `MimirFrontendQueriesStuck` alert given this is not relevant when the query-scheduler is running and the query-scheduler is now a required component. #12810
* [CHANGE] Alerts: Make `MimirIngesterHasNotShippedBlocksSinceStart` weaker to account for block-builder restarts. The change only affects the block-builder version of the alert. #12319
* [ENHANCEMENT] Rollout progress dashboard: make panels higher to fit more components. #12429
* [ENHANCEMENT] Add `max_series` limit to Writes Resources > Ingester > In-memory series panel. #12476
* [ENHANCEMENT] Alerts: Add `MimirHighGRPCConcurrentStreamsPerConnection` alert. #11947
* [ENHANCEMENT] Alerts: Add `rollout_stuck_alert_ignore_deployments` and `rollout_stuck_alert_ignore_statefulsets` configuration options to exclude particular Deployments or StatefulSets from the `MimirRolloutStuck` alert. #12951
* [ENHANCEMENT] Alerts: Replace experimental `BlockBuilderLagging` alert with `BlockBuilderSchedulerPendingJobs` alert. The new alert triggers when the block-builder scheduler has pending jobs, indicating that block-builders are unable to keep up with the workload. #12593
* [ENHANCEMENT] Rollout-operator: Vendor rollout-operator monitoring dashboard from rollout-operator repository. #12688
* [BUGFIX] Block-builder dashboard: fix reference to detected gaps metric in errors panel. #12401

### Jsonnet

* [CHANGE] Removed etcd-operator from the Jsonnet configuration. Users can still use etcd as a KV store for rings, but need to deploy and manage etcd themselves rather than via the operator. #13049
* [CHANGE] Distributor: Reduce calculated `GOMAXPROCS` to be closer to the requested number of CPUs. #12150
* [CHANGE] Query-scheduler: The query-scheduler is now a required component that is always used by queriers and query-frontends. #12187
* [CHANGE] Rollout-operator: Add `watch` permission to the rollout-operators's cluster role. #12360. See [rollout-operator#262](https://github.com/grafana/rollout-operator/pull/262)
* [CHANGE] Updates to CPU and memory scaling metric. Use `irate()` when calculating the CPU metric and remove `or vector(0)` from a leg of the memory query. These changes prevent downscaling deployments when scraping fails. #12406
* [CHANGE] Memcached: Remove configuration for enabling mTLS connections to Memcached servers. #12434
* [CHANGE] Ingester: Disable shipping of blocks on the third zone (zone-c) when using `ingest_storage_ingester_zones: 3` on ingest storage #12743 #12744
* [CHANGE] Distributor: Increase `server.grpc-max-concurrent-streams` from 100 to 1000. #12742
* [CHANGE] Ruler Query Frontend: Increase `server.grpc-max-concurrent-streams` from 100 to 300. #12742
* [CHANGE] Rollout-operator: Vendor jsonnet from rollout-operator repository. #12688 #12962 #12996
* [CHANGE] Mimir-continuous-test: Use `mimir -target=continuous-test` instead of standalone binary/image. #13097
* [CHANGE] Removed per-component configuration options to set the pods toleration when multi-zone is enabled. Tolerations can still be configured globally using `_config.multi_zone_schedule_toleration`. The following configuration options have been removed: #13043
  * `_config.multi_zone_distributor_schedule_toleration`
  * `_config.multi_zone_etcd_schedule_toleration`
* [FEATURE] Memcached: Allow `minReadySeconds` to be set via `_config.cache_frontend_min_ready_seconds` (etc.) to slow down Memcached rollouts. #12938
* [FEATURE] Distributor: Allow setting GOMEMLIMIT equal to memory request, via `_config.distributor_gomemlimit_enabled`. If enabled, distributor horizontal auto-scaling memory trigger is also removed, since it doesn't make sense in combination with GOMEMLIMIT. #12963
* [ENHANCEMENT] Add timeout validation for querier and query-frontend. Enhanced `parseDuration` to support milliseconds and combined formats (e.g., "4m30s"). #12766
* [ENHANCEMENT] Allow the max number of OTEL events in a span to be configure via `_config.otel_span_event_count_limit`. #12865
* [ENHANCEMENT] Memcached: added the following fields to customise the memcached's node affinity matchers: #12987
  * `$.memcached_frontend_node_affinity_matchers`
  * `$.memcached_index_queries_node_affinity_matchers`
  * `$.memcached_chunks_node_affinity_matchers`
  * `$.memcached_metadata_node_affinity_matchers`
* [ENHANCEMENT] Rollout-operator: expose `rollout_operator_enabled` in `$._config`. #12419

### Documentation

* [CHANGE] Remove references to queriers having a Prometheus HTTP API. Instead, the query-frontend is now required for a Prometheus HTTP API. #12949
* [CHANGE] Helm: Remove GEM (Grafana Enterprise Metrics) references from Helm chart documentation. #13019 #13020 #13021
* [CHANGE] Update HA tracker documentation to use memberlist as the default KV store instead of consul/etcd. Consul and etcd are now marked as deprecated for the HA tracker as of Mimir 3.0. #13002
* [ENHANCEMENT] Add migration guide for HA tracker from Consul or etcd to memberlist. #13011
* [ENHANCEMENT] Improve the MimirIngesterReachingSeriesLimit runbook. #12356
* [ENHANCEMENT] Improve the description of how to limit the number of buckets in native histograms. #12797
* [ENHANCEMENT] Document native histograms with custom buckets. #12823

### Tools

* [CHANGE] Mimir-continuous-test: Remove standalone binary and image. #13097
* [ENHANCEMENT] Base `mimirtool`, `metaconvert`, `copyblocks`, and `query-tee` images on `distroless/static-debian12`. #13014
* [ENHANCEMENT] kafkatool: add `format=json` to `kafkatool dump print`. #12737

### Query-tee

* [CHANGE] If you configure multiple secondary backends and enable comparisons, query-tee reports comparison results of the preferred backend against each of the secondaries. #13022
* [CHANGE] Add backend configuration options for request proportion sampling and time-based query filtering. #13037

## 2.17.2

### Grafana Mimir

* [BUGFIX] Add a missing attribute to the list of default promoted OTel resource attributes in the docs: deployment.environment. #12181
* [BUGFIX] Ingest: Fix memory pool poisoning in Remote-Write 2.0/OTLP by not cleaning created timestamp field before returning time series to the memory pool. #12735
* [BUGFIX] Distributor: Fix error when native histograms bucket limit is set then no NHCB passes validation. #12746
* [BUGFIX] Update Docker base images for tools from `alpine:3.22.1` to `alpine:3.22.2` to address [CVE-2025-9230](https://nvd.nist.gov/vuln/detail/CVE-2025-9230), [CVE-2025-9231](https://nvd.nist.gov/vuln/detail/CVE-2025-9231), [CVE-2025-2025-9232](https://nvd.nist.gov/vuln/detail/CVE-2025-9232). #12993
* [BUGFIX] Memcached: Ignore invalid responses when discovering cache servers using `dnssrv+` or `dnssrvnoa+` service discovery prefixes. #13206

### Tools

* [ENHANCEMENT] Base `mimirtool`, `metaconvert`, `copyblocks`, and `query-tee` images on `distroless/static-debian12`. #13014

## 2.17.1

### Grafana Mimir

* [BUGFIX] Ingester: Fix a bug ingesters would get stuck in read-only mode after compactions. #12538
* [BUGFIX] Update to Go v1.24.6 to address [CVE-2025-4674](https://www.cve.org/CVERecord?id=CVE-2025-4674), [CVE-2025-47907](https://www.cve.org/CVERecord?id=CVE-2025-47907). #12580

## 2.17.0

### Grafana Mimir

* [CHANGE] Query-frontend: Ensure that cache keys generated from cardinality estimate middleware are less than 250 bytes in length by hashing the tenant IDs that are included in them. This change invalidates all cardinality estimates in the cache. #11568
* [CHANGE] Ruler: Remove experimental CLI flag `-ruler-storage.cache.rule-group-enabled` to enable or disable caching the contents of rule groups. Caching rule group contents is now always enabled when a cache is configured for the ruler. #10949
* [CHANGE] Ingester: Out-of-order native histograms are now enabled whenever both native histogram and out-of-order ingestion is enabled. The `-ingester.ooo-native-histograms-ingestion-enabled` CLI flag and corresponding `ooo_native_histograms_ingestion_enabled` runtime configuration option have been removed. #10956
* [CHANGE] Distributor: removed the `cortex_distributor_label_values_with_newlines_total` metric. #10977
* [CHANGE] Ingester/Distributor: renamed the experimental `max_cost_attribution_cardinality_per_user` config to `max_cost_attribution_cardinality`. #11092
* [CHANGE] Frontend: The subquery spin-off feature is now enabled with `-query-frontend.subquery-spin-off-enabled=true` instead of `-query-frontend.instant-queries-with-subquery-spin-off=.*` #11153
* [CHANGE] Overrides-exporter: Don't export per-tenant overrides that are set to their default values. #11173
* [CHANGE] gRPC/HTTP clients: Rename metric `cortex_client_request_invalid_cluster_validation_labels_total` to `cortex_client_invalid_cluster_validation_label_requests_total`. #11237
* [CHANGE] Querier: Use Mimir Query Engine (MQE) by default. Set `-querier.query-engine=prometheus` to continue using Prometheus' engine. #11501
* [CHANGE] Memcached: Ignore initial DNS resolution failure, meaning don't depend on Memcached on startup. #11602
* [CHANGE] Ingester: The `-ingester.stream-chunks-when-using-blocks` CLI flag and `ingester_stream_chunks_when_using_blocks` runtime configuration option have been deprecated and will be removed in a future release. #11711
* [CHANGE] Distributor: track `cortex_ingest_storage_writer_latency_seconds` metric for failed writes too. Added `outcome` label to distinguish between `success` and `failure`. #11770
* [CHANGE] Distributor: renamed few metrics used by experimental ingest storage. #11766
  * Renamed `cortex_ingest_storage_writer_produce_requests_total` to `cortex_ingest_storage_writer_produce_records_enqueued_total`
  * Renamed `cortex_ingest_storage_writer_produce_failures_total` to `cortex_ingest_storage_writer_produce_records_failed_total`
* [CHANGE] Distributor: moved HA tracker timeout config to limits. #11774
  * Moved `distributor.ha_tracker.ha_tracker_update_timeout` to `limits.ha_tracker_update_timeout`.
  * Moved `distributor.ha_tracker.ha_tracker_update_timeout_jitter_max` to `limits.ha_tracker_update_timeout_jitter_max`.
  * Moved `distributor.ha_tracker.ha_tracker_failover_timeout` to `limits.ha_tracker_failover_timeout`.
* [CHANGE] Distributor: `Memberlist` marked as stable as an option for backend storage for the HA tracker. #11861
* [CHANGE] Distributor: `etcd` deprecated as an option for backend storage for the HA tracker. #12047
* [CHANGE] Memberlist: Apply new default configuration values for MemberlistKV. This unlocks using it as backend storage for the HA Tracker. We have observed better performance with these defaults across different production loads. #11874
  * `memberlist.packet-dial-timeout`: `500ms`
  * `memberlist.packet-write-timeout`: `500ms`
  * `memberlist.max-concurrent-writes`: `5`
  * `memberlist.acquire-writer-timeout`: `1s`
    These defaults perform better but may cause long-running packets to be dropped in high-latency networks.
* [CHANGE] Query-frontend: Apply query pruning and check for disabled experimental functions earlier in query processing. #11939
* [FEATURE] Distributor: Experimental support for Prometheus Remote-Write 2.0 protocol. Limitations: Created timestamp is ignored, per series metadata is merged on metric family level automatically, ingestion might fail if client sends ProtoBuf fields out of order. The label `version` is added to the metric `cortex_distributor_requests_in_total` with a value of either `1.0` or `2.0` depending on the detected Remote-Write protocol. #11100 #11101 #11192 #11143
* [FEATURE] Query-frontend: expand `query-frontend.cache-errors` and `query-frontend.results-cache-ttl-for-errors` configuration options to cache non-transient response failures for instant queries. #11120
* [FEATURE] Query-frontend: Allow use of Mimir Query Engine (MQE) via the experimental CLI flags `-query-frontend.query-engine` or `-query-frontend.enable-query-engine-fallback` or corresponding YAML. #11417 #11775
* [FEATURE] Querier, query-frontend, ruler: Enable experimental support for duration expressions in PromQL, which are simple arithmetics on numbers in offset and range specification. #11344
* [FEATURE] You can configure Mimir to export traces in OTLP exposition format through the standard `OTEL_` environment variables. #11618
* [FEATURE] distributor: Allow configuring tenant-specific HA tracker failover timeouts. #11774
* [FEATURE] OTLP: Add experimental support for promoting OTel scope metadata (name, version, schema URL, attributes) to metric labels, prefixed with `otel_scope_`. Enable via the `-distributor.otel-promote-scope-metadata` flag. #11795
* [FEATURE] Distributor: Add experimental `-distributor.otel-native-delta-ingestion` option to allow primitive delta metrics ingestion via the OTLP endpoint. #11631
* [FEATURE] MQE: Add support for experimental `sort_by_label` and `sort_by_label_desc` PromQL functions. #11930
* [FEATURE] Ingester/Block-builder: Handle the created timestamp field for remote-write requests. #11977
* [FEATURE] Cost attribution: Labels specified in the limit configuration may specify an output label in order to override emitted label names. #12035
* [ENHANCEMENT] Dashboards: Add "Influx write requests" row to Writes Dashboard. #11731
* [ENHANCEMENT] Mixin: Add `MimirHighVolumeLevel1BlocksQueried` alert that fires when level 1 blocks are queried for more than 6 hours, indicating potential compactor performance issues. #11803
* [ENHANCEMENT] Querier: Make the maximum series limit for cardinality API requests configurable on a per-tenant basis with the `cardinality_analysis_max_results` option. #11456
* [ENHANCEMENT] Querier: Add configurable concurrency limit for remote read queries with the `--querier.max-concurrent-remote-read-queries` flag. Defaults to 2. Set to 0 for unlimited concurrency. #11892
* [ENHANCEMENT] Dashboards: Add "Queries / sec by read path" to Queries Dashboard. #11640
* [ENHANCEMENT] Dashboards: Add "Added Latency" row to Writes Dashboard. #11579
* [ENHANCEMENT] Ingester: Add support for exporting native histogram cost attribution metrics (`cortex_ingester_attributed_active_native_histogram_series` and `cortex_ingester_attributed_active_native_histogram_buckets`) with labels specified by customers to a custom Prometheus registry. #10892
* [ENHANCEMENT] Distributor: Add new metrics `cortex_distributor_received_native_histogram_samples_total` and `cortex_distributor_received_native_histogram_buckets_total` to track native histogram samples and bucket counts separately for billing calculations. Updated `cortex_distributor_received_samples_total` description to clarify it includes native histogram samples. #11728
* [ENHANCEMENT] Store-gateway: Download sparse headers uploaded by compactors. Compactors have to be configured with `-compactor.upload-sparse-index-headers=true` option. #10879 #11072.
* [ENHANCEMENT] Compactor: Upload block index file and multiple segment files concurrently. Concurrency scales linearly with block size up to `-compactor.max-per-block-upload-concurrency`. #10947
* [ENHANCEMENT] Ingester: Add per-user `cortex_ingester_tsdb_wal_replay_unknown_refs_total` and `cortex_ingester_tsdb_wbl_replay_unknown_refs_total` metrics to track unknown series references during WAL/WBL replay. #10981
* [ENHANCEMENT] Added `-ingest-storage.kafka.fetch-max-wait` configuration option to configure the maximum amount of time a Kafka broker waits for some records before a Fetch response is returned. #11012
* [ENHANCEMENT] Ingester: Add `cortex_ingester_tsdb_forced_compactions_in_progress` metric reporting a value of 1 when there's a forced TSDB head compaction in progress. #11006
* [ENHANCEMENT] Ingester: Add `cortex_ingest_storage_reader_records_batch_fetch_max_bytes` metric reporting the distribution of `MaxBytes` specified in the Fetch requests sent to Kafka. #11014
* [ENHANCEMENT] All: Add experimental support for cluster validation in HTTP calls. When it is enabled, HTTP server verifies if a request coming from an HTTP client comes from an expected cluster. This validation can be configured by the following experimental configuration options: #11010 #11549
  * `-server.cluster-validation.label`
  * `-server.cluster-validation.http.enabled`
  * `-server.cluster-validation.http.soft-validation`
  * `-server.cluster-validation.http.exclude-paths`
* [ENHANCEMENT] Query-frontend: Add experimental support to include the cluster validation label in HTTP request headers. When cluster validation is enabled on the HTTP server side, cluster validation labels from HTTP request headers are compared with the HTTP server's cluster validation label. #11010 #11145
  * By setting `-query-frontend.client-cluster-validation.label`, you configure the query-frontend's client cluster validation label.
  * The flag `-common.client-cluster-validation.label`, if set, provides the default for `-query-frontend.client-cluster-validation.label`.
* [ENHANCEMENT] Distributor: Add  `ignore_ingest_storage_errors` and `ingest_storage_max_wait_time` flags to control error handling and timeout behavior during ingest storage migration. #11291
  * `-ingest-storage.migration.ignore-ingest-storage-errors`
  * `-ingest-storage.migration.ingest-storage-max-wait-time`
* [ENHANCEMENT] Memberlist: Add `-memberlist.abort-if-fast-join-fails` support and retries on DNS resolution. #11067
* [ENHANCEMENT] Querier: Allow configuring all gRPC options for store-gateway client, similar to other gRPC clients. #11074
* [ENHANCEMENT] Ruler: Log the number of series returned for each query as `result_series_count` as part of `query stats` log lines. #11081
* [ENHANCEMENT] Ruler: Don't log statistics that are not available when using a remote query-frontend as part of `query stats` log lines. #11083
* [ENHANCEMENT] Ingester: Remove cost-attribution experimental `max_cost_attribution_labels_per_user` limit. #11090
* [ENHANCEMENT] Update Go to 1.24.2. #11114
* [ENHANCEMENT] Query-frontend: Add `cortex_query_samples_processed_total` metric. #11110
* [ENHANCEMENT] Query-frontend: Add `cortex_query_samples_processed_cache_adjusted_total` metric. #11164
* [ENHANCEMENT] Ingester/Distributor: Add `cortex_cost_attribution_*` metrics to observe the state of the cost-attribution trackers. #11112
* [ENHANCEMENT] Querier: Process multiple remote read queries concurrently instead of sequentially for improved performance. #11732
* [ENHANCEMENT] gRPC/HTTP servers: Add `cortex_server_invalid_cluster_validation_label_requests_total` metric, that is increased for every request with an invalid cluster validation label. #11241 #11277
* [ENHANCEMENT] OTLP: Add support for converting OTel explicit bucket histograms to Prometheus native histograms with custom buckets using the `distributor.otel-convert-histograms-to-nhcb` flag. #11077
* [ENHANCEMENT] Add configurable per-tenant `limited_queries`, which you can only run at or less than an allowed frequency. #11097
* [ENHANCEMENT] Ingest-Storage: Add `ingest-storage.kafka.producer-record-version` to allow control Kafka record versioning. #11244
* [ENHANCEMENT] Ruler: Update `<prometheus-http-prefix>/api/v1/rules` and `<prometheus-http-prefix>/api/v1/alerts` to reply with HTTP error 422 if rule evaluation is completely disabled for the tenant. If only recording rule or alerting rule evaluation is disabled for the tenant, the response now includes a corresponding warning. #11321 #11495 #11511
* [ENHANCEMENT] Add tenant configuration block `ruler_alertmanager_client_config` which allows the Ruler's Alertmanager client options to be specified on a per-tenant basis. #10816
* [ENHANCEMENT] Distributor: Trace when deduplicating a metric's samples or histograms. #11159 #11715
* [ENHANCEMENT] Store-gateway: Retry querying blocks from store-gateways with dynamic replication until trying all possible store-gateways. #11354 #11398
* [ENHANCEMENT] Mimirtool: Support multiple `--selector` flags in remote read commands to send multiple queries in a single protobuf request, leveraging the remote read protocol's native batching capabilities. #11733
* [ENHANCEMENT] Mimirtool: Added `--use-chunks` flag to remote read commands to control response type preference (chunked streaming vs sampled). #11733
* [ENHANCEMENT] Query-frontend: Add optional reason to blocked_queries config. #11407 #11434
* [ENHANCEMENT] Distributor: Gracefully handle type assertion of WatchPrefix in HA Tracker to continue checking for updates. #11411 #11461
* [ENHANCEMENT] Querier: Include chunks streamed from store-gateway in Mimir Query Engine memory estimate of query memory usage. #11453 #11465
* [ENHANCEMENT] Querier: Include chunks streamed from ingester in Mimir Query Engine memory estimate of query memory usage. #11457
* [ENHANCEMENT] Query-frontend: Add retry mechanism for remote reads, series, and cardinality prometheus endpoints #11533
* [ENHANCEMENT] Ruler: Ignore rulers in non-operation states when getting and syncing rules #11569
* [ENHANCEMENT] Query-frontend: add optional reason to blocked_queries config. #11407 #11434
* [ENHANCEMENT] Tracing: Add HTTP headers as span attributes when `-server.trace-request-headers` is enabled. You can configure which headers to exclude using the `-server.trace-request-headers-exclude-list` flag. #11655
* [ENHANCEMENT] Ruler: Add new per-tenant limit on minimum rule evaluation interval. #11665
* [ENHANCEMENT] store-gateway: download sparse headers on startup when lazy loading is enabled. #11686
* [ENHANCEMENT] Distributor: added more metrics to troubleshoot Kafka records production latency when experimental ingest storage is enabled: #11766 #11771
  * `cortex_ingest_storage_writer_produce_remaining_deadline_seconds`: measures the remaining deadline (in seconds) when records are requested to be produced.
  * `cortex_ingest_storage_writer_produce_records_enqueue_duration_seconds`: measures how long it takes to enqueue produced Kafka records in the client.
  * `cortex_ingest_storage_writer_kafka_write_wait_seconds`: measures the time spent waiting to write to Kafka backend.
  * `cortex_ingest_storage_writer_kafka_write_time_seconds`: measures the time spent writing to Kafka backend.
  * `cortex_ingest_storage_writer_kafka_read_wait_seconds`: measures the time spent waiting to read from Kafka backend.
  * `cortex_ingest_storage_writer_kafka_read_time_seconds`: measures the time spent reading from Kafka backend.
  * `cortex_ingest_storage_writer_kafka_request_duration_e2e_seconds`: measures the time from the start of when a Kafka request is written to the end of when the response for that request was fully read from the Kafka backend.
  * `cortex_ingest_storage_writer_kafka_request_throttled_seconds`: measures how long Kafka requests have been throttled by the Kafka client.
* [ENHANCEMENT] Distributor: Add per-user `cortex_distributor_sample_delay_seconds` to track delay of ingested samples with regard to wall clock. #11573
* [ENHANCEMENT] Distributor: added circuit breaker to not produce Kafka records at all if the context is already canceled / expired. This applied only when experimental ingest storage is enabled. #11768
* [ENHANCEMENT] Compactor: Optimize the planning phase for tenants with a very large number of blocks, such as tens or hundreds of thousands, at the cost of making it slightly slower for tenants with a very a small number of blocks. #11819
* [ENHANCEMENT] Query-frontend: Accurate tracking of samples processed from cache. #11719
* [ENHANCEMENT] Store-gateway: Change level 0 blocks to be reported as 'unknown/old_block' in metrics instead of '0' to improve clarity. Level 0 indicates blocks with metadata from before compaction level tracking was added to the bucket index. #11891
* [ENHANCEMENT] Compactor, distributor, ruler, scheduler and store-gateway: Makes `-<component-ring-config>.auto-forget-unhealthy-periods` configurable for each component. Deprecates the `-store-gateway.sharding-ring.auto-forget-enabled` flag. #11923
* [ENHANCEMENT] otlp: Stick to OTLP vocabulary on invalid label value length error. #11889
* [ENHANCEMENT] Ingester: Display user grace interval in the tenant list obtained through the `/ingester/tenants` endpoint. #11961
* [ENHANCEMENT] `kafkatool`: add `consumer-group delete-offset` command as a way to delete the committed offset for a consumer group. #11988
* [ENHANCEMENT] Block-builder-scheduler: Detect gaps in scheduled and completed jobs. #11867
* [ENHANCEMENT] Distributor: Experimental support for Prometheus Remote-Write 2.0 protocol has been updated. Created timestamps are now supported. This feature includes some limitations. If samples in a write request aren't ordered by time, the created timestamp might be dropped. Additionally, per-series metadata is automatically merged on the metric family level. Ingestion might fail if the client sends ProtoBuf fields out-of-order. The label `version` is added to the metric `cortex_distributor_requests_in_total` with a value of either `1.0` or `2.0`, depending on the detected remote-write protocol. #11977
* [ENHANCEMENT] Query-frontend: Added labels query optimizer that automatically removes redundant `__name__!=""` matchers from label names and label values queries, improving query performance. You can enable the optimizer per-tenant with the `labels_query_optimizer_enabled` runtime configuration flag. #12054 #12066 #12076 #12080
* [ENHANCEMENT] Query-frontend: Standardise non-regex patterns in query blocking upon loading of config. #12102
* [ENHANCEMENT] Ruler: Propagate GCS object mutation rate limit for rule group uploads. #12086
* [ENHANCEMENT] Stagger head compaction intervals across zones to prevent compactions from aligning simultaneously, which could otherwise cause strong consistency queries to fail when experimental ingest storage is enabled. #12090
* [ENHANCEMENT] Compactor: Add `-compactor.update-blocks-concurrency` flag to control concurrency for updating block metadata during bucket index updates, separate from deletion marker concurrency. #12117
* [ENHANCEMENT] Query-frontend: Allow users to set the `query-frontend.extra-propagated-headers` flag to specify the extra headers allowed to pass through to the rest of the query path. #12174
* [BUGFIX] OTLP: Fix response body and Content-Type header to align with spec. #10852
* [BUGFIX] Compactor: fix issue where block becomes permanently stuck when the Compactor's block cleanup job partially deletes a block. #10888
* [BUGFIX] Storage: fix intermittent failures in S3 upload retries. #10952
* [BUGFIX] Querier: return NaN from `irate()` if the second-last sample in the range is NaN and Prometheus' query engine is in use. #10956
* [BUGFIX] Ruler: don't count alerts towards `cortex_prometheus_notifications_dropped_total` if they are dropped due to alert relabelling. #10956
* [BUGFIX] Querier: Fix issue where an entire store-gateway zone leaving caused high CPU usage trying to find active members of the leaving zone. #11028
* [BUGFIX] Query-frontend: Fix blocks retention period enforcement when a request has multiple tenants (tenant federation). #11069
* [BUGFIX] Query-frontend: Fix `-query-frontend.query-sharding-max-sharded-queries` enforcement for instant queries with binary operators. #11086
* [BUGFIX] Memberlist: Fix hash ring updates before the full-join has been completed, when `-memberlist.notify-interval` is configured. #11098
* [BUGFIX] Query-frontend: Fix an issue where transient errors could be inadvertently cached. #11198
* [BUGFIX] Ingester: read reactive limiters should activate and deactivate when the ingester changes state. #11234
* [BUGFIX] Query-frontend: Fix an issue where errors from date/time parsing methods did not include the name of the invalid parameter. #11304
* [BUGFIX] Query-frontend: Fix a panic in monolithic mode caused by a clash in labels of the `cortex_client_invalid_cluster_validation_label_requests_total` metric definition. #11455
* [BUGFIX] Compactor: Fix issue where `MimirBucketIndexNotUpdated` can fire even though the index has been updated within the alert threshold. #11303
* [BUGFIX] Distributor: fix old entries in the HA Tracker with zero valued "elected at" timestamp. #11462
* [BUGFIX] Query-scheduler: Fix issue where deregistered querier goroutines can cause a panic if their backlogged dequeue requests are serviced. #11510
* [BUGFIX] Ruler: Failures during initial sync must be fatal for the service's startup. #11545
* [BUGFIX] Querier and query-frontend: Fix issue where aggregation functions like `topk` and `quantile` could return incorrect results if the scalar parameter is not a constant and Prometheus' query engine is in use. #11548
* [BUGFIX] Querier and query-frontend: Fix issue where range vector selectors could incorrectly ignore samples at the beginning of the range. #11548
* [BUGFIX] Querier: Fix rare panic if a query is canceled while a request to ingesters or store-gateways has just begun. #11613
* [BUGFIX] Ruler: Fix QueryOffset and AlignEvaluationTimeOnInterval being ignored when either recording or alerting rule evaluation is disabled. #11647
* [BUGFIX] Ingester: Fix issue where ingesters could leave read-only mode during forced compactions, resulting in write errors. #11664
* [BUGFIX] Ruler: Fix rare panic when the ruler is shutting down. #11781
* [BUGFIX] Block-builder-scheduler: Fix data loss bug in job assignment. #11785
* [BUGFIX] Compactor: start tracking `-compactor.max-compaction-time` after the initial compaction planning phase, to avoid rare cases where planning takes longer than `-compactor.max-compaction-time` and so actual compaction never runs for a tenant. #11834
* [BUGFIX] Distributor: Validate the RW2 symbols field and reject invalid requests that don't have an empty string as the first symbol. #11953
* [BUGFIX] Distributor: Check `max_inflight_push_requests_bytes` before decompressing incoming requests. #11967
* [BUGFIX] Query-frontend: Allow limit parameter to be 0 in label queries to explicitly request unlimited results. #12054
* [BUGFIX] Distributor: Fix a possible panic in the OTLP push path while handling a gRPC status error. #12072
* [BUGFIX] Query-frontend: Evaluate experimental duration expressions before sharding, splitting, and caching. Otherwise, the result is not correct. #12038
* [BUGFIX] Block-builder-scheduler: Fix bugs in handling of partitions with no commit. #12130
* [BUGFIX] Ingester: Fix issue where ingesters can exit read-only mode during idle compactions, resulting in write errors. #12128
* [BUGFIX] otlp: Reverts #11889 which has a pooled memory re-use bug. #12266
* [BUGFIX] Ingester: Fix issue where metadata stored in ingesters indirectly prevents large Kafka record buffers from being garbage collected, resulting in unusual memory growth. #13573

### Mixin

* [CHANGE] Alerts: Update the query for `MimirBucketIndexNotUpdated` to use `max_over_time` to prevent alert firing when pods rotate. #11311, #11426
* [CHANGE] Alerts: Make alerting threshold for `DistributorGcUsesTooMuchCpu` configurable. #11508
* [CHANGE] Remove support for the experimental read-write deployment mode. #11975
* [CHANGE] Alerts: Replace namespace with job label in golang_alerts. #11957
* [FEATURE] Add an alert if the block-builder-scheduler detects that it has skipped data. #12118
* [ENHANCEMENT] Dashboards: Include absolute number of notifications attempted to alertmanager in 'Mimir / Ruler'. #10918
* [ENHANCEMENT] Alerts: Make `MimirRolloutStuck` a critical alert if it has been firing for 6h. #10890
* [ENHANCEMENT] Dashboards: Add panels to the `Mimir / Tenants` and `Mimir / Top Tenants` dashboards showing the rate of gateway requests. #10978
* [ENHANCEMENT] Alerts: Improve `MimirIngesterFailsToProcessRecordsFromKafka` to not fire during forced TSDB head compaction. #11006
* [ENHANCEMENT] Alerts: Add alerts for invalid cluster validation labels. #11255 #11282 #11413
* [ENHANCEMENT] Dashboards: Improve "Kafka 100th percentile end-to-end latency when ingesters are running (outliers)" panel, computing the baseline latency on `max(10, 10%)` of ingesters instead of a fixed 10 replicas. #11581
* [ENHANCEMENT] Dashboards: Add "per-query memory consumption" and "fallback to Prometheus' query engine" panels to the Queries dashboard. #11626
* [ENHANCEMENT] Alerts: Add `MimirGoThreadsTooHigh` alert. #11836 #11845
* [ENHANCEMENT] Dashboards: Add autoscaling row for ruler query-frontends to `Mimir / Remote ruler reads` dashboard. #11838
* [BUGFIX] Dashboards: fix "Mimir / Tenants" legends for non-Kubernetes deployments. #10891
* [BUGFIX] Dashboards: fix Query-scheduler RPS panel legend in "Mimir / Reads". #11515
* [BUGFIX] Recording rules: fix `cluster_namespace_deployment:actual_replicas:count` recording rule when there's a mix on single-zone and multi-zone deployments. #11287
* [BUGFIX] Alerts: Enhance the `MimirRolloutStuck` alert, so it checks whether rollout groups as a whole (and not spread across instances) are changing or stuck. #11288

### Jsonnet

* [CHANGE] Increase the allowed number of rule groups for small, medium_small, and extra_small user tiers by 20%. #11152
* [CHANGE] Update rollout-operator to latest release. #11232 #11748
* [CHANGE] Memcached: Set a timeout of `500ms` for the `ruler-storage` cache instead of the default `200ms`. #11231
* [CHANGE] Ruler: If ingest storage is enabled, set the maximum buffered bytes in the Kafka client used by the ruler based on the expected maximum rule evaluation response size, clamping it between 1 GB (default) and 4 GB. #11602
* [CHANGE] All: Environment variable `JAEGER_REPORTER_MAX_QUEUE_SIZE` is no longer set. Components will use OTel's default value of `2048` unless explicitly configured. You can still configure `JAEGER_REPORTER_MAX_QUEUE_SIZE` if you configure tracing using Jaeger env vars, and you can always set `OTEL_BSP_MAX_QUEUE_SIZE` OTel configuration. #11700
* [CHANGE] Removed jaeger-agent-mixin and `_config.jaeger_agent_host` configuration. You can configure tracing using an OTLP endpoint through `_config.otlp_traces_endpoint`, see `tracing.libsonnet` for more configuration options. #11773
* [CHANGE] Removed `ingester_stream_chunks_when_using_blocks` option. #11711
* [CHANGE] Enable `memberlist.abort-if-fast-join-fails` for ingesters using memberlist #11931 #11950
* [CHANGE] Remove average per-pod series scaling trigger for ingest storage ingester HPA and use one based on max owned series instead. #11952
* [CHANGE] Add `store_gateway_grpc_max_query_response_size_bytes` config option to set the max store-gateway gRCP query response send size (and corresponsing querier receive size), and set to 200MB by default. #11968
* [CHANGE] Removed support for the experimental read-write deployment mode. #11974
* [FEATURE] Make ingest storage ingester HPA behavior configurable through `_config.ingest_storage_ingester_hpa_behavior`. #11168
* [FEATURE] Add an alternate ingest storage HPA trigger that targets maximum owned series per pod. #11356
* [FEATURE] Make tracing of HTTP headers as span attributes configurable through `_config.trace_request_headers`. You can exclude certain headers from being traced using `_config.trace_request_exclude_headers_list`. #11655 #11714
* [FEATURE] Allow configuring tracing with OTel environment variables through `$._config.otlp_traces_endpoint`. When configured, the `$.jaeger_mixin` is no longer available for use. #11773 #11981 #12074
* [FEATURE] Updated rollout-operator to support `OTEL_` environment variables for tracing. #11787
* [ENHANCEMENT] Add `query_frontend_only_args` option to specify CLI flags that apply only to query-frontends but not ruler-query-frontends. #11799
* [ENHANCEMENT] Make querier scale up (`$_config.autoscaling_querier_scaleup_percent_cap`) and scale down rates (`$_config.autoscaling_querier_scaledown_percent_cap`) configurable. #11862
* [ENHANCEMENT] Set resource requests and limits for the Memcached Prometheus exporter. #11933 #11946
* [ENHANCEMENT] Add assertion to ensure ingester ScaledObject has minimum and maximum replicas set to a value greater than 0. #11979
* [ENHANCEMENT] Add `ingest_storage_migration_ignore_ingest_storage_errors` and `ingest_storage_migration_ingest_storage_max_wait_time` configs to control error handling of the partition ingesters during ingest storage migrations. #12105
* [ENHANCEMENT] Add block-builder job processing duration timings and offset-skipped errors to the Block-builder dashboard. #12118
* [BUGFIX] Honor `weight` argument when building memory HPA query for resource scaled objects. #11935

### Mimirtool

* [FEATURE] Add `--enable-experimental-functions` flag to commands that parse PromQL to allow parsing experimental functions such as `sort_by_label()`.
* [ENHANCEMENT] Add `--block-size` CLI flag to `remote-read export` that allows setting the output block size. #12025
* [BUGFIX] Fix issue where `remote-read` doesn't behave like other mimirtool commands for authentication. #11402
* [BUGFIX] Fix issue where `remote-read export` could omit some samples if the query time range spans multiple blocks. #12025
* [BUGFIX] Fix issue where `remote-read export` could omit some output blocks in the list printed to the console or fail with `read/write on closed pipe`. #12025

### Mimir Continuous Test

* [FEATURE] Add `-tests.client.cluster-validation.label` flag to send the `X-Cluster` header with queries. #11418

### Query-tee

### Documentation

* [ENHANCEMENT] Update Thanos to Mimir migration guide with a tip to add the `__tenant_id__` label. #11584
* [ENHANCEMENT] Update the `MimirIngestedDataTooFarInTheFuture` runbook with a note about false positives and the endpoint to flush TSDB blocks by user. #11961

### Tools

* [ENHANCEMENT] `kafkatool`: Add `offsets` command for querying various partition offsets. #11115
* [ENHANCEMENT] `listblocks`: Output can now also be JSON or YAML for easier parsing. #11184
* [ENHANCEMENT] `mark-blocks`: Allow specifying blocks from multiple tenants. #11343
* [ENHANCEMENT] `undelete-blocks`: Support removing S3 delete markers to avoid copying data when recovering blocks. #11256
* [BUGFIX] `screenshots`: Update to tar-fs v3.1.0 to address [CVE-2025-48387](https://nvd.nist.gov/vuln/detail/CVE-2025-48387). #12030

## 2.16.2

### Grafana Mimir

* [BUGFIX] Update to Go v1.23.12 to address [CVE-2025-22871](https://nvd.nist.gov/vuln/detail/CVE-2025-22871), [CVE-2025-4673](https://nvd.nist.gov/vuln/detail/CVE-2025-4673), [CVE-2025-0913](https://nvd.nist.gov/vuln/detail/CVE-2025-0913). #12582
* [BUGFIX] Update Docker base images for tools from `alpine:3.21.3` to `alpine:3.21.5` to address [CVE-2025-9230](https://nvd.nist.gov/vuln/detail/CVE-2025-9230), [CVE-2025-9231](https://nvd.nist.gov/vuln/detail/CVE-2025-9231), [CVE-2025-2025-9232](https://nvd.nist.gov/vuln/detail/CVE-2025-9232). #12990

## 2.16.1

### Grafana Mimir

* [BUGFIX] Update to Go v1.23.9 to address [CVE-2025-22871](https://nvd.nist.gov/vuln/detail/CVE-2025-22871). #11543
* [BUGFIX] Update `golang.org/x/net` to v0.38.0 to address [CVE-2025-22872](https://nvd.nist.gov/vuln/detail/CVE-2025-22872). #11281
* [BUGFIX] Query-frontend: Fix a panic in monolithic mode caused by a clash in labels of the `cortex_client_invalid_cluster_validation_label_requests_total` metric definition. #11455

## 2.16.0

### Grafana Mimir

* [CHANGE] Querier: pass context to queryable `IsApplicable` hook. #10451
* [CHANGE] Distributor: OTLP and push handler replace all non-UTF8 characters with the unicode replacement character `\uFFFD` in error messages before propagating them. #10236
* [CHANGE] Querier: pass query matchers to queryable `IsApplicable` hook. #10256
* [CHANGE] Build: removed Mimir Alpine Docker image and related CI tests. #10469
* [CHANGE] Query-frontend: Add `topic` label to `cortex_ingest_storage_strong_consistency_requests_total`, `cortex_ingest_storage_strong_consistency_failures_total`, and `cortex_ingest_storage_strong_consistency_wait_duration_seconds` metrics. #10220
* [CHANGE] Ruler: cap the rate of retries for remote query evaluation to 170/sec. This is configurable via `-ruler.query-frontend.max-retries-rate`. #10375 #10403
* [CHANGE] Query-frontend: Add `topic` label to `cortex_ingest_storage_reader_last_produced_offset_requests_total`, `cortex_ingest_storage_reader_last_produced_offset_failures_total`, `cortex_ingest_storage_reader_last_produced_offset_request_duration_seconds`, `cortex_ingest_storage_reader_partition_start_offset_requests_total`, `cortex_ingest_storage_reader_partition_start_offset_failures_total`, `cortex_ingest_storage_reader_partition_start_offset_request_duration_seconds` metrics. #10462
* [CHANGE] Ingester: Set `-ingester.ooo-native-histograms-ingestion-enabled` to true by default. #10483
* [CHANGE] Ruler: Add `user` and `reason` labels to `cortex_ruler_write_requests_failed_total` and `cortex_ruler_queries_failed_total`; add `user` to
    `cortex_ruler_write_requests_total` and `cortex_ruler_queries_total` metrics. #10536
* [CHANGE] Querier / Query-frontend: Remove experimental `-querier.promql-experimental-functions-enabled` and `-query-frontend.block-promql-experimental-functions` CLI flags and respective YAML configuration options to enable experimental PromQL functions. Instead access to experimental PromQL functions is always blocked. You can enable them using the per-tenant setting `enabled_promql_experimental_functions`. #10660 #10712
* [CHANGE] Store-gateway: Include posting sampling rate in sparse index headers. When the sampling rate isn't set in a sparse index header, store gateway rebuilds the sparse header with the configured `blocks-storage.bucket-store.posting-offsets-in-mem-sampling` value. If the sparse header's sampling rate is set but doesn't match the configured rate, store gateway either rebuilds the sparse header or downsamples to the configured sampling rate. #10684 #10878
* [CHANGE] Distributor: Return specific error message when burst size limit is exceeded. #10835
* [CHANGE] Ingester: enable native histograms ingestion by default, meaning`ingester.native-histograms-ingestion-enabled` defaults to true. #10867
* [FEATURE] Query Frontend: Expose query stats in the `Server-Timing` header when the `X-Mimir-Response-Query-Stats: true` header is present in the request. #10192
* [FEATURE] Distributor: Add experimental `-distributor.otel-keep-identifying-resource-attributes` option to allow keeping `service.instance.id`, `service.name` and `service.namespace` in `target_info` on top of converting them to the `instance` and `job` labels. #10216
* [FEATURE] Ingester/Distributor: Add support for exporting cost attribution metrics (`cortex_ingester_attributed_active_series`, `cortex_distributor_received_attributed_samples_total`, and `cortex_discarded_attributed_samples_total`) with labels specified by customers to a custom Prometheus registry. This feature enables more flexible billing data tracking. #10269 #10702
* [FEATURE] Ruler: Added `/ruler/tenants` endpoints to list the discovered tenants with rule groups. #10738
* [FEATURE] Distributor: Add experimental Influx handler. #10153
* [FEATURE] Query-frontend: Configuration options `query-frontend.cache-errors` and `query-frontend.results-cache-ttl-for-errors` for caching non-transient error responses are no longer experimental. #10927
* [FEATURE] Distributor: Add experimental `memberlist` KV store for ha_tracker. You can enable it using the `-distributor.ha-tracker.kvstore.store` flag. You can configure Memberlist parameters via the `-memberlist-*` flags. #10054
* [ENHANCEMENT] Compactor: Expose `cortex_bucket_index_last_successful_update_timestamp_seconds` for all tenants assigned to the compactor before starting the block cleanup job. #10569
* [ENHANCEMENT] Query Frontend: Return server-side `samples_processed` statistics. #10103
* [ENHANCEMENT] Distributor: OTLP receiver now converts also metric metadata. See also https://github.com/prometheus/prometheus/pull/15416. #10168
* [ENHANCEMENT] Distributor: discard float and histogram samples with duplicated timestamps from each timeseries in a request before the request is forwarded to ingesters. Discarded samples are tracked by `cortex_discarded_samples_total` metrics with the reason `sample_duplicate_timestamp`. #10145 #10430
* [ENHANCEMENT] Ruler: Add `cortex_prometheus_rule_group_last_rule_duration_sum_seconds` metric to track the total evaluation duration of a rule group regardless of concurrency #10189
* [ENHANCEMENT] Distributor: Add native histogram support for `electedReplicaPropagationTime` metric in ha_tracker. #10264
* [ENHANCEMENT] Ingester: More efficient CPU/memory utilization-based read request limiting. #10325
* [ENHANCEMENT] OTLP: In addition to the flag `-distributor.otel-created-timestamp-zero-ingestion-enabled` there is now `-distributor.otel-start-time-quiet-zero` to convert OTel start timestamps to Prometheus QuietZeroNaNs. This flag is to make the change rollout safe between Ingesters and Distributors. #10238
* [ENHANCEMENT] Ruler: When rule concurrency is enabled for a rule group, its rules will now be reordered and run in batches based on their dependencies. This increases the number of rules that can potentially run concurrently. Note that the global and tenant-specific limits still apply #10400
* [ENHANCEMENT] Query-frontend: include more information about read consistency in trace spans produced when using experimental ingest storage. #10412
* [ENHANCEMENT] Ingester: Hide tokens in ingester ring status page when ingest storage is enabled #10399
* [ENHANCEMENT] Ingester: add `active_series_additional_custom_trackers` configuration, in addition to the already existing `active_series_custom_trackers`. The `active_series_additional_custom_trackers` configuration allows you to configure additional custom trackers that get merged with `active_series_custom_trackers` at runtime. #10428
* [ENHANCEMENT] Query-frontend: Allow blocking raw http requests with the `blocked_requests` configuration. Requests can be blocked based on their path, method or query parameters #10484
* [ENHANCEMENT] Ingester: Added the following metrics exported by `PostingsForMatchers` cache: #10500 #10525
  * `cortex_ingester_tsdb_head_postings_for_matchers_cache_hits_total`
  * `cortex_ingester_tsdb_head_postings_for_matchers_cache_misses_total`
  * `cortex_ingester_tsdb_head_postings_for_matchers_cache_requests_total`
  * `cortex_ingester_tsdb_head_postings_for_matchers_cache_skips_total`
  * `cortex_ingester_tsdb_head_postings_for_matchers_cache_evictions_total`
  * `cortex_ingester_tsdb_block_postings_for_matchers_cache_hits_total`
  * `cortex_ingester_tsdb_block_postings_for_matchers_cache_misses_total`
  * `cortex_ingester_tsdb_block_postings_for_matchers_cache_requests_total`
  * `cortex_ingester_tsdb_block_postings_for_matchers_cache_skips_total`
  * `cortex_ingester_tsdb_block_postings_for_matchers_cache_evictions_total`
* [ENHANCEMENT] Add support for the HTTP header `X-Filter-Queryables` which allows callers to decide which queryables should be used by the querier, useful for debugging and testing queryables in isolation. #10552 #10594
* [ENHANCEMENT] Compactor: Shuffle users' order in `BlocksCleaner`. Prevents bucket indexes from going an extended period without cleanup during compactor restarts. #10513
* [ENHANCEMENT] Distributor, querier, ingester and store-gateway: Add support for `limit` parameter for label names and values requests. #10410
* [ENHANCEMENT] Ruler: Adds support for filtering results from rule status endpoint by `file[]`, `rule_group[]` and `rule_name[]`. #10589
* [ENHANCEMENT] Query-frontend: Add option to "spin off" subqueries as actual range queries, so that they benefit from query acceleration techniques such as sharding, splitting, and caching. To enable this feature, set the `-query-frontend.instant-queries-with-subquery-spin-off=<comma separated list>` option on the frontend or the `instant_queries_with_subquery_spin_off` per-tenant override with regular expressions matching the queries to enable. #10460 #10603 #10621 #10742 #10796
* [ENHANCEMENT] Querier, ingester: The series API respects passed `limit` parameter. #10620 #10652
* [ENHANCEMENT] Store-gateway: Add experimental settings under `-store-gateway.dynamic-replication` to allow more than the default of 3 store-gateways to own recent blocks. #10382 #10637
* [ENHANCEMENT] Ingester: Add reactive concurrency limiters to protect push and read operations from overload. #10574
* [ENHANCEMENT] Compactor: Add experimental `-compactor.max-lookback` option to limit blocks considered in each compaction cycle. Blocks uploaded prior to the lookback period aren't processed. This option helps reduce CPU utilization in tenants with large block metadata files that are processed before each compaction. #10585 #10794
* [ENHANCEMENT] Distributor: Optionally expose the current HA replica for each tenant in the `cortex_ha_tracker_elected_replica_status` metric. This is enabled with the `-distributor.ha-tracker.enable-elected-replica-metric=true` flag. #10644
* [ENHANCEMENT] Enable three Go runtime metrics: #10641
  * `go_cpu_classes_gc_total_cpu_seconds_total`
  * `go_cpu_classes_total_cpu_seconds_total`
  * `go_cpu_classes_idle_cpu_seconds_total`
* [ENHANCEMENT] All: Add experimental support for cluster validation in gRPC calls. When it is enabled, gRPC server verifies if a request coming from a gRPC client comes from an expected cluster. This validation can be configured by the following experimental configuration options: #10767
  * `-server.cluster-validation.label`
  * `-server.cluster-validation.grpc.enabled`
  * `-server.cluster-validation.grpc.soft-validation`
* [ENHANCEMENT] gRPC clients: Add experimental support to include the cluster validation label in gRPC metadata. When cluster validation is enabled on gRPC server side, the cluster validation label from gRPC metadata is compared with the gRPC server's cluster validation label. #10869 #10883
  * By setting `-<grpc-client-config-path>.cluster-validation.label`, you configure the cluster validation label of _a single_ gRPC client, whose `grpcclient.Config` object is configurable through `-<grpc-client-config-path>`.
  * By setting `-common.client-cluster-validation.label`, you configure the cluster validation label of _all_ gRPC clients.
* [ENHANCEMENT] gRPC clients: Add `cortex_client_request_invalid_cluster_validation_labels_total` metrics, that are used by Mimir's gRPC clients to track invalid cluster validations. #10767
* [ENHANCEMENT] Add experimental metric `cortex_distributor_dropped_native_histograms_total` to measure native histograms silently dropped when native histograms are disabled for a tenant. #10760
* [ENHANCEMENT] Compactor: Add experimental `-compactor.upload-sparse-index-headers` option. When enabled, the compactor will attempt to upload sparse index headers to object storage. This prevents latency spikes after adding store-gateway replicas. #10684
* [ENHANCEMENT] Ruler: add support for YAML aliases in `alert`, `record` and `expr` fields in rule groups. https://github.com/prometheus/prometheus/pull/14957 #10884
* [ENHANCEMENT] Memcached: Add experimental `-<prefix>.memcached.addresses-provider` flag to use alternate DNS service discovery backends when discovering Memcached hosts. #10895
* [BUGFIX] Distributor: Use a boolean to track changes while merging the ReplicaDesc components, rather than comparing the objects directly. #10185
* [BUGFIX] Querier: fix timeout responding to query-frontend when response size is very close to `-querier.frontend-client.grpc-max-send-msg-size`. #10154
* [BUGFIX] Query-frontend and querier: show warning/info annotations in some cases where they were missing (if a lazy querier was used). #10277
* [BUGFIX] Query-frontend: Fix an issue where transient errors are inadvertently cached. #10537 #10631
* [BUGFIX] Ruler: fix indeterminate rules being always run concurrently (instead of never) when `-ruler.max-independent-rule-evaluation-concurrency` is set. https://github.com/prometheus/prometheus/pull/15560 #10258
* [BUGFIX] PromQL: Fix various UTF-8 bugs related to quoting. https://github.com/prometheus/prometheus/pull/15531 #10258
* [BUGFIX] Ruler: Fixed an issue when using the experimental `-ruler.max-independent-rule-evaluation-concurrency` feature, where if a rule group was eligible for concurrency, it would flap between running concurrently or not based on the time it took after running concurrently. #9726 #10189
* [BUGFIX] Mimirtool: `remote-read` commands will now return data. #10286
* [BUGFIX] PromQL: Fix deriv, predict_linear and double_exponential_smoothing with histograms https://github.com/prometheus/prometheus/pull/15686 #10383
* [BUGFIX] MQE: Fix deriv with histograms #10383
* [BUGFIX] PromQL: Fix <aggr_over_time> functions with histograms https://github.com/prometheus/prometheus/pull/15711 #10400
* [BUGFIX] MQE: Fix <aggr_over_time> functions with histograms #10400
* [BUGFIX] Distributor: return HTTP status 415 Unsupported Media Type instead of 200 Success for Remote Write 2.0 until we support it. #10423 #10916
* [BUGFIX] Query-frontend: Add flag `-query-frontend.prom2-range-compat` and corresponding YAML to rewrite queries with ranges that worked in Prometheus 2 but are invalid in Prometheus 3. #10445 #10461 #10502
* [BUGFIX] Distributor: Fix edge case at the HA-tracker with memberlist as KVStore, where when a replica in the KVStore is marked as deleted but not yet removed, it fails to update the KVStore. #10443
* [BUGFIX] Distributor: Fix panics in `DurationWithJitter` util functions when computed variance is zero. #10507
* [BUGFIX] Ingester: Fixed a race condition in the `PostingsForMatchers` cache that may have infrequently returned expired cached postings. #10500
* [BUGFIX] Distributor: Report partially converted OTLP requests with status 400 Bad Request. #10588
* [BUGFIX] Ruler: fix issue where rule evaluations could be missed while shutting down a ruler instance if that instance owns many rule groups. prometheus/prometheus#15804 #10762
* [BUGFIX] Ingester: Add additional check on reactive limiter queue sizes. #10722
* [BUGFIX] TSDB: fix unknown series errors and possible lost data during WAL replay when series are removed from the head due to inactivity and reappear before the next WAL checkpoint. https://github.com/prometheus/prometheus/pull/16060 https://github.com/prometheus/prometheus/pull/16231 #10824 #10955
* [BUGFIX] Querier: fix issue where `label_join` could incorrectly return multiple series with the same labels rather than failing with `vector cannot contain metrics with the same labelset`. https://github.com/prometheus/prometheus/pull/15975 #10826
* [BUGFIX] Querier: fix issue where counter resets on native histograms could be incorrectly under- or over-counted when using subqueries. https://github.com/prometheus/prometheus/pull/15987 #10871
* [BUGFIX] Querier: fix incorrect annotation emitted when `quantile_over_time` is evaluated over a range with both histograms and floats. https://github.com/prometheus/prometheus/pull/16018 #10884
* [BUGFIX] Querier: fix duplicated double quotes in invalid label name error from `count_values`. https://github.com/prometheus/prometheus/pull/16054 #10884
* [BUGFIX] Ingester: fix goroutines and memory leak when experimental ingest storage enabled and a server-side error occurs during metrics ingestion. #10915
* [BUGFIX] Alertmanager: Avoid fetching Grafana state if Grafana AM compatibility is not enabled. #10857
* [BUGFIX] Alertmanager: Fix decoding of queryFromGeneratorURL in templates. #8914
* [BUGFIX] Alertmanager: DedupStage to stop notification pipeline when the timestamp of notification log entry is after the pipeline was flushed #10989

### Mixin

* [CHANGE] Alerts: Only alert on errors performing cache operations if there are over 10 request/sec to avoid flapping. #10832
* [FEATURE] Add compiled mixin for GEM installations in `operations/mimir-mixin-compiled-gem`. #10690 #10877
* [ENHANCEMENT] Dashboards: clarify that the ingester and store-gateway panels on the 'Reads' dashboard show data from all query requests to that component, not just requests from the main query path (ie. requests from the ruler query path are included as well). #10598
* [ENHANCEMENT] Dashboards: add ingester and store-gateway panels from the 'Reads' dashboard to the 'Remote ruler reads' dashboard as well. #10598
* [ENHANCEMENT] Dashboards: add ingester and store-gateway panels showing only requests from the respective dashboard's query path to the 'Reads' and 'Remote ruler reads' dashboards. For example, the 'Remote ruler reads' dashboard now has panels showing the ingester query request rate from ruler-queriers. #10598
* [ENHANCEMENT] Dashboards: 'Writes' dashboard: show write requests broken down by request type. #10599
* [ENHANCEMENT] Dashboards: clarify when query-frontend and query-scheduler dashboard panels are expected to show no data. #10624
* [ENHANCEMENT] Alerts: Add warning alert `DistributorGcUsesTooMuchCpu`. #10641
* [ENHANCEMENT] Dashboards: Add "Federation-frontend" dashboard for GEM. #10697 #10736
* [ENHANCEMENT] Dashboards: Add Query-Scheduler <-> Querier Inflight Requests row to Query Reads and Remote Ruler reads dashboards. #10290
* [ENHANCEMENT] Alerts: Add "Federation-frontend" alert for remote clusters returning errors. #10698
* [BUGFIX] Dashboards: fix how we switch between classic and native histograms. #10018
* [BUGFIX] Alerts: Ignore cache errors performing `delete` operations since these are expected to fail when keys don't exist. #10287
* [BUGFIX] Dashboards: fix "Mimir / Rollout Progress" latency comparison when gateway is enabled. #10495
* [BUGFIX] Dashboards: fix autoscaling panels when Mimir is deployed using Helm. #10473
* [BUGFIX] Alerts: fix `MimirAutoscalerNotActive` alert. #10564

### Jsonnet

* [CHANGE] Update rollout-operator version to 0.23.0. #10229 #10750
* [CHANGE] Memcached: Update to Memcached 1.6.34. #10318
* [CHANGE] Change multi-AZ deployments default toleration value from 'multi-az' to 'secondary-az', and make it configurable via the following settings: #10596
  * `_config.multi_zone_schedule_toleration` (default)
  * `_config.multi_zone_distributor_schedule_toleration` (distributor's override)
  * `_config.multi_zone_etcd_schedule_toleration` (etcd's override)
* [CHANGE] Ring: relaxed the hash ring heartbeat timeout for store-gateways: #10634
  * `-store-gateway.sharding-ring.heartbeat-timeout` set to `10m`
* [CHANGE] Memcached: Use 3 replicas for all cache types by default. #10739
* [ENHANCEMENT] Enforce `persistentVolumeClaimRetentionPolicy` `Retain` policy on partition ingesters during migration to experimental ingest storage. #10395
* [ENHANCEMENT] Allow to not configure `topologySpreadConstraints` by setting the following configuration options to a negative value: #10540
  * `distributor_topology_spread_max_skew`
  * `query_frontend_topology_spread_max_skew`
  * `querier_topology_spread_max_skew`
  * `ruler_topology_spread_max_skew`
  * `ruler_querier_topology_spread_max_skew`
* [ENHANCEMENT] Validate the `$._config.shuffle_sharding.ingester_partitions_shard_size` value when partition shuffle sharding is enabled in the ingest-storage mode. #10746
* [BUGFIX] Ports in container rollout-operator. #10273
* [BUGFIX] When downscaling is enabled, the components must annotate `prepare-downscale-http-port` with the value set in `$._config.server_http_port`. #10367

### Mimirtool

* [BUGFIX] Fix issue where `MIMIR_HTTP_PREFIX` environment variable was ignored and the value from `MIMIR_MIMIR_HTTP_PREFIX` was used instead. #10207
* [ENHANCEMENT] Unify mimirtool authentication options and add extra-headers support for commands that depend on MimirClient. #10178
* [ENHANCEMENT] `mimirtool grafana analyze` now supports custom panels. #10669
* [ENHANCEMENT] `mimirtool grafana analyze` now supports bar chart, pie chart, state timeline, status history,
  histogram, candlestick, canvas, flame graph, geomap, node graph, trend, and XY chart panels. #10669

### Mimir Continuous Test

### Query-tee

* [ENHANCEMENT] Allow skipping comparisons when preferred backend fails. Disabled by default, enable with `-proxy.compare-skip-preferred-backend-failures=true`. #10612

### Documentation

* [CHANGE] Add production tips related to cache size, heavy multi-tenancy and latency spikes. #9978
* [ENHANCEMENT] Update `MimirAutoscalerNotActive` and `MimirAutoscalerKedaFailing` runbooks, with an instruction to check whether Prometheus has enough CPU allocated. #10257

### Tools

* [CHANGE] `copyblocks`: Remove /pprof endpoint. #10329
* [CHANGE] `mark-blocks`: Replace `markblocks` with added features including removing markers and reading block identifiers from a file. #10597

## 2.15.3

### Grafana Mimir

* [BUGFIX] Update to Go v1.23.9 to address [CVE-2025-22871](https://nvd.nist.gov/vuln/detail/CVE-2025-22871). #11537

### Mimirtool

* [BUGFIX] Upgrade Alpine Linux to 3.20.6, fixes CVE-2025-26519. #11530

### Mimir Continuous Test

* [BUGFIX] Upgrade Alpine Linux to 3.20.6, fixes CVE-2025-26519. #11530

## 2.15.2

### Grafana Mimir

* [BUGFIX] Update module golang.org/x/net to v0.36.0 to address [CVE-2025-22870](https://nvd.nist.gov/vuln/detail/CVE-2025-22870). #10875
* [BUGFIX] Update module github.com/golang-jwt/jwt/v5 to v5.2.2 to address [CVE-2025-30204](https://nvd.nist.gov/vuln/detail/CVE-2025-30204). #11045


## 2.15.1

### Grafana Mimir

* [BUGFIX] Update module github.com/golang/glog to v1.2.4 to address [CVE-2024-45339](https://nvd.nist.gov/vuln/detail/CVE-2024-45339). #10541
* [BUGFIX] Update module github.com/go-jose/go-jose/v4 to v4.0.5 to address [CVE-2025-27144](https://nvd.nist.gov/vuln/detail/CVE-2025-27144). #10783
* [BUGFIX] Update module golang.org/x/oauth2 to v0.27.0 to address [CVE-2025-22868](https://nvd.nist.gov/vuln/detail/CVE-2025-22868). #10803
* [BUGFIX] Update module golang.org/x/crypto to v0.35.0 to address [CVE-2025-22869](https://nvd.nist.gov/vuln/detail/CVE-2025-22869). #10804
* [BUGFIX] Upgrade Go to 1.23.7 to address [CVE-2024-45336](https://nvd.nist.gov/vuln/detail/CVE-2024-45336), [CVE-2024-45341](https://nvd.nist.gov/vuln/detail/CVE-2024-45341), and [CVE-2025-22866](https://nvd.nist.gov/vuln/detail/CVE-2025-22866). #10862


## 2.15.0

### Grafana Mimir

* [CHANGE] Alertmanager: the following metrics are not exported for a given `user` when the metric value is zero: #9359
  * `cortex_alertmanager_alerts_received_total`
  * `cortex_alertmanager_alerts_invalid_total`
  * `cortex_alertmanager_partial_state_merges_total`
  * `cortex_alertmanager_partial_state_merges_failed_total`
  * `cortex_alertmanager_state_replication_total`
  * `cortex_alertmanager_state_replication_failed_total`
  * `cortex_alertmanager_alerts`
  * `cortex_alertmanager_silences`
* [CHANGE] Distributor: Drop experimental `-distributor.direct-otlp-translation-enabled` flag, since direct OTLP translation is well tested at this point. #9647
* [CHANGE] Ingester: Change `-initial-delay` for circuit breakers to begin when the first request is received, rather than at breaker activation. #9842
* [CHANGE] Query-frontend: apply query pruning before query sharding instead of after. #9913
* [CHANGE] Ingester: remove experimental flags `-ingest-storage.kafka.ongoing-records-per-fetch` and `-ingest-storage.kafka.startup-records-per-fetch`. They are removed in favour of `-ingest-storage.kafka.max-buffered-bytes`. #9906
* [CHANGE] Ingester: Replace `cortex_discarded_samples_total` label from `sample-out-of-bounds` to `sample-timestamp-too-old`. #9885
* [CHANGE] Ruler: the `/prometheus/config/v1/rules` does not return an error anymore if a rule group is missing in the object storage after been successfully returned by listing the storage, because it could have been deleted in the meanwhile. #9936
* [CHANGE] Querier: The `.` pattern in regular expressions in PromQL matches newline characters. With this change regular expressions like `.*` match strings that include `\n`. To maintain the old behaviour, you will have to change regular expressions by replacing all `.` patterns with `[^\n]`, e.g. `foo[^\n]*`. This upgrades PromQL compatibility from Prometheus 2.0 to 3.0. #9844
* [CHANGE] Querier: Lookback and range selectors are left open and right closed (previously left closed and right closed). This change affects queries and subqueries when the evaluation time perfectly aligns with the sample timestamps. For example assume querying a timeseries with evenly spaced samples exactly 1 minute apart. Previously, a range query with `5m` would usually return 5 samples, or 6 samples if the query evaluation aligns perfectly with a scrape. Now, queries like this will always return 5 samples. This upgrades PromQL compatibility from Prometheus 2.0 to 3.0. #9844 #10188
* [CHANGE] Querier: promql(native histograms): Introduce exponential interpolation. #9844
* [CHANGE] Remove deprecated `api.get-request-for-ingester-shutdown-enabled` setting, which scheduled for removal in 2.15. #10197
* [FEATURE] Querier: add experimental streaming PromQL engine, enabled with `-querier.query-engine=mimir`. #10067
* [FEATURE] Distributor: Add support for `lz4` OTLP compression. #9763
* [FEATURE] Query-frontend: added experimental configuration options `query-frontend.cache-errors` and `query-frontend.results-cache-ttl-for-errors` to allow non-transient responses to be cached. When set to `true` error responses from hitting limits or bad data are cached for a short TTL. #9028
* [FEATURE] Query-frontend: add middleware to control access to specific PromQL experimental functions on a per-tenant basis. #9798
* [FEATURE] gRPC: Support S2 compression. #9322
  * `-alertmanager.alertmanager-client.grpc-compression=s2`
  * `-ingester.client.grpc-compression=s2`
  * `-querier.frontend-client.grpc-compression=s2`
  * `-querier.scheduler-client.grpc-compression=s2`
  * `-query-frontend.grpc-client-config.grpc-compression=s2`
  * `-query-scheduler.grpc-client-config.grpc-compression=s2`
  * `-ruler.client.grpc-compression=s2`
  * `-ruler.query-frontend.grpc-client-config.grpc-compression=s2`
* [FEATURE] Alertmanager: limit added for maximum size of the Grafana state (`-alertmanager.max-grafana-state-size-bytes`). #9475
* [FEATURE] Alertmanager: limit added for maximum size of the Grafana configuration (`-alertmanager.max-config-size-bytes`). #9402
* [FEATURE] Ingester: Experimental support for ingesting out-of-order native histograms. This is disabled by default and can be enabled by setting `-ingester.ooo-native-histograms-ingestion-enabled` to `true`. #7175
* [FEATURE] Distributor: Added `-api.skip-label-count-validation-header-enabled` option to allow skipping label count validation on the HTTP write path based on `X-Mimir-SkipLabelCountValidation` header being `true` or not. #9576
* [FEATURE] Ruler: Add experimental support for caching the contents of rule groups. This is disabled by default and can be enabled by setting `-ruler-storage.cache.rule-group-enabled`. #9595 #10024
* [FEATURE] PromQL: Add experimental `info` function. Experimental functions are disabled by default, but can be enabled setting `-querier.promql-experimental-functions-enabled=true` in the query-frontend and querier. #9879
* [FEATURE] Distributor: Support promotion of OTel resource attributes to labels. #8271
* [FEATURE] Querier: Add experimental `double_exponential_smoothing` PromQL function. Experimental functions are disabled by default, but can be enabled by setting `-querier.promql-experimental-functions-enabled=true` in the query-frontend and querier. #9844
* [ENHANCEMENT] Query Frontend: Return server-side `bytes_processed` statistics following Server-Timing format. #9645 #9985
* [ENHANCEMENT] mimirtool: Adds bearer token support for mimirtool's analyze ruler/prometheus commands. #9587
* [ENHANCEMENT] Ruler: Support `exclude_alerts` parameter in `<prometheus-http-prefix>/api/v1/rules` endpoint. #9300
* [ENHANCEMENT] Distributor: add a metric to track tenants who are sending newlines in their label values called `cortex_distributor_label_values_with_newlines_total`. #9400
* [ENHANCEMENT] Ingester: improve performance of reading the WAL. #9508
* [ENHANCEMENT] Query-scheduler: improve the errors and traces emitted by query-schedulers when communicating with queriers. #9519
* [ENHANCEMENT] Compactor: uploaded blocks cannot be bigger than max configured compactor time range, and cannot cross the boundary for given time range. #9524
* [ENHANCEMENT] The distributor now validates that received label values only contain allowed characters. #9185
* [ENHANCEMENT] Add SASL plain authentication support to Kafka client used by the experimental ingest storage. Configure SASL credentials via the following settings: #9584
  * `-ingest-storage.kafka.sasl-password`
  * `-ingest-storage.kafka.sasl-username`
* [ENHANCEMENT] memberlist: TCP transport write path is now non-blocking, and is configurable by new flags: #9594
  * `-memberlist.max-concurrent-writes`
  * `-memberlist.acquire-writer-timeout`
* [ENHANCEMENT] memberlist: Notifications can now be processed once per interval specified by `-memberlist.notify-interval` to reduce notify storm CPU activity in large clusters. #9594
* [ENHANCEMENT] Query-scheduler: Remove the experimental `query-scheduler.prioritize-query-components` flag. Request queues always prioritize query component dequeuing above tenant fairness. #9703
* [ENHANCEMENT] Ingester: Emit traces for block syncing, to join up block-upload traces. #9656
* [ENHANCEMENT] Querier: Enable the optional querying of additional storage queryables. #9712
* [ENHANCEMENT] Ingester: Disable the push circuit breaker when ingester is in read-only mode. #9760
* [ENHANCEMENT] Ingester: Reduced lock contention in the `PostingsForMatchers` cache. #9773
* [ENHANCEMENT] Storage: Allow HTTP client settings to be tuned for GCS and Azure backends via an `http` block or corresponding CLI flags. This was already supported by the S3 backend. #9778
* [ENHANCEMENT] Ruler: Support `group_limit` and `group_next_token` parameters in the `<prometheus-http-prefix>/api/v1/rules` endpoint. #9563
* [ENHANCEMENT] Ingester: improved lock contention affecting read and write latencies during TSDB head compaction. #9822
* [ENHANCEMENT] Distributor: when a label value fails validation due to invalid UTF-8 characters, don't include the invalid characters in the returned error. #9828
* [ENHANCEMENT] Ingester: when experimental ingest storage is enabled, do not buffer records in the Kafka client when fetch concurrency is in use. #9838 #9850
* [ENHANCEMENT] Compactor: refresh deletion marks when updating the bucket index concurrently. This speeds up updating the bucket index by up to 16 times when there is a lot of blocks churn (thousands of blocks churning every cleanup cycle). #9881
* [ENHANCEMENT] PromQL: make `sort_by_label` stable. #9879
* [ENHANCEMENT] Distributor: Initialize ha_tracker cache before ha_tracker and distributor reach running state and begin serving writes. #9826 #9976
* [ENHANCEMENT] Ingester: `-ingest-storage.kafka.max-buffered-bytes` to limit the memory for buffered records when using concurrent fetching. #9892
* [ENHANCEMENT] Querier: improve performance and memory consumption of queries that select many series. #9914
* [ENHANCEMENT] Ruler: Support OAuth2 and proxies in Alertmanager client #9945 #10030
* [ENHANCEMENT] Ingester: Add `-blocks-storage.tsdb.bigger-out-of-order-blocks-for-old-samples` to build 24h blocks for out-of-order data belonging to the previous days instead of building smaller 2h blocks. This reduces pressure on compactors and ingesters when the out-of-order samples span multiple days in the past. #9844 #10033 #10035
* [ENHANCEMENT] Distributor: allow a different limit for info series (series ending in `_info`) label count, via `-validation.max-label-names-per-info-series`. #10028
* [ENHANCEMENT] Ingester: do not reuse labels, samples and histograms slices in the write request if there are more entries than 10x the pre-allocated size. This should help to reduce the in-use memory in case of few requests with a very large number of labels, samples or histograms. #10040
* [ENHANCEMENT] Query-Frontend: prune `<subquery> and on() (vector(x)==y)` style queries and stop pruning `<subquery> < -Inf`. Triggered by https://github.com/prometheus/prometheus/pull/15245. #10026
* [ENHANCEMENT] Query-Frontend: perform request format validation before processing the request. #10093
* [BUGFIX] Fix issue where functions such as `rate()` over native histograms could return incorrect values if a float stale marker was present in the selected range. #9508
* [BUGFIX] Fix issue where negation of native histograms (eg. `-some_native_histogram_series`) did nothing. #9508
* [BUGFIX] Fix issue where `metric might not be a counter, name does not end in _total/_sum/_count/_bucket` annotation would be emitted even if `rate` or `increase` did not have enough samples to compute a result. #9508
* [BUGFIX] Fix issue where sharded queries could return annotations with incorrect or confusing position information. #9536
* [BUGFIX] Fix issue where downstream consumers may not generate correct cache keys for experimental error caching. #9644
* [BUGFIX] Fix issue where active series requests error when encountering a stale posting. #9580
* [BUGFIX] Fix pooling buffer reuse logic when `-distributor.max-request-pool-buffer-size` is set. #9666
* [BUGFIX] Fix issue when using the experimental `-ruler.max-independent-rule-evaluation-concurrency` feature, where the ruler could panic as it updates a running ruleset or shutdowns. #9726
* [BUGFIX] Always return unknown hint for first sample in non-gauge native histograms chunk to avoid incorrect counter reset hints when merging chunks from different sources. #10033
* [BUGFIX] Ensure native histograms counter reset hints are corrected when merging results from different sources. #9909
* [BUGFIX] Ingester: Fix race condition in per-tenant TSDB creation. #9708
* [BUGFIX] Ingester: Fix race condition in exemplar adding. #9765
* [BUGFIX] Ingester: Fix race condition in native histogram appending. #9765
* [BUGFIX] Ingester: Fix bug in concurrent fetching where a failure to list topics on startup would cause to use an invalid topic ID (0x00000000000000000000000000000000). #9883
* [BUGFIX] Ingester: Fix data loss bug in the experimental ingest storage when a Kafka Fetch is split into multiple requests and some of them return an error. #9963 #9964
* [BUGFIX] PromQL: `round` now removes the metric name again. #9879
* [BUGFIX] Query-Frontend: fix `QueryFrontendCodec` module initialization to set lookback delta from `-querier.lookback-delta`. #9984
* [BUGFIX] OTLP: Support integer exemplar value type. #9844
* [BUGFIX] Querier: Correct the behaviour of binary operators between native histograms and floats. #9844
* [BUGFIX] Querier: Fix stddev+stdvar aggregations to always ignore native histograms. #9844
* [BUGFIX] Querier: Fix stddev+stdvar aggregations to treat Infinity consistently. #9844
* [BUGFIX] Ingester: Chunks could have one unnecessary zero byte at the end. #9844
* [BUGFIX] OTLP receiver: Preserve colons and combine multiple consecutive underscores into one when generating metric names in suffix adding mode (`-distributor.otel-metric-suffixes-enabled`). #10075
* [BUGFIX] PromQL: Ignore native histograms in `clamp`, `clamp_max` and `clamp_min` functions. #10136
* [BUGFIX] PromQL: Ignore native histograms in `max`, `min`, `stdvar`, `stddev` aggregation operators and instead return an info annotation. #10136
* [BUGFIX] PromQL: Ignore native histograms when compared to float values with `==`, `!=`, `<`, `>`, `<=`, `>=` and instead return an info annotation. #10136
* [BUGFIX] PromQL: Return an info annotation if the `quantile` function is used on a float series that does not have `le` label. #10136
* [BUGFIX] PromQL: Fix `count_values` to take into account native histograms. #10168
* [BUGFIX] PromQL: Ignore native histograms in time functions `day_of_month`, `day_of_week`, `day_of_year`, `days_in_month`, `hour`, `minute`, `month` and `year`, which means they no longer yield any value when encountering a native histograms series. #10188
* [BUGFIX] PromQL: Ignore native histograms in `topk` and `bottomk` functions and return info annotation instead. #10188
* [BUGFIX] PromQL: Let `limitk` and `limit_ratio` include native histograms if applicable. #10188
* [BUGFIX] PromQL: Fix `changes` and `resets` functions to count switch between float and native histograms sample type as change and reset. #10188

### Mixin

* [CHANGE] Remove backwards compatibility for `thanos_memcached_` prefixed metrics in dashboards and alerts removed in 2.12. #9674 #9758
* [CHANGE] Reworked the alert `MimirIngesterStuckProcessingRecordsFromKafka` to also work when concurrent fetching is enabled. #9855
* [ENHANCEMENT] Unify ingester autoscaling panels on 'Mimir / Writes' dashboard to work for both ingest-storage and non-ingest-storage autoscaling. #9617
* [ENHANCEMENT] Alerts: Enable configuring job prefix for alerts to prevent clashes with metrics from Loki/Tempo. #9659
* [ENHANCEMENT] Dashboards: visualize the age of source blocks in the "Mimir / Compactor" dashboard. #9697
* [ENHANCEMENT] Dashboards: Include block compaction level on queried blocks in 'Mimir / Queries' dashboard. #9706
* [ENHANCEMENT] Alerts: add `MimirIngesterMissedRecordsFromKafka` to detect gaps in consumed records in the ingester when using the experimental Kafka-based storage. #9921 #9972
* [ENHANCEMENT] Dashboards: Add more panels to 'Mimir / Writes' for concurrent ingestion and fetching when using ingest storage. #10021
* [ENHANCEMENT] Dashboards: Include CPU and memory resources in 'Mimir / Ruler' dashboard. #10656
* [BUGFIX] Dashboards: Fix autoscaling metrics joins when series churn. #9412 #9450 #9432
* [BUGFIX] Alerts: Fix autoscaling metrics joins in `MimirAutoscalerNotActive` when series churn. #9412
* [BUGFIX] Alerts: Exclude failed cache "add" operations from alerting since failures are expected in normal operation. #9658
* [BUGFIX] Alerts: Exclude read-only replicas from `IngesterInstanceHasNoTenants` alert. #9843
* [BUGFIX] Alerts: Use resident set memory for the `EtcdAllocatingTooMuchMemory` alert so that ephemeral file cache memory doesn't cause the alert to misfire. #9997
* [BUGFIX] Query-frontend: support `X-Read-Consistency-Offsets` on labels queries too.

### Jsonnet

* [CHANGE] Remove support to set Redis as a cache backend from jsonnet. #9677
* [CHANGE] Rollout-operator now defaults to storing scaling operation metadata in a Kubernetes ConfigMap. This avoids recursively invoking the admission webhook in some Kubernetes environments. #9699
* [CHANGE] Update rollout-operator version to 0.20.0. #9995
* [CHANGE] Remove the `track_sizes` feature for Memcached pods since it is unused. #10032
* [CHANGE] The configuration options `autoscaling_distributor_min_replicas` and `autoscaling_distributor_max_replicas` has been renamed to `autoscaling_distributor_min_replicas_per_zone` and `autoscaling_distributor_max_replicas_per_zone` respectively. #10019
* [FEATURE] Add support to deploy distributors in multi availability zones. #9548
* [FEATURE] Add configuration settings to set the number of Memcached replicas for each type of cache (`memcached_frontend_replicas`, `memcached_index_queries_replicas`, `memcached_chunks_replicas`, `memcached_metadata_replicas`). #9679
* [ENHANCEMENT] Add `ingest_storage_ingester_autoscaling_triggers` option to specify multiple triggers in ScaledObject created for ingest-store ingester autoscaling. #9422
* [ENHANCEMENT] Add `ingest_storage_ingester_autoscaling_scale_up_stabilization_window_seconds` and `ingest_storage_ingester_autoscaling_scale_down_stabilization_window_seconds` config options to make stabilization window for ingester autoscaling when using ingest-storage configurable. #9445
* [ENHANCEMENT] Make label-selector in ReplicaTemplate/ingester-zone-a object configurable when using ingest-storage. #9480
* [ENHANCEMENT] Add `querier_only_args` option to specify CLI flags that apply only to queriers but not ruler-queriers. #9503
* [ENHANCEMENT] Validate the Kafka client ID configured when ingest storage is enabled. #9573
* [ENHANCEMENT] Configure pod anti-affinity and tolerations to run etcd pods multi-AZ when `_config.multi_zone_etcd_enabled` is set to `true`. #9725

### Mimirtool

### Mimir Continuous Test

### Query-tee

* [FEATURE] Added `-proxy.compare-skip-samples-before` to skip samples before the given time when comparing responses. The time can be in RFC3339 format (or) RFC3339 without the timezone and seconds (or) date only. #9515
* [FEATURE] Add `-backend.config-file` for a YAML configuration file for per-backend options. Currently, it only supports additional HTTP request headers. #10081
* [ENHANCEMENT] Added human-readable timestamps to comparison failure messages. #9665

### Documentation

* [BUGFIX] Send native histograms: update the migration guide with the corrected dashboard query for switching between classic and native histograms queries. #10052

### Tools

* [FEATURE] `splitblocks`: add new tool to split blocks larger than a specified duration into multiple blocks. #9517, #9779
* [ENHANCEMENT] `copyblocks`: add `--skip-no-compact-block-duration-check`, which defaults to `false`, to simplify targeting blocks that are not awaiting compaction. #9439
* [ENHANCEMENT] `copyblocks`: add `--user-mapping` to support copying blocks between users. #10110
* [ENHANCEMENT] `kafkatool`: add SASL plain authentication support. The following new CLI flags have been added: #9584
  * `--kafka-sasl-username`
  * `--kafka-sasl-password`
* [ENHANCEMENT] `kafkatool`: add `dump print` command to print the content of write requests from a dump. #9942
* [ENHANCEMENT] Updated `KubePersistentVolumeFillingUp` runbook, including a sample command to debug the distroless image. #9802

## 2.14.3

### Grafana Mimir

* [BUGFIX] Update `golang.org/x/crypto` to address [CVE-2024-45337](https://github.com/advisories/GHSA-v778-237x-gjrc). #10251
* [BUGFIX] Update `golang.org/x/net` to address [CVE-2024-45338](https://github.com/advisories/GHSA-w32m-9786-jp63). #10298

## 2.14.2

### Grafana Mimir

* [BUGFIX] Query-frontend: Do not break scheduler connection on malformed queries. #9833

## 2.14.1

### Grafana Mimir

* [BUGFIX] Update objstore library to resolve issues observed for some S3-compatible object stores, which respond to `StatObject` with `Range` incorrectly. #9625

## 2.14.0

### Grafana Mimir

* [CHANGE] Update minimal supported version of Go to 1.22. #9134
* [CHANGE] Store-gateway / querier: enable streaming chunks from store-gateways to queriers by default. #6646
* [CHANGE] Querier: honor the start/end time range specified in the read hints when executing a remote read request. #8431
* [CHANGE] Querier: return only samples within the queried start/end time range when executing a remote read request using "SAMPLES" mode. Previously, samples outside of the range could have been returned. Samples outside of the queried time range may still be returned when executing a remote read request using "STREAMED_XOR_CHUNKS" mode. #8463
* [CHANGE] Querier: Set minimum for `-querier.max-concurrent` to four to prevent queue starvation with querier-worker queue prioritization algorithm; values below the minimum four are ignored and set to the minimum. #9054
* [CHANGE] Store-gateway: enabled `-blocks-storage.bucket-store.max-concurrent-queue-timeout` by default with a timeout of 5 seconds. #8496
* [CHANGE] Store-gateway: enabled `-blocks-storage.bucket-store.index-header.lazy-loading-concurrency-queue-timeout` by default with a timeout of 5 seconds . #8667
* [CHANGE] Distributor: Incoming OTLP requests were previously size-limited by using limit from `-distributor.max-recv-msg-size` option. We have added option `-distributor.max-otlp-request-size` for limiting OTLP requests, with default value of 100 MiB. #8574
* [CHANGE] Distributor: remove metric `cortex_distributor_sample_delay_seconds`. #8698
* [CHANGE] Query-frontend: Remove deprecated `frontend.align_queries_with_step` YAML configuration. The configuration option has been moved to per-tenant and default `limits` since Mimir 2.12. #8733 #8735
* [CHANGE] Store-gateway: Change default of `-blocks-storage.bucket-store.max-concurrent` to 200. #8768
* [CHANGE] Added new metric `cortex_compactor_disk_out_of_space_errors_total` which counts how many times a compaction failed due to the compactor being out of disk, alert if there is a single increase. #8237 #8278
* [CHANGE] Store-gateway: Remove experimental parameter `-blocks-storage.bucket-store.series-selection-strategy`. The default strategy is now `worst-case`. #8702
* [CHANGE] Store-gateway: Rename `-blocks-storage.bucket-store.series-selection-strategies.worst-case-series-preference` to `-blocks-storage.bucket-store.series-fetch-preference` and promote to stable. #8702
* [CHANGE] Querier, store-gateway: remove deprecated `-querier.prefer-streaming-chunks-from-store-gateways=true`. Streaming from store-gateways is now always enabled. #8696
* [CHANGE] Ingester: remove deprecated `-ingester.return-only-grpc-errors`. #8699 #8828
* [CHANGE] Distributor, ruler: remove deprecated `-ingester.client.report-grpc-codes-in-instrumentation-label-enabled`. #8700
* [CHANGE] Ingester client: experimental support for client-side circuit breakers, their configuration options (`-ingester.client.circuit-breaker.*`) and metrics (`cortex_ingester_client_circuit_breaker_results_total`, `cortex_ingester_client_circuit_breaker_transitions_total`) were removed. #8802
* [CHANGE] Ingester: circuit breakers do not open in case of per-instance limit errors anymore. Opening can be triggered only in case of push and pull requests exceeding the configured duration. #8854
* [CHANGE] Query-frontend: Return `413 Request Entity Too Large` if a response shard for an `/active_series` request is too large. #8861
* [CHANGE] Distributor: Promote replying with `Retry-After` header on retryable errors to stable and set `-distributor.retry-after-header.enabled=true` by default. #8694
* [CHANGE] Distributor: Replace `-distributor.retry-after-header.max-backoff-exponent` and `-distributor.retry-after-header.base-seconds` with `-distributor.retry-after-header.min-backoff` and `-distributor.retry-after-header.max-backoff` for easier configuration. #8694
* [CHANGE] Ingester: increase the default inactivity timeout of active series (`-ingester.active-series-metrics-idle-timeout`) from `10m` to `20m`. #8975
* [CHANGE] Distributor: Remove `-distributor.enable-otlp-metadata-storage` flag, which was deprecated in version 2.12. #9069
* [CHANGE] Ruler: Removed `-ruler.drain-notification-queue-on-shutdown` option, which is now enabled by default. #9115
* [CHANGE] Querier: allow wrapping errors with context errors only when the former actually correspond to `context.Canceled` and `context.DeadlineExceeded`. #9175
* [CHANGE] Query-scheduler: Remove the experimental `-query-scheduler.use-multi-algorithm-query-queue` flag. The new multi-algorithm tree queue is always used for the scheduler. #9210
* [CHANGE] Distributor: reject incoming requests until the distributor service has started. #9317
* [CHANGE] Ingester, Distributor: Remove deprecated `-ingester.limit-inflight-requests-using-grpc-method-limiter` and `-distributor.limit-inflight-requests-using-grpc-method-limiter`. The feature was deprecated and enabled by default in Mimir 2.12. #9407
* [CHANGE] Querier: Remove deprecated `-querier.max-query-into-future`. The feature was deprecated in Mimir 2.12. #9407
* [CHANGE] Cache: Deprecate experimental support for Redis as a cache backend. The support is set to be removed in the next major release. #9453
* [FEATURE] Alertmanager: Added `-alertmanager.log-parsing-label-matchers` to control logging when parsing label matchers. This flag is intended to be used with `-alertmanager.utf8-strict-mode-enabled` to validate UTF-8 strict mode is working as intended. The default value is `false`. #9173
* [FEATURE] Alertmanager: Added `-alertmanager.utf8-migration-logging-enabled` to enable logging of tenant configurations that are incompatible with UTF-8 strict mode. The default value is `false`. #9174
* [FEATURE] Querier: add experimental streaming PromQL engine, enabled with `-querier.query-engine=mimir`. #8422 #8430 #8454 #8455 #8360 #8490 #8508 #8577 #8660 #8671 #8677 #8747 #8850 #8872 #8838 #8911 #8909 #8923 #8924 #8925 #8932 #8933 #8934 #8962 #8986 #8993 #8995 #9008 #9017 #9018 #9019 #9120 #9121 #9136 #9139 #9140 #9145 #9191 #9192 #9194 #9196 #9201 #9212 #9225 #9260 #9272 #9277 #9278 #9280 #9281 #9342 #9343 #9371 #9859 #9858
* [FEATURE] Experimental Kafka-based ingest storage. #6888 #6894 #6929 #6940 #6951 #6974 #6982 #7029 #7030 #7091 #7142 #7147 #7148 #7153 #7160 #7193 #7349 #7376 #7388 #7391 #7393 #7394 #7402 #7404 #7423 #7424 #7437 #7486 #7503 #7508 #7540 #7621 #7682 #7685 #7694 #7695 #7696 #7697 #7701 #7733 #7734 #7741 #7752 #7838 #7851 #7871 #7877 #7880 #7882 #7887 #7891 #7925 #7955 #7967 #8031 #8063 #8077 #8088 #8135 #8176 #8184 #8194 #8216 #8217 #8222 #8233 #8503 #8542 #8579 #8657 #8686 #8688 #8703 #8706 #8708 #8738 #8750 #8778 #8808 #8809 #8841 #8842 #8845 #8853 #8886 #8988
  * What it is:
    * When the new ingest storage architecture is enabled, distributors write incoming write requests to a Kafka-compatible backend, and the ingesters asynchronously replay ingested data from Kafka. In this architecture, the write and read path are de-coupled through a Kafka-compatible backend. The write path and Kafka load is a function of the incoming write traffic, the read path load is a function of received queries. Whatever the load on the read path, it doesn't affect the write path.
  * New configuration options:
    * `-ingest-storage.enabled`
    * `-ingest-storage.kafka.*`: configures Kafka-compatible backend and how clients interact with it.
    * `-ingest-storage.ingestion-partition-tenant-shard-size`: configures the per-tenant shuffle-sharding shard size used by partitions ring.
    * `-ingest-storage.read-consistency`: configures the default read consistency.
    * `-ingest-storage.migration.distributor-send-to-ingesters-enabled`: enabled tee-ing writes to classic ingesters and Kafka, used during a live migration to the new ingest storage architecture.
    * `-ingester.partition-ring.*`: configures partitions ring backend.
* [FEATURE] Querier: added support for `limitk()` and `limit_ratio()` experimental PromQL functions. Experimental functions are disabled by default, but can be enabled setting `-querier.promql-experimental-functions-enabled=true` in the query-frontend and querier. #8632
* [FEATURE] Querier: experimental support for `X-Mimir-Chunk-Info-Logger` header that triggers logging information about TSDB chunks loaded from ingesters and store-gateways in the querier. The header should contain the comma separated list of labels for which their value will be included in the logs. #8599
* [FEATURE] Query frontend: added new query pruning middleware to enable pruning dead code (eg. expressions that cannot produce any results) and simplifying expressions (eg. expressions that can be evaluated immediately) in queries. #9086
* [FEATURE] Ruler: added experimental configuration, `-ruler.rule-evaluation-write-enabled`, to disable writing the result of rule evaluation to ingesters. This feature can be used for testing purposes. #9060
* [FEATURE] Ingester: added experimental configuration `ingester.ignore-ooo-exemplars`. When set to `true` out of order exemplars are no longer reported to the remote write client. #9151
* [ENHANCEMENT] Compactor: Add `cortex_compactor_compaction_job_duration_seconds` and `cortex_compactor_compaction_job_blocks` histogram metrics to track duration of individual compaction jobs and number of blocks per job. #8371
* [ENHANCEMENT] Rules: Added per namespace max rules per rule group limit. The maximum number of rules per rule groups for all namespaces continues to be configured by `-ruler.max-rules-per-rule-group`, but now, this can be superseded by the new `-ruler.max-rules-per-rule-group-by-namespace` option on a per namespace basis. This new limit can be overridden using the overrides mechanism to be applied per-tenant. #8378
* [ENHANCEMENT] Rules: Added per namespace max rule groups per tenant limit. The maximum number of rule groups per rule tenant for all namespaces continues to be configured by `-ruler.max-rule-groups-per-tenant`, but now, this can be superseded by the new `-ruler.max-rule-groups-per-tenant-by-namespace` option on a per namespace basis. This new limit can be overridden using the overrides mechanism to be applied per-tenant. #8425
* [ENHANCEMENT] Ruler: Added support to protect rules namespaces from modification. The `-ruler.protected-namespaces` flag can be used to specify namespaces that are protected from rule modifications. The header `X-Mimir-Ruler-Override-Namespace-Protection` can be used to override the protection. #8444
* [ENHANCEMENT] Query-frontend: be able to block remote read queries via the per tenant runtime override `blocked_queries`. #8372 #8415
* [ENHANCEMENT] Query-frontend: added `remote_read` to `op` supported label values for the `cortex_query_frontend_queries_total` metric. #8412
* [ENHANCEMENT] Query-frontend: log the overall length and start, end time offset from current time for remote read requests. The start and end times are calculated as the miminum and maximum times of the individual queries in the remote read request. #8404
* [ENHANCEMENT] Storage Provider: Added option `-<prefix>.s3.dualstack-enabled` that allows disabling S3 client from resolving AWS S3 endpoint into dual-stack IPv4/IPv6 endpoint. Defaults to true. #8405
* [ENHANCEMENT] HA Tracker: Added reporting of most recent elected replica change via `cortex_ha_tracker_last_election_timestamp_seconds` gauge, logging, and a new column in the HA Tracker status page. #8507
* [ENHANCEMENT] Use sd_notify to send events to systemd at start and stop of mimir services. Default systemd mimir.service config now wait for those events with a configurable timeout `TimeoutStartSec` default is 3 min to handle long start time (ex. store-gateway). #8220 #8555 #8658
* [ENHANCEMENT] Alertmanager: Reloading config and templates no longer needs to hit the disk. #4967
* [ENHANCEMENT] Compactor: Added experimental `-compactor.in-memory-tenant-meta-cache-size` option to set size of in-memory cache (in number of items) for parsed meta.json files. This can help when a tenant has many meta.json files and their parsing before each compaction cycle is using a lot of CPU time. #8544
* [ENHANCEMENT] Distributor: Interrupt OTLP write request translation when context is canceled or has timed out. #8524
* [ENHANCEMENT] Ingester, store-gateway: optimised regular expression matching for patterns like `1.*|2.*|3.*|...|1000.*`. #8632
* [ENHANCEMENT] Query-frontend: Add `header_cache_control` to query stats. #8590
* [ENHANCEMENT] Query-scheduler: Introduce `query-scheduler.use-multi-algorithm-query-queue`, which allows use of an experimental queue structure, with no change in external queue behavior. #7873
* [ENHANCEMENT] Query-scheduler: Improve CPU/memory performance of experimental query-scheduler. #8871
* [ENHANCEMENT] Expose a new `s3.trace.enabled` configuration option to enable detailed logging of operations against S3-compatible object stores. #8690
* [ENHANCEMENT] memberlist: locally-generated messages (e.g. ring updates) are sent to gossip network before forwarded messages. Introduced `-memberlist.broadcast-timeout-for-local-updates-on-shutdown` option to modify how long to wait until queue with locally-generated messages is empty when shutting down. Previously this was hard-coded to 10s, and wait included all messages (locally-generated and forwarded). Now it defaults to 10s, 0 means no timeout. Increasing this value may help to avoid problem when ring updates on shutdown are not propagated to other nodes, and ring entry is left in a wrong state. #8761
* [ENHANCEMENT] Querier: allow using both raw numbers of seconds and duration literals in queries where previously only one or the other was permitted. For example, `predict_linear` now accepts a duration literal (eg. `predict_linear(..., 4h)`), and range vector selectors now accept a number of seconds (eg. `rate(metric[2])`). #8780
* [ENHANCEMENT] Ruler: Add `ruler.max-independent-rule-evaluation-concurrency` to allow independent rules of a tenant to be run concurrently. You can control the amount of concurrency per tenant is controlled via the `-ruler.max-independent-rule-evaluation-concurrency-per-tenan` as a limit. Use a `-ruler.max-independent-rule-evaluation-concurrency` value of `0` can be used to disable the feature for all tenants. By default, this feature is disabled. A rule is eligible for concurrency as long as it doesn't depend on any other rules, doesn't have any other rules that depend on it, and has a total rule group runtime that exceeds 50% of its interval by default. The threshold can can be adjusted with `-ruler.independent-rule-evaluation-concurrency-min-duration-percentage`. #8146 #8858 #8880 #8884
  * This work introduces the following metrics:
    * `cortex_ruler_independent_rule_evaluation_concurrency_slots_in_use`
    * `cortex_ruler_independent_rule_evaluation_concurrency_attempts_started_total`
    * `cortex_ruler_independent_rule_evaluation_concurrency_attempts_incomplete_total`
    * `cortex_ruler_independent_rule_evaluation_concurrency_attempts_completed_total`
* [ENHANCEMENT] Expose a new `s3.session-token` configuration option to enable using temporary security credentials. #8952
* [ENHANCEMENT] Add HA deduplication features to the `mimir-microservices-mode` development environment. #9012
* [ENHANCEMENT] Remove experimental `-query-frontend.additional-query-queue-dimensions-enabled` and `-query-scheduler.additional-query-queue-dimensions-enabled`. Mimir now always includes "query components" as a queue dimension. #8984 #9135
* [ENHANCEMENT] Add a new ingester endpoint to prepare instances to downscale. #8956
* [ENHANCEMENT] Query-scheduler: Add `query-scheduler.prioritize-query-components` which, when enabled, will primarily prioritize dequeuing fairly across queue components, and secondarily prioritize dequeuing fairly across tenants. When disabled, tenant fairness is primarily prioritized. `query-scheduler.use-multi-algorithm-query-queue` must be enabled in order to use this flag. #9016 #9071
* [ENHANCEMENT] Update runtime configuration to read gzip-compressed files with `.gz` extension. #9074
* [ENHANCEMENT] Ingester: add `cortex_lifecycler_read_only` metric which is set to 1 when ingester's lifecycler is set to read-only mode. #9095
* [ENHANCEMENT] Add a new field, `encode_time_seconds` to query stats log messages, to record the amount of time it takes the query-frontend to encode a response. This does not include any serialization time for downstream components. #9062
* [ENHANCEMENT] OTLP: If the flag `-distributor.otel-created-timestamp-zero-ingestion-enabled` is true, OTel start timestamps are converted to Prometheus zero samples to mark series start. #9131 #10053
* [ENHANCEMENT] Querier: attach logs emitted during query consistency check to trace span for query. #9213
* [ENHANCEMENT] Query-scheduler: Experimental `-query-scheduler.prioritize-query-components` flag enables the querier-worker queue priority algorithm to take precedence over tenant rotation when dequeuing requests. #9220
* [ENHANCEMENT] Add application credential arguments for Openstack Swift storage backend. #9181
* [ENHANCEMENT] Make MemberlistKV module targetable (can be run through `-target=memberlist-kv`). #9940
* [BUGFIX] Ruler: add support for draining any outstanding alert notifications before shutting down. This can be enabled with the `-ruler.drain-notification-queue-on-shutdown=true` CLI flag. #8346
* [BUGFIX] Query-frontend: fix `-querier.max-query-lookback` enforcement when `-compactor.blocks-retention-period` is not set, and viceversa. #8388
* [BUGFIX] Ingester: fix sporadic `not found` error causing an internal server error if label names are queried with matchers during head compaction. #8391
* [BUGFIX] Ingester, store-gateway: fix case insensitive regular expressions not matching correctly some Unicode characters. #8391
* [BUGFIX] Query-frontend: "query stats" log now includes the actual `status_code` when the request fails due to an error occurring in the query-frontend itself. #8407
* [BUGFIX] Store-gateway: fixed a case where, on a quick subsequent restart, the previous lazy-loaded index header snapshot was overwritten by a partially loaded one. #8281
* [BUGFIX] Ingester: fixed timestamp reported in the "the sample has been rejected because its timestamp is too old" error when the write request contains only histograms. #8462
* [BUGFIX] Store-gateway: store sparse index headers atomically to disk. #8485
* [BUGFIX] Query scheduler: fix a panic in request queueing. #8451
* [BUGFIX] Querier: fix issue where "context canceled" is logged for trace spans for requests to store-gateways that return no series when chunks streaming is enabled. #8510
* [BUGFIX] Alertmanager: Fix per-tenant silence limits not reloaded during runtime. #8456
* [BUGFIX] Alertmanager: Fixes a number of bugs in silences which could cause an existing silence to be deleted/expired when updating the silence failed. This could happen when the replacing silence was invalid or exceeded limits. #8525
* [BUGFIX] Alertmanager: Fix help message for utf-8-strict-mode. #8572
* [BUGFIX] Query-frontend: Ensure that internal errors result in an HTTP 500 response code instead of 422. #8595 #8666
* [BUGFIX] Configuration: Multi line envs variables are flatten during injection to be compatible with YAML syntax
* [BUGFIX] Querier: fix issue where queries can return incorrect results if a single store-gateway returns overlapping chunks for a series. #8827
* [BUGFIX] HA Tracker: store correct timestamp for last received request from elected replica. #8821
* [BUGFIX] Querier: do not return `grpc: the client connection is closing` errors as HTTP `499`. #8865 #8888
* [BUGFIX] Compactor: fix a race condition between different compactor replicas that may cause a deleted block to be still referenced as non-deleted in the bucket index. #8905
* [BUGFIX] Querier: fix issue where some native histogram-related warnings were not emitted when `rate()` was used over native histograms. #8918
* [BUGFIX] Ruler: map invalid org-id errors to 400 status code. #8935
* [BUGFIX] Querier: Fix invalid query results when multiple chunks are being merged. #8992
* [BUGFIX] Query-frontend: return annotations generated during evaluation of sharded queries. #9138
* [BUGFIX] Querier: Support optional start and end times on `/prometheus/api/v1/labels`, `/prometheus/api/v1/label/<label>/values`, and `/prometheus/api/v1/series` when `max_query_into_future: 0`. #9129
* [BUGFIX] Alertmanager: Fix config validation gap around unreferenced templates. #9207
* [BUGFIX] Alertmanager: Fix goroutine leak when stored config fails to apply and there is no existing tenant alertmanager #9211
* [BUGFIX] Querier: fix issue where both recently compacted blocks and their source blocks can be skipped during querying if store-gateways are restarting. #9224
* [BUGFIX] Alertmanager: fix receiver firewall to detect `0.0.0.0` and IPv6 interface-local multicast address as local addresses. #9308

### Mixin

* [CHANGE] Dashboards: set default auto-refresh rate to 5m. #8758
* [ENHANCEMENT] Dashboards: allow switching between using classic or native histograms in dashboards.
  * Overview dashboard: status, read/write latency and queries/ingestion per sec panels, `cortex_request_duration_seconds` metric. #7674 #8502 #8791
  * Writes dashboard: `cortex_request_duration_seconds` metric. #8757 #8791
  * Reads dashboard: `cortex_request_duration_seconds` metric. #8752
  * Rollout progress dashboard: `cortex_request_duration_seconds` metric. #8779
  * Alertmanager dashboard: `cortex_request_duration_seconds` metric. #8792
  * Ruler dashboard: `cortex_request_duration_seconds` metric. #8795
  * Queries dashboard: `cortex_request_duration_seconds` metric. #8800
  * Remote ruler reads dashboard: `cortex_request_duration_seconds` metric. #8801
* [ENHANCEMENT] Alerts: `MimirRunningIngesterReceiveDelayTooHigh` alert has been tuned to be more reactive to high receive delay. #8538
* [ENHANCEMENT] Dashboards: improve end-to-end latency and strong read consistency panels when experimental ingest storage is enabled. #8543 #8830
* [ENHANCEMENT] Dashboards: Add panels for monitoring ingester autoscaling when not using ingest-storage. These panels are disabled by default, but can be enabled using the `autoscaling.ingester.enabled: true` config option. #8484
* [ENHANCEMENT] Dashboards: Add panels for monitoring store-gateway autoscaling. These panels are disabled by default, but can be enabled using the `autoscaling.store_gateway.enabled: true` config option. #8824
* [ENHANCEMENT] Dashboards: add panels to show writes to experimental ingest storage backend in the "Mimir / Ruler" dashboard, when `_config.show_ingest_storage_panels` is enabled. #8732
* [ENHANCEMENT] Dashboards: show all series in tooltips on time series dashboard panels. #8748
* [ENHANCEMENT] Dashboards: add compactor autoscaling panels to "Mimir / Compactor" dashboard. The panels are disabled by default, but can be enabled setting `_config.autoscaling.compactor.enabled` to `true`. #8777
* [ENHANCEMENT] Alerts: added `MimirKafkaClientBufferedProduceBytesTooHigh` alert. #8763
* [ENHANCEMENT] Dashboards: added "Kafka produced records / sec" panel to "Mimir / Writes" dashboard. #8763
* [ENHANCEMENT] Alerts: added `MimirStrongConsistencyOffsetNotPropagatedToIngesters` alert, and rename `MimirIngesterFailsEnforceStrongConsistencyOnReadPath` alert to `MimirStrongConsistencyEnforcementFailed`. #8831
* [ENHANCEMENT] Dashboards: remove "All" option for namespace dropdown in dashboards. #8829
* [ENHANCEMENT] Dashboards: add Kafka end-to-end latency outliers panel in the "Mimir / Writes" dashboard. #8948
* [ENHANCEMENT] Dashboards: add "Out-of-order samples appended" panel to "Mimir / Tenants" dashboard. #8939
* [ENHANCEMENT] Alerts: `RequestErrors` and `RulerRemoteEvaluationFailing` have been enriched with a native histogram version. #9004
* [ENHANCEMENT] Dashboards: add 'Read path' selector to 'Mimir / Queries' dashboard. #8878
* [ENHANCEMENT] Dashboards: add annotation indicating active series are being reloaded to 'Mimir / Tenants' dashboard. #9257
* [ENHANCEMENT] Dashboards: limit results on the 'Failed evaluations rate' panel of the 'Mimir / Tenants' dashboard to 50 to avoid crashing the page when there are many failing groups. #9262
* [FEATURE] Alerts: add `MimirGossipMembersEndpointsOutOfSync` alert. #9347
* [BUGFIX] Dashboards: fix "current replicas" in autoscaling panels when HPA is not active. #8566
* [BUGFIX] Alerts: do not fire `MimirRingMembersMismatch` during the migration to experimental ingest storage. #8727
* [BUGFIX] Dashboards: avoid over-counting of ingesters metrics when migrating to experimental ingest storage. #9170
* [BUGFIX] Dashboards: fix `job_prefix` not utilized in `jobSelector`. #9155

### Jsonnet

* [CHANGE] Changed the following config options when the experimental ingest storage is enabled: #8874
  * `ingest_storage_ingester_autoscaling_min_replicas` changed to `ingest_storage_ingester_autoscaling_min_replicas_per_zone`
  * `ingest_storage_ingester_autoscaling_max_replicas` changed to `ingest_storage_ingester_autoscaling_max_replicas_per_zone`
* [CHANGE] Changed the overrides configmap generation to remove any field with `null` value. #9116
* [CHANGE] `$.replicaTemplate` function now takes replicas and labelSelector parameter. #9248
* [CHANGE] Renamed `ingest_storage_ingester_autoscaling_replica_template_custom_resource_definition_enabled` to `replica_template_custom_resource_definition_enabled`. #9248
* [FEATURE] Add support for automatically deleting compactor, store-gateway, ingester and read-write mode backend PVCs when the corresponding StatefulSet is scaled down. #8382 #8736
* [FEATURE] Automatically set GOMAXPROCS on ingesters. #9273
* [ENHANCEMENT] Added the following config options to set the number of partition ingester replicas when migrating to experimental ingest storage. #8517
  * `ingest_storage_migration_partition_ingester_zone_a_replicas`
  * `ingest_storage_migration_partition_ingester_zone_b_replicas`
  * `ingest_storage_migration_partition_ingester_zone_c_replicas`
* [ENHANCEMENT] Distributor: increase `-distributor.remote-timeout` when the experimental ingest storage is enabled. #8518
* [ENHANCEMENT] Memcached: Update to Memcached 1.6.28 and memcached-exporter 0.14.4. #8557
* [ENHANCEMENT] Rollout-operator: Allow the rollout-operator to be used as Kubernetes statefulset webhook to enable `no-downscale` and `prepare-downscale` annotations to be used on ingesters or store-gateways. #8743
* [ENHANCEMENT] Do not deploy ingester-zone-c when experimental ingest storage is enabled and `ingest_storage_ingester_zones` is configured to `2`. #8776
* [ENHANCEMENT] Added the config option `ingest_storage_migration_classic_ingesters_no_scale_down_delay` to disable the downscale delay on classic ingesters when migrating to experimental ingest storage. #8775 #8873
* [ENHANCEMENT] Configure experimental ingest storage on query-frontend too when enabled. #8843
* [ENHANCEMENT] Allow to override Kafka client ID on a per-component basis. #9026
* [ENHANCEMENT] Rollout-operator's access to ReplicaTemplate is now configured via config option `rollout_operator_replica_template_access_enabled`. #9252
* [ENHANCEMENT] Added support for new way of downscaling ingesters, using rollout-operator's resource-mirroring feature and read-only mode of ingesters. This can be enabled by using `ingester_automated_downscale_v2_enabled` config option. This is mutually exclusive with both `ingester_automated_downscale_enabled` (previous downscale mode) and `ingest_storage_ingester_autoscaling_enabled` (autoscaling for ingest-storage).
* [ENHANCEMENT] Update rollout-operator to `v0.19.1`. #9388
* [BUGFIX] Added missing node affinity matchers to write component. #8910

### Mimirtool

* [CHANGE] Disable colored output on mimirtool when the output is not to a terminal. #9423
* [CHANGE] Add `--force-color` flag to be able to enable colored output when the output is not to a terminal. #9423
* [CHANGE] Analyze Rules: Count recording rules used in rules group as used. #6133
* [CHANGE] Remove deprecated `--rule-files` flag in favor of CLI arguments for the following commands: #8701
  * `mimirtool rules load`
  * `mimirtool rules sync`
  * `mimirtool rules diff`
  * `mimirtool rules check`
  * `mimirtool rules prepare`
* [ENHANCEMENT] Remote read and backfill now supports the experimental native histograms. #9156

### Mimir Continuous Test

* [CHANGE] Use test metrics that do not pass through 0 to make identifying incorrect results easier. #8630
* [CHANGE] Allowed authentication to Mimir using both Tenant ID and basic/bearer auth. #9038
* [FEATURE] Experimental support for the `-tests.send-chunks-debugging-header` boolean flag to send the `X-Mimir-Chunk-Info-Logger: series_id` header with queries. #8599
* [ENHANCEMENT] Include human-friendly timestamps in diffs logged when a test fails. #8630
* [ENHANCEMENT] Add histograms to measure latency of read and write requests. #8583
* [ENHANCEMENT] Log successful test runs in addition to failed test runs. #8817
* [ENHANCEMENT] Series emitted by continuous-test now distribute more uniformly across ingesters. #9218 #9243
* [ENHANCEMENT] Configure `User-Agent` header for the Mimir client via `-tests.client.user-agent`. #9338
* [BUGFIX] Initialize test result metrics to 0 at startup so that alerts can correctly identify the first failure after startup. #8630

### Query-tee

* [CHANGE] If a preferred backend is configured, then query-tee always returns its response, regardless of the response status code. Previously, query-tee would only return the response from the preferred backend if it did not have a 5xx status code. #8634
* [ENHANCEMENT] Emit trace spans from query-tee. #8419
* [ENHANCEMENT] Log trace ID (if present) with all log messages written while processing a request. #8419
* [ENHANCEMENT] Log user agent when processing a request. #8419
* [ENHANCEMENT] Add `time` parameter to proxied instant queries if it is not included in the incoming request. This is optional but enabled by default, and can be disabled with `-proxy.add-missing-time-parameter-to-instant-queries=false`. #8419
* [ENHANCEMENT] Add support for sending only a proportion of requests to all backends, with the remainder only sent to the preferred backend. The default behaviour is to send all requests to all backends. This can be configured with `-proxy.secondary-backends-request-proportion`. #8532
* [ENHANCEMENT] Check annotations emitted by both backends are the same when comparing responses from two backends. #8660
* [ENHANCEMENT] Compare native histograms in query results when comparing results between two backends. #8724
* [ENHANCEMENT] Don't consider responses to be different during response comparison if both backends' responses contain different series, but all samples are within the recent sample window. #8749 #8894
* [ENHANCEMENT] When the expected and actual response for a matrix series is different, the full set of samples for that series from both backends will now be logged. #8947
* [ENHANCEMENT] Wait up to `-server.graceful-shutdown-timeout` for inflight requests to finish when shutting down, rather than immediately terminating inflight requests on shutdown. #8985
* [ENHANCEMENT] Optionally consider equivalent error messages the same when comparing responses. Enabled by default, disable with `-proxy.require-exact-error-match=true`. #9143 #9350 #9366
* [BUGFIX] Ensure any errors encountered while forwarding a request to a backend (eg. DNS resolution failures) are logged. #8419
* [BUGFIX] The comparison of the results should not fail when either side contains extra samples from within SkipRecentSamples duration. #8920
* [BUGFIX] When `-proxy.compare-skip-recent-samples` is enabled, compare sample timestamps with the time the query requests were made, rather than the time at which the comparison is occurring. #9416

### Documentation

* [ENHANCEMENT] Specify in which component the configuration flags `-compactor.blocks-retention-period`, `-querier.max-query-lookback`, `-query-frontend.max-total-query-length`, `-query-frontend.max-query-expression-size-bytes` are applied and that they are applied to remote read as well. #8433
* [ENHANCEMENT] Provide more detailed recommendations on how to migrate from classic to native histograms. #8864
* [ENHANCEMENT] Clarify that `{namespace}` and `{groupName}` path segments in the ruler config API should be URL-escaped. #8969
* [ENHANCEMENT] Include stalled compactor network drive information in runbooks. #9297
* [ENHANCEMENT] Document `/ingester/prepare-partition-downscale` and `/ingester/prepare-instance-ring-downscale` endpoints. #9132
* [ENHANCEMENT] Describe read-only mode of ingesters in component documentation. #9132

### Tools

* [CHANGE] `wal-reader`: Renamed `-series-entries` to `-print-series`. Renamed `-print-series-with-samples` to `-print-samples`. #8568
* [FEATURE] `query-bucket-index`: add new tool to query a bucket index file and print the blocks that would be used for a given query time range. #8818
* [FEATURE] `kafkatool`: add new CLI tool to operate Kafka. Supported commands: #9000
  * `brokers list-leaders-by-partition`
  * `consumer-group commit-offset`
  * `consumer-group copy-offset`
  * `consumer-group list-offsets`
  * `create-partitions`
* [ENHANCEMENT] `wal-reader`: References to unknown series from Samples, Exemplars, histogram or tombstones records are now always logged. #8568
* [ENHANCEMENT] `tsdb-series`: added `-stats` option to print min/max time of chunks, total number of samples and DPM for each series. #8420
* [ENHANCEMENT] `tsdb-print-chunk`: print counter reset information for native histograms. #8812
* [ENHANCEMENT] `grpcurl-query-ingesters`: print counter reset information for native histograms. #8820
* [ENHANCEMENT] `grpcurl-query-ingesters`: concurrently query ingesters. #9102
* [ENHANCEMENT] `grpcurl-query-ingesters`: sort series and chunks in output. #9180
* [ENHANCEMENT] `grpcurl-query-ingesters`: print full chunk timestamps, not just time component. #9180
* [ENHANCEMENT] `tsdb-series`: Added `-json` option to generate JSON output for easier post-processing. #8844
* [ENHANCEMENT] `tsdb-series`: Added `-min-time` and `-max-time` options to filter samples that are used for computing data-points per minute. #8844
* [ENHANCEMENT] `mimir-rules-action`: Added new input to support matching target namespaces by regex. #9244
* [ENHANCEMENT] `mimir-rules-action`: Added new inputs to support ignoring namespaces and ignoring namespaces by regex. #9258 #9324
* [BUGFIX] `copyblocks`, `undelete-blocks`, `copyprefix`: use a multipart upload to server-side copy objects greater than 5GiB in size on S3. #9357

## 2.13.1

### Grafana Mimir

* [BUGFIX] Upgrade Go to 1.22.9 to address [CVE-2024-34156](https://nvd.nist.gov/vuln/detail/CVE-2024-34156). #10097
* [BUGFIX] Update module google.golang.org/grpc to v1.64.1 to address [GHSA-xr7q-jx4m-x55m](https://github.com/advisories/GHSA-xr7q-jx4m-x55m). #8717
* [BUGFIX] Upgrade github.com/rs/cors to v1.11.0 address [GHSA-mh55-gqvf-xfwm](https://github.com/advisories/GHSA-mh55-gqvf-xfwm). #8611

## 2.13.0

### Grafana Mimir

* [CHANGE] Build: `grafana/mimir` docker image is now based on `gcr.io/distroless/static-debian12` image. Alpine-based docker image is still available as `grafana/mimir-alpine`, until Mimir 2.15. #8204 #8235
* [CHANGE] Ingester: `/ingester/flush` endpoint is now only allowed to execute only while the ingester is in `Running` state. The 503 status code is returned if the endpoint is called while the ingester is not in `Running` state. #7486
* [CHANGE] Distributor: Include label name in `err-mimir-label-value-too-long` error message: #7740
* [CHANGE] Ingester: enabled 1 out 10 errors log sampling by default. All the discarded samples will still be tracked by the `cortex_discarded_samples_total` metric. The feature can be configured via `-ingester.error-sample-rate` (0 to log all errors). #7807
* [CHANGE] Query-frontend: Query results caching and experimental query blocking now utilize the PromQL string-formatted query format rather than the unvalidated query as submitted to the frontend. #7742
  * Query results caching should be more stable as all equivalent queries receive the same cache key, but there may be cache churn on first deploy with the updated format
  * Query blocking can no longer be circumvented with an equivalent query in a different format; see [Configure queries to block](https://grafana.com/docs/mimir/latest/configure/configure-blocked-queries/)
* [CHANGE] Query-frontend: stop using `-validation.create-grace-period` to clamp how far into the future a query can span. #8075
* [CHANGE] Clamp [`GOMAXPROCS`](https://pkg.go.dev/runtime#GOMAXPROCS) to [`runtime.NumCPU`](https://pkg.go.dev/runtime#NumCPU). #8201
* [CHANGE] Anonymous usage statistics tracking: add CPU usage percentage tracking. #8282
* [CHANGE] Added new metric `cortex_compactor_disk_out_of_space_errors_total` which counts how many times a compaction failed due to the compactor being out of disk. #8237
* [CHANGE] Anonymous usage statistics tracking: report active series in addition to in-memory series. #8279
* [CHANGE] Ruler: `evaluation_delay` field in the rule group configuration has been deprecated. Please use `query_offset` instead (it has the same exact meaning and behaviour). #8295
* [CHANGE] General: remove `-log.buffered`. The configuration option has been enabled by default and deprecated since Mimir 2.11. #8395
* [CHANGE] Ruler: promote tenant federation from experimental to stable. #8400
* [CHANGE] Ruler: promote `-ruler.recording-rules-evaluation-enabled` and `-ruler.alerting-rules-evaluation-enabled` from experimental to stable. #8400
* [CHANGE] General: promote `-tenant-federation.max-tenants` from experimental to stable. #8400
* [FEATURE] Continuous-test: now runable as a module with `mimir -target=continuous-test`. #7747
* [FEATURE] Store-gateway: Allow specific tenants to be enabled or disabled via `-store-gateway.enabled-tenants` or `-store-gateway.disabled-tenants` CLI flags or their corresponding YAML settings. #7653
* [FEATURE] New `-<prefix>.s3.bucket-lookup-type` flag configures lookup style type, used to access bucket in s3 compatible providers. #7684
* [FEATURE] Querier: add experimental streaming PromQL engine, enabled with `-querier.promql-engine=mimir`. #7693 #7898 #7899 #8023 #8058 #8096 #8121 #8197 #8230 #8247 #8270 #8276 #8277 #8291 #8303 #8340 #8256 #8348
* [FEATURE] New `/ingester/unregister-on-shutdown` HTTP endpoint allows dynamic access to ingesters' `-ingester.ring.unregister-on-shutdown` configuration. #7739
* [FEATURE] Server: added experimental [PROXY protocol support](https://www.haproxy.org/download/2.3/doc/proxy-protocol.txt). The PROXY protocol support can be enabled via `-server.proxy-protocol-enabled=true`. When enabled, the support is added both to HTTP and gRPC listening ports. #7698
* [FEATURE] Query-frontend, querier: new experimental `/cardinality/active_native_histogram_metrics` API to get active native histogram metric names with statistics about active native histogram buckets. #7982 #7986 #8008
* [FEATURE] Alertmanager: Added `-alertmanager.max-silences-count` and `-alertmanager.max-silence-size-bytes` to set limits on per tenant silences. Disabled by default. #8241 #8249
* [FEATURE] Ingester: add experimental support for the server-side circuit breakers when writing to and reading from ingesters. This can be enabled using `-ingester.push-circuit-breaker.enabled` and `-ingester.read-circuit-breaker.enabled` options. Further `-ingester.push-circuit-breaker.*` and `-ingester.read-circuit-breaker.*` options for configuring circuit-breaker are available. Added metrics `cortex_ingester_circuit_breaker_results_total`,  `cortex_ingester_circuit_breaker_transitions_total`, `cortex_ingester_circuit_breaker_current_state` and `cortex_ingester_circuit_breaker_request_timeouts_total`. #8180 #8285 #8315 #8446
* [FEATURE] Distributor, ingester: add new setting `-validation.past-grace-period` to limit how old (based on the wall clock minus OOO window) the ingested samples can be. The default 0 value disables this limit. #8262
* [ENHANCEMENT] Distributor: add metrics `cortex_distributor_samples_per_request` and `cortex_distributor_exemplars_per_request` to track samples/exemplars per request. #8265
* [ENHANCEMENT] Reduced memory allocations in functions used to propagate contextual information between gRPC calls. #7529
* [ENHANCEMENT] Distributor: add experimental limit for exemplars per series per request, enabled with `-distributor.max-exemplars-per-series-per-request`, the number of discarded exemplars are tracked with `cortex_discarded_exemplars_total{reason="too_many_exemplars_per_series_per_request"}` #7989 #8010
* [ENHANCEMENT] Store-gateway: merge series from different blocks concurrently. #7456
* [ENHANCEMENT] Store-gateway: Add `stage="wait_max_concurrent"` to `cortex_bucket_store_series_request_stage_duration_seconds` which records how long the query had to wait for its turn for `-blocks-storage.bucket-store.max-concurrent`. #7609
* [ENHANCEMENT] Querier: add `cortex_querier_federation_upstream_query_wait_duration_seconds` to observe time from when a querier picks up a cross-tenant query to when work begins on its single-tenant counterparts. #7209
* [ENHANCEMENT] Compactor: Add `cortex_compactor_block_compaction_delay_seconds` metric to track how long it takes to compact blocks since the blocks are created. #7635
* [ENHANCEMENT] Store-gateway: add `outcome` label to `cortex_bucket_stores_gate_duration_seconds` histogram metric. Possible values for the `outcome` label are: `rejected_canceled`, `rejected_deadline_exceeded`, `rejected_other`, and `permitted`. #7784
* [ENHANCEMENT] Query-frontend: use zero-allocation experimental decoder for active series queries via `-query-frontend.use-active-series-decoder`. #7665
* [ENHANCEMENT] Go: updated to 1.22.2. #7802
* [ENHANCEMENT] Query-frontend: support `limit` parameter on `/prometheus/api/v1/label/{name}/values` and `/prometheus/api/v1/labels` endpoints. #7722
* [ENHANCEMENT] Expose TLS configuration for the S3 backend client. #7959
* [ENHANCEMENT] Rules: Support expansion of native histogram values when using rule templates #7974
* [ENHANCEMENT] Rules: Add metric `cortex_prometheus_rule_group_last_restore_duration_seconds` which measures how long it takes to restore rule groups using the `ALERTS_FOR_STATE` series #7974
* [ENHANCEMENT] OTLP: Improve remote write format translation performance by using label set hashes for metric identifiers instead of string based ones. #8012
* [ENHANCEMENT] Querying: Remove OpEmptyMatch from regex concatenations. #8012
* [ENHANCEMENT] Store-gateway: add `-blocks-storage.bucket-store.max-concurrent-queue-timeout`. When set, queries at the store-gateway's query gate will not wait longer than that to execute. If a query reaches the wait timeout, then the querier will retry the blocks on a different store-gateway. If all store-gateways are unavailable, then the query will fail with `err-mimir-store-consistency-check-failed`. #7777 #8149
* [ENHANCEMENT] Store-gateway: add `-blocks-storage.bucket-store.index-header.lazy-loading-concurrency-queue-timeout`. When set, loads of index-headers at the store-gateway's index-header lazy load gate will not wait longer than that to execute. If a load reaches the wait timeout, then the querier will retry the blocks on a different store-gateway. If all store-gateways are unavailable, then the query will fail with `err-mimir-store-consistency-check-failed`. #8138
* [ENHANCEMENT] Ingester: Optimize querying with regexp matchers. #8106
* [ENHANCEMENT] Distributor: Introduce `-distributor.max-request-pool-buffer-size` to allow configuring the maximum size of the request pool buffers. #8082
* [ENHANCEMENT] Store-gateway: improve performance when streaming chunks to queriers is enabled (`-querier.prefer-streaming-chunks-from-store-gateways=true`) and the query selects fewer than `-blocks-storage.bucket-store.batch-series-size` series (defaults to 5000 series). #8039
* [ENHANCEMENT] Ingester: active series are now updated along with owned series. They decrease when series change ownership between ingesters. This helps provide a more accurate total of active series when ingesters are added. This is only enabled when `-ingester.track-ingester-owned-series` or `-ingester.use-ingester-owned-series-for-limits` are enabled. #8084
* [ENHANCEMENT] Query-frontend: include route name in query stats log lines. #8191
* [ENHANCEMENT] OTLP: Speed up conversion from OTel to Mimir format by about 8% and reduce memory consumption by about 30%. Can be disabled via `-distributor.direct-otlp-translation-enabled=false` #7957
* [ENHANCEMENT] Ingester/Querier: Optimise regexps with long lists of alternates. #8221, #8234
* [ENHANCEMENT] Ingester: Include more detail in tracing of queries. #8242
* [ENHANCEMENT] Distributor: add `insight=true` to remote-write and OTLP write handlers when the HTTP response status code is 4xx. #8294
* [ENHANCEMENT] Ingester: reduce locked time while matching postings for a label, improving the write latency and compaction speed. #8327
* [ENHANCEMENT] Ingester: reduce the amount of locks taken during the Head compaction's garbage-collection process, improving the write latency and compaction speed. #8327
* [ENHANCEMENT] Query-frontend: log the start, end time and matchers for remote read requests to the query stats logs. #8326 #8370 #8373
* [BUGFIX] Distributor: prometheus retry on 5xx and 429 errors, while otlp collector only retry on 429, 502, 503 and 504, mapping other 5xx errors to the retryable ones in otlp endpoint. #8324 #8339
* [BUGFIX] Distributor: make OTLP endpoint return marshalled proto bytes as response body for 4xx/5xx errors. #8227
* [BUGFIX] Rules: improve error handling when querier is local to the ruler. #7567
* [BUGFIX] Querier, store-gateway: Protect against panics raised during snappy encoding. #7520
* [BUGFIX] Ingester: Prevent timely compaction of empty blocks. #7624
* [BUGFIX] Querier: Don't cache context.Canceled errors for bucket index. #7620
* [BUGFIX] Store-gateway: account for `"other"` time in LabelValues and LabelNames requests. #7622
* [BUGFIX] Query-frontend: Don't panic when using the `-query-frontend.downstream-url` flag. #7651
* [BUGFIX] Ingester: when receiving multiple exemplars for a native histogram via remote write, sort them and only report an error if all are older than the latest exemplar as this could be a partial update. #7640 #7948 #8014
* [BUGFIX] Ingester: don't retain blocks if they finish exactly on the boundary of the retention window. #7656
* [BUGFIX] Bug-fixes and improvements to experimental native histograms. #7744 #7813
* [BUGFIX] Querier: return an error when a query uses `label_join` with an invalid destination label name. #7744
* [BUGFIX] Compactor: correct outstanding job estimation in metrics and `compaction-planner` tool when block labels differ. #7745
* [BUGFIX] Ingester: turn native histogram validation errors in TSDB into soft ingester errors that result in returning 4xx to the end-user instead of 5xx. In the case of TSDB validation errors, the counter `cortex_discarded_samples_total` will be increased with the `reason` label set to `"invalid-native-histogram"`. #7736 #7773
* [BUGFIX] Do not wrap error message with `sampled 1/<frequency>` if it's not actually sampled. #7784
* [BUGFIX] Store-gateway: do not track cortex_querier_blocks_consistency_checks_failed_total metric if query has been canceled or interrued due to any error not related to blocks consistency check failed. #7752
* [BUGFIX] Ingester: ignore instances with no tokens when calculating local limits to prevent discards during ingester scale-up #7881
* [BUGFIX] Ingester: do not reuse exemplars slice in the write request if there are more than 10 exemplars per series. This should help to reduce the in-use memory in case of few requests with a very large number of exemplars. #7936
* [BUGFIX] Distributor: fix down scaling of native histograms in the distributor when timeseries unmarshal cache is in use. #7947
* [BUGFIX] Distributor: fix cardinality API to return more accurate number of in-memory series when number of zones is larger than replication factor. #7984
* [BUGFIX] All: fix config validation for non-ingester modules, when ingester's ring is configured with spread-minimizing token generation strategy. #7990
* [BUGFIX] Ingester: copy LabelValues strings out of mapped memory to avoid a segmentation fault if the region becomes unmapped before the result is marshaled. #8003
* [BUGFIX] OTLP: Don't generate target_info unless at least one identifying label is defined. #8012
* [BUGFIX] OTLP: Don't generate target_info unless there are metrics. #8012
* [BUGFIX] Query-frontend: Experimental query queue splitting: fix issue where offset and range selector duration were not considered when predicting query component. #7742
* [BUGFIX] Querying: Empty matrix results were incorrectly returning `null` instead of `[]`. #8029
* [BUGFIX] All: don't increment `thanos_objstore_bucket_operation_failures_total` metric for cancelled requests. #8072
* [BUGFIX] Query-frontend: fix empty metric name matcher not being applied under certain conditions. #8076
* [BUGFIX] Querying: Fix regex matching of multibyte runes with dot operator. #8089
* [BUGFIX] Querying: matrix results returned from instant queries were not sorted by series. #8113
* [BUGFIX] Query scheduler: Fix a crash in result marshaling. #8140
* [BUGFIX] Store-gateway: Allow long-running index scans to be interrupted. #8154
* [BUGFIX] Query-frontend: fix splitting of queries using `@ start()` and `@end()` modifiers on a subquery. Previously the `start()` and `end()` would be evaluated using the start end end of the split query instead of the original query. #8162
* [BUGFIX] Distributor: Don't discard time series with invalid exemplars, just drop affected exemplars. #8224
* [BUGFIX] Ingester: fixed in-memory series count when replaying a corrupted WAL. #8295
* [BUGFIX] Ingester: fix context cancellation handling when a query is busy looking up series in the TSDB index and `-blocks-storage.tsdb.head-postings-for-matchers-cache*` or `-blocks-storage.tsdb.block-postings-for-matchers-cache*` are in use. #8337
* [BUGFIX] Querier: fix edge case where bucket indexes are sometimes cached forever instead of with the expected TTL. #8343
* [BUGFIX] OTLP handler: fix errors returned by OTLP handler when used via httpgrpc tunneling. #8363
* [BUGFIX] Update `github.com/hashicorp/go-retryablehttp` to address [CVE-2024-6104](https://github.com/advisories/GHSA-v6v8-xj6m-xwqh). #8539
* [BUGFIX] Alertmanager: Fixes a number of bugs in silences which could cause an existing silence to be deleted/expired when updating the silence failed. This could happen when the replacing silence was invalid or exceeded limits. #8525
* [BUGFIX] Alertmanager: Fix per-tenant silence limits not reloaded during runtime. #8456
* [BUGFIX] Alertmanager: Fix help message for utf-8-strict-mode. #8572
* [BUGFIX] Upgrade golang to 1.22.5 to address [CVE-2024-24791](https://nvd.nist.gov/vuln/detail/CVE-2024-24791). #8600

### Mixin

* [CHANGE] Alerts: Removed obsolete `MimirQueriesIncorrect` alert that used test-exporter metrics. Test-exporter support was however removed in Mimir 2.0 release. #7774
* [CHANGE] Alerts: Change threshold for `MimirBucketIndexNotUpdated` alert to fire before queries begin to fail due to bucket index age. #7879
* [FEATURE] Dashboards: added 'Remote ruler reads networking' dashboard. #7751
* [FEATURE] Alerts: Add `MimirIngesterStuckProcessingRecordsFromKafka` alert. #8147
* [ENHANCEMENT] Alerts: allow configuring alerts range interval via `_config.base_alerts_range_interval_minutes`. #7591
* [ENHANCEMENT] Dashboards: Add panels for monitoring distributor and ingester when using ingest-storage. These panels are disabled by default, but can be enabled using `show_ingest_storage_panels: true` config option. Similarly existing panels used when distributors and ingesters use gRPC for forwarding requests can be disabled by setting `show_grpc_ingestion_panels: false`. #7670 #7699
* [ENHANCEMENT] Alerts: add the following alerts when using ingest-storage: #7699 #7702 #7867
  * `MimirIngesterLastConsumedOffsetCommitFailed`
  * `MimirIngesterFailedToReadRecordsFromKafka`
  * `MimirIngesterKafkaFetchErrorsRateTooHigh`
  * `MimirStartingIngesterKafkaReceiveDelayIncreasing`
  * `MimirRunningIngesterReceiveDelayTooHigh`
  * `MimirIngesterFailsToProcessRecordsFromKafka`
  * `MimirIngesterFailsEnforceStrongConsistencyOnReadPath`
* [ENHANCEMENT] Dashboards: add in-flight queries scaling metric panel for ruler-querier. #7749
* [ENHANCEMENT] Dashboards: renamed rows in the "Remote ruler reads" and "Remote ruler reads resources" dashboards to match the actual component names. #7750
* [ENHANCEMENT] Dashboards: allow switching between using classic of native histograms in dashboards. #7627
  * Overview dashboard, Status panel, `cortex_request_duration_seconds` metric.
* [ENHANCEMENT] Alerts: exclude `529` and `598` status codes from failure codes in `MimirRequestsError`. #7889
* [ENHANCEMENT] Dashboards: renamed "TCP Connections" panel to "Ingress TCP Connections" in the networking dashboards. #8092
* [ENHANCEMENT] Dashboards: update the use of deprecated "table (old)" panels to "table". #8181
* [ENHANCEMENT] Dashboards: added a `component` variable to "Slow queries" dashboard to allow checking the slow queries of the remote ruler evaluation query path. #8309
* [BUGFIX] Dashboards: fix regular expression for matching read-path gRPC ingester methods to include querying of exemplars, label-related queries, or active series queries. #7676
* [BUGFIX] Dashboards: fix user id abbreviations and column heads for Top Tenants dashboard. #7724
* [BUGFIX] Dashboards: fix incorrect query used for "queue length" panel on "Ruler" dashboard. #8006
* [BUGFIX] Dashboards: fix disk space utilization panels when running with a recent version of kube-state-metrics. #8212

### Jsonnet

* [CHANGE] Memcached: Change default read timeout for chunks and index caches to `750ms` from `450ms`. #7778
* [CHANGE] Fine-tuned `terminationGracePeriodSeconds` for the following components: #7364
  * Querier: changed from `30` to `180`
  * Query-scheduler: changed from `30` to `180`
* [CHANGE] Change TCP port exposed by `mimir-continuous-test` deployment to match with updated defaults of its container image (see changes below). #7958
* [FEATURE] Add support to deploy Mimir with experimental ingest storage enabled. #8028 #8222
* [ENHANCEMENT] Compactor: add `$._config.cortex_compactor_concurrent_rollout_enabled` option (disabled by default) that makes use of rollout-operator to speed up the rollout of compactors. #7783 #7878
* [ENHANCEMENT] Shuffle-sharding: add `$._config.shuffle_sharding.ingest_storage_partitions_enabled` and `$._config.shuffle_sharding.ingester_partitions_shard_size` options, that allow configuring partitions shard size in ingest-storage mode. #7804
* [ENHANCEMENT] Update rollout-operator to `v0.17.0`. #8399
* [ENHANCEMENT] Add `_config.autoscaling_querier_predictive_scaling_enabled` to scale querier based on inflight queries 7 days ago. #7775
* [ENHANCEMENT] Add support to autoscale ruler-querier replicas based on in-flight queries too (in addition to CPU and memory based scaling). #8060 #8188
* [ENHANCEMENT] Distributor: improved distributor HPA scaling metric to only take in account ready pods. This requires the metric `kube_pod_status_ready` to be available in the data source used by KEDA to query scaling metrics (configured via `_config.autoscaling_prometheus_url`). #8251
* [BUGFIX] Guard against missing samples in KEDA queries. #7691 #10013
* [BUGFIX] Alertmanager: Set -server.http-idle-timeout to avoid EOF errors in ruler. #8192

### Mimirtool

* [CHANGE] Deprecated `--rule-files` flag in favor of CLI arguments. #7756
* [FEATURE] mimirtool: Add `runtime-config verify` sub-command, for verifying Mimir runtime config files. #8123
* [ENHANCEMENT] `mimirtool promql format`: Format PromQL query with Prometheus' string or pretty-print formatter. #7742
* [ENHANCEMENT] Add `mimir-http-prefix` configuration to set the Mimir URL prefix when using legacy routes. #8069
* [ENHANCEMENT] Add option `--output-dir` to `mimirtool rules get` and `mimirtool rules print` to allow persisting rule groups to a file for edit and re-upload. #8142
* [BUGFIX] Fix panic in `loadgen` subcommand. #7629
* [BUGFIX] `mimirtool rules prepare`: do not add aggregation label to `on()` clause if already present in `group_left()` or `group_right()`. #7839
* [BUGFIX] Analyze Grafana: fix parsing queries with variables. #8062
* [BUGFIX] `mimirtool rules sync`: detect a change when the `query_offset` or the deprecated `evaluation_delay` configuration changes. #8297

### Mimir Continuous Test

* [CHANGE] `mimir-continuous-test` has been deprecated and replaced by a Mimir module that can be run as a target from the `mimir` binary using `mimir -target=continuous-test`. #7753
* [CHANGE] `-server.metrics-port` flag is no longer available for use in the module run of mimir-continuous-test, including the grafana/mimir-continuous-test Docker image which uses the new module. Configuring this port is still possible in the binary, which is deprecated. #7747
* [CHANGE] Allowed authenticatication to Mimir using both Tenant ID and basic/bearer auth #7619.
* [BUGFIX] Set `User-Agent` header for all requests sent from the testing client. #7607

### Query-tee

* [ENHANCEMENT] Log queries that take longer than `proxy.log-slow-query-response-threshold` when compared to other backends. #7346
* [ENHANCEMENT] Add two new metrics for measuring the relative duration between backends: #7782 #8013 #8330
  * `cortex_querytee_backend_response_relative_duration_seconds`
  * `cortex_querytee_backend_response_relative_duration_proportional`

### Documentation

* [CHANGE] Note that the _Play with Grafana Mimir_ tutorial directory path changed after the release of the video. #8319
* [ENHANCEMENT] Clarify Compactor and its storage volume when configured under Kubernetes. #7675
* [ENHANCEMENT] Add OTLP route to _Mimir routes by path_ runbooks section. #8074
* [ENHANCEMENT] Document option server.log-source-ips-full. #8268

### Tools

* [ENHANCEMENT] ulidtime: add option to show random part of ULID, timestamp in milliseconds and header. #7615
* [ENHANCEMENT] copyblocks: add a flag to configure part-size for multipart uploads in s3 client-side copying. #8292
* [ENHANCEMENT] copyblocks: enable pprof HTTP endpoints. #8292

## 2.12.0

### Grafana Mimir

* [CHANGE] Alertmanager: Deprecates the `v1` API. All `v1` API endpoints now respond with a JSON deprecation notice and a status code of `410`. All endpoints have a `v2` equivalent. The list of endpoints is: #7103
  * `<alertmanager-web.external-url>/api/v1/alerts`
  * `<alertmanager-web.external-url>/api/v1/receivers`
  * `<alertmanager-web.external-url>/api/v1/silence/{id}`
  * `<alertmanager-web.external-url>/api/v1/silences`
  * `<alertmanager-web.external-url>/api/v1/status`
* [CHANGE] Ingester: Increase default value of `-blocks-storage.tsdb.head-postings-for-matchers-cache-max-bytes` and `-blocks-storage.tsdb.block-postings-for-matchers-cache-max-bytes` to 100 MiB (previous default value was 10 MiB). #6764
* [CHANGE] Validate tenant IDs according to [documented behavior](https://grafana.com/docs/mimir/latest/configure/about-tenant-ids/) even when tenant federation is not enabled. Note that this will cause some previously accepted tenant IDs to be rejected such as those longer than 150 bytes or containing `|` characters. #6959
* [CHANGE] Ruler: don't use backoff retry on remote evaluation in case of `4xx` errors. #7004
* [CHANGE] Server: responses with HTTP 4xx status codes are now treated as errors and used in `status_code` label of request duration metric. #7045
* [CHANGE] Memberlist: change default for `-memberlist.stream-timeout` from `10s` to `2s`. #7076
* [CHANGE] Memcached: remove legacy `thanos_cache_memcached_*` and `thanos_memcached_*` prefixed metrics. Instead, Memcached and Redis cache clients now emit `thanos_cache_*` prefixed metrics with a `backend` label. #7076
* [CHANGE] Ruler: the following metrics, exposed when the ruler is configured to discover Alertmanager instances via service discovery, have been renamed: #7057
  * `prometheus_sd_failed_configs` renamed to `cortex_prometheus_sd_failed_configs`
  * `prometheus_sd_discovered_targets` renamed to `cortex_prometheus_sd_discovered_targets`
  * `prometheus_sd_received_updates_total` renamed to `cortex_prometheus_sd_received_updates_total`
  * `prometheus_sd_updates_delayed_total` renamed to `cortex_prometheus_sd_updates_delayed_total`
  * `prometheus_sd_updates_total` renamed to `cortex_prometheus_sd_updates_total`
  * `prometheus_sd_refresh_failures_total` renamed to `cortex_prometheus_sd_refresh_failures_total`
  * `prometheus_sd_refresh_duration_seconds` renamed to `cortex_prometheus_sd_refresh_duration_seconds`
* [CHANGE] Query-frontend: the default value for `-query-frontend.not-running-timeout` has been changed from 0 (disabled) to 2s. The configuration option has also been moved from "experimental" to "advanced". #7127
* [CHANGE] Store-gateway: to reduce disk contention on HDDs the default value for `blocks-storage.bucket-store.tenant-sync-concurrency` has been changed from `10` to `1` and the default value for `blocks-storage.bucket-store.block-sync-concurrency` has been changed from `20` to `4`. #7136
* [CHANGE] Store-gateway: Remove deprecated CLI flags `-blocks-storage.bucket-store.index-header-lazy-loading-enabled` and `-blocks-storage.bucket-store.index-header-lazy-loading-idle-timeout` and their corresponding YAML settings. Instead, use `-blocks-storage.bucket-store.index-header.lazy-loading-enabled` and `-blocks-storage.bucket-store.index-header.lazy-loading-idle-timeout`. #7521
* [CHANGE] Store-gateway: Mark experimental CLI flag `-blocks-storage.bucket-store.index-header.lazy-loading-concurrency` and its corresponding YAML settings as advanced. #7521
* [CHANGE] Store-gateway: Remove experimental CLI flag `-blocks-storage.bucket-store.index-header.sparse-persistence-enabled` since this is now the default behavior. #7535
* [CHANGE] All: set `-server.report-grpc-codes-in-instrumentation-label-enabled` to `true` by default, which enables reporting gRPC status codes as `status_code` labels in the `cortex_request_duration_seconds` metric. #7144
* [CHANGE] Distributor: report gRPC status codes as `status_code` labels in the `cortex_ingester_client_request_duration_seconds` metric by default. #7144
* [CHANGE] Distributor: CLI flag `-ingester.client.report-grpc-codes-in-instrumentation-label-enabled` has been deprecated, and its default value is set to `true`. #7144
* [CHANGE] Ingester: CLI flag `-ingester.return-only-grpc-errors` has been deprecated, and its default value is set to `true`. To ensure backwards compatibility, during a migration from a version prior to 2.11.0 to 2.12 or later, `-ingester.return-only-grpc-errors` should be set to `false`. Once all the components are migrated, the flag can be removed.   #7151
* [CHANGE] Ingester: the following CLI flags have been moved from "experimental" to "advanced": #7169
  * `-ingester.ring.token-generation-strategy`
  * `-ingester.ring.spread-minimizing-zones`
  * `-ingester.ring.spread-minimizing-join-ring-in-order`
* [CHANGE] Query-frontend: the default value of the CLI flag `-query-frontend.max-cache-freshness` (and its respective YAML configuration parameter) has been changed from `1m` to `10m`. #7161
* [CHANGE] Distributor: default the optimization `-distributor.write-requests-buffer-pooling-enabled` to `true`. #7165
* [CHANGE] Tracing: Move query information to span attributes instead of span logs. #7046
* [CHANGE] Distributor: the default value of circuit breaker's CLI flag `-ingester.client.circuit-breaker.cooldown-period` has been changed from `1m` to `10s`. #7310
* [CHANGE] Store-gateway: remove `cortex_bucket_store_blocks_loaded_by_duration`. `cortex_bucket_store_series_blocks_queried` is better suited for detecting when compactors are not able to keep up with the number of blocks to compact. #7309
* [CHANGE] Ingester, Distributor: the support for rejecting push requests received via gRPC before reading them into memory, enabled via `-ingester.limit-inflight-requests-using-grpc-method-limiter` and `-distributor.limit-inflight-requests-using-grpc-method-limiter`, is now stable and enabled by default. The configuration options have been deprecated and will be removed in Mimir 2.14. #7360
* [CHANGE] Distributor: Change`-distributor.enable-otlp-metadata-storage` flag's default to true, and deprecate it. The flag will be removed in Mimir 2.14. #7366
* [CHANGE] Store-gateway: Use a shorter TTL for cached items related to temporary blocks. #7407 #7534
* [CHANGE] Standardise exemplar label as "trace_id". #7475
* [CHANGE] The configuration option `-querier.max-query-into-future` has been deprecated and will be removed in Mimir 2.14. #7496
* [CHANGE] Distributor: the metric `cortex_distributor_sample_delay_seconds` has been deprecated and will be removed in Mimir 2.14. #7516
* [CHANGE] Query-frontend: The deprecated YAML setting `frontend.cache_unaligned_requests` has been moved to `limits.cache_unaligned_requests`. #7519
* [CHANGE] Querier: the CLI flag `-querier.minimize-ingester-requests` has been moved from "experimental" to "advanced". #7638
* [CHANGE] Ingester: allow only POST method on `/ingester/shutdown`, as previously it was too easy to accidentally trigger through GET requests. At the same time, add an option to keep the existing behavior by introducing an `-api.get-request-for-ingester-shutdown-enabled` flag. This flag will be removed in Mimir 2.15. #7707
* [FEATURE] Introduce `-server.log-source-ips-full` option to log all IPs from `Forwarded`, `X-Real-IP`, `X-Forwarded-For` headers. #7250
* [FEATURE] Introduce `-tenant-federation.max-tenants` option to limit the max number of tenants allowed for requests when federation is enabled. #6959
* [FEATURE] Cardinality API: added a new `count_method` parameter which enables counting active label names. #7085
* [FEATURE] Querier / query-frontend: added `-querier.promql-experimental-functions-enabled` CLI flag (and respective YAML config option) to enable experimental PromQL functions. The experimental functions introduced are: `mad_over_time()`, `sort_by_label()` and `sort_by_label_desc()`. #7057
* [FEATURE] Alertmanager API: added `-alertmanager.grafana-alertmanager-compatibility-enabled` CLI flag (and respective YAML config option) to enable an experimental API endpoints that support the migration of the Grafana Alertmanager. #7057
* [FEATURE] Alertmanager: Added `-alertmanager.utf8-strict-mode-enabled` to control support for any UTF-8 character as part of Alertmanager configuration/API matchers and labels. It's default value is set to `false`. #6898
* [FEATURE] Querier: added `histogram_avg()` function support to PromQL. #7293
* [FEATURE] Ingester: added `-blocks-storage.tsdb.timely-head-compaction` flag, which enables more timely head compaction, and defaults to `false`. #7372
* [FEATURE] Compactor: Added `/compactor/tenants` and `/compactor/tenant/{tenant}/planned_jobs` endpoints that provide functionality that was provided by `tools/compaction-planner` -- listing of planned compaction jobs based on tenants' bucket index. #7381
* [FEATURE] Add experimental support for streaming response bodies from queriers to frontends via `-querier.response-streaming-enabled`. This is currently only supported for the `/api/v1/cardinality/active_series` endpoint. #7173
* [FEATURE] Release: Added mimir distroless docker image. #7371
* [FEATURE] Add support for the new grammar of `{"metric_name", "l1"="val"}` to promql and some of the exposition formats. #7475 #7541
* [ENHANCEMENT] Distributor: Add a new metric `cortex_distributor_otlp_requests_total` to track the total number of OTLP requests. #7385
* [ENHANCEMENT] Vault: add lifecycle manager for token used to authenticate to Vault. This ensures the client token is always valid. Includes a gauge (`cortex_vault_token_lease_renewal_active`) to check whether token renewal is active, and the counters `cortex_vault_token_lease_renewal_success_total` and `cortex_vault_auth_success_total` to see the total number of successful lease renewals / authentications. #7337
* [ENHANCEMENT] Store-gateway: add no-compact details column on store-gateway tenants admin UI. #6848
* [ENHANCEMENT] PromQL: ignore small errors for bucketQuantile #6766
* [ENHANCEMENT] Distributor: improve efficiency of some errors #6785
* [ENHANCEMENT] Ruler: exclude vector queries from being tracked in `cortex_ruler_queries_zero_fetched_series_total`. #6544
* [ENHANCEMENT] Ruler: local storage backend now supports reading a rule group via `/config/api/v1/rules/{namespace}/{groupName}` configuration API endpoint. #6632
* [ENHANCEMENT] Query-Frontend and Query-Scheduler: split tenant query request queues by query component with `query-frontend.additional-query-queue-dimensions-enabled` and `query-scheduler.additional-query-queue-dimensions-enabled`. #6772
* [ENHANCEMENT] Distributor: support disabling metric relabel rules per-tenant via the flag `-distributor.metric-relabeling-enabled` or associated YAML. #6970
* [ENHANCEMENT] Distributor: `-distributor.remote-timeout` is now accounted from the first ingester push request being sent. #6972
* [ENHANCEMENT] Storage Provider: `-<prefix>.s3.sts-endpoint` sets a custom endpoint for AWS Security Token Service (AWS STS) in s3 storage provider. #6172
* [ENHANCEMENT] Querier: add `cortex_querier_queries_storage_type_total ` metric that indicates how many queries have executed for a source, ingesters or store-gateways. Add `cortex_querier_query_storegateway_chunks_total` metric to count the number of chunks fetched from a store gateway. #7099,#7145
* [ENHANCEMENT] Query-frontend: add experimental support for sharding active series queries via `-query-frontend.shard-active-series-queries`. #6784
* [ENHANCEMENT] Distributor: set `-distributor.reusable-ingester-push-workers=2000` by default and mark feature as `advanced`. #7128
* [ENHANCEMENT] All: set `-server.grpc.num-workers=100` by default and mark feature as `advanced`. #7131
* [ENHANCEMENT] Distributor: invalid metric name error message gets cleaned up to not include non-ascii strings. #7146
* [ENHANCEMENT] Store-gateway: add `source`, `level`, and `out_or_order` to `cortex_bucket_store_series_blocks_queried` metric that indicates the number of blocks that were queried from store gateways by block metadata. #7112 #7262 #7267
* [ENHANCEMENT] Compactor: After updating bucket-index, compactor now also computes estimated number of compaction jobs based on current bucket-index, and reports the result in `cortex_bucket_index_estimated_compaction_jobs` metric. If computation of jobs fails, `cortex_bucket_index_estimated_compaction_jobs_errors_total` is updated instead. #7299
* [ENHANCEMENT] Mimir: Integrate profiling into tracing instrumentation. #7363
* [ENHANCEMENT] Alertmanager: Adds metric `cortex_alertmanager_notifications_suppressed_total` that counts the total number of notifications suppressed for being silenced, inhibited, outside of active time intervals or within muted time intervals. #7384
* [ENHANCEMENT] Query-scheduler: added more buckets to `cortex_query_scheduler_queue_duration_seconds` histogram metric, in order to better track queries staying in the queue for longer than 10s. #7470
* [ENHANCEMENT] A `type` label is added to `prometheus_tsdb_head_out_of_order_samples_appended_total` metric. #7475
* [ENHANCEMENT] Distributor: Optimize OTLP endpoint. #7475
* [ENHANCEMENT] API: Use github.com/klauspost/compress for faster gzip and deflate compression of API responses. #7475
* [ENHANCEMENT] Ingester: Limiting on owned series (`-ingester.use-ingester-owned-series-for-limits`) now prevents discards in cases where a tenant is sharded across all ingesters (or shuffle sharding is disabled) and the ingester count increases. #7411
* [ENHANCEMENT] Block upload: include converted timestamps in the error message if block is from the future. #7538
* [ENHANCEMENT] Query-frontend: Introduce `-query-frontend.active-series-write-timeout` to allow configuring the server-side write timeout for active series requests. #7553 #7569
* [BUGFIX] Ingester: don't ignore errors encountered while iterating through chunks or samples in response to a query request. #6451
* [BUGFIX] Fix issue where queries can fail or omit OOO samples if OOO head compaction occurs between creating a querier and reading chunks #6766
* [BUGFIX] Fix issue where concatenatingChunkIterator can obscure errors #6766
* [BUGFIX] Fix panic during tsdb Commit #6766
* [BUGFIX] tsdb/head: wlog exemplars after samples #6766
* [BUGFIX] Ruler: fix issue where "failed to remotely evaluate query expression, will retry" messages are logged without context such as the trace ID and do not appear in trace events. #6789
* [BUGFIX] Ruler: do not retry requests to remote querier when server's response exceeds its configured max payload size. #7216
* [BUGFIX] Querier: fix issue where spans in query request traces were not nested correctly. #6893
* [BUGFIX] Fix issue where all incoming HTTP requests have duplicate trace spans. #6920
* [BUGFIX] Querier: do not retry requests to store-gateway when a query gets canceled. #6934
* [BUGFIX] Querier: return 499 status code instead of 500 when a request to remote read endpoint gets canceled. #6934
* [BUGFIX] Querier: fix issue where `-querier.max-fetched-series-per-query` is not applied to `/series` endpoint if the series are loaded from ingesters. #7055
* [BUGFIX] Distributor: fix issue where `-distributor.metric-relabeling-enabled` may cause distributors to panic #7176
* [BUGFIX] Distributor: fix issue where `-distributor.metric-relabeling-enabled` may cause distributors to write unsorted labels and corrupt blocks #7326
* [BUGFIX] Query-frontend: the `cortex_query_frontend_queries_total` report incorrectly reported `op="query"` for any request which wasn't a range query. Now the `op` label value can be one of the following: #7207
  * `query`: instant query
  * `query_range`: range query
  * `cardinality`: cardinality query
  * `label_names_and_values`: label names / values query
  * `active_series`: active series query
  * `other`: any other request
* [BUGFIX] Fix performance regression introduced in Mimir 2.11.0 when uploading blocks to AWS S3. #7240
* [BUGFIX] Query-frontend: fix race condition when sharding active series is enabled (see above) and response is compressed with snappy. #7290
* [BUGFIX] Query-frontend: "query stats" log unsuccessful replies from downstream as "failed". #7296
* [BUGFIX] Packaging: remove reload from systemd file as mimir does not take into account SIGHUP. #7345
* [BUGFIX] Compactor: do not allow out-of-order blocks to prevent timely compaction. #7342
* [BUGFIX] Update `google.golang.org/grpc` to resolve occasional issues with gRPC server closing its side of connection before it was drained by the client. #7380
* [BUGFIX] Query-frontend: abort response streaming for `active_series` requests when the request context is canceled. #7378
* [BUGFIX] Compactor: improve compaction of sporadic blocks. #7329
* [BUGFIX] Ruler: fix regression that caused client errors to be tracked in `cortex_ruler_write_requests_failed_total` metric. #7472
* [BUGFIX] promql: Fix Range selectors with an @ modifier are wrongly scoped in range queries. #7475
* [BUGFIX] Fix metadata API using wrong JSON field names. #7475
* [BUGFIX] Ruler: fix native histogram recording rule result corruption. #7552
* [BUGFIX] Querier: fix HTTP status code translations for remote read requests. Previously, remote-read had conflicting behaviours: when returning samples all internal errors were translated to HTTP 400; when returning chunks all internal errors were translated to HTTP 500. #7487
* [BUGFIX] Query-frontend: Fix memory leak on every request. #7654

### Mixin

* [CHANGE] The `job` label matcher for distributor and gateway have been extended to include any deployment matching `distributor.*` and `cortex-gw.*` respectively. This change allows to match custom and multi-zone distributor and gateway deployments too. #6817
* [ENHANCEMENT] Dashboards: Add panels for alertmanager activity of a tenant #6826
* [ENHANCEMENT] Dashboards: Add graphs to "Slow Queries" dashboard. #6880
* [ENHANCEMENT] Dashboards: Update all deprecated "graph" panels to "timeseries" panels. #6864 #7413 #7457
* [ENHANCEMENT] Dashboards: Make most columns in "Slow Queries" sortable. #7000
* [ENHANCEMENT] Dashboards: Render graph panels at full resolution as opposed to at half resolution. #7027
* [ENHANCEMENT] Dashboards: show query-scheduler queue length on "Reads" and "Remote Ruler Reads" dashboards. #7088
* [ENHANCEMENT] Dashboards: Add estimated number of compaction jobs to "Compactor", "Tenants" and "Top tenants" dashboards. #7449 #7481
* [ENHANCEMENT] Recording rules: add native histogram recording rules to `cortex_request_duration_seconds`. #7528
* [ENHANCEMENT] Dashboards: Add total owned series, and per-ingester in-memory and owned series to "Tenants" dashboard. #7511
* [BUGFIX] Dashboards: drop `step` parameter from targets as it is not supported. #7157
* [BUGFIX] Recording rules: drop rules for metrics removed in 2.0: `cortex_memcache_request_duration_seconds` and `cortex_cache_request_duration_seconds`. #7514

### Jsonnet

* [CHANGE] Distributor: Increase `JAEGER_REPORTER_MAX_QUEUE_SIZE` from the default (100) to 1000, to avoid dropping tracing spans. #7259
* [CHANGE] Querier: Increase `JAEGER_REPORTER_MAX_QUEUE_SIZE` from 1000 to 5000, to avoid dropping tracing spans. #6764
* [CHANGE] rollout-operator: remove default CPU limit. #7066
* [CHANGE] Store-gateway: Increase `JAEGER_REPORTER_MAX_QUEUE_SIZE` from the default (100) to 1000, to avoid dropping tracing spans. #7068
* [CHANGE] Query-frontend, ingester, ruler, backend and write instances: Increase `JAEGER_REPORTER_MAX_QUEUE_SIZE` from the default (100), to avoid dropping tracing spans. #7086
* [CHANGE] Ring: relaxed the hash ring heartbeat period and timeout for distributor, ingester, store-gateway and compactor: #6860
  * `-distributor.ring.heartbeat-period` set to `1m`
  * `-distributor.ring.heartbeat-timeout` set to `4m`
  * `-ingester.ring.heartbeat-period` set to `2m`
  * `-store-gateway.sharding-ring.heartbeat-period` set to `1m`
  * `-store-gateway.sharding-ring.heartbeat-timeout` set to `4m`
  * `-compactor.ring.heartbeat-period` set to `1m`
  * `-compactor.ring.heartbeat-timeout` set to `4m`
* [CHANGE] Ruler-querier: the topology spread constrain max skew is now configured through the configuration option `ruler_querier_topology_spread_max_skew` instead of `querier_topology_spread_max_skew`. #7204
* [CHANGE] Distributor: `-server.grpc.keepalive.max-connection-age` lowered from `2m` to `60s` and configured `-shutdown-delay=90s` and termination grace period to `100` seconds in order to reduce the chances of failed gRPC write requests when distributors gracefully shutdown. #7361
* [FEATURE] Added support for the following root-level settings to configure the list of matchers to apply to node affinity: #6782 #6829
  * `alertmanager_node_affinity_matchers`
  * `compactor_node_affinity_matchers`
  * `continuous_test_node_affinity_matchers`
  * `distributor_node_affinity_matchers`
  * `ingester_node_affinity_matchers`
  * `ingester_zone_a_node_affinity_matchers`
  * `ingester_zone_b_node_affinity_matchers`
  * `ingester_zone_c_node_affinity_matchers`
  * `mimir_backend_node_affinity_matchers`
  * `mimir_backend_zone_a_node_affinity_matchers`
  * `mimir_backend_zone_b_node_affinity_matchers`
  * `mimir_backend_zone_c_node_affinity_matchers`
  * `mimir_read_node_affinity_matchers`
  * `mimir_write_node_affinity_matchers`
  * `mimir_write_zone_a_node_affinity_matchers`
  * `mimir_write_zone_b_node_affinity_matchers`
  * `mimir_write_zone_c_node_affinity_matchers`
  * `overrides_exporter_node_affinity_matchers`
  * `querier_node_affinity_matchers`
  * `query_frontend_node_affinity_matchers`
  * `query_scheduler_node_affinity_matchers`
  * `rollout_operator_node_affinity_matchers`
  * `ruler_node_affinity_matchers`
  * `ruler_node_affinity_matchers`
  * `ruler_querier_node_affinity_matchers`
  * `ruler_query_frontend_node_affinity_matchers`
  * `ruler_query_scheduler_node_affinity_matchers`
  * `store_gateway_node_affinity_matchers`
  * `store_gateway_node_affinity_matchers`
  * `store_gateway_zone_a_node_affinity_matchers`
  * `store_gateway_zone_b_node_affinity_matchers`
  * `store_gateway_zone_c_node_affinity_matchers`
* [FEATURE] Ingester: Allow automated zone-by-zone downscaling, that can be enabled via the `ingester_automated_downscale_enabled` flag. It is disabled by default. #6850
* [ENHANCEMENT] Alerts: Add `MimirStoreGatewayTooManyFailedOperations` warning alert that triggers when Mimir store-gateway report error when interacting with the object storage. #6831
* [ENHANCEMENT] Querier HPA: improved scaling metric and scaling policies, in order to scale up and down more gradually. #6971
* [ENHANCEMENT] Rollout-operator: upgraded to v0.13.0. #7469
* [ENHANCEMENT] Rollout-operator: add tracing configuration to rollout-operator container (when tracing is enabled and configured). #7469
* [ENHANCEMENT] Query-frontend: configured `-shutdown-delay`, `-server.grpc.keepalive.max-connection-age` and termination grace period to reduce the likelihood of queries hitting terminated query-frontends. #7129
* [ENHANCEMENT] Autoscaling: add support for KEDA's `ignoreNullValues` option for Prometheus scaler. #7471
* [BUGFIX] Update memcached-exporter to 0.14.1 due to CVE-2023-39325. #6861

### Mimirtool

* [FEATURE] Add command `migrate-utf8` to migrate Alertmanager configurations for Alertmanager versions 0.27.0 and later. #7383
* [ENHANCEMENT] Add template render command to render locally a template. #7325
* [ENHANCEMENT] Add `--extra-headers` option to `mimirtool rules` command to add extra headers to requests for auth. #7141
* [ENHANCEMENT] Analyze Prometheus: set tenant header. #6737
* [ENHANCEMENT] Add argument `--output-dir` to `mimirtool alertmanager get` where the config and templates will be written to and can be loaded via `mimirtool alertmanager load` #6760
* [BUGFIX] Analyze rule-file: .metricsUsed field wasn't populated. #6953

### Mimir Continuous Test

* [ENHANCEMENT] Include comparison of all expected and actual values when any float sample does not match. #6756

### Query-tee

* [BUGFIX] Fix issue where `Host` HTTP header was not being correctly changed for the proxy targets. #7386
* [ENHANCEMENT] Allow using the value of X-Scope-OrgID for basic auth username in the forwarded request if URL username is set as `__REQUEST_HEADER_X_SCOPE_ORGID__`. #7452

### Documentation

* [CHANGE] No longer mark OTLP distributor endpoint as experimental. #7348
* [ENHANCEMENT] Added runbook for `KubePersistentVolumeFillingUp` alert. #7297
* [ENHANCEMENT] Add Grafana Cloud recommendations to OTLP documentation. #7375
* [BUGFIX] Fixed typo on single zone->zone aware replication Helm page. #7327

### Tools

* [CHANGE] copyblocks: The flags for copyblocks have been changed to align more closely with other tools. #6607
* [CHANGE] undelete-blocks: undelete-blocks-gcs has been removed and replaced with undelete-blocks, which supports recovering deleted blocks in versioned buckets from ABS, GCS, and S3-compatible object storage. #6607
* [FEATURE] copyprefix: Add tool to copy objects between prefixes. Supports ABS, GCS, and S3-compatible object storage. #6607

## 2.11.0

### Grafana Mimir

* [CHANGE] The following deprecated configurations have been removed: #6673 #6779 #6808 #6814
  * `-querier.iterators`
  * `-querier.batch-iterators`
  * `-blocks-storage.bucket-store.max-chunk-pool-bytes`
  * `-blocks-storage.bucket-store.chunk-pool-min-bucket-size-bytes`
  * `-blocks-storage.bucket-store.chunk-pool-max-bucket-size-bytes`
  * `-blocks-storage.bucket-store.bucket-index.enabled`
* [CHANGE] Querier: Split worker GRPC config into separate client configs for the frontend and scheduler to allow TLS to be configured correctly when specifying the `tls_server_name`. The GRPC config specified under `-querier.frontend-client.*` will no longer apply to the scheduler client, and will need to be set explicitly under `-querier.scheduler-client.*`. #6445 #6573
* [CHANGE] Store-gateway: enable sparse index headers by default. Sparse index headers reduce the time to load an index header up to 90%. #6005
* [CHANGE] Store-gateway: lazy-loading concurrency limit default value is now 4. #6004
* [CHANGE] General: enabled `-log.buffered` by default. The `-log.buffered` has been deprecated and will be removed in Mimir 2.13. #6131
* [CHANGE] Ingester: changed default `-blocks-storage.tsdb.series-hash-cache-max-size-bytes` setting from `1GB` to `350MB`. The new default cache size is enough to store the hashes for all series in a ingester, assuming up to 2M in-memory series per ingester and using the default 13h retention period for local TSDB blocks in the ingesters. #6130
* [CHANGE] Query-frontend: removed `cortex_query_frontend_workers_enqueued_requests_total`. Use `cortex_query_frontend_enqueue_duration_seconds_count` instead. #6121
* [CHANGE] Ingester / querier: enable ingester to querier chunks streaming by default and mark it as stable. #6174
* [CHANGE] Ingester / querier: enable ingester query request minimisation by default and mark it as stable. #6174
* [CHANGE] Ingester: changed the default value for the experimental configuration parameter `-blocks-storage.tsdb.early-head-compaction-min-estimated-series-reduction-percentage` from 10 to 15. #6186
* [CHANGE] Ingester: `/ingester/push` HTTP endpoint has been removed. This endpoint was added for testing and troubleshooting, but was never documented or used for anything. #6299
* [CHANGE] Experimental setting `-log.rate-limit-logs-per-second-burst` renamed to `-log.rate-limit-logs-burst-size`. #6230
* [CHANGE] Ingester: by setting the newly introduced experimental CLI flag `-ingester.return-only-grpc-errors` to true, ingester will return only gRPC errors. #6443 #6680 #6723
* [CHANGE] Upgrade Node.js to v20. #6540
* [CHANGE] Querier: `cortex_querier_blocks_consistency_checks_failed_total` is now incremented when a block couldn't be queried from any attempted store-gateway as opposed to incremented after each attempt. Also `cortex_querier_blocks_consistency_checks_total` is incremented once per query as opposed to once per attempt (with 3 attempts). #6590
* [CHANGE] Ingester: Modify utilization based read path limiter to base memory usage on Go heap size. #6584
* [FEATURE] Distributor: added option `-distributor.retry-after-header.enabled` to include the `Retry-After` header in recoverable error responses. #6608
* [FEATURE] Query-frontend: add experimental support for query blocking. Queries are blocked on a per-tenant basis and is configured via the limit `blocked_queries`. #5609
* [FEATURE] Vault: Added support for new Vault authentication methods: `AppRole`, `Kubernetes`, `UserPass` and `Token`. #6143
* [FEATURE] Add experimental endpoint `/api/v1/cardinality/active_series` to return the set of active series for a given selector. #6536 #6619 #6651 #6667 #6717
* [FEATURE] Added `-<prefix>.s3.part-size` flag to configure the S3 minimum file size in bytes used for multipart uploads. #6592
* [FEATURE] Add the experimental `-<prefix>.s3.send-content-md5` flag (defaults to `false`) to configure S3 Put Object requests to send a `Content-MD5` header. Setting this flag is not recommended unless your object storage does not support checksums. #6622
* [FEATURE] Distributor: add an experimental flag `-distributor.reusable-ingester-push-worker` that can be used to pre-allocate a pool of workers to be used to send push requests to the ingesters. #6660
* [FEATURE] Distributor: Support enabling of automatically generated name suffixes for metrics ingested via OTLP, through the flag `-distributor.otel-metric-suffixes-enabled`. #6542
* [FEATURE] Ingester: ingester can now track which of the user's series the ingester actually owns according to the ring, and only consider owned series when checking for user series limit. This helps to avoid hitting the user's series limit when scaling up ingesters or changing user's ingester shard size. Feature is currently experimental, and disabled by default. It can be enabled by setting `-ingester.use-ingester-owned-series-for-limits` (to use owned series for limiting). This is currently limited to multi-zone ingester setup, with replication factor being equal to number of zones. #6718 #7087
* [ENHANCEMENT] Query-frontend: don't treat cancel as an error. #4648
* [ENHANCEMENT] Ingester: exported summary `cortex_ingester_inflight_push_requests_summary` tracking total number of inflight requests in percentile buckets. #5845
* [ENHANCEMENT] Query-scheduler: add `cortex_query_scheduler_enqueue_duration_seconds` metric that records the time taken to enqueue or reject a query request. #5879
* [ENHANCEMENT] Query-frontend: add `cortex_query_frontend_enqueue_duration_seconds` metric that records the time taken to enqueue or reject a query request. When query-scheduler is in use, the metric has the `scheduler_address` label to differentiate the enqueue duration by query-scheduler backend. #5879 #6087 #6120
* [ENHANCEMENT] Store-gateway: add metric `cortex_bucket_store_blocks_loaded_by_duration` for counting the loaded number of blocks based on their duration. #6074  #6129
* [ENHANCEMENT] Expose `/sync/mutex/wait/total:seconds` Go runtime metric as `go_sync_mutex_wait_total_seconds_total` from all components. #5879
* [ENHANCEMENT] Query-scheduler: improve latency with many concurrent queriers. #5880
* [ENHANCEMENT] Ruler: add new per-tenant `cortex_ruler_queries_zero_fetched_series_total` metric to track rules that fetched no series. #5925
* [ENHANCEMENT] Implement support for `limit`, `limit_per_metric` and `metric` parameters for `<Prometheus HTTP prefix>/api/v1/metadata` endpoint. #5890
* [ENHANCEMENT] Distributor: add experimental support for storing metadata when ingesting metrics via OTLP. This makes metrics description and type available when ingesting metrics via OTLP. Enable with `-distributor.enable-otlp-metadata-storage=true`. #5693 #6035 #6254
* [ENHANCEMENT] Ingester: added support for sampling errors, which can be enabled by setting `-ingester.error-sample-rate`. This way each error will be logged once in the configured number of times. All the discarded samples will still be tracked by the `cortex_discarded_samples_total` metric. #5584 #6014
* [ENHANCEMENT] Ruler: Fetch secrets used to configure TLS on the Alertmanager client from Vault when `-vault.enabled` is true. #5239
* [ENHANCEMENT] Query-frontend: added query-sharding support for `group by` aggregation queries. #6024
* [ENHANCEMENT] Fetch secrets used to configure server-side TLS from Vault when `-vault.enabled` is true. #6052.
* [ENHANCEMENT] Packaging: add logrotate config file. #6142
* [ENHANCEMENT] Ingester: add the experimental configuration options `-blocks-storage.tsdb.head-postings-for-matchers-cache-max-bytes` and `-blocks-storage.tsdb.block-postings-for-matchers-cache-max-bytes` to enforce a limit in bytes on the `PostingsForMatchers()` cache used by ingesters (the cache limit is per TSDB head and block basis, not a global one). The experimental configuration options `-blocks-storage.tsdb.head-postings-for-matchers-cache-size` and `-blocks-storage.tsdb.block-postings-for-matchers-cache-size` have been deprecated. #6151
* [ENHANCEMENT] Ingester: use the `PostingsForMatchers()` in-memory cache for label values queries with matchers too. #6151
* [ENHANCEMENT] Ingester / store-gateway: optimized regex matchers. #6168 #6250
* [ENHANCEMENT] Distributor: Include ingester IDs in circuit breaker related metrics and logs. #6206
* [ENHANCEMENT] Querier: improve errors and logging when streaming chunks from ingesters and store-gateways. #6194 #6309
* [ENHANCEMENT] Querier: Add `cortex_querier_federation_exemplar_tenants_queried` and `cortex_querier_federation_tenants_queried` metrics to track the number of tenants queried by multi-tenant queries. #6374 #6409
* [ENHANCEMENT] All: added an experimental `-server.grpc.num-workers` flag that configures the number of long-living workers used to process gRPC requests. This could decrease the CPU usage by reducing the number of stack allocations. #6311
* [ENHANCEMENT] All: improved IPv6 support by using the proper host:port formatting. #6311
* [ENHANCEMENT] Querier: always return error encountered during chunks streaming, rather than `the stream has already been exhausted`. #6345 #6433
* [ENHANCEMENT] Query-frontend: add `instance_enable_ipv6` to support IPv6. #6111
* [ENHANCEMENT] Store-gateway: return same detailed error messages as queriers when chunks or series limits are reached. #6347
* [ENHANCEMENT] Querier: reduce memory consumed for queries that hit store-gateways. #6348
* [ENHANCEMENT] Ruler: include corresponding trace ID with log messages associated with rule evaluation. #6379 #6520
* [ENHANCEMENT] Querier: clarify log messages and span events emitted while querying ingesters, and include both ingester name and address when relevant. #6381
* [ENHANCEMENT] Memcached: introduce new experimental configuration parameters `-<prefix>.memcached.write-buffer-size-bytes` `-<prefix>.memcached.read-buffer-size-bytes` to customise the memcached client write and read buffer size (the buffer is allocated for each memcached connection). #6468
* [ENHANCEMENT] Ingester, Distributor: added experimental support for rejecting push requests received via gRPC before reading them into memory, if ingester or distributor is unable to accept the request. This is activated by using `-ingester.limit-inflight-requests-using-grpc-method-limiter` for ingester, and `-distributor.limit-inflight-requests-using-grpc-method-limiter` for distributor. #5976 #6300
* [ENHANCEMENT] Add capability in store-gateways to accept number of tokens through config. `-store-gateway.sharding-ring.num-tokens`, `default-value=512` #4863
* [ENHANCEMENT] Query-frontend: return warnings generated during query evaluation. #6391
* [ENHANCEMENT] Server: Add the option `-server.http-read-header-timeout` to enable specifying a timeout for reading HTTP request headers. It defaults to 0, in which case reading of headers can take up to `-server.http-read-timeout`, leaving no time for reading body, if there's any. #6517
* [ENHANCEMENT] Add connection-string option, `-<prefix>.azure.connection-string`, for Azure Blob Storage. #6487
* [ENHANCEMENT] Ingester: Add `-ingester.instance-limits.max-inflight-push-requests-bytes`. This limit protects the ingester against requests that together may cause an OOM. #6492
* [ENHANCEMENT] Ingester: add new per-tenant `cortex_ingester_local_limits` metric to expose the calculated local per-tenant limits seen at each ingester. Exports the local per-tenant series limit with label `{limit="max_global_series_per_user"}` #6403
* [ENHANCEMENT] Query-frontend: added "queue_time_seconds" field to "query stats" log. This is total time that query and subqueries spent in the queue, before queriers picked it up. #6537
* [ENHANCEMENT] Server: Add `-server.report-grpc-codes-in-instrumentation-label-enabled` CLI flag to specify whether gRPC status codes should be used in `status_code` label of `cortex_request_duration_seconds` metric. It defaults to false, meaning that successful and erroneous gRPC status codes are represented with `success` and `error` respectively. #6562
* [ENHANCEMENT] Server: Add `-ingester.client.report-grpc-codes-in-instrumentation-label-enabled` CLI flag to specify whether gRPC status codes should be used in `status_code` label of `cortex_ingester_client_request_duration_seconds` metric. It defaults to false, meaning that successful and erroneous gRPC status codes are represented with `2xx` and `error` respectively. #6562
* [ENHANCEMENT] Server: Add `-server.http-log-closed-connections-without-response-enabled` option to log details about connections to HTTP server that were closed before any data was sent back. This can happen if client doesn't manage to send complete HTTP headers before timeout. #6612
* [ENHANCEMENT] Query-frontend: include length of query, time since the earliest and latest points of a query, time since the earliest and latest points of a query, cached/uncached bytes in "query stats" logs. Time parameters (start/end/time) are always formatted as RFC3339 now. #6473 #6477 #6709 #6710
* [ENHANCEMENT] Query-frontend: `-query-frontend.align-queries-with-step` has been moved from a global flag to a per-tenant override. #6714
* [ENHANCEMENT] Distributor: added support for reducing the resolution of native histogram samples upon ingestion if the sample has too many buckets compared to `-validation.max-native-histogram-buckets`. This is enabled by default and can be turned off by setting `-validation.reduce-native-histogram-over-max-buckets` to `false`. #6535
* [ENHANCEMENT] Query-frontend: optionally wait for the frontend to complete startup if requests are received while the frontend is still starting. Disabled by default, set `-query-frontend.not-running-timeout` to a non-zero value to enable. #6621
* [ENHANCEMENT] Distributor: Include source IPs in OTLP push handler logs. #6652
* [ENHANCEMENT] Query-frontend: return clearer error message when a query request is received while shutting down. #6675
* [ENHANCEMENT] Querier: return clearer error message when a query request is cancelled by the caller. #6697
* [ENHANCEMENT] Compactor: Mark corrupted blocks for no-compaction to avoid blocking compactor future runs. #6588
* [ENHANCEMENT] Distributor: Added an experimental configuration option `distributor.ingestion-burst-factor` that overrides the `distributor.ingestion-burst-size` option if set. The `distributor.ingestion-burst-factor` is used to set the underlying ingestion rate limiter token bucket's burst size to a multiple of the per distributor `distributor.ingestion-rate-limit` and the `distributor.ingestion-burst-factor`. This is disabled by default. #6662
* [ENHANCEMENT] Add debug message to track tenants sending queries that are not able to benefit from caches. #6732
* [BUGFIX] Distributor: return server overload error in the event of exceeding the ingestion rate limit. #6549
* [BUGFIX] Ring: Ensure network addresses used for component hash rings are formatted correctly when using IPv6. #6068
* [BUGFIX] Query-scheduler: don't retain connections from queriers that have shut down, leading to gradually increasing enqueue latency over time. #6100 #6145
* [BUGFIX] Ingester: prevent query logic from continuing to execute after queries are canceled. #6085
* [BUGFIX] Ensure correct nesting of children of the `querier.Select` tracing span. #6085
* [BUGFIX] Packaging: fix preremove script preventing upgrades on RHEL based OS. #6067
* [BUGFIX] Querier: return actual error rather than `attempted to read series at index XXX from stream, but the stream has already been exhausted` (or even no error at all) when streaming chunks from ingesters or store-gateways is enabled and an error occurs while streaming chunks. #6346
* [BUGFIX] Querier: reduce log volume when querying ingesters with zone-awareness enabled and one or more instances in a single zone unavailable. #6381
* [BUGFIX] Querier: don't try to query further ingesters if ingester query request minimization is enabled and a query limit is reached as a result of the responses from the initial set of ingesters. #6402
* [BUGFIX] Ingester: Don't cache context cancellation error when querying. #6446
* [BUGFIX] Ingester: don't ignore errors encountered while iterating through chunks or samples in response to a query request. #6469
* [BUGFIX] All: fix issue where traces for some inter-component gRPC calls would incorrectly show the call as failing due to cancellation. #6470
* [BUGFIX] Querier: correctly mark streaming requests to ingesters or store-gateways as successful, not cancelled, in metrics and traces. #6471 #6505
* [BUGFIX] Querier: fix issue where queries fail with "context canceled" error when an ingester or store-gateway fails healthcheck while the query is in progress. #6550
* [BUGFIX] Tracing: When creating an OpenTelemetry tracing span, add it to the context for later retrieval. #6614
* [BUGFIX] Querier: always report query results to query-frontends, even when cancelled, to ensure query-frontends don't wait for results that will otherwise never arrive. #6703
* [BUGFIX] Querier: attempt to query ingesters in PENDING state, to reduce the likelihood that scaling up the number of ingesters in multiple zones simultaneously causes a read outage. #6726 #6727
* [BUGFIX] Querier: don't cancel inflight queries from a query-scheduler if the stream between the querier and query-scheduler is broken. #6728
* [BUGFIX] Store-gateway: Fix double-counting of some duration metrics. #6616
* [BUGFIX] Fixed possible series matcher corruption leading to wrong series being included in query results. #6884

### Mixin

* [CHANGE] Dashboards: enabled reporting gRPC codes as `status_code` label in Mimir dashboards. In case of gRPC calls, the successful `status_code` label on `cortex_request_duration_seconds` and gRPC client request duration metrics has changed from 'success' and '2xx' to 'OK'. #6561
* [CHANGE] Alerts: remove `MimirGossipMembersMismatch` alert and replace it with `MimirGossipMembersTooHigh` and `MimirGossipMembersTooLow` alerts that should have a higher signal-to-noise ratio. #6508
* [ENHANCEMENT] Dashboards: Optionally show rejected requests on Mimir Writes dashboard. Useful when used together with "early request rejection" in ingester and distributor. #6132 #6556
* [ENHANCEMENT] Alerts: added a critical alert for `CompactorSkippedBlocksWithOutOfOrderChunks` when multiple blocks are affected. #6410
* [ENHANCEMENT] Dashboards: Added the min-replicas for autoscaling dashboards. #6528
* [ENHANCEMENT] Dashboards: Show queries per second for the `/api/v1/cardinality/` endpoints on the "Overview" dashboard. #6720
* [BUGFIX] Alerts: fixed issue where `GossipMembersMismatch` warning message referred to per-instance labels that were not produced by the alert query. #6146
* [BUGFIX] Dashboards: Fix autoscaling dashboard panels for KEDA > 2.9. [Requires scraping the KEDA operator for metrics since they moved](https://github.com/kedacore/keda/issues/3972). #6528
* [BUGFIX] Alerts: Fix autoscaling alerts for KEDA > 2.9. [Requires scraping the KEDA operator for metrics since they moved](https://github.com/kedacore/keda/issues/3972). #6528

### Jsonnet

* [CHANGE] Ingester: reduce `-server.grpc-max-concurrent-streams` to 500. #5666
* [CHANGE] Changed default `_config.cluster_domain` from `cluster.local` to `cluster.local.` to reduce the number of DNS lookups made by Mimir. #6389
* [CHANGE] Query-frontend: changed default `_config.autoscaling_query_frontend_cpu_target_utilization` from `1` to `0.75`. #6395
* [CHANGE] Distributor: Increase HPA scale down period such that distributors are slower to scale down after autoscaling up. #6589
* [CHANGE] Store-gateway: Change the default timeout used for index-queries caches from `200ms` to `450ms`. #6786
* [FEATURE] Store-gateway: Allow automated zone-by-zone downscaling, that can be enabled via the `store_gateway_automated_downscale_enabled` flag. It is disabled by default. #6149
* [FEATURE] Ingester: Allow to configure TSDB Head early compaction using the following `_config` parameters: #6181
  * `ingester_tsdb_head_early_compaction_enabled` (disabled by default)
  * `ingester_tsdb_head_early_compaction_reduction_percentage`
  * `ingester_tsdb_head_early_compaction_min_in_memory_series`
* [ENHANCEMENT] Double the amount of rule groups for each user tier. #5897
* [ENHANCEMENT] Set `maxUnavailable` to 0 for `distributor`, `overrides-exporter`, `querier`, `query-frontend`, `query-scheduler` `ruler-querier`, `ruler-query-frontend`, `ruler-query-scheduler` and `consul` deployments, to ensure they don't become completely unavailable during a rollout. #5924
* [ENHANCEMENT] Update rollout-operator to `v0.9.0`. #6022 #6110 #6558 #6681
* [ENHANCEMENT] Update memcached to `memcached:1.6.22-alpine`. #6585
* [ENHANCEMENT] Store-gateway: replaced the following deprecated CLI flags: #6319
  * `-blocks-storage.bucket-store.index-header-lazy-loading-enabled` replaced with `-blocks-storage.bucket-store.index-header.lazy-loading-enabled`
  * `-blocks-storage.bucket-store.index-header-lazy-loading-idle-timeout` replaced with `-blocks-storage.bucket-store.index-header.lazy-loading-idle-timeout`
* [ENHANCEMENT] Store-gateway: Allow selective enablement of store-gateway automated scaling on a per-zone basis. #6302
* [BUGFIX] Autoscaling: KEDA > 2.9 removed the ability to set metricName in the trigger metadata. To help discern which metric is used by the HPA, we set the trigger name to what was the metricName. This is available as the `scaler` label on `keda_*` metrics. #6528

### Mimirtool

* [ENHANCEMENT] Analyze Grafana: Improve support for variables in range. #6657
* [BUGFIX] Fix out of bounds error on export with large timespans and/or series count. #5700
* [BUGFIX] Fix the issue where `--read-timeout` was applied to the entire `mimirtool analyze grafana` invocation rather than to individual Grafana API calls. #5915
* [BUGFIX] Fix incorrect remote-read path joining for `mimirtool remote-read` commands on Windows. #6011
* [BUGFIX] Fix template files full path being sent in `mimirtool alertmanager load` command. #6138
* [BUGFIX] Analyze rule-file: .metricsUsed field wasn't populated. #6953

### Mimir Continuous Test

### Query-tee

### Documentation

* [ENHANCEMENT] Document the concept of native histograms and how to send them to Mimir, migration path. #5956 #6488 #6539 #6752
* [ENHANCEMENT] Document native histograms query and visualization. #6231

### Tools

* [CHANGE] tsdb-index: Rename tool to tsdb-series. #6317
* [FEATURE] tsdb-labels: Add tool to print label names and values of a TSDB block. #6317
* [ENHANCEMENT] trafficdump: Trafficdump can now parse OTEL requests. Entire request is dumped to output, there's no filtering of fields or matching of series done. #6108

## 2.10.5

### Grafana Mimir

* [ENHANCEMENT] Update Docker base images from `alpine:3.18.3` to `alpine:3.18.5`. #6897
* [BUGFIX] Fixed possible series matcher corruption leading to wrong series being included in query results. #6886

### Documentation

* [ENHANCEMENT] Document the concept of native histograms and how to send them to Mimir, migration path. #6757
* [ENHANCEMENT] Document native histograms query and visualization. #6757

## 2.10.4

### Grafana Mimir

* [BUGFIX] Update otelhttp library to v0.44.0 as a mitigation for CVE-2023-45142. #6634

## 2.10.3

### Grafana Mimir

* [BUGFIX] Update grpc-go library to 1.57.2-dev that includes a fix for a bug introduced in 1.57.1. #6419

## 2.10.2

### Grafana Mimir

* [BUGFIX] Update grpc-go library to 1.57.1 and `golang.org/x/net` to `0.17`, which include fix for CVE-2023-44487. #6349

## 2.10.1

### Grafana Mimir

* [CHANGE] Update Go version to 1.21.3. #6244 #6325
* [BUGFIX] Query-frontend: Don't retry read requests rejected by the ingester due to utilization based read path limiting. #6032
* [BUGFIX] Ingester: fix panic in WAL replay of certain native histograms. #6086

## 2.10.0

### Grafana Mimir

* [CHANGE] Store-gateway: skip verifying index header integrity upon loading. To enable verification set `blocks_storage.bucket_store.index_header.verify_on_load: true`. #5174
* [CHANGE] Querier: change the default value of the experimental `-querier.streaming-chunks-per-ingester-buffer-size` flag to 256. #5203
* [CHANGE] Querier: only initiate query requests to ingesters in the `ACTIVE` state in the ring. #5342
* [CHANGE] Querier: renamed `-querier.prefer-streaming-chunks` to `-querier.prefer-streaming-chunks-from-ingesters` to enable streaming chunks from ingesters to queriers. #5182
* [CHANGE] Querier: `-query-frontend.cache-unaligned-requests` has been moved from a global flag to a per-tenant override. #5312
* [CHANGE] Ingester: removed `cortex_ingester_shipper_dir_syncs_total` and `cortex_ingester_shipper_dir_sync_failures_total` metrics. The former metric was not much useful, and the latter was never incremented. #5396
* [CHANGE] Ingester: removed logging of errors related to hitting per-instance limits to reduce resource usage when ingesters are under pressure. #5585
* [CHANGE] gRPC clients: use default connect timeout of 5s, and therefore enable default connect backoff max delay of 5s. #5562
* [CHANGE] Ingester: the `-validation.create-grace-period` is now enforced in the ingester too, other than distributor and query-frontend. If you've configured `-validation.create-grace-period` then make sure the configuration is applied to ingesters too. #5712
* [CHANGE] Distributor: the `-validation.create-grace-period` is now enforced for examplars too in the distributor. If an examplar has timestamp greater than "now + grace_period", then the exemplar will be dropped and the metric `cortex_discarded_exemplars_total{reason="exemplar_too_far_in_future",user="..."}` increased. #5761
* [CHANGE] Query-frontend: the `-validation.create-grace-period` is now enforced in the query-frontend even when the configured value is 0. When the value is 0, the query end time range is truncated to the current real-world time. #5829
* [CHANGE] Store-gateway: deprecated configuration parameters for index header under `blocks-storage.bucket-store` and use a new configurations in `blocks-storage.bucket-store.index-header`, deprecated configuration will be removed in Mimir 2.12. Configuration changes: #5726
  * `-blocks-storage.bucket-store.index-header-lazy-loading-enabled` is deprecated, use the new configuration `-blocks-storage.bucket-store.index-header.lazy-loading-enabled`
  * `-blocks-storage.bucket-store.index-header-lazy-loading-idle-timeout` is deprecated, use the new configuration `-blocks-storage.bucket-store.index-header.lazy-loading-idle-timeout`
  * `-blocks-storage.bucket-store.index-header-lazy-loading-concurrency` is deprecated, use the new configuration `-blocks-storage.bucket-store.index-header.lazy-loading-concurrency`
* [CHANGE] Store-gateway: remove experimental fine-grained chunks caching. The following experimental configuration parameters have been removed `-blocks-storage.bucket-store.chunks-cache.fine-grained-chunks-caching-enabled`, `-blocks-storage.bucket-store.fine-grained-chunks-caching-ranges-per-series`. #5816 #5875
* [CHANGE] Ingester: remove deprecated `blocks-storage.tsdb.max-tsdb-opening-concurrency-on-startup`. #5850
* [FEATURE] Introduced `-distributor.service-overload-status-code-on-rate-limit-enabled` flag for configuring status code to 529 instead of 429 upon rate limit exhaustion. #5752
* [FEATURE] Cardinality API: added a new `count_method` parameter which enables counting active series. #5136
* [FEATURE] Query-frontend: added experimental support to cache cardinality, label names and label values query responses. The cache will be used when `-query-frontend.cache-results` is enabled, and `-query-frontend.results-cache-ttl-for-cardinality-query` or `-query-frontend.results-cache-ttl-for-labels-query` set to a value greater than 0. The following metrics have been added to track the query results cache hit ratio per `request_type`: #5212 #5235 #5426 #5524
  * `cortex_frontend_query_result_cache_requests_total{request_type="query_range|cardinality|label_names_and_values"}`
  * `cortex_frontend_query_result_cache_hits_total{request_type="query_range|cardinality|label_names_and_values"}`
* [FEATURE] Added `-<prefix>.s3.list-objects-version` flag to configure the S3 list objects version. #5099
* [FEATURE] Ingester: add optional CPU/memory utilization based read request limiting, considered experimental. Disabled by default, enable by configuring limits via both of the following flags: #5012 #5392 #5394 #5526 #5508 #5704
  * `-ingester.read-path-cpu-utilization-limit`
  * `-ingester.read-path-memory-utilization-limit`
  * `-ingester.log-utilization-based-limiter-cpu-samples`
* [FEATURE] Ruler: support filtering results from rule status endpoint by `file`, `rule_group` and `rule_name`. #5291
* [FEATURE] Ingester: add experimental support for creating tokens by using spread minimizing strategy. This can be enabled with `-ingester.ring.token-generation-strategy: spread-minimizing` and `-ingester.ring.spread-minimizing-zones: <all available zones>`. In that case `-ingester.ring.tokens-file-path` must be empty. #5308 #5324
* [FEATURE] Storegateway: Persist sparse index-headers to disk and read from disk on index-header loads instead of reconstructing. #5465 #5651 #5726
* [FEATURE] Ingester: add experimental CLI flag `-ingester.ring.spread-minimizing-join-ring-in-order` that allows an ingester to register tokens in the ring only after all previous ingesters (with ID lower than its own ID) have already been registered. #5541
* [FEATURE] Ingester: add experimental support to compact the TSDB Head when the number of in-memory series is equal or greater than `-blocks-storage.tsdb.early-head-compaction-min-in-memory-series`, and the ingester estimates that the per-tenant TSDB Head compaction will reduce in-memory series by at least `-blocks-storage.tsdb.early-head-compaction-min-estimated-series-reduction-percentage`. #5371
* [FEATURE] Ingester: add new metrics for tracking native histograms in active series: `cortex_ingester_active_native_histogram_series`, `cortex_ingester_active_native_histogram_series_custom_tracker`, `cortex_ingester_active_native_histogram_buckets`, `cortex_ingester_active_native_histogram_buckets_custom_tracker`. The first 2 are the subsets of the existing and unmodified `cortex_ingester_active_series` and `cortex_ingester_active_series_custom_tracker` respectively, only tracking native histogram series, and the last 2 are the equivalents for tracking the number of buckets in native histogram series. #5318
* [FEATURE] Add experimental CLI flag `-<prefix>.s3.native-aws-auth-enabled` that allows to enable the default credentials provider chain of the AWS SDK. #5636
* [FEATURE] Distributor: add experimental support for circuit breaking when writing to ingesters via `-ingester.client.circuit-breaker.enabled`, `-ingester.client.circuit-breaker.failure-threshold`, or `-ingester.client.circuit-breaker.cooldown-period` or their corresponding YAML. #5650
* [FEATURE] The following features are no longer considered experimental. #5701 #5872
  * Ruler storage cache (`-ruler-storage.cache.*`)
  * Exclude ingesters running in specific zones (`-ingester.ring.excluded-zones`)
  * Cardinality-based query sharding (`-query-frontend.query-sharding-target-series-per-shard`)
  * Cardinality query result caching (`-query-frontend.results-cache-ttl-for-cardinality-query`)
  * Label names and values query result caching (`-query-frontend.results-cache-ttl-for-labels-query`)
  * Query expression size limit (`-query-frontend.max-query-expression-size-bytes`)
  * Peer discovery / tenant sharding for overrides exporters (`-overrides-exporter.ring.enabled`)
  * Configuring enabled metrics in overrides exporter (`-overrides-exporter.enabled-metrics`)
  * Per-tenant results cache TTL (`-query-frontend.results-cache-ttl`, `-query-frontend.results-cache-ttl-for-out-of-order-time-window`)
  * Shutdown delay (`-shutdown-delay`)
* [FEATURE] Querier: add experimental CLI flag `-tenant-federation.max-concurrent` to adjust the max number of per-tenant queries that can be run at a time when executing a single multi-tenant query. #5874
* [FEATURE] Alertmanager: add Microsoft Teams as a supported integration. #5840
* [ENHANCEMENT] Overrides-exporter: Add new metrics for write path and alertmanager (`max_global_metadata_per_user`, `max_global_metadata_per_metric`, `request_rate`, `request_burst_size`, `alertmanager_notification_rate_limit`, `alertmanager_max_dispatcher_aggregation_groups`, `alertmanager_max_alerts_count`, `alertmanager_max_alerts_size_bytes`) and added flag `-overrides-exporter.enabled-metrics` to explicitly configure desired metrics, e.g. `-overrides-exporter.enabled-metrics=request_rate,ingestion_rate`. Default value for this flag is: `ingestion_rate,ingestion_burst_size,max_global_series_per_user,max_global_series_per_metric,max_global_exemplars_per_user,max_fetched_chunks_per_query,max_fetched_series_per_query,ruler_max_rules_per_rule_group,ruler_max_rule_groups_per_tenant`. #5376
* [ENHANCEMENT] Cardinality API: when zone aware replication is enabled, the label values cardinality API can now tolerate single zone failure #5178
* [ENHANCEMENT] Distributor: optimize sending requests to ingesters when incoming requests don't need to be modified. For now this feature can be disabled by setting `-timeseries-unmarshal-caching-optimization-enabled=false`. #5137
* [ENHANCEMENT] Add advanced CLI flags to control gRPC client behaviour: #5161
  * `-<prefix>.connect-timeout`
  * `-<prefix>.connect-backoff-base-delay`
  * `-<prefix>.connect-backoff-max-delay`
  * `-<prefix>.initial-stream-window-size`
  * `-<prefix>.initial-connection-window-size`
* [ENHANCEMENT] Query-frontend: added "response_size_bytes" field to "query stats" log. #5196
* [ENHANCEMENT] Querier: refine error messages for per-tenant query limits, informing the user of the preferred strategy for not hitting the limit, in addition to how they may tweak the limit. #5059
* [ENHANCEMENT] Distributor: optimize sending of requests to ingesters by reusing memory buffers for marshalling requests. This optimization can be enabled by setting `-distributor.write-requests-buffer-pooling-enabled` to `true`. #5195 #5805 #5830
* [ENHANCEMENT] Querier: add experimental `-querier.minimize-ingester-requests` option to initially query only the minimum set of ingesters required to reach quorum. #5202 #5259 #5263
* [ENHANCEMENT] Querier: improve error message when streaming chunks from ingesters to queriers and a query limit is reached. #5245
* [ENHANCEMENT] Use new data structure for labels, to reduce memory consumption. #3555 #5731
* [ENHANCEMENT] Update alpine base image to 3.18.2. #5276
* [ENHANCEMENT] Ruler: add `cortex_ruler_sync_rules_duration_seconds` metric, tracking the time spent syncing all rule groups owned by the ruler instance. #5311
* [ENHANCEMENT] Store-gateway: add experimental `blocks-storage.bucket-store.index-header-lazy-loading-concurrency` config option to limit the number of concurrent index-headers loads when lazy loading. #5313 #5605
* [ENHANCEMENT] Ingester and querier: improve level of detail in traces emitted for queries that hit ingesters. #5315
* [ENHANCEMENT] Querier: add `cortex_querier_queries_rejected_total` metric that counts the number of queries rejected due to hitting a limit (eg. max series per query or max chunks per query). #5316 #5440 #5450
* [ENHANCEMENT] Querier: add experimental `-querier.minimize-ingester-requests-hedging-delay` option to initiate requests to further ingesters when request minimisation is enabled and not all initial requests have completed. #5368
* [ENHANCEMENT] Clarify docs for `-ingester.client.*` flags to make it clear that these are used by both queriers and distributors. #5375
* [ENHANCEMENT] Querier and store-gateway: add experimental support for streaming chunks from store-gateways to queriers while evaluating queries. This can be enabled with `-querier.prefer-streaming-chunks-from-store-gateways=true`. #5182
* [ENHANCEMENT] Querier: enforce `max-chunks-per-query` limit earlier in query processing when streaming chunks from ingesters to queriers to avoid unnecessarily consuming resources for queries that will be aborted. #5369 #5447
* [ENHANCEMENT] Ingester: added `cortex_ingester_shipper_last_successful_upload_timestamp_seconds` metric tracking the last successful TSDB block uploaded to the bucket (unix timestamp in seconds). #5396
* [ENHANCEMENT] Ingester: add two metrics tracking resource utilization calculated by utilization based limiter: #5496
  * `cortex_ingester_utilization_limiter_current_cpu_load`: The current exponential weighted moving average of the ingester's CPU load
  * `cortex_ingester_utilization_limiter_current_memory_usage_bytes`: The current ingester memory utilization
* [ENHANCEMENT] Ruler: added `insight=true` field to ruler's prometheus component for rule evaluation logs. #5510
* [ENHANCEMENT] Distributor Ingester: add metrics to count the number of requests rejected for hitting per-instance limits, `cortex_distributor_instance_rejected_requests_total` and `cortex_ingester_instance_rejected_requests_total` respectively. #5551
* [ENHANCEMENT] Distributor: add support for ingesting exponential histograms that are over the native histogram scale limit of 8 in OpenTelemetry format by downscaling them. #5532 #5607
* [ENHANCEMENT] General: buffered logging: #5506
  * `-log.buffered` CLI flag enable buffered logging.
* [ENHANCEMENT] Distributor: add more detailed information to traces generated while processing OTLP write requests. #5539
* [ENHANCEMENT] Distributor: improve performance ingesting OTLP payloads. #5531 #5607 #5616
* [ENHANCEMENT] Ingester: optimize label-values with matchers call when number of matched series is small. #5600
* [ENHANCEMENT] Compactor: delete bucket-index, markers and debug files if there are no blocks left in the bucket index. This cleanup must be enabled by using `-compactor.no-blocks-file-cleanup-enabled` option. #5648
* [ENHANCEMENT] Ingester: reduce memory usage of active series tracker. #5665
* [ENHANCEMENT] Store-gateway: added `-store-gateway.sharding-ring.auto-forget-enabled` configuration parameter to control whether store-gateway auto-forget feature should be enabled or disabled (enabled by default). #5702
* [ENHANCEMENT] Compactor: added per tenant block upload counters `cortex_block_upload_api_blocks_total`, `cortex_block_upload_api_bytes_total`, and `cortex_block_upload_api_files_total`. #5738
* [ENHANCEMENT] Compactor: verify time range of compacted block(s) matches the time range of input blocks. #5760
* [ENHANCEMENT] Querier: improved observability of calls to ingesters during queries. #5724
* [ENHANCEMENT] Compactor: block backfilling logging is now more verbose. #5711
* [ENHANCEMENT] Added support to rate limit application logs: #5764
  * `-log.rate-limit-enabled`
  * `-log.rate-limit-logs-per-second`
  * `-log.rate-limit-logs-per-second-burst`
* [ENHANCEMENT] Ingester: added `cortex_ingester_tsdb_head_min_timestamp_seconds` and `cortex_ingester_tsdb_head_max_timestamp_seconds` metrics which return min and max time of all TSDB Heads open in an ingester. #5786 #5815
* [ENHANCEMENT] Querier: cancel query requests to ingesters in a zone upon first error received from the zone, to reduce wasted effort spent computing results that won't be used #5764
* [ENHANCEMENT] All: improve tracing of internal HTTP requests sent over httpgrpc. #5782
* [ENHANCEMENT] Querier: add experimental per-query chunks limit based on an estimate of the number of chunks that will be sent from ingesters and store-gateways that is enforced earlier during query evaluation. This limit is disabled by default and can be configured with `-querier.max-estimated-fetched-chunks-per-query-multiplier`. #5765
* [ENHANCEMENT] Ingester: add UI for listing tenants with TSDB on given ingester and viewing details of tenants's TSDB on given ingester. #5803 #5824
* [ENHANCEMENT] Querier: improve observability of calls to store-gateways during queries. #5809
* [ENHANCEMENT] Query-frontend: improve tracing of interactions with query-scheduler. #5818
* [ENHANCEMENT] Query-scheduler: improve tracing of requests when request is rejected by query-scheduler. #5848
* [ENHANCEMENT] Ingester: avoid logging some errors that could cause logging contention. #5494 #5581
* [ENHANCEMENT] Store-gateway: wait for query gate after loading blocks. #5507
* [ENHANCEMENT] Store-gateway: always include `__name__` posting group in selection in order to reduce the number of object storage API calls. #5246
* [ENHANCEMENT] Ingester: track active series by ref instead of hash/labels to reduce memory usage. #5134 #5193
* [ENHANCEMENT] Go: updated to 1.21.1. #5955 #5960
* [ENHANCEMENT] Alertmanager: updated to alertmanager 0.26.0. #5840
* [BUGFIX] Ingester: Handle when previous ring state is leaving and the number of tokens has changed. #5204
* [BUGFIX] Querier: fix issue where queries that use the `timestamp()` function fail with `execution: attempted to read series at index 0 from stream, but the stream has already been exhausted` if streaming chunks from ingesters to queriers is enabled. #5370
* [BUGFIX] memberlist: bring back `memberlist_client_kv_store_count` metric that used to exist in Cortex, but got lost during dskit updates before Mimir 2.0. #5377
* [BUGFIX] Querier: pass on HTTP 503 query response code. #5364
* [BUGFIX] Store-gateway: Fix issue where stopping a store-gateway could cause all store-gateways to unload all blocks. #5464
* [BUGFIX] Allocate ballast in smaller blocks to avoid problem when entire ballast was kept in memory working set. #5565
* [BUGFIX] Querier: retry frontend result notification when an error is returned. #5591
* [BUGFIX] Querier: fix issue where `cortex_ingester_client_request_duration_seconds` metric did not include streaming query requests that did not return any series. #5695
* [BUGFIX] Ingester: fix ActiveSeries tracker double-counting series that have been deleted from the Head while still being active and then recreated again. #5678
* [BUGFIX] Ingester: don't set "last update time" of TSDB into the future when opening TSDB. This could prevent detecting of idle TSDB for a long time, if sample in distant future was ingested. #5787
* [BUGFIX] Store-gateway: fix bug when lazy index header could be closed prematurely even when still in use. #5795
* [BUGFIX] Ruler: gracefully shut down rule evaluations. #5778
* [BUGFIX] Querier: fix performance when ingesters stream samples. #5836
* [BUGFIX] Ingester: fix spurious `not found` errors on label values API during head compaction. #5957
* [BUGFIX] All: updated Minio object storage client from 7.0.62 to 7.0.63 to fix auto-detection of AWS GovCloud environments. #5905

### Mixin

* [CHANGE] Dashboards: show all workloads in selected namespace on "rollout progress" dashboard. #5113
* [CHANGE] Dashboards: show the number of updated and ready pods for each workload in the "rollout progress" panel on the "rollout progress" dashboard. #5113
* [CHANGE] Dashboards: removed "Query results cache misses" panel on the "Mimir / Queries" dashboard. #5423
* [CHANGE] Dashboards: default to shared crosshair on all dashboards. #5489
* [CHANGE] Dashboards: sort variable drop-down lists from A to Z, rather than Z to A. #5490
* [CHANGE] Alerts: removed `MimirProvisioningTooManyActiveSeries` alert. You should configure `-ingester.instance-limits.max-series` and rely on `MimirIngesterReachingSeriesLimit` alert instead. #5593
* [CHANGE] Alerts: removed `MimirProvisioningTooManyWrites` alert. The alerting threshold used in this alert was chosen arbitrarily and ingesters receiving an higher number of samples / sec don't necessarily have any issue. You should rely on SLOs metrics and alerts instead. #5706
* [CHANGE] Alerts: don't raise `MimirRequestErrors` or `MimirRequestLatency` alert for the `/debug/pprof` endpoint. #5826
* [ENHANCEMENT] Dashboards: adjust layout of "rollout progress" dashboard panels so that the "rollout progress" panel doesn't require scrolling. #5113
* [ENHANCEMENT] Dashboards: show container name first in "pods count per version" panel on "rollout progress" dashboard. #5113
* [ENHANCEMENT] Dashboards: show time spend waiting for turn when lazy loading index headers in the "index-header lazy load gate latency" panel on the "queries" dashboard. #5313
* [ENHANCEMENT] Dashboards: split query results cache hit ratio by request type in "Query results cache hit ratio" panel on the "Mimir / Queries" dashboard. #5423
* [ENHANCEMENT] Dashboards: add "rejected queries" panel to "queries" dashboard. #5429
* [ENHANCEMENT] Dashboards: add native histogram active series and active buckets to "tenants" dashboard. #5543
* [ENHANCEMENT] Dashboards: add panels to "Mimir / Writes" for requests rejected for per-instance limits. #5638
* [ENHANCEMENT] Dashboards: rename "Blocks currently loaded" to "Blocks currently owned" in the "Mimir / Queries" dashboard. #5705
* [ENHANCEMENT] Alerts: Add `MimirIngestedDataTooFarInTheFuture` warning alert that triggers when Mimir ingests sample with timestamp more than 1h in the future. #5822
* [BUGFIX] Alerts: fix `MimirIngesterRestarts` to fire only when the ingester container is restarted, excluding the cases the pod is rescheduled. #5397
* [BUGFIX] Dashboards: fix "unhealthy pods" panel on "rollout progress" dashboard showing only a number rather than the name of the workload and the number of unhealthy pods if only one workload has unhealthy pods. #5113 #5200
* [BUGFIX] Alerts: fixed `MimirIngesterHasNotShippedBlocks` and `MimirIngesterHasNotShippedBlocksSinceStart` alerts. #5396
* [BUGFIX] Alerts: Fix `MimirGossipMembersMismatch` to include `admin-api` and custom compactor pods. `admin-api` is a GEM component. #5641 #5797
* [BUGFIX] Dashboards: fix autoscaling dashboard panels that could show multiple series for a single component. #5810
* [BUGFIX] Dashboards: fix ruler-querier scaling metric panel query and split into CPU and memory scaling metric panels. #5739

### Jsonnet

* [CHANGE] Removed `_config.querier.concurrency` configuration option and replaced it with `_config.querier_max_concurrency` and `_config.ruler_querier_max_concurrency` to allow to easily fine tune it for different querier deployments. #5322
* [CHANGE] Change `_config.multi_zone_ingester_max_unavailable` to 50. #5327
* [CHANGE] Change distributors rolling update strategy configuration: `maxSurge` and `maxUnavailable` are set to `15%` and `0`. #5714
* [FEATURE] Alertmanager: Add horizontal pod autoscaler config, that can be enabled using `autoscaling_alertmanager_enabled: true`. #5194 #5249
* [ENHANCEMENT] Enable the `track_sizes` feature for Memcached pods to help determine cache efficiency. #5209
* [ENHANCEMENT] Add per-container map for environment variables. #5181
* [ENHANCEMENT] Add `PodDisruptionBudget`s for compactor, continuous-test, distributor, overrides-exporter, querier, query-frontend, query-scheduler, rollout-operator, ruler, ruler-querier, ruler-query-frontend, ruler-query-scheduler, and all memcached workloads. #5098
* [ENHANCEMENT] Ruler: configure the ruler storage cache when the metadata cache is enabled. #5326 #5334
* [ENHANCEMENT] Shuffle-sharding: ingester shards in user-classes can now be configured to target different series and limit percentage utilization through `_config.shuffle_sharding.target_series_per_ingester` and `_config.shuffle_sharding.target_utilization_percentage` values. #5470
* [ENHANCEMENT] Distributor: allow adjustment of the targeted CPU usage as a percentage of requested CPU. This can be adjusted with `_config.autoscaling_distributor_cpu_target_utilization`. #5525
* [ENHANCEMENT] Ruler: add configuration option `_config.ruler_remote_evaluation_max_query_response_size_bytes` to easily set the maximum query response size allowed (in bytes). #5592
* [ENHANCEMENT] Distributor: dynamically set `GOMAXPROCS` based on the CPU request. This should reduce distributor CPU utilization, assuming the CPU request is set to a value close to the actual utilization. #5588
* [ENHANCEMENT] Querier: dynamically set `GOMAXPROCS` based on the CPU request. This should reduce noisy neighbour issues created by the querier, whose CPU utilization could eventually saturate the Kubernetes node if unbounded. #5646 #5658
* [ENHANCEMENT] Allow to remove an entry from the configured environment variable for a given component, setting the environment value to `null` in the `*_env_map` objects (e.g. `store_gateway_env_map+:: { 'field': null}`). #5599
* [ENHANCEMENT] Allow overriding the default number of replicas for `etcd`. #5589
* [ENHANCEMENT] Memcached: reduce memory request for results, chunks and metadata caches. The requested memory is 5% greater than the configured memcached max cache size. #5661
* [ENHANCEMENT] Autoscaling: Add the following configuration options to fine tune autoscaler target utilization: #5679 #5682 #5689
  * `autoscaling_querier_target_utilization` (defaults to `0.75`)
  * `autoscaling_mimir_read_target_utilization` (defaults to `0.75`)
  * `autoscaling_ruler_querier_cpu_target_utilization` (defaults to `1`)
  * `autoscaling_distributor_memory_target_utilization` (defaults to `1`)
  * `autoscaling_ruler_cpu_target_utilization` (defaults to `1`)
  * `autoscaling_query_frontend_cpu_target_utilization` (defaults to `1`)
  * `autoscaling_ruler_query_frontend_cpu_target_utilization` (defaults to `1`)
  * `autoscaling_alertmanager_cpu_target_utilization` (defaults to `1`)
* [ENHANCEMENT] Gossip-ring: add appProtocol for istio compatibility. #5680
* [ENHANCEMENT] Add _config.commonConfig to allow adding common configuration parameters for all Mimir components. #5703
* [ENHANCEMENT] Update rollout-operator to `v0.7.0`. #5718
* [ENHANCEMENT] Increase the default rollout speed for store-gateway when lazy loading is disabled. #5823
* [ENHANCEMENT] Add autoscaling on memory for ruler-queriers. #5739
* [ENHANCEMENT] Deduplicate scaled object creation for most objects that scale on CPU and memory. #6411
* [BUGFIX] Fix compilation when index, chunks or metadata caches are disabled. #5710
* [BUGFIX] Autoscaling: treat OOMing containers as though they are using their full memory request. #5739
* [BUGFIX] Autoscaling: if no containers are up, report 0 memory usage instead of no data. #6411

### Mimirtool

* [ENHANCEMENT] Mimirtool uses paging to fetch all dashboards from Grafana when running `mimirtool analyse grafana`. This allows the tool to work correctly when running against Grafana instances with more than a 1000 dashboards. #5825
* [ENHANCEMENT] Extract metric name from queries that have a `__name__` matcher. #5911
* [BUGFIX] Mimirtool no longer parses label names as metric names when handling templating variables that are populated using `label_values(<label_name>)` when running `mimirtool analyse grafana`. #5832
* [BUGFIX] Fix panic when analyzing a grafana dashboard with multiline queries in templating variables. #5911

### Query-tee

* [CHANGE] Proxy `Content-Type` response header from backend. Previously `Content-Type: text/plain; charset=utf-8` was returned on all requests. #5183
* [CHANGE] Increase default value of `-proxy.compare-skip-recent-samples` to avoid racing with recording rule evaluation. #5561
* [CHANGE] Add `-backend.skip-tls-verify` to optionally skip TLS verification on backends. #5656

### Documentation

* [CHANGE] Fix reference to `get-started` documentation directory. #5476
* [CHANGE] Fix link to external OTLP/HTTP documentation.
* [ENHANCEMENT] Improved `MimirRulerTooManyFailedQueries` runbook. #5586
* [ENHANCEMENT] Improved "Recover accidentally deleted blocks" runbook. #5620
* [ENHANCEMENT] Documented options and trade-offs to query label names and values. #5582
* [ENHANCEMENT] Improved `MimirRequestErrors` runbook for alertmanager. #5694

### Tools

* [CHANGE] copyblocks: add support for S3 and the ability to copy between different object storage services. Due to this, the `-source-service` and `-destination-service` flags are now required and the `-service` flag has been removed. #5486
* [FEATURE] undelete-block-gcs: Added new tool for undeleting blocks on GCS storage. #5610 #5855
* [FEATURE] wal-reader: Added new tool for printing entries in TSDB WAL. #5780
* [ENHANCEMENT] ulidtime: add -seconds flag to print timestamps as Unix timestamps. #5621
* [ENHANCEMENT] ulidtime: exit with status code 1 if some ULIDs can't be parsed. #5621
* [ENHANCEMENT] tsdb-index-toc: added index-header size estimates. #5652
* [BUGFIX] Stop tools from panicking when `-help` flag is passed. #5412
* [BUGFIX] Remove github.com/golang/glog command line flags from tools. #5413

## 2.9.4

### Grafana Mimir

* [ENHANCEMENT] Update Docker base images from `alpine:3.18.3` to `alpine:3.18.5`. #6895

## 2.9.3

### Grafana Mimir

* [BUGFIX] Update `go.opentelemetry.io/contrib/instrumentation/net/http/otelhttp` to `0.44` which includes a fix for CVE-2023-45142. #6637

## 2.9.2

### Grafana Mimir

* [BUGFIX] Update grpc-go library to 1.56.3 and `golang.org/x/net` to `0.17`, which include fix for CVE-2023-44487. #6353 #6364

## 2.9.1

### Grafana Mimir

* [ENHANCEMENT] Update alpine base image to 3.18.3. #6021

## 2.9.0

### Grafana Mimir

* [CHANGE] Store-gateway: change expanded postings, postings, and label values index cache key format. These caches will be invalidated when rolling out the new Mimir version. #4770 #4978 #5037
* [CHANGE] Distributor: remove the "forwarding" feature as it isn't necessary anymore. #4876
* [CHANGE] Query-frontend: Change the default value of `-query-frontend.query-sharding-max-regexp-size-bytes` from `0` to `4096`. #4932
* [CHANGE] Querier: `-querier.query-ingesters-within` has been moved from a global flag to a per-tenant override. #4287
* [CHANGE] Querier: Use `-blocks-storage.tsdb.retention-period` instead of `-querier.query-ingesters-within` for calculating the lookback period for shuffle sharded ingesters. Setting `-querier.query-ingesters-within=0` no longer disables shuffle sharding on the read path. #4287
* [CHANGE] Block upload: `/api/v1/upload/block/{block}/files` endpoint now allows file uploads with no `Content-Length`. #4956
* [CHANGE] Store-gateway: deprecate configuration parameters for chunk pooling, they will be removed in Mimir 2.11. The following options are now also ignored: #4996
  * `-blocks-storage.bucket-store.max-chunk-pool-bytes`
  * `-blocks-storage.bucket-store.chunk-pool-min-bucket-size-bytes`
  * `-blocks-storage.bucket-store.chunk-pool-max-bucket-size-bytes`
* [CHANGE] Store-gateway: remove metrics `cortex_bucket_store_chunk_pool_requested_bytes_total` and `cortex_bucket_store_chunk_pool_returned_bytes_total`. #4996
* [CHANGE] Compactor: change default of `-compactor.partial-block-deletion-delay` to `1d`. This will automatically clean up partial blocks that were a result of failed block upload or deletion. #5026
* [CHANGE] Compactor: the deprecated configuration parameter `-compactor.consistency-delay` has been removed. #5050
* [CHANGE] Store-gateway: the deprecated configuration parameter `-blocks-storage.bucket-store.consistency-delay` has been removed. #5050
* [CHANGE] The configuration parameter `-blocks-storage.bucket-store.bucket-index.enabled` has been deprecated and will be removed in Mimir 2.11. Mimir is running by default with the bucket index enabled since version 2.0, and starting from the version 2.11 it will not be possible to disable it. #5051
* [CHANGE] The configuration parameters `-querier.iterators` and `-query.batch-iterators` have been deprecated and will be removed in Mimir 2.11. Mimir runs by default with `-querier.batch-iterators=true`, and starting from version 2.11 it will not be possible to change this. #5114
* [CHANGE] Compactor: change default of `-compactor.first-level-compaction-wait-period` to 25m. #5128
* [CHANGE] Ruler: changed default of `-ruler.poll-interval` from `1m` to `10m`. Starting from this release, the configured rule groups will also be re-synced each time they're modified calling the ruler configuration API. #5170
* [FEATURE] Query-frontend: add `-query-frontend.log-query-request-headers` to enable logging of request headers in query logs. #5030
* [FEATURE] Store-gateway: add experimental feature to retain lazy-loaded index headers between restarts by eagerly loading them during startup. This is disabled by default and can only be enabled if lazy loading is enabled. To enable this set the following: #5606
  * `-blocks-storage.bucket-store.index-header-lazy-loading-enabled` must be set to true
  * `-blocks-storage.bucket-store.index-header.eager-loading-startup-enabled` must be set to true
* [ENHANCEMENT] Add per-tenant limit `-validation.max-native-histogram-buckets` to be able to ignore native histogram samples that have too many buckets. #4765
* [ENHANCEMENT] Store-gateway: reduce memory usage in some LabelValues calls. #4789
* [ENHANCEMENT] Store-gateway: add a `stage` label to the metric `cortex_bucket_store_series_data_touched`. This label now applies to `data_type="chunks"` and `data_type="series"`. The `stage` label has 2 values: `processed` - the number of series that parsed - and `returned` - the number of series selected from the processed bytes to satisfy the query. #4797 #4830
* [ENHANCEMENT] Distributor: make `__meta_tenant_id` label available in relabeling rules configured via `metric_relabel_configs`. #4725
* [ENHANCEMENT] Compactor: added the configurable limit `compactor.block-upload-max-block-size-bytes` or `compactor_block_upload_max_block_size_bytes` to limit the byte size of uploaded or validated blocks. #4680
* [ENHANCEMENT] Querier: reduce CPU utilisation when shuffle sharding is enabled with large shard sizes. #4851
* [ENHANCEMENT] Packaging: facilitate configuration management by instructing systemd to start mimir with a configuration file. #4810
* [ENHANCEMENT] Store-gateway: reduce memory allocations when looking up postings from cache. #4861 #4869 #4962 #5047
* [ENHANCEMENT] Store-gateway: retain only necessary bytes when reading series from the bucket. #4926
* [ENHANCEMENT] Ingester, store-gateway: clear the shutdown marker after a successful shutdown to enable reusing their persistent volumes in case the ingester or store-gateway is restarted. #4985
* [ENHANCEMENT] Store-gateway, query-frontend: Reduced memory allocations when looking up cached entries from Memcached. #4862
* [ENHANCEMENT] Alertmanager: Add additional template function `queryFromGeneratorURL` returning query URL decoded query from the `GeneratorURL` field of an alert. #4301
* [ENHANCEMENT] Ruler: added experimental ruler storage cache support. The cache should reduce the number of "list objects" API calls issued to the object storage when there are 2+ ruler replicas running in a Mimir cluster. The cache can be configured setting `-ruler-storage.cache.*` CLI flags or their respective YAML config options. #4950 #5054
* [ENHANCEMENT] Store-gateway: added HTTP `/store-gateway/prepare-shutdown` endpoint for gracefully scaling down of store-gateways. A gauge `cortex_store_gateway_prepare_shutdown_requested` has been introduced for tracing this process. #4955
* [ENHANCEMENT] Updated Kuberesolver dependency (github.com/sercand/kuberesolver) from v2.4.0 to v4.0.0 and gRPC dependency (google.golang.org/grpc) from v1.47.0 to v1.53.0. #4922
* [ENHANCEMENT] Introduced new options for logging HTTP request headers: `-server.log-request-headers` enables logging HTTP request headers, `-server.log-request-headers-exclude-list` lists headers which should not be logged. #4922
* [ENHANCEMENT] Block upload: `/api/v1/upload/block/{block}/files` endpoint now disables read and write HTTP timeout, overriding `-server.http-read-timeout` and `-server.http-write-timeout` values. This is done to allow large file uploads to succeed. #4956
* [ENHANCEMENT] Alertmanager: Introduce new metrics from upstream. #4918
  * `cortex_alertmanager_notifications_failed_total` (added `reason` label)
  * `cortex_alertmanager_nflog_maintenance_total`
  * `cortex_alertmanager_nflog_maintenance_errors_total`
  * `cortex_alertmanager_silences_maintenance_total`
  * `cortex_alertmanager_silences_maintenance_errors_total`
* [ENHANCEMENT] Add native histogram support for `cortex_request_duration_seconds` metric family. #4987
* [ENHANCEMENT] Ruler: do not list rule groups in the object storage for disabled tenants. #5004
* [ENHANCEMENT] Query-frontend and querier: add HTTP API endpoint `<prometheus-http-prefix>/api/v1/format_query` to format a PromQL query. #4373
* [ENHANCEMENT] Query-frontend: Add `cortex_query_frontend_regexp_matcher_count` and `cortex_query_frontend_regexp_matcher_optimized_count` metrics to track optimization of regular expression label matchers. #4813
* [ENHANCEMENT] Alertmanager: Add configuration option to enable or disable the deletion of alertmanager state from object storage. This is useful when migrating alertmanager tenants from one cluster to another, because it avoids a condition where the state object is copied but then deleted before the configuration object is copied. #4989
* [ENHANCEMENT] Querier: only use the minimum set of chunks from ingesters when querying, and cancel unnecessary requests to ingesters sooner if we know their results won't be used. #5016
* [ENHANCEMENT] Add `-enable-go-runtime-metrics` flag to expose all go runtime metrics as Prometheus metrics. #5009
* [ENHANCEMENT] Ruler: trigger a synchronization of tenant's rule groups as soon as they change the rules configuration via API. This synchronization is in addition of the periodic syncing done every `-ruler.poll-interval`. The new behavior is enabled by default, but can be disabled with `-ruler.sync-rules-on-changes-enabled=false` (configurable on a per-tenant basis too). If you disable the new behaviour, then you may want to revert `-ruler.poll-interval` to `1m`. #4975 #5053 #5115 #5170
* [ENHANCEMENT] Distributor: Improve invalid tenant shard size error message. #5024
* [ENHANCEMENT] Store-gateway: record index header loading time separately in `cortex_bucket_store_series_request_stage_duration_seconds{stage="load_index_header"}`. Now index header loading will be visible in the "Mimir / Queries" dashboard in the "Series request p99/average latency" panels. #5011 #5062
* [ENHANCEMENT] Querier and ingester: add experimental support for streaming chunks from ingesters to queriers while evaluating queries. This can be enabled with `-querier.prefer-streaming-chunks=true`. #4886 #5078 #5094 #5126
* [ENHANCEMENT] Update Docker base images from `alpine:3.17.3` to `alpine:3.18.0`. #5065
* [ENHANCEMENT] Compactor: reduced the number of "object exists" API calls issued by the compactor to the object storage when syncing block's `meta.json` files. #5063
* [ENHANCEMENT] Distributor: Push request rate limits (`-distributor.request-rate-limit` and `-distributor.request-burst-size`) and their associated YAML configuration are now stable. #5124
* [ENHANCEMENT] Go: updated to 1.20.5. #5185
* [ENHANCEMENT] Update alpine base image to 3.18.2. #5274 #5276
* [BUGFIX] Metadata API: Mimir will now return an empty object when no metadata is available, matching Prometheus. #4782
* [BUGFIX] Store-gateway: add collision detection on expanded postings and individual postings cache keys. #4770
* [BUGFIX] Ruler: Support the `type=alert|record` query parameter for the API endpoint `<prometheus-http-prefix>/api/v1/rules`. #4302
* [BUGFIX] Backend: Check that alertmanager's data-dir doesn't overlap with bucket-sync dir. #4921
* [BUGFIX] Alertmanager: Allow to rate-limit webex, telegram and discord notifications. #4979
* [BUGFIX] Store-gateway: panics when decoding LabelValues responses that contain more than 655360 values. These responses are no longer cached. #5021
* [BUGFIX] Querier: don't leak memory when processing query requests from query-frontends (ie. when the query-scheduler is disabled). #5199

### Documentation

* [ENHANCEMENT] Improve `MimirIngesterReachingTenantsLimit` runbook. #4744 #4752
* [ENHANCEMENT] Add `symbol table size exceeds` case to `MimirCompactorHasNotSuccessfullyRunCompaction` runbook. #4945
* [ENHANCEMENT] Clarify which APIs use query sharding. #4948

### Mixin

* [CHANGE] Alerts: Remove `MimirQuerierHighRefetchRate`. #4980
* [CHANGE] Alerts: Remove `MimirTenantHasPartialBlocks`. This is obsoleted by the changed default of `-compactor.partial-block-deletion-delay` to `1d`, which will auto remediate this alert. #5026
* [ENHANCEMENT] Alertmanager dashboard: display active aggregation groups #4772
* [ENHANCEMENT] Alerts: `MimirIngesterTSDBWALCorrupted` now only fires when there are more than one corrupted WALs in single-zone deployments and when there are more than two zones affected in multi-zone deployments. #4920
* [ENHANCEMENT] Alerts: added labels to duplicated `MimirRolloutStuck` and `MimirCompactorHasNotUploadedBlocks` rules in order to distinguish them. #5023
* [ENHANCEMENT] Dashboards: fix holes in graph for lightly loaded clusters #4915
* [ENHANCEMENT] Dashboards: allow configuring additional services for the Rollout Progress dashboard. #5007
* [ENHANCEMENT] Alerts: do not fire `MimirAllocatingTooMuchMemory` alert for any matching container outside of namespaces where Mimir is running. #5089
* [BUGFIX] Dashboards: show cancelled requests in a different color to successful requests in throughput panels on dashboards. #5039
* [BUGFIX] Dashboards: fix dashboard panels that showed percentages with axes from 0 to 10000%. #5084
* [BUGFIX] Remove dependency on upstream Kubernetes mixin. #4732

### Jsonnet

* [CHANGE] Ruler: changed ruler autoscaling policy, extended scale down period from 60s to 600s. #4786
* [CHANGE] Update to v0.5.0 rollout-operator. #4893
* [CHANGE] Backend: add `alertmanager_args` to `mimir-backend` when running in read-write deployment mode. Remove hardcoded `filesystem` alertmanager storage. This moves alertmanager's data-dir to `/data/alertmanager` by default. #4907 #4921
* [CHANGE] Remove `-pdb` suffix from `PodDisruptionBudget` names. This will create new `PodDisruptionBudget` resources. Make sure to prune the old resources; otherwise, rollouts will be blocked. #5109
* [CHANGE] Query-frontend: enable query sharding for cardinality estimation via `-query-frontend.query-sharding-target-series-per-shard` by default if the results cache is enabled. #5128
* [ENHANCEMENT] Ingester: configure `-blocks-storage.tsdb.head-compaction-interval=15m` to spread TSDB head compaction over a wider time range. #4870
* [ENHANCEMENT] Ingester: configure `-blocks-storage.tsdb.wal-replay-concurrency` to CPU request minus 1. #4864
* [ENHANCEMENT] Compactor: configure `-compactor.first-level-compaction-wait-period` to TSDB head compaction interval plus 10 minutes. #4872
* [ENHANCEMENT] Store-gateway: set `GOMEMLIMIT` to the memory request value. This should reduce the likelihood the store-gateway may go out of memory, at the cost of an higher CPU utilization due to more frequent garbage collections when the memory utilization gets closer or above the configured requested memory. #4971
* [ENHANCEMENT] Store-gateway: dynamically set `GOMAXPROCS` based on the CPU request. This should reduce the likelihood a high load on the store-gateway will slow down the entire Kubernetes node. #5104
* [ENHANCEMENT] Store-gateway: add `store_gateway_lazy_loading_enabled` configuration option which combines disabled lazy-loading and reducing blocks sync concurrency. Reducing blocks sync concurrency improves startup times with disabled lazy loading on HDDs. #5025
* [ENHANCEMENT] Update `rollout-operator` image to `v0.6.0`. #5155
* [BUGFIX] Backend: configure `-ruler.alertmanager-url` to `mimir-backend` when running in read-write deployment mode. #4892
* [ENHANCEMENT] Memcached: don't overwrite upsteam memcached statefulset jsonnet to allow chosing between antiAffinity and topologySpreadConstraints.

### Mimirtool

* [CHANGE] check rules: will fail on duplicate rules when `--strict` is provided. #5035
* [FEATURE] sync/diff can now include/exclude namespaces based on a regular expression using `--namespaces-regex` and `--ignore-namespaces-regex`. #5100
* [ENHANCEMENT] analyze prometheus: allow to specify `-prometheus-http-prefix`. #4966
* [ENHANCEMENT] analyze grafana: allow to specify `--folder-title` to limit dashboards analysis based on their exact folder title. #4973

### Tools

* [CHANGE] copyblocks: copying between Azure Blob Storage buckets is now supported in addition to copying between Google Cloud Storage buckets. As a result, the `--service` flag is now required to be specified (accepted values are `gcs` or `abs`). #4756

## 2.8.0

### Grafana Mimir

* [CHANGE] Ingester: changed experimental CLI flag from `-out-of-order-blocks-external-label-enabled` to `-ingester.out-of-order-blocks-external-label-enabled` #4440
* [CHANGE] Store-gateway: The following metrics have been removed: #4332
  * `cortex_bucket_store_series_get_all_duration_seconds`
  * `cortex_bucket_store_series_merge_duration_seconds`
* [CHANGE] Ingester: changed default value of `-blocks-storage.tsdb.retention-period` from `24h` to `13h`. If you're running Mimir with a custom configuration and you're overriding `-querier.query-store-after` to a value greater than the default `12h` then you should increase `-blocks-storage.tsdb.retention-period` accordingly. #4382
* [CHANGE] Ingester: the configuration parameter `-blocks-storage.tsdb.max-tsdb-opening-concurrency-on-startup` has been deprecated and will be removed in Mimir 2.10. #4445
* [CHANGE] Query-frontend: Cached results now contain timestamp which allows Mimir to check if cached results are still valid based on current TTL configured for tenant. Results cached by previous Mimir version are used until they expire from cache, which can take up to 7 days. If you need to use per-tenant TTL sooner, please flush results cache manually. #4439
* [CHANGE] Ingester: the `cortex_ingester_tsdb_wal_replay_duration_seconds` metrics has been removed. #4465
* [CHANGE] Query-frontend and ruler: use protobuf internal query result payload format by default. This feature is no longer considered experimental. #4557 #4709
* [CHANGE] Ruler: reject creating federated rule groups while tenant federation is disabled. Previously the rule groups would be silently dropped during bucket sync. #4555
* [CHANGE] Compactor: the `/api/v1/upload/block/{block}/finish` endpoint now returns a `429` status code when the compactor has reached the limit specified by `-compactor.max-block-upload-validation-concurrency`. #4598
* [CHANGE] Compactor: when starting a block upload the maximum byte size of the block metadata provided in the request body is now limited to 1 MiB. If this limit is exceeded a `413` status code is returned. #4683
* [CHANGE] Store-gateway: cache key format for expanded postings has changed. This will invalidate the expanded postings in the index cache when deployed. #4667
* [FEATURE] Cache: Introduce experimental support for using Redis for results, chunks, index, and metadata caches. #4371
* [FEATURE] Vault: Introduce experimental integration with Vault to fetch secrets used to configure TLS for clients. Server TLS secrets will still be read from a file. `tls-ca-path`, `tls-cert-path` and `tls-key-path` will denote the path in Vault for the following CLI flags when `-vault.enabled` is true: #4446.
  * `-distributor.ha-tracker.etcd.*`
  * `-distributor.ring.etcd.*`
  * `-distributor.forwarding.grpc-client.*`
  * `-querier.store-gateway-client.*`
  * `-ingester.client.*`
  * `-ingester.ring.etcd.*`
  * `-querier.frontend-client.*`
  * `-query-frontend.grpc-client-config.*`
  * `-query-frontend.results-cache.redis.*`
  * `-blocks-storage.bucket-store.index-cache.redis.*`
  * `-blocks-storage.bucket-store.chunks-cache.redis.*`
  * `-blocks-storage.bucket-store.metadata-cache.redis.*`
  * `-compactor.ring.etcd.*`
  * `-store-gateway.sharding-ring.etcd.*`
  * `-ruler.client.*`
  * `-ruler.alertmanager-client.*`
  * `-ruler.ring.etcd.*`
  * `-ruler.query-frontend.grpc-client-config.*`
  * `-alertmanager.sharding-ring.etcd.*`
  * `-alertmanager.alertmanager-client.*`
  * `-memberlist.*`
  * `-query-scheduler.grpc-client-config.*`
  * `-query-scheduler.ring.etcd.*`
  * `-overrides-exporter.ring.etcd.*`
* [FEATURE] Distributor, ingester, querier, query-frontend, store-gateway: add experimental support for native histograms. Requires that the experimental protobuf query result response format is enabled by `-query-frontend.query-result-response-format=protobuf` on the query frontend. #4286 #4352 #4354 #4376 #4377 #4387 #4396 #4425 #4442 #4494 #4512 #4513 #4526
* [FEATURE] Added `-<prefix>.s3.storage-class` flag to configure the S3 storage class for objects written to S3 buckets. #4300
* [FEATURE] Add `freebsd` to the target OS when generating binaries for a Mimir release. #4654
* [FEATURE] Ingester: Add `prepare-shutdown` endpoint which can be used as part of Kubernetes scale down automations. #4718
* [ENHANCEMENT] Add timezone information to Alpine Docker images. #4583
* [ENHANCEMENT] Ruler: Sync rules when ruler JOINING the ring instead of ACTIVE, In order to reducing missed rule iterations during ruler restarts. #4451
* [ENHANCEMENT] Allow to define service name used for tracing via `JAEGER_SERVICE_NAME` environment variable. #4394
* [ENHANCEMENT] Querier and query-frontend: add experimental, more performant protobuf query result response format enabled with `-query-frontend.query-result-response-format=protobuf`. #4304 #4318 #4375
* [ENHANCEMENT] Compactor: added experimental configuration parameter `-compactor.first-level-compaction-wait-period`, to configure how long the compactor should wait before compacting 1st level blocks (uploaded by ingesters). This configuration option allows to reduce the chances compactor begins compacting blocks before all ingesters have uploaded their blocks to the storage. #4401
* [ENHANCEMENT] Store-gateway: use more efficient chunks fetching and caching. #4255
* [ENHANCEMENT] Query-frontend and ruler: add experimental, more performant protobuf internal query result response format enabled with `-ruler.query-frontend.query-result-response-format=protobuf`. #4331
* [ENHANCEMENT] Ruler: increased tolerance for missed iterations on alerts, reducing the chances of flapping firing alerts during ruler restarts. #4432
* [ENHANCEMENT] Optimized `.*` and `.+` regular expression label matchers. #4432
* [ENHANCEMENT] Optimized regular expression label matchers with alternates (e.g. `a|b|c`). #4647
* [ENHANCEMENT] Added an in-memory cache for regular expression matchers, to avoid parsing and compiling the same expression multiple times when used in recurring queries. #4633
* [ENHANCEMENT] Query-frontend: results cache TTL is now configurable by using `-query-frontend.results-cache-ttl` and `-query-frontend.results-cache-ttl-for-out-of-order-time-window` options. These values can also be specified per tenant. Default values are unchanged (7 days and 10 minutes respectively). #4385
* [ENHANCEMENT] Ingester: added advanced configuration parameter `-blocks-storage.tsdb.wal-replay-concurrency` representing the maximum number of CPUs used during WAL replay. #4445
* [ENHANCEMENT] Ingester: added metrics `cortex_ingester_tsdb_open_duration_seconds_total` to measure the total time it takes to open all existing TSDBs. The time tracked by this metric also includes the TSDBs WAL replay duration. #4465
* [ENHANCEMENT] Store-gateway: use streaming implementation for LabelNames RPC. The batch size for streaming is controlled by `-blocks-storage.bucket-store.batch-series-size`. #4464
* [ENHANCEMENT] Memcached: Add support for TLS or mTLS connections to cache servers. #4535
* [ENHANCEMENT] Compactor: blocks index files are now validated for correctness for blocks uploaded via the TSDB block upload feature. #4503
* [ENHANCEMENT] Compactor: block chunks and segment files are now validated for correctness for blocks uploaded via the TSDB block upload feature. #4549
* [ENHANCEMENT] Ingester: added configuration options to configure the "postings for matchers" cache of each compacted block queried from ingesters: #4561
  * `-blocks-storage.tsdb.block-postings-for-matchers-cache-ttl`
  * `-blocks-storage.tsdb.block-postings-for-matchers-cache-size`
  * `-blocks-storage.tsdb.block-postings-for-matchers-cache-force`
* [ENHANCEMENT] Compactor: validation of blocks uploaded via the TSDB block upload feature is now configurable on a per tenant basis: #4585
  * `-compactor.block-upload-validation-enabled` has been added, `compactor_block_upload_validation_enabled` can be used to override per tenant
  * `-compactor.block-upload.block-validation-enabled` was the previous global flag and has been removed
* [ENHANCEMENT] TSDB Block Upload: block upload validation concurrency can now be limited with `-compactor.max-block-upload-validation-concurrency`. #4598
* [ENHANCEMENT] OTLP: Add support for converting OTel exponential histograms to Prometheus native histograms. The ingestion of native histograms must be enabled, please set `-ingester.native-histograms-ingestion-enabled` to `true`. #4063 #4639
* [ENHANCEMENT] Query-frontend: add metric `cortex_query_fetched_index_bytes_total` to measure TSDB index bytes fetched to execute a query. #4597
* [ENHANCEMENT] Query-frontend: add experimental limit to enforce a max query expression size in bytes via `-query-frontend.max-query-expression-size-bytes` or `max_query_expression_size_bytes`. #4604
* [ENHANCEMENT] Query-tee: improve message logged when comparing responses and one response contains a non-JSON payload. #4588
* [ENHANCEMENT] Distributor: add ability to set per-distributor limits via `distributor_limits` block in runtime configuration in addition to the existing configuration. #4619
* [ENHANCEMENT] Querier: reduce peak memory consumption for queries that touch a large number of chunks. #4625
* [ENHANCEMENT] Query-frontend: added experimental `-query-frontend.query-sharding-max-regexp-size-bytes` limit to query-frontend. When set to a value greater than 0, query-frontend disabled query sharding for any query with a regexp matcher longer than the configured limit. #4632
* [ENHANCEMENT] Store-gateway: include statistics from LabelValues and LabelNames calls in `cortex_bucket_store_series*` metrics. #4673
* [ENHANCEMENT] Query-frontend: improve readability of distributed tracing spans. #4656
* [ENHANCEMENT] Update Docker base images from `alpine:3.17.2` to `alpine:3.17.3`. #4685
* [ENHANCEMENT] Querier: improve performance when shuffle sharding is enabled and the shard size is large. #4711
* [ENHANCEMENT] Ingester: improve performance when Active Series Tracker is in use. #4717
* [ENHANCEMENT] Store-gateway: optionally select `-blocks-storage.bucket-store.series-selection-strategy`, which can limit the impact of large posting lists (when many series share the same label name and value). #4667 #4695 #4698
* [ENHANCEMENT] Querier: Cache the converted float histogram from chunk iterator, hence there is no need to lookup chunk every time to get the converted float histogram. #4684
* [ENHANCEMENT] Ruler: Improve rule upload performance when not enforcing per-tenant rule group limits. #4828
* [ENHANCEMENT] Improved memory limit on the in-memory cache used for regular expression matchers. #4751
* [BUGFIX] Querier: Streaming remote read will now continue to return multiple chunks per frame after the first frame. #4423
* [BUGFIX] Store-gateway: the values for `stage="processed"` for the metrics `cortex_bucket_store_series_data_touched` and  `cortex_bucket_store_series_data_size_touched_bytes` when using fine-grained chunks caching is now reporting the correct values of chunks held in memory. #4449
* [BUGFIX] Compactor: fixed reporting a compaction error when compactor is correctly shut down while populating blocks. #4580
* [BUGFIX] OTLP: Do not drop exemplars of the OTLP Monotonic Sum metric. #4063
* [BUGFIX] Packaging: flag `/etc/default/mimir` and `/etc/sysconfig/mimir` as config to prevent overwrite. #4587
* [BUGFIX] Query-frontend: don't retry queries which error inside PromQL. #4643
* [BUGFIX] Store-gateway & query-frontend: report more consistent statistics for fetched index bytes. #4671
* [BUGFIX] Native histograms: fix how IsFloatHistogram determines if mimirpb.Histogram is a float histogram. #4706
* [BUGFIX] Query-frontend: fix query sharding for native histograms. #4666
* [BUGFIX] Ring status page: fixed the owned tokens percentage value displayed. #4730
* [BUGFIX] Querier: fixed chunk iterator that can return sample with wrong timestamp. #4450
* [BUGFIX] Packaging: fix preremove script preventing upgrades. #4801
* [BUGFIX] Security: updates Go to version 1.20.4 to fix CVE-2023-24539, CVE-2023-24540, CVE-2023-29400. #4903

### Mixin

* [ENHANCEMENT] Queries: Display data touched per sec in bytes instead of number of items. #4492
* [ENHANCEMENT] `_config.job_names.<job>` values can now be arrays of regular expressions in addition to a single string. Strings are still supported and behave as before. #4543
* [ENHANCEMENT] Queries dashboard: remove mention to store-gateway "streaming enabled" in panels because store-gateway only support streaming series since Mimir 2.7. #4569
* [ENHANCEMENT] Ruler: Add panel description for Read QPS panel in Ruler dashboard to explain values when in remote ruler mode. #4675
* [BUGFIX] Ruler dashboard: show data for reads from ingesters. #4543
* [BUGFIX] Pod selector regex for deployments: change `(.*-mimir-)` to `(.*mimir-)`. #4603

### Jsonnet

* [CHANGE] Ruler: changed ruler deployment max surge from `0` to `50%`, and max unavailable from `1` to `0`. #4381
* [CHANGE] Memcached connections parameters `-blocks-storage.bucket-store.index-cache.memcached.max-idle-connections`, `-blocks-storage.bucket-store.chunks-cache.memcached.max-idle-connections` and `-blocks-storage.bucket-store.metadata-cache.memcached.max-idle-connections` settings are now configured based on `max-get-multi-concurrency` and `max-async-concurrency`. #4591
* [CHANGE] Add support to use external Redis as cache. Following are some changes in the jsonnet config: #4386 #4640
  * Renamed `memcached_*_enabled` config options to `cache_*_enabled`
  * Renamed `memcached_*_max_item_size_mb` config options to `cache_*_max_item_size_mb`
  * Added `cache_*_backend` config options
* [CHANGE] Store-gateway StatefulSets with disabled multi-zone deployment are also unregistered from the ring on shutdown. This eliminated resharding during rollouts, at the cost of extra effort during scaling down store-gateways. For more information see [Scaling down store-gateways](https://grafana.com/docs/mimir/v2.7.x/operators-guide/run-production-environment/scaling-out/#scaling-down-store-gateways). #4713
* [CHANGE] Removed `$._config.querier.replicas` and `$._config.queryFrontend.replicas`. If you need to customize the number of querier or query-frontend replicas, and autoscaling is disabled, please set an override as is done for other stateless components (e.g. distributors). #5130
* [ENHANCEMENT] Alertmanager: add `alertmanager_data_disk_size` and  `alertmanager_data_disk_class` configuration options, by default no storage class is set. #4389
* [ENHANCEMENT] Update `rollout-operator` to `v0.4.0`. #4524
* [ENHANCEMENT] Update memcached to `memcached:1.6.19-alpine`. #4581
* [ENHANCEMENT] Add support for mTLS connections to Memcached servers. #4553
* [ENHANCEMENT] Update the `memcached-exporter` to `v0.11.2`. #4570
* [ENHANCEMENT] Autoscaling: Add `autoscaling_query_frontend_memory_target_utilization`, `autoscaling_ruler_query_frontend_memory_target_utilization`, and `autoscaling_ruler_memory_target_utilization` configuration options, for controlling the corresponding autoscaler memory thresholds. Each has a default of 1, i.e. 100%. #4612
* [ENHANCEMENT] Distributor: add ability to set per-distributor limits via `distributor_instance_limits` using runtime configuration. #4627
* [BUGFIX] Add missing query sharding settings for user_24M and user_32M plans. #4374

### Mimirtool

* [ENHANCEMENT] Backfill: mimirtool will now sleep and retry if it receives a 429 response while trying to finish an upload due to validation concurrency limits. #4598
* [ENHANCEMENT] `gauge` panel type is supported now in `mimirtool analyze dashboard`. #4679
* [ENHANCEMENT] Set a `User-Agent` header on requests to Mimir or Prometheus servers. #4700

### Mimir Continuous Test

* [FEATURE] Allow continuous testing of native histograms as well by enabling the flag `-tests.write-read-series-test.histogram-samples-enabled`. The metrics exposed by the tool will now have a new label called `type` with possible values of `float`, `histogram_float_counter`, `histogram_float_gauge`, `histogram_int_counter`, `histogram_int_gauge`, the list of metrics impacted: #4457
  * `mimir_continuous_test_writes_total`
  * `mimir_continuous_test_writes_failed_total`
  * `mimir_continuous_test_queries_total`
  * `mimir_continuous_test_queries_failed_total`
  * `mimir_continuous_test_query_result_checks_total`
  * `mimir_continuous_test_query_result_checks_failed_total`
* [ENHANCEMENT] Added a new metric `mimir_continuous_test_build_info` that reports version information, similar to the existing `cortex_build_info` metric exposed by other Mimir components. #4712
* [ENHANCEMENT] Add coherency for the selected ranges and instants of test queries. #4704

### Query-tee

### Documentation

* [CHANGE] Clarify what deprecation means in the lifecycle of configuration parameters. #4499
* [CHANGE] Update compactor `split-groups` and `split-and-merge-shards` recommendation on component page. #4623
* [FEATURE] Add instructions about how to configure native histograms. #4527
* [ENHANCEMENT] Runbook for MimirCompactorHasNotSuccessfullyRunCompaction extended to include scenario where compaction has fallen behind. #4609
* [ENHANCEMENT] Add explanation for QPS values for reads in remote ruler mode and writes generally, to the Ruler dashboard page. #4629
* [ENHANCEMENT] Expand zone-aware replication page to cover single physical availability zone deployments. #4631
* [FEATURE] Add instructions to use puppet module. #4610
* [FEATURE] Add documentation on how deploy mixin with terraform. #4161

### Tools

* [ENHANCEMENT] tsdb-index: iteration over index is now faster when any equal matcher is supplied. #4515

## 2.7.3

### Grafana Mimir

* [BUGFIX] Security: updates Go to version 1.20.4 to fix CVE-2023-24539, CVE-2023-24540, CVE-2023-29400. #4905

## 2.7.2

### Grafana Mimir

* [BUGFIX] Security: updated Go version to 1.20.3 to fix CVE-2023-24538 #4795

## 2.7.1

**Note**: During the release process, version 2.7.0 was tagged too early, before completing the release checklist and production testing. Release 2.7.1 doesn't include any code changes since 2.7.0, but now has proper release notes, published documentation, and has been fully tested in our production environment.

### Grafana Mimir

* [CHANGE] Ingester: the configuration parameter `-ingester.ring.readiness-check-ring-health` has been deprecated and will be removed in Mimir 2.9. #4422
* [CHANGE] Ruler: changed default value of `-ruler.evaluation-delay-duration` option from 0 to 1m. #4250
* [CHANGE] Querier: Errors with status code `422` coming from the store-gateway are propagated and not converted to the consistency check error anymore. #4100
* [CHANGE] Store-gateway: When a query hits `max_fetched_chunks_per_query` and `max_fetched_series_per_query` limits, an error with the status code `422` is created and returned. #4056
* [CHANGE] Packaging: Migrate FPM packaging solution to NFPM. Rationalize packages dependencies and add package for all binaries. #3911
* [CHANGE] Store-gateway: Deprecate flag `-blocks-storage.bucket-store.chunks-cache.subrange-size` since there's no benefit to changing the default of `16000`. #4135
* [CHANGE] Experimental support for ephemeral storage introduced in Mimir 2.6.0 has been removed. Following options are no longer available: #4252
  * `-blocks-storage.ephemeral-tsdb.*`
  * `-distributor.ephemeral-series-enabled`
  * `-distributor.ephemeral-series-matchers`
  * `-ingester.max-ephemeral-series-per-user`
  * `-ingester.instance-limits.max-ephemeral-series`
Querying with using `{__mimir_storage__="ephemeral"}` selector no longer works. All label values with `ephemeral-` prefix in `reason` label of `cortex_discarded_samples_total` metric are no longer available. Following metrics have been removed:
  * `cortex_ingester_ephemeral_series`
  * `cortex_ingester_ephemeral_series_created_total`
  * `cortex_ingester_ephemeral_series_removed_total`
  * `cortex_ingester_ingested_ephemeral_samples_total`
  * `cortex_ingester_ingested_ephemeral_samples_failures_total`
  * `cortex_ingester_memory_ephemeral_users`
  * `cortex_ingester_queries_ephemeral_total`
  * `cortex_ingester_queried_ephemeral_samples`
  * `cortex_ingester_queried_ephemeral_series`
* [CHANGE] Store-gateway: use mmap-less index-header reader by default and remove mmap-based index header reader. The following flags have changed: #4280
   * `-blocks-storage.bucket-store.index-header.map-populate-enabled` has been removed
   * `-blocks-storage.bucket-store.index-header.stream-reader-enabled` has been removed
   * `-blocks-storage.bucket-store.index-header.stream-reader-max-idle-file-handles` has been renamed to `-blocks-storage.bucket-store.index-header.max-idle-file-handles`, and the corresponding configuration file option has been renamed from `stream_reader_max_idle_file_handles` to `max_idle_file_handles`
* [CHANGE] Store-gateway: the streaming store-gateway is now enabled by default. The new default setting for `-blocks-storage.bucket-store.batch-series-size` is `5000`. #4330
* [CHANGE] Compactor: the configuration parameter `-compactor.consistency-delay` has been deprecated and will be removed in Mimir 2.9. #4409
* [CHANGE] Store-gateway: the configuration parameter `-blocks-storage.bucket-store.consistency-delay` has been deprecated and will be removed in Mimir 2.9. #4409
* [FEATURE] Ruler: added `keep_firing_for` support to alerting rules. #4099
* [FEATURE] Distributor, ingester: ingestion of native histograms. The new per-tenant limit `-ingester.native-histograms-ingestion-enabled` controls whether native histograms are stored or ignored. #4159
* [FEATURE] Query-frontend: Introduce experimental `-query-frontend.query-sharding-target-series-per-shard` to allow query sharding to take into account cardinality of similar requests executed previously. This feature uses the same cache that's used for results caching. #4121 #4177 #4188 #4254
* [ENHANCEMENT] Go: update go to 1.20.1. #4266
* [ENHANCEMENT] Ingester: added `out_of_order_blocks_external_label_enabled` shipper option to label out-of-order blocks before shipping them to cloud storage. #4182 #4297
* [ENHANCEMENT] Ruler: introduced concurrency when loading per-tenant rules configuration. This improvement is expected to speed up the ruler start up time in a Mimir cluster with a large number of tenants. #4258
* [ENHANCEMENT] Compactor: Add `reason` label to `cortex_compactor_runs_failed_total`. The value can be `shutdown` or `error`. #4012
* [ENHANCEMENT] Store-gateway: enforce `max_fetched_series_per_query`. #4056
* [ENHANCEMENT] Query-frontend: Disambiguate logs for failed queries. #4067
* [ENHANCEMENT] Query-frontend: log caller user agent in query stats logs. #4093
* [ENHANCEMENT] Store-gateway: add `data_type` label with values on `cortex_bucket_store_partitioner_extended_ranges_total`, `cortex_bucket_store_partitioner_expanded_ranges_total`, `cortex_bucket_store_partitioner_requested_ranges_total`, `cortex_bucket_store_partitioner_expanded_bytes_total`, `cortex_bucket_store_partitioner_requested_bytes_total` for `postings`, `series`, and `chunks`. #4095
* [ENHANCEMENT] Store-gateway: Reduce memory allocation rate when loading TSDB chunks from Memcached. #4074
* [ENHANCEMENT] Query-frontend: track `cortex_frontend_query_response_codec_duration_seconds` and `cortex_frontend_query_response_codec_payload_bytes` metrics to measure the time taken and bytes read / written while encoding and decoding query result payloads. #4110
* [ENHANCEMENT] Alertmanager: expose additional upstream metrics `cortex_alertmanager_dispatcher_aggregation_groups`, `cortex_alertmanager_dispatcher_alert_processing_duration_seconds`. #4151
* [ENHANCEMENT] Querier and query-frontend: add experimental, more performant protobuf internal query result response format enabled with `-query-frontend.query-result-response-format=protobuf`. #4153
* [ENHANCEMENT] Store-gateway: use more efficient chunks fetching and caching. This should reduce CPU, memory utilization, and receive bandwidth of a store-gateway. Enable with `-blocks-storage.bucket-store.chunks-cache.fine-grained-chunks-caching-enabled=true`. #4163 #4174 #4227
* [ENHANCEMENT] Query-frontend: Wait for in-flight queries to finish before shutting down. #4073 #4170
* [ENHANCEMENT] Store-gateway: added `encode` and `other` stage to `cortex_bucket_store_series_request_stage_duration_seconds` metric. #4179
* [ENHANCEMENT] Ingester: log state of TSDB when shipping or forced compaction can't be done due to unexpected state of TSDB. #4211
* [ENHANCEMENT] Update Docker base images from `alpine:3.17.1` to `alpine:3.17.2`. #4240
* [ENHANCEMENT] Store-gateway: add a `stage` label to the metrics `cortex_bucket_store_series_data_fetched`, `cortex_bucket_store_series_data_size_fetched_bytes`, `cortex_bucket_store_series_data_touched`, `cortex_bucket_store_series_data_size_touched_bytes`. This label only applies to `data_type="chunks"`. For `fetched` metrics with `data_type="chunks"` the `stage` label has 2 values: `fetched` - the chunks or bytes that were fetched from the cache or the object store, `refetched` - the chunks or bytes that had to be refetched from the cache or the object store because their size was underestimated during the first fetch. For `touched` metrics with `data_type="chunks"` the `stage` label has 2 values: `processed` - the chunks or bytes that were read from the fetched chunks or bytes and were processed in memory, `returned` - the chunks or bytes that were selected from the processed bytes to satisfy the query. #4227 #4316
* [ENHANCEMENT] Compactor: improve the partial block check related to `compactor.partial-block-deletion-delay` to potentially issue less requests to object storage. #4246
* [ENHANCEMENT] Memcached: added `-*.memcached.min-idle-connections-headroom-percentage` support to configure the minimum number of idle connections to keep open as a percentage (0-100) of the number of recently used idle connections. This feature is disabled when set to a negative value (default), which means idle connections are kept open indefinitely. #4249
* [ENHANCEMENT] Querier and store-gateway: optimized regular expression label matchers with case insensitive alternate operator. #4340 #4357
* [ENHANCEMENT] Compactor: added the experimental flag `-compactor.block-upload.block-validation-enabled` with the default `true` to configure whether block validation occurs on backfilled blocks. #3411
* [ENHANCEMENT] Ingester: apply a jitter to the first TSDB head compaction interval configured via `-blocks-storage.tsdb.head-compaction-interval`. Subsequent checks will happen at the configured interval. This should help to spread the TSDB head compaction among different ingesters over the configured interval. #4364
* [ENHANCEMENT] Ingester: the maximum accepted value for `-blocks-storage.tsdb.head-compaction-interval` has been increased from 5m to 15m. #4364
* [BUGFIX] Store-gateway: return `Canceled` rather than `Aborted` or `Internal` error when the calling querier cancels a label names or values request, and return `Internal` if processing the request fails for another reason. #4061
* [BUGFIX] Querier: track canceled requests with status code `499` in the metrics instead of `503` or `422`. #4099
* [BUGFIX] Ingester: compact out-of-order data during `/ingester/flush` or when TSDB is idle. #4180
* [BUGFIX] Ingester: conversion of global limits `max-series-per-user`, `max-series-per-metric`, `max-metadata-per-user` and `max-metadata-per-metric` into corresponding local limits now takes into account the number of ingesters in each zone. #4238
* [BUGFIX] Ingester: track `cortex_ingester_memory_series` metric consistently with `cortex_ingester_memory_series_created_total` and `cortex_ingester_memory_series_removed_total`. #4312
* [BUGFIX] Querier: fixed a bug which was incorrectly matching series with regular expression label matchers with begin/end anchors in the middle of the regular expression. #4340

### Mixin

* [CHANGE] Move auto-scaling panel rows down beneath logical network path in Reads and Writes dashboards. #4049
* [CHANGE] Make distributor auto-scaling metric panels show desired number of replicas. #4218
* [CHANGE] Alerts: The alert `MimirMemcachedRequestErrors` has been renamed to `MimirCacheRequestErrors`. #4242
* [ENHANCEMENT] Alerts: Added `MimirAutoscalerKedaFailing` alert firing when a KEDA scaler is failing. #4045
* [ENHANCEMENT] Add auto-scaling panels to ruler dashboard. #4046
* [ENHANCEMENT] Add gateway auto-scaling panels to Reads and Writes dashboards. #4049 #4216
* [ENHANCEMENT] Dashboards: distinguish between label names and label values queries. #4065
* [ENHANCEMENT] Add query-frontend and ruler-query-frontend auto-scaling panels to Reads and Ruler dashboards. #4199
* [BUGFIX] Alerts: Fixed `MimirAutoscalerNotActive` to not fire if scaling metric does not exist, to avoid false positives on scaled objects with 0 min replicas. #4045
* [BUGFIX] Alerts: `MimirCompactorHasNotSuccessfullyRunCompaction` is no longer triggered by frequent compactor restarts. #4012
* [BUGFIX] Tenants dashboard: Correctly show the ruler-query-scheduler queue size. #4152

### Jsonnet

* [CHANGE] Create the `query-frontend-discovery` service only when Mimir is deployed in microservice mode without query-scheduler. #4353
* [CHANGE] Add results cache backend config to `ruler-query-frontend` configuration to allow cache reuse for cardinality-estimation based sharding. #4257
* [ENHANCEMENT] Add support for ruler auto-scaling. #4046
* [ENHANCEMENT] Add optional `weight` param to `newQuerierScaledObject` and `newRulerQuerierScaledObject` to allow running multiple querier deployments on different node types. #4141
* [ENHANCEMENT] Add support for query-frontend and ruler-query-frontend auto-scaling. #4199
* [BUGFIX] Shuffle sharding: when applying user class limits, honor the minimum shard size configured in `$._config.shuffle_sharding.*`. #4363

### Mimirtool

* [FEATURE] Added `keep_firing_for` support to rules configuration. #4099
* [ENHANCEMENT] Add `-tls-insecure-skip-verify` to rules, alertmanager and backfill commands. #4162

### Query-tee

* [CHANGE] Increase default value of `-backend.read-timeout` to 150s, to accommodate default querier and query frontend timeout of 120s. #4262
* [ENHANCEMENT] Log errors that occur while performing requests to compare two endpoints. #4262
* [ENHANCEMENT] When comparing two responses that both contain an error, only consider the comparison failed if the errors differ. Previously, if either response contained an error, the comparison always failed, even if both responses contained the same error. #4262
* [ENHANCEMENT] Include the value of the `X-Scope-OrgID` header when logging a comparison failure. #4262
* [BUGFIX] Parameters (expression, time range etc.) for a query request where the parameters are in the HTTP request body rather than in the URL are now logged correctly when responses differ. #4265

### Documentation

* [ENHANCEMENT] Add guide on alternative migration method for Thanos to Mimir #3554
* [ENHANCEMENT] Restore "Migrate from Cortex" for Jsonnet. #3929
* [ENHANCEMENT] Document migration from microservices to read-write deployment mode. #3951
* [ENHANCEMENT] Do not error when there is nothing to commit as part of a publish #4058
* [ENHANCEMENT] Explain how to run Mimir locally using docker-compose #4079
* [ENHANCEMENT] Docs: use long flag names in runbook commands. #4088
* [ENHANCEMENT] Clarify how ingester replication happens. #4101
* [ENHANCEMENT] Improvements to the Get Started guide. #4315
* [BUGFIX] Added indentation to Azure and SWIFT backend definition. #4263

### Tools

* [ENHANCEMENT] Adapt tsdb-print-chunk for native histograms. #4186
* [ENHANCEMENT] Adapt tsdb-index-health for blocks containing native histograms. #4186
* [ENHANCEMENT] Adapt tsdb-chunks tool to handle native histograms. #4186

## 2.6.2

* [BUGFIX] Security: updates Go to version 1.20.4 to fix CVE-2023-24539, CVE-2023-24540, CVE-2023-29400. #4903

## 2.6.1

### Grafana Mimir

* [BUGFIX] Security: updates Go to version 1.20.3 to fix CVE-2023-24538 #4798

## 2.6.0

### Grafana Mimir

* [CHANGE] Querier: Introduce `-querier.max-partial-query-length` to limit the time range for partial queries at the querier level and deprecate `-store.max-query-length`. #3825 #4017
* [CHANGE] Store-gateway: Remove experimental `-blocks-storage.bucket-store.max-concurrent-reject-over-limit` flag. #3706
* [CHANGE] Ingester: If shipping is enabled block retention will now be relative to the upload time to cloud storage. If shipping is disabled block retention will be relative to the creation time of the block instead of the mintime of the last block created. #3816
* [CHANGE] Query-frontend: Deprecated CLI flag `-query-frontend.align-querier-with-step` has been removed. #3982
* [CHANGE] Alertmanager: added default configuration for `-alertmanager.configs.fallback`. Allows tenants to send alerts without first uploading an Alertmanager configuration. #3541
* [FEATURE] Store-gateway: streaming of series. The store-gateway can now stream results back to the querier instead of buffering them. This is expected to greatly reduce peak memory consumption while keeping latency the same. You can enable this feature by setting `-blocks-storage.bucket-store.batch-series-size` to a value in the high thousands (5000-10000). This is still an experimental feature and is subject to a changing API and instability. #3540 #3546 #3587 #3606 #3611 #3620 #3645 #3355 #3697 #3666 #3687 #3728 #3739 #3751 #3779 #3839
* [FEATURE] Alertmanager: Added support for the Webex receiver. #3758
* [FEATURE] Limits: Added the `-validation.separate-metrics-group-label` flag. This allows further separation of the `cortex_discarded_samples_total` metric by an additional `group` label - which is configured by this flag to be the value of a specific label on an incoming timeseries. Active groups are tracked and inactive groups are cleaned up on a defined interval. The maximum number of groups tracked is controlled by the `-max-separate-metrics-groups-per-user` flag. #3439
* [FEATURE] Overrides-exporter: Added experimental ring support to overrides-exporter via `-overrides-exporter.ring.enabled`. When enabled, the ring is used to establish a leader replica for the export of limit override metrics. #3908 #3953
* [FEATURE] Ephemeral storage (experimental): Mimir can now accept samples into "ephemeral storage". Such samples are available for querying for a short amount of time (`-blocks-storage.ephemeral-tsdb.retention-period`, defaults to 10 minutes), and then removed from memory. To use ephemeral storage, distributor must be configured with `-distributor.ephemeral-series-enabled` option. Series matching `-distributor.ephemeral-series-matchers` will be marked for storing into ephemeral storage in ingesters. Each tenant needs to have ephemeral storage enabled by using `-ingester.max-ephemeral-series-per-user` limit, which defaults to 0 (no ephemeral storage). Ingesters have new `-ingester.instance-limits.max-ephemeral-series` limit for total number of series in ephemeral storage across all tenants. If ingestion of samples into ephemeral storage fails, `cortex_discarded_samples_total` metric will use values prefixed with `ephemeral-` for `reason` label. Querying of ephemeral storage is possible by using `{__mimir_storage__="ephemeral"}` as metric selector. Following new metrics related to ephemeral storage are introduced: #3897 #3922 #3961 #3997 #4004
  * `cortex_ingester_ephemeral_series`
  * `cortex_ingester_ephemeral_series_created_total`
  * `cortex_ingester_ephemeral_series_removed_total`
  * `cortex_ingester_ingested_ephemeral_samples_total`
  * `cortex_ingester_ingested_ephemeral_samples_failures_total`
  * `cortex_ingester_memory_ephemeral_users`
  * `cortex_ingester_queries_ephemeral_total`
  * `cortex_ingester_queried_ephemeral_samples`
  * `cortex_ingester_queried_ephemeral_series`
* [ENHANCEMENT] Added new metric `thanos_shipper_last_successful_upload_time`: Unix timestamp (in seconds) of the last successful TSDB block uploaded to the bucket. #3627
* [ENHANCEMENT] Ruler: Added `-ruler.alertmanager-client.tls-enabled` configuration for alertmanager client. #3432 #3597
* [ENHANCEMENT] Activity tracker logs now have `component=activity-tracker` label. #3556
* [ENHANCEMENT] Distributor: remove labels with empty values #2439
* [ENHANCEMENT] Query-frontend: track query HTTP requests in the Activity Tracker. #3561
* [ENHANCEMENT] Store-gateway: Add experimental alternate implementation of index-header reader that does not use memory mapped files. The index-header reader is expected to improve stability of the store-gateway. You can enable this implementation with the flag `-blocks-storage.bucket-store.index-header.stream-reader-enabled`. #3639 #3691 #3703 #3742 #3785 #3787 #3797
* [ENHANCEMENT] Query-scheduler: add `cortex_query_scheduler_cancelled_requests_total` metric to track the number of requests that are already cancelled when dequeued. #3696
* [ENHANCEMENT] Store-gateway: add `cortex_bucket_store_partitioner_extended_ranges_total` metric to keep track of the ranges that the partitioner decided to overextend and merge in order to save API call to the object storage. #3769
* [ENHANCEMENT] Compactor: Auto-forget unhealthy compactors after ten failed ring heartbeats. #3771
* [ENHANCEMENT] Ruler: change default value of `-ruler.for-grace-period` from `10m` to `2m` and update help text. The new default value reflects how we operate Mimir at Grafana Labs. #3817
* [ENHANCEMENT] Ingester: Added experimental flags to force usage of _postings for matchers cache_. These flags will be removed in the future and it's not recommended to change them. #3823
  * `-blocks-storage.tsdb.head-postings-for-matchers-cache-ttl`
  * `-blocks-storage.tsdb.head-postings-for-matchers-cache-size`
  * `-blocks-storage.tsdb.head-postings-for-matchers-cache-force`
* [ENHANCEMENT] Ingester: Improved series selection performance when some of the matchers do not match any series. #3827
* [ENHANCEMENT] Alertmanager: Add new additional template function `tenantID` returning id of the tenant owning the alert. #3758
* [ENHANCEMENT] Alertmanager: Add additional template function `grafanaExploreURL` returning URL to grafana explore with range query. #3849
* [ENHANCEMENT] Reduce overhead of debug logging when filtered out. #3875
* [ENHANCEMENT] Update Docker base images from `alpine:3.16.2` to `alpine:3.17.1`. #3898
* [ENHANCEMENT] Ingester: Add new `/ingester/tsdb_metrics` endpoint to return tenant-specific TSDB metrics. #3923
* [ENHANCEMENT] Query-frontend: CLI flag `-query-frontend.max-total-query-length` and its associated YAML configuration is now stable. #3882
* [ENHANCEMENT] Ruler: rule groups now support optional and experimental `align_evaluation_time_on_interval` field, which causes all evaluations to happen on interval-aligned timestamp. #4013
* [ENHANCEMENT] Query-scheduler: ring-based service discovery is now stable. #4028
* [ENHANCEMENT] Store-gateway: improved performance of prefix matching on the labels. #4055 #4080
* [BUGFIX] Log the names of services that are not yet running rather than `unsupported value type` when calling `/ready` and some services are not running. #3625
* [BUGFIX] Alertmanager: Fix template spurious deletion with relative data dir. #3604
* [BUGFIX] Security: update prometheus/exporter-toolkit for CVE-2022-46146. #3675
* [BUGFIX] Security: update golang.org/x/net for CVE-2022-41717. #3755
* [BUGFIX] Debian package: Fix post-install, environment file path and user creation. #3720
* [BUGFIX] memberlist: Fix panic during Mimir startup when Mimir receives gossip message before it's ready. #3746
* [BUGFIX] Store-gateway: fix `cortex_bucket_store_partitioner_requested_bytes_total` metric to not double count overlapping ranges. #3769
* [BUGFIX] Update `github.com/thanos-io/objstore` to address issue with Multipart PUT on s3-compatible Object Storage. #3802 #3821
* [BUGFIX] Distributor, Query-scheduler: Make sure ring metrics include a `cortex_` prefix as expected by dashboards. #3809
* [BUGFIX] Querier: canceled requests are no longer reported as "consistency check" failures. #3837 #3927
* [BUGFIX] Distributor: don't panic when `metric_relabel_configs` in overrides contains null element. #3868
* [BUGFIX] Distributor: don't panic when OTLP histograms don't have any buckets. #3853
* [BUGFIX] Ingester, Compactor: fix panic that can occur when compaction fails. #3955
* [BUGFIX] Store-gateway: return `Canceled` rather than `Aborted` error when the calling querier cancels the request. #4007

### Mixin

* [ENHANCEMENT] Alerts: Added `MimirIngesterInstanceHasNoTenants` alert that fires when an ingester replica is not receiving write requests for any tenant. #3681
* [ENHANCEMENT] Alerts: Extended `MimirAllocatingTooMuchMemory` to check read-write deployment containers. #3710
* [ENHANCEMENT] Alerts: Added `MimirAlertmanagerInstanceHasNoTenants` alert that fires when an alertmanager instance ows no tenants. #3826
* [ENHANCEMENT] Alerts: Added `MimirRulerInstanceHasNoRuleGroups` alert that fires when a ruler replica is not assigned any rule group to evaluate. #3723
* [ENHANCEMENT] Support for baremetal deployment for alerts and scaling recording rules. #3719
* [ENHANCEMENT] Dashboards: querier autoscaling now supports multiple scaled objects (configurable via `$._config.autoscale.querier.hpa_name`). #3962
* [BUGFIX] Alerts: Fixed `MimirIngesterRestarts` alert when Mimir is deployed in read-write mode. #3716
* [BUGFIX] Alerts: Fixed `MimirIngesterHasNotShippedBlocks` and `MimirIngesterHasNotShippedBlocksSinceStart` alerts for when Mimir is deployed in read-write or monolithic modes and updated them to use new `thanos_shipper_last_successful_upload_time` metric. #3627
* [BUGFIX] Alerts: Fixed `MimirMemoryMapAreasTooHigh` alert when Mimir is deployed in read-write mode. #3626
* [BUGFIX] Alerts: Fixed `MimirCompactorSkippedBlocksWithOutOfOrderChunks` matching on non-existent label. #3628
* [BUGFIX] Dashboards: Fix `Rollout Progress` dashboard incorrectly using Gateway metrics when Gateway was not enabled. #3709
* [BUGFIX] Tenants dashboard: Make it compatible with all deployment types. #3754
* [BUGFIX] Alerts: Fixed `MimirCompactorHasNotUploadedBlocks` to not fire if compactor has nothing to do. #3793
* [BUGFIX] Alerts: Fixed `MimirAutoscalerNotActive` to not fire if scaling metric is 0, to avoid false positives on scaled objects with 0 min replicas. #3999

### Jsonnet

* [CHANGE] Replaced the deprecated `policy/v1beta1` with `policy/v1` when configuring a PodDisruptionBudget for read-write deployment mode. #3811
* [CHANGE] Removed `-server.http-write-timeout` default option value from querier and query-frontend, as it defaults to a higher value in the code now, and cannot be lower than `-querier.timeout`. #3836
* [CHANGE] Replaced `-store.max-query-length` with `-query-frontend.max-total-query-length` in the query-frontend config. #3879
* [CHANGE] Changed default `mimir_backend_data_disk_size` from `100Gi` to `250Gi`. #3894
* [ENHANCEMENT] Update `rollout-operator` to `v0.2.0`. #3624
* [ENHANCEMENT] Add `user_24M` and `user_32M` classes to operations config. #3367
* [ENHANCEMENT] Update memcached image from `memcached:1.6.16-alpine` to `memcached:1.6.17-alpine`. #3914
* [ENHANCEMENT] Allow configuring the ring for overrides-exporter. #3995
* [BUGFIX] Apply ingesters and store-gateways per-zone CLI flags overrides to read-write deployment mode too. #3766
* [BUGFIX] Apply overrides-exporter CLI flags to mimir-backend when running Mimir in read-write deployment mode. #3790
* [BUGFIX] Fixed `mimir-write` and `mimir-read` Kubernetes service to correctly balance requests among pods. #3855 #3864 #3906
* [BUGFIX] Fixed `ruler-query-frontend` and `mimir-read` gRPC server configuration to force clients to periodically re-resolve the backend addresses. #3862
* [BUGFIX] Fixed `mimir-read` CLI flags to ensure query-frontend configuration takes precedence over querier configuration. #3877

### Mimirtool

* [ENHANCEMENT] Update `mimirtool config convert` to work with Mimir 2.4, 2.5, 2.6 changes. #3952
* [ENHANCEMENT] Mimirtool is now available to install through Homebrew with `brew install mimirtool`. #3776
* [ENHANCEMENT] Added `--concurrency` to `mimirtool rules sync` command. #3996
* [BUGFIX] Fix summary output from `mimirtool rules sync` to display correct number of groups created and updated. #3918

### Documentation

* [BUGFIX] Querier: Remove assertion that the `-querier.max-concurrent` flag must also be set for the query-frontend. #3678
* [ENHANCEMENT] Update migration from cortex documentation. #3662
* [ENHANCEMENT] Query-scheduler: documented how to migrate from DNS-based to ring-based service discovery. #4028

### Tools

## 2.5.0

### Grafana Mimir

* [CHANGE] Flag `-azure.msi-resource` is now ignored, and will be removed in Mimir 2.7. This setting is now made automatically by Azure. #2682
* [CHANGE] Experimental flag `-blocks-storage.tsdb.out-of-order-capacity-min` has been removed. #3261
* [CHANGE] Distributor: Wrap errors from pushing to ingesters with useful context, for example clarifying timeouts. #3307
* [CHANGE] The default value of `-server.http-write-timeout` has changed from 30s to 2m. #3346
* [CHANGE] Reduce period of health checks in connection pools for querier->store-gateway, ruler->ruler, and alertmanager->alertmanager clients to 10s. This reduces the time to fail a gRPC call when the remote stops responding. #3168
* [CHANGE] Hide TSDB block ranges period config from doc and mark it experimental. #3518
* [FEATURE] Alertmanager: added Discord support. #3309
* [ENHANCEMENT] Added `-server.tls-min-version` and `-server.tls-cipher-suites` flags to configure cipher suites and min TLS version supported by HTTP and gRPC servers. #2898
* [ENHANCEMENT] Distributor: Add age filter to forwarding functionality, to not forward samples which are older than defined duration. If such samples are not ingested, `cortex_discarded_samples_total{reason="forwarded-sample-too-old"}` is increased. #3049 #3113
* [ENHANCEMENT] Store-gateway: Reduce memory allocation when generating ids in index cache. #3179
* [ENHANCEMENT] Query-frontend: truncate queries based on the configured creation grace period (`--validation.create-grace-period`) to avoid querying too far into the future. #3172
* [ENHANCEMENT] Ingester: Reduce activity tracker memory allocation. #3203
* [ENHANCEMENT] Query-frontend: Log more detailed information in the case of a failed query. #3190
* [ENHANCEMENT] Added `-usage-stats.installation-mode` configuration to track the installation mode via the anonymous usage statistics. #3244
* [ENHANCEMENT] Compactor: Add new `cortex_compactor_block_max_time_delta_seconds` histogram for detecting if compaction of blocks is lagging behind. #3240 #3429
* [ENHANCEMENT] Ingester: reduced the memory footprint of active series custom trackers. #2568
* [ENHANCEMENT] Distributor: Include `X-Scope-OrgId` header in requests forwarded to configured forwarding endpoint. #3283 #3385
* [ENHANCEMENT] Alertmanager: reduced memory utilization in Mimir clusters with a large number of tenants. #3309
* [ENHANCEMENT] Add experimental flag `-shutdown-delay` to allow components to wait after receiving SIGTERM and before stopping. In this time the component returns 503 from /ready endpoint. #3298
* [ENHANCEMENT] Go: update to go 1.19.3. #3371
* [ENHANCEMENT] Alerts: added `RulerRemoteEvaluationFailing` alert, firing when communication between ruler and frontend fails in remote operational mode. #3177 #3389
* [ENHANCEMENT] Clarify which S3 signature versions are supported in the error "unsupported signature version". #3376
* [ENHANCEMENT] Store-gateway: improved index header reading performance. #3393 #3397 #3436
* [ENHANCEMENT] Store-gateway: improved performance of series matching. #3391
* [ENHANCEMENT] Move the validation of incoming series before the distributor's forwarding functionality, so that we don't forward invalid series. #3386 #3458
* [ENHANCEMENT] S3 bucket configuration now validates that the endpoint does not have the bucket name prefix. #3414
* [ENHANCEMENT] Query-frontend: added "fetched index bytes" to query statistics, so that the statistics contain the total bytes read by store-gateways from TSDB block indexes. #3206
* [ENHANCEMENT] Distributor: push wrapper should only receive unforwarded samples. #2980
* [ENHANCEMENT] Added `/api/v1/status/config` and `/api/v1/status/flags` APIs to maintain compatibility with prometheus. #3596 #3983
* [BUGFIX] Flusher: Add `Overrides` as a dependency to prevent panics when starting with `-target=flusher`. #3151
* [BUGFIX] Updated `golang.org/x/text` dependency to fix CVE-2022-32149. #3285
* [BUGFIX] Query-frontend: properly close gRPC streams to the query-scheduler to stop memory and goroutines leak. #3302
* [BUGFIX] Ruler: persist evaluation delay configured in the rulegroup. #3392
* [BUGFIX] Ring status pages: show 100% ownership as "100%", not "1e+02%". #3435
* [BUGFIX] Fix panics in OTLP ingest path when parse errors exist. #3538

### Mixin

* [CHANGE] Alerts: Change `MimirSchedulerQueriesStuck` `for` time to 7 minutes to account for the time it takes for HPA to scale up. #3223
* [CHANGE] Dashboards: Removed the `Querier > Stages` panel from the `Mimir / Queries` dashboard. #3311
* [CHANGE] Configuration: The format of the `autoscaling` section of the configuration has changed to support more components. #3378
  * Instead of specific config variables for each component, they are listed in a dictionary. For example, `autoscaling.querier_enabled` becomes `autoscaling.querier.enabled`.
* [FEATURE] Dashboards: Added "Mimir / Overview resources" dashboard, providing an high level view over a Mimir cluster resources utilization. #3481
* [FEATURE] Dashboards: Added "Mimir / Overview networking" dashboard, providing an high level view over a Mimir cluster network bandwidth, inflight requests and TCP connections. #3487
* [FEATURE] Compile baremetal mixin along k8s mixin. #3162 #3514
* [ENHANCEMENT] Alerts: Add MimirRingMembersMismatch firing when a component does not have the expected number of running jobs. #2404
* [ENHANCEMENT] Dashboards: Add optional row about the Distributor's metric forwarding feature to the `Mimir / Writes` dashboard. #3182 #3394 #3394 #3461
* [ENHANCEMENT] Dashboards: Remove the "Instance Mapper" row from the "Alertmanager Resources Dashboard". This is a Grafana Cloud specific service and not relevant for external users. #3152
* [ENHANCEMENT] Dashboards: Add "remote read", "metadata", and "exemplar" queries to "Mimir / Overview" dashboard. #3245
* [ENHANCEMENT] Dashboards: Use non-red colors for non-error series in the "Mimir / Overview" dashboard. #3246
* [ENHANCEMENT] Dashboards: Add support to multi-zone deployments for the experimental read-write deployment mode. #3256
* [ENHANCEMENT] Dashboards: If enabled, add new row to the `Mimir / Writes` for distributor autoscaling metrics. #3378
* [ENHANCEMENT] Dashboards: Add read path insights row to the "Mimir / Tenants" dashboard. #3326
* [ENHANCEMENT] Alerts: Add runbook urls for alerts. #3452
* [ENHANCEMENT] Configuration: Make it possible to configure namespace label, job label, and job prefix. #3482
* [ENHANCEMENT] Dashboards: improved resources and networking dashboards to work with read-write deployment mode too. #3497 #3504 #3519 #3531
* [ENHANCEMENT] Alerts: Added "MimirDistributorForwardingErrorRate" alert, which fires on high error rates in the distributor’s forwarding feature. #3200
* [ENHANCEMENT] Improve phrasing in Overview dashboard. #3488
* [BUGFIX] Dashboards: Fix legend showing `persistentvolumeclaim` when using `deployment_type=baremetal` for `Disk space utilization` panels. #3173 #3184
* [BUGFIX] Alerts: Fixed `MimirGossipMembersMismatch` alert when Mimir is deployed in read-write mode. #3489
* [BUGFIX] Dashboards: Remove "Inflight requests" from object store panels because the panel is not tracking the inflight requests to object storage. #3521

### Jsonnet

* [CHANGE] Replaced the deprecated `policy/v1beta1` with `policy/v1` when configuring a PodDisruptionBudget. #3284
* [CHANGE] [Common storage configuration](https://grafana.com/docs/mimir/v2.3.x/operators-guide/configure/configure-object-storage-backend/#common-configuration) is now used to configure object storage in all components. This is a breaking change in terms of Jsonnet manifests and also a CLI flag update for components that use object storage, so it will require a rollout of those components. The changes include: #3257
  * `blocks_storage_backend` was renamed to `storage_backend` and is now used as the common storage backend for all components.
    * So were the related `blocks_storage_azure_account_(name|key)` and `blocks_storage_s3_endpoint` configurations.
  * `storage_s3_endpoint` is now rendered by default using the `aws_region` configuration instead of a hardcoded `us-east-1`.
  * `ruler_client_type` and `alertmanager_client_type` were renamed to `ruler_storage_backend` and `alertmanager_storage_backend` respectively, and their corresponding CLI flags won't be rendered unless explicitly set to a value different from the one in `storage_backend` (like `local`).
  * `alertmanager_s3_bucket_name`, `alertmanager_gcs_bucket_name` and `alertmanager_azure_container_name` have been removed, and replaced by a single `alertmanager_storage_bucket_name` configuration used for all object storages.
  * `genericBlocksStorageConfig` configuration object was removed, and so any extensions to it will be now ignored. Use `blockStorageConfig` instead.
  * `rulerClientConfig` and `alertmanagerStorageClientConfig` configuration objects were renamed to `rulerStorageConfig` and `alertmanagerStorageConfig` respectively, and so any extensions to their previous names will be now ignored. Use the new names instead.
  * The CLI flags `*.s3.region` are no longer rendered as they are optional and the region can be inferred by Mimir by performing an initial API call to the endpoint.
  * The migration to this change should usually consist of:
    * Renaming `blocks_storage_backend` key to `storage_backend`.
    * For Azure/S3:
      * Renaming `blocks_storage_(azure|s3)_*` configurations to `storage_(azure|s3)_*`.
      * If `ruler_storage_(azure|s3)_*` and `alertmanager_storage_(azure|s3)_*` keys were different from the `block_storage_*` ones, they should be now provided using CLI flags, see [configuration reference](https://grafana.com/docs/mimir/v2.3.x/operators-guide/configure/reference-configuration-parameters/) for more details.
    * Removing `ruler_client_type` and `alertmanager_client_type` if their value match the `storage_backend`, or renaming them to their new names otherwise.
    * Reviewing any possible extensions to `genericBlocksStorageConfig`, `rulerClientConfig` and `alertmanagerStorageClientConfig` and moving them to the corresponding new options.
    * Renaming the alertmanager's bucket name configuration from provider-specific to the new `alertmanager_storage_bucket_name` key.
* [CHANGE] The `overrides-exporter.libsonnet` file is now always imported. The overrides-exporter can be enabled in jsonnet setting the following: #3379
  ```jsonnet
  {
    _config+:: {
      overrides_exporter_enabled: true,
    }
  }
  ```
* [FEATURE] Added support for experimental read-write deployment mode. Enabling the read-write deployment mode on a existing Mimir cluster is a destructive operation, because the cluster will be re-created. If you're creating a new Mimir cluster, you can deploy it in read-write mode adding the following configuration: #3379 #3475 #3405
  ```jsonnet
  {
    _config+:: {
      deployment_mode: 'read-write',

      // See operations/mimir/read-write-deployment.libsonnet for more configuration options.
      mimir_write_replicas: 3,
      mimir_read_replicas: 2,
      mimir_backend_replicas: 3,
    }
  }
  ```
* [ENHANCEMENT] Add autoscaling support to the `mimir-read` component when running the read-write-deployment model. #3419
* [ENHANCEMENT] Added `$._config.usageStatsConfig` to track the installation mode via the anonymous usage statistics. #3294
* [ENHANCEMENT] The query-tee node port (`$._config.query_tee_node_port`) is now optional. #3272
* [ENHANCEMENT] Add support for autoscaling distributors. #3378
* [ENHANCEMENT] Make auto-scaling logic ensure integer KEDA thresholds. #3512
* [BUGFIX] Fixed query-scheduler ring configuration for dedicated ruler's queries and query-frontends. #3237 #3239
* [BUGFIX] Jsonnet: Fix auto-scaling so that ruler-querier CPU threshold is a string-encoded integer millicores value. #3520

### Mimirtool

* [FEATURE] Added `mimirtool alertmanager verify` command to validate configuration without uploading. #3440
* [ENHANCEMENT] Added `mimirtool rules delete-namespace` command to delete all of the rule groups in a namespace including the namespace itself. #3136
* [ENHANCEMENT] Refactor `mimirtool analyze prometheus`: add concurrency and resiliency #3349
  * Add `--concurrency` flag. Default: number of logical CPUs
* [BUGFIX] `--log.level=debug` now correctly prints the response from the remote endpoint when a request fails. #3180

### Documentation

* [ENHANCEMENT] Documented how to configure HA deduplication using Consul in a Mimir Helm deployment. #2972
* [ENHANCEMENT] Improve `MimirQuerierAutoscalerNotActive` runbook. #3186
* [ENHANCEMENT] Improve `MimirSchedulerQueriesStuck` runbook to reflect debug steps with querier auto-scaling enabled. #3223
* [ENHANCEMENT] Use imperative for docs titles. #3178 #3332 #3343
* [ENHANCEMENT] Docs: mention gRPC compression in "Production tips". #3201
* [ENHANCEMENT] Update ADOPTERS.md. #3224 #3225
* [ENHANCEMENT] Add a note for jsonnet deploying. #3213
* [ENHANCEMENT] out-of-order runbook update with use case. #3253
* [ENHANCEMENT] Fixed TSDB retention mentioned in the "Recover source blocks from ingesters" runbook. #3280
* [ENHANCEMENT] Run Grafana Mimir in production using the Helm chart. #3072
* [ENHANCEMENT] Use common configuration in the tutorial. #3282
* [ENHANCEMENT] Updated detailed steps for migrating blocks from Thanos to Mimir. #3290
* [ENHANCEMENT] Add scheme to DNS service discovery docs. #3450
* [BUGFIX] Remove reference to file that no longer exists in contributing guide. #3404
* [BUGFIX] Fix some minor typos in the contributing guide and on the runbooks page. #3418
* [BUGFIX] Fix small typos in API reference. #3526
* [BUGFIX] Fixed TSDB retention mentioned in the "Recover source blocks from ingesters" runbook. #3278
* [BUGFIX] Fixed configuration example in the "Configuring the Grafana Mimir query-frontend to work with Prometheus" guide. #3374

### Tools

* [FEATURE] Add `copyblocks` tool, to copy Mimir blocks between two GCS buckets. #3264
* [ENHANCEMENT] copyblocks: copy no-compact global markers and optimize min time filter check. #3268
* [ENHANCEMENT] Mimir rules GitHub action: Added the ability to change default value of `label` when running `prepare` command. #3236
* [BUGFIX] Mimir rules Github action: Fix single line output. #3421

## 2.4.0

### Grafana Mimir

* [CHANGE] Distributor: change the default value of `-distributor.remote-timeout` to `2s` from `20s` and `-distributor.forwarding.request-timeout` to `2s` from `10s` to improve distributor resource usage when ingesters crash. #2728 #2912
* [CHANGE] Anonymous usage statistics tracking: added the `-ingester.ring.store` value. #2981
* [CHANGE] Series metadata `HELP` that is longer than `-validation.max-metadata-length` is now truncated silently, instead of being dropped with a 400 status code. #2993
* [CHANGE] Ingester: changed default setting for `-ingester.ring.readiness-check-ring-health` from `true` to `false`. #2953
* [CHANGE] Anonymous usage statistics tracking has been enabled by default, to help Mimir maintainers make better decisions to support the open source community. #2939 #3034
* [CHANGE] Anonymous usage statistics tracking: added the minimum and maximum value of `-ingester.out-of-order-time-window`. #2940
* [CHANGE] The default hash ring heartbeat period for distributors, ingesters, rulers and compactors has been increased from `5s` to `15s`. Now the default heartbeat period for all Mimir hash rings is `15s`. #3033
* [CHANGE] Reduce the default TSDB head compaction concurrency (`-blocks-storage.tsdb.head-compaction-concurrency`) from 5 to 1, in order to reduce CPU spikes. #3093
* [CHANGE] Ruler: the ruler's [remote evaluation mode](https://grafana.com/docs/mimir/latest/operators-guide/architecture/components/ruler/#remote) (`-ruler.query-frontend.address`) is now stable. #3109
* [CHANGE] Limits: removed the deprecated YAML configuration option `active_series_custom_trackers_config`. Please use `active_series_custom_trackers` instead. #3110
* [CHANGE] Ingester: removed the deprecated configuration option `-ingester.ring.join-after`. #3111
* [CHANGE] Querier: removed the deprecated configuration option `-querier.shuffle-sharding-ingesters-lookback-period`. The value of `-querier.query-ingesters-within` is now used internally for shuffle sharding lookback, while you can use `-querier.shuffle-sharding-ingesters-enabled` to enable or disable shuffle sharding on the read path. #3111
* [CHANGE] Memberlist: cluster label verification feature (`-memberlist.cluster-label` and `-memberlist.cluster-label-verification-disabled`) is now marked as stable. #3108
* [CHANGE] Distributor: only single per-tenant forwarding endpoint can be configured now. Support for per-rule endpoint has been removed. #3095
* [FEATURE] Query-scheduler: added an experimental ring-based service discovery support for the query-scheduler. Refer to [query-scheduler configuration](https://grafana.com/docs/mimir/next/operators-guide/architecture/components/query-scheduler/#configuration) for more information. #2957
* [FEATURE] Introduced the experimental endpoint `/api/v1/user_limits` exposed by all components that load runtime configuration. This endpoint exposes realtime limits for the authenticated tenant, in JSON format. #2864 #3017
* [FEATURE] Query-scheduler: added the experimental configuration option `-query-scheduler.max-used-instances` to restrict the number of query-schedulers effectively used regardless how many replicas are running. This feature can be useful when using the experimental read-write deployment mode. #3005
* [ENHANCEMENT] Go: updated to go 1.19.2. #2637 #3127 #3129
* [ENHANCEMENT] Runtime config: don't unmarshal runtime configuration files if they haven't changed. This can save a bit of CPU and memory on every component using runtime config. #2954
* [ENHANCEMENT] Query-frontend: Add `cortex_frontend_query_result_cache_skipped_total` and `cortex_frontend_query_result_cache_attempted_total` metrics to track the reason why query results are not cached. #2855
* [ENHANCEMENT] Distributor: pool more connections per host when forwarding request. Mark requests as idempotent so they can be retried under some conditions. #2968
* [ENHANCEMENT] Distributor: failure to send request to forwarding target now also increments `cortex_distributor_forward_errors_total`, with `status_code="failed"`. #2968
* [ENHANCEMENT] Distributor: added support forwarding push requests via gRPC, using `httpgrpc` messages from weaveworks/common library. #2996
* [ENHANCEMENT] Query-frontend / Querier: increase internal backoff period used to retry connections to query-frontend / query-scheduler. #3011
* [ENHANCEMENT] Querier: do not log "error processing requests from scheduler" when the query-scheduler is shutting down. #3012
* [ENHANCEMENT] Query-frontend: query sharding process is now time-bounded and it is cancelled if the request is aborted. #3028
* [ENHANCEMENT] Query-frontend: improved Prometheus response JSON encoding performance. #2450
* [ENHANCEMENT] TLS: added configuration parameters to configure the client's TLS cipher suites and minimum version. The following new CLI flags have been added: #3070
  * `-alertmanager.alertmanager-client.tls-cipher-suites`
  * `-alertmanager.alertmanager-client.tls-min-version`
  * `-alertmanager.sharding-ring.etcd.tls-cipher-suites`
  * `-alertmanager.sharding-ring.etcd.tls-min-version`
  * `-compactor.ring.etcd.tls-cipher-suites`
  * `-compactor.ring.etcd.tls-min-version`
  * `-distributor.forwarding.grpc-client.tls-cipher-suites`
  * `-distributor.forwarding.grpc-client.tls-min-version`
  * `-distributor.ha-tracker.etcd.tls-cipher-suites`
  * `-distributor.ha-tracker.etcd.tls-min-version`
  * `-distributor.ring.etcd.tls-cipher-suites`
  * `-distributor.ring.etcd.tls-min-version`
  * `-ingester.client.tls-cipher-suites`
  * `-ingester.client.tls-min-version`
  * `-ingester.ring.etcd.tls-cipher-suites`
  * `-ingester.ring.etcd.tls-min-version`
  * `-memberlist.tls-cipher-suites`
  * `-memberlist.tls-min-version`
  * `-querier.frontend-client.tls-cipher-suites`
  * `-querier.frontend-client.tls-min-version`
  * `-querier.store-gateway-client.tls-cipher-suites`
  * `-querier.store-gateway-client.tls-min-version`
  * `-query-frontend.grpc-client-config.tls-cipher-suites`
  * `-query-frontend.grpc-client-config.tls-min-version`
  * `-query-scheduler.grpc-client-config.tls-cipher-suites`
  * `-query-scheduler.grpc-client-config.tls-min-version`
  * `-query-scheduler.ring.etcd.tls-cipher-suites`
  * `-query-scheduler.ring.etcd.tls-min-version`
  * `-ruler.alertmanager-client.tls-cipher-suites`
  * `-ruler.alertmanager-client.tls-min-version`
  * `-ruler.client.tls-cipher-suites`
  * `-ruler.client.tls-min-version`
  * `-ruler.query-frontend.grpc-client-config.tls-cipher-suites`
  * `-ruler.query-frontend.grpc-client-config.tls-min-version`
  * `-ruler.ring.etcd.tls-cipher-suites`
  * `-ruler.ring.etcd.tls-min-version`
  * `-store-gateway.sharding-ring.etcd.tls-cipher-suites`
  * `-store-gateway.sharding-ring.etcd.tls-min-version`
* [ENHANCEMENT] Store-gateway: Add `-blocks-storage.bucket-store.max-concurrent-reject-over-limit` option to allow requests that exceed the max number of inflight object storage requests to be rejected. #2999
* [ENHANCEMENT] Query-frontend: allow setting a separate limit on the total (before splitting/sharding) query length of range queries with the new experimental `-query-frontend.max-total-query-length` flag, which defaults to `-store.max-query-length` if unset or set to 0. #3058
* [ENHANCEMENT] Query-frontend: Lower TTL for cache entries overlapping the out-of-order samples ingestion window (re-using `-ingester.out-of-order-allowance` from ingesters). #2935
* [ENHANCEMENT] Ruler: added support to forcefully disable recording and/or alerting rules evaluation. The following new configuration options have been introduced, which can be overridden on a per-tenant basis in the runtime configuration: #3088
  * `-ruler.recording-rules-evaluation-enabled`
  * `-ruler.alerting-rules-evaluation-enabled`
* [ENHANCEMENT] Distributor: Improved error messages reported when the distributor fails to remote write to ingesters. #3055
* [ENHANCEMENT] Improved tracing spans tracked by distributors, ingesters and store-gateways. #2879 #3099 #3089
* [ENHANCEMENT] Ingester: improved the performance of label value cardinality endpoint. #3044
* [ENHANCEMENT] Ruler: use backoff retry on remote evaluation #3098
* [ENHANCEMENT] Query-frontend: Include multiple tenant IDs in query logs when present instead of dropping them. #3125
* [ENHANCEMENT] Query-frontend: truncate queries based on the configured blocks retention period (`-compactor.blocks-retention-period`) to avoid querying past this period. #3134
* [ENHANCEMENT] Alertmanager: reduced memory utilization in Mimir clusters with a large number of tenants. #3143
* [ENHANCEMENT] Store-gateway: added extra span logging to improve observability. #3131
* [ENHANCEMENT] Compactor: cleaning up different tenants' old blocks and updating bucket indexes is now more independent. This prevents a single tenant from delaying cleanup for other tenants. #2631
* [ENHANCEMENT] Distributor: request rate, ingestion rate, and inflight requests limits are now enforced before reading and parsing the body of the request. This makes the distributor more resilient against a burst of requests over those limit. #2419
* [BUGFIX] Querier: Fix 400 response while handling streaming remote read. #2963
* [BUGFIX] Fix a bug causing query-frontend, query-scheduler, and querier not failing if one of their internal components fail. #2978
* [BUGFIX] Querier: re-balance the querier worker connections when a query-frontend or query-scheduler is terminated. #3005
* [BUGFIX] Distributor: Now returns the quorum error from ingesters. For example, with replication_factor=3, two HTTP 400 errors and one HTTP 500 error, now the distributor will always return HTTP 400. Previously the behaviour was to return the error which the distributor first received. #2979
* [BUGFIX] Ruler: fix panic when ruler.external_url is explicitly set to an empty string ("") in YAML. #2915
* [BUGFIX] Alertmanager: Fix support for the Telegram API URL in the global settings. #3097
* [BUGFIX] Alertmanager: Fix parsing of label matchers without label value in the API used to retrieve alerts. #3097
* [BUGFIX] Ruler: Fix not restoring alert state for rule groups when other ruler replicas shut down. #3156
* [BUGFIX] Updated `golang.org/x/net` dependency to fix CVE-2022-27664. #3124
* [BUGFIX] Fix distributor from returning a `500` status code when a `400` was received from the ingester. #3211
* [BUGFIX] Fix incorrect OS value set in Mimir v2.3.* RPM packages. #3221

### Mixin

* [CHANGE] Alerts: MimirQuerierAutoscalerNotActive is now critical and fires after 1h instead of 15m. #2958
* [FEATURE] Dashboards: Added "Mimir / Overview" dashboards, providing an high level view over a Mimir cluster. #3122 #3147 #3155
* [ENHANCEMENT] Dashboards: Updated the "Writes" and "Rollout progress" dashboards to account for samples ingested via the new OTLP ingestion endpoint. #2919 #2938
* [ENHANCEMENT] Dashboards: Include per-tenant request rate in "Tenants" dashboard. #2874
* [ENHANCEMENT] Dashboards: Include inflight object store requests in "Reads" dashboard. #2914
* [ENHANCEMENT] Dashboards: Make queries used to find job, cluster and namespace for dropdown menus configurable. #2893
* [ENHANCEMENT] Dashboards: Include rate of label and series queries in "Reads" dashboard. #3065 #3074
* [ENHANCEMENT] Dashboards: Fix legend showing on per-pod panels. #2944
* [ENHANCEMENT] Dashboards: Use the "req/s" unit on panels showing the requests rate. #3118
* [ENHANCEMENT] Dashboards: Use a consistent color across dashboards for the error rate. #3154

### Jsonnet

* [FEATURE] Added support for query-scheduler ring-based service discovery. #3128
* [ENHANCEMENT] Querier autoscaling is now slower on scale downs: scale down 10% every 1m instead of 100%. #2962
* [BUGFIX] Memberlist: `gossip_member_label` is now set for ruler-queriers. #3141

### Mimirtool

* [ENHANCEMENT] mimirtool analyze: Store the query errors instead of exit during the analysis. #3052
* [BUGFIX] mimir-tool remote-read: fix returns where some conditions [return nil error even if there is error](https://github.com/grafana/cortex-tools/issues/260). #3053

### Documentation

* [ENHANCEMENT] Added documentation on how to configure storage retention. #2970
* [ENHANCEMENT] Improved gRPC clients config documentation. #3020
* [ENHANCEMENT] Added documentation on how to manage alerting and recording rules. #2983
* [ENHANCEMENT] Improved `MimirSchedulerQueriesStuck` runbook. #3006
* [ENHANCEMENT] Added "Cluster label verification" section to memberlist documentation. #3096
* [ENHANCEMENT] Mention compression in multi-zone replication documentation. #3107
* [BUGFIX] Fixed configuration option names in "Enabling zone-awareness via the Grafana Mimir Jsonnet". #3018
* [BUGFIX] Fixed `mimirtool analyze` parameters documentation. #3094
* [BUGFIX] Fixed YAML configuraton in the "Manage the configuration of Grafana Mimir with Helm" guide. #3042
* [BUGFIX] Fixed Alertmanager capacity planning documentation. #3132

### Tools

- [BUGFIX] trafficdump: Fixed panic occurring when `-success-only=true` and the captured request failed. #2863

## 2.3.1

### Grafana Mimir
* [BUGFIX] Query-frontend: query sharding took exponential time to map binary expressions. #3027
* [BUGFIX] Distributor: Stop panics on OTLP endpoint when a single metric has multiple timeseries. #3040

## 2.3.0

### Grafana Mimir

* [CHANGE] Ingester: Added user label to ingester metric `cortex_ingester_tsdb_out_of_order_samples_appended_total`. On multitenant clusters this helps us find the rate of appended out-of-order samples for a specific tenant. #2493
* [CHANGE] Compactor: delete source and output blocks from local disk on compaction failed, to reduce likelihood that subsequent compactions fail because of no space left on disk. #2261
* [CHANGE] Ruler: Remove unused CLI flags `-ruler.search-pending-for` and `-ruler.flush-period` (and their respective YAML config options). #2288
* [CHANGE] Successful gRPC requests are no longer logged (only affects internal API calls). #2309
* [CHANGE] Add new `-*.consul.cas-retry-delay` flags. They have a default value of `1s`, while previously there was no delay between retries. #2309
* [CHANGE] Store-gateway: Remove the experimental ability to run requests in a dedicated OS thread pool and associated CLI flag `-store-gateway.thread-pool-size`. #2423
* [CHANGE] Memberlist: disabled TCP-based ping fallback, because Mimir already uses a custom transport based on TCP. #2456
* [CHANGE] Change default value for `-distributor.ha-tracker.max-clusters` to `100` to provide a DoS protection. #2465
* [CHANGE] Experimental block upload API exposed by compactor has changed: Previous `/api/v1/upload/block/{block}` endpoint for starting block upload is now `/api/v1/upload/block/{block}/start`, and previous endpoint `/api/v1/upload/block/{block}?uploadComplete=true` for finishing block upload is now `/api/v1/upload/block/{block}/finish`. New API endpoint has been added: `/api/v1/upload/block/{block}/check`. #2486 #2548
* [CHANGE] Compactor: changed `-compactor.max-compaction-time` default from `0s` (disabled) to `1h`. When compacting blocks for a tenant, the compactor will move to compact blocks of another tenant or re-plan blocks to compact at least every 1h. #2514
* [CHANGE] Distributor: removed previously deprecated `extend_writes` (see #1856) YAML key and `-distributor.extend-writes` CLI flag from the distributor config. #2551
* [CHANGE] Ingester: removed previously deprecated `active_series_custom_trackers` (see #1188) YAML key from the ingester config. #2552
* [CHANGE] The tenant ID `__mimir_cluster` is reserved by Mimir and not allowed to store metrics. #2643
* [CHANGE] Purger: removed the purger component and moved its API endpoints `/purger/delete_tenant` and `/purger/delete_tenant_status` to the compactor at `/compactor/delete_tenant` and `/compactor/delete_tenant_status`. The new endpoints on the compactor are stable. #2644
* [CHANGE] Memberlist: Change the leave timeout duration (`-memberlist.leave-timeout duration`) from 5s to 20s and connection timeout (`-memberlist.packet-dial-timeout`) from 5s to 2s. This makes leave timeout 10x the connection timeout, so that we can communicate the leave to at least 1 node, if the first 9 we try to contact times out. #2669
* [CHANGE] Alertmanager: return status code `412 Precondition Failed` and log info message when alertmanager isn't configured for a tenant. #2635
* [CHANGE] Distributor: if forwarding rules are used to forward samples, exemplars are now removed from the request. #2710 #2725
* [CHANGE] Limits: change the default value of `max_global_series_per_metric` limit to `0` (disabled). Setting this limit by default does not provide much benefit because series are sharded by all labels. #2714
* [CHANGE] Ingester: experimental `-blocks-storage.tsdb.new-chunk-disk-mapper` has been removed, new chunk disk mapper is now always used, and is no longer marked experimental. Default value of `-blocks-storage.tsdb.head-chunks-write-queue-size` has changed to 1000000, this enables async chunk queue by default, which leads to improved latency on the write path when new chunks are created in ingesters. #2762
* [CHANGE] Ingester: removed deprecated `-blocks-storage.tsdb.isolation-enabled` option. TSDB-level isolation is now always disabled in Mimir. #2782
* [CHANGE] Compactor: `-compactor.partial-block-deletion-delay` must either be set to 0 (to disable partial blocks deletion) or a value higher than `4h`. #2787
* [CHANGE] Query-frontend: CLI flag `-query-frontend.align-querier-with-step` has been deprecated. Please use `-query-frontend.align-queries-with-step` instead. #2840
* [FEATURE] Compactor: Adds the ability to delete partial blocks after a configurable delay. This option can be configured per tenant. #2285
  - `-compactor.partial-block-deletion-delay`, as a duration string, allows you to set the delay since a partial block has been modified before marking it for deletion. A value of `0`, the default, disables this feature.
  - The metric `cortex_compactor_blocks_marked_for_deletion_total` has a new value for the `reason` label `reason="partial"`, when a block deletion marker is triggered by the partial block deletion delay.
* [FEATURE] Querier: enabled support for queries with negative offsets, which are not cached in the query results cache. #2429
* [FEATURE] EXPERIMENTAL: OpenTelemetry Metrics ingestion path on `/otlp/v1/metrics`. #695 #2436 #2461
* [FEATURE] Querier: Added support for tenant federation to metric metadata endpoint. #2467
* [FEATURE] Query-frontend: introduced experimental support to split instant queries by time. The instant query splitting can be enabled setting `-query-frontend.split-instant-queries-by-interval`. #2469 #2564 #2565 #2570 #2571 #2572 #2573 #2574 #2575 #2576 #2581 #2582 #2601 #2632 #2633 #2634 #2641 #2642 #2766
* [FEATURE] Introduced an experimental anonymous usage statistics tracking (disabled by default), to help Mimir maintainers make better decisions to support the open source community. The tracking system anonymously collects non-sensitive, non-personally identifiable information about the running Mimir cluster, and is disabled by default. #2643 #2662 #2685 #2732 #2733 #2735
* [FEATURE] Introduced an experimental deployment mode called read-write and running a fully featured Mimir cluster with three components: write, read and backend. The read-write deployment mode is a trade-off between the monolithic mode (only one component, no isolation) and the microservices mode (many components, high isolation). #2754 #2838
* [ENHANCEMENT] Distributor: Decreased distributor tests execution time. #2562
* [ENHANCEMENT] Alertmanager: Allow the HTTP `proxy_url` configuration option in the receiver's configuration. #2317
* [ENHANCEMENT] ring: optimize shuffle-shard computation when lookback is used, and all instances have registered timestamp within the lookback window. In that case we can immediately return origial ring, because we would select all instances anyway. #2309
* [ENHANCEMENT] Memberlist: added experimental memberlist cluster label support via `-memberlist.cluster-label` and `-memberlist.cluster-label-verification-disabled` CLI flags (and their respective YAML config options). #2354
* [ENHANCEMENT] Object storage can now be configured for all components using the `common` YAML config option key (or `-common.storage.*` CLI flags). #2330 #2347
* [ENHANCEMENT] Go: updated to go 1.18.4. #2400
* [ENHANCEMENT] Store-gateway, listblocks: list of blocks now includes stats from `meta.json` file: number of series, samples and chunks. #2425
* [ENHANCEMENT] Added more buckets to `cortex_ingester_client_request_duration_seconds` histogram metric, to correctly track requests taking longer than 1s (up until 16s). #2445
* [ENHANCEMENT] Azure client: Improve memory usage for large object storage downloads. #2408
* [ENHANCEMENT] Distributor: Add `-distributor.instance-limits.max-inflight-push-requests-bytes`. This limit protects the distributor against multiple large requests that together may cause an OOM, but are only a few, so do not trigger the `max-inflight-push-requests` limit. #2413
* [ENHANCEMENT] Distributor: Drop exemplars in distributor for tenants where exemplars are disabled. #2504
* [ENHANCEMENT] Runtime Config: Allow operator to specify multiple comma-separated yaml files in `-runtime-config.file` that will be merged in left to right order. #2583
* [ENHANCEMENT] Query sharding: shard binary operations only if it doesn't lead to non-shardable vector selectors in one of the operands. #2696
* [ENHANCEMENT] Add packaging for both debian based deb file and redhat based rpm file using FPM. #1803
* [ENHANCEMENT] Distributor: Add `cortex_distributor_query_ingester_chunks_deduped_total` and `cortex_distributor_query_ingester_chunks_total` metrics for determining how effective ingester chunk deduplication at query time is. #2713
* [ENHANCEMENT] Upgrade Docker base images to `alpine:3.16.2`. #2729
* [ENHANCEMENT] Ruler: Add `<prometheus-http-prefix>/api/v1/status/buildinfo` endpoint. #2724
* [ENHANCEMENT] Querier: Ensure all queries pulled from query-frontend or query-scheduler are immediately executed. The maximum workers concurrency in each querier is configured by `-querier.max-concurrent`. #2598
* [ENHANCEMENT] Distributor: Add `cortex_distributor_received_requests_total` and `cortex_distributor_requests_in_total` metrics to provide visiblity into appropriate per-tenant request limits. #2770
* [ENHANCEMENT] Distributor: Add single forwarding remote-write endpoint for a tenant (`forwarding_endpoint`), instead of using per-rule endpoints. This takes precendence over per-rule endpoints. #2801
* [ENHANCEMENT] Added `err-mimir-distributor-max-write-message-size` to the errors catalog. #2470
* [ENHANCEMENT] Add sanity check at startup to ensure the configured filesystem directories don't overlap for different components. #2828 #2947
* [BUGFIX] TSDB: Fixed a bug on the experimental out-of-order implementation that led to wrong query results. #2701
* [BUGFIX] Compactor: log the actual error on compaction failed. #2261
* [BUGFIX] Alertmanager: restore state from storage even when running a single replica. #2293
* [BUGFIX] Ruler: do not block "List Prometheus rules" API endpoint while syncing rules. #2289
* [BUGFIX] Ruler: return proper `*status.Status` error when running in remote operational mode. #2417
* [BUGFIX] Alertmanager: ensure the configured `-alertmanager.web.external-url` is either a path starting with `/`, or a full URL including the scheme and hostname. #2381 #2542
* [BUGFIX] Memberlist: fix problem with loss of some packets, typically ring updates when instances were removed from the ring during shutdown. #2418
* [BUGFIX] Ingester: fix misfiring `MimirIngesterHasUnshippedBlocks` and stale `cortex_ingester_oldest_unshipped_block_timestamp_seconds` when some block uploads fail. #2435
* [BUGFIX] Query-frontend: fix incorrect mapping of http status codes 429 to 500 when request queue is full. #2447
* [BUGFIX] Memberlist: Fix problem with ring being empty right after startup. Memberlist KV store now tries to "fast-join" the cluster to avoid serving empty KV store. #2505
* [BUGFIX] Compactor: Fix bug when using `-compactor.partial-block-deletion-delay`: compactor didn't correctly check for modification time of all block files. #2559
* [BUGFIX] Query-frontend: fix wrong query sharding results for queries with boolean result like `1 < bool 0`. #2558
* [BUGFIX] Fixed error messages related to per-instance limits incorrectly reporting they can be set on a per-tenant basis. #2610
* [BUGFIX] Perform HA-deduplication before forwarding samples according to forwarding rules in the distributor. #2603 #2709
* [BUGFIX] Fix reporting of tracing spans from PromQL engine. #2707
* [BUGFIX] Apply relabel and drop_label rules before forwarding rules in the distributor. #2703
* [BUGFIX] Distributor: Register `cortex_discarded_requests_total` metric, which previously was not registered and therefore not exported. #2712
* [BUGFIX] Ruler: fix not restoring alerts' state at startup. #2648
* [BUGFIX] Ingester: Fix disk filling up after restarting ingesters with out-of-order support disabled while it was enabled before. #2799
* [BUGFIX] Memberlist: retry joining memberlist cluster on startup when no nodes are resolved. #2837
* [BUGFIX] Query-frontend: fix incorrect mapping of http status codes 413 to 500 when request is too large. #2819
* [BUGFIX] Alertmanager: revert upstream alertmananger to v0.24.0 to fix panic when unmarshalling email headers #2924 #2925

### Mixin

* [CHANGE] Dashboards: "Slow Queries" dashboard no longer works with versions older than Grafana 9.0. #2223
* [CHANGE] Alerts: use RSS memory instead of working set memory in the `MimirAllocatingTooMuchMemory` alert for ingesters. #2480
* [CHANGE] Dashboards: remove the "Cache - Latency (old)" panel from the "Mimir / Queries" dashboard. #2796
* [FEATURE] Dashboards: added support to experimental read-write deployment mode. #2780
* [ENHANCEMENT] Dashboards: added missed rule evaluations to the "Evaluations per second" panel in the "Mimir / Ruler" dashboard. #2314
* [ENHANCEMENT] Dashboards: add k8s resource requests to CPU and memory panels. #2346
* [ENHANCEMENT] Dashboards: add RSS memory utilization panel for ingesters, store-gateways and compactors. #2479
* [ENHANCEMENT] Dashboards: allow to configure graph tooltip. #2647
* [ENHANCEMENT] Alerts: MimirFrontendQueriesStuck and MimirSchedulerQueriesStuck alerts are more reliable now as they consider all the intermediate samples in the minute prior to the evaluation. #2630
* [ENHANCEMENT] Alerts: added `RolloutOperatorNotReconciling` alert, firing if the optional rollout-operator is not successfully reconciling. #2700
* [ENHANCEMENT] Dashboards: added support to query-tee in front of ruler-query-frontend in the "Remote ruler reads" dashboard. #2761
* [ENHANCEMENT] Dashboards: Introduce support for baremetal deployment, setting `deployment_type: 'baremetal'` in the mixin `_config`. #2657
* [ENHANCEMENT] Dashboards: use timeseries panel to show exemplars. #2800
* [BUGFIX] Dashboards: fixed unit of latency panels in the "Mimir / Ruler" dashboard. #2312
* [BUGFIX] Dashboards: fixed "Intervals per query" panel in the "Mimir / Queries" dashboard. #2308
* [BUGFIX] Dashboards: Make "Slow Queries" dashboard works with Grafana 9.0. #2223
* [BUGFIX] Dashboards: add missing API routes to Ruler dashboard. #2412
* [BUGFIX] Dashboards: stop setting 'interval' in dashboards; it should be set on your datasource. #2802

### Jsonnet

* [CHANGE] query-scheduler is enabled by default. We advise to deploy the query-scheduler to improve the scalability of the query-frontend. #2431
* [CHANGE] Replaced anti-affinity rules with pod topology spread constraints for distributor, query-frontend, querier and ruler. #2517
  - The following configuration options have been removed:
    - `distributor_allow_multiple_replicas_on_same_node`
    - `query_frontend_allow_multiple_replicas_on_same_node`
    - `querier_allow_multiple_replicas_on_same_node`
    - `ruler_allow_multiple_replicas_on_same_node`
  - The following configuration options have been added:
    - `distributor_topology_spread_max_skew`
    - `query_frontend_topology_spread_max_skew`
    - `querier_topology_spread_max_skew`
    - `ruler_topology_spread_max_skew`
* [CHANGE] Change `max_global_series_per_metric` to 0 in all plans, and as a default value. #2669
* [FEATURE] Memberlist: added support for experimental memberlist cluster label, through the jsonnet configuration options `memberlist_cluster_label` and `memberlist_cluster_label_verification_disabled`. #2349
* [FEATURE] Added ruler-querier autoscaling support. It requires [KEDA](https://keda.sh) installed in the Kubernetes cluster. Ruler-querier autoscaler can be enabled and configure through the following options in the jsonnet config: #2545
  * `autoscaling_ruler_querier_enabled`: `true` to enable autoscaling.
  * `autoscaling_ruler_querier_min_replicas`: minimum number of ruler-querier replicas.
  * `autoscaling_ruler_querier_max_replicas`: maximum number of ruler-querier replicas.
  * `autoscaling_prometheus_url`: Prometheus base URL from which to scrape Mimir metrics (e.g. `http://prometheus.default:9090/prometheus`).
* [ENHANCEMENT] Memberlist now uses DNS service-discovery by default. #2549
* [ENHANCEMENT] Upgrade memcached image tag to `memcached:1.6.16-alpine`. #2740
* [ENHANCEMENT] Added `$._config.configmaps` and `$._config.runtime_config_files` to make it easy to add new configmaps or runtime config file to all components. #2748

### Mimirtool

* [ENHANCEMENT] Added `mimirtool backfill` command to upload Prometheus blocks using API available in the compactor. #1822
* [ENHANCEMENT] mimirtool bucket-validation: Verify existing objects can be overwritten by subsequent uploads. #2491
* [ENHANCEMENT] mimirtool config convert: Now supports migrating to the current version of Mimir. #2629
* [BUGFIX] mimirtool analyze: Fix dashboard JSON unmarshalling errors by using custom parsing. #2386
* [BUGFIX] Version checking no longer prompts for updating when already on latest version. #2723

### Mimir Continuous Test

* [ENHANCEMENT] Added basic authentication and bearer token support for when Mimir is behind a gateway authenticating the calls. #2717

### Query-tee

* [CHANGE] Renamed CLI flag `-server.service-port` to `-server.http-service-port`. #2683
* [CHANGE] Renamed metric `cortex_querytee_request_duration_seconds` to `cortex_querytee_backend_request_duration_seconds`. Metric `cortex_querytee_request_duration_seconds` is now reported without label `backend`. #2683
* [ENHANCEMENT] Added HTTP over gRPC support to `query-tee` to allow testing gRPC requests to Mimir instances. #2683

### Documentation

* [ENHANCEMENT] Referenced `mimirtool` commands in the HTTP API documentation. #2516
* [ENHANCEMENT] Improved DNS service discovery documentation. #2513

### Tools

* [ENHANCEMENT] `markblocks` now processes multiple blocks concurrently. #2677

## 2.2.0

### Grafana Mimir

* [CHANGE] Increased default configuration for `-server.grpc-max-recv-msg-size-bytes` and `-server.grpc-max-send-msg-size-bytes` from 4MB to 100MB. #1884
* [CHANGE] Default values have changed for the following settings. This improves query performance for recent data (within 12h) by only reading from ingesters: #1909 #1921
    - `-blocks-storage.bucket-store.ignore-blocks-within` now defaults to `10h` (previously `0`)
    - `-querier.query-store-after` now defaults to `12h` (previously `0`)
* [CHANGE] Alertmanager: removed support for migrating local files from Cortex 1.8 or earlier. Related to original Cortex PR https://github.com/cortexproject/cortex/pull/3910. #2253
* [CHANGE] The following settings are now classified as advanced because the defaults should work for most users and tuning them requires in-depth knowledge of how the read path works: #1929
    - `-querier.query-ingesters-within`
    - `-querier.query-store-after`
* [CHANGE] Config flag category overrides can be set dynamically at runtime. #1934
* [CHANGE] Ingester: deprecated `-ingester.ring.join-after`. Mimir now behaves as this setting is always set to 0s. This configuration option will be removed in Mimir 2.4.0. #1965
* [CHANGE] Blocks uploaded by ingester no longer contain `__org_id__` label. Compactor now ignores this label and will compact blocks with and without this label together. `mimirconvert` tool will remove the label from blocks as "unknown" label. #1972
* [CHANGE] Querier: deprecated `-querier.shuffle-sharding-ingesters-lookback-period`, instead adding `-querier.shuffle-sharding-ingesters-enabled` to enable or disable shuffle sharding on the read path. The value of `-querier.query-ingesters-within` is now used internally for shuffle sharding lookback. #2110
* [CHANGE] Memberlist: `-memberlist.abort-if-join-fails` now defaults to false. Previously it defaulted to true. #2168
* [CHANGE] Ruler: `/api/v1/rules*` and `/prometheus/rules*` configuration endpoints are removed. Use `/prometheus/config/v1/rules*`. #2182
* [CHANGE] Ingester: `-ingester.exemplars-update-period` has been renamed to `-ingester.tsdb-config-update-period`. You can use it to update multiple, per-tenant TSDB configurations. #2187
* [FEATURE] Ingester: (Experimental) Add the ability to ingest out-of-order samples up to an allowed limit. If you enable this feature, it requires additional memory and disk space. This feature also enables a write-behind log, which might lead to longer ingester-start replays. When this feature is disabled, there is no overhead on memory, disk space, or startup times. #2187
  * `-ingester.out-of-order-time-window`, as duration string, allows you to set how back in time a sample can be. The default is `0s`, where `s` is seconds.
  * `cortex_ingester_tsdb_out_of_order_samples_appended_total` metric tracks the total number of out-of-order samples ingested by the ingester.
  * `cortex_discarded_samples_total` has a new label `reason="sample-too-old"`, when the `-ingester.out-of-order-time-window` flag is greater than zero. The label tracks the number of samples that were discarded for being too old; they were out of order, but beyond the time window allowed. The labels `reason="sample-out-of-order"` and `reason="sample-out-of-bounds"` are not used when out-of-order ingestion is enabled.
* [ENHANCEMENT] Distributor: Added limit to prevent tenants from sending excessive number of requests: #1843
  * The following CLI flags (and their respective YAML config options) have been added:
    * `-distributor.request-rate-limit`
    * `-distributor.request-burst-limit`
  * The following metric is exposed to tell how many requests have been rejected:
    * `cortex_discarded_requests_total`
* [ENHANCEMENT] Store-gateway: Add the experimental ability to run requests in a dedicated OS thread pool. This feature can be configured using `-store-gateway.thread-pool-size` and is disabled by default. Replaces the ability to run index header operations in a dedicated thread pool. #1660 #1812
* [ENHANCEMENT] Improved error messages to make them easier to understand; each now have a unique, global identifier that you can use to look up in the runbooks for more information. #1907 #1919 #1888 #1939 #1984 #2009 #2056 #2066 #2104 #2150 #2234
* [ENHANCEMENT] Memberlist KV: incoming messages are now processed on per-key goroutine. This may reduce loss of "maintanance" packets in busy memberlist installations, but use more CPU. New `memberlist_client_received_broadcasts_dropped_total` counter tracks number of dropped per-key messages. #1912
* [ENHANCEMENT] Blocks Storage, Alertmanager, Ruler: add support a prefix to the bucket store (`*_storage.storage_prefix`). This enables using the same bucket for the three components. #1686 #1951
* [ENHANCEMENT] Upgrade Docker base images to `alpine:3.16.0`. #2028
* [ENHANCEMENT] Store-gateway: Add experimental configuration option for the store-gateway to attempt to pre-populate the file system cache when memory-mapping index-header files. Enabled with `-blocks-storage.bucket-store.index-header.map-populate-enabled=true`. Note this flag only has an effect when running on Linux. #2019 #2054
* [ENHANCEMENT] Chunk Mapper: reduce memory usage of async chunk mapper. #2043
* [ENHANCEMENT] Ingester: reduce sleep time when reading WAL. #2098
* [ENHANCEMENT] Compactor: Run sanity check on blocks storage configuration at startup. #2144
* [ENHANCEMENT] Compactor: Add HTTP API for uploading TSDB blocks. Enabled with `-compactor.block-upload-enabled`. #1694 #2126
* [ENHANCEMENT] Ingester: Enable querying overlapping blocks by default. #2187
* [ENHANCEMENT] Distributor: Auto-forget unhealthy distributors after ten failed ring heartbeats. #2154
* [ENHANCEMENT] Distributor: Add new metric `cortex_distributor_forward_errors_total` for error codes resulting from forwarding requests. #2077
* [ENHANCEMENT] `/ready` endpoint now returns and logs detailed services information. #2055
* [ENHANCEMENT] Memcached client: Reduce number of connections required to fetch cached keys from memcached. #1920
* [ENHANCEMENT] Improved error message returned when `-querier.query-store-after` validation fails. #1914
* [BUGFIX] Fix regexp parsing panic for regexp label matchers with start/end quantifiers. #1883
* [BUGFIX] Ingester: fixed deceiving error log "failed to update cached shipped blocks after shipper initialisation", occurring for each new tenant in the ingester. #1893
* [BUGFIX] Ring: fix bug where instances may appear unhealthy in the hash ring web UI even though they are not. #1933
* [BUGFIX] API: gzip is now enforced when identity encoding is explicitly rejected. #1864
* [BUGFIX] Fix panic at startup when Mimir is running in monolithic mode and query sharding is enabled. #2036
* [BUGFIX] Ruler: report `cortex_ruler_queries_failed_total` metric for any remote query error except 4xx when remote operational mode is enabled. #2053 #2143
* [BUGFIX] Ingester: fix slow rollout when using `-ingester.ring.unregister-on-shutdown=false` with long `-ingester.ring.heartbeat-period`. #2085
* [BUGFIX] Ruler: add timeout for remote rule evaluation queries to prevent rule group evaluations getting stuck indefinitely. The duration is configurable with `-querier.timeout` (default `2m`). #2090 #2222
* [BUGFIX] Limits: Active series custom tracker configuration has been named back from `active_series_custom_trackers_config` to `active_series_custom_trackers`. For backwards compatibility both version is going to be supported for until Mimir v2.4. When both fields are specified, `active_series_custom_trackers_config` takes precedence over `active_series_custom_trackers`. #2101
* [BUGFIX] Ingester: fixed the order of labels applied when incrementing the `cortex_discarded_metadata_total` metric. #2096
* [BUGFIX] Ingester: fixed bug where retrieving metadata for a metric with multiple metadata entries would return multiple copies of a single metadata entry rather than all available entries. #2096
* [BUGFIX] Distributor: canceled requests are no longer accounted as internal errors. #2157
* [BUGFIX] Memberlist: Fix typo in memberlist admin UI. #2202
* [BUGFIX] Ruler: fixed typo in error message when ruler failed to decode a rule group. #2151
* [BUGFIX] Active series custom tracker configuration is now displayed properly on `/runtime_config` page. #2065
* [BUGFIX] Query-frontend: `vector` and `time` functions were sharded, which made expressions like `vector(1) > 0 and vector(1)` fail. #2355

### Mixin

* [CHANGE] Split `mimir_queries` rules group into `mimir_queries` and `mimir_ingester_queries` to keep number of rules per group within the default per-tenant limit. #1885
* [CHANGE] Dashboards: Expose full image tag in "Mimir / Rollout progress" dashboard's "Pod per version panel." #1932
* [CHANGE] Dashboards: Disabled gateway panels by default, because most users don't have a gateway exposing the metrics expected by Mimir dashboards. You can re-enable it setting `gateway_enabled: true` in the mixin config and recompiling the mixin running `make build-mixin`. #1955
* [CHANGE] Alerts: adapt `MimirFrontendQueriesStuck` and `MimirSchedulerQueriesStuck` to consider ruler query path components. #1949
* [CHANGE] Alerts: Change `MimirRulerTooManyFailedQueries` severity to `critical`. #2165
* [ENHANCEMENT] Dashboards: Add config option `datasource_regex` to customise the regular expression used to select valid datasources for Mimir dashboards. #1802
* [ENHANCEMENT] Dashboards: Added "Mimir / Remote ruler reads" and "Mimir / Remote ruler reads resources" dashboards. #1911 #1937
* [ENHANCEMENT] Dashboards: Make networking panels work for pods created by the mimir-distributed helm chart. #1927
* [ENHANCEMENT] Alerts: Add `MimirStoreGatewayNoSyncedTenants` alert that fires when there is a store-gateway owning no tenants. #1882
* [ENHANCEMENT] Rules: Make `recording_rules_range_interval` configurable for cases where Mimir metrics are scraped less often that every 30 seconds. #2118
* [ENHANCEMENT] Added minimum Grafana version to mixin dashboards. #1943
* [BUGFIX] Fix `container_memory_usage_bytes:sum` recording rule. #1865
* [BUGFIX] Fix `MimirGossipMembersMismatch` alerts if Mimir alertmanager is activated. #1870
* [BUGFIX] Fix `MimirRulerMissedEvaluations` to show % of missed alerts as a value between 0 and 100 instead of 0 and 1. #1895
* [BUGFIX] Fix `MimirCompactorHasNotUploadedBlocks` alert false positive when Mimir is deployed in monolithic mode. #1902
* [BUGFIX] Fix `MimirGossipMembersMismatch` to make it less sensitive during rollouts and fire one alert per installation, not per job. #1926
* [BUGFIX] Do not trigger `MimirAllocatingTooMuchMemory` alerts if no container limits are supplied. #1905
* [BUGFIX] Dashboards: Remove empty "Chunks per query" panel from `Mimir / Queries` dashboard. #1928
* [BUGFIX] Dashboards: Use Grafana's `$__rate_interval` for rate queries in dashboards to support scrape intervals of >15s. #2011
* [BUGFIX] Alerts: Make each version of `MimirCompactorHasNotUploadedBlocks` distinct to avoid rule evaluation failures due to duplicate series being generated. #2197
* [BUGFIX] Fix `MimirGossipMembersMismatch` alert when using remote ruler evaluation. #2159

### Jsonnet

* [CHANGE] Remove use of `-querier.query-store-after`, `-querier.shuffle-sharding-ingesters-lookback-period`, `-blocks-storage.bucket-store.ignore-blocks-within`, and `-blocks-storage.tsdb.close-idle-tsdb-timeout` CLI flags since the values now match defaults. #1915 #1921
* [CHANGE] Change default value for `-blocks-storage.bucket-store.chunks-cache.memcached.timeout` to `450ms` to increase use of cached data. #2035
* [CHANGE] The `memberlist_ring_enabled` configuration now applies to Alertmanager. #2102 #2103 #2107
* [CHANGE] Default value for `memberlist_ring_enabled` is now true. It means that all hash rings use Memberlist as default KV store instead of Consul (previous default). #2161
* [CHANGE] Configure `-ingester.max-global-metadata-per-user` to correspond to 20% of the configured max number of series per tenant. #2250
* [CHANGE] Configure `-ingester.max-global-metadata-per-metric` to be 10. #2250
* [CHANGE] Change `_config.multi_zone_ingester_max_unavailable` to 25. #2251
* [FEATURE] Added querier autoscaling support. It requires [KEDA](https://keda.sh) installed in the Kubernetes cluster and query-scheduler enabled in the Mimir cluster. Querier autoscaler can be enabled and configure through the following options in the jsonnet config: #2013 #2023
  * `autoscaling_querier_enabled`: `true` to enable autoscaling.
  * `autoscaling_querier_min_replicas`: minimum number of querier replicas.
  * `autoscaling_querier_max_replicas`: maximum number of querier replicas.
  * `autoscaling_prometheus_url`: Prometheus base URL from which to scrape Mimir metrics (e.g. `http://prometheus.default:9090/prometheus`).
* [FEATURE] Jsonnet: Add support for ruler remote evaluation mode (`ruler_remote_evaluation_enabled`), which deploys and uses a dedicated query path for rule evaluation. This enables the benefits of the query-frontend for rule evaluation, such as query sharding. #2073
* [ENHANCEMENT] Added `compactor` service, that can be used to route requests directly to compactor (e.g. admin UI). #2063
* [ENHANCEMENT] Added a `consul_enabled` configuration option to provide the ability to disable consul. It is automatically set to false when `memberlist_ring_enabled` is true and `multikv_migration_enabled` (used for migration from Consul to memberlist) is not set. #2093 #2152
* [BUGFIX] Querier: Fix disabling shuffle sharding on the read path whilst keeping it enabled on write path. #2164

### Mimirtool

* [CHANGE] mimirtool rules: `--use-legacy-routes` now toggles between using `/prometheus/config/v1/rules` (default) and `/api/v1/rules` (legacy) endpoints. #2182
* [FEATURE] Added bearer token support for when Mimir is behind a gateway authenticating by bearer token. #2146
* [BUGFIX] mimirtool analyze: Fix dashboard JSON unmarshalling errors (#1840). #1973
* [BUGFIX] Make mimirtool build for Windows work again. #2273

### Mimir Continuous Test

* [ENHANCEMENT] Added the `-tests.smoke-test` flag to run the `mimir-continuous-test` suite once and immediately exit. #2047 #2094
* [ENHANCEMENT] Added the `-tests.write-protocol` flag to write using the `prometheus` remote write protocol or `otlp-http` in the `mimir-continuous-test` suite. #5719

### Documentation

* [ENHANCEMENT] Published Grafana Mimir runbooks as part of documentation. #1970
* [ENHANCEMENT] Improved ruler's "remote operational mode" documentation. #1906
* [ENHANCEMENT] Recommend fast disks for ingesters and store-gateways in production tips. #1903
* [ENHANCEMENT] Explain the runtime override of active series matchers. #1868
* [ENHANCEMENT] Clarify "Set rule group" API specification. #1869
* [ENHANCEMENT] Published Mimir jsonnet documentation. #2024
* [ENHANCEMENT] Documented required scrape interval for using alerting and recording rules from Mimir jsonnet. #2147
* [ENHANCEMENT] Runbooks: Mention memberlist as possible source of problems for various alerts. #2158
* [ENHANCEMENT] Added step-by-step article about migrating from Consul to Memberlist KV store using jsonnet without downtime. #2166
* [ENHANCEMENT] Documented `/memberlist` admin page. #2166
* [ENHANCEMENT] Documented how to configure Grafana Mimir's ruler with Jsonnet. #2127
* [ENHANCEMENT] Documented how to configure queriers’ autoscaling with Jsonnet. #2128
* [ENHANCEMENT] Updated mixin building instructions in "Installing Grafana Mimir dashboards and alerts" article. #2015 #2163
* [ENHANCEMENT] Fix location of "Monitoring Grafana Mimir" article in the documentation hierarchy. #2130
* [ENHANCEMENT] Runbook for `MimirRequestLatency` was expanded with more practical advice. #1967
* [BUGFIX] Fixed ruler configuration used in the getting started guide. #2052
* [BUGFIX] Fixed Mimir Alertmanager datasource in Grafana used by "Play with Grafana Mimir" tutorial. #2115
* [BUGFIX] Fixed typos in "Scaling out Grafana Mimir" article. #2170
* [BUGFIX] Added missing ring endpoint exposed by Ingesters. #1918

## 2.1.0

### Grafana Mimir

* [CHANGE] Compactor: No longer upload debug meta files to object storage. #1257
* [CHANGE] Default values have changed for the following settings: #1547
    - `-alertmanager.alertmanager-client.grpc-max-recv-msg-size` now defaults to 100 MiB (previously was not configurable and set to 16 MiB)
    - `-alertmanager.alertmanager-client.grpc-max-send-msg-size` now defaults to 100 MiB (previously was not configurable and set to 4 MiB)
    - `-alertmanager.max-recv-msg-size` now defaults to 100 MiB (previously was 16 MiB)
* [CHANGE] Ingester: Add `user` label to metrics `cortex_ingester_ingested_samples_total` and `cortex_ingester_ingested_samples_failures_total`. #1533
* [CHANGE] Ingester: Changed `-blocks-storage.tsdb.isolation-enabled` default from `true` to `false`. The config option has also been deprecated and will be removed in 2 minor version. #1655
* [CHANGE] Query-frontend: results cache keys are now versioned, this will cause cache to be re-filled when rolling out this version. #1631
* [CHANGE] Store-gateway: enabled attributes in-memory cache by default. New default configuration is `-blocks-storage.bucket-store.chunks-cache.attributes-in-memory-max-items=50000`. #1727
* [CHANGE] Compactor: Removed the metric `cortex_compactor_garbage_collected_blocks_total` since it duplicates `cortex_compactor_blocks_marked_for_deletion_total`. #1728
* [CHANGE] All: Logs that used the`org_id` label now use `user` label. #1634 #1758
* [CHANGE] Alertmanager: the following metrics are not exported for a given `user` and `integration` when the metric value is zero: #1783
  * `cortex_alertmanager_notifications_total`
  * `cortex_alertmanager_notifications_failed_total`
  * `cortex_alertmanager_notification_requests_total`
  * `cortex_alertmanager_notification_requests_failed_total`
  * `cortex_alertmanager_notification_rate_limited_total`
* [CHANGE] Removed the following metrics exposed by the Mimir hash rings: #1791
  * `cortex_member_ring_tokens_owned`
  * `cortex_member_ring_tokens_to_own`
  * `cortex_ring_tokens_owned`
  * `cortex_ring_member_ownership_percent`
* [CHANGE] Querier / Ruler: removed the following metrics tracking number of query requests send to each ingester. You can use `cortex_request_duration_seconds_count{route=~"/cortex.Ingester/(QueryStream|QueryExemplars)"}` instead. #1797
  * `cortex_distributor_ingester_queries_total`
  * `cortex_distributor_ingester_query_failures_total`
* [CHANGE] Distributor: removed the following metrics tracking the number of requests from a distributor to ingesters: #1799
  * `cortex_distributor_ingester_appends_total`
  * `cortex_distributor_ingester_append_failures_total`
* [CHANGE] Distributor / Ruler: deprecated `-distributor.extend-writes`. Now Mimir always behaves as if this setting was set to `false`, which we expect to be safe for every Mimir cluster setup. #1856
* [FEATURE] Querier: Added support for [streaming remote read](https://prometheus.io/blog/2019/10/10/remote-read-meets-streaming/). Should be noted that benefits of chunking the response are partial here, since in a typical `query-frontend` setup responses will be buffered until they've been completed. #1735
* [FEATURE] Ruler: Allow setting `evaluation_delay` for each rule group via rules group configuration file. #1474
* [FEATURE] Ruler: Added support for expression remote evaluation. #1536 #1818
  * The following CLI flags (and their respective YAML config options) have been added:
    * `-ruler.query-frontend.address`
    * `-ruler.query-frontend.grpc-client-config.grpc-max-recv-msg-size`
    * `-ruler.query-frontend.grpc-client-config.grpc-max-send-msg-size`
    * `-ruler.query-frontend.grpc-client-config.grpc-compression`
    * `-ruler.query-frontend.grpc-client-config.grpc-client-rate-limit`
    * `-ruler.query-frontend.grpc-client-config.grpc-client-rate-limit-burst`
    * `-ruler.query-frontend.grpc-client-config.backoff-on-ratelimits`
    * `-ruler.query-frontend.grpc-client-config.backoff-min-period`
    * `-ruler.query-frontend.grpc-client-config.backoff-max-period`
    * `-ruler.query-frontend.grpc-client-config.backoff-retries`
    * `-ruler.query-frontend.grpc-client-config.tls-enabled`
    * `-ruler.query-frontend.grpc-client-config.tls-ca-path`
    * `-ruler.query-frontend.grpc-client-config.tls-cert-path`
    * `-ruler.query-frontend.grpc-client-config.tls-key-path`
    * `-ruler.query-frontend.grpc-client-config.tls-server-name`
    * `-ruler.query-frontend.grpc-client-config.tls-insecure-skip-verify`
* [FEATURE] Distributor: Added the ability to forward specifics metrics to alternative remote_write API endpoints. #1052
* [FEATURE] Ingester: Active series custom trackers now supports runtime tenant-specific overrides. The configuration has been moved to limit config, the ingester config has been deprecated.  #1188
* [ENHANCEMENT] Alertmanager API: Concurrency limit for GET requests is now configurable using `-alertmanager.max-concurrent-get-requests-per-tenant`. #1547
* [ENHANCEMENT] Alertmanager: Added the ability to configure additional gRPC client settings for the Alertmanager distributor #1547
  - `-alertmanager.alertmanager-client.backoff-max-period`
  - `-alertmanager.alertmanager-client.backoff-min-period`
  - `-alertmanager.alertmanager-client.backoff-on-ratelimits`
  - `-alertmanager.alertmanager-client.backoff-retries`
  - `-alertmanager.alertmanager-client.grpc-client-rate-limit`
  - `-alertmanager.alertmanager-client.grpc-client-rate-limit-burst`
  - `-alertmanager.alertmanager-client.grpc-compression`
  - `-alertmanager.alertmanager-client.grpc-max-recv-msg-size`
  - `-alertmanager.alertmanager-client.grpc-max-send-msg-size`
* [ENHANCEMENT] Ruler: Add more detailed query information to ruler query stats logging. #1411
* [ENHANCEMENT] Admin: Admin API now has some styling. #1482 #1549 #1821 #1824
* [ENHANCEMENT] Alertmanager: added `insight=true` field to alertmanager dispatch logs. #1379
* [ENHANCEMENT] Store-gateway: Add the experimental ability to run index header operations in a dedicated thread pool. This feature can be configured using `-blocks-storage.bucket-store.index-header-thread-pool-size` and is disabled by default. #1660
* [ENHANCEMENT] Store-gateway: don't drop all blocks if instance finds itself as unhealthy or missing in the ring. #1806 #1823
* [ENHANCEMENT] Querier: wait until inflight queries are completed when shutting down queriers. #1756 #1767
* [BUGFIX] Query-frontend: do not shard queries with a subquery unless the subquery is inside a shardable aggregation function call. #1542
* [BUGFIX] Query-frontend: added `component=query-frontend` label to results cache memcached metrics to fix a panic when Mimir is running in single binary mode and results cache is enabled. #1704
* [BUGFIX] Mimir: services' status content-type is now correctly set to `text/html`. #1575
* [BUGFIX] Multikv: Fix panic when using using runtime config to set primary KV store used by `multi` KV. #1587
* [BUGFIX] Multikv: Fix watching for runtime config changes in `multi` KV store in ruler and querier. #1665
* [BUGFIX] Memcached: allow to use CNAME DNS records for the memcached backend addresses. #1654
* [BUGFIX] Querier: fixed temporary partial query results when shuffle sharding is enabled and hash ring backend storage is flushed / reset. #1829
* [BUGFIX] Alertmanager: prevent more file traversal cases related to template names. #1833
* [BUGFUX] Alertmanager: Allow usage with `-alertmanager-storage.backend=local`. Note that when using this storage type, the Alertmanager is not able persist state remotely, so it not recommended for production use. #1836
* [BUGFIX] Alertmanager: Do not validate alertmanager configuration if it's not running. #1835

### Mixin

* [CHANGE] Dashboards: Remove per-user series legends from Tenants dashboard. #1605
* [CHANGE] Dashboards: Show in-memory series and the per-user series limit on Tenants dashboard. #1613
* [CHANGE] Dashboards: Slow-queries dashboard now uses `user` label from logs instead of `org_id`. #1634
* [CHANGE] Dashboards: changed all Grafana dashboards UIDs to not conflict with Cortex ones, to let people install both while migrating from Cortex to Mimir: #1801 #1808
  * Alertmanager from `a76bee5913c97c918d9e56a3cc88cc28` to `b0d38d318bbddd80476246d4930f9e55`
  * Alertmanager Resources from `68b66aed90ccab448009089544a8d6c6` to `a6883fb22799ac74479c7db872451092`
  * Compactor from `9c408e1d55681ecb8a22c9fab46875cc` to `1b3443aea86db629e6efdb7d05c53823`
  * Compactor Resources from `df9added6f1f4332f95848cca48ebd99` to `09a5c49e9cdb2f2b24c6d184574a07fd`
  * Config from `61bb048ced9817b2d3e07677fb1c6290` to `5d9d0b4724c0f80d68467088ec61e003`
  * Object Store from `d5a3a4489d57c733b5677fb55370a723` to `e1324ee2a434f4158c00a9ee279d3292`
  * Overrides from `b5c95fee2e5e7c4b5930826ff6e89a12` to `1e2c358600ac53f09faea133f811b5bb`
  * Queries from `d9931b1054053c8b972d320774bb8f1d` to `b3abe8d5c040395cc36615cb4334c92d`
  * Reads from `8d6ba60eccc4b6eedfa329b24b1bd339` to `e327503188913dc38ad571c647eef643`
  * Reads Networking from `c0464f0d8bd026f776c9006b05910000` to `54b2a0a4748b3bd1aefa92ce5559a1c2`
  * Reads Resources from `2fd2cda9eea8d8af9fbc0a5960425120` to `cc86fd5aa9301c6528986572ad974db9`
  * Rollout Progress from `7544a3a62b1be6ffd919fc990ab8ba8f` to `7f0b5567d543a1698e695b530eb7f5de`
  * Ruler from `44d12bcb1f95661c6ab6bc946dfc3473` to `631e15d5d85afb2ca8e35d62984eeaa0`
  * Scaling from `88c041017b96856c9176e07cf557bdcf` to `64bbad83507b7289b514725658e10352`
  * Slow queries from `e6f3091e29d2636e3b8393447e925668` to `6089e1ce1e678788f46312a0a1e647e6`
  * Tenants from `35fa247ce651ba189debf33d7ae41611` to `35fa247ce651ba189debf33d7ae41611`
  * Top Tenants from `bc6e12d4fe540e4a1785b9d3ca0ffdd9` to `bc6e12d4fe540e4a1785b9d3ca0ffdd9`
  * Writes from `0156f6d15aa234d452a33a4f13c838e3` to `8280707b8f16e7b87b840fc1cc92d4c5`
  * Writes Networking from `681cd62b680b7154811fe73af55dcfd4` to `978c1cb452585c96697a238eaac7fe2d`
  * Writes Resources from `c0464f0d8bd026f776c9006b0591bb0b` to `bc9160e50b52e89e0e49c840fea3d379`
* [FEATURE] Alerts: added the following alerts on `mimir-continuous-test` tool: #1676
  - `MimirContinuousTestNotRunningOnWrites`
  - `MimirContinuousTestNotRunningOnReads`
  - `MimirContinuousTestFailed`
* [ENHANCEMENT] Added `per_cluster_label` support to allow to change the label name used to differentiate between Kubernetes clusters. #1651
* [ENHANCEMENT] Dashboards: Show QPS and latency of the Alertmanager Distributor. #1696
* [ENHANCEMENT] Playbooks: Add Alertmanager suggestions for `MimirRequestErrors` and `MimirRequestLatency` #1702
* [ENHANCEMENT] Dashboards: Allow custom datasources. #1749
* [ENHANCEMENT] Dashboards: Add config option `gateway_enabled` (defaults to `true`) to disable gateway panels from dashboards. #1761
* [ENHANCEMENT] Dashboards: Extend Top tenants dashboard with queries for tenants with highest sample rate, discard rate, and discard rate growth. #1842
* [ENHANCEMENT] Dashboards: Show ingestion rate limit and rule group limit on Tenants dashboard. #1845
* [ENHANCEMENT] Dashboards: Add "last successful run" panel to compactor dashboard. #1628
* [BUGFIX] Dashboards: Fix "Failed evaluation rate" panel on Tenants dashboard. #1629
* [BUGFIX] Honor the configured `per_instance_label` in all dashboards and alerts. #1697

### Jsonnet

* [FEATURE] Added support for `mimir-continuous-test`. To deploy `mimir-continuous-test` you can use the following configuration: #1675 #1850
  ```jsonnet
  _config+: {
    continuous_test_enabled: true,
    continuous_test_tenant_id: 'type-tenant-id',
    continuous_test_write_endpoint: 'http://type-write-path-hostname',
    continuous_test_read_endpoint: 'http://type-read-path-hostname/prometheus',
  },
  ```
* [ENHANCEMENT] Ingester anti-affinity can now be disabled by using `ingester_allow_multiple_replicas_on_same_node` configuration key. #1581
* [ENHANCEMENT] Added `node_selector` configuration option to select Kubernetes nodes where Mimir should run. #1596
* [ENHANCEMENT] Alertmanager: Added a `PodDisruptionBudget` of `withMaxUnavailable = 1`, to ensure we maintain quorum during rollouts. #1683
* [ENHANCEMENT] Store-gateway anti-affinity can now be enabled/disabled using `store_gateway_allow_multiple_replicas_on_same_node` configuration key. #1730
* [ENHANCEMENT] Added `store_gateway_zone_a_args`, `store_gateway_zone_b_args` and `store_gateway_zone_c_args` configuration options. #1807
* [BUGFIX] Pass primary and secondary multikv stores via CLI flags. Introduced new `multikv_switch_primary_secondary` config option to flip primary and secondary in runtime config.

### Mimirtool

* [BUGFIX] `config convert`: Retain Cortex defaults for `blocks_storage.backend`, `ruler_storage.backend`, `alertmanager_storage.backend`, `auth.type`, `activity_tracker.filepath`, `alertmanager.data_dir`, `blocks_storage.filesystem.dir`, `compactor.data_dir`, `ruler.rule_path`, `ruler_storage.filesystem.dir`, and `graphite.querier.schemas.backend`. #1626 #1762

### Tools

* [FEATURE] Added a `markblocks` tool that creates `no-compact` and `delete` marks for the blocks. #1551
* [FEATURE] Added `mimir-continuous-test` tool to continuously run smoke tests on live Mimir clusters. #1535 #1540 #1653 #1603 #1630 #1691 #1675 #1676 #1692 #1706 #1709 #1775 #1777 #1778 #1795
* [FEATURE] Added `mimir-rules-action` GitHub action, located at `operations/mimir-rules-action/`, used to lint, prepare, verify, diff, and sync rules to a Mimir cluster. #1723

## 2.0.0

### Grafana Mimir

_Changes since Cortex 1.10.0._

* [CHANGE] Remove chunks storage engine. #86 #119 #510 #545 #743 #744 #748 #753 #755 #757 #758 #759 #760 #762 #764 #789 #812 #813
  * The following CLI flags (and their respective YAML config options) have been removed:
    * `-store.engine`
    * `-schema-config-file`
    * `-ingester.checkpoint-duration`
    * `-ingester.checkpoint-enabled`
    * `-ingester.chunk-encoding`
    * `-ingester.chunk-age-jitter`
    * `-ingester.concurrent-flushes`
    * `-ingester.flush-on-shutdown-with-wal-enabled`
    * `-ingester.flush-op-timeout`
    * `-ingester.flush-period`
    * `-ingester.max-chunk-age`
    * `-ingester.max-chunk-idle`
    * `-ingester.max-series-per-query` (and `max_series_per_query` from runtime config)
    * `-ingester.max-stale-chunk-idle`
    * `-ingester.max-transfer-retries`
    * `-ingester.min-chunk-length`
    * `-ingester.recover-from-wal`
    * `-ingester.retain-period`
    * `-ingester.spread-flushes`
    * `-ingester.wal-dir`
    * `-ingester.wal-enabled`
    * `-querier.query-parallelism`
    * `-querier.second-store-engine`
    * `-querier.use-second-store-before-time`
    * `-flusher.wal-dir`
    * `-flusher.concurrent-flushes`
    * `-flusher.flush-op-timeout`
    * All `-table-manager.*` flags
    * All `-deletes.*` flags
    * All `-purger.*` flags
    * All `-metrics.*` flags
    * All `-dynamodb.*` flags
    * All `-s3.*` flags
    * All `-azure.*` flags
    * All `-bigtable.*` flags
    * All `-gcs.*` flags
    * All `-cassandra.*` flags
    * All `-boltdb.*` flags
    * All `-local.*` flags
    * All `-swift.*` flags
    * All `-store.*` flags except `-store.engine`, `-store.max-query-length`, `-store.max-labels-query-length`
    * All `-grpc-store.*` flags
  * The following API endpoints have been removed:
    * `/api/v1/chunks` and `/chunks`
  * The following metrics have been removed:
    * `cortex_ingester_flush_queue_length`
    * `cortex_ingester_queried_chunks`
    * `cortex_ingester_chunks_created_total`
    * `cortex_ingester_wal_replay_duration_seconds`
    * `cortex_ingester_wal_corruptions_total`
    * `cortex_ingester_sent_chunks`
    * `cortex_ingester_received_chunks`
    * `cortex_ingester_flush_series_in_progress`
    * `cortex_ingester_chunk_utilization`
    * `cortex_ingester_chunk_length`
    * `cortex_ingester_chunk_size_bytes`
    * `cortex_ingester_chunk_age_seconds`
    * `cortex_ingester_memory_chunks`
    * `cortex_ingester_flushing_enqueued_series_total`
    * `cortex_ingester_flushing_dequeued_series_total`
    * `cortex_ingester_dropped_chunks_total`
    * `cortex_oldest_unflushed_chunk_timestamp_seconds`
    * `prometheus_local_storage_chunk_ops_total`
    * `prometheus_local_storage_chunkdesc_ops_total`
    * `prometheus_local_storage_memory_chunkdescs`
* [CHANGE] Changed default storage backends from `s3` to `filesystem` #833
  This effects the following flags:
  * `-blocks-storage.backend` now defaults to `filesystem`
  * `-blocks-storage.filesystem.dir` now defaults to `blocks`
  * `-alertmanager-storage.backend` now defaults to `filesystem`
  * `-alertmanager-storage.filesystem.dir` now defaults to `alertmanager`
  * `-ruler-storage.backend` now defaults to `filesystem`
  * `-ruler-storage.filesystem.dir` now defaults to `ruler`
* [CHANGE] Renamed metric `cortex_experimental_features_in_use_total` as `cortex_experimental_features_used_total` and added `feature` label. #32 #658
* [CHANGE] Removed `log_messages_total` metric. #32
* [CHANGE] Some files and directories created by Mimir components on local disk now have stricter permissions, and are only readable by owner, but not group or others. #58
* [CHANGE] Memcached client DNS resolution switched from golang built-in to [`miekg/dns`](https://github.com/miekg/dns). #142
* [CHANGE] The metric `cortex_deprecated_flags_inuse_total` has been renamed to `deprecated_flags_inuse_total` as part of using grafana/dskit functionality. #185
* [CHANGE] API: The `-api.response-compression-enabled` flag has been removed, and GZIP response compression is always enabled except on `/api/v1/push` and `/push` endpoints. #880
* [CHANGE] Update Go version to 1.17.3. #480
* [CHANGE] The `status_code` label on gRPC client metrics has changed from '200' and '500' to '2xx', '5xx', '4xx', 'cancel' or 'error'. #537
* [CHANGE] Removed the deprecated `-<prefix>.fifocache.size` flag. #618
* [CHANGE] Enable index header lazy loading by default. #693
  * `-blocks-storage.bucket-store.index-header-lazy-loading-enabled` default from `false` to `true`
  * `-blocks-storage.bucket-store.index-header-lazy-loading-idle-timeout` default from `20m` to `1h`
* [CHANGE] Shuffle-sharding:
  * `-distributor.sharding-strategy` option has been removed, and shuffle sharding is enabled by default. Default shard size is set to 0, which disables shuffle sharding for the tenant (all ingesters will receive tenants's samples). #888
  * `-ruler.sharding-strategy` option has been removed from ruler. Ruler now uses shuffle-sharding by default, but respects `ruler_tenant_shard_size`, which defaults to 0 (ie. use all rulers for tenant). #889
  * `-store-gateway.sharding-strategy` option has been removed store-gateways. Store-gateway now uses shuffle-sharding by default, but respects `store_gateway_tenant_shard_size` for tenant, and this value defaults to 0. #891
* [CHANGE] Server: `-server.http-listen-port` (yaml: `server.http_listen_port`) now defaults to `8080` (previously `80`). #871
* [CHANGE] Changed the default value of `-blocks-storage.bucket-store.ignore-deletion-marks-delay` from 6h to 1h. #892
* [CHANGE] Changed default settings for memcached clients: #959 #1000
  * The default value for the following config options has changed from `10000` to `25000`:
    * `-blocks-storage.bucket-store.chunks-cache.memcached.max-async-buffer-size`
    * `-blocks-storage.bucket-store.index-cache.memcached.max-async-buffer-size`
    * `-blocks-storage.bucket-store.metadata-cache.memcached.max-async-buffer-size`
    * `-query-frontend.results-cache.memcached.max-async-buffer-size`
  * The default value for the following config options has changed from `0` (unlimited) to `100`:
    * `-blocks-storage.bucket-store.chunks-cache.memcached.max-get-multi-batch-size`
    * `-blocks-storage.bucket-store.index-cache.memcached.max-get-multi-batch-size`
    * `-blocks-storage.bucket-store.metadata-cache.memcached.max-get-multi-batch-size`
    * `-query-frontend.results-cache.memcached.max-get-multi-batch-size`
  * The default value for the following config options has changed from `16` to `100`:
    * `-blocks-storage.bucket-store.chunks-cache.memcached.max-idle-connections`
    * `-blocks-storage.bucket-store.index-cache.memcached.max-idle-connections`
    * `-blocks-storage.bucket-store.metadata-cache.memcached.max-idle-connections`
    * `-query-frontend.results-cache.memcached.max-idle-connections`
  * The default value for the following config options has changed from `100ms` to `200ms`:
    * `-blocks-storage.bucket-store.metadata-cache.memcached.timeout`
    * `-blocks-storage.bucket-store.index-cache.memcached.timeout`
    * `-blocks-storage.bucket-store.chunks-cache.memcached.timeout`
    * `-query-frontend.results-cache.memcached.timeout`
* [CHANGE] Changed the default value of `-blocks-storage.bucket-store.bucket-index.enabled` to `true`. The default configuration must now run the compactor in order to write the bucket index or else queries to long term storage will fail. #924
* [CHANGE] Option `-auth.enabled` has been renamed to `-auth.multitenancy-enabled`. #1130
* [CHANGE] Default tenant ID used with disabled auth (`-auth.multitenancy-enabled=false`) has changed from `fake` to `anonymous`. This tenant ID can now be changed with `-auth.no-auth-tenant` option. #1063
* [CHANGE] The default values for the following local directories have changed: #1072
  * `-alertmanager.storage.path` default value changed to `./data-alertmanager/`
  * `-compactor.data-dir` default value changed to `./data-compactor/`
  * `-ruler.rule-path` default value changed to `./data-ruler/`
* [CHANGE] The default value for gRPC max send message size has been changed from 16MB to 100MB. This affects the following parameters: #1152
  * `-query-frontend.grpc-client-config.grpc-max-send-msg-size`
  * `-ingester.client.grpc-max-send-msg-size`
  * `-querier.frontend-client.grpc-max-send-msg-size`
  * `-query-scheduler.grpc-client-config.grpc-max-send-msg-size`
  * `-ruler.client.grpc-max-send-msg-size`
* [CHANGE] Remove `-http.prefix` flag (and `http_prefix` config file option). #763
* [CHANGE] Remove legacy endpoints. Please use their alternatives listed below. As part of the removal process we are
  introducing two new sets of endpoints for the ruler configuration API: `<prometheus-http-prefix>/rules` and
  `<prometheus-http-prefix>/config/v1/rules/**`. We are also deprecating `<prometheus-http-prefix>/rules` and `/api/v1/rules`;
  and will remove them in Mimir 2.2.0. #763 #1222
  * Query endpoints

    | Legacy                                                  | Alternative                                                |
    | ------------------------------------------------------- | ---------------------------------------------------------- |
    | `/<legacy-http-prefix>/api/v1/query`                    | `<prometheus-http-prefix>/api/v1/query`                    |
    | `/<legacy-http-prefix>/api/v1/query_range`              | `<prometheus-http-prefix>/api/v1/query_range`              |
    | `/<legacy-http-prefix>/api/v1/query_exemplars`          | `<prometheus-http-prefix>/api/v1/query_exemplars`          |
    | `/<legacy-http-prefix>/api/v1/series`                   | `<prometheus-http-prefix>/api/v1/series`                   |
    | `/<legacy-http-prefix>/api/v1/labels`                   | `<prometheus-http-prefix>/api/v1/labels`                   |
    | `/<legacy-http-prefix>/api/v1/label/{name}/values`      | `<prometheus-http-prefix>/api/v1/label/{name}/values`      |
    | `/<legacy-http-prefix>/api/v1/metadata`                 | `<prometheus-http-prefix>/api/v1/metadata`                 |
    | `/<legacy-http-prefix>/api/v1/read`                     | `<prometheus-http-prefix>/api/v1/read`                     |
    | `/<legacy-http-prefix>/api/v1/cardinality/label_names`  | `<prometheus-http-prefix>/api/v1/cardinality/label_names`  |
    | `/<legacy-http-prefix>/api/v1/cardinality/label_values` | `<prometheus-http-prefix>/api/v1/cardinality/label_values` |
    | `/api/prom/user_stats`                                  | `/api/v1/user_stats`                                       |

  * Distributor endpoints

    | Legacy endpoint               | Alternative                   |
    | ----------------------------- | ----------------------------- |
    | `/<legacy-http-prefix>/push`  | `/api/v1/push`                |
    | `/all_user_stats`             | `/distributor/all_user_stats` |
    | `/ha-tracker`                 | `/distributor/ha_tracker`     |

  * Ingester endpoints

    | Legacy          | Alternative           |
    | --------------- | --------------------- |
    | `/ring`         | `/ingester/ring`      |
    | `/shutdown`     | `/ingester/shutdown`  |
    | `/flush`        | `/ingester/flush`     |
    | `/push`         | `/ingester/push`      |

  * Ruler endpoints

    | Legacy                                                | Alternative                                         | Alternative #2 (not available before Mimir 2.0.0)                    |
    | ----------------------------------------------------- | --------------------------------------------------- | ------------------------------------------------------------------- |
    | `/<legacy-http-prefix>/api/v1/rules`                  | `<prometheus-http-prefix>/api/v1/rules`             |                                                                     |
    | `/<legacy-http-prefix>/api/v1/alerts`                 | `<prometheus-http-prefix>/api/v1/alerts`            |                                                                     |
    | `/<legacy-http-prefix>/rules`                         | `/api/v1/rules` (see below)                         |  `<prometheus-http-prefix>/config/v1/rules`                         |
    | `/<legacy-http-prefix>/rules/{namespace}`             | `/api/v1/rules/{namespace}` (see below)             |  `<prometheus-http-prefix>/config/v1/rules/{namespace}`             |
    | `/<legacy-http-prefix>/rules/{namespace}/{groupName}` | `/api/v1/rules/{namespace}/{groupName}` (see below) |  `<prometheus-http-prefix>/config/v1/rules/{namespace}/{groupName}` |
    | `/<legacy-http-prefix>/rules/{namespace}`             | `/api/v1/rules/{namespace}` (see below)             |  `<prometheus-http-prefix>/config/v1/rules/{namespace}`             |
    | `/<legacy-http-prefix>/rules/{namespace}/{groupName}` | `/api/v1/rules/{namespace}/{groupName}` (see below) |  `<prometheus-http-prefix>/config/v1/rules/{namespace}/{groupName}` |
    | `/<legacy-http-prefix>/rules/{namespace}`             | `/api/v1/rules/{namespace}` (see below)             |  `<prometheus-http-prefix>/config/v1/rules/{namespace}`             |
    | `/ruler_ring`                                         | `/ruler/ring`                                       |                                                                     |

    > __Note:__ The `/api/v1/rules/**` endpoints are considered deprecated with Mimir 2.0.0 and will be removed
    in Mimir 2.2.0. After upgrading to 2.0.0 we recommend switching uses to the equivalent
    `/<prometheus-http-prefix>/config/v1/**` endpoints that Mimir 2.0.0 introduces.

  * Alertmanager endpoints

    | Legacy                      | Alternative                        |
    | --------------------------- | ---------------------------------- |
    | `/<legacy-http-prefix>`     | `/alertmanager`                    |
    | `/status`                   | `/multitenant_alertmanager/status` |

* [CHANGE] Ingester: changed `-ingester.stream-chunks-when-using-blocks` default value from `false` to `true`. #717
* [CHANGE] Ingester: default `-ingester.ring.min-ready-duration` reduced from 1m to 15s. #126
* [CHANGE] Ingester: `-ingester.ring.min-ready-duration` now start counting the delay after the ring's health checks have passed instead of when the ring client was started. #126
* [CHANGE] Ingester: allow experimental ingester max-exemplars setting to be changed dynamically #144
  * CLI flag `-blocks-storage.tsdb.max-exemplars` is renamed to `-ingester.max-global-exemplars-per-user`.
  * YAML `max_exemplars` is moved from `tsdb` to `overrides` and renamed to `max_global_exemplars_per_user`.
* [CHANGE] Ingester: active series metrics `cortex_ingester_active_series` and `cortex_ingester_active_series_custom_tracker` are now removed when their value is zero. #672 #690
* [CHANGE] Ingester: changed default value of `-blocks-storage.tsdb.retention-period` from `6h` to `24h`. #966
* [CHANGE] Ingester: changed default value of `-blocks-storage.tsdb.close-idle-tsdb-timeout` from `0` to `13h`. #967
* [CHANGE] Ingester: changed default value of `-ingester.ring.final-sleep` from `30s` to `0s`. #981
* [CHANGE] Ingester: the following low level settings have been removed: #1153
  * `-ingester-client.expected-labels`
  * `-ingester-client.expected-samples-per-series`
  * `-ingester-client.expected-timeseries`
* [CHANGE] Ingester: following command line options related to ingester ring were renamed: #1155
  * `-consul.*` changed to `-ingester.ring.consul.*`
  * `-etcd.*` changed to `-ingester.ring.etcd.*`
  * `-multi.*` changed to `-ingester.ring.multi.*`
  * `-distributor.excluded-zones` changed to `-ingester.ring.excluded-zones`
  * `-distributor.replication-factor` changed to `-ingester.ring.replication-factor`
  * `-distributor.zone-awareness-enabled` changed to `-ingester.ring.zone-awareness-enabled`
  * `-ingester.availability-zone` changed to `-ingester.ring.instance-availability-zone`
  * `-ingester.final-sleep` changed to `-ingester.ring.final-sleep`
  * `-ingester.heartbeat-period` changed to `-ingester.ring.heartbeat-period`
  * `-ingester.join-after` changed to `-ingester.ring.join-after`
  * `-ingester.lifecycler.ID` changed to `-ingester.ring.instance-id`
  * `-ingester.lifecycler.addr` changed to `-ingester.ring.instance-addr`
  * `-ingester.lifecycler.interface` changed to `-ingester.ring.instance-interface-names`
  * `-ingester.lifecycler.port` changed to `-ingester.ring.instance-port`
  * `-ingester.min-ready-duration` changed to `-ingester.ring.min-ready-duration`
  * `-ingester.num-tokens` changed to `-ingester.ring.num-tokens`
  * `-ingester.observe-period` changed to `-ingester.ring.observe-period`
  * `-ingester.readiness-check-ring-health` changed to `-ingester.ring.readiness-check-ring-health`
  * `-ingester.tokens-file-path` changed to `-ingester.ring.tokens-file-path`
  * `-ingester.unregister-on-shutdown` changed to `-ingester.ring.unregister-on-shutdown`
  * `-ring.heartbeat-timeout` changed to `-ingester.ring.heartbeat-timeout`
  * `-ring.prefix` changed to `-ingester.ring.prefix`
  * `-ring.store` changed to `-ingester.ring.store`
* [CHANGE] Ingester: fields in YAML configuration for ingester ring have been changed: #1155
  * `ingester.lifecycler` changed to `ingester.ring`
  * Fields from `ingester.lifecycler.ring` moved to `ingester.ring`
  * `ingester.lifecycler.address` changed to `ingester.ring.instance_addr`
  * `ingester.lifecycler.id` changed to `ingester.ring.instance_id`
  * `ingester.lifecycler.port` changed to `ingester.ring.instance_port`
  * `ingester.lifecycler.availability_zone` changed to `ingester.ring.instance_availability_zone`
  * `ingester.lifecycler.interface_names` changed to `ingester.ring.instance_interface_names`
* [CHANGE] Distributor: removed the `-distributor.shard-by-all-labels` configuration option. It is now assumed to be true. #698
* [CHANGE] Distributor: change default value of `-distributor.instance-limits.max-inflight-push-requests` to `2000`. #964
* [CHANGE] Distributor: change default value of `-distributor.remote-timeout` from `2s` to `20s`. #970
* [CHANGE] Distributor: removed the `-distributor.extra-query-delay` flag (and its respective YAML config option). #1048
* [CHANGE] Query-frontend: Enable query stats by default, they can still be disabled with `-query-frontend.query-stats-enabled=false`. #83
* [CHANGE] Query-frontend: the `cortex_frontend_mapped_asts_total` metric has been renamed to `cortex_frontend_query_sharding_rewrites_attempted_total`. #150
* [CHANGE] Query-frontend: added `sharded` label to `cortex_query_seconds_total` metric. #235
* [CHANGE] Query-frontend: changed the flag name for controlling query sharding total shards from `-querier.total-shards` to `-query-frontend.query-sharding-total-shards`. #230
* [CHANGE] Query-frontend: flag `-querier.parallelise-shardable-queries` has been renamed to `-query-frontend.parallelize-shardable-queries` #284
* [CHANGE] Query-frontend: removed the deprecated (and unused) `-frontend.cache-split-interval`. Use `-query-frontend.split-queries-by-interval` instead. #587
* [CHANGE] Query-frontend: range query response now omits the `data` field when it's empty (error case) like Prometheus does, previously it was `"data":{"resultType":"","result":null}`. #629
* [CHANGE] Query-frontend: instant queries now honor the `-query-frontend.max-retries-per-request` flag. #630
* [CHANGE] Query-frontend: removed in-memory and Redis cache support. Reason is that these caching backends were just supported by query-frontend, while all other Mimir services only support memcached. #796
  * The following CLI flags (and their respective YAML config options) have been removed:
    * `-frontend.cache.enable-fifocache`
    * `-frontend.redis.*`
    * `-frontend.fifocache.*`
  * The following metrics have been removed:
    * `querier_cache_added_total`
    * `querier_cache_added_new_total`
    * `querier_cache_evicted_total`
    * `querier_cache_entries`
    * `querier_cache_gets_total`
    * `querier_cache_misses_total`
    * `querier_cache_stale_gets_total`
    * `querier_cache_memory_bytes`
    * `cortex_rediscache_request_duration_seconds`
* [CHANGE] Query-frontend: migrated memcached backend client to the same one used in other components (memcached config and metrics are now consistent across all Mimir services). #821
  * The following CLI flags (and their respective YAML config options) have been added:
    * `-query-frontend.results-cache.backend` (set it to `memcached` if `-query-frontend.cache-results=true`)
  * The following CLI flags (and their respective YAML config options) have been changed:
    * `-frontend.memcached.hostname` and `-frontend.memcached.service` have been removed: use `-query-frontend.results-cache.memcached.addresses` instead
  * The following CLI flags (and their respective YAML config options) have been renamed:
    * `-frontend.background.write-back-concurrency` renamed to `-query-frontend.results-cache.memcached.max-async-concurrency`
    * `-frontend.background.write-back-buffer` renamed to `-query-frontend.results-cache.memcached.max-async-buffer-size`
    * `-frontend.memcached.batchsize` renamed to `-query-frontend.results-cache.memcached.max-get-multi-batch-size`
    * `-frontend.memcached.parallelism` renamed to `-query-frontend.results-cache.memcached.max-get-multi-concurrency`
    * `-frontend.memcached.timeout` renamed to `-query-frontend.results-cache.memcached.timeout`
    * `-frontend.memcached.max-item-size` renamed to `-query-frontend.results-cache.memcached.max-item-size`
    * `-frontend.memcached.max-idle-conns` renamed to `-query-frontend.results-cache.memcached.max-idle-connections`
    * `-frontend.compression` renamed to `-query-frontend.results-cache.compression`
  * The following CLI flags (and their respective YAML config options) have been removed:
    * `-frontend.memcached.circuit-breaker-consecutive-failures`: feature removed
    * `-frontend.memcached.circuit-breaker-timeout`: feature removed
    * `-frontend.memcached.circuit-breaker-interval`: feature removed
    * `-frontend.memcached.update-interval`: new setting is hardcoded to 30s
    * `-frontend.memcached.consistent-hash`: new setting is always enabled
    * `-frontend.default-validity` and `-frontend.memcached.expiration`: new setting is hardcoded to 7 days
  * The following metrics have been changed:
    * `cortex_cache_dropped_background_writes_total{name}` changed to `thanos_memcached_operation_skipped_total{name, operation, reason}`
    * `cortex_cache_value_size_bytes{name, method}` changed to `thanos_memcached_operation_data_size_bytes{name}`
    * `cortex_cache_request_duration_seconds{name, method, status_code}` changed to `thanos_memcached_operation_duration_seconds{name, operation}`
    * `cortex_cache_fetched_keys{name}` changed to `thanos_cache_memcached_requests_total{name}`
    * `cortex_cache_hits{name}` changed to `thanos_cache_memcached_hits_total{name}`
    * `cortex_memcache_request_duration_seconds{name, method, status_code}` changed to `thanos_memcached_operation_duration_seconds{name, operation}`
    * `cortex_memcache_client_servers{name}` changed to `thanos_memcached_dns_provider_results{name, addr}`
    * `cortex_memcache_client_set_skip_total{name}` changed to `thanos_memcached_operation_skipped_total{name, operation, reason}`
    * `cortex_dns_lookups_total` changed to `thanos_memcached_dns_lookups_total`
    * For all metrics the value of the "name" label has changed from `frontend.memcached` to `frontend-cache`
  * The following metrics have been removed:
    * `cortex_cache_background_queue_length{name}`
* [CHANGE] Query-frontend: merged `query_range` into `frontend` in the YAML config (keeping the same keys) and renamed flags: #825
  * `-querier.max-retries-per-request` renamed to `-query-frontend.max-retries-per-request`
  * `-querier.split-queries-by-interval` renamed to `-query-frontend.split-queries-by-interval`
  * `-querier.align-querier-with-step` renamed to `-query-frontend.align-querier-with-step`
  * `-querier.cache-results` renamed to `-query-frontend.cache-results`
  * `-querier.parallelise-shardable-queries` renamed to `-query-frontend.parallelize-shardable-queries`
* [CHANGE] Query-frontend: the default value of `-query-frontend.split-queries-by-interval` has changed from `0` to `24h`. #1131
* [CHANGE] Query-frontend: `-frontend.` flags were renamed to `-query-frontend.`: #1167
* [CHANGE] Query-frontend / Query-scheduler: classified the `-query-frontend.querier-forget-delay` and `-query-scheduler.querier-forget-delay` flags (and their respective YAML config options) as experimental. #1208
* [CHANGE] Querier / ruler: Change `-querier.max-fetched-chunks-per-query` configuration to limit to maximum number of chunks that can be fetched in a single query. The number of chunks fetched by ingesters AND long-term storare combined should not exceed the value configured on `-querier.max-fetched-chunks-per-query`. [#4260](https://github.com/cortexproject/cortex/pull/4260)
* [CHANGE] Querier / ruler: Option `-querier.ingester-streaming` has been removed. Querier/ruler now always use streaming method to query ingesters. #204
* [CHANGE] Querier: always fetch labels from store and respect start/end times in request; the option `-querier.query-store-for-labels-enabled` has been removed and is now always on. #518 #1132
* [CHANGE] Querier / ruler: removed the `-store.query-chunk-limit` flag (and its respective YAML config option `max_chunks_per_query`). `-querier.max-fetched-chunks-per-query` (and its respective YAML config option `max_fetched_chunks_per_query`) should be used instead. #705
* [CHANGE] Querier/Ruler: `-querier.active-query-tracker-dir` option has been removed. Active query tracking is now done via Activity tracker configured by `-activity-tracker.filepath` and enabled by default. Limit for max number of concurrent queries (`-querier.max-concurrent`) is now respected even if activity tracking is not enabled. #661 #822
* [CHANGE] Querier/ruler/query-frontend: the experimental `-querier.at-modifier-enabled` CLI flag has been removed and the PromQL `@` modifier is always enabled. #941
* [CHANGE] Querier: removed `-querier.worker-match-max-concurrent` and `-querier.worker-parallelism` CLI flags (and their respective YAML config options). Mimir now behaves like if `-querier.worker-match-max-concurrent` is always enabled and you should configure the max concurrency per querier process using `-querier.max-concurrent` instead. #958
* [CHANGE] Querier: changed default value of `-querier.query-ingesters-within` from `0` to `13h`. #967
* [CHANGE] Querier: rename metric `cortex_query_fetched_chunks_bytes_total` to `cortex_query_fetched_chunk_bytes_total` to be consistent with the limit name. #476
* [CHANGE] Ruler: add two new metrics `cortex_ruler_list_rules_seconds` and `cortex_ruler_load_rule_groups_seconds` to the ruler. #906
* [CHANGE] Ruler: endpoints for listing configured rules now return HTTP status code 200 and an empty map when there are no rules instead of an HTTP 404 and plain text error message. The following endpoints are affected: #456
  * `<prometheus-http-prefix>/config/v1/rules`
  * `<prometheus-http-prefix>/config/v1/rules/{namespace}`
  * `<prometheus-http-prefix>/rules` (deprecated)
  * `<prometheus-http-prefix>/rules/{namespace}` (deprecated)
  * `/api/v1/rules` (deprecated)
  * `/api/v1/rules/{namespace}` (deprecated)
* [CHANGE] Ruler: removed `configdb` support from Ruler backend storages. #15 #38 #819
* [CHANGE] Ruler: removed the support for the deprecated storage configuration via `-ruler.storage.*` CLI flags (and their respective YAML config options). Use `-ruler-storage.*` instead. #628
* [CHANGE] Ruler: set new default limits for rule groups: `-ruler.max-rules-per-rule-group` to 20 (previously 0, disabled) and `-ruler.max-rule-groups-per-tenant` to 70 (previously 0, disabled). #847
* [CHANGE] Ruler: removed `-ruler.enable-sharding` option, and changed default value of `-ruler.ring.store` to `memberlist`. #943
* [CHANGE] Ruler: `-ruler.alertmanager-use-v2` has been removed. The ruler will always use the `v2` endpoints. #954 #1100
* [CHANGE] Ruler: `-experimental.ruler.enable-api` flag has been renamed to `-ruler.enable-api` and is now stable. The default value has also changed from `false` to `true`, so both ruler and alertmanager API are enabled by default. #913 #1065
* [CHANGE] Ruler: add support for [DNS service discovery format](./docs/sources/configuration/arguments.md#dns-service-discovery) for `-ruler.alertmanager-url`. `-ruler.alertmanager-discovery` flag has been removed. URLs following the prior SRV format, will be treated as a static target. To continue using service discovery for these URLs prepend `dnssrvnoa+` to them. #993
  * The following metrics for Alertmanager DNS service discovery are replaced:
    * `prometheus_sd_dns_lookups_total` replaced by `cortex_dns_lookups_total{component="ruler"}`
    * `prometheus_sd_dns_lookup_failures_total` replaced by `cortex_dns_failures_total{component="ruler"}`
* [CHANGE] Ruler: deprecate `/api/v1/rules/**` and `<prometheus-http-prefix/rules/**` configuration API endpoints in favour of `/<prometheus-http-prefix>/config/v1/rules/**`. Deprecated endpoints will be removed in Mimir 2.2.0. Main configuration API endpoints are now `/<prometheus-http-prefix>/config/api/v1/rules/**` introduced in Mimir 2.0.0. #1222
* [CHANGE] Store-gateway: index cache now includes tenant in cache keys, this invalidates previous cached entries. #607
* [CHANGE] Store-gateway: increased memcached index caching TTL from 1 day to 7 days. #718
* [CHANGE] Store-gateway: options `-store-gateway.sharding-enabled` and `-querier.store-gateway-addresses` were removed. Default value of `-store-gateway.sharding-ring.store` is now `memberlist` and default value for `-store-gateway.sharding-ring.wait-stability-min-duration` changed from `1m` to `0` (disabled). #976
* [CHANGE] Compactor: compactor will no longer try to compact blocks that are already marked for deletion. Previously compactor would consider blocks marked for deletion within `-compactor.deletion-delay / 2` period as eligible for compaction. [#4328](https://github.com/cortexproject/cortex/pull/4328)
* [CHANGE] Compactor: Removed support for block deletion marks migration. If you're upgrading from Cortex < 1.7.0 to Mimir, you should upgrade the compactor to Cortex >= 1.7.0 first, run it at least once and then upgrade to Mimir. #122
* [CHANGE] Compactor: removed the `cortex_compactor_group_vertical_compactions_total` metric. #278
* [CHANGE] Compactor: no longer waits for initial blocks cleanup to finish before starting compactions. #282
* [CHANGE] Compactor: removed overlapping sources detection. Overlapping sources may exist due to edge cases (timing issues) when horizontally sharding compactor, but are correctly handled by compactor. #494
* [CHANGE] Compactor: compactor now uses deletion marks from `<tenant>/markers` location in the bucket. Marker files are no longer fetched, only listed. #550
* [CHANGE] Compactor: Default value of `-compactor.block-sync-concurrency` has changed from 20 to 8. This flag is now only used to control number of goroutines for downloading and uploading blocks during compaction. #552
* [CHANGE] Compactor is now included in `all` target (single-binary). #866
* [CHANGE] Compactor: Removed `-compactor.sharding-enabled` option. Sharding in compactor is now always enabled. Default value of `-compactor.ring.store` has changed from `consul` to `memberlist`. Default value of `-compactor.ring.wait-stability-min-duration` is now 0, which disables the feature. #956
* [CHANGE] Alertmanager: removed `-alertmanager.configs.auto-webhook-root` #977
* [CHANGE] Alertmanager: removed `configdb` support from Alertmanager backend storages. #15 #38 #819
* [CHANGE] Alertmanager: Don't count user-not-found errors from replicas as failures in the `cortex_alertmanager_state_fetch_replica_state_failed_total` metric. #190
* [CHANGE] Alertmanager: Use distributor for non-API routes. #213
* [CHANGE] Alertmanager: removed `-alertmanager.storage.*` configuration options, with the exception of the CLI flags `-alertmanager.storage.path` and `-alertmanager.storage.retention`. Use `-alertmanager-storage.*` instead. #632
* [CHANGE] Alertmanager: set default value for `-alertmanager.web.external-url=http://localhost:8080/alertmanager` to match the default configuration. #808 #1067
* [CHANGE] Alertmanager: `-experimental.alertmanager.enable-api` flag has been renamed to `-alertmanager.enable-api` and is now stable. #913
* [CHANGE] Alertmanager: now always runs with sharding enabled; other modes of operation are removed. #1044 #1126
  * The following configuration options are removed:
    * `-alertmanager.sharding-enabled`
    * `-alertmanager.cluster.advertise-address`
    * `-alertmanager.cluster.gossip-interval`
    * `-alertmanager.cluster.listen-address`
    * `-alertmanager.cluster.peers`
    * `-alertmanager.cluster.push-pull-interval`
  * The following configuration options are renamed:
    * `-alertmanager.cluster.peer-timeout` to `-alertmanager.peer-timeout`
* [CHANGE] Alertmanager: the default value of `-alertmanager.sharding-ring.store` is now `memberlist`. #1171
* [CHANGE] Ring: changed default value of `-distributor.ring.store` (Distributor ring) and `-ring.store` (Ingester ring) to `memberlist`. #1046
* [CHANGE] Memberlist: the `memberlist_kv_store_value_bytes` metric has been removed due to values no longer being stored in-memory as encoded bytes. [#4345](https://github.com/cortexproject/cortex/pull/4345)
* [CHANGE] Memberlist: forward only changes, not entire original message. [#4419](https://github.com/cortexproject/cortex/pull/4419)
* [CHANGE] Memberlist: don't accept old tombstones as incoming change, and don't forward such messages to other gossip members. [#4420](https://github.com/cortexproject/cortex/pull/4420)
* [CHANGE] Memberlist: changed probe interval from `1s` to `5s` and probe timeout from `500ms` to `2s`. #563
* [CHANGE] Memberlist: the `name` label on metrics `cortex_dns_failures_total`, `cortex_dns_lookups_total` and `cortex_dns_provider_results` was renamed to `component`. #993
* [CHANGE] Limits: removed deprecated limits for rejecting old samples #799
  This removes the following flags:
  * `-validation.reject-old-samples`
  * `-validation.reject-old-samples.max-age`
* [CHANGE] Limits: removed local limit-related flags in favor of global limits. #725
  The distributor ring is now required, and can be configured via the `distributor.ring.*` flags.
  This removes the following flags:
  * `-distributor.ingestion-rate-strategy` -> will now always use the "global" strategy
  * `-ingester.max-series-per-user` -> set `-ingester.max-global-series-per-user` to `N` times the existing value of `-ingester.max-series-per-user` instead
  * `-ingester.max-series-per-metric` -> set `-ingester.max-global-series-per-metric`  to `N` times the existing value of `-ingester.max-series-per-metric` instead
  * `-ingester.max-metadata-per-user` -> set `-ingester.max-global-metadata-per-user` to `N` times the existing value of `-ingester.max-metadata-per-user` instead
  * `-ingester.max-metadata-per-metric` -> set `-ingester.max-global-metadata-per-metric` to `N` times the existing value of `-ingester.max-metadata-per-metric` instead
  * In the above notes, `N` refers to the number of ingester replicas
  Additionally, default values for the following flags have changed:
  * `-ingester.max-global-series-per-user` from `0` to `150000`
  * `-ingester.max-global-series-per-metric` from `0` to `20000`
  * `-distributor.ingestion-rate-limit` from `25000` to `10000`
  * `-distributor.ingestion-burst-size` from `50000` to `200000`
* [CHANGE] Limits: removed limit `enforce_metric_name`, now behave as if set to `true` always. #686
* [CHANGE] Limits: Option `-ingester.max-samples-per-query` and its YAML field `max_samples_per_query` have been removed. It required `-querier.ingester-streaming` option to be set to false, but since `-querier.ingester-streaming` is removed (always defaulting to true), the limit using it was removed as well. #204 #1132
* [CHANGE] Limits: Set the default max number of inflight ingester push requests (`-ingester.instance-limits.max-inflight-push-requests`) to 30000 in order to prevent clusters from being overwhelmed by request volume or temporary slow-downs. #259
* [CHANGE] Overrides exporter: renamed metric `cortex_overrides` to `cortex_limits_overrides`. #173 #407
* [FEATURE] The following features have been moved from experimental to stable: #913 #1002
  * Alertmanager config API
  * Alertmanager receiver firewall
  * Alertmanager sharding
  * Azure blob storage support
  * Blocks storage bucket index
  * Disable the ring health check in the readiness endpoint (`-ingester.readiness-check-ring-health=false`)
  * Distributor: do not extend writes on unhealthy ingesters
  * Do not unregister ingesters from ring on shutdown (`-ingester.unregister-on-shutdown=false`)
  * HA Tracker: cleanup of old replicas from KV Store
  * Instance limits in ingester and distributor
  * OpenStack Swift storage support
  * Query-frontend: query stats tracking
  * Query-scheduler
  * Querier: tenant federation
  * Ruler config API
  * S3 Server Side Encryption (SSE) using KMS
  * TLS configuration for gRPC, HTTP and etcd clients
  * Zone-aware replication
  * `/labels` API using matchers
  * The following querier limits:
    * `-querier.max-fetched-chunks-per-query`
    * `-querier.max-fetched-chunk-bytes-per-query`
    * `-querier.max-fetched-series-per-query`
  * The following alertmanager limits:
    * Notification rate (`-alertmanager.notification-rate-limit` and `-alertmanager.notification-rate-limit-per-integration`)
    * Dispatcher groups (`-alertmanager.max-dispatcher-aggregation-groups`)
    * User config size (`-alertmanager.max-config-size-bytes`)
    * Templates count in user config (`-alertmanager.max-templates-count`)
    * Max template size (`-alertmanager.max-template-size-bytes`)
* [FEATURE] The endpoints `/api/v1/status/buildinfo`, `<prometheus-http-prefix>/api/v1/status/buildinfo`, and `<alertmanager-http-prefix>/api/v1/status/buildinfo` have been added to display build information and enabled features. #1219 #1240
* [FEATURE] PromQL: added `present_over_time` support. #139
* [FEATURE] Added "Activity tracker" feature which can log ongoing activities from previous Mimir run in case of a crash. It is enabled by default and controlled by the `-activity-tracker.filepath` flag. It can be disabled by setting this path to an empty string. Currently, the Store-gateway, Ruler, Querier, Query-frontend and Ingester components use this feature to track queries. #631 #782 #822 #1121
* [FEATURE] Divide configuration parameters into categories "basic", "advanced", and "experimental". Only flags in the basic category are shown when invoking `-help`, whereas `-help-all` will include flags in all categories (basic, advanced, experimental). #840
* [FEATURE] Querier: Added support for tenant federation to exemplar endpoints. #927
* [FEATURE] Ingester: can expose metrics on active series matching custom trackers configured via `-ingester.active-series-custom-trackers` (or its respective YAML config option). When configured, active series for custom trackers are exposed by the `cortex_ingester_active_series_custom_tracker` metric. #42 #672
* [FEATURE] Ingester: Enable snapshotting of in-memory TSDB on disk during shutdown via `-blocks-storage.tsdb.memory-snapshot-on-shutdown` (experimental). #249
* [FEATURE] Ingester: Added `-blocks-storage.tsdb.isolation-enabled` flag, which allows disabling TSDB isolation feature. This is enabled by default (per TSDB default), but disabling can improve performance of write requests. #512
* [FEATURE] Ingester: Added `-blocks-storage.tsdb.head-chunks-write-queue-size` flag, which allows setting the size of the queue used by the TSDB before m-mapping chunks (experimental). #591
  * Added `cortex_ingester_tsdb_mmap_chunk_write_queue_operations_total` metric to track different operations of this queue.
* [FEATURE] Distributor: Added `-api.skip-label-name-validation-header-enabled` option to allow skipping label name validation on the HTTP write path based on `X-Mimir-SkipLabelNameValidation` header being `true` or not. #390
* [FEATURE] Query-frontend: Add `cortex_query_fetched_series_total` and `cortex_query_fetched_chunks_bytes_total` per-user counters to expose the number of series and bytes fetched as part of queries. These metrics can be enabled with the `-frontend.query-stats-enabled` flag (or its respective YAML config option `query_stats_enabled`). [#4343](https://github.com/cortexproject/cortex/pull/4343)
* [FEATURE] Query-frontend: Add `cortex_query_fetched_chunks_total` per-user counter to expose the number of chunks fetched as part of queries. This metric can be enabled with the `-query-frontend.query-stats-enabled` flag (or its respective YAML config option `query_stats_enabled`). #31
* [FEATURE] Query-frontend: Add query sharding for instant and range queries. You can enable querysharding by setting `-query-frontend.parallelize-shardable-queries` to `true`. The following additional config and exported metrics have been added. #79 #80 #100 #124 #140 #148 #150 #151 #153 #154 #155 #156 #157 #158 #159 #160 #163 #169 #172 #196 #205 #225 #226 #227 #228 #230 #235 #240 #239 #246 #244 #319 #330 #371 #385 #400 #458 #586 #630 #660 #707 #1542
  * New config options:
    * `-query-frontend.query-sharding-total-shards`: The amount of shards to use when doing parallelisation via query sharding.
    * `-query-frontend.query-sharding-max-sharded-queries`: The max number of sharded queries that can be run for a given received query. 0 to disable limit.
    * `-blocks-storage.bucket-store.series-hash-cache-max-size-bytes`: Max size - in bytes - of the in-memory series hash cache in the store-gateway.
    * `-blocks-storage.tsdb.series-hash-cache-max-size-bytes`: Max size - in bytes - of the in-memory series hash cache in the ingester.
  * New exported metrics:
    * `cortex_bucket_store_series_hash_cache_requests_total`
    * `cortex_bucket_store_series_hash_cache_hits_total`
    * `cortex_frontend_query_sharding_rewrites_succeeded_total`
    * `cortex_frontend_sharded_queries_per_query`
  * Renamed metrics:
    * `cortex_frontend_mapped_asts_total` to `cortex_frontend_query_sharding_rewrites_attempted_total`
  * Modified metrics:
    * added `sharded` label to `cortex_query_seconds_total`
  * When query sharding is enabled, the following querier config must be set on query-frontend too:
    * `-querier.max-concurrent`
    * `-querier.timeout`
    * `-querier.max-samples`
    * `-querier.at-modifier-enabled`
    * `-querier.default-evaluation-interval`
    * `-querier.active-query-tracker-dir`
    * `-querier.lookback-delta`
  * Sharding can be dynamically controlled per request using the `Sharding-Control: 64` header. (0 to disable)
  * Sharding can be dynamically controlled per tenant using the limit `query_sharding_total_shards`. (0 to disable)
  * Added `sharded_queries` count to the "query stats" log.
  * The number of shards is adjusted to be compatible with number of compactor shards that are used by a split-and-merge compactor. The querier can use this to avoid querying blocks that cannot have series in a given query shard.
* [FEATURE] Query-Frontend: Added `-query-frontend.cache-unaligned-requests` option to cache responses for requests that do not have step-aligned start and end times. This can improve speed of repeated queries, but can also pollute cache with results that are never reused. #432
* [FEATURE] Querier: Added label names cardinality endpoint `<prefix>/api/v1/cardinality/label_names` that is disabled by default. Can be enabled/disabled via the CLI flag `-querier.cardinality-analysis-enabled` or its respective YAML config option. Configurable on a per-tenant basis. #301 #377 #474
* [FEATURE] Querier: Added label values cardinality endpoint `<prefix>/api/v1/cardinality/label_values` that is disabled by default. Can be enabled/disabled via the CLI flag `-querier.cardinality-analysis-enabled` or its respective YAML config option, and configurable on a per-tenant basis. The maximum number of label names allowed to be queried in a single API call can be controlled via `-querier.label-values-max-cardinality-label-names-per-request`. #332 #395 #474
* [FEATURE] Querier: Added `-store.max-labels-query-length` to restrict the range of `/series`, label-names and label-values requests. #507
* [FEATURE] Ruler: Add new `-ruler.query-stats-enabled` which when enabled will report the `cortex_ruler_query_seconds_total` as a per-user metric that tracks the sum of the wall time of executing queries in the ruler in seconds. [#4317](https://github.com/cortexproject/cortex/pull/4317)
* [FEATURE] Ruler: Added federated rule groups. #533
  * Added `-ruler.tenant-federation.enabled` config flag.
  * Added support for `source_tenants` field on rule groups.
* [FEATURE] Store-gateway: Added `/store-gateway/tenants` and `/store-gateway/tenant/{tenant}/blocks` endpoints that provide functionality that was provided by `tools/listblocks`. #911 #973
* [FEATURE] Compactor: compactor now uses new algorithm that we call "split-and-merge". Previous compaction strategy was removed. With the `split-and-merge` compactor source blocks for a given tenant are grouped into `-compactor.split-groups` number of groups. Each group of blocks is then compacted separately, and is split into `-compactor.split-and-merge-shards` shards (configurable on a per-tenant basis). Compaction of each tenant shards can be horizontally scaled. Number of compactors that work on jobs for single tenant can be limited by using `-compactor.compactor-tenant-shard-size` parameter, or per-tenant `compactor_tenant_shard_size` override.  #275 #281 #282 #283 #288 #290 #303 #307 #317 #323 #324 #328 #353 #368 #479 #820
* [FEATURE] Compactor: Added `-compactor.max-compaction-time` to control how long can compaction for a single tenant take. If compactions for a tenant take longer, no new compactions are started in the same compaction cycle. Running compactions are not stopped however, and may take much longer. #523
* [FEATURE] Compactor: When compactor finds blocks with out-of-order chunks, it will mark them for no-compaction. Blocks marked for no-compaction are ignored in future compactions too. Added metric `cortex_compactor_blocks_marked_for_no_compaction_total` to track number of blocks marked for no-compaction. Added `CortexCompactorSkippedBlocksWithOutOfOrderChunks` alert based on new metric. Markers are only checked from `<tenant>/markers` location, but uploaded to the block directory too. #520 #535 #550
* [FEATURE] Compactor: multiple blocks are now downloaded and uploaded at once, which can shorten compaction process. #552
* [ENHANCEMENT] Exemplars are now emitted for all gRPC calls and many operations tracked by histograms. #180
* [ENHANCEMENT] New options `-server.http-listen-network` and `-server.grpc-listen-network` allow binding as 'tcp4' or 'tcp6'. #180
* [ENHANCEMENT] Query federation: improve performance in MergeQueryable by memoizing labels. #312
* [ENHANCEMENT] Add histogram metrics `cortex_distributor_sample_delay_seconds` and `cortex_ingester_tsdb_sample_out_of_order_delta_seconds` #488
* [ENHANCEMENT] Check internal directory access before starting up. #1217
* [ENHANCEMENT] Azure client: expose option to configure MSI URL and user-assigned identity. #584
* [ENHANCEMENT] Added a new metric `mimir_build_info` to coincide with `cortex_build_info`. The metric `cortex_build_info` has not been removed. #1022
* [ENHANCEMENT] Mimir runs a sanity check of storage config at startup and will fail to start if the sanity check doesn't pass. This is done to find potential config issues before starting up. #1180
* [ENHANCEMENT] Validate alertmanager and ruler storage configurations to ensure they don't use same bucket name and region values as those configured for the blocks storage. #1214
* [ENHANCEMENT] Ingester: added option `-ingester.readiness-check-ring-health` to disable the ring health check in the readiness endpoint. When disabled, the health checks are run against only the ingester itself instead of all ingesters in the ring. #48 #126
* [ENHANCEMENT] Ingester: reduce CPU and memory utilization if remote write requests contains a large amount of "out of bounds" samples. #413
* [ENHANCEMENT] Ingester: reduce CPU and memory utilization when querying chunks from ingesters. #430
* [ENHANCEMENT] Ingester: Expose ingester ring page on ingesters. #654
* [ENHANCEMENT] Distributor: added option `-distributor.excluded-zones` to exclude ingesters running in specific zones both on write and read path. #51
* [ENHANCEMENT] Distributor: add tags to tracing span for distributor push with user, cluster and replica. #210
* [ENHANCEMENT] Distributor: performance optimisations. #212 #217 #242
* [ENHANCEMENT] Distributor: reduce latency when HA-Tracking by doing KVStore updates in the background. #271
* [ENHANCEMENT] Distributor: make distributor inflight push requests count include background calls to ingester. #398
* [ENHANCEMENT] Distributor: silently drop exemplars more than 5 minutes older than samples in the same batch. #544
* [ENHANCEMENT] Distributor: reject exemplars with blank label names or values. The `cortex_discarded_exemplars_total` metric will use the `exemplar_labels_blank` reason in this case. #873
* [ENHANCEMENT] Query-frontend: added `cortex_query_frontend_workers_enqueued_requests_total` metric to track the number of requests enqueued in each query-scheduler. #384
* [ENHANCEMENT] Query-frontend: added `cortex_query_frontend_non_step_aligned_queries_total` to track the total number of range queries with start/end not aligned to step. #347 #357 #582
* [ENHANCEMENT] Query-scheduler: exported summary `cortex_query_scheduler_inflight_requests` tracking total number of inflight requests (both enqueued and processing) in percentile buckets. #675
* [ENHANCEMENT] Querier: can use the `LabelNames` call with matchers, if matchers are provided in the `/labels` API call, instead of using the more expensive `MetricsForLabelMatchers` call as before. #3 #1186
* [ENHANCEMENT] Querier / store-gateway: optimized regex matchers. #319 #334 #355
* [ENHANCEMENT] Querier: when fetching data for specific query-shard, we can ignore some blocks based on compactor-shard ID, since sharding of series by query sharding and compactor is the same. Added metrics: #438 #450
  * `cortex_querier_blocks_found_total`
  * `cortex_querier_blocks_queried_total`
  * `cortex_querier_blocks_with_compactor_shard_but_incompatible_query_shard_total`
* [ENHANCEMENT] Querier / ruler: reduce cpu usage, latency and peak memory consumption. #459 #463 #589
* [ENHANCEMENT] Querier: labels requests now obey `-querier.query-ingesters-within`, making them a little more efficient. #518
* [ENHANCEMENT] Querier: retry store-gateway in case of unexpected failure, instead of failing the query. #1003
* [ENHANCEMENT] Querier / ruler: reduce memory used by streaming queries, particularly in ruler. [#4341](https://github.com/cortexproject/cortex/pull/4341)
* [ENHANCEMENT] Ruler: Using shuffle sharding subring on GetRules API. [#4466](https://github.com/cortexproject/cortex/pull/4466)
* [ENHANCEMENT] Ruler: wait for ruler ring client to self-detect during startup. #990
* [ENHANCEMENT] Store-gateway: added `cortex_bucket_store_sent_chunk_size_bytes` metric, tracking the size of chunks sent from store-gateway to querier. #123
* [ENHANCEMENT] Store-gateway: reduced CPU and memory utilization due to exported metrics aggregation for instances with a large number of tenants. #123 #142
* [ENHANCEMENT] Store-gateway: added an in-memory LRU cache for chunks attributes. Can be enabled setting `-blocks-storage.bucket-store.chunks-cache.attributes-in-memory-max-items=X` where `X` is the max number of items to keep in the in-memory cache. The following new metrics are exposed: #279 #415 #437
  * `cortex_cache_memory_requests_total`
  * `cortex_cache_memory_hits_total`
  * `cortex_cache_memory_items_count`
* [ENHANCEMENT] Store-gateway: log index cache requests to tracing spans. #419
* [ENHANCEMENT] Store-gateway: store-gateway can now ignore blocks with minimum time within `-blocks-storage.bucket-store.ignore-blocks-within` duration. Useful when used together with `-querier.query-store-after`. #502
* [ENHANCEMENT] Store-gateway: label values with matchers now doesn't preload or list series, reducing latency and memory consumption. #534
* [ENHANCEMENT] Store-gateway: the results of `LabelNames()`, `LabelValues()` and `Series(skipChunks=true)` calls are now cached in the index cache. #590
* [ENHANCEMENT] Store-gateway: Added `-store-gateway.sharding-ring.unregister-on-shutdown` option that allows store-gateway to stay in the ring even after shutdown. Defaults to `true`, which is the same as current behaviour. #610 #614
* [ENHANCEMENT] Store-gateway: wait for ring tokens stability instead of ring stability to speed up startup and tests. #620
* [ENHANCEMENT] Compactor: add timeout for waiting on compactor to become ACTIVE in the ring. [#4262](https://github.com/cortexproject/cortex/pull/4262)
* [ENHANCEMENT] Compactor: skip already planned compaction jobs if the tenant doesn't belong to the compactor instance anymore. #303
* [ENHANCEMENT] Compactor: Blocks cleaner will ignore users that it no longer "owns" when sharding is enabled, and user ownership has changed since last scan. #325
* [ENHANCEMENT] Compactor: added `-compactor.compaction-jobs-order` support to configure which compaction jobs should run first for a given tenant (in case there are multiple ones). Supported values are: `smallest-range-oldest-blocks-first` (default), `newest-blocks-first`. #364
* [ENHANCEMENT] Compactor: delete blocks marked for deletion faster. #490
* [ENHANCEMENT] Compactor: expose low-level concurrency options for compactor: `-compactor.max-opening-blocks-concurrency`, `-compactor.max-closing-blocks-concurrency`, `-compactor.symbols-flushers-concurrency`. #569 #701
* [ENHANCEMENT] Compactor: expand compactor logs to include total compaction job time, total time for uploads and block counts. #549
* [ENHANCEMENT] Ring: allow experimental configuration of disabling of heartbeat timeouts by setting the relevant configuration value to zero. Applies to the following: [#4342](https://github.com/cortexproject/cortex/pull/4342)
  * `-distributor.ring.heartbeat-timeout`
  * `-ingester.ring.heartbeat-timeout`
  * `-ruler.ring.heartbeat-timeout`
  * `-alertmanager.sharding-ring.heartbeat-timeout`
  * `-compactor.ring.heartbeat-timeout`
  * `-store-gateway.sharding-ring.heartbeat-timeout`
* [ENHANCEMENT] Ring: allow heartbeats to be explicitly disabled by setting the interval to zero. This is considered experimental. This applies to the following configuration options: [#4344](https://github.com/cortexproject/cortex/pull/4344)
  * `-distributor.ring.heartbeat-period`
  * `-ingester.ring.heartbeat-period`
  * `-ruler.ring.heartbeat-period`
  * `-alertmanager.sharding-ring.heartbeat-period`
  * `-compactor.ring.heartbeat-period`
  * `-store-gateway.sharding-ring.heartbeat-period`
* [ENHANCEMENT] Memberlist: optimized receive path for processing ring state updates, to help reduce CPU utilization in large clusters. [#4345](https://github.com/cortexproject/cortex/pull/4345)
* [ENHANCEMENT] Memberlist: expose configuration of memberlist packet compression via `-memberlist.compression-enabled`. [#4346](https://github.com/cortexproject/cortex/pull/4346)
* [ENHANCEMENT] Memberlist: Add `-memberlist.advertise-addr` and `-memberlist.advertise-port` options for setting the address to advertise to other members of the cluster to enable NAT traversal. #260
* [ENHANCEMENT] Memberlist: reduce CPU utilization for rings with a large number of members. #537 #563 #634
* [ENHANCEMENT] Overrides exporter: include additional limits in the per-tenant override exporter. The following limits have been added to the `cortex_limit_overrides` metric: #21
  * `max_fetched_series_per_query`
  * `max_fetched_chunk_bytes_per_query`
  * `ruler_max_rules_per_rule_group`
  * `ruler_max_rule_groups_per_tenant`
* [ENHANCEMENT] Overrides exporter: add a metrics `cortex_limits_defaults` to expose the default values of limits. #173
* [ENHANCEMENT] Overrides exporter: Add `max_fetched_chunks_per_query` and `max_global_exemplars_per_user` limits to the default and per-tenant limits exported as metrics. #471 #515
* [ENHANCEMENT] Upgrade Go to 1.17.8. #1347 #1381
* [ENHANCEMENT] Upgrade Docker base images to `alpine:3.15.0`. #1348
* [BUGFIX] Azure storage: only create HTTP client once, to reduce memory utilization. #605
* [BUGFIX] Ingester: fixed ingester stuck on start up (LEAVING ring state) when `-ingester.ring.heartbeat-period=0` and `-ingester.unregister-on-shutdown=false`. [#4366](https://github.com/cortexproject/cortex/pull/4366)
* [BUGFIX] Ingester: prevent any reads or writes while the ingester is stopping. This will prevent accessing TSDB blocks once they have been already closed. [#4304](https://github.com/cortexproject/cortex/pull/4304)
* [BUGFIX] Ingester: TSDB now waits for pending readers before truncating Head block, fixing the `chunk not found` error and preventing wrong query results. #16
* [BUGFIX] Ingester: don't create TSDB or appender if no samples are sent by a tenant. #162
* [BUGFIX] Ingester: fix out-of-order chunks in TSDB head in-memory series after WAL replay in case some samples were appended to TSDB WAL before series. #530
* [BUGFIX] Distributor: when cleaning up obsolete elected replicas from KV store, HA tracker didn't update number of cluster per user correctly. [#4336](https://github.com/cortexproject/cortex/pull/4336)
* [BUGFIX] Distributor: fix bug in query-exemplar where some results would get dropped. #583
* [BUGFIX] Query-frontend: Fixes @ modifier functions (start/end) when splitting queries by time. #206
* [BUGFIX] Query-frontend: Ensure query_range requests handled by the query-frontend return JSON formatted errors. #360 #499
* [BUGFIX] Query-frontend: don't reuse cached results for queries that are not step-aligned. #424
* [BUGFIX] Query-frontend: fix API error messages that were mentioning Prometheus `--enable-feature=promql-negative-offset` and `--enable-feature=promql-at-modifier` flags. #688
* [BUGFIX] Query-frontend: worker's cancellation channels are now buffered to ensure that all request cancellations are properly handled. #741
* [BUGFIX] Querier: fixed `/api/v1/user_stats` endpoint. When zone-aware replication is enabled, `MaxUnavailableZones` param is used instead of `MaxErrors`, so setting `MaxErrors = 0` doesn't make the Querier wait for all Ingesters responses. #474
* [BUGFIX] Querier: Disable query scheduler SRV DNS lookup. #689
* [BUGFIX] Ruler: fixed counting of PromQL evaluation errors as user-errors when updating `cortex_ruler_queries_failed_total`. [#4335](https://github.com/cortexproject/cortex/pull/4335)
* [BUGFIX] Ruler: fix formatting of rule groups in `/ruler/rule_groups` endpoint. #655
* [BUGFIX] Ruler: do not log `unable to read rules directory` at startup if the directory hasn't been created yet. #1058
* [BUGFIX] Ruler: enable Prometheus-compatible endpoints regardless of `-ruler.enable-api`. The flag now only controls the configuration API. This is what the config flag description stated, but not what was happening. #1216
* [BUGFIX] Compactor: fixed panic while collecting Prometheus metrics. #28
* [BUGFIX] Compactor: compactor should now be able to correctly mark blocks for deletion and no-compaction, if such marking was previously interrupted. #1015
* [BUGFIX] Alertmanager: remove stale template files. #4495
* [BUGFIX] Alertmanager: don't replace user configurations with blank fallback configurations (when enabled), particularly during scaling up/down instances when sharding is enabled. #224
* [BUGFIX] Ring: multi KV runtime config changes are now propagated to all rings, not just ingester ring. #1047
* [BUGFIX] Memberlist: fixed corrupted packets when sending compound messages with more than 255 messages or messages bigger than 64KB. #551
* [BUGFIX] Overrides exporter: successfully startup even if runtime config is not set. #1056
* [BUGFIX] Fix internal modules to wait for other modules depending on them before stopping. #1472

### Mixin

_Changes since `grafana/cortex-jsonnet` `1.9.0`._

* [CHANGE] Removed chunks storage support from mixin. #641 #643 #645 #811 #812 #813
  * Removed `tsdb.libsonnet`: no need to import it anymore (its content is already automatically included when using Jsonnet)
  * Removed the following fields from `_config`:
    * `storage_engine` (defaults to `blocks`)
    * `chunk_index_backend`
    * `chunk_store_backend`
  * Removed schema config map
  * Removed the following dashboards:
    * "Cortex / Chunks"
    * "Cortex / WAL"
    * "Cortex / Blocks vs Chunks"
  * Removed the following alerts:
    * `CortexOldChunkInMemory`
    * `CortexCheckpointCreationFailed`
    * `CortexCheckpointDeletionFailed`
    * `CortexProvisioningMemcachedTooSmall`
    * `CortexWALCorruption`
    * `CortexTableSyncFailure`
    * `CortexTransferFailed`
  * Removed the following recording rules:
    * `cortex_chunk_store_index_lookups_per_query`
    * `cortex_chunk_store_series_pre_intersection_per_query`
    * `cortex_chunk_store_series_post_intersection_per_query`
    * `cortex_chunk_store_chunks_per_query`
    * `cortex_bigtable_request_duration_seconds`
    * `cortex_cassandra_request_duration_seconds`
    * `cortex_dynamo_request_duration_seconds`
    * `cortex_database_request_duration_seconds`
    * `cortex_gcs_request_duration_seconds`
* [CHANGE] Update grafana-builder dependency: use $__rate_interval in qpsPanel and latencyPanel. [#372](https://github.com/grafana/cortex-jsonnet/pull/372)
* [CHANGE] `namespace` template variable in dashboards now only selects namespaces for selected clusters. [#311](https://github.com/grafana/cortex-jsonnet/pull/311)
* [CHANGE] `CortexIngesterRestarts` alert severity changed from `critical` to `warning`. [#321](https://github.com/grafana/cortex-jsonnet/pull/321)
* [CHANGE] Dashboards: added overridable `job_labels` and `cluster_labels` to the configuration object as label lists to uniquely identify jobs and clusters in the metric names and group-by lists in dashboards. [#319](https://github.com/grafana/cortex-jsonnet/pull/319)
* [CHANGE] Dashboards: `alert_aggregation_labels` has been removed from the configuration and overriding this value has been deprecated. Instead the labels are now defined by the `cluster_labels` list, and should be overridden accordingly through that list. [#319](https://github.com/grafana/cortex-jsonnet/pull/319)
* [CHANGE] Renamed `CortexCompactorHasNotUploadedBlocksSinceStart` to `CortexCompactorHasNotUploadedBlocks`. [#334](https://github.com/grafana/cortex-jsonnet/pull/334)
* [CHANGE] Renamed `CortexCompactorRunFailed` to `CortexCompactorHasNotSuccessfullyRunCompaction`. [#334](https://github.com/grafana/cortex-jsonnet/pull/334)
* [CHANGE] Renamed `CortexInconsistentConfig` alert to `CortexInconsistentRuntimeConfig` and increased severity to `critical`. [#335](https://github.com/grafana/cortex-jsonnet/pull/335)
* [CHANGE] Increased `CortexBadRuntimeConfig` alert severity to `critical` and removed support for `cortex_overrides_last_reload_successful` metric (was removed in Cortex 1.3.0). [#335](https://github.com/grafana/cortex-jsonnet/pull/335)
* [CHANGE] Grafana 'min step' changed to 15s so dashboard show better detail. [#340](https://github.com/grafana/cortex-jsonnet/pull/340)
* [CHANGE] Replace `CortexRulerFailedEvaluations` with two new alerts: `CortexRulerTooManyFailedPushes` and `CortexRulerTooManyFailedQueries`. [#347](https://github.com/grafana/cortex-jsonnet/pull/347)
* [CHANGE] Removed `CortexCacheRequestErrors` alert. This alert was not working because the legacy Cortex cache client instrumentation doesn't track errors. [#346](https://github.com/grafana/cortex-jsonnet/pull/346)
* [CHANGE] Removed `CortexQuerierCapacityFull` alert. [#342](https://github.com/grafana/cortex-jsonnet/pull/342)
* [CHANGE] Changes blocks storage alerts to group metrics by the configured `cluster_labels` (supporting the deprecated `alert_aggregation_labels`). [#351](https://github.com/grafana/cortex-jsonnet/pull/351)
* [CHANGE] Increased `CortexIngesterReachingSeriesLimit` critical alert threshold from 80% to 85%. [#363](https://github.com/grafana/cortex-jsonnet/pull/363)
* [CHANGE] Changed default `job_names` for query-frontend, query-scheduler and querier to match custom deployments too. [#376](https://github.com/grafana/cortex-jsonnet/pull/376)
* [CHANGE] Split `cortex_api` recording rule group into three groups. This is a workaround for large clusters where this group can become slow to evaluate. [#401](https://github.com/grafana/cortex-jsonnet/pull/401)
* [CHANGE] Increased `CortexIngesterReachingSeriesLimit` warning threshold from 70% to 80% and critical threshold from 85% to 90%. [#404](https://github.com/grafana/cortex-jsonnet/pull/404)
* [CHANGE] Raised `CortexKVStoreFailure` alert severity from warning to critical. #493
* [CHANGE] Increase `CortexRolloutStuck` alert "for" duration from 15m to 30m. #493 #573
* [CHANGE] The Alertmanager and Ruler compiled dashboards (`alertmanager.json` and `ruler.json`) have been respectively renamed to `mimir-alertmanager.json` and `mimir-ruler.json`. #869
* [CHANGE] Removed `cortex_overrides_metric` from `_config`. #871
* [CHANGE] Renamed recording rule groups (`cortex_` prefix changed to `mimir_`). #871
* [CHANGE] Alerts name prefix has been changed from `Cortex` to `Mimir` (eg. alert `CortexIngesterUnhealthy` has been renamed to `MimirIngesterUnhealthy`). #879
* [CHANGE] Enabled resources dashboards by default. Can be disabled setting `resources_dashboards_enabled` config field to `false`. #920
* [FEATURE] Added `Cortex / Overrides` dashboard, displaying default limits and per-tenant overrides applied to Mimir. #673
* [FEATURE] Added `Mimir / Tenants` and `Mimir / Top tenants` dashboards, displaying user-based metrics. #776
* [FEATURE] Added querier autoscaling panels and alerts. #1006 #1016
* [FEATURE] Mimir / Top tenants dashboard now has tenants ranked by rule group size and evaluation time. #1338
* [ENHANCEMENT] cortex-mixin: Make `cluster_namespace_deployment:kube_pod_container_resource_requests_{cpu_cores,memory_bytes}:sum` backwards compatible with `kube-state-metrics` v2.0.0. [#317](https://github.com/grafana/cortex-jsonnet/pull/317)
* [ENHANCEMENT] Cortex-mixin: Include `cortex-gw-internal` naming variation in default `gateway` job names. [#328](https://github.com/grafana/cortex-jsonnet/pull/328)
* [ENHANCEMENT] Ruler dashboard: added object storage metrics. [#354](https://github.com/grafana/cortex-jsonnet/pull/354)
* [ENHANCEMENT] Alertmanager dashboard: added object storage metrics. [#354](https://github.com/grafana/cortex-jsonnet/pull/354)
* [ENHANCEMENT] Added documentation text panels and descriptions to reads and writes dashboards. [#324](https://github.com/grafana/cortex-jsonnet/pull/324)
* [ENHANCEMENT] Dashboards: defined container functions for common resources panels: containerDiskWritesPanel, containerDiskReadsPanel, containerDiskSpaceUtilization. [#331](https://github.com/grafana/cortex-jsonnet/pull/331)
* [ENHANCEMENT] cortex-mixin: Added `alert_excluded_routes` config to exclude specific routes from alerts. [#338](https://github.com/grafana/cortex-jsonnet/pull/338)
* [ENHANCEMENT] Added `CortexMemcachedRequestErrors` alert. [#346](https://github.com/grafana/cortex-jsonnet/pull/346)
* [ENHANCEMENT] Ruler dashboard: added "Per route p99 latency" panel in the "Configuration API" row. [#353](https://github.com/grafana/cortex-jsonnet/pull/353)
* [ENHANCEMENT] Increased the `for` duration of the `CortexIngesterReachingSeriesLimit` warning alert to 3h. [#362](https://github.com/grafana/cortex-jsonnet/pull/362)
* [ENHANCEMENT] Added a new tier (`medium_small_user`) so we have another tier between 100K and 1Mil active series. [#364](https://github.com/grafana/cortex-jsonnet/pull/364)
* [ENHANCEMENT] Extend Alertmanager dashboard: [#313](https://github.com/grafana/cortex-jsonnet/pull/313)
  * "Tenants" stat panel - shows number of discovered tenant configurations.
  * "Replication" row - information about the replication of tenants/alerts/silences over instances.
  * "Tenant Configuration Sync" row - information about the configuration sync procedure.
  * "Sharding Initial State Sync" row - information about the initial state sync procedure when sharding is enabled.
  * "Sharding Runtime State Sync" row - information about various state operations which occur when sharding is enabled (replication, fetch, marge, persist).
* [ENHANCEMENT] Update gsutil command for `not healthy index found` playbook [#370](https://github.com/grafana/cortex-jsonnet/pull/370)
* [ENHANCEMENT] Added Alertmanager alerts and playbooks covering configuration syncs and sharding operation: [#377 [#378](https://github.com/grafana/cortex-jsonnet/pull/378)
  * `CortexAlertmanagerSyncConfigsFailing`
  * `CortexAlertmanagerRingCheckFailing`
  * `CortexAlertmanagerPartialStateMergeFailing`
  * `CortexAlertmanagerReplicationFailing`
  * `CortexAlertmanagerPersistStateFailing`
  * `CortexAlertmanagerInitialSyncFailed`
* [ENHANCEMENT] Add recording rules to improve responsiveness of Alertmanager dashboard. [#387](https://github.com/grafana/cortex-jsonnet/pull/387)
* [ENHANCEMENT] Add `CortexRolloutStuck` alert. [#405](https://github.com/grafana/cortex-jsonnet/pull/405)
* [ENHANCEMENT] Added `CortexKVStoreFailure` alert. [#406](https://github.com/grafana/cortex-jsonnet/pull/406)
* [ENHANCEMENT] Use configured `ruler` jobname for ruler dashboard panels. [#409](https://github.com/grafana/cortex-jsonnet/pull/409)
* [ENHANCEMENT] Add ability to override `datasource` for generated dashboards. [#407](https://github.com/grafana/cortex-jsonnet/pull/407)
* [ENHANCEMENT] Use alertmanager jobname for alertmanager dashboard panels [#411](https://github.com/grafana/cortex-jsonnet/pull/411)
* [ENHANCEMENT] Added `CortexDistributorReachingInflightPushRequestLimit` alert. [#408](https://github.com/grafana/cortex-jsonnet/pull/408)
* [ENHANCEMENT] Added `CortexReachingTCPConnectionsLimit` alert. #403
* [ENHANCEMENT] Added "Cortex / Writes Networking" and "Cortex / Reads Networking" dashboards. #405
* [ENHANCEMENT] Improved "Queue length" panel in "Cortex / Queries" dashboard. #408
* [ENHANCEMENT] Add `CortexDistributorReachingInflightPushRequestLimit` alert and playbook. #401
* [ENHANCEMENT] Added "Recover accidentally deleted blocks (Google Cloud specific)" playbook. #475
* [ENHANCEMENT] Added support to multi-zone store-gateway deployments. #608 #615
* [ENHANCEMENT] Show supplementary alertmanager services in the Rollout Progress dashboard. #738 #855
* [ENHANCEMENT] Added `mimir` to default job names. This makes dashboards and alerts working when Mimir is installed in single-binary mode and the deployment is named `mimir`. #921
* [ENHANCEMENT] Introduced a new alert for the Alertmanager: `MimirAlertmanagerAllocatingTooMuchMemory`. It has two severities based on the memory usage against limits, a `warning` level at 80% and a `critical` level at 90%. #1206
* [ENHANCEMENT] Faster memcached cache requests. #2720
* [BUGFIX] Fixed `CortexIngesterHasNotShippedBlocks` alert false positive in case an ingester instance had ingested samples in the past, then no traffic was received for a long period and then it started receiving samples again. [#308](https://github.com/grafana/cortex-jsonnet/pull/308)
* [BUGFIX] Fixed `CortexInconsistentRuntimeConfig` metric. [#335](https://github.com/grafana/cortex-jsonnet/pull/335)
* [BUGFIX] Fixed scaling dashboard to correctly work when a Cortex service deployment spans across multiple zones (a zone is expected to have the `zone-[a-z]` suffix). [#365](https://github.com/grafana/cortex-jsonnet/pull/365)
* [BUGFIX] Fixed rollout progress dashboard to correctly work when a Cortex service deployment spans across multiple zones (a zone is expected to have the `zone-[a-z]` suffix). [#366](https://github.com/grafana/cortex-jsonnet/pull/366)
* [BUGFIX] Fixed rollout progress dashboard to include query-scheduler too. [#376](https://github.com/grafana/cortex-jsonnet/pull/376)
* [BUGFIX] Upstream recording rule `node_namespace_pod_container:container_cpu_usage_seconds_total:sum_irate` renamed. [#379](https://github.com/grafana/cortex-jsonnet/pull/379)
* [BUGFIX] Fixed writes/reads/alertmanager resources dashboards to use `$._config.job_names.gateway`. [#403](https://github.com/grafana/cortex-jsonnet/pull/403)
* [BUGFIX] Span the annotation.message in alerts as YAML multiline strings. [#412](https://github.com/grafana/cortex-jsonnet/pull/412)
* [BUGFIX] Fixed "Instant queries / sec" in "Cortex / Reads" dashboard. #445
* [BUGFIX] Fixed and added missing KV store panels in Writes, Reads, Ruler and Compactor dashboards. #448
* [BUGFIX] Fixed Alertmanager dashboard when alertmanager is running as part of single binary. #1064
* [BUGFIX] Fixed Ruler dashboard when ruler is running as part of single binary. #1260
* [BUGFIX] Query-frontend: fixed bad querier status code mapping with query-sharding enabled. #1227

### Jsonnet

_Changes since `grafana/cortex-jsonnet` `1.9.0`._

* [CHANGE] Removed chunks storage support. #639
  * Removed the following fields from `_config`:
    * `storage_engine` (defaults to `blocks`)
    * `querier_second_storage_engine` (not supported anymore)
    * `table_manager_enabled`, `table_prefix`
    * `memcached_index_writes_enabled` and `memcached_index_writes_max_item_size_mb`
    * `storeMemcachedChunksConfig`
    * `storeConfig`
    * `max_chunk_idle`
    * `schema` (the schema configmap is still added for backward compatibility reasons)
    * `bigtable_instance` and `bigtable_project`
    * `client_configs`
    * `enabledBackends`
    * `storage_backend`
    * `cassandra_addresses`
    * `s3_bucket_name`
    * `ingester_deployment_without_wal` (was only used by chunks storage)
    * `ingester` (was only used to configure chunks storage WAL)
  * Removed the following CLI flags from `ingester_args`:
    * `ingester.max-chunk-age`
    * `ingester.max-stale-chunk-idle`
    * `ingester.max-transfer-retries`
    * `ingester.retain-period`
* [CHANGE] Changed `overrides-exporter.libsonnet` from being based on cortex-tools to Mimir `overrides-exporter` target. #646
* [CHANGE] Store gateway: set `-blocks-storage.bucket-store.index-cache.memcached.max-get-multi-concurrency`,
  `-blocks-storage.bucket-store.chunks-cache.memcached.max-get-multi-concurrency`,
  `-blocks-storage.bucket-store.metadata-cache.memcached.max-get-multi-concurrency`,
  `-blocks-storage.bucket-store.index-cache.memcached.max-idle-connections`,
  `-blocks-storage.bucket-store.chunks-cache.memcached.max-idle-connections`,
  `-blocks-storage.bucket-store.metadata-cache.memcached.max-idle-connections` to 100 [#414](https://github.com/grafana/cortex-jsonnet/pull/414)
* [CHANGE] Alertmanager: mounted overrides configmap to alertmanager too. [#315](https://github.com/grafana/cortex-jsonnet/pull/315)
* [CHANGE] Memcached: upgraded memcached from `1.5.17` to `1.6.9`. [#316](https://github.com/grafana/cortex-jsonnet/pull/316)
* [CHANGE] Store-gateway: increased memory request and limit respectively from 6GB / 6GB to 12GB / 18GB. [#322](https://github.com/grafana/cortex-jsonnet/pull/322)
* [CHANGE] Store-gateway: increased `-blocks-storage.bucket-store.max-chunk-pool-bytes` from 2GB (default) to 12GB. [#322](https://github.com/grafana/cortex-jsonnet/pull/322)
* [CHANGE] Ingester/Ruler: set `-server.grpc-max-send-msg-size-bytes` and `-server.grpc-max-send-msg-size-bytes` to sensible default values (10MB). [#326](https://github.com/grafana/cortex-jsonnet/pull/326)
* [CHANGE] Decreased `-server.grpc-max-concurrent-streams` from 100k to 10k. [#369](https://github.com/grafana/cortex-jsonnet/pull/369)
* [CHANGE] Decreased blocks storage ingesters graceful termination period from 80m to 20m. [#369](https://github.com/grafana/cortex-jsonnet/pull/369)
* [CHANGE] Increase the rules per group and rule groups limits on different tiers. [#396](https://github.com/grafana/cortex-jsonnet/pull/396)
* [CHANGE] Removed `max_samples_per_query` limit, since it only works with chunks and only when using `-distributor.shard-by-all-labels=false`. [#397](https://github.com/grafana/cortex-jsonnet/pull/397)
* [CHANGE] Removed chunks storage query sharding config support. The following config options have been removed: [#398](https://github.com/grafana/cortex-jsonnet/pull/398)
  * `_config` > `queryFrontend` > `shard_factor`
  * `_config` > `queryFrontend` > `sharded_queries_enabled`
  * `_config` > `queryFrontend` > `query_split_factor`
* [CHANGE] Rename ruler_s3_bucket_name and ruler_gcs_bucket_name to ruler_storage_bucket_name: [#415](https://github.com/grafana/cortex-jsonnet/pull/415)
* [CHANGE] Fine-tuned rolling update policy for distributor, querier, query-frontend, query-scheduler. [#420](https://github.com/grafana/cortex-jsonnet/pull/420)
* [CHANGE] Increased memcached metadata/chunks/index-queries max connections from 4k to 16k. [#420](https://github.com/grafana/cortex-jsonnet/pull/420)
* [CHANGE] Disabled step alignment in query-frontend to be compliant with PromQL. [#420](https://github.com/grafana/cortex-jsonnet/pull/420)
* [CHANGE] Do not limit compactor CPU and request a number of cores equal to the configured concurrency. [#420](https://github.com/grafana/cortex-jsonnet/pull/420)
* [CHANGE] Configured split-and-merge compactor. #853
  * The following CLI flags are set on compactor:
    * `-compactor.split-and-merge-shards=0`
    * `-compactor.compactor-tenant-shard-size=1`
    * `-compactor.split-groups=1`
    * `-compactor.max-opening-blocks-concurrency=4`
    * `-compactor.max-closing-blocks-concurrency=2`
    * `-compactor.symbols-flushers-concurrency=4`
  * The following per-tenant overrides have been set on `super_user` and `mega_user` classes:
    ```
    compactor_split_and_merge_shards: 2,
    compactor_tenant_shard_size: 2,
    compactor_split_groups: 2,
    ```
* [CHANGE] The entrypoint file to include has been renamed from `cortex.libsonnet` to `mimir.libsonnet`. #897
* [CHANGE] The default image config field has been renamed from `cortex` to `mimir`. #896
   ```
   {
     _images+:: {
       mimir: '...',
     },
   }
   ```
* [CHANGE] Removed `cortex_` prefix from config fields. #898
  * The following config fields have been renamed:
    * `cortex_bucket_index_enabled` renamed to `bucket_index_enabled`
    * `cortex_compactor_cleanup_interval` renamed to `compactor_cleanup_interval`
    * `cortex_compactor_data_disk_class` renamed to `compactor_data_disk_class`
    * `cortex_compactor_data_disk_size` renamed to `compactor_data_disk_size`
    * `cortex_compactor_max_concurrency` renamed to `compactor_max_concurrency`
    * `cortex_distributor_allow_multiple_replicas_on_same_node` renamed to `distributor_allow_multiple_replicas_on_same_node`
    * `cortex_ingester_data_disk_class` renamed to `ingester_data_disk_class`
    * `cortex_ingester_data_disk_size` renamed to `ingester_data_disk_size`
    * `cortex_querier_allow_multiple_replicas_on_same_node` renamed to `querier_allow_multiple_replicas_on_same_node`
    * `cortex_query_frontend_allow_multiple_replicas_on_same_node` renamed to `query_frontend_allow_multiple_replicas_on_same_node`
    * `cortex_query_sharding_enabled` renamed to `query_sharding_enabled`
    * `cortex_query_sharding_msg_size_factor` renamed to `query_sharding_msg_size_factor`
    * `cortex_ruler_allow_multiple_replicas_on_same_node` renamed to `ruler_allow_multiple_replicas_on_same_node`
    * `cortex_store_gateway_data_disk_class` renamed to `store_gateway_data_disk_class`
    * `cortex_store_gateway_data_disk_size` renamed to `store_gateway_data_disk_size`
* [CHANGE] The overrides configmap default mountpoint has changed from `/etc/cortex` to `/etc/mimir`. It can be customized via the `overrides_configmap_mountpoint` config field. #899
* [CHANGE] Enabled in the querier the features to query label names with matchers, PromQL at modifier and query long-term storage for labels. #905
* [CHANGE] Reduced TSDB blocks retention on ingesters disk from 96h to 24h. #905
* [CHANGE] Enabled closing of idle TSDB in ingesters. #905
* [CHANGE] Disabled TSDB isolation in ingesters for better performances. #905
* [CHANGE] Changed log level of querier, query-frontend, query-scheduler and alertmanager from `debug` to `info`. #905
* [CHANGE] Enabled attributes in-memory cache in store-gateway. #905
* [CHANGE] Configured store-gateway to not load blocks containing samples more recent than 10h (because such samples are queried from ingesters). #905
* [CHANGE] Dynamically compute `-compactor.deletion-delay` based on other settings, in order to reduce the deletion delay as much as possible and lower the number of live blocks in the storage. #907
* [CHANGE] The config field `distributorConfig` has been renamed to `ingesterRingClientConfig`. Config field `ringClient` has been removed in favor of `ingesterRingClientConfig`. #997 #1057
* [CHANGE] Gossip.libsonnet has been fixed to modify all ring configurations, not only the ingester ring config. Furthermore it now supports migration via multi KV store. #1057 #1099
* [CHANGE] Changed the default of `bucket_index_enabled` to `true`. #924
* [CHANGE] Remove the support for the test-exporter. #1133
* [CHANGE] Removed `$.distributor_deployment_labels`, `$.ingester_deployment_labels` and `$.querier_deployment_labels` fields, that were used by gossip.libsonnet to inject additional label. Now the label is injected directly into pods of statefulsets and deployments. #1297
* [CHANGE] Disabled `-ingester.readiness-check-ring-health`. #1352
* [CHANGE] Changed Alertmanager CPU request from `100m` to `2` cores, and memory request from `1Gi` to `10Gi`. Set Alertmanager memory limit to `15Gi`. #1206
* [CHANGE] gossip.libsonnet has been renamed to memberlist.libsonnet, and is now imported by default. Use of memberlist for ring is enabled by setting `_config.memberlist_ring_enabled` to true. #1526
* [FEATURE] Added query sharding support. It can be enabled setting `cortex_query_sharding_enabled: true` in the `_config` object. #653
* [FEATURE] Added shuffle-sharding support. It can be enabled and configured using the following config: #902
   ```
   _config+:: {
     shuffle_sharding:: {
       ingester_write_path_enabled: true,
       ingester_read_path_enabled: true,
       querier_enabled: true,
       ruler_enabled: true,
       store_gateway_enabled: true,
     },
   }
   ```
* [FEATURE] Added multi-zone ingesters and store-gateways support. #1352 #1552
* [ENHANCEMENT] Add overrides config to compactor. This allows setting retention configs per user. [#386](https://github.com/grafana/cortex-jsonnet/pull/386)
* [ENHANCEMENT] Added 256MB memory ballast to querier. [#369](https://github.com/grafana/cortex-jsonnet/pull/369)
* [ENHANCEMENT] Update `etcd-operator` to latest version (see https://github.com/grafana/jsonnet-libs/pull/480). [#263](https://github.com/grafana/cortex-jsonnet/pull/263)
* [ENHANCEMENT] Add support for Azure storage in Alertmanager configuration. [#381](https://github.com/grafana/cortex-jsonnet/pull/381)
* [ENHANCEMENT] Add support for running Alertmanager in sharding mode. [#394](https://github.com/grafana/cortex-jsonnet/pull/394)
* [ENHANCEMENT] Allow to customize PromQL engine settings via `queryEngineConfig`. [#399](https://github.com/grafana/cortex-jsonnet/pull/399)
* [ENHANCEMENT] Define Azure object storage ruler args. [#416](https://github.com/grafana/cortex-jsonnet/pull/416)
* [ENHANCEMENT] Added the following config options to allow to schedule multiple replicas of the same service on the same node: [#418](https://github.com/grafana/cortex-jsonnet/pull/418)
  * `cortex_distributor_allow_multiple_replicas_on_same_node`
  * `cortex_ruler_allow_multiple_replicas_on_same_node`
  * `cortex_querier_allow_multiple_replicas_on_same_node`
  * `cortex_query_frontend_allow_multiple_replicas_on_same_node`
* [BUGFIX] Alertmanager: fixed `--alertmanager.cluster.peers` CLI flag passed to alertmanager when HA is enabled. [#329](https://github.com/grafana/cortex-jsonnet/pull/329)
* [BUGFIX] Fixed `-distributor.extend-writes` setting on ruler when `unregister_ingesters_on_shutdown` is disabled. [#369](https://github.com/grafana/cortex-jsonnet/pull/369)
* [BUGFIX] Treat `compactor_blocks_retention_period` type as string rather than int.[#395](https://github.com/grafana/cortex-jsonnet/pull/395)
* [BUGFIX] Pass `-ruler-storage.s3.endpoint` to ruler when using S3. [#421](https://github.com/grafana/cortex-jsonnet/pull/421)
* [BUGFIX] Remove service selector on label `gossip_ring_member` from other services than `gossip-ring`. [#1008](https://github.com/grafana/mimir/pull/1008)
* [BUGFIX] Rename `-ingester.readiness-check-ring-health` to `-ingester.ring.readiness-check-ring-health`, to reflect current name of flag. #1460

### Mimirtool

_Changes since cortextool `0.10.7`._

* [CHANGE] The following environment variables have been renamed: #883
  * `CORTEX_ADDRESS` to `MIMIR_ADDRESS`
  * `CORTEX_API_USER` to `MIMIR_API_USER`
  * `CORTEX_API_KEY` to `MIMIR_API_KEY`
  * `CORTEX_TENANT_ID` to `MIMIR_TENANT_ID`
  * `CORTEX_TLS_CA_PATH` to `MIMIR_TLS_CA_PATH`
  * `CORTEX_TLS_CERT_PATH` to `MIMIR_TLS_CERT_PATH`
  * `CORTEX_TLS_KEY_PATH` to `MIMIR_TLS_KEY_PATH`
* [CHANGE] Change `cortex` backend to `mimir`. #883
* [CHANGE] Do not publish `mimirtool` binary for 386 windows architecture. #1263
* [CHANGE] `analyse` command has been renamed to `analyze`. #1318
* [FEATURE] Support Arm64 on Darwin for all binaries (benchtool etc). https://github.com/grafana/cortex-tools/pull/215
* [ENHANCEMENT] Correctly support federated rules. #823
* [BUGFIX] Fix `cortextool rules` legends displaying wrong symbols for updates and deletions. https://github.com/grafana/cortex-tools/pull/226

### Query-tee

_Changes since Cortex `1.10.0`._

* [ENHANCEMENT] Added `/api/v1/query_exemplars` API endpoint support (no results comparison). #168
* [ENHANCEMENT] Add a flag (`--proxy.compare-use-relative-error`) in the query-tee to compare floating point values using relative error. #208
* [ENHANCEMENT] Add a flag (`--proxy.compare-skip-recent-samples`) in the query-tee to skip comparing recent samples. By default samples not older than 1 minute are skipped. #234
* [BUGFIX] Fixes a panic in the query-tee when comparing result. #207
* [BUGFIX] Ensure POST requests are handled correctly #286

### Blocksconvert

_Changes since Cortex `1.10.0`._

* [CHANGE] Blocksconvert tool was removed from Mimir. #637

### Metaconvert

_Changes since Cortex `1.10.0`._

* [CHANGE] `thanosconvert` tool has been renamed to `metaconvert`. `-config.file` option has been removed, while it now requires `-tenant` option to work on single tenant only. It now also preserves labels recognized by Mimir. #1120

### Test-exporter

_Changes since Cortex `1.10.0`._

* [CHANGE] Removed the test-exporter tool. #1133

### Tools

_Changes since Cortex `1.10.0`._

* [CHANGE] Removed `query-audit`. You can use `query-tee` to compare query results and performances of two Grafana Mimir backends. #1380

## [Cortex 1.10.0 CHANGELOG](https://github.com/grafana/mimir/blob/a13959db5d38ff65c2b7ef52c56331d2f4dbc00c/CHANGELOG.md#cortex-1100--2021-08-03)<|MERGE_RESOLUTION|>--- conflicted
+++ resolved
@@ -116,11 +116,7 @@
   * `MimirIngesterStuckProcessingRecordsFromKafka` → `MimirIngesterKafkaProcessingStuck`
   * `MimirStrongConsistencyOffsetNotPropagatedToIngesters` → `MimirStrongConsistencyOffsetMissing`
   * `MimirKafkaClientBufferedProduceBytesTooHigh` → `MimirKafkaClientProduceBufferHigh`
-<<<<<<< HEAD
-* [ENHANCEMENT] Dashboards: Support native histograms in the Compactor, Ruler dashboard. #13556 #13629
-=======
-* [ENHANCEMENT] Dashboards: Support native histograms in the Alertmanager, Ruler dashboard. #13556 #13621
->>>>>>> 583eb828
+* [ENHANCEMENT] Dashboards: Support native histograms in the Alertmanager, Compactor, Ruler dashboard. #13556 #13621 #13629
 * [ENHANCEMENT] Alerts: Add `MimirFewerIngestersConsumingThanActivePartitions` alert. #13159
 * [ENHANCEMENT] Querier and query-frontend: Add alerts for querier ring, which is used when performing query planning in query-frontends and distributing portions of the plan to queriers for execution. #13165
 * [ENHANCEMENT] Alerts: Add `MimirBlockBuilderSchedulerNotRunning` alert. #13208
