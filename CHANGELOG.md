# Changelog

## main / unreleased

### Grafana Mimir

* [CHANGE] Ingester: `/ingester/flush` endpoint is now only allowed to execute only while the ingester is in `Running` state. The 503 status code is returned if the endpoint is called while the ingester is not in `Running` state. #7486
* [CHANGE] Distributor: Include label name in `err-mimir-label-value-too-long` error message: #7740
* [CHANGE] Ingester: enabled 1 out 10 errors log sampling by default. All the discarded samples will still be tracked by the `cortex_discarded_samples_total` metric. The feature can be configured via `-ingester.error-sample-rate` (0 to log all errors). #7807
* [CHANGE] Query-frontend: Query results caching and experimental query blocking now utilize the PromQL string-formatted query format rather than the unvalidated query as submitted to the frontend. #7742
  * Query results caching should be more stable as all equivalent queries receive the same cache key, but there may be cache churn on first deploy with the updated format
  * Query blocking can no longer be circumvented with an equivalent query in a different format; see [Configure queries to block](https://grafana.com/docs/mimir/latest/configure/configure-blocked-queries/)
* [CHANGE] Query-frontend: stop using `-validation.create-grace-period` to lamp how far into the future a query can span.
* [FEATURE] Continuous-test: now runable as a module with `mimir -target=continuous-test`. #7747
* [FEATURE] Store-gateway: Allow specific tenants to be enabled or disabled via `-store-gateway.enabled-tenants` or `-store-gateway.disabled-tenants` CLI flags or their corresponding YAML settings. #7653
* [FEATURE] New `-<prefix>.s3.bucket-lookup-type` flag configures lookup style type, used to access bucket in s3 compatible providers. #7684
* [FEATURE] Querier: add experimental streaming PromQL engine, enabled with `-querier.promql-engine=streaming`. #7693 #7898 #7899 #8023 #8058 #8096
* [FEATURE] New `/ingester/unregister-on-shutdown` HTTP endpoint allows dynamic access to ingesters' `-ingester.ring.unregister-on-shutdown` configuration. #7739
* [FEATURE] Server: added experimental [PROXY protocol support](https://www.haproxy.org/download/2.3/doc/proxy-protocol.txt). The PROXY protocol support can be enabled via `-server.proxy-protocol-enabled=true`. When enabled, the support is added both to HTTP and gRPC listening ports. #7698
* [FEATURE] mimirtool: Add `runtime-config verify` sub-command, for verifying Mimir runtime config files. #8123
* [FEATURE] Query-frontend, querier: new experimental `/cardinality/active_native_histogram_metrics` API to get active native histogram metric names with statistics about active native histogram buckets. #7982 #7986 #8008
* [ENHANCEMENT] Reduced memory allocations in functions used to propagate contextual information between gRPC calls. #7529
* [ENHANCEMENT] Distributor: add experimental limit for exemplars per series per request, enabled with `-distributor.max-exemplars-per-series-per-request`, the number of discarded exemplars are tracked with `cortex_discarded_exemplars_total{reason="too_many_exemplars_per_series_per_request"}` #7989 #8010
* [ENHANCEMENT] Store-gateway: merge series from different blocks concurrently. #7456
* [ENHANCEMENT] Store-gateway: Add `stage="wait_max_concurrent"` to `cortex_bucket_store_series_request_stage_duration_seconds` which records how long the query had to wait for its turn for `-blocks-storage.bucket-store.max-concurrent`. #7609
* [ENHANCEMENT] Querier: add `cortex_querier_federation_upstream_query_wait_duration_seconds` to observe time from when a querier picks up a cross-tenant query to when work begins on its single-tenant counterparts. #7209
* [ENHANCEMENT] Compactor: Add `cortex_compactor_block_compaction_delay_seconds` metric to track how long it takes to compact blocks. #7635
* [ENHANCEMENT] Store-gateway: add `outcome` label to `cortex_bucket_stores_gate_duration_seconds` histogram metric. Possible values for the `outcome` label are: `rejected_canceled`, `rejected_deadline_exceeded`, `rejected_other`, and `permitted`. #7784
* [ENHANCEMENT] Query-frontend: use zero-allocation experimental decoder for active series queries via `-query-frontend.use-active-series-decoder`. #7665
* [ENHANCEMENT] Go: updated to 1.22.2. #7802
* [ENHANCEMENT] Query-frontend: support `limit` parameter on `/prometheus/api/v1/label/{name}/values` and `/prometheus/api/v1/labels` endpoints. #7722
* [ENHANCEMENT] Expose TLS configuration for the S3 backend client. #2652
* [ENHANCEMENT] Rules: Support expansion of native histogram values when using rule templates #7974
* [ENHANCEMENT] Rules: Add metric `cortex_prometheus_rule_group_last_restore_duration_seconds` which measures how long it takes to restore rule groups using the `ALERTS_FOR_STATE` series #7974
* [ENHANCEMENT] OTLP: Improve remote write format translation performance by using label set hashes for metric identifiers instead of string based ones. #8012
* [ENHANCEMENT] Querying: Remove OpEmptyMatch from regex concatenations. #8012
* [ENHANCEMENT] Store-gateway: add `-blocks-storage.bucket-store.max-concurrent-queue-timeout`. When set, queries at the store-gateway's query gate will not wait longer than that to execute. If a query reaches the wait timeout, then the querier will retry the blocks on a different store-gateway. If all store-gateways are unavailable, then the query will fail with `err-mimir-store-consistency-check-failed`. #7777 #8149
* [ENHANCEMENT] Store-gateway: add `-blocks-storage.bucket-store.index-header.lazy-loading-concurrency-queue-timeout`. When set, loads of index-headers at the store-gateway's index-header lazy load gate will not wait longer than that to execute. If a load reaches the wait timeout, then the querier will retry the blocks on a different store-gateway. If all store-gateways are unavailable, then the query will fail with `err-mimir-store-consistency-check-failed`. #8138
* [ENHANCEMENT] Ingester: Optimize querying with regexp matchers. #8106
* [ENHANCEMENT] Distributor: Introduce `-distributor.max-request-pool-buffer-size` to allow configuring the maximum size of the request pool buffers. #8082
* [ENHANCEMENT] Ingester: active series are now updated along with owned series. They decrease when series change ownership between ingesters. This helps provide a more accurate total of active series when ingesters are added. This is only enabled when `-ingester.track-ingester-owned-series` or `-ingester.use-ingester-owned-series-for-limits` are enabled. #8084
* [BUGFIX] Rules: improve error handling when querier is local to the ruler. #7567
* [BUGFIX] Querier, store-gateway: Protect against panics raised during snappy encoding. #7520
* [BUGFIX] Ingester: Prevent timely compaction of empty blocks. #7624
* [BUGFIX] Querier: Don't cache context.Canceled errors for bucket index. #7620
* [BUGFIX] Store-gateway: account for `"other"` time in LabelValues and LabelNames requests. #7622
* [BUGFIX] Query-frontend: Don't panic when using the `-query-frontend.downstream-url` flag. #7651
* [BUGFIX] Ingester: when receiving multiple exemplars for a native histogram via remote write, sort them and only report an error if all are older than the latest exemplar as this could be a partial update. #7640 #7948 #8014
* [BUGFIX] Ingester: don't retain blocks if they finish exactly on the boundary of the retention window. #7656
* [BUGFIX] Bug-fixes and improvements to experimental native histograms. #7744 #7813
* [BUGFIX] Querier: return an error when a query uses `label_join` with an invalid destination label name. #7744
* [BUGFIX] Compactor: correct outstanding job estimation in metrics and `compaction-planner` tool when block labels differ. #7745
* [BUGFIX] Ingester: turn native histogram validation errors in TSDB into soft ingester errors that result in returning 4xx to the end-user instead of 5xx. In the case of TSDB validation errors, the counter `cortex_discarded_samples_total` will be increased with the `reason` label set to `"invalid-native-histogram"`. #7736 #7773
* [BUGFIX] Do not wrap error message with `sampled 1/<frequency>` if it's not actually sampled. #7784
* [BUGFIX] Store-gateway: do not track cortex_querier_blocks_consistency_checks_failed_total metric if query has been canceled or interrued due to any error not related to blocks consistency check failed. #7752
* [BUGFIX] Ingester: ignore instances with no tokens when calculating local limits to prevent discards during ingester scale-up #7881
* [BUGFIX] Ingester: do not reuse exemplars slice in the write request if there are more than 10 exemplars per series. This should help to reduce the in-use memory in case of few requests with a very large number of exemplars. #7936
* [BUGFIX] Distributor: fix down scaling of native histograms in the distributor when timeseries unmarshal cache is in use. #7947
* [BUGFIX] Distributor: fix cardinality API to return more accurate number of in-memory series when number of zones is larger than replication factor. #7984
* [BUGFIX] All: fix config validation for non-ingester modules, when ingester's ring is configured with spread-minimizing token generation strategy. #7990
* [BUGFIX] Ingester: copy LabelValues strings out of mapped memory to avoid a segmentation fault if the region becomes unmapped before the result is marshaled. #8003
* [BUGFIX] OTLP: Don't generate target_info unless at least one identifying label is defined. #8012
* [BUGFIX] OTLP: Don't generate target_info unless there are metrics. #8012
* [BUGFIX] Query-frontend: Experimental query queue splitting: fix issue where offset and range selector duration were not considered when predicting query component. #7742
* [BUGFIX] Querying: Empty matrix results were incorrectly returning `null` instead of `[]`. #8029
* [BUGFIX] All: don't increment `thanos_objstore_bucket_operation_failures_total` metric for cancelled requests. #8072
* [BUGFIX] Query-frontend: fix empty metric name matcher not being applied under certain conditions. #8076
* [BUGFIX] Querying: Fix regex matching of multibyte runes with dot operator. #8089
* [BUGFIX] Querying: matrix results returned from instant queries were not sorted by series. #8113
<<<<<<< HEAD
* [BUGFIX] Store-gateway: Allow long-running index scans to be interrupted. #8154
=======
* [BUGFIX] Query scheduler: Fix a crash in result marshaling. #8140
>>>>>>> 11410918

### Mixin

* [CHANGE] Alerts: Removed obsolete `MimirQueriesIncorrect` alert that used test-exporter metrics. Test-exporter support was however removed in Mimir 2.0 release. #7774
* [CHANGE] Alerts: Change threshold for `MimirBucketIndexNotUpdated` alert to fire before queries begin to fail due to bucket index age. #7879
* [FEATURE] Dashboards: added 'Remote ruler reads networking' dashboard. #7751
* [ENHANCEMENT] Alerts: allow configuring alerts range interval via `_config.base_alerts_range_interval_minutes`. #7591
* [ENHANCEMENT] Dashboards: Add panels for monitoring distributor and ingester when using ingest-storage. These panels are disabled by default, but can be enabled using `show_ingest_storage_panels: true` config option. Similarly existing panels used when distributors and ingesters use gRPC for forwarding requests can be disabled by setting `show_grpc_ingestion_panels: false`. #7670 #7699
* [ENHANCEMENT] Alerts: add the following alerts when using ingest-storage: #7699 #7702
  * `MimirIngesterLastConsumedOffsetCommitFailed`
  * `MimirIngesterFailedToReadRecordsFromKafka`
  * `MimirIngesterKafkaFetchErrorsRateTooHigh`
  * `MimirStartingIngesterKafkaReceiveDelayIncreasing`
  * `MimirRunningIngesterReceiveDelayTooHigh`
  * `MimirIngesterFailsToProcessRecordsFromKafka`
  * `MimirIngesterFailsEnforceStrongConsistencyOnReadPath`
* [ENHANCEMENT] Dashboards: add in-flight queries scaling metric panel for ruler-querier. #7749
* [ENHANCEMENT] Dashboards: renamed rows in the "Remote ruler reads" and "Remote ruler reads resources" dashboards to match the actual component names. #7750
* [ENHANCEMENT] Dashboards: allow switching between using classic of native histograms in dashboards. #7627
  * Overview dashboard, Status panel, `cortex_request_duration_seconds` metric.
* [ENHANCEMENT] Alerts: exclude `529` and `598` status codes from failure codes in `MimirRequestsError`. #7889
* [ENHANCEMENT] Dashboards: renamed "TCP Connections" panel to "Ingress TCP Connections" in the networking dashboards. #8092
* [BUGFIX] Dashboards: Fix regular expression for matching read-path gRPC ingester methods to include querying of exemplars, label-related queries, or active series queries. #7676
* [BUGFIX] Dashboards: Fix user id abbreviations and column heads for Top Tenants dashboard. #7724
* [BUGFIX] Dashboards: fix incorrect query used for "queue length" panel on "Ruler" dashboard. #8006

### Jsonnet

* [CHANGE] Memcached: Change default read timeout for chunks and index caches to `750ms` from `450ms`. #7778
* [CHANGE] Fine-tuned `terminationGracePeriodSeconds` for the following components: #7364
  * Querier: changed from `30` to `180`
  * Query-scheduler: changed from `30` to `180`
* [CHANGE] Change TCP port exposed by `mimir-continuous-test` deployment to match with updated defaults of its container image (see changes below). #7958
* [FEATURE] Add support to deploy Mimir with experimental ingest storage enabled. #8028
* [ENHANCEMENT] Compactor: add `$._config.cortex_compactor_concurrent_rollout_enabled` option (disabled by default) that makes use of rollout-operator to speed up the rollout of compactors. #7783 #7878
* [ENHANCEMENT] Shuffle-sharding: add `$._config.shuffle_sharding.ingest_storage_partitions_enabled` and `$._config.shuffle_sharding.ingester_partitions_shard_size` options, that allow configuring partitions shard size in ingest-storage mode. #7804
* [ENHANCEMENT] Rollout-operator: upgrade to v0.14.0.
* [ENHANCEMENT] Add `_config.autoscaling_querier_predictive_scaling_enabled` to scale querier based on inflight queries 7 days ago. #7775
* [ENHANCEMENT] Add support to autoscale ruler-querier replicas based on in-flight queries too (in addition to CPU and memory based scaling). #8060
* [BUGFIX] Guard against missing samples in KEDA queries. #7691

### Mimirtool

* [CHANGE] Deprecated `--rule-files` flag in favor of CLI arguments. #7756
* [BUGFIX] Fix panic in `loadgen` subcommand. #7629
* [ENHANCEMENT] `mimirtool promql format`: Format PromQL query with Prometheus' string or pretty-print formatter. #7742
* [BUGFIX] `mimirtool rules prepare`: do not add aggregation label to `on()` clause if already present in `group_left()` or `group_right()`. #7839
* [BUGFIX] Analyze Grafana: fix parsing queries with variables. #8062

### Mimir Continuous Test

* [CHANGE] `mimir-continuous-test` has been deprecated and replaced by a Mimir module that can be run as a target from the `mimir` binary using `mimir -target=continuous-test`. #7753
* [CHANGE] `-server.metrics-port` flag is no longer available for use in the module run of mimir-continuous-test, including the grafana/mimir-continuous-test Docker image which uses the new module. Configuring this port is still possible in the binary, which is deprecated. #7747
* [CHANGE] Allowed authenticatication to Mimir using both Tenant ID and basic/bearer auth #7619.
* [BUGFIX] Set `User-Agent` header for all requests sent from the testing client. #7607

### Query-tee

* [ENHANCEMENT] Log queries that take longer than `proxy.log-slow-query-response-threshold` when compared to other backends. #7346
* [ENHANCEMENT] Add two new metrics for measuring the relative duration between backends: #7782 #8013
  * `cortex_querytee_backend_response_relative_duration_seconds`
  * `cortex_querytee_backend_response_relative_duration_proportional`

### Documentation

* [ENHANCEMENT] Clarify Compactor and its storage volume when configured under Kubernetes. #7675
* [ENHANCEMENT] Add OTLP route to _Mimir routes by path_ runbooks section. #8074

### Tools

* [ENHANCEMENT] ulidtime: add option to show random part of ULID, timestamp in milliseconds and header. #7615

## 2.12.0

### Grafana Mimir

* [CHANGE] Alertmanager: Deprecates the `v1` API. All `v1` API endpoints now respond with a JSON deprecation notice and a status code of `410`. All endpoints have a `v2` equivalent. The list of endpoints is: #7103
  * `<alertmanager-web.external-url>/api/v1/alerts`
  * `<alertmanager-web.external-url>/api/v1/receivers`
  * `<alertmanager-web.external-url>/api/v1/silence/{id}`
  * `<alertmanager-web.external-url>/api/v1/silences`
  * `<alertmanager-web.external-url>/api/v1/status`
* [CHANGE] Ingester: Increase default value of `-blocks-storage.tsdb.head-postings-for-matchers-cache-max-bytes` and `-blocks-storage.tsdb.block-postings-for-matchers-cache-max-bytes` to 100 MiB (previous default value was 10 MiB). #6764
* [CHANGE] Validate tenant IDs according to [documented behavior](https://grafana.com/docs/mimir/latest/configure/about-tenant-ids/) even when tenant federation is not enabled. Note that this will cause some previously accepted tenant IDs to be rejected such as those longer than 150 bytes or containing `|` characters. #6959
* [CHANGE] Ruler: don't use backoff retry on remote evaluation in case of `4xx` errors. #7004
* [CHANGE] Server: responses with HTTP 4xx status codes are now treated as errors and used in `status_code` label of request duration metric. #7045
* [CHANGE] Memberlist: change default for `-memberlist.stream-timeout` from `10s` to `2s`. #7076
* [CHANGE] Memcached: remove legacy `thanos_cache_memcached_*` and `thanos_memcached_*` prefixed metrics. Instead, Memcached and Redis cache clients now emit `thanos_cache_*` prefixed metrics with a `backend` label. #7076
* [CHANGE] Ruler: the following metrics, exposed when the ruler is configured to discover Alertmanager instances via service discovery, have been renamed: #7057
  * `prometheus_sd_failed_configs` renamed to `cortex_prometheus_sd_failed_configs`
  * `prometheus_sd_discovered_targets` renamed to `cortex_prometheus_sd_discovered_targets`
  * `prometheus_sd_received_updates_total` renamed to `cortex_prometheus_sd_received_updates_total`
  * `prometheus_sd_updates_delayed_total` renamed to `cortex_prometheus_sd_updates_delayed_total`
  * `prometheus_sd_updates_total` renamed to `cortex_prometheus_sd_updates_total`
  * `prometheus_sd_refresh_failures_total` renamed to `cortex_prometheus_sd_refresh_failures_total`
  * `prometheus_sd_refresh_duration_seconds` renamed to `cortex_prometheus_sd_refresh_duration_seconds`
* [CHANGE] Query-frontend: the default value for `-query-frontend.not-running-timeout` has been changed from 0 (disabled) to 2s. The configuration option has also been moved from "experimental" to "advanced". #7127
* [CHANGE] Store-gateway: to reduce disk contention on HDDs the default value for `blocks-storage.bucket-store.tenant-sync-concurrency` has been changed from `10` to `1` and the default value for `blocks-storage.bucket-store.block-sync-concurrency` has been changed from `20` to `4`. #7136
* [CHANGE] Store-gateway: Remove deprecated CLI flags `-blocks-storage.bucket-store.index-header-lazy-loading-enabled` and `-blocks-storage.bucket-store.index-header-lazy-loading-idle-timeout` and their corresponding YAML settings. Instead, use `-blocks-storage.bucket-store.index-header.lazy-loading-enabled` and `-blocks-storage.bucket-store.index-header.lazy-loading-idle-timeout`. #7521
* [CHANGE] Store-gateway: Mark experimental CLI flag `-blocks-storage.bucket-store.index-header.lazy-loading-concurrency` and its corresponding YAML settings as advanced. #7521
* [CHANGE] Store-gateway: Remove experimental CLI flag `-blocks-storage.bucket-store.index-header.sparse-persistence-enabled` since this is now the default behavior. #7535
* [CHANGE] All: set `-server.report-grpc-codes-in-instrumentation-label-enabled` to `true` by default, which enables reporting gRPC status codes as `status_code` labels in the `cortex_request_duration_seconds` metric. #7144
* [CHANGE] Distributor: report gRPC status codes as `status_code` labels in the `cortex_ingester_client_request_duration_seconds` metric by default. #7144
* [CHANGE] Distributor: CLI flag `-ingester.client.report-grpc-codes-in-instrumentation-label-enabled` has been deprecated, and its default value is set to `true`. #7144
* [CHANGE] Ingester: CLI flag `-ingester.return-only-grpc-errors` has been deprecated, and its default value is set to `true`. To ensure backwards compatibility, during a migration from a version prior to 2.11.0 to 2.12 or later, `-ingester.return-only-grpc-errors` should be set to `false`. Once all the components are migrated, the flag can be removed.   #7151
* [CHANGE] Ingester: the following CLI flags have been moved from "experimental" to "advanced": #7169
  * `-ingester.ring.token-generation-strategy`
  * `-ingester.ring.spread-minimizing-zones`
  * `-ingester.ring.spread-minimizing-join-ring-in-order`
* [CHANGE] Query-frontend: the default value of the CLI flag `-query-frontend.max-cache-freshness` (and its respective YAML configuration parameter) has been changed from `1m` to `10m`. #7161
* [CHANGE] Distributor: default the optimization `-distributor.write-requests-buffer-pooling-enabled` to `true`. #7165
* [CHANGE] Tracing: Move query information to span attributes instead of span logs. #7046
* [CHANGE] Distributor: the default value of circuit breaker's CLI flag `-ingester.client.circuit-breaker.cooldown-period` has been changed from `1m` to `10s`. #7310
* [CHANGE] Store-gateway: remove `cortex_bucket_store_blocks_loaded_by_duration`. `cortex_bucket_store_series_blocks_queried` is better suited for detecting when compactors are not able to keep up with the number of blocks to compact. #7309
* [CHANGE] Ingester, Distributor: the support for rejecting push requests received via gRPC before reading them into memory, enabled via `-ingester.limit-inflight-requests-using-grpc-method-limiter` and `-distributor.limit-inflight-requests-using-grpc-method-limiter`, is now stable and enabled by default. The configuration options have been deprecated and will be removed in Mimir 2.14. #7360
* [CHANGE] Distributor: Change`-distributor.enable-otlp-metadata-storage` flag's default to true, and deprecate it. The flag will be removed in Mimir 2.14. #7366
* [CHANGE] Store-gateway: Use a shorter TTL for cached items related to temporary blocks. #7407 #7534
* [CHANGE] Standardise exemplar label as "trace_id". #7475
* [CHANGE] The configuration option `-querier.max-query-into-future` has been deprecated and will be removed in Mimir 2.14. #7496
* [CHANGE] Distributor: the metric `cortex_distributor_sample_delay_seconds` has been deprecated and will be removed in Mimir 2.14. #7516
* [CHANGE] Query-frontend: The deprecated YAML setting `frontend.cache_unaligned_requests` has been moved to `limits.cache_unaligned_requests`. #7519
* [CHANGE] Querier: the CLI flag `-querier.minimize-ingester-requests` has been moved from "experimental" to "advanced". #7638
* [CHANGE] Ingester: allow only POST method on `/ingester/shutdown`, as previously it was too easy to accidentally trigger through GET requests. At the same time, add an option to keep the existing behavior by introducing an `-api.get-request-for-ingester-shutdown-enabled` flag. This flag will be removed in Mimir 2.15. #7707
* [FEATURE] Introduce `-server.log-source-ips-full` option to log all IPs from `Forwarded`, `X-Real-IP`, `X-Forwarded-For` headers. #7250
* [FEATURE] Introduce `-tenant-federation.max-tenants` option to limit the max number of tenants allowed for requests when federation is enabled. #6959
* [FEATURE] Cardinality API: added a new `count_method` parameter which enables counting active label names. #7085
* [FEATURE] Querier / query-frontend: added `-querier.promql-experimental-functions-enabled` CLI flag (and respective YAML config option) to enable experimental PromQL functions. The experimental functions introduced are: `mad_over_time()`, `sort_by_label()` and `sort_by_label_desc()`. #7057
* [FEATURE] Alertmanager API: added `-alertmanager.grafana-alertmanager-compatibility-enabled` CLI flag (and respective YAML config option) to enable an experimental API endpoints that support the migration of the Grafana Alertmanager. #7057
* [FEATURE] Alertmanager: Added `-alertmanager.utf8-strict-mode-enabled` to control support for any UTF-8 character as part of Alertmanager configuration/API matchers and labels. It's default value is set to `false`. #6898
* [FEATURE] Querier: added `histogram_avg()` function support to PromQL. #7293
* [FEATURE] Ingester: added `-blocks-storage.tsdb.timely-head-compaction` flag, which enables more timely head compaction, and defaults to `false`. #7372
* [FEATURE] Compactor: Added `/compactor/tenants` and `/compactor/tenant/{tenant}/planned_jobs` endpoints that provide functionality that was provided by `tools/compaction-planner` -- listing of planned compaction jobs based on tenants' bucket index. #7381
* [FEATURE] Add experimental support for streaming response bodies from queriers to frontends via `-querier.response-streaming-enabled`. This is currently only supported for the `/api/v1/cardinality/active_series` endpoint. #7173
* [FEATURE] Release: Added mimir distroless docker image. #7371
* [FEATURE] Add support for the new grammar of `{"metric_name", "l1"="val"}` to promql and some of the exposition formats. #7475 #7541
* [ENHANCEMENT] Distributor: Add a new metric `cortex_distributor_otlp_requests_total` to track the total number of OTLP requests. #7385
* [ENHANCEMENT] Vault: add lifecycle manager for token used to authenticate to Vault. This ensures the client token is always valid. Includes a gauge (`cortex_vault_token_lease_renewal_active`) to check whether token renewal is active, and the counters `cortex_vault_token_lease_renewal_success_total` and `cortex_vault_auth_success_total` to see the total number of successful lease renewals / authentications. #7337
* [ENHANCEMENT] Store-gateway: add no-compact details column on store-gateway tenants admin UI. #6848
* [ENHANCEMENT] PromQL: ignore small errors for bucketQuantile #6766
* [ENHANCEMENT] Distributor: improve efficiency of some errors #6785
* [ENHANCEMENT] Ruler: exclude vector queries from being tracked in `cortex_ruler_queries_zero_fetched_series_total`. #6544
* [ENHANCEMENT] Ruler: local storage backend now supports reading a rule group via `/config/api/v1/rules/{namespace}/{groupName}` configuration API endpoint. #6632
* [ENHANCEMENT] Query-Frontend and Query-Scheduler: split tenant query request queues by query component with `query-frontend.additional-query-queue-dimensions-enabled` and `query-scheduler.additional-query-queue-dimensions-enabled`. #6772
* [ENHANCEMENT] Distributor: support disabling metric relabel rules per-tenant via the flag `-distributor.metric-relabeling-enabled` or associated YAML. #6970
* [ENHANCEMENT] Distributor: `-distributor.remote-timeout` is now accounted from the first ingester push request being sent. #6972
* [ENHANCEMENT] Storage Provider: `-<prefix>.s3.sts-endpoint` sets a custom endpoint for AWS Security Token Service (AWS STS) in s3 storage provider. #6172
* [ENHANCEMENT] Querier: add `cortex_querier_queries_storage_type_total ` metric that indicates how many queries have executed for a source, ingesters or store-gateways. Add `cortex_querier_query_storegateway_chunks_total` metric to count the number of chunks fetched from a store gateway. #7099,#7145
* [ENHANCEMENT] Query-frontend: add experimental support for sharding active series queries via `-query-frontend.shard-active-series-queries`. #6784
* [ENHANCEMENT] Distributor: set `-distributor.reusable-ingester-push-workers=2000` by default and mark feature as `advanced`. #7128
* [ENHANCEMENT] All: set `-server.grpc.num-workers=100` by default and mark feature as `advanced`. #7131
* [ENHANCEMENT] Distributor: invalid metric name error message gets cleaned up to not include non-ascii strings. #7146
* [ENHANCEMENT] Store-gateway: add `source`, `level`, and `out_or_order` to `cortex_bucket_store_series_blocks_queried` metric that indicates the number of blocks that were queried from store gateways by block metadata. #7112 #7262 #7267
* [ENHANCEMENT] Compactor: After updating bucket-index, compactor now also computes estimated number of compaction jobs based on current bucket-index, and reports the result in `cortex_bucket_index_estimated_compaction_jobs` metric. If computation of jobs fails, `cortex_bucket_index_estimated_compaction_jobs_errors_total` is updated instead. #7299
* [ENHANCEMENT] Mimir: Integrate profiling into tracing instrumentation. #7363
* [ENHANCEMENT] Alertmanager: Adds metric `cortex_alertmanager_notifications_suppressed_total` that counts the total number of notifications suppressed for being silenced, inhibited, outside of active time intervals or within muted time intervals. #7384
* [ENHANCEMENT] Query-scheduler: added more buckets to `cortex_query_scheduler_queue_duration_seconds` histogram metric, in order to better track queries staying in the queue for longer than 10s. #7470
* [ENHANCEMENT] A `type` label is added to `prometheus_tsdb_head_out_of_order_samples_appended_total` metric. #7475
* [ENHANCEMENT] Distributor: Optimize OTLP endpoint. #7475
* [ENHANCEMENT] API: Use github.com/klauspost/compress for faster gzip and deflate compression of API responses. #7475
* [ENHANCEMENT] Ingester: Limiting on owned series (`-ingester.use-ingester-owned-series-for-limits`) now prevents discards in cases where a tenant is sharded across all ingesters (or shuffle sharding is disabled) and the ingester count increases. #7411
* [ENHANCEMENT] Block upload: include converted timestamps in the error message if block is from the future. #7538
* [ENHANCEMENT] Query-frontend: Introduce `-query-frontend.active-series-write-timeout` to allow configuring the server-side write timeout for active series requests. #7553 #7569
* [BUGFIX] Ingester: don't ignore errors encountered while iterating through chunks or samples in response to a query request. #6451
* [BUGFIX] Fix issue where queries can fail or omit OOO samples if OOO head compaction occurs between creating a querier and reading chunks #6766
* [BUGFIX] Fix issue where concatenatingChunkIterator can obscure errors #6766
* [BUGFIX] Fix panic during tsdb Commit #6766
* [BUGFIX] tsdb/head: wlog exemplars after samples #6766
* [BUGFIX] Ruler: fix issue where "failed to remotely evaluate query expression, will retry" messages are logged without context such as the trace ID and do not appear in trace events. #6789
* [BUGFIX] Ruler: do not retry requests to remote querier when server's response exceeds its configured max payload size. #7216
* [BUGFIX] Querier: fix issue where spans in query request traces were not nested correctly. #6893
* [BUGFIX] Fix issue where all incoming HTTP requests have duplicate trace spans. #6920
* [BUGFIX] Querier: do not retry requests to store-gateway when a query gets canceled. #6934
* [BUGFIX] Querier: return 499 status code instead of 500 when a request to remote read endpoint gets canceled. #6934
* [BUGFIX] Querier: fix issue where `-querier.max-fetched-series-per-query` is not applied to `/series` endpoint if the series are loaded from ingesters. #7055
* [BUGFIX] Distributor: fix issue where `-distributor.metric-relabeling-enabled` may cause distributors to panic #7176
* [BUGFIX] Distributor: fix issue where `-distributor.metric-relabeling-enabled` may cause distributors to write unsorted labels and corrupt blocks #7326
* [BUGFIX] Query-frontend: the `cortex_query_frontend_queries_total` report incorrectly reported `op="query"` for any request which wasn't a range query. Now the `op` label value can be one of the following: #7207
  * `query`: instant query
  * `query_range`: range query
  * `cardinality`: cardinality query
  * `label_names_and_values`: label names / values query
  * `active_series`: active series query
  * `other`: any other request
* [BUGFIX] Fix performance regression introduced in Mimir 2.11.0 when uploading blocks to AWS S3. #7240
* [BUGFIX] Query-frontend: fix race condition when sharding active series is enabled (see above) and response is compressed with snappy. #7290
* [BUGFIX] Query-frontend: "query stats" log unsuccessful replies from downstream as "failed". #7296
* [BUGFIX] Packaging: remove reload from systemd file as mimir does not take into account SIGHUP. #7345
* [BUGFIX] Compactor: do not allow out-of-order blocks to prevent timely compaction. #7342
* [BUGFIX] Update `google.golang.org/grpc` to resolve occasional issues with gRPC server closing its side of connection before it was drained by the client. #7380
* [BUGFIX] Query-frontend: abort response streaming for `active_series` requests when the request context is canceled. #7378
* [BUGFIX] Compactor: improve compaction of sporadic blocks. #7329
* [BUGFIX] Ruler: fix regression that caused client errors to be tracked in `cortex_ruler_write_requests_failed_total` metric. #7472
* [BUGFIX] promql: Fix Range selectors with an @ modifier are wrongly scoped in range queries. #7475
* [BUGFIX] Fix metadata API using wrong JSON field names. #7475
* [BUGFIX] Ruler: fix native histogram recording rule result corruption. #7552
* [BUGFIX] Querier: fix HTTP status code translations for remote read requests. Previously, remote-read had conflicting behaviours: when returning samples all internal errors were translated to HTTP 400; when returning chunks all internal errors were translated to HTTP 500. #7487
* [BUGFIX] Query-frontend: Fix memory leak on every request. #7654

### Mixin

* [CHANGE] The `job` label matcher for distributor and gateway have been extended to include any deployment matching `distributor.*` and `cortex-gw.*` respectively. This change allows to match custom and multi-zone distributor and gateway deployments too. #6817
* [ENHANCEMENT] Dashboards: Add panels for alertmanager activity of a tenant #6826
* [ENHANCEMENT] Dashboards: Add graphs to "Slow Queries" dashboard. #6880
* [ENHANCEMENT] Dashboards: Update all deprecated "graph" panels to "timeseries" panels. #6864 #7413 #7457
* [ENHANCEMENT] Dashboards: Make most columns in "Slow Queries" sortable. #7000
* [ENHANCEMENT] Dashboards: Render graph panels at full resolution as opposed to at half resolution. #7027
* [ENHANCEMENT] Dashboards: show query-scheduler queue length on "Reads" and "Remote Ruler Reads" dashboards. #7088
* [ENHANCEMENT] Dashboards: Add estimated number of compaction jobs to "Compactor", "Tenants" and "Top tenants" dashboards. #7449 #7481
* [ENHANCEMENT] Recording rules: add native histogram recording rules to `cortex_request_duration_seconds`. #7528
* [ENHANCEMENT] Dashboards: Add total owned series, and per-ingester in-memory and owned series to "Tenants" dashboard. #7511
* [BUGFIX] Dashboards: drop `step` parameter from targets as it is not supported. #7157
* [BUGFIX] Recording rules: drop rules for metrics removed in 2.0: `cortex_memcache_request_duration_seconds` and `cortex_cache_request_duration_seconds`. #7514

### Jsonnet

* [CHANGE] Distributor: Increase `JAEGER_REPORTER_MAX_QUEUE_SIZE` from the default (100) to 1000, to avoid dropping tracing spans. #7259
* [CHANGE] Querier: Increase `JAEGER_REPORTER_MAX_QUEUE_SIZE` from 1000 to 5000, to avoid dropping tracing spans. #6764
* [CHANGE] rollout-operator: remove default CPU limit. #7066
* [CHANGE] Store-gateway: Increase `JAEGER_REPORTER_MAX_QUEUE_SIZE` from the default (100) to 1000, to avoid dropping tracing spans. #7068
* [CHANGE] Query-frontend, ingester, ruler, backend and write instances: Increase `JAEGER_REPORTER_MAX_QUEUE_SIZE` from the default (100), to avoid dropping tracing spans. #7086
* [CHANGE] Ring: relaxed the hash ring heartbeat period and timeout for distributor, ingester, store-gateway and compactor: #6860
  * `-distributor.ring.heartbeat-period` set to `1m`
  * `-distributor.ring.heartbeat-timeout` set to `4m`
  * `-ingester.ring.heartbeat-period` set to `2m`
  * `-store-gateway.sharding-ring.heartbeat-period` set to `1m`
  * `-store-gateway.sharding-ring.heartbeat-timeout` set to `4m`
  * `-compactor.ring.heartbeat-period` set to `1m`
  * `-compactor.ring.heartbeat-timeout` set to `4m`
* [CHANGE] Ruler-querier: the topology spread constrain max skew is now configured through the configuration option `ruler_querier_topology_spread_max_skew` instead of `querier_topology_spread_max_skew`. #7204
* [CHANGE] Distributor: `-server.grpc.keepalive.max-connection-age` lowered from `2m` to `60s` and configured `-shutdown-delay=90s` and termination grace period to `100` seconds in order to reduce the chances of failed gRPC write requests when distributors gracefully shutdown. #7361
* [FEATURE] Added support for the following root-level settings to configure the list of matchers to apply to node affinity: #6782 #6829
  * `alertmanager_node_affinity_matchers`
  * `compactor_node_affinity_matchers`
  * `continuous_test_node_affinity_matchers`
  * `distributor_node_affinity_matchers`
  * `ingester_node_affinity_matchers`
  * `ingester_zone_a_node_affinity_matchers`
  * `ingester_zone_b_node_affinity_matchers`
  * `ingester_zone_c_node_affinity_matchers`
  * `mimir_backend_node_affinity_matchers`
  * `mimir_backend_zone_a_node_affinity_matchers`
  * `mimir_backend_zone_b_node_affinity_matchers`
  * `mimir_backend_zone_c_node_affinity_matchers`
  * `mimir_read_node_affinity_matchers`
  * `mimir_write_node_affinity_matchers`
  * `mimir_write_zone_a_node_affinity_matchers`
  * `mimir_write_zone_b_node_affinity_matchers`
  * `mimir_write_zone_c_node_affinity_matchers`
  * `overrides_exporter_node_affinity_matchers`
  * `querier_node_affinity_matchers`
  * `query_frontend_node_affinity_matchers`
  * `query_scheduler_node_affinity_matchers`
  * `rollout_operator_node_affinity_matchers`
  * `ruler_node_affinity_matchers`
  * `ruler_node_affinity_matchers`
  * `ruler_querier_node_affinity_matchers`
  * `ruler_query_frontend_node_affinity_matchers`
  * `ruler_query_scheduler_node_affinity_matchers`
  * `store_gateway_node_affinity_matchers`
  * `store_gateway_node_affinity_matchers`
  * `store_gateway_zone_a_node_affinity_matchers`
  * `store_gateway_zone_b_node_affinity_matchers`
  * `store_gateway_zone_c_node_affinity_matchers`
* [FEATURE] Ingester: Allow automated zone-by-zone downscaling, that can be enabled via the `ingester_automated_downscale_enabled` flag. It is disabled by default. #6850
* [ENHANCEMENT] Alerts: Add `MimirStoreGatewayTooManyFailedOperations` warning alert that triggers when Mimir store-gateway report error when interacting with the object storage. #6831
* [ENHANCEMENT] Querier HPA: improved scaling metric and scaling policies, in order to scale up and down more gradually. #6971
* [ENHANCEMENT] Rollout-operator: upgraded to v0.13.0. #7469
* [ENHANCEMENT] Rollout-operator: add tracing configuration to rollout-operator container (when tracing is enabled and configured). #7469
* [ENHANCEMENT] Query-frontend: configured `-shutdown-delay`, `-server.grpc.keepalive.max-connection-age` and termination grace period to reduce the likelihood of queries hitting terminated query-frontends. #7129
* [ENHANCEMENT] Autoscaling: add support for KEDA's `ignoreNullValues` option for Prometheus scaler. #7471
* [BUGFIX] Update memcached-exporter to 0.14.1 due to CVE-2023-39325. #6861

### Mimirtool

* [FEATURE] Add command `migrate-utf8` to migrate Alertmanager configurations for Alertmanager versions 0.27.0 and later. #7383
* [ENHANCEMENT] Add template render command to render locally a template. #7325
* [ENHANCEMENT] Add `--extra-headers` option to `mimirtool rules` command to add extra headers to requests for auth. #7141
* [ENHANCEMENT] Analyze Prometheus: set tenant header. #6737
* [ENHANCEMENT] Add argument `--output-dir` to `mimirtool alertmanager get` where the config and templates will be written to and can be loaded via `mimirtool alertmanager load` #6760
* [BUGFIX] Analyze rule-file: .metricsUsed field wasn't populated. #6953

### Mimir Continuous Test

* [ENHANCEMENT] Include comparison of all expected and actual values when any float sample does not match. #6756

### Query-tee

* [BUGFIX] Fix issue where `Host` HTTP header was not being correctly changed for the proxy targets. #7386
* [ENHANCEMENT] Allow using the value of X-Scope-OrgID for basic auth username in the forwarded request if URL username is set as `__REQUEST_HEADER_X_SCOPE_ORGID__`. #7452

### Documentation

* [CHANGE] No longer mark OTLP distributor endpoint as experimental. #7348
* [ENHANCEMENT] Added runbook for `KubePersistentVolumeFillingUp` alert. #7297
* [ENHANCEMENT] Add Grafana Cloud recommendations to OTLP documentation. #7375
* [BUGFIX] Fixed typo on single zone->zone aware replication Helm page. #7327

### Tools

* [CHANGE] copyblocks: The flags for copyblocks have been changed to align more closely with other tools. #6607
* [CHANGE] undelete-blocks: undelete-blocks-gcs has been removed and replaced with undelete-blocks, which supports recovering deleted blocks in versioned buckets from ABS, GCS, and S3-compatible object storage. #6607
* [FEATURE] copyprefix: Add tool to copy objects between prefixes. Supports ABS, GCS, and S3-compatible object storage. #6607

## 2.11.0

### Grafana Mimir

* [CHANGE] The following deprecated configurations have been removed: #6673 #6779 #6808 #6814
  * `-querier.iterators`
  * `-querier.batch-iterators`
  * `-blocks-storage.bucket-store.max-chunk-pool-bytes`
  * `-blocks-storage.bucket-store.chunk-pool-min-bucket-size-bytes`
  * `-blocks-storage.bucket-store.chunk-pool-max-bucket-size-bytes`
  * `-blocks-storage.bucket-store.bucket-index.enabled`
* [CHANGE] Querier: Split worker GRPC config into separate client configs for the frontend and scheduler to allow TLS to be configured correctly when specifying the `tls_server_name`. The GRPC config specified under `-querier.frontend-client.*` will no longer apply to the scheduler client, and will need to be set explicitly under `-querier.scheduler-client.*`. #6445 #6573
* [CHANGE] Store-gateway: enable sparse index headers by default. Sparse index headers reduce the time to load an index header up to 90%. #6005
* [CHANGE] Store-gateway: lazy-loading concurrency limit default value is now 4. #6004
* [CHANGE] General: enabled `-log.buffered` by default. The `-log.buffered` has been deprecated and will be removed in Mimir 2.13. #6131
* [CHANGE] Ingester: changed default `-blocks-storage.tsdb.series-hash-cache-max-size-bytes` setting from `1GB` to `350MB`. The new default cache size is enough to store the hashes for all series in a ingester, assuming up to 2M in-memory series per ingester and using the default 13h retention period for local TSDB blocks in the ingesters. #6130
* [CHANGE] Query-frontend: removed `cortex_query_frontend_workers_enqueued_requests_total`. Use `cortex_query_frontend_enqueue_duration_seconds_count` instead. #6121
* [CHANGE] Ingester / querier: enable ingester to querier chunks streaming by default and mark it as stable. #6174
* [CHANGE] Ingester / querier: enable ingester query request minimisation by default and mark it as stable. #6174
* [CHANGE] Ingester: changed the default value for the experimental configuration parameter `-blocks-storage.tsdb.early-head-compaction-min-estimated-series-reduction-percentage` from 10 to 15. #6186
* [CHANGE] Ingester: `/ingester/push` HTTP endpoint has been removed. This endpoint was added for testing and troubleshooting, but was never documented or used for anything. #6299
* [CHANGE] Experimental setting `-log.rate-limit-logs-per-second-burst` renamed to `-log.rate-limit-logs-burst-size`. #6230
* [CHANGE] Distributor: instead of errors with HTTP status codes, `Push()` now returns errors with gRPC codes: #6377
  * `http.StatusAccepted` (202) code is replaced with `codes.AlreadyExists`.
  * `http.BadRequest` (400) code is replaced with `codes.FailedPrecondition`.
  * `http.StatusTooManyRequests` (429) and the non-standard `529` (The service is overloaded) codes are replaced with `codes.ResourceExhausted`.
* [CHANGE] Ingester: by setting the newly introduced experimental CLI flag `-ingester.return-only-grpc-errors` to true, ingester will return only gRPC errors. This feature changes the following status codes: #6443 #6680 #6723
  * `http.StatusBadRequest` (400) is replaced with `codes.FailedPrecondition` on the write path.
  * `http.StatusServiceUnavailable` (503) is replaced with `codes.Internal` on the write path, and with `codes.ResourceExhausted` on the read path.
  * `codes.Unknown` is replaced with `codes.Internal` on both write and read path.
* [CHANGE] Upgrade Node.js to v20. #6540
* [CHANGE] Querier: `cortex_querier_blocks_consistency_checks_failed_total` is now incremented when a block couldn't be queried from any attempted store-gateway as opposed to incremented after each attempt. Also `cortex_querier_blocks_consistency_checks_total` is incremented once per query as opposed to once per attempt (with 3 attempts). #6590
* [CHANGE] Ingester: Modify utilization based read path limiter to base memory usage on Go heap size. #6584
* [FEATURE] Distributor: added option `-distributor.retry-after-header.enabled` to include the `Retry-After` header in recoverable error responses. #6608
* [FEATURE] Query-frontend: add experimental support for query blocking. Queries are blocked on a per-tenant basis and is configured via the limit `blocked_queries`. #5609
* [FEATURE] Vault: Added support for new Vault authentication methods: `AppRole`, `Kubernetes`, `UserPass` and `Token`. #6143
* [FEATURE] Add experimental endpoint `/api/v1/cardinality/active_series` to return the set of active series for a given selector. #6536 #6619 #6651 #6667 #6717
* [FEATURE] Added `-<prefix>.s3.part-size` flag to configure the S3 minimum file size in bytes used for multipart uploads. #6592
* [FEATURE] Add the experimental `-<prefix>.s3.send-content-md5` flag (defaults to `false`) to configure S3 Put Object requests to send a `Content-MD5` header. Setting this flag is not recommended unless your object storage does not support checksums. #6622
* [FEATURE] Distributor: add an experimental flag `-distributor.reusable-ingester-push-worker` that can be used to pre-allocate a pool of workers to be used to send push requests to the ingesters. #6660
* [FEATURE] Distributor: Support enabling of automatically generated name suffixes for metrics ingested via OTLP, through the flag `-distributor.otel-metric-suffixes-enabled`. #6542
* [FEATURE] Ingester: ingester can now track which of the user's series the ingester actually owns according to the ring, and only consider owned series when checking for user series limit. This helps to avoid hitting the user's series limit when scaling up ingesters or changing user's ingester shard size. Feature is currently experimental, and disabled by default. It can be enabled by setting `-ingester.use-ingester-owned-series-for-limits` (to use owned series for limiting). This is currently limited to multi-zone ingester setup, with replication factor being equal to number of zones. #6718 #7087
* [ENHANCEMENT] Query-frontend: don't treat cancel as an error. #4648
* [ENHANCEMENT] Ingester: exported summary `cortex_ingester_inflight_push_requests_summary` tracking total number of inflight requests in percentile buckets. #5845
* [ENHANCEMENT] Query-scheduler: add `cortex_query_scheduler_enqueue_duration_seconds` metric that records the time taken to enqueue or reject a query request. #5879
* [ENHANCEMENT] Query-frontend: add `cortex_query_frontend_enqueue_duration_seconds` metric that records the time taken to enqueue or reject a query request. When query-scheduler is in use, the metric has the `scheduler_address` label to differentiate the enqueue duration by query-scheduler backend. #5879 #6087 #6120
* [ENHANCEMENT] Store-gateway: add metric `cortex_bucket_store_blocks_loaded_by_duration` for counting the loaded number of blocks based on their duration. #6074  #6129
* [ENHANCEMENT] Expose `/sync/mutex/wait/total:seconds` Go runtime metric as `go_sync_mutex_wait_total_seconds_total` from all components. #5879
* [ENHANCEMENT] Query-scheduler: improve latency with many concurrent queriers. #5880
* [ENHANCEMENT] Ruler: add new per-tenant `cortex_ruler_queries_zero_fetched_series_total` metric to track rules that fetched no series. #5925
* [ENHANCEMENT] Implement support for `limit`, `limit_per_metric` and `metric` parameters for `<Prometheus HTTP prefix>/api/v1/metadata` endpoint. #5890
* [ENHANCEMENT] Distributor: add experimental support for storing metadata when ingesting metrics via OTLP. This makes metrics description and type available when ingesting metrics via OTLP. Enable with `-distributor.enable-otlp-metadata-storage=true`. #5693 #6035 #6254
* [ENHANCEMENT] Ingester: added support for sampling errors, which can be enabled by setting `-ingester.error-sample-rate`. This way each error will be logged once in the configured number of times. All the discarded samples will still be tracked by the `cortex_discarded_samples_total` metric. #5584 #6014
* [ENHANCEMENT] Ruler: Fetch secrets used to configure TLS on the Alertmanager client from Vault when `-vault.enabled` is true. #5239
* [ENHANCEMENT] Query-frontend: added query-sharding support for `group by` aggregation queries. #6024
* [ENHANCEMENT] Fetch secrets used to configure server-side TLS from Vault when `-vault.enabled` is true. #6052.
* [ENHANCEMENT] Packaging: add logrotate config file. #6142
* [ENHANCEMENT] Ingester: add the experimental configuration options `-blocks-storage.tsdb.head-postings-for-matchers-cache-max-bytes` and `-blocks-storage.tsdb.block-postings-for-matchers-cache-max-bytes` to enforce a limit in bytes on the `PostingsForMatchers()` cache used by ingesters (the cache limit is per TSDB head and block basis, not a global one). The experimental configuration options `-blocks-storage.tsdb.head-postings-for-matchers-cache-size` and `-blocks-storage.tsdb.block-postings-for-matchers-cache-size` have been deprecated. #6151
* [ENHANCEMENT] Ingester: use the `PostingsForMatchers()` in-memory cache for label values queries with matchers too. #6151
* [ENHANCEMENT] Ingester / store-gateway: optimized regex matchers. #6168 #6250
* [ENHANCEMENT] Distributor: Include ingester IDs in circuit breaker related metrics and logs. #6206
* [ENHANCEMENT] Querier: improve errors and logging when streaming chunks from ingesters and store-gateways. #6194 #6309
* [ENHANCEMENT] Querier: Add `cortex_querier_federation_exemplar_tenants_queried` and `cortex_querier_federation_tenants_queried` metrics to track the number of tenants queried by multi-tenant queries. #6374 #6409
* [ENHANCEMENT] All: added an experimental `-server.grpc.num-workers` flag that configures the number of long-living workers used to process gRPC requests. This could decrease the CPU usage by reducing the number of stack allocations. #6311
* [ENHANCEMENT] All: improved IPv6 support by using the proper host:port formatting. #6311
* [ENHANCEMENT] Querier: always return error encountered during chunks streaming, rather than `the stream has already been exhausted`. #6345 #6433
* [ENHANCEMENT] Query-frontend: add `instance_enable_ipv6` to support IPv6. #6111
* [ENHANCEMENT] Store-gateway: return same detailed error messages as queriers when chunks or series limits are reached. #6347
* [ENHANCEMENT] Querier: reduce memory consumed for queries that hit store-gateways. #6348
* [ENHANCEMENT] Ruler: include corresponding trace ID with log messages associated with rule evaluation. #6379 #6520
* [ENHANCEMENT] Querier: clarify log messages and span events emitted while querying ingesters, and include both ingester name and address when relevant. #6381
* [ENHANCEMENT] Memcached: introduce new experimental configuration parameters `-<prefix>.memcached.write-buffer-size-bytes` `-<prefix>.memcached.read-buffer-size-bytes` to customise the memcached client write and read buffer size (the buffer is allocated for each memcached connection). #6468
* [ENHANCEMENT] Ingester, Distributor: added experimental support for rejecting push requests received via gRPC before reading them into memory, if ingester or distributor is unable to accept the request. This is activated by using `-ingester.limit-inflight-requests-using-grpc-method-limiter` for ingester, and `-distributor.limit-inflight-requests-using-grpc-method-limiter` for distributor. #5976 #6300
* [ENHANCEMENT] Add capability in store-gateways to accept number of tokens through config. `-store-gateway.sharding-ring.num-tokens`, `default-value=512` #4863
* [ENHANCEMENT] Query-frontend: return warnings generated during query evaluation. #6391
* [ENHANCEMENT] Server: Add the option `-server.http-read-header-timeout` to enable specifying a timeout for reading HTTP request headers. It defaults to 0, in which case reading of headers can take up to `-server.http-read-timeout`, leaving no time for reading body, if there's any. #6517
* [ENHANCEMENT] Add connection-string option, `-<prefix>.azure.connection-string`, for Azure Blob Storage. #6487
* [ENHANCEMENT] Ingester: Add `-ingester.instance-limits.max-inflight-push-requests-bytes`. This limit protects the ingester against requests that together may cause an OOM. #6492
* [ENHANCEMENT] Ingester: add new per-tenant `cortex_ingester_local_limits` metric to expose the calculated local per-tenant limits seen at each ingester. Exports the local per-tenant series limit with label `{limit="max_global_series_per_user"}` #6403
* [ENHANCEMENT] Query-frontend: added "queue_time_seconds" field to "query stats" log. This is total time that query and subqueries spent in the queue, before queriers picked it up. #6537
* [ENHANCEMENT] Server: Add `-server.report-grpc-codes-in-instrumentation-label-enabled` CLI flag to specify whether gRPC status codes should be used in `status_code` label of `cortex_request_duration_seconds` metric. It defaults to false, meaning that successful and erroneous gRPC status codes are represented with `success` and `error` respectively. #6562
* [ENHANCEMENT] Server: Add `-ingester.client.report-grpc-codes-in-instrumentation-label-enabled` CLI flag to specify whether gRPC status codes should be used in `status_code` label of `cortex_ingester_client_request_duration_seconds` metric. It defaults to false, meaning that successful and erroneous gRPC status codes are represented with `2xx` and `error` respectively. #6562
* [ENHANCEMENT] Server: Add `-server.http-log-closed-connections-without-response-enabled` option to log details about connections to HTTP server that were closed before any data was sent back. This can happen if client doesn't manage to send complete HTTP headers before timeout. #6612
* [ENHANCEMENT] Query-frontend: include length of query, time since the earliest and latest points of a query, time since the earliest and latest points of a query, cached/uncached bytes in "query stats" logs. Time parameters (start/end/time) are always formatted as RFC3339 now. #6473 #6477 #6709 #6710
* [ENHANCEMENT] Query-frontend: `-query-frontend.align-queries-with-step` has been moved from a global flag to a per-tenant override. #6714
* [ENHANCEMENT] Distributor: added support for reducing the resolution of native histogram samples upon ingestion if the sample has too many buckets compared to `-validation.max-native-histogram-buckets`. This is enabled by default and can be turned off by setting `-validation.reduce-native-histogram-over-max-buckets` to `false`. #6535
* [ENHANCEMENT] Query-frontend: optionally wait for the frontend to complete startup if requests are received while the frontend is still starting. Disabled by default, set `-query-frontend.not-running-timeout` to a non-zero value to enable. #6621
* [ENHANCEMENT] Distributor: Include source IPs in OTLP push handler logs. #6652
* [ENHANCEMENT] Query-frontend: return clearer error message when a query request is received while shutting down. #6675
* [ENHANCEMENT] Querier: return clearer error message when a query request is cancelled by the caller. #6697
* [ENHANCEMENT] Compactor: Mark corrupted blocks for no-compaction to avoid blocking compactor future runs. #6588
* [ENHANCEMENT] Distributor: Added an experimental configuration option `distributor.ingestion-burst-factor` that overrides the `distributor.ingestion-burst-size` option if set. The `distributor.ingestion-burst-factor` is used to set the underlying ingestion rate limiter token bucket's burst size to a multiple of the per distributor `distributor.ingestion-rate-limit` and the `distributor.ingestion-burst-factor`. This is disabled by default. #6662
* [ENHANCEMENT] Add debug message to track tenants sending queries that are not able to benefit from caches. #6732
* [BUGFIX] Distributor: return server overload error in the event of exceeding the ingestion rate limit. #6549
* [BUGFIX] Ring: Ensure network addresses used for component hash rings are formatted correctly when using IPv6. #6068
* [BUGFIX] Query-scheduler: don't retain connections from queriers that have shut down, leading to gradually increasing enqueue latency over time. #6100 #6145
* [BUGFIX] Ingester: prevent query logic from continuing to execute after queries are canceled. #6085
* [BUGFIX] Ensure correct nesting of children of the `querier.Select` tracing span. #6085
* [BUGFIX] Packaging: fix preremove script preventing upgrades on RHEL based OS. #6067
* [BUGFIX] Querier: return actual error rather than `attempted to read series at index XXX from stream, but the stream has already been exhausted` (or even no error at all) when streaming chunks from ingesters or store-gateways is enabled and an error occurs while streaming chunks. #6346
* [BUGFIX] Querier: reduce log volume when querying ingesters with zone-awareness enabled and one or more instances in a single zone unavailable. #6381
* [BUGFIX] Querier: don't try to query further ingesters if ingester query request minimization is enabled and a query limit is reached as a result of the responses from the initial set of ingesters. #6402
* [BUGFIX] Ingester: Don't cache context cancellation error when querying. #6446
* [BUGFIX] Ingester: don't ignore errors encountered while iterating through chunks or samples in response to a query request. #6469
* [BUGFIX] All: fix issue where traces for some inter-component gRPC calls would incorrectly show the call as failing due to cancellation. #6470
* [BUGFIX] Querier: correctly mark streaming requests to ingesters or store-gateways as successful, not cancelled, in metrics and traces. #6471 #6505
* [BUGFIX] Querier: fix issue where queries fail with "context canceled" error when an ingester or store-gateway fails healthcheck while the query is in progress. #6550
* [BUGFIX] Tracing: When creating an OpenTelemetry tracing span, add it to the context for later retrieval. #6614
* [BUGFIX] Querier: always report query results to query-frontends, even when cancelled, to ensure query-frontends don't wait for results that will otherwise never arrive. #6703
* [BUGFIX] Querier: attempt to query ingesters in PENDING state, to reduce the likelihood that scaling up the number of ingesters in multiple zones simultaneously causes a read outage. #6726 #6727
* [BUGFIX] Querier: don't cancel inflight queries from a query-scheduler if the stream between the querier and query-scheduler is broken. #6728
* [BUGFIX] Store-gateway: Fix double-counting of some duration metrics. #6616
* [BUGFIX] Fixed possible series matcher corruption leading to wrong series being included in query results. #6884

### Mixin

* [CHANGE] Dashboards: enabled reporting gRPC codes as `status_code` label in Mimir dashboards. In case of gRPC calls, the successful `status_code` label on `cortex_request_duration_seconds` and gRPC client request duration metrics has changed from 'success' and '2xx' to 'OK'. #6561
* [CHANGE] Alerts: remove `MimirGossipMembersMismatch` alert and replace it with `MimirGossipMembersTooHigh` and `MimirGossipMembersTooLow` alerts that should have a higher signal-to-noise ratio. #6508
* [ENHANCEMENT] Dashboards: Optionally show rejected requests on Mimir Writes dashboard. Useful when used together with "early request rejection" in ingester and distributor. #6132 #6556
* [ENHANCEMENT] Alerts: added a critical alert for `CompactorSkippedBlocksWithOutOfOrderChunks` when multiple blocks are affected. #6410
* [ENHANCEMENT] Dashboards: Added the min-replicas for autoscaling dashboards. #6528
* [ENHANCEMENT] Dashboards: Show queries per second for the `/api/v1/cardinality/` endpoints on the "Overview" dashboard. #6720
* [BUGFIX] Alerts: fixed issue where `GossipMembersMismatch` warning message referred to per-instance labels that were not produced by the alert query. #6146
* [BUGFIX] Dashboards: Fix autoscaling dashboard panels for KEDA > 2.9. [Requires scraping the KEDA operator for metrics since they moved](https://github.com/kedacore/keda/issues/3972). #6528
* [BUGFIX] Alerts: Fix autoscaling alerts for KEDA > 2.9. [Requires scraping the KEDA operator for metrics since they moved](https://github.com/kedacore/keda/issues/3972). #6528

### Jsonnet

* [CHANGE] Ingester: reduce `-server.grpc-max-concurrent-streams` to 500. #5666
* [CHANGE] Changed default `_config.cluster_domain` from `cluster.local` to `cluster.local.` to reduce the number of DNS lookups made by Mimir. #6389
* [CHANGE] Query-frontend: changed default `_config.autoscaling_query_frontend_cpu_target_utilization` from `1` to `0.75`. #6395
* [CHANGE] Distributor: Increase HPA scale down period such that distributors are slower to scale down after autoscaling up. #6589
* [CHANGE] Store-gateway: Change the default timeout used for index-queries caches from `200ms` to `450ms`. #6786
* [FEATURE] Store-gateway: Allow automated zone-by-zone downscaling, that can be enabled via the `store_gateway_automated_downscale_enabled` flag. It is disabled by default. #6149
* [FEATURE] Ingester: Allow to configure TSDB Head early compaction using the following `_config` parameters: #6181
  * `ingester_tsdb_head_early_compaction_enabled` (disabled by default)
  * `ingester_tsdb_head_early_compaction_reduction_percentage`
  * `ingester_tsdb_head_early_compaction_min_in_memory_series`
* [ENHANCEMENT] Double the amount of rule groups for each user tier. #5897
* [ENHANCEMENT] Set `maxUnavailable` to 0 for `distributor`, `overrides-exporter`, `querier`, `query-frontend`, `query-scheduler` `ruler-querier`, `ruler-query-frontend`, `ruler-query-scheduler` and `consul` deployments, to ensure they don't become completely unavailable during a rollout. #5924
* [ENHANCEMENT] Update rollout-operator to `v0.9.0`. #6022 #6110 #6558 #6681
* [ENHANCEMENT] Update memcached to `memcached:1.6.22-alpine`. #6585
* [ENHANCEMENT] Store-gateway: replaced the following deprecated CLI flags: #6319
  * `-blocks-storage.bucket-store.index-header-lazy-loading-enabled` replaced with `-blocks-storage.bucket-store.index-header.lazy-loading-enabled`
  * `-blocks-storage.bucket-store.index-header-lazy-loading-idle-timeout` replaced with `-blocks-storage.bucket-store.index-header.lazy-loading-idle-timeout`
* [ENHANCEMENT] Store-gateway: Allow selective enablement of store-gateway automated scaling on a per-zone basis. #6302
* [BUGFIX] Autoscaling: KEDA > 2.9 removed the ability to set metricName in the trigger metadata. To help discern which metric is used by the HPA, we set the trigger name to what was the metricName. This is available as the `scaler` label on `keda_*` metrics. #6528

### Mimirtool

* [ENHANCEMENT] Analyze Grafana: Improve support for variables in range. #6657
* [BUGFIX] Fix out of bounds error on export with large timespans and/or series count. #5700
* [BUGFIX] Fix the issue where `--read-timeout` was applied to the entire `mimirtool analyze grafana` invocation rather than to individual Grafana API calls. #5915
* [BUGFIX] Fix incorrect remote-read path joining for `mimirtool remote-read` commands on Windows. #6011
* [BUGFIX] Fix template files full path being sent in `mimirtool alertmanager load` command. #6138
* [BUGFIX] Analyze rule-file: .metricsUsed field wasn't populated. #6953

### Mimir Continuous Test

### Query-tee

### Documentation

* [ENHANCEMENT] Document the concept of native histograms and how to send them to Mimir, migration path. #5956 #6488 #6539 #6752
* [ENHANCEMENT] Document native histograms query and visualization. #6231

### Tools

* [CHANGE] tsdb-index: Rename tool to tsdb-series. #6317
* [FEATURE] tsdb-labels: Add tool to print label names and values of a TSDB block. #6317
* [ENHANCEMENT] trafficdump: Trafficdump can now parse OTEL requests. Entire request is dumped to output, there's no filtering of fields or matching of series done. #6108

## 2.10.5

### Grafana Mimir

* [ENHANCEMENT] Update Docker base images from `alpine:3.18.3` to `alpine:3.18.5`. #6897
* [BUGFIX] Fixed possible series matcher corruption leading to wrong series being included in query results. #6886

### Documentation

* [ENHANCEMENT] Document the concept of native histograms and how to send them to Mimir, migration path. #6757
* [ENHANCEMENT] Document native histograms query and visualization. #6757

## 2.10.4

### Grafana Mimir

* [BUGFIX] Update otelhttp library to v0.44.0 as a mitigation for CVE-2023-45142. #6634

## 2.10.3

### Grafana Mimir

* [BUGFIX] Update grpc-go library to 1.57.2-dev that includes a fix for a bug introduced in 1.57.1. #6419

## 2.10.2

### Grafana Mimir

* [BUGFIX] Update grpc-go library to 1.57.1 and `golang.org/x/net` to `0.17`, which include fix for CVE-2023-44487. #6349

## 2.10.1

### Grafana Mimir

* [CHANGE] Update Go version to 1.21.3. #6244 #6325
* [BUGFIX] Query-frontend: Don't retry read requests rejected by the ingester due to utilization based read path limiting. #6032
* [BUGFIX] Ingester: fix panic in WAL replay of certain native histograms. #6086

## 2.10.0

### Grafana Mimir

* [CHANGE] Store-gateway: skip verifying index header integrity upon loading. To enable verification set `blocks_storage.bucket_store.index_header.verify_on_load: true`. #5174
* [CHANGE] Querier: change the default value of the experimental `-querier.streaming-chunks-per-ingester-buffer-size` flag to 256. #5203
* [CHANGE] Querier: only initiate query requests to ingesters in the `ACTIVE` state in the ring. #5342
* [CHANGE] Querier: renamed `-querier.prefer-streaming-chunks` to `-querier.prefer-streaming-chunks-from-ingesters` to enable streaming chunks from ingesters to queriers. #5182
* [CHANGE] Querier: `-query-frontend.cache-unaligned-requests` has been moved from a global flag to a per-tenant override. #5312
* [CHANGE] Ingester: removed `cortex_ingester_shipper_dir_syncs_total` and `cortex_ingester_shipper_dir_sync_failures_total` metrics. The former metric was not much useful, and the latter was never incremented. #5396
* [CHANGE] Ingester: removed logging of errors related to hitting per-instance limits to reduce resource usage when ingesters are under pressure. #5585
* [CHANGE] gRPC clients: use default connect timeout of 5s, and therefore enable default connect backoff max delay of 5s. #5562
* [CHANGE] Ingester: the `-validation.create-grace-period` is now enforced in the ingester too, other than distributor and query-frontend. If you've configured `-validation.create-grace-period` then make sure the configuration is applied to ingesters too. #5712
* [CHANGE] Distributor: the `-validation.create-grace-period` is now enforced for examplars too in the distributor. If an examplar has timestamp greater than "now + grace_period", then the exemplar will be dropped and the metric `cortex_discarded_exemplars_total{reason="exemplar_too_far_in_future",user="..."}` increased. #5761
* [CHANGE] Query-frontend: the `-validation.create-grace-period` is now enforced in the query-frontend even when the configured value is 0. When the value is 0, the query end time range is truncated to the current real-world time. #5829
* [CHANGE] Store-gateway: deprecated configuration parameters for index header under `blocks-storage.bucket-store` and use a new configurations in `blocks-storage.bucket-store.index-header`, deprecated configuration will be removed in Mimir 2.12. Configuration changes: #5726
  * `-blocks-storage.bucket-store.index-header-lazy-loading-enabled` is deprecated, use the new configuration `-blocks-storage.bucket-store.index-header.lazy-loading-enabled`
  * `-blocks-storage.bucket-store.index-header-lazy-loading-idle-timeout` is deprecated, use the new configuration `-blocks-storage.bucket-store.index-header.lazy-loading-idle-timeout`
  * `-blocks-storage.bucket-store.index-header-lazy-loading-concurrency` is deprecated, use the new configuration `-blocks-storage.bucket-store.index-header.lazy-loading-concurrency`
* [CHANGE] Store-gateway: remove experimental fine-grained chunks caching. The following experimental configuration parameters have been removed `-blocks-storage.bucket-store.chunks-cache.fine-grained-chunks-caching-enabled`, `-blocks-storage.bucket-store.fine-grained-chunks-caching-ranges-per-series`. #5816 #5875
* [CHANGE] Ingester: remove deprecated `blocks-storage.tsdb.max-tsdb-opening-concurrency-on-startup`. #5850
* [FEATURE] Introduced `-distributor.service-overload-status-code-on-rate-limit-enabled` flag for configuring status code to 529 instead of 429 upon rate limit exhaustion. #5752
* [FEATURE] Cardinality API: added a new `count_method` parameter which enables counting active series. #5136
* [FEATURE] Query-frontend: added experimental support to cache cardinality, label names and label values query responses. The cache will be used when `-query-frontend.cache-results` is enabled, and `-query-frontend.results-cache-ttl-for-cardinality-query` or `-query-frontend.results-cache-ttl-for-labels-query` set to a value greater than 0. The following metrics have been added to track the query results cache hit ratio per `request_type`: #5212 #5235 #5426 #5524
  * `cortex_frontend_query_result_cache_requests_total{request_type="query_range|cardinality|label_names_and_values"}`
  * `cortex_frontend_query_result_cache_hits_total{request_type="query_range|cardinality|label_names_and_values"}`
* [FEATURE] Added `-<prefix>.s3.list-objects-version` flag to configure the S3 list objects version. #5099
* [FEATURE] Ingester: add optional CPU/memory utilization based read request limiting, considered experimental. Disabled by default, enable by configuring limits via both of the following flags: #5012 #5392 #5394 #5526 #5508 #5704
  * `-ingester.read-path-cpu-utilization-limit`
  * `-ingester.read-path-memory-utilization-limit`
  * `-ingester.log-utilization-based-limiter-cpu-samples`
* [FEATURE] Ruler: support filtering results from rule status endpoint by `file`, `rule_group` and `rule_name`. #5291
* [FEATURE] Ingester: add experimental support for creating tokens by using spread minimizing strategy. This can be enabled with `-ingester.ring.token-generation-strategy: spread-minimizing` and `-ingester.ring.spread-minimizing-zones: <all available zones>`. In that case `-ingester.ring.tokens-file-path` must be empty. #5308 #5324
* [FEATURE] Storegateway: Persist sparse index-headers to disk and read from disk on index-header loads instead of reconstructing. #5465 #5651 #5726
* [FEATURE] Ingester: add experimental CLI flag `-ingester.ring.spread-minimizing-join-ring-in-order` that allows an ingester to register tokens in the ring only after all previous ingesters (with ID lower than its own ID) have already been registered. #5541
* [FEATURE] Ingester: add experimental support to compact the TSDB Head when the number of in-memory series is equal or greater than `-blocks-storage.tsdb.early-head-compaction-min-in-memory-series`, and the ingester estimates that the per-tenant TSDB Head compaction will reduce in-memory series by at least `-blocks-storage.tsdb.early-head-compaction-min-estimated-series-reduction-percentage`. #5371
* [FEATURE] Ingester: add new metrics for tracking native histograms in active series: `cortex_ingester_active_native_histogram_series`, `cortex_ingester_active_native_histogram_series_custom_tracker`, `cortex_ingester_active_native_histogram_buckets`, `cortex_ingester_active_native_histogram_buckets_custom_tracker`. The first 2 are the subsets of the existing and unmodified `cortex_ingester_active_series` and `cortex_ingester_active_series_custom_tracker` respectively, only tracking native histogram series, and the last 2 are the equivalents for tracking the number of buckets in native histogram series. #5318
* [FEATURE] Add experimental CLI flag `-<prefix>.s3.native-aws-auth-enabled` that allows to enable the default credentials provider chain of the AWS SDK. #5636
* [FEATURE] Distributor: add experimental support for circuit breaking when writing to ingesters via `-ingester.client.circuit-breaker.enabled`, `-ingester.client.circuit-breaker.failure-threshold`, or `-ingester.client.circuit-breaker.cooldown-period` or their corresponding YAML. #5650
* [FEATURE] The following features are no longer considered experimental. #5701 #5872
  * Ruler storage cache (`-ruler-storage.cache.*`)
  * Exclude ingesters running in specific zones (`-ingester.ring.excluded-zones`)
  * Cardinality-based query sharding (`-query-frontend.query-sharding-target-series-per-shard`)
  * Cardinality query result caching (`-query-frontend.results-cache-ttl-for-cardinality-query`)
  * Label names and values query result caching (`-query-frontend.results-cache-ttl-for-labels-query`)
  * Query expression size limit (`-query-frontend.max-query-expression-size-bytes`)
  * Peer discovery / tenant sharding for overrides exporters (`-overrides-exporter.ring.enabled`)
  * Configuring enabled metrics in overrides exporter (`-overrides-exporter.enabled-metrics`)
  * Per-tenant results cache TTL (`-query-frontend.results-cache-ttl`, `-query-frontend.results-cache-ttl-for-out-of-order-time-window`)
  * Shutdown delay (`-shutdown-delay`)
* [FEATURE] Querier: add experimental CLI flag `-tenant-federation.max-concurrent` to adjust the max number of per-tenant queries that can be run at a time when executing a single multi-tenant query. #5874
* [FEATURE] Alertmanager: add Microsoft Teams as a supported integration. #5840
* [ENHANCEMENT] Overrides-exporter: Add new metrics for write path and alertmanager (`max_global_metadata_per_user`, `max_global_metadata_per_metric`, `request_rate`, `request_burst_size`, `alertmanager_notification_rate_limit`, `alertmanager_max_dispatcher_aggregation_groups`, `alertmanager_max_alerts_count`, `alertmanager_max_alerts_size_bytes`) and added flag `-overrides-exporter.enabled-metrics` to explicitly configure desired metrics, e.g. `-overrides-exporter.enabled-metrics=request_rate,ingestion_rate`. Default value for this flag is: `ingestion_rate,ingestion_burst_size,max_global_series_per_user,max_global_series_per_metric,max_global_exemplars_per_user,max_fetched_chunks_per_query,max_fetched_series_per_query,ruler_max_rules_per_rule_group,ruler_max_rule_groups_per_tenant`. #5376
* [ENHANCEMENT] Cardinality API: when zone aware replication is enabled, the label values cardinality API can now tolerate single zone failure #5178
* [ENHANCEMENT] Distributor: optimize sending requests to ingesters when incoming requests don't need to be modified. For now this feature can be disabled by setting `-timeseries-unmarshal-caching-optimization-enabled=false`. #5137
* [ENHANCEMENT] Add advanced CLI flags to control gRPC client behaviour: #5161
  * `-<prefix>.connect-timeout`
  * `-<prefix>.connect-backoff-base-delay`
  * `-<prefix>.connect-backoff-max-delay`
  * `-<prefix>.initial-stream-window-size`
  * `-<prefix>.initial-connection-window-size`
* [ENHANCEMENT] Query-frontend: added "response_size_bytes" field to "query stats" log. #5196
* [ENHANCEMENT] Querier: refine error messages for per-tenant query limits, informing the user of the preferred strategy for not hitting the limit, in addition to how they may tweak the limit. #5059
* [ENHANCEMENT] Distributor: optimize sending of requests to ingesters by reusing memory buffers for marshalling requests. This optimization can be enabled by setting `-distributor.write-requests-buffer-pooling-enabled` to `true`. #5195 #5805 #5830
* [ENHANCEMENT] Querier: add experimental `-querier.minimize-ingester-requests` option to initially query only the minimum set of ingesters required to reach quorum. #5202 #5259 #5263
* [ENHANCEMENT] Querier: improve error message when streaming chunks from ingesters to queriers and a query limit is reached. #5245
* [ENHANCEMENT] Use new data structure for labels, to reduce memory consumption. #3555 #5731
* [ENHANCEMENT] Update alpine base image to 3.18.2. #5276
* [ENHANCEMENT] Ruler: add `cortex_ruler_sync_rules_duration_seconds` metric, tracking the time spent syncing all rule groups owned by the ruler instance. #5311
* [ENHANCEMENT] Store-gateway: add experimental `blocks-storage.bucket-store.index-header-lazy-loading-concurrency` config option to limit the number of concurrent index-headers loads when lazy loading. #5313 #5605
* [ENHANCEMENT] Ingester and querier: improve level of detail in traces emitted for queries that hit ingesters. #5315
* [ENHANCEMENT] Querier: add `cortex_querier_queries_rejected_total` metric that counts the number of queries rejected due to hitting a limit (eg. max series per query or max chunks per query). #5316 #5440 #5450
* [ENHANCEMENT] Querier: add experimental `-querier.minimize-ingester-requests-hedging-delay` option to initiate requests to further ingesters when request minimisation is enabled and not all initial requests have completed. #5368
* [ENHANCEMENT] Clarify docs for `-ingester.client.*` flags to make it clear that these are used by both queriers and distributors. #5375
* [ENHANCEMENT] Querier and store-gateway: add experimental support for streaming chunks from store-gateways to queriers while evaluating queries. This can be enabled with `-querier.prefer-streaming-chunks-from-store-gateways=true`. #5182
* [ENHANCEMENT] Querier: enforce `max-chunks-per-query` limit earlier in query processing when streaming chunks from ingesters to queriers to avoid unnecessarily consuming resources for queries that will be aborted. #5369 #5447
* [ENHANCEMENT] Ingester: added `cortex_ingester_shipper_last_successful_upload_timestamp_seconds` metric tracking the last successful TSDB block uploaded to the bucket (unix timestamp in seconds). #5396
* [ENHANCEMENT] Ingester: add two metrics tracking resource utilization calculated by utilization based limiter: #5496
  * `cortex_ingester_utilization_limiter_current_cpu_load`: The current exponential weighted moving average of the ingester's CPU load
  * `cortex_ingester_utilization_limiter_current_memory_usage_bytes`: The current ingester memory utilization
* [ENHANCEMENT] Ruler: added `insight=true` field to ruler's prometheus component for rule evaluation logs. #5510
* [ENHANCEMENT] Distributor Ingester: add metrics to count the number of requests rejected for hitting per-instance limits, `cortex_distributor_instance_rejected_requests_total` and `cortex_ingester_instance_rejected_requests_total` respectively. #5551
* [ENHANCEMENT] Distributor: add support for ingesting exponential histograms that are over the native histogram scale limit of 8 in OpenTelemetry format by downscaling them. #5532 #5607
* [ENHANCEMENT] General: buffered logging: #5506
  * `-log.buffered` CLI flag enable buffered logging.
* [ENHANCEMENT] Distributor: add more detailed information to traces generated while processing OTLP write requests. #5539
* [ENHANCEMENT] Distributor: improve performance ingesting OTLP payloads. #5531 #5607 #5616
* [ENHANCEMENT] Ingester: optimize label-values with matchers call when number of matched series is small. #5600
* [ENHANCEMENT] Compactor: delete bucket-index, markers and debug files if there are no blocks left in the bucket index. This cleanup must be enabled by using `-compactor.no-blocks-file-cleanup-enabled` option. #5648
* [ENHANCEMENT] Ingester: reduce memory usage of active series tracker. #5665
* [ENHANCEMENT] Store-gateway: added `-store-gateway.sharding-ring.auto-forget-enabled` configuration parameter to control whether store-gateway auto-forget feature should be enabled or disabled (enabled by default). #5702
* [ENHANCEMENT] Compactor: added per tenant block upload counters `cortex_block_upload_api_blocks_total`, `cortex_block_upload_api_bytes_total`, and `cortex_block_upload_api_files_total`. #5738
* [ENHANCEMENT] Compactor: verify time range of compacted block(s) matches the time range of input blocks. #5760
* [ENHANCEMENT] Querier: improved observability of calls to ingesters during queries. #5724
* [ENHANCEMENT] Compactor: block backfilling logging is now more verbose. #5711
* [ENHANCEMENT] Added support to rate limit application logs: #5764
  * `-log.rate-limit-enabled`
  * `-log.rate-limit-logs-per-second`
  * `-log.rate-limit-logs-per-second-burst`
* [ENHANCEMENT] Ingester: added `cortex_ingester_tsdb_head_min_timestamp_seconds` and `cortex_ingester_tsdb_head_max_timestamp_seconds` metrics which return min and max time of all TSDB Heads open in an ingester. #5786 #5815
* [ENHANCEMENT] Querier: cancel query requests to ingesters in a zone upon first error received from the zone, to reduce wasted effort spent computing results that won't be used #5764
* [ENHANCEMENT] All: improve tracing of internal HTTP requests sent over httpgrpc. #5782
* [ENHANCEMENT] Querier: add experimental per-query chunks limit based on an estimate of the number of chunks that will be sent from ingesters and store-gateways that is enforced earlier during query evaluation. This limit is disabled by default and can be configured with `-querier.max-estimated-fetched-chunks-per-query-multiplier`. #5765
* [ENHANCEMENT] Ingester: add UI for listing tenants with TSDB on given ingester and viewing details of tenants's TSDB on given ingester. #5803 #5824
* [ENHANCEMENT] Querier: improve observability of calls to store-gateways during queries. #5809
* [ENHANCEMENT] Query-frontend: improve tracing of interactions with query-scheduler. #5818
* [ENHANCEMENT] Query-scheduler: improve tracing of requests when request is rejected by query-scheduler. #5848
* [ENHANCEMENT] Ingester: avoid logging some errors that could cause logging contention. #5494 #5581
* [ENHANCEMENT] Store-gateway: wait for query gate after loading blocks. #5507
* [ENHANCEMENT] Store-gateway: always include `__name__` posting group in selection in order to reduce the number of object storage API calls. #5246
* [ENHANCEMENT] Ingester: track active series by ref instead of hash/labels to reduce memory usage. #5134 #5193
* [ENHANCEMENT] Go: updated to 1.21.1. #5955 #5960
* [ENHANCEMENT] Alertmanager: updated to alertmanager 0.26.0. #5840
* [BUGFIX] Ingester: Handle when previous ring state is leaving and the number of tokens has changed. #5204
* [BUGFIX] Querier: fix issue where queries that use the `timestamp()` function fail with `execution: attempted to read series at index 0 from stream, but the stream has already been exhausted` if streaming chunks from ingesters to queriers is enabled. #5370
* [BUGFIX] memberlist: bring back `memberlist_client_kv_store_count` metric that used to exist in Cortex, but got lost during dskit updates before Mimir 2.0. #5377
* [BUGFIX] Querier: pass on HTTP 503 query response code. #5364
* [BUGFIX] Store-gateway: Fix issue where stopping a store-gateway could cause all store-gateways to unload all blocks. #5464
* [BUGFIX] Allocate ballast in smaller blocks to avoid problem when entire ballast was kept in memory working set. #5565
* [BUGFIX] Querier: retry frontend result notification when an error is returned. #5591
* [BUGFIX] Querier: fix issue where `cortex_ingester_client_request_duration_seconds` metric did not include streaming query requests that did not return any series. #5695
* [BUGFIX] Ingester: fix ActiveSeries tracker double-counting series that have been deleted from the Head while still being active and then recreated again. #5678
* [BUGFIX] Ingester: don't set "last update time" of TSDB into the future when opening TSDB. This could prevent detecting of idle TSDB for a long time, if sample in distant future was ingested. #5787
* [BUGFIX] Store-gateway: fix bug when lazy index header could be closed prematurely even when still in use. #5795
* [BUGFIX] Ruler: gracefully shut down rule evaluations. #5778
* [BUGFIX] Querier: fix performance when ingesters stream samples. #5836
* [BUGFIX] Ingester: fix spurious `not found` errors on label values API during head compaction. #5957
* [BUGFIX] All: updated Minio object storage client from 7.0.62 to 7.0.63 to fix auto-detection of AWS GovCloud environments. #5905

### Mixin

* [CHANGE] Dashboards: show all workloads in selected namespace on "rollout progress" dashboard. #5113
* [CHANGE] Dashboards: show the number of updated and ready pods for each workload in the "rollout progress" panel on the "rollout progress" dashboard. #5113
* [CHANGE] Dashboards: removed "Query results cache misses" panel on the "Mimir / Queries" dashboard. #5423
* [CHANGE] Dashboards: default to shared crosshair on all dashboards. #5489
* [CHANGE] Dashboards: sort variable drop-down lists from A to Z, rather than Z to A. #5490
* [CHANGE] Alerts: removed `MimirProvisioningTooManyActiveSeries` alert. You should configure `-ingester.instance-limits.max-series` and rely on `MimirIngesterReachingSeriesLimit` alert instead. #5593
* [CHANGE] Alerts: removed `MimirProvisioningTooManyWrites` alert. The alerting threshold used in this alert was chosen arbitrarily and ingesters receiving an higher number of samples / sec don't necessarily have any issue. You should rely on SLOs metrics and alerts instead. #5706
* [CHANGE] Alerts: don't raise `MimirRequestErrors` or `MimirRequestLatency` alert for the `/debug/pprof` endpoint. #5826
* [ENHANCEMENT] Dashboards: adjust layout of "rollout progress" dashboard panels so that the "rollout progress" panel doesn't require scrolling. #5113
* [ENHANCEMENT] Dashboards: show container name first in "pods count per version" panel on "rollout progress" dashboard. #5113
* [ENHANCEMENT] Dashboards: show time spend waiting for turn when lazy loading index headers in the "index-header lazy load gate latency" panel on the "queries" dashboard. #5313
* [ENHANCEMENT] Dashboards: split query results cache hit ratio by request type in "Query results cache hit ratio" panel on the "Mimir / Queries" dashboard. #5423
* [ENHANCEMENT] Dashboards: add "rejected queries" panel to "queries" dashboard. #5429
* [ENHANCEMENT] Dashboards: add native histogram active series and active buckets to "tenants" dashboard. #5543
* [ENHANCEMENT] Dashboards: add panels to "Mimir / Writes" for requests rejected for per-instance limits. #5638
* [ENHANCEMENT] Dashboards: rename "Blocks currently loaded" to "Blocks currently owned" in the "Mimir / Queries" dashboard. #5705
* [ENHANCEMENT] Alerts: Add `MimirIngestedDataTooFarInTheFuture` warning alert that triggers when Mimir ingests sample with timestamp more than 1h in the future. #5822
* [BUGFIX] Alerts: fix `MimirIngesterRestarts` to fire only when the ingester container is restarted, excluding the cases the pod is rescheduled. #5397
* [BUGFIX] Dashboards: fix "unhealthy pods" panel on "rollout progress" dashboard showing only a number rather than the name of the workload and the number of unhealthy pods if only one workload has unhealthy pods. #5113 #5200
* [BUGFIX] Alerts: fixed `MimirIngesterHasNotShippedBlocks` and `MimirIngesterHasNotShippedBlocksSinceStart` alerts. #5396
* [BUGFIX] Alerts: Fix `MimirGossipMembersMismatch` to include `admin-api` and custom compactor pods. `admin-api` is a GEM component. #5641 #5797
* [BUGFIX] Dashboards: fix autoscaling dashboard panels that could show multiple series for a single component. #5810
* [BUGFIX] Dashboards: fix ruler-querier scaling metric panel query and split into CPU and memory scaling metric panels. #5739

### Jsonnet

* [CHANGE] Removed `_config.querier.concurrency` configuration option and replaced it with `_config.querier_max_concurrency` and `_config.ruler_querier_max_concurrency` to allow to easily fine tune it for different querier deployments. #5322
* [CHANGE] Change `_config.multi_zone_ingester_max_unavailable` to 50. #5327
* [CHANGE] Change distributors rolling update strategy configuration: `maxSurge` and `maxUnavailable` are set to `15%` and `0`. #5714
* [FEATURE] Alertmanager: Add horizontal pod autoscaler config, that can be enabled using `autoscaling_alertmanager_enabled: true`. #5194 #5249
* [ENHANCEMENT] Enable the `track_sizes` feature for Memcached pods to help determine cache efficiency. #5209
* [ENHANCEMENT] Add per-container map for environment variables. #5181
* [ENHANCEMENT] Add `PodDisruptionBudget`s for compactor, continuous-test, distributor, overrides-exporter, querier, query-frontend, query-scheduler, rollout-operator, ruler, ruler-querier, ruler-query-frontend, ruler-query-scheduler, and all memcached workloads. #5098
* [ENHANCEMENT] Ruler: configure the ruler storage cache when the metadata cache is enabled. #5326 #5334
* [ENHANCEMENT] Shuffle-sharding: ingester shards in user-classes can now be configured to target different series and limit percentage utilization through `_config.shuffle_sharding.target_series_per_ingester` and `_config.shuffle_sharding.target_utilization_percentage` values. #5470
* [ENHANCEMENT] Distributor: allow adjustment of the targeted CPU usage as a percentage of requested CPU. This can be adjusted with `_config.autoscaling_distributor_cpu_target_utilization`. #5525
* [ENHANCEMENT] Ruler: add configuration option `_config.ruler_remote_evaluation_max_query_response_size_bytes` to easily set the maximum query response size allowed (in bytes). #5592
* [ENHANCEMENT] Distributor: dynamically set `GOMAXPROCS` based on the CPU request. This should reduce distributor CPU utilization, assuming the CPU request is set to a value close to the actual utilization. #5588
* [ENHANCEMENT] Querier: dynamically set `GOMAXPROCS` based on the CPU request. This should reduce noisy neighbour issues created by the querier, whose CPU utilization could eventually saturate the Kubernetes node if unbounded. #5646 #5658
* [ENHANCEMENT] Allow to remove an entry from the configured environment variable for a given component, setting the environment value to `null` in the `*_env_map` objects (e.g. `store_gateway_env_map+:: { 'field': null}`). #5599
* [ENHANCEMENT] Allow overriding the default number of replicas for `etcd`. #5589
* [ENHANCEMENT] Memcached: reduce memory request for results, chunks and metadata caches. The requested memory is 5% greater than the configured memcached max cache size. #5661
* [ENHANCEMENT] Autoscaling: Add the following configuration options to fine tune autoscaler target utilization: #5679 #5682 #5689
  * `autoscaling_querier_target_utilization` (defaults to `0.75`)
  * `autoscaling_mimir_read_target_utilization` (defaults to `0.75`)
  * `autoscaling_ruler_querier_cpu_target_utilization` (defaults to `1`)
  * `autoscaling_distributor_memory_target_utilization` (defaults to `1`)
  * `autoscaling_ruler_cpu_target_utilization` (defaults to `1`)
  * `autoscaling_query_frontend_cpu_target_utilization` (defaults to `1`)
  * `autoscaling_ruler_query_frontend_cpu_target_utilization` (defaults to `1`)
  * `autoscaling_alertmanager_cpu_target_utilization` (defaults to `1`)
* [ENHANCEMENT] Gossip-ring: add appProtocol for istio compatibility. #5680
* [ENHANCEMENT] Add _config.commonConfig to allow adding common configuration parameters for all Mimir components. #5703
* [ENHANCEMENT] Update rollout-operator to `v0.7.0`. #5718
* [ENHANCEMENT] Increase the default rollout speed for store-gateway when lazy loading is disabled. #5823
* [ENHANCEMENT] Add autoscaling on memory for ruler-queriers. #5739
* [ENHANCEMENT] Deduplicate scaled object creation for most objects that scale on CPU and memory. #6411
* [BUGFIX] Fix compilation when index, chunks or metadata caches are disabled. #5710
* [BUGFIX] Autoscaling: treat OOMing containers as though they are using their full memory request. #5739
* [BUGFIX] Autoscaling: if no containers are up, report 0 memory usage instead of no data. #6411

### Mimirtool

* [ENHANCEMENT] Mimirtool uses paging to fetch all dashboards from Grafana when running `mimirtool analyse grafana`. This allows the tool to work correctly when running against Grafana instances with more than a 1000 dashboards. #5825
* [ENHANCEMENT] Extract metric name from queries that have a `__name__` matcher. #5911
* [BUGFIX] Mimirtool no longer parses label names as metric names when handling templating variables that are populated using `label_values(<label_name>)` when running `mimirtool analyse grafana`. #5832
* [BUGFIX] Fix panic when analyzing a grafana dashboard with multiline queries in templating variables. #5911

### Query-tee

* [CHANGE] Proxy `Content-Type` response header from backend. Previously `Content-Type: text/plain; charset=utf-8` was returned on all requests. #5183
* [CHANGE] Increase default value of `-proxy.compare-skip-recent-samples` to avoid racing with recording rule evaluation. #5561
* [CHANGE] Add `-backend.skip-tls-verify` to optionally skip TLS verification on backends. #5656

### Documentation

* [CHANGE] Fix reference to `get-started` documentation directory. #5476
* [CHANGE] Fix link to external OTLP/HTTP documentation.
* [ENHANCEMENT] Improved `MimirRulerTooManyFailedQueries` runbook. #5586
* [ENHANCEMENT] Improved "Recover accidentally deleted blocks" runbook. #5620
* [ENHANCEMENT] Documented options and trade-offs to query label names and values. #5582
* [ENHANCEMENT] Improved `MimirRequestErrors` runbook for alertmanager. #5694

### Tools

* [CHANGE] copyblocks: add support for S3 and the ability to copy between different object storage services. Due to this, the `-source-service` and `-destination-service` flags are now required and the `-service` flag has been removed. #5486
* [FEATURE] undelete-block-gcs: Added new tool for undeleting blocks on GCS storage. #5610 #5855
* [FEATURE] wal-reader: Added new tool for printing entries in TSDB WAL. #5780
* [ENHANCEMENT] ulidtime: add -seconds flag to print timestamps as Unix timestamps. #5621
* [ENHANCEMENT] ulidtime: exit with status code 1 if some ULIDs can't be parsed. #5621
* [ENHANCEMENT] tsdb-index-toc: added index-header size estimates. #5652
* [BUGFIX] Stop tools from panicking when `-help` flag is passed. #5412
* [BUGFIX] Remove github.com/golang/glog command line flags from tools. #5413

## 2.9.4

### Grafana Mimir

* [ENHANCEMENT] Update Docker base images from `alpine:3.18.3` to `alpine:3.18.5`. #6895

## 2.9.3

### Grafana Mimir

* [BUGFIX] Update `go.opentelemetry.io/contrib/instrumentation/net/http/otelhttp` to `0.44` which includes a fix for CVE-2023-45142. #6637

## 2.9.2

### Grafana Mimir

* [BUGFIX] Update grpc-go library to 1.56.3 and `golang.org/x/net` to `0.17`, which include fix for CVE-2023-44487. #6353 #6364

## 2.9.1

### Grafana Mimir

* [ENHANCEMENT] Update alpine base image to 3.18.3. #6021

## 2.9.0

### Grafana Mimir

* [CHANGE] Store-gateway: change expanded postings, postings, and label values index cache key format. These caches will be invalidated when rolling out the new Mimir version. #4770 #4978 #5037
* [CHANGE] Distributor: remove the "forwarding" feature as it isn't necessary anymore. #4876
* [CHANGE] Query-frontend: Change the default value of `-query-frontend.query-sharding-max-regexp-size-bytes` from `0` to `4096`. #4932
* [CHANGE] Querier: `-querier.query-ingesters-within` has been moved from a global flag to a per-tenant override. #4287
* [CHANGE] Querier: Use `-blocks-storage.tsdb.retention-period` instead of `-querier.query-ingesters-within` for calculating the lookback period for shuffle sharded ingesters. Setting `-querier.query-ingesters-within=0` no longer disables shuffle sharding on the read path. #4287
* [CHANGE] Block upload: `/api/v1/upload/block/{block}/files` endpoint now allows file uploads with no `Content-Length`. #4956
* [CHANGE] Store-gateway: deprecate configuration parameters for chunk pooling, they will be removed in Mimir 2.11. The following options are now also ignored: #4996
  * `-blocks-storage.bucket-store.max-chunk-pool-bytes`
  * `-blocks-storage.bucket-store.chunk-pool-min-bucket-size-bytes`
  * `-blocks-storage.bucket-store.chunk-pool-max-bucket-size-bytes`
* [CHANGE] Store-gateway: remove metrics `cortex_bucket_store_chunk_pool_requested_bytes_total` and `cortex_bucket_store_chunk_pool_returned_bytes_total`. #4996
* [CHANGE] Compactor: change default of `-compactor.partial-block-deletion-delay` to `1d`. This will automatically clean up partial blocks that were a result of failed block upload or deletion. #5026
* [CHANGE] Compactor: the deprecated configuration parameter `-compactor.consistency-delay` has been removed. #5050
* [CHANGE] Store-gateway: the deprecated configuration parameter `-blocks-storage.bucket-store.consistency-delay` has been removed. #5050
* [CHANGE] The configuration parameter `-blocks-storage.bucket-store.bucket-index.enabled` has been deprecated and will be removed in Mimir 2.11. Mimir is running by default with the bucket index enabled since version 2.0, and starting from the version 2.11 it will not be possible to disable it. #5051
* [CHANGE] The configuration parameters `-querier.iterators` and `-query.batch-iterators` have been deprecated and will be removed in Mimir 2.11. Mimir runs by default with `-querier.batch-iterators=true`, and starting from version 2.11 it will not be possible to change this. #5114
* [CHANGE] Compactor: change default of `-compactor.first-level-compaction-wait-period` to 25m. #5128
* [CHANGE] Ruler: changed default of `-ruler.poll-interval` from `1m` to `10m`. Starting from this release, the configured rule groups will also be re-synced each time they're modified calling the ruler configuration API. #5170
* [FEATURE] Query-frontend: add `-query-frontend.log-query-request-headers` to enable logging of request headers in query logs. #5030
* [FEATURE] Store-gateway: add experimental feature to retain lazy-loaded index headers between restarts by eagerly loading them during startup. This is disabled by default and can only be enabled if lazy loading is enabled. To enable this set the following: #5606
  * `-blocks-storage.bucket-store.index-header-lazy-loading-enabled` must be set to true
  * `-blocks-storage.bucket-store.index-header.eager-loading-startup-enabled` must be set to true
* [ENHANCEMENT] Add per-tenant limit `-validation.max-native-histogram-buckets` to be able to ignore native histogram samples that have too many buckets. #4765
* [ENHANCEMENT] Store-gateway: reduce memory usage in some LabelValues calls. #4789
* [ENHANCEMENT] Store-gateway: add a `stage` label to the metric `cortex_bucket_store_series_data_touched`. This label now applies to `data_type="chunks"` and `data_type="series"`. The `stage` label has 2 values: `processed` - the number of series that parsed - and `returned` - the number of series selected from the processed bytes to satisfy the query. #4797 #4830
* [ENHANCEMENT] Distributor: make `__meta_tenant_id` label available in relabeling rules configured via `metric_relabel_configs`. #4725
* [ENHANCEMENT] Compactor: added the configurable limit `compactor.block-upload-max-block-size-bytes` or `compactor_block_upload_max_block_size_bytes` to limit the byte size of uploaded or validated blocks. #4680
* [ENHANCEMENT] Querier: reduce CPU utilisation when shuffle sharding is enabled with large shard sizes. #4851
* [ENHANCEMENT] Packaging: facilitate configuration management by instructing systemd to start mimir with a configuration file. #4810
* [ENHANCEMENT] Store-gateway: reduce memory allocations when looking up postings from cache. #4861 #4869 #4962 #5047
* [ENHANCEMENT] Store-gateway: retain only necessary bytes when reading series from the bucket. #4926
* [ENHANCEMENT] Ingester, store-gateway: clear the shutdown marker after a successful shutdown to enable reusing their persistent volumes in case the ingester or store-gateway is restarted. #4985
* [ENHANCEMENT] Store-gateway, query-frontend: Reduced memory allocations when looking up cached entries from Memcached. #4862
* [ENHANCEMENT] Alertmanager: Add additional template function `queryFromGeneratorURL` returning query URL decoded query from the `GeneratorURL` field of an alert. #4301
* [ENHANCEMENT] Ruler: added experimental ruler storage cache support. The cache should reduce the number of "list objects" API calls issued to the object storage when there are 2+ ruler replicas running in a Mimir cluster. The cache can be configured setting `-ruler-storage.cache.*` CLI flags or their respective YAML config options. #4950 #5054
* [ENHANCEMENT] Store-gateway: added HTTP `/store-gateway/prepare-shutdown` endpoint for gracefully scaling down of store-gateways. A gauge `cortex_store_gateway_prepare_shutdown_requested` has been introduced for tracing this process. #4955
* [ENHANCEMENT] Updated Kuberesolver dependency (github.com/sercand/kuberesolver) from v2.4.0 to v4.0.0 and gRPC dependency (google.golang.org/grpc) from v1.47.0 to v1.53.0. #4922
* [ENHANCEMENT] Introduced new options for logging HTTP request headers: `-server.log-request-headers` enables logging HTTP request headers, `-server.log-request-headers-exclude-list` lists headers which should not be logged. #4922
* [ENHANCEMENT] Block upload: `/api/v1/upload/block/{block}/files` endpoint now disables read and write HTTP timeout, overriding `-server.http-read-timeout` and `-server.http-write-timeout` values. This is done to allow large file uploads to succeed. #4956
* [ENHANCEMENT] Alertmanager: Introduce new metrics from upstream. #4918
  * `cortex_alertmanager_notifications_failed_total` (added `reason` label)
  * `cortex_alertmanager_nflog_maintenance_total`
  * `cortex_alertmanager_nflog_maintenance_errors_total`
  * `cortex_alertmanager_silences_maintenance_total`
  * `cortex_alertmanager_silences_maintenance_errors_total`
* [ENHANCEMENT] Add native histogram support for `cortex_request_duration_seconds` metric family. #4987
* [ENHANCEMENT] Ruler: do not list rule groups in the object storage for disabled tenants. #5004
* [ENHANCEMENT] Query-frontend and querier: add HTTP API endpoint `<prometheus-http-prefix>/api/v1/format_query` to format a PromQL query. #4373
* [ENHANCEMENT] Query-frontend: Add `cortex_query_frontend_regexp_matcher_count` and `cortex_query_frontend_regexp_matcher_optimized_count` metrics to track optimization of regular expression label matchers. #4813
* [ENHANCEMENT] Alertmanager: Add configuration option to enable or disable the deletion of alertmanager state from object storage. This is useful when migrating alertmanager tenants from one cluster to another, because it avoids a condition where the state object is copied but then deleted before the configuration object is copied. #4989
* [ENHANCEMENT] Querier: only use the minimum set of chunks from ingesters when querying, and cancel unnecessary requests to ingesters sooner if we know their results won't be used. #5016
* [ENHANCEMENT] Add `-enable-go-runtime-metrics` flag to expose all go runtime metrics as Prometheus metrics. #5009
* [ENHANCEMENT] Ruler: trigger a synchronization of tenant's rule groups as soon as they change the rules configuration via API. This synchronization is in addition of the periodic syncing done every `-ruler.poll-interval`. The new behavior is enabled by default, but can be disabled with `-ruler.sync-rules-on-changes-enabled=false` (configurable on a per-tenant basis too). If you disable the new behaviour, then you may want to revert `-ruler.poll-interval` to `1m`. #4975 #5053 #5115 #5170
* [ENHANCEMENT] Distributor: Improve invalid tenant shard size error message. #5024
* [ENHANCEMENT] Store-gateway: record index header loading time separately in `cortex_bucket_store_series_request_stage_duration_seconds{stage="load_index_header"}`. Now index header loading will be visible in the "Mimir / Queries" dashboard in the "Series request p99/average latency" panels. #5011 #5062
* [ENHANCEMENT] Querier and ingester: add experimental support for streaming chunks from ingesters to queriers while evaluating queries. This can be enabled with `-querier.prefer-streaming-chunks=true`. #4886 #5078 #5094 #5126
* [ENHANCEMENT] Update Docker base images from `alpine:3.17.3` to `alpine:3.18.0`. #5065
* [ENHANCEMENT] Compactor: reduced the number of "object exists" API calls issued by the compactor to the object storage when syncing block's `meta.json` files. #5063
* [ENHANCEMENT] Distributor: Push request rate limits (`-distributor.request-rate-limit` and `-distributor.request-burst-size`) and their associated YAML configuration are now stable. #5124
* [ENHANCEMENT] Go: updated to 1.20.5. #5185
* [ENHANCEMENT] Update alpine base image to 3.18.2. #5274 #5276
* [BUGFIX] Metadata API: Mimir will now return an empty object when no metadata is available, matching Prometheus. #4782
* [BUGFIX] Store-gateway: add collision detection on expanded postings and individual postings cache keys. #4770
* [BUGFIX] Ruler: Support the `type=alert|record` query parameter for the API endpoint `<prometheus-http-prefix>/api/v1/rules`. #4302
* [BUGFIX] Backend: Check that alertmanager's data-dir doesn't overlap with bucket-sync dir. #4921
* [BUGFIX] Alertmanager: Allow to rate-limit webex, telegram and discord notifications. #4979
* [BUGFIX] Store-gateway: panics when decoding LabelValues responses that contain more than 655360 values. These responses are no longer cached. #5021
* [BUGFIX] Querier: don't leak memory when processing query requests from query-frontends (ie. when the query-scheduler is disabled). #5199

### Documentation

* [ENHANCEMENT] Improve `MimirIngesterReachingTenantsLimit` runbook. #4744 #4752
* [ENHANCEMENT] Add `symbol table size exceeds` case to `MimirCompactorHasNotSuccessfullyRunCompaction` runbook. #4945
* [ENHANCEMENT] Clarify which APIs use query sharding. #4948

### Mixin

* [CHANGE] Alerts: Remove `MimirQuerierHighRefetchRate`. #4980
* [CHANGE] Alerts: Remove `MimirTenantHasPartialBlocks`. This is obsoleted by the changed default of `-compactor.partial-block-deletion-delay` to `1d`, which will auto remediate this alert. #5026
* [ENHANCEMENT] Alertmanager dashboard: display active aggregation groups #4772
* [ENHANCEMENT] Alerts: `MimirIngesterTSDBWALCorrupted` now only fires when there are more than one corrupted WALs in single-zone deployments and when there are more than two zones affected in multi-zone deployments. #4920
* [ENHANCEMENT] Alerts: added labels to duplicated `MimirRolloutStuck` and `MimirCompactorHasNotUploadedBlocks` rules in order to distinguish them. #5023
* [ENHANCEMENT] Dashboards: fix holes in graph for lightly loaded clusters #4915
* [ENHANCEMENT] Dashboards: allow configuring additional services for the Rollout Progress dashboard. #5007
* [ENHANCEMENT] Alerts: do not fire `MimirAllocatingTooMuchMemory` alert for any matching container outside of namespaces where Mimir is running. #5089
* [BUGFIX] Dashboards: show cancelled requests in a different color to successful requests in throughput panels on dashboards. #5039
* [BUGFIX] Dashboards: fix dashboard panels that showed percentages with axes from 0 to 10000%. #5084
* [BUGFIX] Remove dependency on upstream Kubernetes mixin. #4732

### Jsonnet

* [CHANGE] Ruler: changed ruler autoscaling policy, extended scale down period from 60s to 600s. #4786
* [CHANGE] Update to v0.5.0 rollout-operator. #4893
* [CHANGE] Backend: add `alertmanager_args` to `mimir-backend` when running in read-write deployment mode. Remove hardcoded `filesystem` alertmanager storage. This moves alertmanager's data-dir to `/data/alertmanager` by default. #4907 #4921
* [CHANGE] Remove `-pdb` suffix from `PodDisruptionBudget` names. This will create new `PodDisruptionBudget` resources. Make sure to prune the old resources; otherwise, rollouts will be blocked. #5109
* [CHANGE] Query-frontend: enable query sharding for cardinality estimation via `-query-frontend.query-sharding-target-series-per-shard` by default if the results cache is enabled. #5128
* [ENHANCEMENT] Ingester: configure `-blocks-storage.tsdb.head-compaction-interval=15m` to spread TSDB head compaction over a wider time range. #4870
* [ENHANCEMENT] Ingester: configure `-blocks-storage.tsdb.wal-replay-concurrency` to CPU request minus 1. #4864
* [ENHANCEMENT] Compactor: configure `-compactor.first-level-compaction-wait-period` to TSDB head compaction interval plus 10 minutes. #4872
* [ENHANCEMENT] Store-gateway: set `GOMEMLIMIT` to the memory request value. This should reduce the likelihood the store-gateway may go out of memory, at the cost of an higher CPU utilization due to more frequent garbage collections when the memory utilization gets closer or above the configured requested memory. #4971
* [ENHANCEMENT] Store-gateway: dynamically set `GOMAXPROCS` based on the CPU request. This should reduce the likelihood a high load on the store-gateway will slow down the entire Kubernetes node. #5104
* [ENHANCEMENT] Store-gateway: add `store_gateway_lazy_loading_enabled` configuration option which combines disabled lazy-loading and reducing blocks sync concurrency. Reducing blocks sync concurrency improves startup times with disabled lazy loading on HDDs. #5025
* [ENHANCEMENT] Update `rollout-operator` image to `v0.6.0`. #5155
* [BUGFIX] Backend: configure `-ruler.alertmanager-url` to `mimir-backend` when running in read-write deployment mode. #4892
* [ENHANCEMENT] Memcached: don't overwrite upsteam memcached statefulset jsonnet to allow chosing between antiAffinity and topologySpreadConstraints.

### Mimirtool

* [CHANGE] check rules: will fail on duplicate rules when `--strict` is provided. #5035
* [FEATURE] sync/diff can now include/exclude namespaces based on a regular expression using `--namespaces-regex` and `--ignore-namespaces-regex`. #5100
* [ENHANCEMENT] analyze prometheus: allow to specify `-prometheus-http-prefix`. #4966
* [ENHANCEMENT] analyze grafana: allow to specify `--folder-title` to limit dashboards analysis based on their exact folder title. #4973

### Tools

* [CHANGE] copyblocks: copying between Azure Blob Storage buckets is now supported in addition to copying between Google Cloud Storage buckets. As a result, the `--service` flag is now required to be specified (accepted values are `gcs` or `abs`). #4756

## 2.8.0

### Grafana Mimir

* [CHANGE] Ingester: changed experimental CLI flag from `-out-of-order-blocks-external-label-enabled` to `-ingester.out-of-order-blocks-external-label-enabled` #4440
* [CHANGE] Store-gateway: The following metrics have been removed: #4332
  * `cortex_bucket_store_series_get_all_duration_seconds`
  * `cortex_bucket_store_series_merge_duration_seconds`
* [CHANGE] Ingester: changed default value of `-blocks-storage.tsdb.retention-period` from `24h` to `13h`. If you're running Mimir with a custom configuration and you're overriding `-querier.query-store-after` to a value greater than the default `12h` then you should increase `-blocks-storage.tsdb.retention-period` accordingly. #4382
* [CHANGE] Ingester: the configuration parameter `-blocks-storage.tsdb.max-tsdb-opening-concurrency-on-startup` has been deprecated and will be removed in Mimir 2.10. #4445
* [CHANGE] Query-frontend: Cached results now contain timestamp which allows Mimir to check if cached results are still valid based on current TTL configured for tenant. Results cached by previous Mimir version are used until they expire from cache, which can take up to 7 days. If you need to use per-tenant TTL sooner, please flush results cache manually. #4439
* [CHANGE] Ingester: the `cortex_ingester_tsdb_wal_replay_duration_seconds` metrics has been removed. #4465
* [CHANGE] Query-frontend and ruler: use protobuf internal query result payload format by default. This feature is no longer considered experimental. #4557 #4709
* [CHANGE] Ruler: reject creating federated rule groups while tenant federation is disabled. Previously the rule groups would be silently dropped during bucket sync. #4555
* [CHANGE] Compactor: the `/api/v1/upload/block/{block}/finish` endpoint now returns a `429` status code when the compactor has reached the limit specified by `-compactor.max-block-upload-validation-concurrency`. #4598
* [CHANGE] Compactor: when starting a block upload the maximum byte size of the block metadata provided in the request body is now limited to 1 MiB. If this limit is exceeded a `413` status code is returned. #4683
* [CHANGE] Store-gateway: cache key format for expanded postings has changed. This will invalidate the expanded postings in the index cache when deployed. #4667
* [FEATURE] Cache: Introduce experimental support for using Redis for results, chunks, index, and metadata caches. #4371
* [FEATURE] Vault: Introduce experimental integration with Vault to fetch secrets used to configure TLS for clients. Server TLS secrets will still be read from a file. `tls-ca-path`, `tls-cert-path` and `tls-key-path` will denote the path in Vault for the following CLI flags when `-vault.enabled` is true: #4446.
  * `-distributor.ha-tracker.etcd.*`
  * `-distributor.ring.etcd.*`
  * `-distributor.forwarding.grpc-client.*`
  * `-querier.store-gateway-client.*`
  * `-ingester.client.*`
  * `-ingester.ring.etcd.*`
  * `-querier.frontend-client.*`
  * `-query-frontend.grpc-client-config.*`
  * `-query-frontend.results-cache.redis.*`
  * `-blocks-storage.bucket-store.index-cache.redis.*`
  * `-blocks-storage.bucket-store.chunks-cache.redis.*`
  * `-blocks-storage.bucket-store.metadata-cache.redis.*`
  * `-compactor.ring.etcd.*`
  * `-store-gateway.sharding-ring.etcd.*`
  * `-ruler.client.*`
  * `-ruler.alertmanager-client.*`
  * `-ruler.ring.etcd.*`
  * `-ruler.query-frontend.grpc-client-config.*`
  * `-alertmanager.sharding-ring.etcd.*`
  * `-alertmanager.alertmanager-client.*`
  * `-memberlist.*`
  * `-query-scheduler.grpc-client-config.*`
  * `-query-scheduler.ring.etcd.*`
  * `-overrides-exporter.ring.etcd.*`
* [FEATURE] Distributor, ingester, querier, query-frontend, store-gateway: add experimental support for native histograms. Requires that the experimental protobuf query result response format is enabled by `-query-frontend.query-result-response-format=protobuf` on the query frontend. #4286 #4352 #4354 #4376 #4377 #4387 #4396 #4425 #4442 #4494 #4512 #4513 #4526
* [FEATURE] Added `-<prefix>.s3.storage-class` flag to configure the S3 storage class for objects written to S3 buckets. #4300
* [FEATURE] Add `freebsd` to the target OS when generating binaries for a Mimir release. #4654
* [FEATURE] Ingester: Add `prepare-shutdown` endpoint which can be used as part of Kubernetes scale down automations. #4718
* [ENHANCEMENT] Add timezone information to Alpine Docker images. #4583
* [ENHANCEMENT] Ruler: Sync rules when ruler JOINING the ring instead of ACTIVE, In order to reducing missed rule iterations during ruler restarts. #4451
* [ENHANCEMENT] Allow to define service name used for tracing via `JAEGER_SERVICE_NAME` environment variable. #4394
* [ENHANCEMENT] Querier and query-frontend: add experimental, more performant protobuf query result response format enabled with `-query-frontend.query-result-response-format=protobuf`. #4304 #4318 #4375
* [ENHANCEMENT] Compactor: added experimental configuration parameter `-compactor.first-level-compaction-wait-period`, to configure how long the compactor should wait before compacting 1st level blocks (uploaded by ingesters). This configuration option allows to reduce the chances compactor begins compacting blocks before all ingesters have uploaded their blocks to the storage. #4401
* [ENHANCEMENT] Store-gateway: use more efficient chunks fetching and caching. #4255
* [ENHANCEMENT] Query-frontend and ruler: add experimental, more performant protobuf internal query result response format enabled with `-ruler.query-frontend.query-result-response-format=protobuf`. #4331
* [ENHANCEMENT] Ruler: increased tolerance for missed iterations on alerts, reducing the chances of flapping firing alerts during ruler restarts. #4432
* [ENHANCEMENT] Optimized `.*` and `.+` regular expression label matchers. #4432
* [ENHANCEMENT] Optimized regular expression label matchers with alternates (e.g. `a|b|c`). #4647
* [ENHANCEMENT] Added an in-memory cache for regular expression matchers, to avoid parsing and compiling the same expression multiple times when used in recurring queries. #4633
* [ENHANCEMENT] Query-frontend: results cache TTL is now configurable by using `-query-frontend.results-cache-ttl` and `-query-frontend.results-cache-ttl-for-out-of-order-time-window` options. These values can also be specified per tenant. Default values are unchanged (7 days and 10 minutes respectively). #4385
* [ENHANCEMENT] Ingester: added advanced configuration parameter `-blocks-storage.tsdb.wal-replay-concurrency` representing the maximum number of CPUs used during WAL replay. #4445
* [ENHANCEMENT] Ingester: added metrics `cortex_ingester_tsdb_open_duration_seconds_total` to measure the total time it takes to open all existing TSDBs. The time tracked by this metric also includes the TSDBs WAL replay duration. #4465
* [ENHANCEMENT] Store-gateway: use streaming implementation for LabelNames RPC. The batch size for streaming is controlled by `-blocks-storage.bucket-store.batch-series-size`. #4464
* [ENHANCEMENT] Memcached: Add support for TLS or mTLS connections to cache servers. #4535
* [ENHANCEMENT] Compactor: blocks index files are now validated for correctness for blocks uploaded via the TSDB block upload feature. #4503
* [ENHANCEMENT] Compactor: block chunks and segment files are now validated for correctness for blocks uploaded via the TSDB block upload feature. #4549
* [ENHANCEMENT] Ingester: added configuration options to configure the "postings for matchers" cache of each compacted block queried from ingesters: #4561
  * `-blocks-storage.tsdb.block-postings-for-matchers-cache-ttl`
  * `-blocks-storage.tsdb.block-postings-for-matchers-cache-size`
  * `-blocks-storage.tsdb.block-postings-for-matchers-cache-force`
* [ENHANCEMENT] Compactor: validation of blocks uploaded via the TSDB block upload feature is now configurable on a per tenant basis: #4585
  * `-compactor.block-upload-validation-enabled` has been added, `compactor_block_upload_validation_enabled` can be used to override per tenant
  * `-compactor.block-upload.block-validation-enabled` was the previous global flag and has been removed
* [ENHANCEMENT] TSDB Block Upload: block upload validation concurrency can now be limited with `-compactor.max-block-upload-validation-concurrency`. #4598
* [ENHANCEMENT] OTLP: Add support for converting OTel exponential histograms to Prometheus native histograms. The ingestion of native histograms must be enabled, please set `-ingester.native-histograms-ingestion-enabled` to `true`. #4063 #4639
* [ENHANCEMENT] Query-frontend: add metric `cortex_query_fetched_index_bytes_total` to measure TSDB index bytes fetched to execute a query. #4597
* [ENHANCEMENT] Query-frontend: add experimental limit to enforce a max query expression size in bytes via `-query-frontend.max-query-expression-size-bytes` or `max_query_expression_size_bytes`. #4604
* [ENHANCEMENT] Query-tee: improve message logged when comparing responses and one response contains a non-JSON payload. #4588
* [ENHANCEMENT] Distributor: add ability to set per-distributor limits via `distributor_limits` block in runtime configuration in addition to the existing configuration. #4619
* [ENHANCEMENT] Querier: reduce peak memory consumption for queries that touch a large number of chunks. #4625
* [ENHANCEMENT] Query-frontend: added experimental `-query-frontend.query-sharding-max-regexp-size-bytes` limit to query-frontend. When set to a value greater than 0, query-frontend disabled query sharding for any query with a regexp matcher longer than the configured limit. #4632
* [ENHANCEMENT] Store-gateway: include statistics from LabelValues and LabelNames calls in `cortex_bucket_store_series*` metrics. #4673
* [ENHANCEMENT] Query-frontend: improve readability of distributed tracing spans. #4656
* [ENHANCEMENT] Update Docker base images from `alpine:3.17.2` to `alpine:3.17.3`. #4685
* [ENHANCEMENT] Querier: improve performance when shuffle sharding is enabled and the shard size is large. #4711
* [ENHANCEMENT] Ingester: improve performance when Active Series Tracker is in use. #4717
* [ENHANCEMENT] Store-gateway: optionally select `-blocks-storage.bucket-store.series-selection-strategy`, which can limit the impact of large posting lists (when many series share the same label name and value). #4667 #4695 #4698
* [ENHANCEMENT] Querier: Cache the converted float histogram from chunk iterator, hence there is no need to lookup chunk every time to get the converted float histogram. #4684
* [ENHANCEMENT] Ruler: Improve rule upload performance when not enforcing per-tenant rule group limits. #4828
* [ENHANCEMENT] Improved memory limit on the in-memory cache used for regular expression matchers. #4751
* [BUGFIX] Querier: Streaming remote read will now continue to return multiple chunks per frame after the first frame. #4423
* [BUGFIX] Store-gateway: the values for `stage="processed"` for the metrics `cortex_bucket_store_series_data_touched` and  `cortex_bucket_store_series_data_size_touched_bytes` when using fine-grained chunks caching is now reporting the correct values of chunks held in memory. #4449
* [BUGFIX] Compactor: fixed reporting a compaction error when compactor is correctly shut down while populating blocks. #4580
* [BUGFIX] OTLP: Do not drop exemplars of the OTLP Monotonic Sum metric. #4063
* [BUGFIX] Packaging: flag `/etc/default/mimir` and `/etc/sysconfig/mimir` as config to prevent overwrite. #4587
* [BUGFIX] Query-frontend: don't retry queries which error inside PromQL. #4643
* [BUGFIX] Store-gateway & query-frontend: report more consistent statistics for fetched index bytes. #4671
* [BUGFIX] Native histograms: fix how IsFloatHistogram determines if mimirpb.Histogram is a float histogram. #4706
* [BUGFIX] Query-frontend: fix query sharding for native histograms. #4666
* [BUGFIX] Ring status page: fixed the owned tokens percentage value displayed. #4730
* [BUGFIX] Querier: fixed chunk iterator that can return sample with wrong timestamp. #4450
* [BUGFIX] Packaging: fix preremove script preventing upgrades. #4801
* [BUGFIX] Security: updates Go to version 1.20.4 to fix CVE-2023-24539, CVE-2023-24540, CVE-2023-29400. #4903

### Mixin

* [ENHANCEMENT] Queries: Display data touched per sec in bytes instead of number of items. #4492
* [ENHANCEMENT] `_config.job_names.<job>` values can now be arrays of regular expressions in addition to a single string. Strings are still supported and behave as before. #4543
* [ENHANCEMENT] Queries dashboard: remove mention to store-gateway "streaming enabled" in panels because store-gateway only support streaming series since Mimir 2.7. #4569
* [ENHANCEMENT] Ruler: Add panel description for Read QPS panel in Ruler dashboard to explain values when in remote ruler mode. #4675
* [BUGFIX] Ruler dashboard: show data for reads from ingesters. #4543
* [BUGFIX] Pod selector regex for deployments: change `(.*-mimir-)` to `(.*mimir-)`. #4603

### Jsonnet

* [CHANGE] Ruler: changed ruler deployment max surge from `0` to `50%`, and max unavailable from `1` to `0`. #4381
* [CHANGE] Memcached connections parameters `-blocks-storage.bucket-store.index-cache.memcached.max-idle-connections`, `-blocks-storage.bucket-store.chunks-cache.memcached.max-idle-connections` and `-blocks-storage.bucket-store.metadata-cache.memcached.max-idle-connections` settings are now configured based on `max-get-multi-concurrency` and `max-async-concurrency`. #4591
* [CHANGE] Add support to use external Redis as cache. Following are some changes in the jsonnet config: #4386 #4640
  * Renamed `memcached_*_enabled` config options to `cache_*_enabled`
  * Renamed `memcached_*_max_item_size_mb` config options to `cache_*_max_item_size_mb`
  * Added `cache_*_backend` config options
* [CHANGE] Store-gateway StatefulSets with disabled multi-zone deployment are also unregistered from the ring on shutdown. This eliminated resharding during rollouts, at the cost of extra effort during scaling down store-gateways. For more information see [Scaling down store-gateways](https://grafana.com/docs/mimir/v2.7.x/operators-guide/run-production-environment/scaling-out/#scaling-down-store-gateways). #4713
* [CHANGE] Removed `$._config.querier.replicas` and `$._config.queryFrontend.replicas`. If you need to customize the number of querier or query-frontend replicas, and autoscaling is disabled, please set an override as is done for other stateless components (e.g. distributors). #5130
* [ENHANCEMENT] Alertmanager: add `alertmanager_data_disk_size` and  `alertmanager_data_disk_class` configuration options, by default no storage class is set. #4389
* [ENHANCEMENT] Update `rollout-operator` to `v0.4.0`. #4524
* [ENHANCEMENT] Update memcached to `memcached:1.6.19-alpine`. #4581
* [ENHANCEMENT] Add support for mTLS connections to Memcached servers. #4553
* [ENHANCEMENT] Update the `memcached-exporter` to `v0.11.2`. #4570
* [ENHANCEMENT] Autoscaling: Add `autoscaling_query_frontend_memory_target_utilization`, `autoscaling_ruler_query_frontend_memory_target_utilization`, and `autoscaling_ruler_memory_target_utilization` configuration options, for controlling the corresponding autoscaler memory thresholds. Each has a default of 1, i.e. 100%. #4612
* [ENHANCEMENT] Distributor: add ability to set per-distributor limits via `distributor_instance_limits` using runtime configuration. #4627
* [BUGFIX] Add missing query sharding settings for user_24M and user_32M plans. #4374

### Mimirtool

* [ENHANCEMENT] Backfill: mimirtool will now sleep and retry if it receives a 429 response while trying to finish an upload due to validation concurrency limits. #4598
* [ENHANCEMENT] `gauge` panel type is supported now in `mimirtool analyze dashboard`. #4679
* [ENHANCEMENT] Set a `User-Agent` header on requests to Mimir or Prometheus servers. #4700

### Mimir Continuous Test

* [FEATURE] Allow continuous testing of native histograms as well by enabling the flag `-tests.write-read-series-test.histogram-samples-enabled`. The metrics exposed by the tool will now have a new label called `type` with possible values of `float`, `histogram_float_counter`, `histogram_float_gauge`, `histogram_int_counter`, `histogram_int_gauge`, the list of metrics impacted: #4457
  * `mimir_continuous_test_writes_total`
  * `mimir_continuous_test_writes_failed_total`
  * `mimir_continuous_test_queries_total`
  * `mimir_continuous_test_queries_failed_total`
  * `mimir_continuous_test_query_result_checks_total`
  * `mimir_continuous_test_query_result_checks_failed_total`
* [ENHANCEMENT] Added a new metric `mimir_continuous_test_build_info` that reports version information, similar to the existing `cortex_build_info` metric exposed by other Mimir components. #4712
* [ENHANCEMENT] Add coherency for the selected ranges and instants of test queries. #4704

### Query-tee

### Documentation

* [CHANGE] Clarify what deprecation means in the lifecycle of configuration parameters. #4499
* [CHANGE] Update compactor `split-groups` and `split-and-merge-shards` recommendation on component page. #4623
* [FEATURE] Add instructions about how to configure native histograms. #4527
* [ENHANCEMENT] Runbook for MimirCompactorHasNotSuccessfullyRunCompaction extended to include scenario where compaction has fallen behind. #4609
* [ENHANCEMENT] Add explanation for QPS values for reads in remote ruler mode and writes generally, to the Ruler dashboard page. #4629
* [ENHANCEMENT] Expand zone-aware replication page to cover single physical availability zone deployments. #4631
* [FEATURE] Add instructions to use puppet module. #4610
* [FEATURE] Add documentation on how deploy mixin with terraform. #4161

### Tools

* [ENHANCEMENT] tsdb-index: iteration over index is now faster when any equal matcher is supplied. #4515

## 2.7.3

### Grafana Mimir

* [BUGFIX] Security: updates Go to version 1.20.4 to fix CVE-2023-24539, CVE-2023-24540, CVE-2023-29400. #4905

## 2.7.2

### Grafana Mimir

* [BUGFIX] Security: updated Go version to 1.20.3 to fix CVE-2023-24538 #4795

## 2.7.1

**Note**: During the release process, version 2.7.0 was tagged too early, before completing the release checklist and production testing. Release 2.7.1 doesn't include any code changes since 2.7.0, but now has proper release notes, published documentation, and has been fully tested in our production environment.

### Grafana Mimir

* [CHANGE] Ingester: the configuration parameter `-ingester.ring.readiness-check-ring-health` has been deprecated and will be removed in Mimir 2.9. #4422
* [CHANGE] Ruler: changed default value of `-ruler.evaluation-delay-duration` option from 0 to 1m. #4250
* [CHANGE] Querier: Errors with status code `422` coming from the store-gateway are propagated and not converted to the consistency check error anymore. #4100
* [CHANGE] Store-gateway: When a query hits `max_fetched_chunks_per_query` and `max_fetched_series_per_query` limits, an error with the status code `422` is created and returned. #4056
* [CHANGE] Packaging: Migrate FPM packaging solution to NFPM. Rationalize packages dependencies and add package for all binaries. #3911
* [CHANGE] Store-gateway: Deprecate flag `-blocks-storage.bucket-store.chunks-cache.subrange-size` since there's no benefit to changing the default of `16000`. #4135
* [CHANGE] Experimental support for ephemeral storage introduced in Mimir 2.6.0 has been removed. Following options are no longer available: #4252
  * `-blocks-storage.ephemeral-tsdb.*`
  * `-distributor.ephemeral-series-enabled`
  * `-distributor.ephemeral-series-matchers`
  * `-ingester.max-ephemeral-series-per-user`
  * `-ingester.instance-limits.max-ephemeral-series`
Querying with using `{__mimir_storage__="ephemeral"}` selector no longer works. All label values with `ephemeral-` prefix in `reason` label of `cortex_discarded_samples_total` metric are no longer available. Following metrics have been removed:
  * `cortex_ingester_ephemeral_series`
  * `cortex_ingester_ephemeral_series_created_total`
  * `cortex_ingester_ephemeral_series_removed_total`
  * `cortex_ingester_ingested_ephemeral_samples_total`
  * `cortex_ingester_ingested_ephemeral_samples_failures_total`
  * `cortex_ingester_memory_ephemeral_users`
  * `cortex_ingester_queries_ephemeral_total`
  * `cortex_ingester_queried_ephemeral_samples`
  * `cortex_ingester_queried_ephemeral_series`
* [CHANGE] Store-gateway: use mmap-less index-header reader by default and remove mmap-based index header reader. The following flags have changed: #4280
   * `-blocks-storage.bucket-store.index-header.map-populate-enabled` has been removed
   * `-blocks-storage.bucket-store.index-header.stream-reader-enabled` has been removed
   * `-blocks-storage.bucket-store.index-header.stream-reader-max-idle-file-handles` has been renamed to `-blocks-storage.bucket-store.index-header.max-idle-file-handles`, and the corresponding configuration file option has been renamed from `stream_reader_max_idle_file_handles` to `max_idle_file_handles`
* [CHANGE] Store-gateway: the streaming store-gateway is now enabled by default. The new default setting for `-blocks-storage.bucket-store.batch-series-size` is `5000`. #4330
* [CHANGE] Compactor: the configuration parameter `-compactor.consistency-delay` has been deprecated and will be removed in Mimir 2.9. #4409
* [CHANGE] Store-gateway: the configuration parameter `-blocks-storage.bucket-store.consistency-delay` has been deprecated and will be removed in Mimir 2.9. #4409
* [FEATURE] Ruler: added `keep_firing_for` support to alerting rules. #4099
* [FEATURE] Distributor, ingester: ingestion of native histograms. The new per-tenant limit `-ingester.native-histograms-ingestion-enabled` controls whether native histograms are stored or ignored. #4159
* [FEATURE] Query-frontend: Introduce experimental `-query-frontend.query-sharding-target-series-per-shard` to allow query sharding to take into account cardinality of similar requests executed previously. This feature uses the same cache that's used for results caching. #4121 #4177 #4188 #4254
* [ENHANCEMENT] Go: update go to 1.20.1. #4266
* [ENHANCEMENT] Ingester: added `out_of_order_blocks_external_label_enabled` shipper option to label out-of-order blocks before shipping them to cloud storage. #4182 #4297
* [ENHANCEMENT] Ruler: introduced concurrency when loading per-tenant rules configuration. This improvement is expected to speed up the ruler start up time in a Mimir cluster with a large number of tenants. #4258
* [ENHANCEMENT] Compactor: Add `reason` label to `cortex_compactor_runs_failed_total`. The value can be `shutdown` or `error`. #4012
* [ENHANCEMENT] Store-gateway: enforce `max_fetched_series_per_query`. #4056
* [ENHANCEMENT] Query-frontend: Disambiguate logs for failed queries. #4067
* [ENHANCEMENT] Query-frontend: log caller user agent in query stats logs. #4093
* [ENHANCEMENT] Store-gateway: add `data_type` label with values on `cortex_bucket_store_partitioner_extended_ranges_total`, `cortex_bucket_store_partitioner_expanded_ranges_total`, `cortex_bucket_store_partitioner_requested_ranges_total`, `cortex_bucket_store_partitioner_expanded_bytes_total`, `cortex_bucket_store_partitioner_requested_bytes_total` for `postings`, `series`, and `chunks`. #4095
* [ENHANCEMENT] Store-gateway: Reduce memory allocation rate when loading TSDB chunks from Memcached. #4074
* [ENHANCEMENT] Query-frontend: track `cortex_frontend_query_response_codec_duration_seconds` and `cortex_frontend_query_response_codec_payload_bytes` metrics to measure the time taken and bytes read / written while encoding and decoding query result payloads. #4110
* [ENHANCEMENT] Alertmanager: expose additional upstream metrics `cortex_alertmanager_dispatcher_aggregation_groups`, `cortex_alertmanager_dispatcher_alert_processing_duration_seconds`. #4151
* [ENHANCEMENT] Querier and query-frontend: add experimental, more performant protobuf internal query result response format enabled with `-query-frontend.query-result-response-format=protobuf`. #4153
* [ENHANCEMENT] Store-gateway: use more efficient chunks fetching and caching. This should reduce CPU, memory utilization, and receive bandwidth of a store-gateway. Enable with `-blocks-storage.bucket-store.chunks-cache.fine-grained-chunks-caching-enabled=true`. #4163 #4174 #4227
* [ENHANCEMENT] Query-frontend: Wait for in-flight queries to finish before shutting down. #4073 #4170
* [ENHANCEMENT] Store-gateway: added `encode` and `other` stage to `cortex_bucket_store_series_request_stage_duration_seconds` metric. #4179
* [ENHANCEMENT] Ingester: log state of TSDB when shipping or forced compaction can't be done due to unexpected state of TSDB. #4211
* [ENHANCEMENT] Update Docker base images from `alpine:3.17.1` to `alpine:3.17.2`. #4240
* [ENHANCEMENT] Store-gateway: add a `stage` label to the metrics `cortex_bucket_store_series_data_fetched`, `cortex_bucket_store_series_data_size_fetched_bytes`, `cortex_bucket_store_series_data_touched`, `cortex_bucket_store_series_data_size_touched_bytes`. This label only applies to `data_type="chunks"`. For `fetched` metrics with `data_type="chunks"` the `stage` label has 2 values: `fetched` - the chunks or bytes that were fetched from the cache or the object store, `refetched` - the chunks or bytes that had to be refetched from the cache or the object store because their size was underestimated during the first fetch. For `touched` metrics with `data_type="chunks"` the `stage` label has 2 values: `processed` - the chunks or bytes that were read from the fetched chunks or bytes and were processed in memory, `returned` - the chunks or bytes that were selected from the processed bytes to satisfy the query. #4227 #4316
* [ENHANCEMENT] Compactor: improve the partial block check related to `compactor.partial-block-deletion-delay` to potentially issue less requests to object storage. #4246
* [ENHANCEMENT] Memcached: added `-*.memcached.min-idle-connections-headroom-percentage` support to configure the minimum number of idle connections to keep open as a percentage (0-100) of the number of recently used idle connections. This feature is disabled when set to a negative value (default), which means idle connections are kept open indefinitely. #4249
* [ENHANCEMENT] Querier and store-gateway: optimized regular expression label matchers with case insensitive alternate operator. #4340 #4357
* [ENHANCEMENT] Compactor: added the experimental flag `-compactor.block-upload.block-validation-enabled` with the default `true` to configure whether block validation occurs on backfilled blocks. #3411
* [ENHANCEMENT] Ingester: apply a jitter to the first TSDB head compaction interval configured via `-blocks-storage.tsdb.head-compaction-interval`. Subsequent checks will happen at the configured interval. This should help to spread the TSDB head compaction among different ingesters over the configured interval. #4364
* [ENHANCEMENT] Ingester: the maximum accepted value for `-blocks-storage.tsdb.head-compaction-interval` has been increased from 5m to 15m. #4364
* [BUGFIX] Store-gateway: return `Canceled` rather than `Aborted` or `Internal` error when the calling querier cancels a label names or values request, and return `Internal` if processing the request fails for another reason. #4061
* [BUGFIX] Querier: track canceled requests with status code `499` in the metrics instead of `503` or `422`. #4099
* [BUGFIX] Ingester: compact out-of-order data during `/ingester/flush` or when TSDB is idle. #4180
* [BUGFIX] Ingester: conversion of global limits `max-series-per-user`, `max-series-per-metric`, `max-metadata-per-user` and `max-metadata-per-metric` into corresponding local limits now takes into account the number of ingesters in each zone. #4238
* [BUGFIX] Ingester: track `cortex_ingester_memory_series` metric consistently with `cortex_ingester_memory_series_created_total` and `cortex_ingester_memory_series_removed_total`. #4312
* [BUGFIX] Querier: fixed a bug which was incorrectly matching series with regular expression label matchers with begin/end anchors in the middle of the regular expression. #4340

### Mixin

* [CHANGE] Move auto-scaling panel rows down beneath logical network path in Reads and Writes dashboards. #4049
* [CHANGE] Make distributor auto-scaling metric panels show desired number of replicas. #4218
* [CHANGE] Alerts: The alert `MimirMemcachedRequestErrors` has been renamed to `MimirCacheRequestErrors`. #4242
* [ENHANCEMENT] Alerts: Added `MimirAutoscalerKedaFailing` alert firing when a KEDA scaler is failing. #4045
* [ENHANCEMENT] Add auto-scaling panels to ruler dashboard. #4046
* [ENHANCEMENT] Add gateway auto-scaling panels to Reads and Writes dashboards. #4049 #4216
* [ENHANCEMENT] Dashboards: distinguish between label names and label values queries. #4065
* [ENHANCEMENT] Add query-frontend and ruler-query-frontend auto-scaling panels to Reads and Ruler dashboards. #4199
* [BUGFIX] Alerts: Fixed `MimirAutoscalerNotActive` to not fire if scaling metric does not exist, to avoid false positives on scaled objects with 0 min replicas. #4045
* [BUGFIX] Alerts: `MimirCompactorHasNotSuccessfullyRunCompaction` is no longer triggered by frequent compactor restarts. #4012
* [BUGFIX] Tenants dashboard: Correctly show the ruler-query-scheduler queue size. #4152

### Jsonnet

* [CHANGE] Create the `query-frontend-discovery` service only when Mimir is deployed in microservice mode without query-scheduler. #4353
* [CHANGE] Add results cache backend config to `ruler-query-frontend` configuration to allow cache reuse for cardinality-estimation based sharding. #4257
* [ENHANCEMENT] Add support for ruler auto-scaling. #4046
* [ENHANCEMENT] Add optional `weight` param to `newQuerierScaledObject` and `newRulerQuerierScaledObject` to allow running multiple querier deployments on different node types. #4141
* [ENHANCEMENT] Add support for query-frontend and ruler-query-frontend auto-scaling. #4199
* [BUGFIX] Shuffle sharding: when applying user class limits, honor the minimum shard size configured in `$._config.shuffle_sharding.*`. #4363

### Mimirtool

* [FEATURE] Added `keep_firing_for` support to rules configuration. #4099
* [ENHANCEMENT] Add `-tls-insecure-skip-verify` to rules, alertmanager and backfill commands. #4162

### Query-tee

* [CHANGE] Increase default value of `-backend.read-timeout` to 150s, to accommodate default querier and query frontend timeout of 120s. #4262
* [ENHANCEMENT] Log errors that occur while performing requests to compare two endpoints. #4262
* [ENHANCEMENT] When comparing two responses that both contain an error, only consider the comparison failed if the errors differ. Previously, if either response contained an error, the comparison always failed, even if both responses contained the same error. #4262
* [ENHANCEMENT] Include the value of the `X-Scope-OrgID` header when logging a comparison failure. #4262
* [BUGFIX] Parameters (expression, time range etc.) for a query request where the parameters are in the HTTP request body rather than in the URL are now logged correctly when responses differ. #4265

### Documentation

* [ENHANCEMENT] Add guide on alternative migration method for Thanos to Mimir #3554
* [ENHANCEMENT] Restore "Migrate from Cortex" for Jsonnet. #3929
* [ENHANCEMENT] Document migration from microservices to read-write deployment mode. #3951
* [ENHANCEMENT] Do not error when there is nothing to commit as part of a publish #4058
* [ENHANCEMENT] Explain how to run Mimir locally using docker-compose #4079
* [ENHANCEMENT] Docs: use long flag names in runbook commands. #4088
* [ENHANCEMENT] Clarify how ingester replication happens. #4101
* [ENHANCEMENT] Improvements to the Get Started guide. #4315
* [BUGFIX] Added indentation to Azure and SWIFT backend definition. #4263

### Tools

* [ENHANCEMENT] Adapt tsdb-print-chunk for native histograms. #4186
* [ENHANCEMENT] Adapt tsdb-index-health for blocks containing native histograms. #4186
* [ENHANCEMENT] Adapt tsdb-chunks tool to handle native histograms. #4186

## 2.6.2

* [BUGFIX] Security: updates Go to version 1.20.4 to fix CVE-2023-24539, CVE-2023-24540, CVE-2023-29400. #4903

## 2.6.1

### Grafana Mimir

* [BUGFIX] Security: updates Go to version 1.20.3 to fix CVE-2023-24538 #4798

## 2.6.0

### Grafana Mimir

* [CHANGE] Querier: Introduce `-querier.max-partial-query-length` to limit the time range for partial queries at the querier level and deprecate `-store.max-query-length`. #3825 #4017
* [CHANGE] Store-gateway: Remove experimental `-blocks-storage.bucket-store.max-concurrent-reject-over-limit` flag. #3706
* [CHANGE] Ingester: If shipping is enabled block retention will now be relative to the upload time to cloud storage. If shipping is disabled block retention will be relative to the creation time of the block instead of the mintime of the last block created. #3816
* [CHANGE] Query-frontend: Deprecated CLI flag `-query-frontend.align-querier-with-step` has been removed. #3982
* [CHANGE] Alertmanager: added default configuration for `-alertmanager.configs.fallback`. Allows tenants to send alerts without first uploading an Alertmanager configuration. #3541
* [FEATURE] Store-gateway: streaming of series. The store-gateway can now stream results back to the querier instead of buffering them. This is expected to greatly reduce peak memory consumption while keeping latency the same. You can enable this feature by setting `-blocks-storage.bucket-store.batch-series-size` to a value in the high thousands (5000-10000). This is still an experimental feature and is subject to a changing API and instability. #3540 #3546 #3587 #3606 #3611 #3620 #3645 #3355 #3697 #3666 #3687 #3728 #3739 #3751 #3779 #3839
* [FEATURE] Alertmanager: Added support for the Webex receiver. #3758
* [FEATURE] Limits: Added the `-validation.separate-metrics-group-label` flag. This allows further separation of the `cortex_discarded_samples_total` metric by an additional `group` label - which is configured by this flag to be the value of a specific label on an incoming timeseries. Active groups are tracked and inactive groups are cleaned up on a defined interval. The maximum number of groups tracked is controlled by the `-max-separate-metrics-groups-per-user` flag. #3439
* [FEATURE] Overrides-exporter: Added experimental ring support to overrides-exporter via `-overrides-exporter.ring.enabled`. When enabled, the ring is used to establish a leader replica for the export of limit override metrics. #3908 #3953
* [FEATURE] Ephemeral storage (experimental): Mimir can now accept samples into "ephemeral storage". Such samples are available for querying for a short amount of time (`-blocks-storage.ephemeral-tsdb.retention-period`, defaults to 10 minutes), and then removed from memory. To use ephemeral storage, distributor must be configured with `-distributor.ephemeral-series-enabled` option. Series matching `-distributor.ephemeral-series-matchers` will be marked for storing into ephemeral storage in ingesters. Each tenant needs to have ephemeral storage enabled by using `-ingester.max-ephemeral-series-per-user` limit, which defaults to 0 (no ephemeral storage). Ingesters have new `-ingester.instance-limits.max-ephemeral-series` limit for total number of series in ephemeral storage across all tenants. If ingestion of samples into ephemeral storage fails, `cortex_discarded_samples_total` metric will use values prefixed with `ephemeral-` for `reason` label. Querying of ephemeral storage is possible by using `{__mimir_storage__="ephemeral"}` as metric selector. Following new metrics related to ephemeral storage are introduced: #3897 #3922 #3961 #3997 #4004
  * `cortex_ingester_ephemeral_series`
  * `cortex_ingester_ephemeral_series_created_total`
  * `cortex_ingester_ephemeral_series_removed_total`
  * `cortex_ingester_ingested_ephemeral_samples_total`
  * `cortex_ingester_ingested_ephemeral_samples_failures_total`
  * `cortex_ingester_memory_ephemeral_users`
  * `cortex_ingester_queries_ephemeral_total`
  * `cortex_ingester_queried_ephemeral_samples`
  * `cortex_ingester_queried_ephemeral_series`
* [ENHANCEMENT] Added new metric `thanos_shipper_last_successful_upload_time`: Unix timestamp (in seconds) of the last successful TSDB block uploaded to the bucket. #3627
* [ENHANCEMENT] Ruler: Added `-ruler.alertmanager-client.tls-enabled` configuration for alertmanager client. #3432 #3597
* [ENHANCEMENT] Activity tracker logs now have `component=activity-tracker` label. #3556
* [ENHANCEMENT] Distributor: remove labels with empty values #2439
* [ENHANCEMENT] Query-frontend: track query HTTP requests in the Activity Tracker. #3561
* [ENHANCEMENT] Store-gateway: Add experimental alternate implementation of index-header reader that does not use memory mapped files. The index-header reader is expected to improve stability of the store-gateway. You can enable this implementation with the flag `-blocks-storage.bucket-store.index-header.stream-reader-enabled`. #3639 #3691 #3703 #3742 #3785 #3787 #3797
* [ENHANCEMENT] Query-scheduler: add `cortex_query_scheduler_cancelled_requests_total` metric to track the number of requests that are already cancelled when dequeued. #3696
* [ENHANCEMENT] Store-gateway: add `cortex_bucket_store_partitioner_extended_ranges_total` metric to keep track of the ranges that the partitioner decided to overextend and merge in order to save API call to the object storage. #3769
* [ENHANCEMENT] Compactor: Auto-forget unhealthy compactors after ten failed ring heartbeats. #3771
* [ENHANCEMENT] Ruler: change default value of `-ruler.for-grace-period` from `10m` to `2m` and update help text. The new default value reflects how we operate Mimir at Grafana Labs. #3817
* [ENHANCEMENT] Ingester: Added experimental flags to force usage of _postings for matchers cache_. These flags will be removed in the future and it's not recommended to change them. #3823
  * `-blocks-storage.tsdb.head-postings-for-matchers-cache-ttl`
  * `-blocks-storage.tsdb.head-postings-for-matchers-cache-size`
  * `-blocks-storage.tsdb.head-postings-for-matchers-cache-force`
* [ENHANCEMENT] Ingester: Improved series selection performance when some of the matchers do not match any series. #3827
* [ENHANCEMENT] Alertmanager: Add new additional template function `tenantID` returning id of the tenant owning the alert. #3758
* [ENHANCEMENT] Alertmanager: Add additional template function `grafanaExploreURL` returning URL to grafana explore with range query. #3849
* [ENHANCEMENT] Reduce overhead of debug logging when filtered out. #3875
* [ENHANCEMENT] Update Docker base images from `alpine:3.16.2` to `alpine:3.17.1`. #3898
* [ENHANCEMENT] Ingester: Add new `/ingester/tsdb_metrics` endpoint to return tenant-specific TSDB metrics. #3923
* [ENHANCEMENT] Query-frontend: CLI flag `-query-frontend.max-total-query-length` and its associated YAML configuration is now stable. #3882
* [ENHANCEMENT] Ruler: rule groups now support optional and experimental `align_evaluation_time_on_interval` field, which causes all evaluations to happen on interval-aligned timestamp. #4013
* [ENHANCEMENT] Query-scheduler: ring-based service discovery is now stable. #4028
* [ENHANCEMENT] Store-gateway: improved performance of prefix matching on the labels. #4055 #4080
* [BUGFIX] Log the names of services that are not yet running rather than `unsupported value type` when calling `/ready` and some services are not running. #3625
* [BUGFIX] Alertmanager: Fix template spurious deletion with relative data dir. #3604
* [BUGFIX] Security: update prometheus/exporter-toolkit for CVE-2022-46146. #3675
* [BUGFIX] Security: update golang.org/x/net for CVE-2022-41717. #3755
* [BUGFIX] Debian package: Fix post-install, environment file path and user creation. #3720
* [BUGFIX] memberlist: Fix panic during Mimir startup when Mimir receives gossip message before it's ready. #3746
* [BUGFIX] Store-gateway: fix `cortex_bucket_store_partitioner_requested_bytes_total` metric to not double count overlapping ranges. #3769
* [BUGFIX] Update `github.com/thanos-io/objstore` to address issue with Multipart PUT on s3-compatible Object Storage. #3802 #3821
* [BUGFIX] Distributor, Query-scheduler: Make sure ring metrics include a `cortex_` prefix as expected by dashboards. #3809
* [BUGFIX] Querier: canceled requests are no longer reported as "consistency check" failures. #3837 #3927
* [BUGFIX] Distributor: don't panic when `metric_relabel_configs` in overrides contains null element. #3868
* [BUGFIX] Distributor: don't panic when OTLP histograms don't have any buckets. #3853
* [BUGFIX] Ingester, Compactor: fix panic that can occur when compaction fails. #3955
* [BUGFIX] Store-gateway: return `Canceled` rather than `Aborted` error when the calling querier cancels the request. #4007

### Mixin

* [ENHANCEMENT] Alerts: Added `MimirIngesterInstanceHasNoTenants` alert that fires when an ingester replica is not receiving write requests for any tenant. #3681
* [ENHANCEMENT] Alerts: Extended `MimirAllocatingTooMuchMemory` to check read-write deployment containers. #3710
* [ENHANCEMENT] Alerts: Added `MimirAlertmanagerInstanceHasNoTenants` alert that fires when an alertmanager instance ows no tenants. #3826
* [ENHANCEMENT] Alerts: Added `MimirRulerInstanceHasNoRuleGroups` alert that fires when a ruler replica is not assigned any rule group to evaluate. #3723
* [ENHANCEMENT] Support for baremetal deployment for alerts and scaling recording rules. #3719
* [ENHANCEMENT] Dashboards: querier autoscaling now supports multiple scaled objects (configurable via `$._config.autoscale.querier.hpa_name`). #3962
* [BUGFIX] Alerts: Fixed `MimirIngesterRestarts` alert when Mimir is deployed in read-write mode. #3716
* [BUGFIX] Alerts: Fixed `MimirIngesterHasNotShippedBlocks` and `MimirIngesterHasNotShippedBlocksSinceStart` alerts for when Mimir is deployed in read-write or monolithic modes and updated them to use new `thanos_shipper_last_successful_upload_time` metric. #3627
* [BUGFIX] Alerts: Fixed `MimirMemoryMapAreasTooHigh` alert when Mimir is deployed in read-write mode. #3626
* [BUGFIX] Alerts: Fixed `MimirCompactorSkippedBlocksWithOutOfOrderChunks` matching on non-existent label. #3628
* [BUGFIX] Dashboards: Fix `Rollout Progress` dashboard incorrectly using Gateway metrics when Gateway was not enabled. #3709
* [BUGFIX] Tenants dashboard: Make it compatible with all deployment types. #3754
* [BUGFIX] Alerts: Fixed `MimirCompactorHasNotUploadedBlocks` to not fire if compactor has nothing to do. #3793
* [BUGFIX] Alerts: Fixed `MimirAutoscalerNotActive` to not fire if scaling metric is 0, to avoid false positives on scaled objects with 0 min replicas. #3999

### Jsonnet

* [CHANGE] Replaced the deprecated `policy/v1beta1` with `policy/v1` when configuring a PodDisruptionBudget for read-write deployment mode. #3811
* [CHANGE] Removed `-server.http-write-timeout` default option value from querier and query-frontend, as it defaults to a higher value in the code now, and cannot be lower than `-querier.timeout`. #3836
* [CHANGE] Replaced `-store.max-query-length` with `-query-frontend.max-total-query-length` in the query-frontend config. #3879
* [CHANGE] Changed default `mimir_backend_data_disk_size` from `100Gi` to `250Gi`. #3894
* [ENHANCEMENT] Update `rollout-operator` to `v0.2.0`. #3624
* [ENHANCEMENT] Add `user_24M` and `user_32M` classes to operations config. #3367
* [ENHANCEMENT] Update memcached image from `memcached:1.6.16-alpine` to `memcached:1.6.17-alpine`. #3914
* [ENHANCEMENT] Allow configuring the ring for overrides-exporter. #3995
* [BUGFIX] Apply ingesters and store-gateways per-zone CLI flags overrides to read-write deployment mode too. #3766
* [BUGFIX] Apply overrides-exporter CLI flags to mimir-backend when running Mimir in read-write deployment mode. #3790
* [BUGFIX] Fixed `mimir-write` and `mimir-read` Kubernetes service to correctly balance requests among pods. #3855 #3864 #3906
* [BUGFIX] Fixed `ruler-query-frontend` and `mimir-read` gRPC server configuration to force clients to periodically re-resolve the backend addresses. #3862
* [BUGFIX] Fixed `mimir-read` CLI flags to ensure query-frontend configuration takes precedence over querier configuration. #3877

### Mimirtool

* [ENHANCEMENT] Update `mimirtool config convert` to work with Mimir 2.4, 2.5, 2.6 changes. #3952
* [ENHANCEMENT] Mimirtool is now available to install through Homebrew with `brew install mimirtool`. #3776
* [ENHANCEMENT] Added `--concurrency` to `mimirtool rules sync` command. #3996
* [BUGFIX] Fix summary output from `mimirtool rules sync` to display correct number of groups created and updated. #3918

### Documentation

* [BUGFIX] Querier: Remove assertion that the `-querier.max-concurrent` flag must also be set for the query-frontend. #3678
* [ENHANCEMENT] Update migration from cortex documentation. #3662
* [ENHANCEMENT] Query-scheduler: documented how to migrate from DNS-based to ring-based service discovery. #4028

### Tools

## 2.5.0

### Grafana Mimir

* [CHANGE] Flag `-azure.msi-resource` is now ignored, and will be removed in Mimir 2.7. This setting is now made automatically by Azure. #2682
* [CHANGE] Experimental flag `-blocks-storage.tsdb.out-of-order-capacity-min` has been removed. #3261
* [CHANGE] Distributor: Wrap errors from pushing to ingesters with useful context, for example clarifying timeouts. #3307
* [CHANGE] The default value of `-server.http-write-timeout` has changed from 30s to 2m. #3346
* [CHANGE] Reduce period of health checks in connection pools for querier->store-gateway, ruler->ruler, and alertmanager->alertmanager clients to 10s. This reduces the time to fail a gRPC call when the remote stops responding. #3168
* [CHANGE] Hide TSDB block ranges period config from doc and mark it experimental. #3518
* [FEATURE] Alertmanager: added Discord support. #3309
* [ENHANCEMENT] Added `-server.tls-min-version` and `-server.tls-cipher-suites` flags to configure cipher suites and min TLS version supported by HTTP and gRPC servers. #2898
* [ENHANCEMENT] Distributor: Add age filter to forwarding functionality, to not forward samples which are older than defined duration. If such samples are not ingested, `cortex_discarded_samples_total{reason="forwarded-sample-too-old"}` is increased. #3049 #3113
* [ENHANCEMENT] Store-gateway: Reduce memory allocation when generating ids in index cache. #3179
* [ENHANCEMENT] Query-frontend: truncate queries based on the configured creation grace period (`--validation.create-grace-period`) to avoid querying too far into the future. #3172
* [ENHANCEMENT] Ingester: Reduce activity tracker memory allocation. #3203
* [ENHANCEMENT] Query-frontend: Log more detailed information in the case of a failed query. #3190
* [ENHANCEMENT] Added `-usage-stats.installation-mode` configuration to track the installation mode via the anonymous usage statistics. #3244
* [ENHANCEMENT] Compactor: Add new `cortex_compactor_block_max_time_delta_seconds` histogram for detecting if compaction of blocks is lagging behind. #3240 #3429
* [ENHANCEMENT] Ingester: reduced the memory footprint of active series custom trackers. #2568
* [ENHANCEMENT] Distributor: Include `X-Scope-OrgId` header in requests forwarded to configured forwarding endpoint. #3283 #3385
* [ENHANCEMENT] Alertmanager: reduced memory utilization in Mimir clusters with a large number of tenants. #3309
* [ENHANCEMENT] Add experimental flag `-shutdown-delay` to allow components to wait after receiving SIGTERM and before stopping. In this time the component returns 503 from /ready endpoint. #3298
* [ENHANCEMENT] Go: update to go 1.19.3. #3371
* [ENHANCEMENT] Alerts: added `RulerRemoteEvaluationFailing` alert, firing when communication between ruler and frontend fails in remote operational mode. #3177 #3389
* [ENHANCEMENT] Clarify which S3 signature versions are supported in the error "unsupported signature version". #3376
* [ENHANCEMENT] Store-gateway: improved index header reading performance. #3393 #3397 #3436
* [ENHANCEMENT] Store-gateway: improved performance of series matching. #3391
* [ENHANCEMENT] Move the validation of incoming series before the distributor's forwarding functionality, so that we don't forward invalid series. #3386 #3458
* [ENHANCEMENT] S3 bucket configuration now validates that the endpoint does not have the bucket name prefix. #3414
* [ENHANCEMENT] Query-frontend: added "fetched index bytes" to query statistics, so that the statistics contain the total bytes read by store-gateways from TSDB block indexes. #3206
* [ENHANCEMENT] Distributor: push wrapper should only receive unforwarded samples. #2980
* [ENHANCEMENT] Added `/api/v1/status/config` and `/api/v1/status/flags` APIs to maintain compatibility with prometheus. #3596 #3983
* [BUGFIX] Flusher: Add `Overrides` as a dependency to prevent panics when starting with `-target=flusher`. #3151
* [BUGFIX] Updated `golang.org/x/text` dependency to fix CVE-2022-32149. #3285
* [BUGFIX] Query-frontend: properly close gRPC streams to the query-scheduler to stop memory and goroutines leak. #3302
* [BUGFIX] Ruler: persist evaluation delay configured in the rulegroup. #3392
* [BUGFIX] Ring status pages: show 100% ownership as "100%", not "1e+02%". #3435
* [BUGFIX] Fix panics in OTLP ingest path when parse errors exist. #3538

### Mixin

* [CHANGE] Alerts: Change `MimirSchedulerQueriesStuck` `for` time to 7 minutes to account for the time it takes for HPA to scale up. #3223
* [CHANGE] Dashboards: Removed the `Querier > Stages` panel from the `Mimir / Queries` dashboard. #3311
* [CHANGE] Configuration: The format of the `autoscaling` section of the configuration has changed to support more components. #3378
  * Instead of specific config variables for each component, they are listed in a dictionary. For example, `autoscaling.querier_enabled` becomes `autoscaling.querier.enabled`.
* [FEATURE] Dashboards: Added "Mimir / Overview resources" dashboard, providing an high level view over a Mimir cluster resources utilization. #3481
* [FEATURE] Dashboards: Added "Mimir / Overview networking" dashboard, providing an high level view over a Mimir cluster network bandwidth, inflight requests and TCP connections. #3487
* [FEATURE] Compile baremetal mixin along k8s mixin. #3162 #3514
* [ENHANCEMENT] Alerts: Add MimirRingMembersMismatch firing when a component does not have the expected number of running jobs. #2404
* [ENHANCEMENT] Dashboards: Add optional row about the Distributor's metric forwarding feature to the `Mimir / Writes` dashboard. #3182 #3394 #3394 #3461
* [ENHANCEMENT] Dashboards: Remove the "Instance Mapper" row from the "Alertmanager Resources Dashboard". This is a Grafana Cloud specific service and not relevant for external users. #3152
* [ENHANCEMENT] Dashboards: Add "remote read", "metadata", and "exemplar" queries to "Mimir / Overview" dashboard. #3245
* [ENHANCEMENT] Dashboards: Use non-red colors for non-error series in the "Mimir / Overview" dashboard. #3246
* [ENHANCEMENT] Dashboards: Add support to multi-zone deployments for the experimental read-write deployment mode. #3256
* [ENHANCEMENT] Dashboards: If enabled, add new row to the `Mimir / Writes` for distributor autoscaling metrics. #3378
* [ENHANCEMENT] Dashboards: Add read path insights row to the "Mimir / Tenants" dashboard. #3326
* [ENHANCEMENT] Alerts: Add runbook urls for alerts. #3452
* [ENHANCEMENT] Configuration: Make it possible to configure namespace label, job label, and job prefix. #3482
* [ENHANCEMENT] Dashboards: improved resources and networking dashboards to work with read-write deployment mode too. #3497 #3504 #3519 #3531
* [ENHANCEMENT] Alerts: Added "MimirDistributorForwardingErrorRate" alert, which fires on high error rates in the distributor’s forwarding feature. #3200
* [ENHANCEMENT] Improve phrasing in Overview dashboard. #3488
* [BUGFIX] Dashboards: Fix legend showing `persistentvolumeclaim` when using `deployment_type=baremetal` for `Disk space utilization` panels. #3173 #3184
* [BUGFIX] Alerts: Fixed `MimirGossipMembersMismatch` alert when Mimir is deployed in read-write mode. #3489
* [BUGFIX] Dashboards: Remove "Inflight requests" from object store panels because the panel is not tracking the inflight requests to object storage. #3521

### Jsonnet

* [CHANGE] Replaced the deprecated `policy/v1beta1` with `policy/v1` when configuring a PodDisruptionBudget. #3284
* [CHANGE] [Common storage configuration](https://grafana.com/docs/mimir/v2.3.x/operators-guide/configure/configure-object-storage-backend/#common-configuration) is now used to configure object storage in all components. This is a breaking change in terms of Jsonnet manifests and also a CLI flag update for components that use object storage, so it will require a rollout of those components. The changes include: #3257
  * `blocks_storage_backend` was renamed to `storage_backend` and is now used as the common storage backend for all components.
    * So were the related `blocks_storage_azure_account_(name|key)` and `blocks_storage_s3_endpoint` configurations.
  * `storage_s3_endpoint` is now rendered by default using the `aws_region` configuration instead of a hardcoded `us-east-1`.
  * `ruler_client_type` and `alertmanager_client_type` were renamed to `ruler_storage_backend` and `alertmanager_storage_backend` respectively, and their corresponding CLI flags won't be rendered unless explicitly set to a value different from the one in `storage_backend` (like `local`).
  * `alertmanager_s3_bucket_name`, `alertmanager_gcs_bucket_name` and `alertmanager_azure_container_name` have been removed, and replaced by a single `alertmanager_storage_bucket_name` configuration used for all object storages.
  * `genericBlocksStorageConfig` configuration object was removed, and so any extensions to it will be now ignored. Use `blockStorageConfig` instead.
  * `rulerClientConfig` and `alertmanagerStorageClientConfig` configuration objects were renamed to `rulerStorageConfig` and `alertmanagerStorageConfig` respectively, and so any extensions to their previous names will be now ignored. Use the new names instead.
  * The CLI flags `*.s3.region` are no longer rendered as they are optional and the region can be inferred by Mimir by performing an initial API call to the endpoint.
  * The migration to this change should usually consist of:
    * Renaming `blocks_storage_backend` key to `storage_backend`.
    * For Azure/S3:
      * Renaming `blocks_storage_(azure|s3)_*` configurations to `storage_(azure|s3)_*`.
      * If `ruler_storage_(azure|s3)_*` and `alertmanager_storage_(azure|s3)_*` keys were different from the `block_storage_*` ones, they should be now provided using CLI flags, see [configuration reference](https://grafana.com/docs/mimir/v2.3.x/operators-guide/configure/reference-configuration-parameters/) for more details.
    * Removing `ruler_client_type` and `alertmanager_client_type` if their value match the `storage_backend`, or renaming them to their new names otherwise.
    * Reviewing any possible extensions to `genericBlocksStorageConfig`, `rulerClientConfig` and `alertmanagerStorageClientConfig` and moving them to the corresponding new options.
    * Renaming the alertmanager's bucket name configuration from provider-specific to the new `alertmanager_storage_bucket_name` key.
* [CHANGE] The `overrides-exporter.libsonnet` file is now always imported. The overrides-exporter can be enabled in jsonnet setting the following: #3379
  ```jsonnet
  {
    _config+:: {
      overrides_exporter_enabled: true,
    }
  }
  ```
* [FEATURE] Added support for experimental read-write deployment mode. Enabling the read-write deployment mode on a existing Mimir cluster is a destructive operation, because the cluster will be re-created. If you're creating a new Mimir cluster, you can deploy it in read-write mode adding the following configuration: #3379 #3475 #3405
  ```jsonnet
  {
    _config+:: {
      deployment_mode: 'read-write',

      // See operations/mimir/read-write-deployment.libsonnet for more configuration options.
      mimir_write_replicas: 3,
      mimir_read_replicas: 2,
      mimir_backend_replicas: 3,
    }
  }
  ```
* [ENHANCEMENT] Add autoscaling support to the `mimir-read` component when running the read-write-deployment model. #3419
* [ENHANCEMENT] Added `$._config.usageStatsConfig` to track the installation mode via the anonymous usage statistics. #3294
* [ENHANCEMENT] The query-tee node port (`$._config.query_tee_node_port`) is now optional. #3272
* [ENHANCEMENT] Add support for autoscaling distributors. #3378
* [ENHANCEMENT] Make auto-scaling logic ensure integer KEDA thresholds. #3512
* [BUGFIX] Fixed query-scheduler ring configuration for dedicated ruler's queries and query-frontends. #3237 #3239
* [BUGFIX] Jsonnet: Fix auto-scaling so that ruler-querier CPU threshold is a string-encoded integer millicores value. #3520

### Mimirtool

* [FEATURE] Added `mimirtool alertmanager verify` command to validate configuration without uploading. #3440
* [ENHANCEMENT] Added `mimirtool rules delete-namespace` command to delete all of the rule groups in a namespace including the namespace itself. #3136
* [ENHANCEMENT] Refactor `mimirtool analyze prometheus`: add concurrency and resiliency #3349
  * Add `--concurrency` flag. Default: number of logical CPUs
* [BUGFIX] `--log.level=debug` now correctly prints the response from the remote endpoint when a request fails. #3180

### Documentation

* [ENHANCEMENT] Documented how to configure HA deduplication using Consul in a Mimir Helm deployment. #2972
* [ENHANCEMENT] Improve `MimirQuerierAutoscalerNotActive` runbook. #3186
* [ENHANCEMENT] Improve `MimirSchedulerQueriesStuck` runbook to reflect debug steps with querier auto-scaling enabled. #3223
* [ENHANCEMENT] Use imperative for docs titles. #3178 #3332 #3343
* [ENHANCEMENT] Docs: mention gRPC compression in "Production tips". #3201
* [ENHANCEMENT] Update ADOPTERS.md. #3224 #3225
* [ENHANCEMENT] Add a note for jsonnet deploying. #3213
* [ENHANCEMENT] out-of-order runbook update with use case. #3253
* [ENHANCEMENT] Fixed TSDB retention mentioned in the "Recover source blocks from ingesters" runbook. #3280
* [ENHANCEMENT] Run Grafana Mimir in production using the Helm chart. #3072
* [ENHANCEMENT] Use common configuration in the tutorial. #3282
* [ENHANCEMENT] Updated detailed steps for migrating blocks from Thanos to Mimir. #3290
* [ENHANCEMENT] Add scheme to DNS service discovery docs. #3450
* [BUGFIX] Remove reference to file that no longer exists in contributing guide. #3404
* [BUGFIX] Fix some minor typos in the contributing guide and on the runbooks page. #3418
* [BUGFIX] Fix small typos in API reference. #3526
* [BUGFIX] Fixed TSDB retention mentioned in the "Recover source blocks from ingesters" runbook. #3278
* [BUGFIX] Fixed configuration example in the "Configuring the Grafana Mimir query-frontend to work with Prometheus" guide. #3374

### Tools

* [FEATURE] Add `copyblocks` tool, to copy Mimir blocks between two GCS buckets. #3264
* [ENHANCEMENT] copyblocks: copy no-compact global markers and optimize min time filter check. #3268
* [ENHANCEMENT] Mimir rules GitHub action: Added the ability to change default value of `label` when running `prepare` command. #3236
* [BUGFIX] Mimir rules Github action: Fix single line output. #3421

## 2.4.0

### Grafana Mimir

* [CHANGE] Distributor: change the default value of `-distributor.remote-timeout` to `2s` from `20s` and `-distributor.forwarding.request-timeout` to `2s` from `10s` to improve distributor resource usage when ingesters crash. #2728 #2912
* [CHANGE] Anonymous usage statistics tracking: added the `-ingester.ring.store` value. #2981
* [CHANGE] Series metadata `HELP` that is longer than `-validation.max-metadata-length` is now truncated silently, instead of being dropped with a 400 status code. #2993
* [CHANGE] Ingester: changed default setting for `-ingester.ring.readiness-check-ring-health` from `true` to `false`. #2953
* [CHANGE] Anonymous usage statistics tracking has been enabled by default, to help Mimir maintainers make better decisions to support the open source community. #2939 #3034
* [CHANGE] Anonymous usage statistics tracking: added the minimum and maximum value of `-ingester.out-of-order-time-window`. #2940
* [CHANGE] The default hash ring heartbeat period for distributors, ingesters, rulers and compactors has been increased from `5s` to `15s`. Now the default heartbeat period for all Mimir hash rings is `15s`. #3033
* [CHANGE] Reduce the default TSDB head compaction concurrency (`-blocks-storage.tsdb.head-compaction-concurrency`) from 5 to 1, in order to reduce CPU spikes. #3093
* [CHANGE] Ruler: the ruler's [remote evaluation mode](https://grafana.com/docs/mimir/latest/operators-guide/architecture/components/ruler/#remote) (`-ruler.query-frontend.address`) is now stable. #3109
* [CHANGE] Limits: removed the deprecated YAML configuration option `active_series_custom_trackers_config`. Please use `active_series_custom_trackers` instead. #3110
* [CHANGE] Ingester: removed the deprecated configuration option `-ingester.ring.join-after`. #3111
* [CHANGE] Querier: removed the deprecated configuration option `-querier.shuffle-sharding-ingesters-lookback-period`. The value of `-querier.query-ingesters-within` is now used internally for shuffle sharding lookback, while you can use `-querier.shuffle-sharding-ingesters-enabled` to enable or disable shuffle sharding on the read path. #3111
* [CHANGE] Memberlist: cluster label verification feature (`-memberlist.cluster-label` and `-memberlist.cluster-label-verification-disabled`) is now marked as stable. #3108
* [CHANGE] Distributor: only single per-tenant forwarding endpoint can be configured now. Support for per-rule endpoint has been removed. #3095
* [FEATURE] Query-scheduler: added an experimental ring-based service discovery support for the query-scheduler. Refer to [query-scheduler configuration](https://grafana.com/docs/mimir/next/operators-guide/architecture/components/query-scheduler/#configuration) for more information. #2957
* [FEATURE] Introduced the experimental endpoint `/api/v1/user_limits` exposed by all components that load runtime configuration. This endpoint exposes realtime limits for the authenticated tenant, in JSON format. #2864 #3017
* [FEATURE] Query-scheduler: added the experimental configuration option `-query-scheduler.max-used-instances` to restrict the number of query-schedulers effectively used regardless how many replicas are running. This feature can be useful when using the experimental read-write deployment mode. #3005
* [ENHANCEMENT] Go: updated to go 1.19.2. #2637 #3127 #3129
* [ENHANCEMENT] Runtime config: don't unmarshal runtime configuration files if they haven't changed. This can save a bit of CPU and memory on every component using runtime config. #2954
* [ENHANCEMENT] Query-frontend: Add `cortex_frontend_query_result_cache_skipped_total` and `cortex_frontend_query_result_cache_attempted_total` metrics to track the reason why query results are not cached. #2855
* [ENHANCEMENT] Distributor: pool more connections per host when forwarding request. Mark requests as idempotent so they can be retried under some conditions. #2968
* [ENHANCEMENT] Distributor: failure to send request to forwarding target now also increments `cortex_distributor_forward_errors_total`, with `status_code="failed"`. #2968
* [ENHANCEMENT] Distributor: added support forwarding push requests via gRPC, using `httpgrpc` messages from weaveworks/common library. #2996
* [ENHANCEMENT] Query-frontend / Querier: increase internal backoff period used to retry connections to query-frontend / query-scheduler. #3011
* [ENHANCEMENT] Querier: do not log "error processing requests from scheduler" when the query-scheduler is shutting down. #3012
* [ENHANCEMENT] Query-frontend: query sharding process is now time-bounded and it is cancelled if the request is aborted. #3028
* [ENHANCEMENT] Query-frontend: improved Prometheus response JSON encoding performance. #2450
* [ENHANCEMENT] TLS: added configuration parameters to configure the client's TLS cipher suites and minimum version. The following new CLI flags have been added: #3070
  * `-alertmanager.alertmanager-client.tls-cipher-suites`
  * `-alertmanager.alertmanager-client.tls-min-version`
  * `-alertmanager.sharding-ring.etcd.tls-cipher-suites`
  * `-alertmanager.sharding-ring.etcd.tls-min-version`
  * `-compactor.ring.etcd.tls-cipher-suites`
  * `-compactor.ring.etcd.tls-min-version`
  * `-distributor.forwarding.grpc-client.tls-cipher-suites`
  * `-distributor.forwarding.grpc-client.tls-min-version`
  * `-distributor.ha-tracker.etcd.tls-cipher-suites`
  * `-distributor.ha-tracker.etcd.tls-min-version`
  * `-distributor.ring.etcd.tls-cipher-suites`
  * `-distributor.ring.etcd.tls-min-version`
  * `-ingester.client.tls-cipher-suites`
  * `-ingester.client.tls-min-version`
  * `-ingester.ring.etcd.tls-cipher-suites`
  * `-ingester.ring.etcd.tls-min-version`
  * `-memberlist.tls-cipher-suites`
  * `-memberlist.tls-min-version`
  * `-querier.frontend-client.tls-cipher-suites`
  * `-querier.frontend-client.tls-min-version`
  * `-querier.store-gateway-client.tls-cipher-suites`
  * `-querier.store-gateway-client.tls-min-version`
  * `-query-frontend.grpc-client-config.tls-cipher-suites`
  * `-query-frontend.grpc-client-config.tls-min-version`
  * `-query-scheduler.grpc-client-config.tls-cipher-suites`
  * `-query-scheduler.grpc-client-config.tls-min-version`
  * `-query-scheduler.ring.etcd.tls-cipher-suites`
  * `-query-scheduler.ring.etcd.tls-min-version`
  * `-ruler.alertmanager-client.tls-cipher-suites`
  * `-ruler.alertmanager-client.tls-min-version`
  * `-ruler.client.tls-cipher-suites`
  * `-ruler.client.tls-min-version`
  * `-ruler.query-frontend.grpc-client-config.tls-cipher-suites`
  * `-ruler.query-frontend.grpc-client-config.tls-min-version`
  * `-ruler.ring.etcd.tls-cipher-suites`
  * `-ruler.ring.etcd.tls-min-version`
  * `-store-gateway.sharding-ring.etcd.tls-cipher-suites`
  * `-store-gateway.sharding-ring.etcd.tls-min-version`
* [ENHANCEMENT] Store-gateway: Add `-blocks-storage.bucket-store.max-concurrent-reject-over-limit` option to allow requests that exceed the max number of inflight object storage requests to be rejected. #2999
* [ENHANCEMENT] Query-frontend: allow setting a separate limit on the total (before splitting/sharding) query length of range queries with the new experimental `-query-frontend.max-total-query-length` flag, which defaults to `-store.max-query-length` if unset or set to 0. #3058
* [ENHANCEMENT] Query-frontend: Lower TTL for cache entries overlapping the out-of-order samples ingestion window (re-using `-ingester.out-of-order-allowance` from ingesters). #2935
* [ENHANCEMENT] Ruler: added support to forcefully disable recording and/or alerting rules evaluation. The following new configuration options have been introduced, which can be overridden on a per-tenant basis in the runtime configuration: #3088
  * `-ruler.recording-rules-evaluation-enabled`
  * `-ruler.alerting-rules-evaluation-enabled`
* [ENHANCEMENT] Distributor: Improved error messages reported when the distributor fails to remote write to ingesters. #3055
* [ENHANCEMENT] Improved tracing spans tracked by distributors, ingesters and store-gateways. #2879 #3099 #3089
* [ENHANCEMENT] Ingester: improved the performance of label value cardinality endpoint. #3044
* [ENHANCEMENT] Ruler: use backoff retry on remote evaluation #3098
* [ENHANCEMENT] Query-frontend: Include multiple tenant IDs in query logs when present instead of dropping them. #3125
* [ENHANCEMENT] Query-frontend: truncate queries based on the configured blocks retention period (`-compactor.blocks-retention-period`) to avoid querying past this period. #3134
* [ENHANCEMENT] Alertmanager: reduced memory utilization in Mimir clusters with a large number of tenants. #3143
* [ENHANCEMENT] Store-gateway: added extra span logging to improve observability. #3131
* [ENHANCEMENT] Compactor: cleaning up different tenants' old blocks and updating bucket indexes is now more independent. This prevents a single tenant from delaying cleanup for other tenants. #2631
* [ENHANCEMENT] Distributor: request rate, ingestion rate, and inflight requests limits are now enforced before reading and parsing the body of the request. This makes the distributor more resilient against a burst of requests over those limit. #2419
* [BUGFIX] Querier: Fix 400 response while handling streaming remote read. #2963
* [BUGFIX] Fix a bug causing query-frontend, query-scheduler, and querier not failing if one of their internal components fail. #2978
* [BUGFIX] Querier: re-balance the querier worker connections when a query-frontend or query-scheduler is terminated. #3005
* [BUGFIX] Distributor: Now returns the quorum error from ingesters. For example, with replication_factor=3, two HTTP 400 errors and one HTTP 500 error, now the distributor will always return HTTP 400. Previously the behaviour was to return the error which the distributor first received. #2979
* [BUGFIX] Ruler: fix panic when ruler.external_url is explicitly set to an empty string ("") in YAML. #2915
* [BUGFIX] Alertmanager: Fix support for the Telegram API URL in the global settings. #3097
* [BUGFIX] Alertmanager: Fix parsing of label matchers without label value in the API used to retrieve alerts. #3097
* [BUGFIX] Ruler: Fix not restoring alert state for rule groups when other ruler replicas shut down. #3156
* [BUGFIX] Updated `golang.org/x/net` dependency to fix CVE-2022-27664. #3124
* [BUGFIX] Fix distributor from returning a `500` status code when a `400` was received from the ingester. #3211
* [BUGFIX] Fix incorrect OS value set in Mimir v2.3.* RPM packages. #3221

### Mixin

* [CHANGE] Alerts: MimirQuerierAutoscalerNotActive is now critical and fires after 1h instead of 15m. #2958
* [FEATURE] Dashboards: Added "Mimir / Overview" dashboards, providing an high level view over a Mimir cluster. #3122 #3147 #3155
* [ENHANCEMENT] Dashboards: Updated the "Writes" and "Rollout progress" dashboards to account for samples ingested via the new OTLP ingestion endpoint. #2919 #2938
* [ENHANCEMENT] Dashboards: Include per-tenant request rate in "Tenants" dashboard. #2874
* [ENHANCEMENT] Dashboards: Include inflight object store requests in "Reads" dashboard. #2914
* [ENHANCEMENT] Dashboards: Make queries used to find job, cluster and namespace for dropdown menus configurable. #2893
* [ENHANCEMENT] Dashboards: Include rate of label and series queries in "Reads" dashboard. #3065 #3074
* [ENHANCEMENT] Dashboards: Fix legend showing on per-pod panels. #2944
* [ENHANCEMENT] Dashboards: Use the "req/s" unit on panels showing the requests rate. #3118
* [ENHANCEMENT] Dashboards: Use a consistent color across dashboards for the error rate. #3154

### Jsonnet

* [FEATURE] Added support for query-scheduler ring-based service discovery. #3128
* [ENHANCEMENT] Querier autoscaling is now slower on scale downs: scale down 10% every 1m instead of 100%. #2962
* [BUGFIX] Memberlist: `gossip_member_label` is now set for ruler-queriers. #3141

### Mimirtool

* [ENHANCEMENT] mimirtool analyze: Store the query errors instead of exit during the analysis. #3052
* [BUGFIX] mimir-tool remote-read: fix returns where some conditions [return nil error even if there is error](https://github.com/grafana/cortex-tools/issues/260). #3053

### Documentation

* [ENHANCEMENT] Added documentation on how to configure storage retention. #2970
* [ENHANCEMENT] Improved gRPC clients config documentation. #3020
* [ENHANCEMENT] Added documentation on how to manage alerting and recording rules. #2983
* [ENHANCEMENT] Improved `MimirSchedulerQueriesStuck` runbook. #3006
* [ENHANCEMENT] Added "Cluster label verification" section to memberlist documentation. #3096
* [ENHANCEMENT] Mention compression in multi-zone replication documentation. #3107
* [BUGFIX] Fixed configuration option names in "Enabling zone-awareness via the Grafana Mimir Jsonnet". #3018
* [BUGFIX] Fixed `mimirtool analyze` parameters documentation. #3094
* [BUGFIX] Fixed YAML configuraton in the "Manage the configuration of Grafana Mimir with Helm" guide. #3042
* [BUGFIX] Fixed Alertmanager capacity planning documentation. #3132

### Tools

- [BUGFIX] trafficdump: Fixed panic occurring when `-success-only=true` and the captured request failed. #2863

## 2.3.1

### Grafana Mimir
* [BUGFIX] Query-frontend: query sharding took exponential time to map binary expressions. #3027
* [BUGFIX] Distributor: Stop panics on OTLP endpoint when a single metric has multiple timeseries. #3040

## 2.3.0

### Grafana Mimir

* [CHANGE] Ingester: Added user label to ingester metric `cortex_ingester_tsdb_out_of_order_samples_appended_total`. On multitenant clusters this helps us find the rate of appended out-of-order samples for a specific tenant. #2493
* [CHANGE] Compactor: delete source and output blocks from local disk on compaction failed, to reduce likelihood that subsequent compactions fail because of no space left on disk. #2261
* [CHANGE] Ruler: Remove unused CLI flags `-ruler.search-pending-for` and `-ruler.flush-period` (and their respective YAML config options). #2288
* [CHANGE] Successful gRPC requests are no longer logged (only affects internal API calls). #2309
* [CHANGE] Add new `-*.consul.cas-retry-delay` flags. They have a default value of `1s`, while previously there was no delay between retries. #2309
* [CHANGE] Store-gateway: Remove the experimental ability to run requests in a dedicated OS thread pool and associated CLI flag `-store-gateway.thread-pool-size`. #2423
* [CHANGE] Memberlist: disabled TCP-based ping fallback, because Mimir already uses a custom transport based on TCP. #2456
* [CHANGE] Change default value for `-distributor.ha-tracker.max-clusters` to `100` to provide a DoS protection. #2465
* [CHANGE] Experimental block upload API exposed by compactor has changed: Previous `/api/v1/upload/block/{block}` endpoint for starting block upload is now `/api/v1/upload/block/{block}/start`, and previous endpoint `/api/v1/upload/block/{block}?uploadComplete=true` for finishing block upload is now `/api/v1/upload/block/{block}/finish`. New API endpoint has been added: `/api/v1/upload/block/{block}/check`. #2486 #2548
* [CHANGE] Compactor: changed `-compactor.max-compaction-time` default from `0s` (disabled) to `1h`. When compacting blocks for a tenant, the compactor will move to compact blocks of another tenant or re-plan blocks to compact at least every 1h. #2514
* [CHANGE] Distributor: removed previously deprecated `extend_writes` (see #1856) YAML key and `-distributor.extend-writes` CLI flag from the distributor config. #2551
* [CHANGE] Ingester: removed previously deprecated `active_series_custom_trackers` (see #1188) YAML key from the ingester config. #2552
* [CHANGE] The tenant ID `__mimir_cluster` is reserved by Mimir and not allowed to store metrics. #2643
* [CHANGE] Purger: removed the purger component and moved its API endpoints `/purger/delete_tenant` and `/purger/delete_tenant_status` to the compactor at `/compactor/delete_tenant` and `/compactor/delete_tenant_status`. The new endpoints on the compactor are stable. #2644
* [CHANGE] Memberlist: Change the leave timeout duration (`-memberlist.leave-timeout duration`) from 5s to 20s and connection timeout (`-memberlist.packet-dial-timeout`) from 5s to 2s. This makes leave timeout 10x the connection timeout, so that we can communicate the leave to at least 1 node, if the first 9 we try to contact times out. #2669
* [CHANGE] Alertmanager: return status code `412 Precondition Failed` and log info message when alertmanager isn't configured for a tenant. #2635
* [CHANGE] Distributor: if forwarding rules are used to forward samples, exemplars are now removed from the request. #2710 #2725
* [CHANGE] Limits: change the default value of `max_global_series_per_metric` limit to `0` (disabled). Setting this limit by default does not provide much benefit because series are sharded by all labels. #2714
* [CHANGE] Ingester: experimental `-blocks-storage.tsdb.new-chunk-disk-mapper` has been removed, new chunk disk mapper is now always used, and is no longer marked experimental. Default value of `-blocks-storage.tsdb.head-chunks-write-queue-size` has changed to 1000000, this enables async chunk queue by default, which leads to improved latency on the write path when new chunks are created in ingesters. #2762
* [CHANGE] Ingester: removed deprecated `-blocks-storage.tsdb.isolation-enabled` option. TSDB-level isolation is now always disabled in Mimir. #2782
* [CHANGE] Compactor: `-compactor.partial-block-deletion-delay` must either be set to 0 (to disable partial blocks deletion) or a value higher than `4h`. #2787
* [CHANGE] Query-frontend: CLI flag `-query-frontend.align-querier-with-step` has been deprecated. Please use `-query-frontend.align-queries-with-step` instead. #2840
* [FEATURE] Compactor: Adds the ability to delete partial blocks after a configurable delay. This option can be configured per tenant. #2285
  - `-compactor.partial-block-deletion-delay`, as a duration string, allows you to set the delay since a partial block has been modified before marking it for deletion. A value of `0`, the default, disables this feature.
  - The metric `cortex_compactor_blocks_marked_for_deletion_total` has a new value for the `reason` label `reason="partial"`, when a block deletion marker is triggered by the partial block deletion delay.
* [FEATURE] Querier: enabled support for queries with negative offsets, which are not cached in the query results cache. #2429
* [FEATURE] EXPERIMENTAL: OpenTelemetry Metrics ingestion path on `/otlp/v1/metrics`. #695 #2436 #2461
* [FEATURE] Querier: Added support for tenant federation to metric metadata endpoint. #2467
* [FEATURE] Query-frontend: introduced experimental support to split instant queries by time. The instant query splitting can be enabled setting `-query-frontend.split-instant-queries-by-interval`. #2469 #2564 #2565 #2570 #2571 #2572 #2573 #2574 #2575 #2576 #2581 #2582 #2601 #2632 #2633 #2634 #2641 #2642 #2766
* [FEATURE] Introduced an experimental anonymous usage statistics tracking (disabled by default), to help Mimir maintainers make better decisions to support the open source community. The tracking system anonymously collects non-sensitive, non-personally identifiable information about the running Mimir cluster, and is disabled by default. #2643 #2662 #2685 #2732 #2733 #2735
* [FEATURE] Introduced an experimental deployment mode called read-write and running a fully featured Mimir cluster with three components: write, read and backend. The read-write deployment mode is a trade-off between the monolithic mode (only one component, no isolation) and the microservices mode (many components, high isolation). #2754 #2838
* [ENHANCEMENT] Distributor: Decreased distributor tests execution time. #2562
* [ENHANCEMENT] Alertmanager: Allow the HTTP `proxy_url` configuration option in the receiver's configuration. #2317
* [ENHANCEMENT] ring: optimize shuffle-shard computation when lookback is used, and all instances have registered timestamp within the lookback window. In that case we can immediately return origial ring, because we would select all instances anyway. #2309
* [ENHANCEMENT] Memberlist: added experimental memberlist cluster label support via `-memberlist.cluster-label` and `-memberlist.cluster-label-verification-disabled` CLI flags (and their respective YAML config options). #2354
* [ENHANCEMENT] Object storage can now be configured for all components using the `common` YAML config option key (or `-common.storage.*` CLI flags). #2330 #2347
* [ENHANCEMENT] Go: updated to go 1.18.4. #2400
* [ENHANCEMENT] Store-gateway, listblocks: list of blocks now includes stats from `meta.json` file: number of series, samples and chunks. #2425
* [ENHANCEMENT] Added more buckets to `cortex_ingester_client_request_duration_seconds` histogram metric, to correctly track requests taking longer than 1s (up until 16s). #2445
* [ENHANCEMENT] Azure client: Improve memory usage for large object storage downloads. #2408
* [ENHANCEMENT] Distributor: Add `-distributor.instance-limits.max-inflight-push-requests-bytes`. This limit protects the distributor against multiple large requests that together may cause an OOM, but are only a few, so do not trigger the `max-inflight-push-requests` limit. #2413
* [ENHANCEMENT] Distributor: Drop exemplars in distributor for tenants where exemplars are disabled. #2504
* [ENHANCEMENT] Runtime Config: Allow operator to specify multiple comma-separated yaml files in `-runtime-config.file` that will be merged in left to right order. #2583
* [ENHANCEMENT] Query sharding: shard binary operations only if it doesn't lead to non-shardable vector selectors in one of the operands. #2696
* [ENHANCEMENT] Add packaging for both debian based deb file and redhat based rpm file using FPM. #1803
* [ENHANCEMENT] Distributor: Add `cortex_distributor_query_ingester_chunks_deduped_total` and `cortex_distributor_query_ingester_chunks_total` metrics for determining how effective ingester chunk deduplication at query time is. #2713
* [ENHANCEMENT] Upgrade Docker base images to `alpine:3.16.2`. #2729
* [ENHANCEMENT] Ruler: Add `<prometheus-http-prefix>/api/v1/status/buildinfo` endpoint. #2724
* [ENHANCEMENT] Querier: Ensure all queries pulled from query-frontend or query-scheduler are immediately executed. The maximum workers concurrency in each querier is configured by `-querier.max-concurrent`. #2598
* [ENHANCEMENT] Distributor: Add `cortex_distributor_received_requests_total` and `cortex_distributor_requests_in_total` metrics to provide visiblity into appropriate per-tenant request limits. #2770
* [ENHANCEMENT] Distributor: Add single forwarding remote-write endpoint for a tenant (`forwarding_endpoint`), instead of using per-rule endpoints. This takes precendence over per-rule endpoints. #2801
* [ENHANCEMENT] Added `err-mimir-distributor-max-write-message-size` to the errors catalog. #2470
* [ENHANCEMENT] Add sanity check at startup to ensure the configured filesystem directories don't overlap for different components. #2828 #2947
* [BUGFIX] TSDB: Fixed a bug on the experimental out-of-order implementation that led to wrong query results. #2701
* [BUGFIX] Compactor: log the actual error on compaction failed. #2261
* [BUGFIX] Alertmanager: restore state from storage even when running a single replica. #2293
* [BUGFIX] Ruler: do not block "List Prometheus rules" API endpoint while syncing rules. #2289
* [BUGFIX] Ruler: return proper `*status.Status` error when running in remote operational mode. #2417
* [BUGFIX] Alertmanager: ensure the configured `-alertmanager.web.external-url` is either a path starting with `/`, or a full URL including the scheme and hostname. #2381 #2542
* [BUGFIX] Memberlist: fix problem with loss of some packets, typically ring updates when instances were removed from the ring during shutdown. #2418
* [BUGFIX] Ingester: fix misfiring `MimirIngesterHasUnshippedBlocks` and stale `cortex_ingester_oldest_unshipped_block_timestamp_seconds` when some block uploads fail. #2435
* [BUGFIX] Query-frontend: fix incorrect mapping of http status codes 429 to 500 when request queue is full. #2447
* [BUGFIX] Memberlist: Fix problem with ring being empty right after startup. Memberlist KV store now tries to "fast-join" the cluster to avoid serving empty KV store. #2505
* [BUGFIX] Compactor: Fix bug when using `-compactor.partial-block-deletion-delay`: compactor didn't correctly check for modification time of all block files. #2559
* [BUGFIX] Query-frontend: fix wrong query sharding results for queries with boolean result like `1 < bool 0`. #2558
* [BUGFIX] Fixed error messages related to per-instance limits incorrectly reporting they can be set on a per-tenant basis. #2610
* [BUGFIX] Perform HA-deduplication before forwarding samples according to forwarding rules in the distributor. #2603 #2709
* [BUGFIX] Fix reporting of tracing spans from PromQL engine. #2707
* [BUGFIX] Apply relabel and drop_label rules before forwarding rules in the distributor. #2703
* [BUGFIX] Distributor: Register `cortex_discarded_requests_total` metric, which previously was not registered and therefore not exported. #2712
* [BUGFIX] Ruler: fix not restoring alerts' state at startup. #2648
* [BUGFIX] Ingester: Fix disk filling up after restarting ingesters with out-of-order support disabled while it was enabled before. #2799
* [BUGFIX] Memberlist: retry joining memberlist cluster on startup when no nodes are resolved. #2837
* [BUGFIX] Query-frontend: fix incorrect mapping of http status codes 413 to 500 when request is too large. #2819
* [BUGFIX] Alertmanager: revert upstream alertmananger to v0.24.0 to fix panic when unmarshalling email headers #2924 #2925

### Mixin

* [CHANGE] Dashboards: "Slow Queries" dashboard no longer works with versions older than Grafana 9.0. #2223
* [CHANGE] Alerts: use RSS memory instead of working set memory in the `MimirAllocatingTooMuchMemory` alert for ingesters. #2480
* [CHANGE] Dashboards: remove the "Cache - Latency (old)" panel from the "Mimir / Queries" dashboard. #2796
* [FEATURE] Dashboards: added support to experimental read-write deployment mode. #2780
* [ENHANCEMENT] Dashboards: added missed rule evaluations to the "Evaluations per second" panel in the "Mimir / Ruler" dashboard. #2314
* [ENHANCEMENT] Dashboards: add k8s resource requests to CPU and memory panels. #2346
* [ENHANCEMENT] Dashboards: add RSS memory utilization panel for ingesters, store-gateways and compactors. #2479
* [ENHANCEMENT] Dashboards: allow to configure graph tooltip. #2647
* [ENHANCEMENT] Alerts: MimirFrontendQueriesStuck and MimirSchedulerQueriesStuck alerts are more reliable now as they consider all the intermediate samples in the minute prior to the evaluation. #2630
* [ENHANCEMENT] Alerts: added `RolloutOperatorNotReconciling` alert, firing if the optional rollout-operator is not successfully reconciling. #2700
* [ENHANCEMENT] Dashboards: added support to query-tee in front of ruler-query-frontend in the "Remote ruler reads" dashboard. #2761
* [ENHANCEMENT] Dashboards: Introduce support for baremetal deployment, setting `deployment_type: 'baremetal'` in the mixin `_config`. #2657
* [ENHANCEMENT] Dashboards: use timeseries panel to show exemplars. #2800
* [BUGFIX] Dashboards: fixed unit of latency panels in the "Mimir / Ruler" dashboard. #2312
* [BUGFIX] Dashboards: fixed "Intervals per query" panel in the "Mimir / Queries" dashboard. #2308
* [BUGFIX] Dashboards: Make "Slow Queries" dashboard works with Grafana 9.0. #2223
* [BUGFIX] Dashboards: add missing API routes to Ruler dashboard. #2412
* [BUGFIX] Dashboards: stop setting 'interval' in dashboards; it should be set on your datasource. #2802

### Jsonnet

* [CHANGE] query-scheduler is enabled by default. We advise to deploy the query-scheduler to improve the scalability of the query-frontend. #2431
* [CHANGE] Replaced anti-affinity rules with pod topology spread constraints for distributor, query-frontend, querier and ruler. #2517
  - The following configuration options have been removed:
    - `distributor_allow_multiple_replicas_on_same_node`
    - `query_frontend_allow_multiple_replicas_on_same_node`
    - `querier_allow_multiple_replicas_on_same_node`
    - `ruler_allow_multiple_replicas_on_same_node`
  - The following configuration options have been added:
    - `distributor_topology_spread_max_skew`
    - `query_frontend_topology_spread_max_skew`
    - `querier_topology_spread_max_skew`
    - `ruler_topology_spread_max_skew`
* [CHANGE] Change `max_global_series_per_metric` to 0 in all plans, and as a default value. #2669
* [FEATURE] Memberlist: added support for experimental memberlist cluster label, through the jsonnet configuration options `memberlist_cluster_label` and `memberlist_cluster_label_verification_disabled`. #2349
* [FEATURE] Added ruler-querier autoscaling support. It requires [KEDA](https://keda.sh) installed in the Kubernetes cluster. Ruler-querier autoscaler can be enabled and configure through the following options in the jsonnet config: #2545
  * `autoscaling_ruler_querier_enabled`: `true` to enable autoscaling.
  * `autoscaling_ruler_querier_min_replicas`: minimum number of ruler-querier replicas.
  * `autoscaling_ruler_querier_max_replicas`: maximum number of ruler-querier replicas.
  * `autoscaling_prometheus_url`: Prometheus base URL from which to scrape Mimir metrics (e.g. `http://prometheus.default:9090/prometheus`).
* [ENHANCEMENT] Memberlist now uses DNS service-discovery by default. #2549
* [ENHANCEMENT] Upgrade memcached image tag to `memcached:1.6.16-alpine`. #2740
* [ENHANCEMENT] Added `$._config.configmaps` and `$._config.runtime_config_files` to make it easy to add new configmaps or runtime config file to all components. #2748

### Mimirtool

* [ENHANCEMENT] Added `mimirtool backfill` command to upload Prometheus blocks using API available in the compactor. #1822
* [ENHANCEMENT] mimirtool bucket-validation: Verify existing objects can be overwritten by subsequent uploads. #2491
* [ENHANCEMENT] mimirtool config convert: Now supports migrating to the current version of Mimir. #2629
* [BUGFIX] mimirtool analyze: Fix dashboard JSON unmarshalling errors by using custom parsing. #2386
* [BUGFIX] Version checking no longer prompts for updating when already on latest version. #2723

### Mimir Continuous Test

* [ENHANCEMENT] Added basic authentication and bearer token support for when Mimir is behind a gateway authenticating the calls. #2717

### Query-tee

* [CHANGE] Renamed CLI flag `-server.service-port` to `-server.http-service-port`. #2683
* [CHANGE] Renamed metric `cortex_querytee_request_duration_seconds` to `cortex_querytee_backend_request_duration_seconds`. Metric `cortex_querytee_request_duration_seconds` is now reported without label `backend`. #2683
* [ENHANCEMENT] Added HTTP over gRPC support to `query-tee` to allow testing gRPC requests to Mimir instances. #2683

### Documentation

* [ENHANCEMENT] Referenced `mimirtool` commands in the HTTP API documentation. #2516
* [ENHANCEMENT] Improved DNS service discovery documentation. #2513

### Tools

* [ENHANCEMENT] `markblocks` now processes multiple blocks concurrently. #2677

## 2.2.0

### Grafana Mimir

* [CHANGE] Increased default configuration for `-server.grpc-max-recv-msg-size-bytes` and `-server.grpc-max-send-msg-size-bytes` from 4MB to 100MB. #1884
* [CHANGE] Default values have changed for the following settings. This improves query performance for recent data (within 12h) by only reading from ingesters: #1909 #1921
    - `-blocks-storage.bucket-store.ignore-blocks-within` now defaults to `10h` (previously `0`)
    - `-querier.query-store-after` now defaults to `12h` (previously `0`)
* [CHANGE] Alertmanager: removed support for migrating local files from Cortex 1.8 or earlier. Related to original Cortex PR https://github.com/cortexproject/cortex/pull/3910. #2253
* [CHANGE] The following settings are now classified as advanced because the defaults should work for most users and tuning them requires in-depth knowledge of how the read path works: #1929
    - `-querier.query-ingesters-within`
    - `-querier.query-store-after`
* [CHANGE] Config flag category overrides can be set dynamically at runtime. #1934
* [CHANGE] Ingester: deprecated `-ingester.ring.join-after`. Mimir now behaves as this setting is always set to 0s. This configuration option will be removed in Mimir 2.4.0. #1965
* [CHANGE] Blocks uploaded by ingester no longer contain `__org_id__` label. Compactor now ignores this label and will compact blocks with and without this label together. `mimirconvert` tool will remove the label from blocks as "unknown" label. #1972
* [CHANGE] Querier: deprecated `-querier.shuffle-sharding-ingesters-lookback-period`, instead adding `-querier.shuffle-sharding-ingesters-enabled` to enable or disable shuffle sharding on the read path. The value of `-querier.query-ingesters-within` is now used internally for shuffle sharding lookback. #2110
* [CHANGE] Memberlist: `-memberlist.abort-if-join-fails` now defaults to false. Previously it defaulted to true. #2168
* [CHANGE] Ruler: `/api/v1/rules*` and `/prometheus/rules*` configuration endpoints are removed. Use `/prometheus/config/v1/rules*`. #2182
* [CHANGE] Ingester: `-ingester.exemplars-update-period` has been renamed to `-ingester.tsdb-config-update-period`. You can use it to update multiple, per-tenant TSDB configurations. #2187
* [FEATURE] Ingester: (Experimental) Add the ability to ingest out-of-order samples up to an allowed limit. If you enable this feature, it requires additional memory and disk space. This feature also enables a write-behind log, which might lead to longer ingester-start replays. When this feature is disabled, there is no overhead on memory, disk space, or startup times. #2187
  * `-ingester.out-of-order-time-window`, as duration string, allows you to set how back in time a sample can be. The default is `0s`, where `s` is seconds.
  * `cortex_ingester_tsdb_out_of_order_samples_appended_total` metric tracks the total number of out-of-order samples ingested by the ingester.
  * `cortex_discarded_samples_total` has a new label `reason="sample-too-old"`, when the `-ingester.out-of-order-time-window` flag is greater than zero. The label tracks the number of samples that were discarded for being too old; they were out of order, but beyond the time window allowed. The labels `reason="sample-out-of-order"` and `reason="sample-out-of-bounds"` are not used when out-of-order ingestion is enabled.
* [ENHANCEMENT] Distributor: Added limit to prevent tenants from sending excessive number of requests: #1843
  * The following CLI flags (and their respective YAML config options) have been added:
    * `-distributor.request-rate-limit`
    * `-distributor.request-burst-limit`
  * The following metric is exposed to tell how many requests have been rejected:
    * `cortex_discarded_requests_total`
* [ENHANCEMENT] Store-gateway: Add the experimental ability to run requests in a dedicated OS thread pool. This feature can be configured using `-store-gateway.thread-pool-size` and is disabled by default. Replaces the ability to run index header operations in a dedicated thread pool. #1660 #1812
* [ENHANCEMENT] Improved error messages to make them easier to understand; each now have a unique, global identifier that you can use to look up in the runbooks for more information. #1907 #1919 #1888 #1939 #1984 #2009 #2056 #2066 #2104 #2150 #2234
* [ENHANCEMENT] Memberlist KV: incoming messages are now processed on per-key goroutine. This may reduce loss of "maintanance" packets in busy memberlist installations, but use more CPU. New `memberlist_client_received_broadcasts_dropped_total` counter tracks number of dropped per-key messages. #1912
* [ENHANCEMENT] Blocks Storage, Alertmanager, Ruler: add support a prefix to the bucket store (`*_storage.storage_prefix`). This enables using the same bucket for the three components. #1686 #1951
* [ENHANCEMENT] Upgrade Docker base images to `alpine:3.16.0`. #2028
* [ENHANCEMENT] Store-gateway: Add experimental configuration option for the store-gateway to attempt to pre-populate the file system cache when memory-mapping index-header files. Enabled with `-blocks-storage.bucket-store.index-header.map-populate-enabled=true`. Note this flag only has an effect when running on Linux. #2019 #2054
* [ENHANCEMENT] Chunk Mapper: reduce memory usage of async chunk mapper. #2043
* [ENHANCEMENT] Ingester: reduce sleep time when reading WAL. #2098
* [ENHANCEMENT] Compactor: Run sanity check on blocks storage configuration at startup. #2144
* [ENHANCEMENT] Compactor: Add HTTP API for uploading TSDB blocks. Enabled with `-compactor.block-upload-enabled`. #1694 #2126
* [ENHANCEMENT] Ingester: Enable querying overlapping blocks by default. #2187
* [ENHANCEMENT] Distributor: Auto-forget unhealthy distributors after ten failed ring heartbeats. #2154
* [ENHANCEMENT] Distributor: Add new metric `cortex_distributor_forward_errors_total` for error codes resulting from forwarding requests. #2077
* [ENHANCEMENT] `/ready` endpoint now returns and logs detailed services information. #2055
* [ENHANCEMENT] Memcached client: Reduce number of connections required to fetch cached keys from memcached. #1920
* [ENHANCEMENT] Improved error message returned when `-querier.query-store-after` validation fails. #1914
* [BUGFIX] Fix regexp parsing panic for regexp label matchers with start/end quantifiers. #1883
* [BUGFIX] Ingester: fixed deceiving error log "failed to update cached shipped blocks after shipper initialisation", occurring for each new tenant in the ingester. #1893
* [BUGFIX] Ring: fix bug where instances may appear unhealthy in the hash ring web UI even though they are not. #1933
* [BUGFIX] API: gzip is now enforced when identity encoding is explicitly rejected. #1864
* [BUGFIX] Fix panic at startup when Mimir is running in monolithic mode and query sharding is enabled. #2036
* [BUGFIX] Ruler: report `cortex_ruler_queries_failed_total` metric for any remote query error except 4xx when remote operational mode is enabled. #2053 #2143
* [BUGFIX] Ingester: fix slow rollout when using `-ingester.ring.unregister-on-shutdown=false` with long `-ingester.ring.heartbeat-period`. #2085
* [BUGFIX] Ruler: add timeout for remote rule evaluation queries to prevent rule group evaluations getting stuck indefinitely. The duration is configurable with `-querier.timeout` (default `2m`). #2090 #2222
* [BUGFIX] Limits: Active series custom tracker configuration has been named back from `active_series_custom_trackers_config` to `active_series_custom_trackers`. For backwards compatibility both version is going to be supported for until Mimir v2.4. When both fields are specified, `active_series_custom_trackers_config` takes precedence over `active_series_custom_trackers`. #2101
* [BUGFIX] Ingester: fixed the order of labels applied when incrementing the `cortex_discarded_metadata_total` metric. #2096
* [BUGFIX] Ingester: fixed bug where retrieving metadata for a metric with multiple metadata entries would return multiple copies of a single metadata entry rather than all available entries. #2096
* [BUGFIX] Distributor: canceled requests are no longer accounted as internal errors. #2157
* [BUGFIX] Memberlist: Fix typo in memberlist admin UI. #2202
* [BUGFIX] Ruler: fixed typo in error message when ruler failed to decode a rule group. #2151
* [BUGFIX] Active series custom tracker configuration is now displayed properly on `/runtime_config` page. #2065
* [BUGFIX] Query-frontend: `vector` and `time` functions were sharded, which made expressions like `vector(1) > 0 and vector(1)` fail. #2355

### Mixin

* [CHANGE] Split `mimir_queries` rules group into `mimir_queries` and `mimir_ingester_queries` to keep number of rules per group within the default per-tenant limit. #1885
* [CHANGE] Dashboards: Expose full image tag in "Mimir / Rollout progress" dashboard's "Pod per version panel." #1932
* [CHANGE] Dashboards: Disabled gateway panels by default, because most users don't have a gateway exposing the metrics expected by Mimir dashboards. You can re-enable it setting `gateway_enabled: true` in the mixin config and recompiling the mixin running `make build-mixin`. #1955
* [CHANGE] Alerts: adapt `MimirFrontendQueriesStuck` and `MimirSchedulerQueriesStuck` to consider ruler query path components. #1949
* [CHANGE] Alerts: Change `MimirRulerTooManyFailedQueries` severity to `critical`. #2165
* [ENHANCEMENT] Dashboards: Add config option `datasource_regex` to customise the regular expression used to select valid datasources for Mimir dashboards. #1802
* [ENHANCEMENT] Dashboards: Added "Mimir / Remote ruler reads" and "Mimir / Remote ruler reads resources" dashboards. #1911 #1937
* [ENHANCEMENT] Dashboards: Make networking panels work for pods created by the mimir-distributed helm chart. #1927
* [ENHANCEMENT] Alerts: Add `MimirStoreGatewayNoSyncedTenants` alert that fires when there is a store-gateway owning no tenants. #1882
* [ENHANCEMENT] Rules: Make `recording_rules_range_interval` configurable for cases where Mimir metrics are scraped less often that every 30 seconds. #2118
* [ENHANCEMENT] Added minimum Grafana version to mixin dashboards. #1943
* [BUGFIX] Fix `container_memory_usage_bytes:sum` recording rule. #1865
* [BUGFIX] Fix `MimirGossipMembersMismatch` alerts if Mimir alertmanager is activated. #1870
* [BUGFIX] Fix `MimirRulerMissedEvaluations` to show % of missed alerts as a value between 0 and 100 instead of 0 and 1. #1895
* [BUGFIX] Fix `MimirCompactorHasNotUploadedBlocks` alert false positive when Mimir is deployed in monolithic mode. #1902
* [BUGFIX] Fix `MimirGossipMembersMismatch` to make it less sensitive during rollouts and fire one alert per installation, not per job. #1926
* [BUGFIX] Do not trigger `MimirAllocatingTooMuchMemory` alerts if no container limits are supplied. #1905
* [BUGFIX] Dashboards: Remove empty "Chunks per query" panel from `Mimir / Queries` dashboard. #1928
* [BUGFIX] Dashboards: Use Grafana's `$__rate_interval` for rate queries in dashboards to support scrape intervals of >15s. #2011
* [BUGFIX] Alerts: Make each version of `MimirCompactorHasNotUploadedBlocks` distinct to avoid rule evaluation failures due to duplicate series being generated. #2197
* [BUGFIX] Fix `MimirGossipMembersMismatch` alert when using remote ruler evaluation. #2159

### Jsonnet

* [CHANGE] Remove use of `-querier.query-store-after`, `-querier.shuffle-sharding-ingesters-lookback-period`, `-blocks-storage.bucket-store.ignore-blocks-within`, and `-blocks-storage.tsdb.close-idle-tsdb-timeout` CLI flags since the values now match defaults. #1915 #1921
* [CHANGE] Change default value for `-blocks-storage.bucket-store.chunks-cache.memcached.timeout` to `450ms` to increase use of cached data. #2035
* [CHANGE] The `memberlist_ring_enabled` configuration now applies to Alertmanager. #2102 #2103 #2107
* [CHANGE] Default value for `memberlist_ring_enabled` is now true. It means that all hash rings use Memberlist as default KV store instead of Consul (previous default). #2161
* [CHANGE] Configure `-ingester.max-global-metadata-per-user` to correspond to 20% of the configured max number of series per tenant. #2250
* [CHANGE] Configure `-ingester.max-global-metadata-per-metric` to be 10. #2250
* [CHANGE] Change `_config.multi_zone_ingester_max_unavailable` to 25. #2251
* [FEATURE] Added querier autoscaling support. It requires [KEDA](https://keda.sh) installed in the Kubernetes cluster and query-scheduler enabled in the Mimir cluster. Querier autoscaler can be enabled and configure through the following options in the jsonnet config: #2013 #2023
  * `autoscaling_querier_enabled`: `true` to enable autoscaling.
  * `autoscaling_querier_min_replicas`: minimum number of querier replicas.
  * `autoscaling_querier_max_replicas`: maximum number of querier replicas.
  * `autoscaling_prometheus_url`: Prometheus base URL from which to scrape Mimir metrics (e.g. `http://prometheus.default:9090/prometheus`).
* [FEATURE] Jsonnet: Add support for ruler remote evaluation mode (`ruler_remote_evaluation_enabled`), which deploys and uses a dedicated query path for rule evaluation. This enables the benefits of the query-frontend for rule evaluation, such as query sharding. #2073
* [ENHANCEMENT] Added `compactor` service, that can be used to route requests directly to compactor (e.g. admin UI). #2063
* [ENHANCEMENT] Added a `consul_enabled` configuration option to provide the ability to disable consul. It is automatically set to false when `memberlist_ring_enabled` is true and `multikv_migration_enabled` (used for migration from Consul to memberlist) is not set. #2093 #2152
* [BUGFIX] Querier: Fix disabling shuffle sharding on the read path whilst keeping it enabled on write path. #2164

### Mimirtool

* [CHANGE] mimirtool rules: `--use-legacy-routes` now toggles between using `/prometheus/config/v1/rules` (default) and `/api/v1/rules` (legacy) endpoints. #2182
* [FEATURE] Added bearer token support for when Mimir is behind a gateway authenticating by bearer token. #2146
* [BUGFIX] mimirtool analyze: Fix dashboard JSON unmarshalling errors (#1840). #1973
* [BUGFIX] Make mimirtool build for Windows work again. #2273

### Mimir Continuous Test

* [ENHANCEMENT] Added the `-tests.smoke-test` flag to run the `mimir-continuous-test` suite once and immediately exit. #2047 #2094
* [ENHANCEMENT] Added the `-tests.write-protocol` flag to write using the `prometheus` remote write protocol or `otlp-http` in the `mimir-continuous-test` suite. #5719

### Documentation

* [ENHANCEMENT] Published Grafana Mimir runbooks as part of documentation. #1970
* [ENHANCEMENT] Improved ruler's "remote operational mode" documentation. #1906
* [ENHANCEMENT] Recommend fast disks for ingesters and store-gateways in production tips. #1903
* [ENHANCEMENT] Explain the runtime override of active series matchers. #1868
* [ENHANCEMENT] Clarify "Set rule group" API specification. #1869
* [ENHANCEMENT] Published Mimir jsonnet documentation. #2024
* [ENHANCEMENT] Documented required scrape interval for using alerting and recording rules from Mimir jsonnet. #2147
* [ENHANCEMENT] Runbooks: Mention memberlist as possible source of problems for various alerts. #2158
* [ENHANCEMENT] Added step-by-step article about migrating from Consul to Memberlist KV store using jsonnet without downtime. #2166
* [ENHANCEMENT] Documented `/memberlist` admin page. #2166
* [ENHANCEMENT] Documented how to configure Grafana Mimir's ruler with Jsonnet. #2127
* [ENHANCEMENT] Documented how to configure queriers’ autoscaling with Jsonnet. #2128
* [ENHANCEMENT] Updated mixin building instructions in "Installing Grafana Mimir dashboards and alerts" article. #2015 #2163
* [ENHANCEMENT] Fix location of "Monitoring Grafana Mimir" article in the documentation hierarchy. #2130
* [ENHANCEMENT] Runbook for `MimirRequestLatency` was expanded with more practical advice. #1967
* [BUGFIX] Fixed ruler configuration used in the getting started guide. #2052
* [BUGFIX] Fixed Mimir Alertmanager datasource in Grafana used by "Play with Grafana Mimir" tutorial. #2115
* [BUGFIX] Fixed typos in "Scaling out Grafana Mimir" article. #2170
* [BUGFIX] Added missing ring endpoint exposed by Ingesters. #1918

## 2.1.0

### Grafana Mimir

* [CHANGE] Compactor: No longer upload debug meta files to object storage. #1257
* [CHANGE] Default values have changed for the following settings: #1547
    - `-alertmanager.alertmanager-client.grpc-max-recv-msg-size` now defaults to 100 MiB (previously was not configurable and set to 16 MiB)
    - `-alertmanager.alertmanager-client.grpc-max-send-msg-size` now defaults to 100 MiB (previously was not configurable and set to 4 MiB)
    - `-alertmanager.max-recv-msg-size` now defaults to 100 MiB (previously was 16 MiB)
* [CHANGE] Ingester: Add `user` label to metrics `cortex_ingester_ingested_samples_total` and `cortex_ingester_ingested_samples_failures_total`. #1533
* [CHANGE] Ingester: Changed `-blocks-storage.tsdb.isolation-enabled` default from `true` to `false`. The config option has also been deprecated and will be removed in 2 minor version. #1655
* [CHANGE] Query-frontend: results cache keys are now versioned, this will cause cache to be re-filled when rolling out this version. #1631
* [CHANGE] Store-gateway: enabled attributes in-memory cache by default. New default configuration is `-blocks-storage.bucket-store.chunks-cache.attributes-in-memory-max-items=50000`. #1727
* [CHANGE] Compactor: Removed the metric `cortex_compactor_garbage_collected_blocks_total` since it duplicates `cortex_compactor_blocks_marked_for_deletion_total`. #1728
* [CHANGE] All: Logs that used the`org_id` label now use `user` label. #1634 #1758
* [CHANGE] Alertmanager: the following metrics are not exported for a given `user` and `integration` when the metric value is zero: #1783
  * `cortex_alertmanager_notifications_total`
  * `cortex_alertmanager_notifications_failed_total`
  * `cortex_alertmanager_notification_requests_total`
  * `cortex_alertmanager_notification_requests_failed_total`
  * `cortex_alertmanager_notification_rate_limited_total`
* [CHANGE] Removed the following metrics exposed by the Mimir hash rings: #1791
  * `cortex_member_ring_tokens_owned`
  * `cortex_member_ring_tokens_to_own`
  * `cortex_ring_tokens_owned`
  * `cortex_ring_member_ownership_percent`
* [CHANGE] Querier / Ruler: removed the following metrics tracking number of query requests send to each ingester. You can use `cortex_request_duration_seconds_count{route=~"/cortex.Ingester/(QueryStream|QueryExemplars)"}` instead. #1797
  * `cortex_distributor_ingester_queries_total`
  * `cortex_distributor_ingester_query_failures_total`
* [CHANGE] Distributor: removed the following metrics tracking the number of requests from a distributor to ingesters: #1799
  * `cortex_distributor_ingester_appends_total`
  * `cortex_distributor_ingester_append_failures_total`
* [CHANGE] Distributor / Ruler: deprecated `-distributor.extend-writes`. Now Mimir always behaves as if this setting was set to `false`, which we expect to be safe for every Mimir cluster setup. #1856
* [FEATURE] Querier: Added support for [streaming remote read](https://prometheus.io/blog/2019/10/10/remote-read-meets-streaming/). Should be noted that benefits of chunking the response are partial here, since in a typical `query-frontend` setup responses will be buffered until they've been completed. #1735
* [FEATURE] Ruler: Allow setting `evaluation_delay` for each rule group via rules group configuration file. #1474
* [FEATURE] Ruler: Added support for expression remote evaluation. #1536 #1818
  * The following CLI flags (and their respective YAML config options) have been added:
    * `-ruler.query-frontend.address`
    * `-ruler.query-frontend.grpc-client-config.grpc-max-recv-msg-size`
    * `-ruler.query-frontend.grpc-client-config.grpc-max-send-msg-size`
    * `-ruler.query-frontend.grpc-client-config.grpc-compression`
    * `-ruler.query-frontend.grpc-client-config.grpc-client-rate-limit`
    * `-ruler.query-frontend.grpc-client-config.grpc-client-rate-limit-burst`
    * `-ruler.query-frontend.grpc-client-config.backoff-on-ratelimits`
    * `-ruler.query-frontend.grpc-client-config.backoff-min-period`
    * `-ruler.query-frontend.grpc-client-config.backoff-max-period`
    * `-ruler.query-frontend.grpc-client-config.backoff-retries`
    * `-ruler.query-frontend.grpc-client-config.tls-enabled`
    * `-ruler.query-frontend.grpc-client-config.tls-ca-path`
    * `-ruler.query-frontend.grpc-client-config.tls-cert-path`
    * `-ruler.query-frontend.grpc-client-config.tls-key-path`
    * `-ruler.query-frontend.grpc-client-config.tls-server-name`
    * `-ruler.query-frontend.grpc-client-config.tls-insecure-skip-verify`
* [FEATURE] Distributor: Added the ability to forward specifics metrics to alternative remote_write API endpoints. #1052
* [FEATURE] Ingester: Active series custom trackers now supports runtime tenant-specific overrides. The configuration has been moved to limit config, the ingester config has been deprecated.  #1188
* [ENHANCEMENT] Alertmanager API: Concurrency limit for GET requests is now configurable using `-alertmanager.max-concurrent-get-requests-per-tenant`. #1547
* [ENHANCEMENT] Alertmanager: Added the ability to configure additional gRPC client settings for the Alertmanager distributor #1547
  - `-alertmanager.alertmanager-client.backoff-max-period`
  - `-alertmanager.alertmanager-client.backoff-min-period`
  - `-alertmanager.alertmanager-client.backoff-on-ratelimits`
  - `-alertmanager.alertmanager-client.backoff-retries`
  - `-alertmanager.alertmanager-client.grpc-client-rate-limit`
  - `-alertmanager.alertmanager-client.grpc-client-rate-limit-burst`
  - `-alertmanager.alertmanager-client.grpc-compression`
  - `-alertmanager.alertmanager-client.grpc-max-recv-msg-size`
  - `-alertmanager.alertmanager-client.grpc-max-send-msg-size`
* [ENHANCEMENT] Ruler: Add more detailed query information to ruler query stats logging. #1411
* [ENHANCEMENT] Admin: Admin API now has some styling. #1482 #1549 #1821 #1824
* [ENHANCEMENT] Alertmanager: added `insight=true` field to alertmanager dispatch logs. #1379
* [ENHANCEMENT] Store-gateway: Add the experimental ability to run index header operations in a dedicated thread pool. This feature can be configured using `-blocks-storage.bucket-store.index-header-thread-pool-size` and is disabled by default. #1660
* [ENHANCEMENT] Store-gateway: don't drop all blocks if instance finds itself as unhealthy or missing in the ring. #1806 #1823
* [ENHANCEMENT] Querier: wait until inflight queries are completed when shutting down queriers. #1756 #1767
* [BUGFIX] Query-frontend: do not shard queries with a subquery unless the subquery is inside a shardable aggregation function call. #1542
* [BUGFIX] Query-frontend: added `component=query-frontend` label to results cache memcached metrics to fix a panic when Mimir is running in single binary mode and results cache is enabled. #1704
* [BUGFIX] Mimir: services' status content-type is now correctly set to `text/html`. #1575
* [BUGFIX] Multikv: Fix panic when using using runtime config to set primary KV store used by `multi` KV. #1587
* [BUGFIX] Multikv: Fix watching for runtime config changes in `multi` KV store in ruler and querier. #1665
* [BUGFIX] Memcached: allow to use CNAME DNS records for the memcached backend addresses. #1654
* [BUGFIX] Querier: fixed temporary partial query results when shuffle sharding is enabled and hash ring backend storage is flushed / reset. #1829
* [BUGFIX] Alertmanager: prevent more file traversal cases related to template names. #1833
* [BUGFUX] Alertmanager: Allow usage with `-alertmanager-storage.backend=local`. Note that when using this storage type, the Alertmanager is not able persist state remotely, so it not recommended for production use. #1836
* [BUGFIX] Alertmanager: Do not validate alertmanager configuration if it's not running. #1835

### Mixin

* [CHANGE] Dashboards: Remove per-user series legends from Tenants dashboard. #1605
* [CHANGE] Dashboards: Show in-memory series and the per-user series limit on Tenants dashboard. #1613
* [CHANGE] Dashboards: Slow-queries dashboard now uses `user` label from logs instead of `org_id`. #1634
* [CHANGE] Dashboards: changed all Grafana dashboards UIDs to not conflict with Cortex ones, to let people install both while migrating from Cortex to Mimir: #1801 #1808
  * Alertmanager from `a76bee5913c97c918d9e56a3cc88cc28` to `b0d38d318bbddd80476246d4930f9e55`
  * Alertmanager Resources from `68b66aed90ccab448009089544a8d6c6` to `a6883fb22799ac74479c7db872451092`
  * Compactor from `9c408e1d55681ecb8a22c9fab46875cc` to `1b3443aea86db629e6efdb7d05c53823`
  * Compactor Resources from `df9added6f1f4332f95848cca48ebd99` to `09a5c49e9cdb2f2b24c6d184574a07fd`
  * Config from `61bb048ced9817b2d3e07677fb1c6290` to `5d9d0b4724c0f80d68467088ec61e003`
  * Object Store from `d5a3a4489d57c733b5677fb55370a723` to `e1324ee2a434f4158c00a9ee279d3292`
  * Overrides from `b5c95fee2e5e7c4b5930826ff6e89a12` to `1e2c358600ac53f09faea133f811b5bb`
  * Queries from `d9931b1054053c8b972d320774bb8f1d` to `b3abe8d5c040395cc36615cb4334c92d`
  * Reads from `8d6ba60eccc4b6eedfa329b24b1bd339` to `e327503188913dc38ad571c647eef643`
  * Reads Networking from `c0464f0d8bd026f776c9006b05910000` to `54b2a0a4748b3bd1aefa92ce5559a1c2`
  * Reads Resources from `2fd2cda9eea8d8af9fbc0a5960425120` to `cc86fd5aa9301c6528986572ad974db9`
  * Rollout Progress from `7544a3a62b1be6ffd919fc990ab8ba8f` to `7f0b5567d543a1698e695b530eb7f5de`
  * Ruler from `44d12bcb1f95661c6ab6bc946dfc3473` to `631e15d5d85afb2ca8e35d62984eeaa0`
  * Scaling from `88c041017b96856c9176e07cf557bdcf` to `64bbad83507b7289b514725658e10352`
  * Slow queries from `e6f3091e29d2636e3b8393447e925668` to `6089e1ce1e678788f46312a0a1e647e6`
  * Tenants from `35fa247ce651ba189debf33d7ae41611` to `35fa247ce651ba189debf33d7ae41611`
  * Top Tenants from `bc6e12d4fe540e4a1785b9d3ca0ffdd9` to `bc6e12d4fe540e4a1785b9d3ca0ffdd9`
  * Writes from `0156f6d15aa234d452a33a4f13c838e3` to `8280707b8f16e7b87b840fc1cc92d4c5`
  * Writes Networking from `681cd62b680b7154811fe73af55dcfd4` to `978c1cb452585c96697a238eaac7fe2d`
  * Writes Resources from `c0464f0d8bd026f776c9006b0591bb0b` to `bc9160e50b52e89e0e49c840fea3d379`
* [FEATURE] Alerts: added the following alerts on `mimir-continuous-test` tool: #1676
  - `MimirContinuousTestNotRunningOnWrites`
  - `MimirContinuousTestNotRunningOnReads`
  - `MimirContinuousTestFailed`
* [ENHANCEMENT] Added `per_cluster_label` support to allow to change the label name used to differentiate between Kubernetes clusters. #1651
* [ENHANCEMENT] Dashboards: Show QPS and latency of the Alertmanager Distributor. #1696
* [ENHANCEMENT] Playbooks: Add Alertmanager suggestions for `MimirRequestErrors` and `MimirRequestLatency` #1702
* [ENHANCEMENT] Dashboards: Allow custom datasources. #1749
* [ENHANCEMENT] Dashboards: Add config option `gateway_enabled` (defaults to `true`) to disable gateway panels from dashboards. #1761
* [ENHANCEMENT] Dashboards: Extend Top tenants dashboard with queries for tenants with highest sample rate, discard rate, and discard rate growth. #1842
* [ENHANCEMENT] Dashboards: Show ingestion rate limit and rule group limit on Tenants dashboard. #1845
* [ENHANCEMENT] Dashboards: Add "last successful run" panel to compactor dashboard. #1628
* [BUGFIX] Dashboards: Fix "Failed evaluation rate" panel on Tenants dashboard. #1629
* [BUGFIX] Honor the configured `per_instance_label` in all dashboards and alerts. #1697

### Jsonnet

* [FEATURE] Added support for `mimir-continuous-test`. To deploy `mimir-continuous-test` you can use the following configuration: #1675 #1850
  ```jsonnet
  _config+: {
    continuous_test_enabled: true,
    continuous_test_tenant_id: 'type-tenant-id',
    continuous_test_write_endpoint: 'http://type-write-path-hostname',
    continuous_test_read_endpoint: 'http://type-read-path-hostname/prometheus',
  },
  ```
* [ENHANCEMENT] Ingester anti-affinity can now be disabled by using `ingester_allow_multiple_replicas_on_same_node` configuration key. #1581
* [ENHANCEMENT] Added `node_selector` configuration option to select Kubernetes nodes where Mimir should run. #1596
* [ENHANCEMENT] Alertmanager: Added a `PodDisruptionBudget` of `withMaxUnavailable = 1`, to ensure we maintain quorum during rollouts. #1683
* [ENHANCEMENT] Store-gateway anti-affinity can now be enabled/disabled using `store_gateway_allow_multiple_replicas_on_same_node` configuration key. #1730
* [ENHANCEMENT] Added `store_gateway_zone_a_args`, `store_gateway_zone_b_args` and `store_gateway_zone_c_args` configuration options. #1807
* [BUGFIX] Pass primary and secondary multikv stores via CLI flags. Introduced new `multikv_switch_primary_secondary` config option to flip primary and secondary in runtime config.

### Mimirtool

* [BUGFIX] `config convert`: Retain Cortex defaults for `blocks_storage.backend`, `ruler_storage.backend`, `alertmanager_storage.backend`, `auth.type`, `activity_tracker.filepath`, `alertmanager.data_dir`, `blocks_storage.filesystem.dir`, `compactor.data_dir`, `ruler.rule_path`, `ruler_storage.filesystem.dir`, and `graphite.querier.schemas.backend`. #1626 #1762

### Tools

* [FEATURE] Added a `markblocks` tool that creates `no-compact` and `delete` marks for the blocks. #1551
* [FEATURE] Added `mimir-continuous-test` tool to continuously run smoke tests on live Mimir clusters. #1535 #1540 #1653 #1603 #1630 #1691 #1675 #1676 #1692 #1706 #1709 #1775 #1777 #1778 #1795
* [FEATURE] Added `mimir-rules-action` GitHub action, located at `operations/mimir-rules-action/`, used to lint, prepare, verify, diff, and sync rules to a Mimir cluster. #1723

## 2.0.0

### Grafana Mimir

_Changes since Cortex 1.10.0._

* [CHANGE] Remove chunks storage engine. #86 #119 #510 #545 #743 #744 #748 #753 #755 #757 #758 #759 #760 #762 #764 #789 #812 #813
  * The following CLI flags (and their respective YAML config options) have been removed:
    * `-store.engine`
    * `-schema-config-file`
    * `-ingester.checkpoint-duration`
    * `-ingester.checkpoint-enabled`
    * `-ingester.chunk-encoding`
    * `-ingester.chunk-age-jitter`
    * `-ingester.concurrent-flushes`
    * `-ingester.flush-on-shutdown-with-wal-enabled`
    * `-ingester.flush-op-timeout`
    * `-ingester.flush-period`
    * `-ingester.max-chunk-age`
    * `-ingester.max-chunk-idle`
    * `-ingester.max-series-per-query` (and `max_series_per_query` from runtime config)
    * `-ingester.max-stale-chunk-idle`
    * `-ingester.max-transfer-retries`
    * `-ingester.min-chunk-length`
    * `-ingester.recover-from-wal`
    * `-ingester.retain-period`
    * `-ingester.spread-flushes`
    * `-ingester.wal-dir`
    * `-ingester.wal-enabled`
    * `-querier.query-parallelism`
    * `-querier.second-store-engine`
    * `-querier.use-second-store-before-time`
    * `-flusher.wal-dir`
    * `-flusher.concurrent-flushes`
    * `-flusher.flush-op-timeout`
    * All `-table-manager.*` flags
    * All `-deletes.*` flags
    * All `-purger.*` flags
    * All `-metrics.*` flags
    * All `-dynamodb.*` flags
    * All `-s3.*` flags
    * All `-azure.*` flags
    * All `-bigtable.*` flags
    * All `-gcs.*` flags
    * All `-cassandra.*` flags
    * All `-boltdb.*` flags
    * All `-local.*` flags
    * All `-swift.*` flags
    * All `-store.*` flags except `-store.engine`, `-store.max-query-length`, `-store.max-labels-query-length`
    * All `-grpc-store.*` flags
  * The following API endpoints have been removed:
    * `/api/v1/chunks` and `/chunks`
  * The following metrics have been removed:
    * `cortex_ingester_flush_queue_length`
    * `cortex_ingester_queried_chunks`
    * `cortex_ingester_chunks_created_total`
    * `cortex_ingester_wal_replay_duration_seconds`
    * `cortex_ingester_wal_corruptions_total`
    * `cortex_ingester_sent_chunks`
    * `cortex_ingester_received_chunks`
    * `cortex_ingester_flush_series_in_progress`
    * `cortex_ingester_chunk_utilization`
    * `cortex_ingester_chunk_length`
    * `cortex_ingester_chunk_size_bytes`
    * `cortex_ingester_chunk_age_seconds`
    * `cortex_ingester_memory_chunks`
    * `cortex_ingester_flushing_enqueued_series_total`
    * `cortex_ingester_flushing_dequeued_series_total`
    * `cortex_ingester_dropped_chunks_total`
    * `cortex_oldest_unflushed_chunk_timestamp_seconds`
    * `prometheus_local_storage_chunk_ops_total`
    * `prometheus_local_storage_chunkdesc_ops_total`
    * `prometheus_local_storage_memory_chunkdescs`
* [CHANGE] Changed default storage backends from `s3` to `filesystem` #833
  This effects the following flags:
  * `-blocks-storage.backend` now defaults to `filesystem`
  * `-blocks-storage.filesystem.dir` now defaults to `blocks`
  * `-alertmanager-storage.backend` now defaults to `filesystem`
  * `-alertmanager-storage.filesystem.dir` now defaults to `alertmanager`
  * `-ruler-storage.backend` now defaults to `filesystem`
  * `-ruler-storage.filesystem.dir` now defaults to `ruler`
* [CHANGE] Renamed metric `cortex_experimental_features_in_use_total` as `cortex_experimental_features_used_total` and added `feature` label. #32 #658
* [CHANGE] Removed `log_messages_total` metric. #32
* [CHANGE] Some files and directories created by Mimir components on local disk now have stricter permissions, and are only readable by owner, but not group or others. #58
* [CHANGE] Memcached client DNS resolution switched from golang built-in to [`miekg/dns`](https://github.com/miekg/dns). #142
* [CHANGE] The metric `cortex_deprecated_flags_inuse_total` has been renamed to `deprecated_flags_inuse_total` as part of using grafana/dskit functionality. #185
* [CHANGE] API: The `-api.response-compression-enabled` flag has been removed, and GZIP response compression is always enabled except on `/api/v1/push` and `/push` endpoints. #880
* [CHANGE] Update Go version to 1.17.3. #480
* [CHANGE] The `status_code` label on gRPC client metrics has changed from '200' and '500' to '2xx', '5xx', '4xx', 'cancel' or 'error'. #537
* [CHANGE] Removed the deprecated `-<prefix>.fifocache.size` flag. #618
* [CHANGE] Enable index header lazy loading by default. #693
  * `-blocks-storage.bucket-store.index-header-lazy-loading-enabled` default from `false` to `true`
  * `-blocks-storage.bucket-store.index-header-lazy-loading-idle-timeout` default from `20m` to `1h`
* [CHANGE] Shuffle-sharding:
  * `-distributor.sharding-strategy` option has been removed, and shuffle sharding is enabled by default. Default shard size is set to 0, which disables shuffle sharding for the tenant (all ingesters will receive tenants's samples). #888
  * `-ruler.sharding-strategy` option has been removed from ruler. Ruler now uses shuffle-sharding by default, but respects `ruler_tenant_shard_size`, which defaults to 0 (ie. use all rulers for tenant). #889
  * `-store-gateway.sharding-strategy` option has been removed store-gateways. Store-gateway now uses shuffle-sharding by default, but respects `store_gateway_tenant_shard_size` for tenant, and this value defaults to 0. #891
* [CHANGE] Server: `-server.http-listen-port` (yaml: `server.http_listen_port`) now defaults to `8080` (previously `80`). #871
* [CHANGE] Changed the default value of `-blocks-storage.bucket-store.ignore-deletion-marks-delay` from 6h to 1h. #892
* [CHANGE] Changed default settings for memcached clients: #959 #1000
  * The default value for the following config options has changed from `10000` to `25000`:
    * `-blocks-storage.bucket-store.chunks-cache.memcached.max-async-buffer-size`
    * `-blocks-storage.bucket-store.index-cache.memcached.max-async-buffer-size`
    * `-blocks-storage.bucket-store.metadata-cache.memcached.max-async-buffer-size`
    * `-query-frontend.results-cache.memcached.max-async-buffer-size`
  * The default value for the following config options has changed from `0` (unlimited) to `100`:
    * `-blocks-storage.bucket-store.chunks-cache.memcached.max-get-multi-batch-size`
    * `-blocks-storage.bucket-store.index-cache.memcached.max-get-multi-batch-size`
    * `-blocks-storage.bucket-store.metadata-cache.memcached.max-get-multi-batch-size`
    * `-query-frontend.results-cache.memcached.max-get-multi-batch-size`
  * The default value for the following config options has changed from `16` to `100`:
    * `-blocks-storage.bucket-store.chunks-cache.memcached.max-idle-connections`
    * `-blocks-storage.bucket-store.index-cache.memcached.max-idle-connections`
    * `-blocks-storage.bucket-store.metadata-cache.memcached.max-idle-connections`
    * `-query-frontend.results-cache.memcached.max-idle-connections`
  * The default value for the following config options has changed from `100ms` to `200ms`:
    * `-blocks-storage.bucket-store.metadata-cache.memcached.timeout`
    * `-blocks-storage.bucket-store.index-cache.memcached.timeout`
    * `-blocks-storage.bucket-store.chunks-cache.memcached.timeout`
    * `-query-frontend.results-cache.memcached.timeout`
* [CHANGE] Changed the default value of `-blocks-storage.bucket-store.bucket-index.enabled` to `true`. The default configuration must now run the compactor in order to write the bucket index or else queries to long term storage will fail. #924
* [CHANGE] Option `-auth.enabled` has been renamed to `-auth.multitenancy-enabled`. #1130
* [CHANGE] Default tenant ID used with disabled auth (`-auth.multitenancy-enabled=false`) has changed from `fake` to `anonymous`. This tenant ID can now be changed with `-auth.no-auth-tenant` option. #1063
* [CHANGE] The default values for the following local directories have changed: #1072
  * `-alertmanager.storage.path` default value changed to `./data-alertmanager/`
  * `-compactor.data-dir` default value changed to `./data-compactor/`
  * `-ruler.rule-path` default value changed to `./data-ruler/`
* [CHANGE] The default value for gRPC max send message size has been changed from 16MB to 100MB. This affects the following parameters: #1152
  * `-query-frontend.grpc-client-config.grpc-max-send-msg-size`
  * `-ingester.client.grpc-max-send-msg-size`
  * `-querier.frontend-client.grpc-max-send-msg-size`
  * `-query-scheduler.grpc-client-config.grpc-max-send-msg-size`
  * `-ruler.client.grpc-max-send-msg-size`
* [CHANGE] Remove `-http.prefix` flag (and `http_prefix` config file option). #763
* [CHANGE] Remove legacy endpoints. Please use their alternatives listed below. As part of the removal process we are
  introducing two new sets of endpoints for the ruler configuration API: `<prometheus-http-prefix>/rules` and
  `<prometheus-http-prefix>/config/v1/rules/**`. We are also deprecating `<prometheus-http-prefix>/rules` and `/api/v1/rules`;
  and will remove them in Mimir 2.2.0. #763 #1222
  * Query endpoints

    | Legacy                                                  | Alternative                                                |
    | ------------------------------------------------------- | ---------------------------------------------------------- |
    | `/<legacy-http-prefix>/api/v1/query`                    | `<prometheus-http-prefix>/api/v1/query`                    |
    | `/<legacy-http-prefix>/api/v1/query_range`              | `<prometheus-http-prefix>/api/v1/query_range`              |
    | `/<legacy-http-prefix>/api/v1/query_exemplars`          | `<prometheus-http-prefix>/api/v1/query_exemplars`          |
    | `/<legacy-http-prefix>/api/v1/series`                   | `<prometheus-http-prefix>/api/v1/series`                   |
    | `/<legacy-http-prefix>/api/v1/labels`                   | `<prometheus-http-prefix>/api/v1/labels`                   |
    | `/<legacy-http-prefix>/api/v1/label/{name}/values`      | `<prometheus-http-prefix>/api/v1/label/{name}/values`      |
    | `/<legacy-http-prefix>/api/v1/metadata`                 | `<prometheus-http-prefix>/api/v1/metadata`                 |
    | `/<legacy-http-prefix>/api/v1/read`                     | `<prometheus-http-prefix>/api/v1/read`                     |
    | `/<legacy-http-prefix>/api/v1/cardinality/label_names`  | `<prometheus-http-prefix>/api/v1/cardinality/label_names`  |
    | `/<legacy-http-prefix>/api/v1/cardinality/label_values` | `<prometheus-http-prefix>/api/v1/cardinality/label_values` |
    | `/api/prom/user_stats`                                  | `/api/v1/user_stats`                                       |

  * Distributor endpoints

    | Legacy endpoint               | Alternative                   |
    | ----------------------------- | ----------------------------- |
    | `/<legacy-http-prefix>/push`  | `/api/v1/push`                |
    | `/all_user_stats`             | `/distributor/all_user_stats` |
    | `/ha-tracker`                 | `/distributor/ha_tracker`     |

  * Ingester endpoints

    | Legacy          | Alternative           |
    | --------------- | --------------------- |
    | `/ring`         | `/ingester/ring`      |
    | `/shutdown`     | `/ingester/shutdown`  |
    | `/flush`        | `/ingester/flush`     |
    | `/push`         | `/ingester/push`      |

  * Ruler endpoints

    | Legacy                                                | Alternative                                         | Alternative #2 (not available before Mimir 2.0.0)                    |
    | ----------------------------------------------------- | --------------------------------------------------- | ------------------------------------------------------------------- |
    | `/<legacy-http-prefix>/api/v1/rules`                  | `<prometheus-http-prefix>/api/v1/rules`             |                                                                     |
    | `/<legacy-http-prefix>/api/v1/alerts`                 | `<prometheus-http-prefix>/api/v1/alerts`            |                                                                     |
    | `/<legacy-http-prefix>/rules`                         | `/api/v1/rules` (see below)                         |  `<prometheus-http-prefix>/config/v1/rules`                         |
    | `/<legacy-http-prefix>/rules/{namespace}`             | `/api/v1/rules/{namespace}` (see below)             |  `<prometheus-http-prefix>/config/v1/rules/{namespace}`             |
    | `/<legacy-http-prefix>/rules/{namespace}/{groupName}` | `/api/v1/rules/{namespace}/{groupName}` (see below) |  `<prometheus-http-prefix>/config/v1/rules/{namespace}/{groupName}` |
    | `/<legacy-http-prefix>/rules/{namespace}`             | `/api/v1/rules/{namespace}` (see below)             |  `<prometheus-http-prefix>/config/v1/rules/{namespace}`             |
    | `/<legacy-http-prefix>/rules/{namespace}/{groupName}` | `/api/v1/rules/{namespace}/{groupName}` (see below) |  `<prometheus-http-prefix>/config/v1/rules/{namespace}/{groupName}` |
    | `/<legacy-http-prefix>/rules/{namespace}`             | `/api/v1/rules/{namespace}` (see below)             |  `<prometheus-http-prefix>/config/v1/rules/{namespace}`             |
    | `/ruler_ring`                                         | `/ruler/ring`                                       |                                                                     |

    > __Note:__ The `/api/v1/rules/**` endpoints are considered deprecated with Mimir 2.0.0 and will be removed
    in Mimir 2.2.0. After upgrading to 2.0.0 we recommend switching uses to the equivalent
    `/<prometheus-http-prefix>/config/v1/**` endpoints that Mimir 2.0.0 introduces.

  * Alertmanager endpoints

    | Legacy                      | Alternative                        |
    | --------------------------- | ---------------------------------- |
    | `/<legacy-http-prefix>`     | `/alertmanager`                    |
    | `/status`                   | `/multitenant_alertmanager/status` |

* [CHANGE] Ingester: changed `-ingester.stream-chunks-when-using-blocks` default value from `false` to `true`. #717
* [CHANGE] Ingester: default `-ingester.ring.min-ready-duration` reduced from 1m to 15s. #126
* [CHANGE] Ingester: `-ingester.ring.min-ready-duration` now start counting the delay after the ring's health checks have passed instead of when the ring client was started. #126
* [CHANGE] Ingester: allow experimental ingester max-exemplars setting to be changed dynamically #144
  * CLI flag `-blocks-storage.tsdb.max-exemplars` is renamed to `-ingester.max-global-exemplars-per-user`.
  * YAML `max_exemplars` is moved from `tsdb` to `overrides` and renamed to `max_global_exemplars_per_user`.
* [CHANGE] Ingester: active series metrics `cortex_ingester_active_series` and `cortex_ingester_active_series_custom_tracker` are now removed when their value is zero. #672 #690
* [CHANGE] Ingester: changed default value of `-blocks-storage.tsdb.retention-period` from `6h` to `24h`. #966
* [CHANGE] Ingester: changed default value of `-blocks-storage.tsdb.close-idle-tsdb-timeout` from `0` to `13h`. #967
* [CHANGE] Ingester: changed default value of `-ingester.ring.final-sleep` from `30s` to `0s`. #981
* [CHANGE] Ingester: the following low level settings have been removed: #1153
  * `-ingester-client.expected-labels`
  * `-ingester-client.expected-samples-per-series`
  * `-ingester-client.expected-timeseries`
* [CHANGE] Ingester: following command line options related to ingester ring were renamed: #1155
  * `-consul.*` changed to `-ingester.ring.consul.*`
  * `-etcd.*` changed to `-ingester.ring.etcd.*`
  * `-multi.*` changed to `-ingester.ring.multi.*`
  * `-distributor.excluded-zones` changed to `-ingester.ring.excluded-zones`
  * `-distributor.replication-factor` changed to `-ingester.ring.replication-factor`
  * `-distributor.zone-awareness-enabled` changed to `-ingester.ring.zone-awareness-enabled`
  * `-ingester.availability-zone` changed to `-ingester.ring.instance-availability-zone`
  * `-ingester.final-sleep` changed to `-ingester.ring.final-sleep`
  * `-ingester.heartbeat-period` changed to `-ingester.ring.heartbeat-period`
  * `-ingester.join-after` changed to `-ingester.ring.join-after`
  * `-ingester.lifecycler.ID` changed to `-ingester.ring.instance-id`
  * `-ingester.lifecycler.addr` changed to `-ingester.ring.instance-addr`
  * `-ingester.lifecycler.interface` changed to `-ingester.ring.instance-interface-names`
  * `-ingester.lifecycler.port` changed to `-ingester.ring.instance-port`
  * `-ingester.min-ready-duration` changed to `-ingester.ring.min-ready-duration`
  * `-ingester.num-tokens` changed to `-ingester.ring.num-tokens`
  * `-ingester.observe-period` changed to `-ingester.ring.observe-period`
  * `-ingester.readiness-check-ring-health` changed to `-ingester.ring.readiness-check-ring-health`
  * `-ingester.tokens-file-path` changed to `-ingester.ring.tokens-file-path`
  * `-ingester.unregister-on-shutdown` changed to `-ingester.ring.unregister-on-shutdown`
  * `-ring.heartbeat-timeout` changed to `-ingester.ring.heartbeat-timeout`
  * `-ring.prefix` changed to `-ingester.ring.prefix`
  * `-ring.store` changed to `-ingester.ring.store`
* [CHANGE] Ingester: fields in YAML configuration for ingester ring have been changed: #1155
  * `ingester.lifecycler` changed to `ingester.ring`
  * Fields from `ingester.lifecycler.ring` moved to `ingester.ring`
  * `ingester.lifecycler.address` changed to `ingester.ring.instance_addr`
  * `ingester.lifecycler.id` changed to `ingester.ring.instance_id`
  * `ingester.lifecycler.port` changed to `ingester.ring.instance_port`
  * `ingester.lifecycler.availability_zone` changed to `ingester.ring.instance_availability_zone`
  * `ingester.lifecycler.interface_names` changed to `ingester.ring.instance_interface_names`
* [CHANGE] Distributor: removed the `-distributor.shard-by-all-labels` configuration option. It is now assumed to be true. #698
* [CHANGE] Distributor: change default value of `-distributor.instance-limits.max-inflight-push-requests` to `2000`. #964
* [CHANGE] Distributor: change default value of `-distributor.remote-timeout` from `2s` to `20s`. #970
* [CHANGE] Distributor: removed the `-distributor.extra-query-delay` flag (and its respective YAML config option). #1048
* [CHANGE] Query-frontend: Enable query stats by default, they can still be disabled with `-query-frontend.query-stats-enabled=false`. #83
* [CHANGE] Query-frontend: the `cortex_frontend_mapped_asts_total` metric has been renamed to `cortex_frontend_query_sharding_rewrites_attempted_total`. #150
* [CHANGE] Query-frontend: added `sharded` label to `cortex_query_seconds_total` metric. #235
* [CHANGE] Query-frontend: changed the flag name for controlling query sharding total shards from `-querier.total-shards` to `-query-frontend.query-sharding-total-shards`. #230
* [CHANGE] Query-frontend: flag `-querier.parallelise-shardable-queries` has been renamed to `-query-frontend.parallelize-shardable-queries` #284
* [CHANGE] Query-frontend: removed the deprecated (and unused) `-frontend.cache-split-interval`. Use `-query-frontend.split-queries-by-interval` instead. #587
* [CHANGE] Query-frontend: range query response now omits the `data` field when it's empty (error case) like Prometheus does, previously it was `"data":{"resultType":"","result":null}`. #629
* [CHANGE] Query-frontend: instant queries now honor the `-query-frontend.max-retries-per-request` flag. #630
* [CHANGE] Query-frontend: removed in-memory and Redis cache support. Reason is that these caching backends were just supported by query-frontend, while all other Mimir services only support memcached. #796
  * The following CLI flags (and their respective YAML config options) have been removed:
    * `-frontend.cache.enable-fifocache`
    * `-frontend.redis.*`
    * `-frontend.fifocache.*`
  * The following metrics have been removed:
    * `querier_cache_added_total`
    * `querier_cache_added_new_total`
    * `querier_cache_evicted_total`
    * `querier_cache_entries`
    * `querier_cache_gets_total`
    * `querier_cache_misses_total`
    * `querier_cache_stale_gets_total`
    * `querier_cache_memory_bytes`
    * `cortex_rediscache_request_duration_seconds`
* [CHANGE] Query-frontend: migrated memcached backend client to the same one used in other components (memcached config and metrics are now consistent across all Mimir services). #821
  * The following CLI flags (and their respective YAML config options) have been added:
    * `-query-frontend.results-cache.backend` (set it to `memcached` if `-query-frontend.cache-results=true`)
  * The following CLI flags (and their respective YAML config options) have been changed:
    * `-frontend.memcached.hostname` and `-frontend.memcached.service` have been removed: use `-query-frontend.results-cache.memcached.addresses` instead
  * The following CLI flags (and their respective YAML config options) have been renamed:
    * `-frontend.background.write-back-concurrency` renamed to `-query-frontend.results-cache.memcached.max-async-concurrency`
    * `-frontend.background.write-back-buffer` renamed to `-query-frontend.results-cache.memcached.max-async-buffer-size`
    * `-frontend.memcached.batchsize` renamed to `-query-frontend.results-cache.memcached.max-get-multi-batch-size`
    * `-frontend.memcached.parallelism` renamed to `-query-frontend.results-cache.memcached.max-get-multi-concurrency`
    * `-frontend.memcached.timeout` renamed to `-query-frontend.results-cache.memcached.timeout`
    * `-frontend.memcached.max-item-size` renamed to `-query-frontend.results-cache.memcached.max-item-size`
    * `-frontend.memcached.max-idle-conns` renamed to `-query-frontend.results-cache.memcached.max-idle-connections`
    * `-frontend.compression` renamed to `-query-frontend.results-cache.compression`
  * The following CLI flags (and their respective YAML config options) have been removed:
    * `-frontend.memcached.circuit-breaker-consecutive-failures`: feature removed
    * `-frontend.memcached.circuit-breaker-timeout`: feature removed
    * `-frontend.memcached.circuit-breaker-interval`: feature removed
    * `-frontend.memcached.update-interval`: new setting is hardcoded to 30s
    * `-frontend.memcached.consistent-hash`: new setting is always enabled
    * `-frontend.default-validity` and `-frontend.memcached.expiration`: new setting is hardcoded to 7 days
  * The following metrics have been changed:
    * `cortex_cache_dropped_background_writes_total{name}` changed to `thanos_memcached_operation_skipped_total{name, operation, reason}`
    * `cortex_cache_value_size_bytes{name, method}` changed to `thanos_memcached_operation_data_size_bytes{name}`
    * `cortex_cache_request_duration_seconds{name, method, status_code}` changed to `thanos_memcached_operation_duration_seconds{name, operation}`
    * `cortex_cache_fetched_keys{name}` changed to `thanos_cache_memcached_requests_total{name}`
    * `cortex_cache_hits{name}` changed to `thanos_cache_memcached_hits_total{name}`
    * `cortex_memcache_request_duration_seconds{name, method, status_code}` changed to `thanos_memcached_operation_duration_seconds{name, operation}`
    * `cortex_memcache_client_servers{name}` changed to `thanos_memcached_dns_provider_results{name, addr}`
    * `cortex_memcache_client_set_skip_total{name}` changed to `thanos_memcached_operation_skipped_total{name, operation, reason}`
    * `cortex_dns_lookups_total` changed to `thanos_memcached_dns_lookups_total`
    * For all metrics the value of the "name" label has changed from `frontend.memcached` to `frontend-cache`
  * The following metrics have been removed:
    * `cortex_cache_background_queue_length{name}`
* [CHANGE] Query-frontend: merged `query_range` into `frontend` in the YAML config (keeping the same keys) and renamed flags: #825
  * `-querier.max-retries-per-request` renamed to `-query-frontend.max-retries-per-request`
  * `-querier.split-queries-by-interval` renamed to `-query-frontend.split-queries-by-interval`
  * `-querier.align-querier-with-step` renamed to `-query-frontend.align-querier-with-step`
  * `-querier.cache-results` renamed to `-query-frontend.cache-results`
  * `-querier.parallelise-shardable-queries` renamed to `-query-frontend.parallelize-shardable-queries`
* [CHANGE] Query-frontend: the default value of `-query-frontend.split-queries-by-interval` has changed from `0` to `24h`. #1131
* [CHANGE] Query-frontend: `-frontend.` flags were renamed to `-query-frontend.`: #1167
* [CHANGE] Query-frontend / Query-scheduler: classified the `-query-frontend.querier-forget-delay` and `-query-scheduler.querier-forget-delay` flags (and their respective YAML config options) as experimental. #1208
* [CHANGE] Querier / ruler: Change `-querier.max-fetched-chunks-per-query` configuration to limit to maximum number of chunks that can be fetched in a single query. The number of chunks fetched by ingesters AND long-term storare combined should not exceed the value configured on `-querier.max-fetched-chunks-per-query`. [#4260](https://github.com/cortexproject/cortex/pull/4260)
* [CHANGE] Querier / ruler: Option `-querier.ingester-streaming` has been removed. Querier/ruler now always use streaming method to query ingesters. #204
* [CHANGE] Querier: always fetch labels from store and respect start/end times in request; the option `-querier.query-store-for-labels-enabled` has been removed and is now always on. #518 #1132
* [CHANGE] Querier / ruler: removed the `-store.query-chunk-limit` flag (and its respective YAML config option `max_chunks_per_query`). `-querier.max-fetched-chunks-per-query` (and its respective YAML config option `max_fetched_chunks_per_query`) should be used instead. #705
* [CHANGE] Querier/Ruler: `-querier.active-query-tracker-dir` option has been removed. Active query tracking is now done via Activity tracker configured by `-activity-tracker.filepath` and enabled by default. Limit for max number of concurrent queries (`-querier.max-concurrent`) is now respected even if activity tracking is not enabled. #661 #822
* [CHANGE] Querier/ruler/query-frontend: the experimental `-querier.at-modifier-enabled` CLI flag has been removed and the PromQL `@` modifier is always enabled. #941
* [CHANGE] Querier: removed `-querier.worker-match-max-concurrent` and `-querier.worker-parallelism` CLI flags (and their respective YAML config options). Mimir now behaves like if `-querier.worker-match-max-concurrent` is always enabled and you should configure the max concurrency per querier process using `-querier.max-concurrent` instead. #958
* [CHANGE] Querier: changed default value of `-querier.query-ingesters-within` from `0` to `13h`. #967
* [CHANGE] Querier: rename metric `cortex_query_fetched_chunks_bytes_total` to `cortex_query_fetched_chunk_bytes_total` to be consistent with the limit name. #476
* [CHANGE] Ruler: add two new metrics `cortex_ruler_list_rules_seconds` and `cortex_ruler_load_rule_groups_seconds` to the ruler. #906
* [CHANGE] Ruler: endpoints for listing configured rules now return HTTP status code 200 and an empty map when there are no rules instead of an HTTP 404 and plain text error message. The following endpoints are affected: #456
  * `<prometheus-http-prefix>/config/v1/rules`
  * `<prometheus-http-prefix>/config/v1/rules/{namespace}`
  * `<prometheus-http-prefix>/rules` (deprecated)
  * `<prometheus-http-prefix>/rules/{namespace}` (deprecated)
  * `/api/v1/rules` (deprecated)
  * `/api/v1/rules/{namespace}` (deprecated)
* [CHANGE] Ruler: removed `configdb` support from Ruler backend storages. #15 #38 #819
* [CHANGE] Ruler: removed the support for the deprecated storage configuration via `-ruler.storage.*` CLI flags (and their respective YAML config options). Use `-ruler-storage.*` instead. #628
* [CHANGE] Ruler: set new default limits for rule groups: `-ruler.max-rules-per-rule-group` to 20 (previously 0, disabled) and `-ruler.max-rule-groups-per-tenant` to 70 (previously 0, disabled). #847
* [CHANGE] Ruler: removed `-ruler.enable-sharding` option, and changed default value of `-ruler.ring.store` to `memberlist`. #943
* [CHANGE] Ruler: `-ruler.alertmanager-use-v2` has been removed. The ruler will always use the `v2` endpoints. #954 #1100
* [CHANGE] Ruler: `-experimental.ruler.enable-api` flag has been renamed to `-ruler.enable-api` and is now stable. The default value has also changed from `false` to `true`, so both ruler and alertmanager API are enabled by default. #913 #1065
* [CHANGE] Ruler: add support for [DNS service discovery format](./docs/sources/configuration/arguments.md#dns-service-discovery) for `-ruler.alertmanager-url`. `-ruler.alertmanager-discovery` flag has been removed. URLs following the prior SRV format, will be treated as a static target. To continue using service discovery for these URLs prepend `dnssrvnoa+` to them. #993
  * The following metrics for Alertmanager DNS service discovery are replaced:
    * `prometheus_sd_dns_lookups_total` replaced by `cortex_dns_lookups_total{component="ruler"}`
    * `prometheus_sd_dns_lookup_failures_total` replaced by `cortex_dns_failures_total{component="ruler"}`
* [CHANGE] Ruler: deprecate `/api/v1/rules/**` and `<prometheus-http-prefix/rules/**` configuration API endpoints in favour of `/<prometheus-http-prefix>/config/v1/rules/**`. Deprecated endpoints will be removed in Mimir 2.2.0. Main configuration API endpoints are now `/<prometheus-http-prefix>/config/api/v1/rules/**` introduced in Mimir 2.0.0. #1222
* [CHANGE] Store-gateway: index cache now includes tenant in cache keys, this invalidates previous cached entries. #607
* [CHANGE] Store-gateway: increased memcached index caching TTL from 1 day to 7 days. #718
* [CHANGE] Store-gateway: options `-store-gateway.sharding-enabled` and `-querier.store-gateway-addresses` were removed. Default value of `-store-gateway.sharding-ring.store` is now `memberlist` and default value for `-store-gateway.sharding-ring.wait-stability-min-duration` changed from `1m` to `0` (disabled). #976
* [CHANGE] Compactor: compactor will no longer try to compact blocks that are already marked for deletion. Previously compactor would consider blocks marked for deletion within `-compactor.deletion-delay / 2` period as eligible for compaction. [#4328](https://github.com/cortexproject/cortex/pull/4328)
* [CHANGE] Compactor: Removed support for block deletion marks migration. If you're upgrading from Cortex < 1.7.0 to Mimir, you should upgrade the compactor to Cortex >= 1.7.0 first, run it at least once and then upgrade to Mimir. #122
* [CHANGE] Compactor: removed the `cortex_compactor_group_vertical_compactions_total` metric. #278
* [CHANGE] Compactor: no longer waits for initial blocks cleanup to finish before starting compactions. #282
* [CHANGE] Compactor: removed overlapping sources detection. Overlapping sources may exist due to edge cases (timing issues) when horizontally sharding compactor, but are correctly handled by compactor. #494
* [CHANGE] Compactor: compactor now uses deletion marks from `<tenant>/markers` location in the bucket. Marker files are no longer fetched, only listed. #550
* [CHANGE] Compactor: Default value of `-compactor.block-sync-concurrency` has changed from 20 to 8. This flag is now only used to control number of goroutines for downloading and uploading blocks during compaction. #552
* [CHANGE] Compactor is now included in `all` target (single-binary). #866
* [CHANGE] Compactor: Removed `-compactor.sharding-enabled` option. Sharding in compactor is now always enabled. Default value of `-compactor.ring.store` has changed from `consul` to `memberlist`. Default value of `-compactor.ring.wait-stability-min-duration` is now 0, which disables the feature. #956
* [CHANGE] Alertmanager: removed `-alertmanager.configs.auto-webhook-root` #977
* [CHANGE] Alertmanager: removed `configdb` support from Alertmanager backend storages. #15 #38 #819
* [CHANGE] Alertmanager: Don't count user-not-found errors from replicas as failures in the `cortex_alertmanager_state_fetch_replica_state_failed_total` metric. #190
* [CHANGE] Alertmanager: Use distributor for non-API routes. #213
* [CHANGE] Alertmanager: removed `-alertmanager.storage.*` configuration options, with the exception of the CLI flags `-alertmanager.storage.path` and `-alertmanager.storage.retention`. Use `-alertmanager-storage.*` instead. #632
* [CHANGE] Alertmanager: set default value for `-alertmanager.web.external-url=http://localhost:8080/alertmanager` to match the default configuration. #808 #1067
* [CHANGE] Alertmanager: `-experimental.alertmanager.enable-api` flag has been renamed to `-alertmanager.enable-api` and is now stable. #913
* [CHANGE] Alertmanager: now always runs with sharding enabled; other modes of operation are removed. #1044 #1126
  * The following configuration options are removed:
    * `-alertmanager.sharding-enabled`
    * `-alertmanager.cluster.advertise-address`
    * `-alertmanager.cluster.gossip-interval`
    * `-alertmanager.cluster.listen-address`
    * `-alertmanager.cluster.peers`
    * `-alertmanager.cluster.push-pull-interval`
  * The following configuration options are renamed:
    * `-alertmanager.cluster.peer-timeout` to `-alertmanager.peer-timeout`
* [CHANGE] Alertmanager: the default value of `-alertmanager.sharding-ring.store` is now `memberlist`. #1171
* [CHANGE] Ring: changed default value of `-distributor.ring.store` (Distributor ring) and `-ring.store` (Ingester ring) to `memberlist`. #1046
* [CHANGE] Memberlist: the `memberlist_kv_store_value_bytes` metric has been removed due to values no longer being stored in-memory as encoded bytes. [#4345](https://github.com/cortexproject/cortex/pull/4345)
* [CHANGE] Memberlist: forward only changes, not entire original message. [#4419](https://github.com/cortexproject/cortex/pull/4419)
* [CHANGE] Memberlist: don't accept old tombstones as incoming change, and don't forward such messages to other gossip members. [#4420](https://github.com/cortexproject/cortex/pull/4420)
* [CHANGE] Memberlist: changed probe interval from `1s` to `5s` and probe timeout from `500ms` to `2s`. #563
* [CHANGE] Memberlist: the `name` label on metrics `cortex_dns_failures_total`, `cortex_dns_lookups_total` and `cortex_dns_provider_results` was renamed to `component`. #993
* [CHANGE] Limits: removed deprecated limits for rejecting old samples #799
  This removes the following flags:
  * `-validation.reject-old-samples`
  * `-validation.reject-old-samples.max-age`
* [CHANGE] Limits: removed local limit-related flags in favor of global limits. #725
  The distributor ring is now required, and can be configured via the `distributor.ring.*` flags.
  This removes the following flags:
  * `-distributor.ingestion-rate-strategy` -> will now always use the "global" strategy
  * `-ingester.max-series-per-user` -> set `-ingester.max-global-series-per-user` to `N` times the existing value of `-ingester.max-series-per-user` instead
  * `-ingester.max-series-per-metric` -> set `-ingester.max-global-series-per-metric`  to `N` times the existing value of `-ingester.max-series-per-metric` instead
  * `-ingester.max-metadata-per-user` -> set `-ingester.max-global-metadata-per-user` to `N` times the existing value of `-ingester.max-metadata-per-user` instead
  * `-ingester.max-metadata-per-metric` -> set `-ingester.max-global-metadata-per-metric` to `N` times the existing value of `-ingester.max-metadata-per-metric` instead
  * In the above notes, `N` refers to the number of ingester replicas
  Additionally, default values for the following flags have changed:
  * `-ingester.max-global-series-per-user` from `0` to `150000`
  * `-ingester.max-global-series-per-metric` from `0` to `20000`
  * `-distributor.ingestion-rate-limit` from `25000` to `10000`
  * `-distributor.ingestion-burst-size` from `50000` to `200000`
* [CHANGE] Limits: removed limit `enforce_metric_name`, now behave as if set to `true` always. #686
* [CHANGE] Limits: Option `-ingester.max-samples-per-query` and its YAML field `max_samples_per_query` have been removed. It required `-querier.ingester-streaming` option to be set to false, but since `-querier.ingester-streaming` is removed (always defaulting to true), the limit using it was removed as well. #204 #1132
* [CHANGE] Limits: Set the default max number of inflight ingester push requests (`-ingester.instance-limits.max-inflight-push-requests`) to 30000 in order to prevent clusters from being overwhelmed by request volume or temporary slow-downs. #259
* [CHANGE] Overrides exporter: renamed metric `cortex_overrides` to `cortex_limits_overrides`. #173 #407
* [FEATURE] The following features have been moved from experimental to stable: #913 #1002
  * Alertmanager config API
  * Alertmanager receiver firewall
  * Alertmanager sharding
  * Azure blob storage support
  * Blocks storage bucket index
  * Disable the ring health check in the readiness endpoint (`-ingester.readiness-check-ring-health=false`)
  * Distributor: do not extend writes on unhealthy ingesters
  * Do not unregister ingesters from ring on shutdown (`-ingester.unregister-on-shutdown=false`)
  * HA Tracker: cleanup of old replicas from KV Store
  * Instance limits in ingester and distributor
  * OpenStack Swift storage support
  * Query-frontend: query stats tracking
  * Query-scheduler
  * Querier: tenant federation
  * Ruler config API
  * S3 Server Side Encryption (SSE) using KMS
  * TLS configuration for gRPC, HTTP and etcd clients
  * Zone-aware replication
  * `/labels` API using matchers
  * The following querier limits:
    * `-querier.max-fetched-chunks-per-query`
    * `-querier.max-fetched-chunk-bytes-per-query`
    * `-querier.max-fetched-series-per-query`
  * The following alertmanager limits:
    * Notification rate (`-alertmanager.notification-rate-limit` and `-alertmanager.notification-rate-limit-per-integration`)
    * Dispatcher groups (`-alertmanager.max-dispatcher-aggregation-groups`)
    * User config size (`-alertmanager.max-config-size-bytes`)
    * Templates count in user config (`-alertmanager.max-templates-count`)
    * Max template size (`-alertmanager.max-template-size-bytes`)
* [FEATURE] The endpoints `/api/v1/status/buildinfo`, `<prometheus-http-prefix>/api/v1/status/buildinfo`, and `<alertmanager-http-prefix>/api/v1/status/buildinfo` have been added to display build information and enabled features. #1219 #1240
* [FEATURE] PromQL: added `present_over_time` support. #139
* [FEATURE] Added "Activity tracker" feature which can log ongoing activities from previous Mimir run in case of a crash. It is enabled by default and controlled by the `-activity-tracker.filepath` flag. It can be disabled by setting this path to an empty string. Currently, the Store-gateway, Ruler, Querier, Query-frontend and Ingester components use this feature to track queries. #631 #782 #822 #1121
* [FEATURE] Divide configuration parameters into categories "basic", "advanced", and "experimental". Only flags in the basic category are shown when invoking `-help`, whereas `-help-all` will include flags in all categories (basic, advanced, experimental). #840
* [FEATURE] Querier: Added support for tenant federation to exemplar endpoints. #927
* [FEATURE] Ingester: can expose metrics on active series matching custom trackers configured via `-ingester.active-series-custom-trackers` (or its respective YAML config option). When configured, active series for custom trackers are exposed by the `cortex_ingester_active_series_custom_tracker` metric. #42 #672
* [FEATURE] Ingester: Enable snapshotting of in-memory TSDB on disk during shutdown via `-blocks-storage.tsdb.memory-snapshot-on-shutdown` (experimental). #249
* [FEATURE] Ingester: Added `-blocks-storage.tsdb.isolation-enabled` flag, which allows disabling TSDB isolation feature. This is enabled by default (per TSDB default), but disabling can improve performance of write requests. #512
* [FEATURE] Ingester: Added `-blocks-storage.tsdb.head-chunks-write-queue-size` flag, which allows setting the size of the queue used by the TSDB before m-mapping chunks (experimental). #591
  * Added `cortex_ingester_tsdb_mmap_chunk_write_queue_operations_total` metric to track different operations of this queue.
* [FEATURE] Distributor: Added `-api.skip-label-name-validation-header-enabled` option to allow skipping label name validation on the HTTP write path based on `X-Mimir-SkipLabelNameValidation` header being `true` or not. #390
* [FEATURE] Query-frontend: Add `cortex_query_fetched_series_total` and `cortex_query_fetched_chunks_bytes_total` per-user counters to expose the number of series and bytes fetched as part of queries. These metrics can be enabled with the `-frontend.query-stats-enabled` flag (or its respective YAML config option `query_stats_enabled`). [#4343](https://github.com/cortexproject/cortex/pull/4343)
* [FEATURE] Query-frontend: Add `cortex_query_fetched_chunks_total` per-user counter to expose the number of chunks fetched as part of queries. This metric can be enabled with the `-query-frontend.query-stats-enabled` flag (or its respective YAML config option `query_stats_enabled`). #31
* [FEATURE] Query-frontend: Add query sharding for instant and range queries. You can enable querysharding by setting `-query-frontend.parallelize-shardable-queries` to `true`. The following additional config and exported metrics have been added. #79 #80 #100 #124 #140 #148 #150 #151 #153 #154 #155 #156 #157 #158 #159 #160 #163 #169 #172 #196 #205 #225 #226 #227 #228 #230 #235 #240 #239 #246 #244 #319 #330 #371 #385 #400 #458 #586 #630 #660 #707 #1542
  * New config options:
    * `-query-frontend.query-sharding-total-shards`: The amount of shards to use when doing parallelisation via query sharding.
    * `-query-frontend.query-sharding-max-sharded-queries`: The max number of sharded queries that can be run for a given received query. 0 to disable limit.
    * `-blocks-storage.bucket-store.series-hash-cache-max-size-bytes`: Max size - in bytes - of the in-memory series hash cache in the store-gateway.
    * `-blocks-storage.tsdb.series-hash-cache-max-size-bytes`: Max size - in bytes - of the in-memory series hash cache in the ingester.
  * New exported metrics:
    * `cortex_bucket_store_series_hash_cache_requests_total`
    * `cortex_bucket_store_series_hash_cache_hits_total`
    * `cortex_frontend_query_sharding_rewrites_succeeded_total`
    * `cortex_frontend_sharded_queries_per_query`
  * Renamed metrics:
    * `cortex_frontend_mapped_asts_total` to `cortex_frontend_query_sharding_rewrites_attempted_total`
  * Modified metrics:
    * added `sharded` label to `cortex_query_seconds_total`
  * When query sharding is enabled, the following querier config must be set on query-frontend too:
    * `-querier.max-concurrent`
    * `-querier.timeout`
    * `-querier.max-samples`
    * `-querier.at-modifier-enabled`
    * `-querier.default-evaluation-interval`
    * `-querier.active-query-tracker-dir`
    * `-querier.lookback-delta`
  * Sharding can be dynamically controlled per request using the `Sharding-Control: 64` header. (0 to disable)
  * Sharding can be dynamically controlled per tenant using the limit `query_sharding_total_shards`. (0 to disable)
  * Added `sharded_queries` count to the "query stats" log.
  * The number of shards is adjusted to be compatible with number of compactor shards that are used by a split-and-merge compactor. The querier can use this to avoid querying blocks that cannot have series in a given query shard.
* [FEATURE] Query-Frontend: Added `-query-frontend.cache-unaligned-requests` option to cache responses for requests that do not have step-aligned start and end times. This can improve speed of repeated queries, but can also pollute cache with results that are never reused. #432
* [FEATURE] Querier: Added label names cardinality endpoint `<prefix>/api/v1/cardinality/label_names` that is disabled by default. Can be enabled/disabled via the CLI flag `-querier.cardinality-analysis-enabled` or its respective YAML config option. Configurable on a per-tenant basis. #301 #377 #474
* [FEATURE] Querier: Added label values cardinality endpoint `<prefix>/api/v1/cardinality/label_values` that is disabled by default. Can be enabled/disabled via the CLI flag `-querier.cardinality-analysis-enabled` or its respective YAML config option, and configurable on a per-tenant basis. The maximum number of label names allowed to be queried in a single API call can be controlled via `-querier.label-values-max-cardinality-label-names-per-request`. #332 #395 #474
* [FEATURE] Querier: Added `-store.max-labels-query-length` to restrict the range of `/series`, label-names and label-values requests. #507
* [FEATURE] Ruler: Add new `-ruler.query-stats-enabled` which when enabled will report the `cortex_ruler_query_seconds_total` as a per-user metric that tracks the sum of the wall time of executing queries in the ruler in seconds. [#4317](https://github.com/cortexproject/cortex/pull/4317)
* [FEATURE] Ruler: Added federated rule groups. #533
  * Added `-ruler.tenant-federation.enabled` config flag.
  * Added support for `source_tenants` field on rule groups.
* [FEATURE] Store-gateway: Added `/store-gateway/tenants` and `/store-gateway/tenant/{tenant}/blocks` endpoints that provide functionality that was provided by `tools/listblocks`. #911 #973
* [FEATURE] Compactor: compactor now uses new algorithm that we call "split-and-merge". Previous compaction strategy was removed. With the `split-and-merge` compactor source blocks for a given tenant are grouped into `-compactor.split-groups` number of groups. Each group of blocks is then compacted separately, and is split into `-compactor.split-and-merge-shards` shards (configurable on a per-tenant basis). Compaction of each tenant shards can be horizontally scaled. Number of compactors that work on jobs for single tenant can be limited by using `-compactor.compactor-tenant-shard-size` parameter, or per-tenant `compactor_tenant_shard_size` override.  #275 #281 #282 #283 #288 #290 #303 #307 #317 #323 #324 #328 #353 #368 #479 #820
* [FEATURE] Compactor: Added `-compactor.max-compaction-time` to control how long can compaction for a single tenant take. If compactions for a tenant take longer, no new compactions are started in the same compaction cycle. Running compactions are not stopped however, and may take much longer. #523
* [FEATURE] Compactor: When compactor finds blocks with out-of-order chunks, it will mark them for no-compaction. Blocks marked for no-compaction are ignored in future compactions too. Added metric `cortex_compactor_blocks_marked_for_no_compaction_total` to track number of blocks marked for no-compaction. Added `CortexCompactorSkippedBlocksWithOutOfOrderChunks` alert based on new metric. Markers are only checked from `<tenant>/markers` location, but uploaded to the block directory too. #520 #535 #550
* [FEATURE] Compactor: multiple blocks are now downloaded and uploaded at once, which can shorten compaction process. #552
* [ENHANCEMENT] Exemplars are now emitted for all gRPC calls and many operations tracked by histograms. #180
* [ENHANCEMENT] New options `-server.http-listen-network` and `-server.grpc-listen-network` allow binding as 'tcp4' or 'tcp6'. #180
* [ENHANCEMENT] Query federation: improve performance in MergeQueryable by memoizing labels. #312
* [ENHANCEMENT] Add histogram metrics `cortex_distributor_sample_delay_seconds` and `cortex_ingester_tsdb_sample_out_of_order_delta_seconds` #488
* [ENHANCEMENT] Check internal directory access before starting up. #1217
* [ENHANCEMENT] Azure client: expose option to configure MSI URL and user-assigned identity. #584
* [ENHANCEMENT] Added a new metric `mimir_build_info` to coincide with `cortex_build_info`. The metric `cortex_build_info` has not been removed. #1022
* [ENHANCEMENT] Mimir runs a sanity check of storage config at startup and will fail to start if the sanity check doesn't pass. This is done to find potential config issues before starting up. #1180
* [ENHANCEMENT] Validate alertmanager and ruler storage configurations to ensure they don't use same bucket name and region values as those configured for the blocks storage. #1214
* [ENHANCEMENT] Ingester: added option `-ingester.readiness-check-ring-health` to disable the ring health check in the readiness endpoint. When disabled, the health checks are run against only the ingester itself instead of all ingesters in the ring. #48 #126
* [ENHANCEMENT] Ingester: reduce CPU and memory utilization if remote write requests contains a large amount of "out of bounds" samples. #413
* [ENHANCEMENT] Ingester: reduce CPU and memory utilization when querying chunks from ingesters. #430
* [ENHANCEMENT] Ingester: Expose ingester ring page on ingesters. #654
* [ENHANCEMENT] Distributor: added option `-distributor.excluded-zones` to exclude ingesters running in specific zones both on write and read path. #51
* [ENHANCEMENT] Distributor: add tags to tracing span for distributor push with user, cluster and replica. #210
* [ENHANCEMENT] Distributor: performance optimisations. #212 #217 #242
* [ENHANCEMENT] Distributor: reduce latency when HA-Tracking by doing KVStore updates in the background. #271
* [ENHANCEMENT] Distributor: make distributor inflight push requests count include background calls to ingester. #398
* [ENHANCEMENT] Distributor: silently drop exemplars more than 5 minutes older than samples in the same batch. #544
* [ENHANCEMENT] Distributor: reject exemplars with blank label names or values. The `cortex_discarded_exemplars_total` metric will use the `exemplar_labels_blank` reason in this case. #873
* [ENHANCEMENT] Query-frontend: added `cortex_query_frontend_workers_enqueued_requests_total` metric to track the number of requests enqueued in each query-scheduler. #384
* [ENHANCEMENT] Query-frontend: added `cortex_query_frontend_non_step_aligned_queries_total` to track the total number of range queries with start/end not aligned to step. #347 #357 #582
* [ENHANCEMENT] Query-scheduler: exported summary `cortex_query_scheduler_inflight_requests` tracking total number of inflight requests (both enqueued and processing) in percentile buckets. #675
* [ENHANCEMENT] Querier: can use the `LabelNames` call with matchers, if matchers are provided in the `/labels` API call, instead of using the more expensive `MetricsForLabelMatchers` call as before. #3 #1186
* [ENHANCEMENT] Querier / store-gateway: optimized regex matchers. #319 #334 #355
* [ENHANCEMENT] Querier: when fetching data for specific query-shard, we can ignore some blocks based on compactor-shard ID, since sharding of series by query sharding and compactor is the same. Added metrics: #438 #450
  * `cortex_querier_blocks_found_total`
  * `cortex_querier_blocks_queried_total`
  * `cortex_querier_blocks_with_compactor_shard_but_incompatible_query_shard_total`
* [ENHANCEMENT] Querier / ruler: reduce cpu usage, latency and peak memory consumption. #459 #463 #589
* [ENHANCEMENT] Querier: labels requests now obey `-querier.query-ingesters-within`, making them a little more efficient. #518
* [ENHANCEMENT] Querier: retry store-gateway in case of unexpected failure, instead of failing the query. #1003
* [ENHANCEMENT] Querier / ruler: reduce memory used by streaming queries, particularly in ruler. [#4341](https://github.com/cortexproject/cortex/pull/4341)
* [ENHANCEMENT] Ruler: Using shuffle sharding subring on GetRules API. [#4466](https://github.com/cortexproject/cortex/pull/4466)
* [ENHANCEMENT] Ruler: wait for ruler ring client to self-detect during startup. #990
* [ENHANCEMENT] Store-gateway: added `cortex_bucket_store_sent_chunk_size_bytes` metric, tracking the size of chunks sent from store-gateway to querier. #123
* [ENHANCEMENT] Store-gateway: reduced CPU and memory utilization due to exported metrics aggregation for instances with a large number of tenants. #123 #142
* [ENHANCEMENT] Store-gateway: added an in-memory LRU cache for chunks attributes. Can be enabled setting `-blocks-storage.bucket-store.chunks-cache.attributes-in-memory-max-items=X` where `X` is the max number of items to keep in the in-memory cache. The following new metrics are exposed: #279 #415 #437
  * `cortex_cache_memory_requests_total`
  * `cortex_cache_memory_hits_total`
  * `cortex_cache_memory_items_count`
* [ENHANCEMENT] Store-gateway: log index cache requests to tracing spans. #419
* [ENHANCEMENT] Store-gateway: store-gateway can now ignore blocks with minimum time within `-blocks-storage.bucket-store.ignore-blocks-within` duration. Useful when used together with `-querier.query-store-after`. #502
* [ENHANCEMENT] Store-gateway: label values with matchers now doesn't preload or list series, reducing latency and memory consumption. #534
* [ENHANCEMENT] Store-gateway: the results of `LabelNames()`, `LabelValues()` and `Series(skipChunks=true)` calls are now cached in the index cache. #590
* [ENHANCEMENT] Store-gateway: Added `-store-gateway.sharding-ring.unregister-on-shutdown` option that allows store-gateway to stay in the ring even after shutdown. Defaults to `true`, which is the same as current behaviour. #610 #614
* [ENHANCEMENT] Store-gateway: wait for ring tokens stability instead of ring stability to speed up startup and tests. #620
* [ENHANCEMENT] Compactor: add timeout for waiting on compactor to become ACTIVE in the ring. [#4262](https://github.com/cortexproject/cortex/pull/4262)
* [ENHANCEMENT] Compactor: skip already planned compaction jobs if the tenant doesn't belong to the compactor instance anymore. #303
* [ENHANCEMENT] Compactor: Blocks cleaner will ignore users that it no longer "owns" when sharding is enabled, and user ownership has changed since last scan. #325
* [ENHANCEMENT] Compactor: added `-compactor.compaction-jobs-order` support to configure which compaction jobs should run first for a given tenant (in case there are multiple ones). Supported values are: `smallest-range-oldest-blocks-first` (default), `newest-blocks-first`. #364
* [ENHANCEMENT] Compactor: delete blocks marked for deletion faster. #490
* [ENHANCEMENT] Compactor: expose low-level concurrency options for compactor: `-compactor.max-opening-blocks-concurrency`, `-compactor.max-closing-blocks-concurrency`, `-compactor.symbols-flushers-concurrency`. #569 #701
* [ENHANCEMENT] Compactor: expand compactor logs to include total compaction job time, total time for uploads and block counts. #549
* [ENHANCEMENT] Ring: allow experimental configuration of disabling of heartbeat timeouts by setting the relevant configuration value to zero. Applies to the following: [#4342](https://github.com/cortexproject/cortex/pull/4342)
  * `-distributor.ring.heartbeat-timeout`
  * `-ingester.ring.heartbeat-timeout`
  * `-ruler.ring.heartbeat-timeout`
  * `-alertmanager.sharding-ring.heartbeat-timeout`
  * `-compactor.ring.heartbeat-timeout`
  * `-store-gateway.sharding-ring.heartbeat-timeout`
* [ENHANCEMENT] Ring: allow heartbeats to be explicitly disabled by setting the interval to zero. This is considered experimental. This applies to the following configuration options: [#4344](https://github.com/cortexproject/cortex/pull/4344)
  * `-distributor.ring.heartbeat-period`
  * `-ingester.ring.heartbeat-period`
  * `-ruler.ring.heartbeat-period`
  * `-alertmanager.sharding-ring.heartbeat-period`
  * `-compactor.ring.heartbeat-period`
  * `-store-gateway.sharding-ring.heartbeat-period`
* [ENHANCEMENT] Memberlist: optimized receive path for processing ring state updates, to help reduce CPU utilization in large clusters. [#4345](https://github.com/cortexproject/cortex/pull/4345)
* [ENHANCEMENT] Memberlist: expose configuration of memberlist packet compression via `-memberlist.compression-enabled`. [#4346](https://github.com/cortexproject/cortex/pull/4346)
* [ENHANCEMENT] Memberlist: Add `-memberlist.advertise-addr` and `-memberlist.advertise-port` options for setting the address to advertise to other members of the cluster to enable NAT traversal. #260
* [ENHANCEMENT] Memberlist: reduce CPU utilization for rings with a large number of members. #537 #563 #634
* [ENHANCEMENT] Overrides exporter: include additional limits in the per-tenant override exporter. The following limits have been added to the `cortex_limit_overrides` metric: #21
  * `max_fetched_series_per_query`
  * `max_fetched_chunk_bytes_per_query`
  * `ruler_max_rules_per_rule_group`
  * `ruler_max_rule_groups_per_tenant`
* [ENHANCEMENT] Overrides exporter: add a metrics `cortex_limits_defaults` to expose the default values of limits. #173
* [ENHANCEMENT] Overrides exporter: Add `max_fetched_chunks_per_query` and `max_global_exemplars_per_user` limits to the default and per-tenant limits exported as metrics. #471 #515
* [ENHANCEMENT] Upgrade Go to 1.17.8. #1347 #1381
* [ENHANCEMENT] Upgrade Docker base images to `alpine:3.15.0`. #1348
* [BUGFIX] Azure storage: only create HTTP client once, to reduce memory utilization. #605
* [BUGFIX] Ingester: fixed ingester stuck on start up (LEAVING ring state) when `-ingester.ring.heartbeat-period=0` and `-ingester.unregister-on-shutdown=false`. [#4366](https://github.com/cortexproject/cortex/pull/4366)
* [BUGFIX] Ingester: prevent any reads or writes while the ingester is stopping. This will prevent accessing TSDB blocks once they have been already closed. [#4304](https://github.com/cortexproject/cortex/pull/4304)
* [BUGFIX] Ingester: TSDB now waits for pending readers before truncating Head block, fixing the `chunk not found` error and preventing wrong query results. #16
* [BUGFIX] Ingester: don't create TSDB or appender if no samples are sent by a tenant. #162
* [BUGFIX] Ingester: fix out-of-order chunks in TSDB head in-memory series after WAL replay in case some samples were appended to TSDB WAL before series. #530
* [BUGFIX] Distributor: when cleaning up obsolete elected replicas from KV store, HA tracker didn't update number of cluster per user correctly. [#4336](https://github.com/cortexproject/cortex/pull/4336)
* [BUGFIX] Distributor: fix bug in query-exemplar where some results would get dropped. #583
* [BUGFIX] Query-frontend: Fixes @ modifier functions (start/end) when splitting queries by time. #206
* [BUGFIX] Query-frontend: Ensure query_range requests handled by the query-frontend return JSON formatted errors. #360 #499
* [BUGFIX] Query-frontend: don't reuse cached results for queries that are not step-aligned. #424
* [BUGFIX] Query-frontend: fix API error messages that were mentioning Prometheus `--enable-feature=promql-negative-offset` and `--enable-feature=promql-at-modifier` flags. #688
* [BUGFIX] Query-frontend: worker's cancellation channels are now buffered to ensure that all request cancellations are properly handled. #741
* [BUGFIX] Querier: fixed `/api/v1/user_stats` endpoint. When zone-aware replication is enabled, `MaxUnavailableZones` param is used instead of `MaxErrors`, so setting `MaxErrors = 0` doesn't make the Querier wait for all Ingesters responses. #474
* [BUGFIX] Querier: Disable query scheduler SRV DNS lookup. #689
* [BUGFIX] Ruler: fixed counting of PromQL evaluation errors as user-errors when updating `cortex_ruler_queries_failed_total`. [#4335](https://github.com/cortexproject/cortex/pull/4335)
* [BUGFIX] Ruler: fix formatting of rule groups in `/ruler/rule_groups` endpoint. #655
* [BUGFIX] Ruler: do not log `unable to read rules directory` at startup if the directory hasn't been created yet. #1058
* [BUGFIX] Ruler: enable Prometheus-compatible endpoints regardless of `-ruler.enable-api`. The flag now only controls the configuration API. This is what the config flag description stated, but not what was happening. #1216
* [BUGFIX] Compactor: fixed panic while collecting Prometheus metrics. #28
* [BUGFIX] Compactor: compactor should now be able to correctly mark blocks for deletion and no-compaction, if such marking was previously interrupted. #1015
* [BUGFIX] Alertmanager: remove stale template files. #4495
* [BUGFIX] Alertmanager: don't replace user configurations with blank fallback configurations (when enabled), particularly during scaling up/down instances when sharding is enabled. #224
* [BUGFIX] Ring: multi KV runtime config changes are now propagated to all rings, not just ingester ring. #1047
* [BUGFIX] Memberlist: fixed corrupted packets when sending compound messages with more than 255 messages or messages bigger than 64KB. #551
* [BUGFIX] Overrides exporter: successfully startup even if runtime config is not set. #1056
* [BUGFIX] Fix internal modules to wait for other modules depending on them before stopping. #1472

### Mixin

_Changes since `grafana/cortex-jsonnet` `1.9.0`._

* [CHANGE] Removed chunks storage support from mixin. #641 #643 #645 #811 #812 #813
  * Removed `tsdb.libsonnet`: no need to import it anymore (its content is already automatically included when using Jsonnet)
  * Removed the following fields from `_config`:
    * `storage_engine` (defaults to `blocks`)
    * `chunk_index_backend`
    * `chunk_store_backend`
  * Removed schema config map
  * Removed the following dashboards:
    * "Cortex / Chunks"
    * "Cortex / WAL"
    * "Cortex / Blocks vs Chunks"
  * Removed the following alerts:
    * `CortexOldChunkInMemory`
    * `CortexCheckpointCreationFailed`
    * `CortexCheckpointDeletionFailed`
    * `CortexProvisioningMemcachedTooSmall`
    * `CortexWALCorruption`
    * `CortexTableSyncFailure`
    * `CortexTransferFailed`
  * Removed the following recording rules:
    * `cortex_chunk_store_index_lookups_per_query`
    * `cortex_chunk_store_series_pre_intersection_per_query`
    * `cortex_chunk_store_series_post_intersection_per_query`
    * `cortex_chunk_store_chunks_per_query`
    * `cortex_bigtable_request_duration_seconds`
    * `cortex_cassandra_request_duration_seconds`
    * `cortex_dynamo_request_duration_seconds`
    * `cortex_database_request_duration_seconds`
    * `cortex_gcs_request_duration_seconds`
* [CHANGE] Update grafana-builder dependency: use $__rate_interval in qpsPanel and latencyPanel. [#372](https://github.com/grafana/cortex-jsonnet/pull/372)
* [CHANGE] `namespace` template variable in dashboards now only selects namespaces for selected clusters. [#311](https://github.com/grafana/cortex-jsonnet/pull/311)
* [CHANGE] `CortexIngesterRestarts` alert severity changed from `critical` to `warning`. [#321](https://github.com/grafana/cortex-jsonnet/pull/321)
* [CHANGE] Dashboards: added overridable `job_labels` and `cluster_labels` to the configuration object as label lists to uniquely identify jobs and clusters in the metric names and group-by lists in dashboards. [#319](https://github.com/grafana/cortex-jsonnet/pull/319)
* [CHANGE] Dashboards: `alert_aggregation_labels` has been removed from the configuration and overriding this value has been deprecated. Instead the labels are now defined by the `cluster_labels` list, and should be overridden accordingly through that list. [#319](https://github.com/grafana/cortex-jsonnet/pull/319)
* [CHANGE] Renamed `CortexCompactorHasNotUploadedBlocksSinceStart` to `CortexCompactorHasNotUploadedBlocks`. [#334](https://github.com/grafana/cortex-jsonnet/pull/334)
* [CHANGE] Renamed `CortexCompactorRunFailed` to `CortexCompactorHasNotSuccessfullyRunCompaction`. [#334](https://github.com/grafana/cortex-jsonnet/pull/334)
* [CHANGE] Renamed `CortexInconsistentConfig` alert to `CortexInconsistentRuntimeConfig` and increased severity to `critical`. [#335](https://github.com/grafana/cortex-jsonnet/pull/335)
* [CHANGE] Increased `CortexBadRuntimeConfig` alert severity to `critical` and removed support for `cortex_overrides_last_reload_successful` metric (was removed in Cortex 1.3.0). [#335](https://github.com/grafana/cortex-jsonnet/pull/335)
* [CHANGE] Grafana 'min step' changed to 15s so dashboard show better detail. [#340](https://github.com/grafana/cortex-jsonnet/pull/340)
* [CHANGE] Replace `CortexRulerFailedEvaluations` with two new alerts: `CortexRulerTooManyFailedPushes` and `CortexRulerTooManyFailedQueries`. [#347](https://github.com/grafana/cortex-jsonnet/pull/347)
* [CHANGE] Removed `CortexCacheRequestErrors` alert. This alert was not working because the legacy Cortex cache client instrumentation doesn't track errors. [#346](https://github.com/grafana/cortex-jsonnet/pull/346)
* [CHANGE] Removed `CortexQuerierCapacityFull` alert. [#342](https://github.com/grafana/cortex-jsonnet/pull/342)
* [CHANGE] Changes blocks storage alerts to group metrics by the configured `cluster_labels` (supporting the deprecated `alert_aggregation_labels`). [#351](https://github.com/grafana/cortex-jsonnet/pull/351)
* [CHANGE] Increased `CortexIngesterReachingSeriesLimit` critical alert threshold from 80% to 85%. [#363](https://github.com/grafana/cortex-jsonnet/pull/363)
* [CHANGE] Changed default `job_names` for query-frontend, query-scheduler and querier to match custom deployments too. [#376](https://github.com/grafana/cortex-jsonnet/pull/376)
* [CHANGE] Split `cortex_api` recording rule group into three groups. This is a workaround for large clusters where this group can become slow to evaluate. [#401](https://github.com/grafana/cortex-jsonnet/pull/401)
* [CHANGE] Increased `CortexIngesterReachingSeriesLimit` warning threshold from 70% to 80% and critical threshold from 85% to 90%. [#404](https://github.com/grafana/cortex-jsonnet/pull/404)
* [CHANGE] Raised `CortexKVStoreFailure` alert severity from warning to critical. #493
* [CHANGE] Increase `CortexRolloutStuck` alert "for" duration from 15m to 30m. #493 #573
* [CHANGE] The Alertmanager and Ruler compiled dashboards (`alertmanager.json` and `ruler.json`) have been respectively renamed to `mimir-alertmanager.json` and `mimir-ruler.json`. #869
* [CHANGE] Removed `cortex_overrides_metric` from `_config`. #871
* [CHANGE] Renamed recording rule groups (`cortex_` prefix changed to `mimir_`). #871
* [CHANGE] Alerts name prefix has been changed from `Cortex` to `Mimir` (eg. alert `CortexIngesterUnhealthy` has been renamed to `MimirIngesterUnhealthy`). #879
* [CHANGE] Enabled resources dashboards by default. Can be disabled setting `resources_dashboards_enabled` config field to `false`. #920
* [FEATURE] Added `Cortex / Overrides` dashboard, displaying default limits and per-tenant overrides applied to Mimir. #673
* [FEATURE] Added `Mimir / Tenants` and `Mimir / Top tenants` dashboards, displaying user-based metrics. #776
* [FEATURE] Added querier autoscaling panels and alerts. #1006 #1016
* [FEATURE] Mimir / Top tenants dashboard now has tenants ranked by rule group size and evaluation time. #1338
* [ENHANCEMENT] cortex-mixin: Make `cluster_namespace_deployment:kube_pod_container_resource_requests_{cpu_cores,memory_bytes}:sum` backwards compatible with `kube-state-metrics` v2.0.0. [#317](https://github.com/grafana/cortex-jsonnet/pull/317)
* [ENHANCEMENT] Cortex-mixin: Include `cortex-gw-internal` naming variation in default `gateway` job names. [#328](https://github.com/grafana/cortex-jsonnet/pull/328)
* [ENHANCEMENT] Ruler dashboard: added object storage metrics. [#354](https://github.com/grafana/cortex-jsonnet/pull/354)
* [ENHANCEMENT] Alertmanager dashboard: added object storage metrics. [#354](https://github.com/grafana/cortex-jsonnet/pull/354)
* [ENHANCEMENT] Added documentation text panels and descriptions to reads and writes dashboards. [#324](https://github.com/grafana/cortex-jsonnet/pull/324)
* [ENHANCEMENT] Dashboards: defined container functions for common resources panels: containerDiskWritesPanel, containerDiskReadsPanel, containerDiskSpaceUtilization. [#331](https://github.com/grafana/cortex-jsonnet/pull/331)
* [ENHANCEMENT] cortex-mixin: Added `alert_excluded_routes` config to exclude specific routes from alerts. [#338](https://github.com/grafana/cortex-jsonnet/pull/338)
* [ENHANCEMENT] Added `CortexMemcachedRequestErrors` alert. [#346](https://github.com/grafana/cortex-jsonnet/pull/346)
* [ENHANCEMENT] Ruler dashboard: added "Per route p99 latency" panel in the "Configuration API" row. [#353](https://github.com/grafana/cortex-jsonnet/pull/353)
* [ENHANCEMENT] Increased the `for` duration of the `CortexIngesterReachingSeriesLimit` warning alert to 3h. [#362](https://github.com/grafana/cortex-jsonnet/pull/362)
* [ENHANCEMENT] Added a new tier (`medium_small_user`) so we have another tier between 100K and 1Mil active series. [#364](https://github.com/grafana/cortex-jsonnet/pull/364)
* [ENHANCEMENT] Extend Alertmanager dashboard: [#313](https://github.com/grafana/cortex-jsonnet/pull/313)
  * "Tenants" stat panel - shows number of discovered tenant configurations.
  * "Replication" row - information about the replication of tenants/alerts/silences over instances.
  * "Tenant Configuration Sync" row - information about the configuration sync procedure.
  * "Sharding Initial State Sync" row - information about the initial state sync procedure when sharding is enabled.
  * "Sharding Runtime State Sync" row - information about various state operations which occur when sharding is enabled (replication, fetch, marge, persist).
* [ENHANCEMENT] Update gsutil command for `not healthy index found` playbook [#370](https://github.com/grafana/cortex-jsonnet/pull/370)
* [ENHANCEMENT] Added Alertmanager alerts and playbooks covering configuration syncs and sharding operation: [#377 [#378](https://github.com/grafana/cortex-jsonnet/pull/378)
  * `CortexAlertmanagerSyncConfigsFailing`
  * `CortexAlertmanagerRingCheckFailing`
  * `CortexAlertmanagerPartialStateMergeFailing`
  * `CortexAlertmanagerReplicationFailing`
  * `CortexAlertmanagerPersistStateFailing`
  * `CortexAlertmanagerInitialSyncFailed`
* [ENHANCEMENT] Add recording rules to improve responsiveness of Alertmanager dashboard. [#387](https://github.com/grafana/cortex-jsonnet/pull/387)
* [ENHANCEMENT] Add `CortexRolloutStuck` alert. [#405](https://github.com/grafana/cortex-jsonnet/pull/405)
* [ENHANCEMENT] Added `CortexKVStoreFailure` alert. [#406](https://github.com/grafana/cortex-jsonnet/pull/406)
* [ENHANCEMENT] Use configured `ruler` jobname for ruler dashboard panels. [#409](https://github.com/grafana/cortex-jsonnet/pull/409)
* [ENHANCEMENT] Add ability to override `datasource` for generated dashboards. [#407](https://github.com/grafana/cortex-jsonnet/pull/407)
* [ENHANCEMENT] Use alertmanager jobname for alertmanager dashboard panels [#411](https://github.com/grafana/cortex-jsonnet/pull/411)
* [ENHANCEMENT] Added `CortexDistributorReachingInflightPushRequestLimit` alert. [#408](https://github.com/grafana/cortex-jsonnet/pull/408)
* [ENHANCEMENT] Added `CortexReachingTCPConnectionsLimit` alert. #403
* [ENHANCEMENT] Added "Cortex / Writes Networking" and "Cortex / Reads Networking" dashboards. #405
* [ENHANCEMENT] Improved "Queue length" panel in "Cortex / Queries" dashboard. #408
* [ENHANCEMENT] Add `CortexDistributorReachingInflightPushRequestLimit` alert and playbook. #401
* [ENHANCEMENT] Added "Recover accidentally deleted blocks (Google Cloud specific)" playbook. #475
* [ENHANCEMENT] Added support to multi-zone store-gateway deployments. #608 #615
* [ENHANCEMENT] Show supplementary alertmanager services in the Rollout Progress dashboard. #738 #855
* [ENHANCEMENT] Added `mimir` to default job names. This makes dashboards and alerts working when Mimir is installed in single-binary mode and the deployment is named `mimir`. #921
* [ENHANCEMENT] Introduced a new alert for the Alertmanager: `MimirAlertmanagerAllocatingTooMuchMemory`. It has two severities based on the memory usage against limits, a `warning` level at 80% and a `critical` level at 90%. #1206
* [ENHANCEMENT] Faster memcached cache requests. #2720
* [BUGFIX] Fixed `CortexIngesterHasNotShippedBlocks` alert false positive in case an ingester instance had ingested samples in the past, then no traffic was received for a long period and then it started receiving samples again. [#308](https://github.com/grafana/cortex-jsonnet/pull/308)
* [BUGFIX] Fixed `CortexInconsistentRuntimeConfig` metric. [#335](https://github.com/grafana/cortex-jsonnet/pull/335)
* [BUGFIX] Fixed scaling dashboard to correctly work when a Cortex service deployment spans across multiple zones (a zone is expected to have the `zone-[a-z]` suffix). [#365](https://github.com/grafana/cortex-jsonnet/pull/365)
* [BUGFIX] Fixed rollout progress dashboard to correctly work when a Cortex service deployment spans across multiple zones (a zone is expected to have the `zone-[a-z]` suffix). [#366](https://github.com/grafana/cortex-jsonnet/pull/366)
* [BUGFIX] Fixed rollout progress dashboard to include query-scheduler too. [#376](https://github.com/grafana/cortex-jsonnet/pull/376)
* [BUGFIX] Upstream recording rule `node_namespace_pod_container:container_cpu_usage_seconds_total:sum_irate` renamed. [#379](https://github.com/grafana/cortex-jsonnet/pull/379)
* [BUGFIX] Fixed writes/reads/alertmanager resources dashboards to use `$._config.job_names.gateway`. [#403](https://github.com/grafana/cortex-jsonnet/pull/403)
* [BUGFIX] Span the annotation.message in alerts as YAML multiline strings. [#412](https://github.com/grafana/cortex-jsonnet/pull/412)
* [BUGFIX] Fixed "Instant queries / sec" in "Cortex / Reads" dashboard. #445
* [BUGFIX] Fixed and added missing KV store panels in Writes, Reads, Ruler and Compactor dashboards. #448
* [BUGFIX] Fixed Alertmanager dashboard when alertmanager is running as part of single binary. #1064
* [BUGFIX] Fixed Ruler dashboard when ruler is running as part of single binary. #1260
* [BUGFIX] Query-frontend: fixed bad querier status code mapping with query-sharding enabled. #1227

### Jsonnet

_Changes since `grafana/cortex-jsonnet` `1.9.0`._

* [CHANGE] Removed chunks storage support. #639
  * Removed the following fields from `_config`:
    * `storage_engine` (defaults to `blocks`)
    * `querier_second_storage_engine` (not supported anymore)
    * `table_manager_enabled`, `table_prefix`
    * `memcached_index_writes_enabled` and `memcached_index_writes_max_item_size_mb`
    * `storeMemcachedChunksConfig`
    * `storeConfig`
    * `max_chunk_idle`
    * `schema` (the schema configmap is still added for backward compatibility reasons)
    * `bigtable_instance` and `bigtable_project`
    * `client_configs`
    * `enabledBackends`
    * `storage_backend`
    * `cassandra_addresses`
    * `s3_bucket_name`
    * `ingester_deployment_without_wal` (was only used by chunks storage)
    * `ingester` (was only used to configure chunks storage WAL)
  * Removed the following CLI flags from `ingester_args`:
    * `ingester.max-chunk-age`
    * `ingester.max-stale-chunk-idle`
    * `ingester.max-transfer-retries`
    * `ingester.retain-period`
* [CHANGE] Changed `overrides-exporter.libsonnet` from being based on cortex-tools to Mimir `overrides-exporter` target. #646
* [CHANGE] Store gateway: set `-blocks-storage.bucket-store.index-cache.memcached.max-get-multi-concurrency`,
  `-blocks-storage.bucket-store.chunks-cache.memcached.max-get-multi-concurrency`,
  `-blocks-storage.bucket-store.metadata-cache.memcached.max-get-multi-concurrency`,
  `-blocks-storage.bucket-store.index-cache.memcached.max-idle-connections`,
  `-blocks-storage.bucket-store.chunks-cache.memcached.max-idle-connections`,
  `-blocks-storage.bucket-store.metadata-cache.memcached.max-idle-connections` to 100 [#414](https://github.com/grafana/cortex-jsonnet/pull/414)
* [CHANGE] Alertmanager: mounted overrides configmap to alertmanager too. [#315](https://github.com/grafana/cortex-jsonnet/pull/315)
* [CHANGE] Memcached: upgraded memcached from `1.5.17` to `1.6.9`. [#316](https://github.com/grafana/cortex-jsonnet/pull/316)
* [CHANGE] Store-gateway: increased memory request and limit respectively from 6GB / 6GB to 12GB / 18GB. [#322](https://github.com/grafana/cortex-jsonnet/pull/322)
* [CHANGE] Store-gateway: increased `-blocks-storage.bucket-store.max-chunk-pool-bytes` from 2GB (default) to 12GB. [#322](https://github.com/grafana/cortex-jsonnet/pull/322)
* [CHANGE] Ingester/Ruler: set `-server.grpc-max-send-msg-size-bytes` and `-server.grpc-max-send-msg-size-bytes` to sensible default values (10MB). [#326](https://github.com/grafana/cortex-jsonnet/pull/326)
* [CHANGE] Decreased `-server.grpc-max-concurrent-streams` from 100k to 10k. [#369](https://github.com/grafana/cortex-jsonnet/pull/369)
* [CHANGE] Decreased blocks storage ingesters graceful termination period from 80m to 20m. [#369](https://github.com/grafana/cortex-jsonnet/pull/369)
* [CHANGE] Increase the rules per group and rule groups limits on different tiers. [#396](https://github.com/grafana/cortex-jsonnet/pull/396)
* [CHANGE] Removed `max_samples_per_query` limit, since it only works with chunks and only when using `-distributor.shard-by-all-labels=false`. [#397](https://github.com/grafana/cortex-jsonnet/pull/397)
* [CHANGE] Removed chunks storage query sharding config support. The following config options have been removed: [#398](https://github.com/grafana/cortex-jsonnet/pull/398)
  * `_config` > `queryFrontend` > `shard_factor`
  * `_config` > `queryFrontend` > `sharded_queries_enabled`
  * `_config` > `queryFrontend` > `query_split_factor`
* [CHANGE] Rename ruler_s3_bucket_name and ruler_gcs_bucket_name to ruler_storage_bucket_name: [#415](https://github.com/grafana/cortex-jsonnet/pull/415)
* [CHANGE] Fine-tuned rolling update policy for distributor, querier, query-frontend, query-scheduler. [#420](https://github.com/grafana/cortex-jsonnet/pull/420)
* [CHANGE] Increased memcached metadata/chunks/index-queries max connections from 4k to 16k. [#420](https://github.com/grafana/cortex-jsonnet/pull/420)
* [CHANGE] Disabled step alignment in query-frontend to be compliant with PromQL. [#420](https://github.com/grafana/cortex-jsonnet/pull/420)
* [CHANGE] Do not limit compactor CPU and request a number of cores equal to the configured concurrency. [#420](https://github.com/grafana/cortex-jsonnet/pull/420)
* [CHANGE] Configured split-and-merge compactor. #853
  * The following CLI flags are set on compactor:
    * `-compactor.split-and-merge-shards=0`
    * `-compactor.compactor-tenant-shard-size=1`
    * `-compactor.split-groups=1`
    * `-compactor.max-opening-blocks-concurrency=4`
    * `-compactor.max-closing-blocks-concurrency=2`
    * `-compactor.symbols-flushers-concurrency=4`
  * The following per-tenant overrides have been set on `super_user` and `mega_user` classes:
    ```
    compactor_split_and_merge_shards: 2,
    compactor_tenant_shard_size: 2,
    compactor_split_groups: 2,
    ```
* [CHANGE] The entrypoint file to include has been renamed from `cortex.libsonnet` to `mimir.libsonnet`. #897
* [CHANGE] The default image config field has been renamed from `cortex` to `mimir`. #896
   ```
   {
     _images+:: {
       mimir: '...',
     },
   }
   ```
* [CHANGE] Removed `cortex_` prefix from config fields. #898
  * The following config fields have been renamed:
    * `cortex_bucket_index_enabled` renamed to `bucket_index_enabled`
    * `cortex_compactor_cleanup_interval` renamed to `compactor_cleanup_interval`
    * `cortex_compactor_data_disk_class` renamed to `compactor_data_disk_class`
    * `cortex_compactor_data_disk_size` renamed to `compactor_data_disk_size`
    * `cortex_compactor_max_concurrency` renamed to `compactor_max_concurrency`
    * `cortex_distributor_allow_multiple_replicas_on_same_node` renamed to `distributor_allow_multiple_replicas_on_same_node`
    * `cortex_ingester_data_disk_class` renamed to `ingester_data_disk_class`
    * `cortex_ingester_data_disk_size` renamed to `ingester_data_disk_size`
    * `cortex_querier_allow_multiple_replicas_on_same_node` renamed to `querier_allow_multiple_replicas_on_same_node`
    * `cortex_query_frontend_allow_multiple_replicas_on_same_node` renamed to `query_frontend_allow_multiple_replicas_on_same_node`
    * `cortex_query_sharding_enabled` renamed to `query_sharding_enabled`
    * `cortex_query_sharding_msg_size_factor` renamed to `query_sharding_msg_size_factor`
    * `cortex_ruler_allow_multiple_replicas_on_same_node` renamed to `ruler_allow_multiple_replicas_on_same_node`
    * `cortex_store_gateway_data_disk_class` renamed to `store_gateway_data_disk_class`
    * `cortex_store_gateway_data_disk_size` renamed to `store_gateway_data_disk_size`
* [CHANGE] The overrides configmap default mountpoint has changed from `/etc/cortex` to `/etc/mimir`. It can be customized via the `overrides_configmap_mountpoint` config field. #899
* [CHANGE] Enabled in the querier the features to query label names with matchers, PromQL at modifier and query long-term storage for labels. #905
* [CHANGE] Reduced TSDB blocks retention on ingesters disk from 96h to 24h. #905
* [CHANGE] Enabled closing of idle TSDB in ingesters. #905
* [CHANGE] Disabled TSDB isolation in ingesters for better performances. #905
* [CHANGE] Changed log level of querier, query-frontend, query-scheduler and alertmanager from `debug` to `info`. #905
* [CHANGE] Enabled attributes in-memory cache in store-gateway. #905
* [CHANGE] Configured store-gateway to not load blocks containing samples more recent than 10h (because such samples are queried from ingesters). #905
* [CHANGE] Dynamically compute `-compactor.deletion-delay` based on other settings, in order to reduce the deletion delay as much as possible and lower the number of live blocks in the storage. #907
* [CHANGE] The config field `distributorConfig` has been renamed to `ingesterRingClientConfig`. Config field `ringClient` has been removed in favor of `ingesterRingClientConfig`. #997 #1057
* [CHANGE] Gossip.libsonnet has been fixed to modify all ring configurations, not only the ingester ring config. Furthermore it now supports migration via multi KV store. #1057 #1099
* [CHANGE] Changed the default of `bucket_index_enabled` to `true`. #924
* [CHANGE] Remove the support for the test-exporter. #1133
* [CHANGE] Removed `$.distributor_deployment_labels`, `$.ingester_deployment_labels` and `$.querier_deployment_labels` fields, that were used by gossip.libsonnet to inject additional label. Now the label is injected directly into pods of statefulsets and deployments. #1297
* [CHANGE] Disabled `-ingester.readiness-check-ring-health`. #1352
* [CHANGE] Changed Alertmanager CPU request from `100m` to `2` cores, and memory request from `1Gi` to `10Gi`. Set Alertmanager memory limit to `15Gi`. #1206
* [CHANGE] gossip.libsonnet has been renamed to memberlist.libsonnet, and is now imported by default. Use of memberlist for ring is enabled by setting `_config.memberlist_ring_enabled` to true. #1526
* [FEATURE] Added query sharding support. It can be enabled setting `cortex_query_sharding_enabled: true` in the `_config` object. #653
* [FEATURE] Added shuffle-sharding support. It can be enabled and configured using the following config: #902
   ```
   _config+:: {
     shuffle_sharding:: {
       ingester_write_path_enabled: true,
       ingester_read_path_enabled: true,
       querier_enabled: true,
       ruler_enabled: true,
       store_gateway_enabled: true,
     },
   }
   ```
* [FEATURE] Added multi-zone ingesters and store-gateways support. #1352 #1552
* [ENHANCEMENT] Add overrides config to compactor. This allows setting retention configs per user. [#386](https://github.com/grafana/cortex-jsonnet/pull/386)
* [ENHANCEMENT] Added 256MB memory ballast to querier. [#369](https://github.com/grafana/cortex-jsonnet/pull/369)
* [ENHANCEMENT] Update `etcd-operator` to latest version (see https://github.com/grafana/jsonnet-libs/pull/480). [#263](https://github.com/grafana/cortex-jsonnet/pull/263)
* [ENHANCEMENT] Add support for Azure storage in Alertmanager configuration. [#381](https://github.com/grafana/cortex-jsonnet/pull/381)
* [ENHANCEMENT] Add support for running Alertmanager in sharding mode. [#394](https://github.com/grafana/cortex-jsonnet/pull/394)
* [ENHANCEMENT] Allow to customize PromQL engine settings via `queryEngineConfig`. [#399](https://github.com/grafana/cortex-jsonnet/pull/399)
* [ENHANCEMENT] Define Azure object storage ruler args. [#416](https://github.com/grafana/cortex-jsonnet/pull/416)
* [ENHANCEMENT] Added the following config options to allow to schedule multiple replicas of the same service on the same node: [#418](https://github.com/grafana/cortex-jsonnet/pull/418)
  * `cortex_distributor_allow_multiple_replicas_on_same_node`
  * `cortex_ruler_allow_multiple_replicas_on_same_node`
  * `cortex_querier_allow_multiple_replicas_on_same_node`
  * `cortex_query_frontend_allow_multiple_replicas_on_same_node`
* [BUGFIX] Alertmanager: fixed `--alertmanager.cluster.peers` CLI flag passed to alertmanager when HA is enabled. [#329](https://github.com/grafana/cortex-jsonnet/pull/329)
* [BUGFIX] Fixed `-distributor.extend-writes` setting on ruler when `unregister_ingesters_on_shutdown` is disabled. [#369](https://github.com/grafana/cortex-jsonnet/pull/369)
* [BUGFIX] Treat `compactor_blocks_retention_period` type as string rather than int.[#395](https://github.com/grafana/cortex-jsonnet/pull/395)
* [BUGFIX] Pass `-ruler-storage.s3.endpoint` to ruler when using S3. [#421](https://github.com/grafana/cortex-jsonnet/pull/421)
* [BUGFIX] Remove service selector on label `gossip_ring_member` from other services than `gossip-ring`. [#1008](https://github.com/grafana/mimir/pull/1008)
* [BUGFIX] Rename `-ingester.readiness-check-ring-health` to `-ingester.ring.readiness-check-ring-health`, to reflect current name of flag. #1460

### Mimirtool

_Changes since cortextool `0.10.7`._

* [CHANGE] The following environment variables have been renamed: #883
  * `CORTEX_ADDRESS` to `MIMIR_ADDRESS`
  * `CORTEX_API_USER` to `MIMIR_API_USER`
  * `CORTEX_API_KEY` to `MIMIR_API_KEY`
  * `CORTEX_TENANT_ID` to `MIMIR_TENANT_ID`
  * `CORTEX_TLS_CA_PATH` to `MIMIR_TLS_CA_PATH`
  * `CORTEX_TLS_CERT_PATH` to `MIMIR_TLS_CERT_PATH`
  * `CORTEX_TLS_KEY_PATH` to `MIMIR_TLS_KEY_PATH`
* [CHANGE] Change `cortex` backend to `mimir`. #883
* [CHANGE] Do not publish `mimirtool` binary for 386 windows architecture. #1263
* [CHANGE] `analyse` command has been renamed to `analyze`. #1318
* [FEATURE] Support Arm64 on Darwin for all binaries (benchtool etc). https://github.com/grafana/cortex-tools/pull/215
* [ENHANCEMENT] Correctly support federated rules. #823
* [BUGFIX] Fix `cortextool rules` legends displaying wrong symbols for updates and deletions. https://github.com/grafana/cortex-tools/pull/226

### Query-tee

_Changes since Cortex `1.10.0`._

* [ENHANCEMENT] Added `/api/v1/query_exemplars` API endpoint support (no results comparison). #168
* [ENHANCEMENT] Add a flag (`--proxy.compare-use-relative-error`) in the query-tee to compare floating point values using relative error. #208
* [ENHANCEMENT] Add a flag (`--proxy.compare-skip-recent-samples`) in the query-tee to skip comparing recent samples. By default samples not older than 1 minute are skipped. #234
* [BUGFIX] Fixes a panic in the query-tee when comparing result. #207
* [BUGFIX] Ensure POST requests are handled correctly #286

### Blocksconvert

_Changes since Cortex `1.10.0`._

* [CHANGE] Blocksconvert tool was removed from Mimir. #637

### Metaconvert

_Changes since Cortex `1.10.0`._

* [CHANGE] `thanosconvert` tool has been renamed to `metaconvert`. `-config.file` option has been removed, while it now requires `-tenant` option to work on single tenant only. It now also preserves labels recognized by Mimir. #1120

### Test-exporter

_Changes since Cortex `1.10.0`._

* [CHANGE] Removed the test-exporter tool. #1133

### Tools

_Changes since Cortex `1.10.0`._

* [CHANGE] Removed `query-audit`. You can use `query-tee` to compare query results and performances of two Grafana Mimir backends. #1380

## [Cortex 1.10.0 CHANGELOG](https://github.com/grafana/mimir/blob/a13959db5d38ff65c2b7ef52c56331d2f4dbc00c/CHANGELOG.md#cortex-1100--2021-08-03)<|MERGE_RESOLUTION|>--- conflicted
+++ resolved
@@ -67,11 +67,8 @@
 * [BUGFIX] Query-frontend: fix empty metric name matcher not being applied under certain conditions. #8076
 * [BUGFIX] Querying: Fix regex matching of multibyte runes with dot operator. #8089
 * [BUGFIX] Querying: matrix results returned from instant queries were not sorted by series. #8113
-<<<<<<< HEAD
+* [BUGFIX] Query scheduler: Fix a crash in result marshaling. #8140
 * [BUGFIX] Store-gateway: Allow long-running index scans to be interrupted. #8154
-=======
-* [BUGFIX] Query scheduler: Fix a crash in result marshaling. #8140
->>>>>>> 11410918
 
 ### Mixin
 
