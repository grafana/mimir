--- conflicted
+++ resolved
@@ -52,11 +52,8 @@
 * [BUGFIX] Memberlist: Fix hash ring updates before the full-join has been completed, when `-memberlist.notify-interval` is configured. #11098
 * [BUGFIX] Query-frontend: Fix an issue where transient errors could be inadvertently cached. #11198
 * [BUGFIX] Ingester: read reactive limiters should activate and deactivate when the ingester changes state. #11234
-<<<<<<< HEAD
+* [BUGFIX] Query-frontend: Fix an issue where errors from date/time parsing methods did not include the name of the invalid parameter. #11304
 * [BUGFIX] Compactor: Fix issue where `MimirBucketIndexNotUpdated` can fire even though the index has been updated within the alert threshold. #11303
-=======
-* [BUGFIX] Query-frontend: Fix an issue where errors from date/time parsing methods did not include the name of the invalid parameter. #11304
->>>>>>> 70e3ab51
 
 ### Mixin
 
