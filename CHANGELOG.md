--- conflicted
+++ resolved
@@ -67,13 +67,10 @@
 * [ENHANCEMENT] Querier: Add optional per-tenant max limits for label name and label value requests, `max_label_names_limit` and `max_label_values_limit`. #13654
 * [ENHANCEMENT] Usage tracker: `loadSnapshot()` checks shard emptiness instead of using explicit `first` parameter. #13534
 * [ENHANCEMENT] OTLP: Add metric `cortex_distributor_otlp_requests_by_content_type_total` to track content type (json or proto) of OTLP packets. #13525
-<<<<<<< HEAD
 * [ENHANCEMENT] OTLP: Add experimental metric `cortex_distributor_otlp_array_lengths` to better understand the layout of OTLP packets in practice. #13603
 * [ENHANCEMENT] Query-scheduler: Gracefully handle shutdown by draining queue before exiting. #12605
-=======
 * [ENHANCEMENT] OTLP: Add experimental metric `cortex_distributor_otlp_array_lengths` to better understand the layout of OTLP packets in practice. #13525
 * [ENHANCEMENT] Ruler: gRPC errors without details are classified as `operator` errors, and rule evaluation failures (such as duplicate labelsets) are classified as `user` errors. #13586
->>>>>>> 30d13f71
 * [BUGFIX] Compactor: Fix potential concurrent map writes. #13053
 * [BUGFIX] Query-frontend: Fix issue where queries sometimes fail with `failed to receive query result stream message: rpc error: code = Canceled desc = context canceled` if remote execution is enabled. #13084
 * [BUGFIX] Query-frontend: Fix issue where query stats, such as series read, did not include the parameters to the `histogram_quantile` and `histogram_fraction` functions if remote execution was enabled. #13084
