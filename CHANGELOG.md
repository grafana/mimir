--- conflicted
+++ resolved
@@ -61,11 +61,8 @@
   * `-ingester.wal-enabled`
   * All `-table-manager.*` flags
 * [CHANGE] Compactor: compactor now uses deletion marks from `<tenant>/markers` location in the bucket. Marker files are no longer fetched, only listed. #550
-<<<<<<< HEAD
 * [CHANGE] Compactor: Default value of `-compactor.block-sync-concurrency` has changed from 20 to 8. This flag is now only used to control number of goroutines for downloading and uploading blocks during compaction. #552
-=======
 * [CHANGE] Memberlist: changed probe interval from `1s` to `5s` and probe timeout from `500ms` to `2s`. #563
->>>>>>> da190aec
 * [FEATURE] Query Frontend: Add `cortex_query_fetched_chunks_total` per-user counter to expose the number of chunks fetched as part of queries. This metric can be enabled with the `-frontend.query-stats-enabled` flag (or its respective YAML config option `query_stats_enabled`). #31
 * [FEATURE] Query Frontend: Add experimental querysharding for the blocks storage. You can now enabled querysharding for blocks storage (`-store.engine=blocks`) by setting `-query-frontend.parallelize-shardable-queries` to `true`. The following additional config and exported metrics have been added. #79 #80 #100 #124 #140 #148 #150 #151 #153 #154 #155 #156 #157 #158 #159 #160 #163 #169 #172 #196 #205 #225 #226 #227 #228 #230 #235 #240 #239 #246 #244 #319 #330 #371 #385 #400 #458
   * New config options:
