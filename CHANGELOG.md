--- conflicted
+++ resolved
@@ -12,12 +12,9 @@
 * [BUGFIX] Ingester: Prevent timely compaction of empty blocks. #7624
 * [BUGFIX] querier: Don't cache context.Canceled errors for bucket index. #7620
 * [BUGFIX] Store-gateway: account for `"other"` time in LabelValues and LabelNames requests. #7622
-<<<<<<< HEAD
-* [BUGFIX] Ingester: when receiving multiple exemplars for a native histogram via remote write, sort them and only report an error if all are older than the latest exemplar as this could be a partial update. #7640
-=======
 * [BUGFIX] Query-frontend: Don't panic when using the `-query-frontend.downstream-url` flag. #7651
 * [BUGFIX] Query-frontend: Fix memory leak on every request. #7654
->>>>>>> 8ed42e19
+* [BUGFIX] Ingester: when receiving multiple exemplars for a native histogram via remote write, sort them and only report an error if all are older than the latest exemplar as this could be a partial update. #7640
 
 ### Mixin
 
