--- conflicted
+++ resolved
@@ -4,18 +4,12 @@
 
 ### Grafana Mimir
 
-<<<<<<< HEAD
-* [CHANGE] Distributor: if forwarding rules are used to forward samples, exemplars are now removed from the request. #2710 #2725
-* [CHANGE] Limits: change the default value of `max_global_series_per_metric` limit to `0` (disabled). Setting this limit by default does not provide much benefit because series are sharded by all labels. #2714
-* [FEATURE] Introduced an experimental anonymous usage statistics tracking (disabled by default), to help Mimir maintainers make better decisions to support the open source community. The tracking system anonymously collects non-sensitive, non-personally identifiable information about the running Mimir cluster, and is disabled by default. #2643 #2662 #2685 #2732 #2733
-=======
 * [CHANGE] Distributor: if forwarding rules are used to forward samples, exemplars are now removed from the request #2725
 * [CHANGE] Ingester: experimental `-blocks-storage.tsdb.new-chunk-disk-mapper` has been removed, new chunk disk mapper is now always used, and is no longer marked experimental. Default value of `-blocks-storage.tsdb.head-chunks-write-queue-size` has changed to 1000000, this enables async chunk queue by default, which leads to improved latency on the write path when new chunks are created in ingesters. #2762
 * [CHANGE] Ingester: removed deprecated `-blocks-storage.tsdb.isolation-enabled` option. TSDB-level isolation is now always disabled in Mimir. #2782
 * [CHANGE] Compactor: `-compactor.partial-block-deletion-delay` must either be set to 0 (to disable partial blocks deletion) or a value higher than `4h`. #2787
-* [FEATURE] Introduced an experimental anonymous usage statistics tracking (disabled by default), to help Mimir maintainers driving better decisions to support the opensource community. The tracking system anonymously collects non-sensitive and non-personal identifiable information about the running Mimir cluster, and is disabled by default. #2643 #2662 #2685 #2732 #2735
+* [FEATURE] Introduced an experimental anonymous usage statistics tracking (disabled by default), to help Mimir maintainers make better decisions to support the open source community. The tracking system anonymously collects non-sensitive, non-personally identifiable information about the running Mimir cluster, and is disabled by default. #2643 #2662 #2685 #2732 #2733 #2735
 * [FEATURE] Introduced an experimental deployment mode called read-write and running a fully featured Mimir cluster with three components: write, read and backend. The read-write deployment mode is a trade-off between the monolithic mode (only one component, no isolation) and the microservices mode (many components, high isolation). #2754
->>>>>>> 8a038b40
 * [ENHANCEMENT] Distributor: Add `cortex_distributor_query_ingester_chunks_deduped_total` and `cortex_distributor_query_ingester_chunks_total` metrics for determining how effective ingester chunk deduplication at query time is. #2713
 * [ENHANCEMENT] Upgrade Docker base images to `alpine:3.16.2`. #2729
 * [ENHANCEMENT] Ruler: Add `<prometheus-http-prefix>/api/v1/status/buildinfo` endpoint. #2724
