--- conflicted
+++ resolved
@@ -30,11 +30,8 @@
 * [FEATURE] Vault: Added support for new Vault authentication methods: `AppRole`, `Kubernetes`, `UserPass` and `Token`. #6143
 * [FEATURE] Add experimental endpoint `/api/v1/cardinality/active_series` to return the set of active series for a given selector. #6536 #6619 #6651 #6667
 * [FEATURE] Added `-<prefix>.s3.part-size` flag to configure the S3 minimum file size in bytes used for multipart uploads. #6592
-<<<<<<< HEAD
+* [FEATURE] Add the experimental `-<prefix>.s3.send-content-md5` flag (defaults to `false`) to configure S3 Put Object requests to send a `Content-MD5` header. Setting this flag is not recommended unless your object storage does not support checksums. #6622
 * [FEATURE] Distributor: add an experimental flag `-distributor.reusable-ingester-push-worker` that can be used to pre-allocate a pool of workers to be used to send push requests to the ingesters. #6660
-=======
-* [FEATURE] Add the experimental `-<prefix>.s3.send-content-md5` flag (defaults to `false`) to configure S3 Put Object requests to send a `Content-MD5` header. Setting this flag is not recommended unless your object storage does not support checksums. #6622
->>>>>>> df61e7c2
 * [ENHANCEMENT] Ingester: exported summary `cortex_ingester_inflight_push_requests_summary` tracking total number of inflight requests in percentile buckets. #5845
 * [ENHANCEMENT] Query-scheduler: add `cortex_query_scheduler_enqueue_duration_seconds` metric that records the time taken to enqueue or reject a query request. #5879
 * [ENHANCEMENT] Query-frontend: add `cortex_query_frontend_enqueue_duration_seconds` metric that records the time taken to enqueue or reject a query request. When query-scheduler is in use, the metric has the `scheduler_address` label to differentiate the enqueue duration by query-scheduler backend. #5879 #6087 #6120
