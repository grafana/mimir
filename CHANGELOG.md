--- conflicted
+++ resolved
@@ -95,11 +95,8 @@
 * [ENHANCEMENT] Dashboards: add compactor autoscaling panels to "Mimir / Compactor" dashboard. The panels are disabled by default, but can be enabled setting `_config.autoscaling.compactor.enabled` to `true`. #8777
 * [ENHANCEMENT] Alerts: added `MimirKafkaClientBufferedProduceBytesTooHigh` alert. #8763
 * [ENHANCEMENT] Dashboards: added "Kafka produced records / sec" panel to "Mimir / Writes" dashboard. #8763
-<<<<<<< HEAD
+* [ENHANCEMENT] Alerts: added `MimirStrongConsistencyOffsetNotPropagatedToIngesters` alert, and rename `MimirIngesterFailsEnforceStrongConsistencyOnReadPath` alert to `MimirStrongConsistencyEnforcementFailed`. #8831
 * [ENHANCEMENT] Dashboards: remove "All" option for namespace dropdown in dashboards. #8829
-=======
-* [ENHANCEMENT] Alerts: added `MimirStrongConsistencyOffsetNotPropagatedToIngesters` alert, and rename `MimirIngesterFailsEnforceStrongConsistencyOnReadPath` alert to `MimirStrongConsistencyEnforcementFailed`. #8831
->>>>>>> 17dfb341
 * [BUGFIX] Dashboards: fix "current replicas" in autoscaling panels when HPA is not active. #8566
 * [BUGFIX] Alerts: do not fire `MimirRingMembersMismatch` during the migration to experimental ingest storage. #8727
 
