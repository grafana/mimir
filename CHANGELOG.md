--- conflicted
+++ resolved
@@ -75,13 +75,10 @@
 * [CHANGE] Ingester: active series metrics `cortex_ingester_active_series` and `cortex_ingester_active_series_custom_tracker` are now removed when their value is zero. #672 #690
 * [CHANGE] Querier / ruler: removed the `-store.query-chunk-limit` flag (and its respective YAML config option `max_chunks_per_query`). `-querier.max-fetched-chunks-per-query` (and its respective YAML config option `max_fetched_chunks_per_query`) should be used instead. #705
 * [CHANGE] Querier/Ruler: `-querier.active-query-tracker-dir` option has been removed. Active query tracking is now done via Activity tracker configured by `-activity-tracker.filepath`. Limit for max number of concurrent queries (`-querier.max-concurrent`) is now respected even if activity tracking is not enabled. #661
-<<<<<<< HEAD
 * [CHANGE] Enable index header lazy loading by default. #693
   * `-blocks-storage.bucket-store.index-header-lazy-loading-enabled` default from `false` to `true`
   * `-blocks-storage.bucket-store.index-header-lazy-loading-idle-timeout` default from `20m` to `1h`
-=======
 * [CHANGE] Distributor: removed the `-distributor.shard-by-all-labels` configuration option. It is now assumed to be true. #698
->>>>>>> 5d6871c2
 * [FEATURE] Query Frontend: Add `cortex_query_fetched_chunks_total` per-user counter to expose the number of chunks fetched as part of queries. This metric can be enabled with the `-frontend.query-stats-enabled` flag (or its respective YAML config option `query_stats_enabled`). #31
 * [FEATURE] Query Frontend: Add experimental querysharding for the blocks storage (instant and range queries). You can now enable querysharding for blocks storage (`-store.engine=blocks`) by setting `-query-frontend.parallelize-shardable-queries` to `true`. The following additional config and exported metrics have been added. #79 #80 #100 #124 #140 #148 #150 #151 #153 #154 #155 #156 #157 #158 #159 #160 #163 #169 #172 #196 #205 #225 #226 #227 #228 #230 #235 #240 #239 #246 #244 #319 #330 #371 #385 #400 #458 #586 #630 #660
   * New config options:
