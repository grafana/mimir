--- conflicted
+++ resolved
@@ -7,12 +7,9 @@
 * [ENHANCEMENT] Query-scheduler: add `cortex_query_scheduler_enqueue_duration_seconds` metric that records the time taken to enqueue or reject a query request. #5879
 * [ENHANCEMENT] Query-frontend: add `cortex_query_frontend_enqueue_duration_seconds` metric that records the time taken to enqueue or reject a query request when not using the query-scheduler. #5879
 * [ENHANCEMENT] Expose `/sync/mutex/wait/total:seconds` Go runtime metric as `go_sync_mutex_wait_total_seconds_total` from all components. #5879
-<<<<<<< HEAD
 * [ENHANCEMENT] Query-scheduler: improve latency with many concurrent queriers. #5880
-=======
 * [ENHANCEMENT] Go: updated to 1.21.1. #5955
 * [BUGFIX] Ingester: fix spurious `not found` errors on label values API during head compaction. #5957
->>>>>>> b4325321
 
 ### Mixin
 
