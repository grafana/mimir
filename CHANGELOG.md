# Changelog

## Grafana Mimir - main / unreleased

* [CHANGE] Compactor: No longer upload debug meta files to object storage. #1257
* [CHANGE] Default values have changed for the following settings: #1547
    - `-alertmanager.alertmanager-client.grpc-max-recv-msg-size` now defaults to 100 MiB (previously was not configurable and set to 16 MiB)
    - `-alertmanager.alertmanager-client.grpc-max-send-msg-size` now defaults to 100 MiB (previously was not configurable and set to 4 MiB)
    - `-alertmanager.max-recv-msg-size` now defaults to 100 MiB (previously was 16 MiB)
* [CHANGE] Ingester: Add `user` label to metrics `cortex_ingester_ingested_samples_total` and `cortex_ingester_ingested_samples_failures_total`. #1533
* [CHANGE] Ingester: Changed `-blocks-storage.tsdb.isolation-enabled` default from `true` to `false`. The config option has also been deprecated and will be removed in 2 minor version.
* [CHANGE] Query-frontend: results cache keys are now versioned, this will cause cache to be re-filled when rolling out this version. #1631
* [CHANGE] Store-gateway: enabled attributes in-memory cache by default. New default configuration is `-blocks-storage.bucket-store.chunks-cache.attributes-in-memory-max-items=50000`. #1727
* [CHANGE] Compactor: Removed the metric `cortex_compactor_garbage_collected_blocks_total` since it duplicates `cortex_compactor_blocks_marked_for_deletion_total`. #1728
* [CHANGE] All: Logs that used the`org_id` label now use `user` label. #1634 #1758
* [CHANGE] Alertmanager: the following metrics are not exported for a given `user` and `integration` when the metric value is zero: #1783
  * `cortex_alertmanager_notifications_total`
  * `cortex_alertmanager_notifications_failed_total`
  * `cortex_alertmanager_notification_requests_total`
  * `cortex_alertmanager_notification_requests_failed_total`
  * `cortex_alertmanager_notification_rate_limited_total`
* [CHANGE] Removed the following metrics exposed by the Mimir hash rings: #1791
  * `cortex_member_ring_tokens_owned`
  * `cortex_member_ring_tokens_to_own`
  * `cortex_ring_tokens_owned`
  * `cortex_ring_member_ownership_percent`
* [CHANGE] Querier / Ruler: removed the following metrics tracking number of query requests send to each ingester. You can use `cortex_request_duration_seconds_count{route=~"/cortex.Ingester/(QueryStream|QueryExemplars)"}` instead. #1797
  * `cortex_distributor_ingester_queries_total`
  * `cortex_distributor_ingester_query_failures_total`
* [CHANGE] Distributor: removed the following metrics tracking the number of requests from a distributor to ingesters: #1799
  * `cortex_distributor_ingester_appends_total`
  * `cortex_distributor_ingester_append_failures_total`
* [FEATURE] Querier: Added support for [streaming remote read](https://prometheus.io/blog/2019/10/10/remote-read-meets-streaming/). Should be noted that benefits of chunking the response are partial here, since in a typical `query-frontend` setup responses will be buffered until they've been completed. #1735
* [FEATURE] Ruler: Allow setting `evaluation_delay` for each rule group via rules group configuration file. #1474
* [FEATURE] Ruler: Added support for expression remote evaluation. #1536 #1818
  * The following CLI flags (and their respective YAML config options) have been added:
    * `-ruler.query-frontend.address`
    * `-ruler.query-frontend.grpc-client-config.grpc-max-recv-msg-size`
    * `-ruler.query-frontend.grpc-client-config.grpc-max-send-msg-size`
    * `-ruler.query-frontend.grpc-client-config.grpc-compression`
    * `-ruler.query-frontend.grpc-client-config.grpc-client-rate-limit`
    * `-ruler.query-frontend.grpc-client-config.grpc-client-rate-limit-burst`
    * `-ruler.query-frontend.grpc-client-config.backoff-on-ratelimits`
    * `-ruler.query-frontend.grpc-client-config.backoff-min-period`
    * `-ruler.query-frontend.grpc-client-config.backoff-max-period`
    * `-ruler.query-frontend.grpc-client-config.backoff-retries`
    * `-ruler.query-frontend.grpc-client-config.tls-enabled`
    * `-ruler.query-frontend.grpc-client-config.tls-ca-path`
    * `-ruler.query-frontend.grpc-client-config.tls-cert-path`
    * `-ruler.query-frontend.grpc-client-config.tls-key-path`
    * `-ruler.query-frontend.grpc-client-config.tls-server-name`
    * `-ruler.query-frontend.grpc-client-config.tls-insecure-skip-verify`
* [FEATURE] Distributor: Added the ability to forward specifics metrics to alternative remote_write API endpoints. #1052
* [FEATURE] Ingester: Active series custom trackers now supports runtime tenant-specific overrides. The configuration has been moved to limit config, the ingester config has been deprecated.  #1188
* [ENHANCEMENT] Alertmanager API: Concurrency limit for GET requests is now configurable using `-alertmanager.max-concurrent-get-requests-per-tenant`. #1547
* [ENHANCEMENT] Alertmanager: Added the ability to configure additional gRPC client settings for the Alertmanager distributor #1547
  - `-alertmanager.alertmanager-client.backoff-max-period`
  - `-alertmanager.alertmanager-client.backoff-min-period`
  - `-alertmanager.alertmanager-client.backoff-on-ratelimits`
  - `-alertmanager.alertmanager-client.backoff-retries`
  - `-alertmanager.alertmanager-client.grpc-client-rate-limit`
  - `-alertmanager.alertmanager-client.grpc-client-rate-limit-burst`
  - `-alertmanager.alertmanager-client.grpc-compression`
  - `-alertmanager.alertmanager-client.grpc-max-recv-msg-size`
  - `-alertmanager.alertmanager-client.grpc-max-send-msg-size`
* [ENHANCEMENT] Ruler: Add more detailed query information to ruler query stats logging. #1411
* [ENHANCEMENT] Admin: Admin API now has some styling. #1482 #1549 #1821 #1824
* [ENHANCEMENT] Alertmanager: added `insight=true` field to alertmanager dispatch logs. #1379
* [ENHANCEMENT] Store-gateway: Add the experimental ability to run index header operations in a dedicated thread pool. This feature can be configured using `-blocks-storage.bucket-store.index-header-thread-pool-size` and is disabled by default. #1660
* [ENHANCEMENT] Store-gateway: don't drop all blocks if instance finds itself as unhealthy or missing in the ring. #1806 #1823
* [ENHANCEMENT] Querier: wait until inflight queries are completed when shutting down queriers. #1756 #1767
* [BUGFIX] Query-frontend: do not shard queries with a subquery unless the subquery is inside a shardable aggregation function call. #1542
* [BUGFIX] Query-frontend: added `component=query-frontend` label to results cache memcached metrics to fix a panic when Mimir is running in single binary mode and results cache is enabled. #1704
* [BUGFIX] Mimir: services' status content-type is now correctly set to `text/html`. #1575
* [BUGFIX] Multikv: Fix panic when using using runtime config to set primary KV store used by `multi` KV. #1587
* [BUGFIX] Multikv: Fix watching for runtime config changes in `multi` KV store in ruler and querier. #1665
* [BUGFIX] Memcached: allow to use CNAME DNS records for the memcached backend addresses. #1654
* [BUGFIX] Querier: fixed temporary partial query results when shuffle sharding is enabled and hash ring backend storage is flushed / reset. #1829
<<<<<<< HEAD
* [BUGFIX] Alertmanager: prevent more file traversal cases related to template names. #1833
=======
* [BUGFUX] Alertmanager: Allow usage with `-alertmanager-storage.backend=local`. Note that when using this storage type, the Alertmanager is not able persist state remotely, so it not recommended for production use. #1836
* [BUGFIX] Alertmanager: Do not validate alertmanager configuration if it's not running. #1835
>>>>>>> 5f620395

### Mixin

* [CHANGE] Dashboards: Remove per-user series legends from Tenants dashboard. #1605
* [CHANGE] Dashboards: Show in-memory series and the per-user series limit on Tenants dashboard. #1613
* [CHANGE] Dashboards: Slow-queries dashboard now uses `user` label from logs instead of `org_id`. #1634
* [CHANGE] Dashboards: changed all Grafana dashboards UIDs to not conflict with Cortex ones, to let people install both while migrating from Cortex to Mimir: #1801 #1808
  * Alertmanager from `a76bee5913c97c918d9e56a3cc88cc28` to `b0d38d318bbddd80476246d4930f9e55`
  * Alertmanager Resources from `68b66aed90ccab448009089544a8d6c6` to `a6883fb22799ac74479c7db872451092`
  * Compactor from `9c408e1d55681ecb8a22c9fab46875cc` to `1b3443aea86db629e6efdb7d05c53823`
  * Compactor Resources from `df9added6f1f4332f95848cca48ebd99` to `09a5c49e9cdb2f2b24c6d184574a07fd`
  * Config from `61bb048ced9817b2d3e07677fb1c6290` to `5d9d0b4724c0f80d68467088ec61e003`
  * Object Store from `d5a3a4489d57c733b5677fb55370a723` to `e1324ee2a434f4158c00a9ee279d3292`
  * Overrides from `b5c95fee2e5e7c4b5930826ff6e89a12` to `1e2c358600ac53f09faea133f811b5bb`
  * Queries from `d9931b1054053c8b972d320774bb8f1d` to `b3abe8d5c040395cc36615cb4334c92d`
  * Reads from `8d6ba60eccc4b6eedfa329b24b1bd339` to `e327503188913dc38ad571c647eef643`
  * Reads Networking from `c0464f0d8bd026f776c9006b05910000` to `54b2a0a4748b3bd1aefa92ce5559a1c2`
  * Reads Resources from `2fd2cda9eea8d8af9fbc0a5960425120` to `cc86fd5aa9301c6528986572ad974db9`
  * Rollout Progress from `7544a3a62b1be6ffd919fc990ab8ba8f` to `7f0b5567d543a1698e695b530eb7f5de`
  * Ruler from `44d12bcb1f95661c6ab6bc946dfc3473` to `631e15d5d85afb2ca8e35d62984eeaa0`
  * Scaling from `88c041017b96856c9176e07cf557bdcf` to `64bbad83507b7289b514725658e10352`
  * Slow queries from `e6f3091e29d2636e3b8393447e925668` to `6089e1ce1e678788f46312a0a1e647e6`
  * Tenants from `35fa247ce651ba189debf33d7ae41611` to `35fa247ce651ba189debf33d7ae41611`
  * Top Tenants from `bc6e12d4fe540e4a1785b9d3ca0ffdd9` to `bc6e12d4fe540e4a1785b9d3ca0ffdd9`
  * Writes from `0156f6d15aa234d452a33a4f13c838e3` to `8280707b8f16e7b87b840fc1cc92d4c5`
  * Writes Networking from `681cd62b680b7154811fe73af55dcfd4` to `978c1cb452585c96697a238eaac7fe2d`
  * Writes Resources from `c0464f0d8bd026f776c9006b0591bb0b` to `bc9160e50b52e89e0e49c840fea3d379`
* [FEATURE] Alerts: added the following alerts on `mimir-continuous-test` tool: #1676
  - `MimirContinuousTestNotRunningOnWrites`
  - `MimirContinuousTestNotRunningOnReads`
  - `MimirContinuousTestFailed`
* [ENHANCEMENT] Added `per_cluster_label` support to allow to change the label name used to differentiate between Kubernetes clusters. #1651
* [ENHANCEMENT] Dashboards: Show QPS and latency of the Alertmanager Distributor. #1696
* [ENHANCEMENT] Playbooks: Add Alertmanager suggestions for `MimirRequestErrors` and `MimirRequestLatency` #1702
* [ENHANCEMENT] Dashboards: Allow custom datasources. #1749
* [ENHANCEMENT] Dashboards: Add config option `gateway_enabled` (defaults to `true`) to disable gateway panels from dashboards. #1761
* [ENHANCEMENT] Dashboards: Extend Top tenants dashboard with queries for tenants with highest sample rate, discard rate, and discard rate growth. #1842
* [ENHANCEMENT] Dashboards: Show ingestion rate limit and rule group limit on Tenants dashboard. #1845
* [BUGFIX] Dashboards: Fix "Failed evaluation rate" panel on Tenants dashboard. #1629
* [BUGFIX] Honor the configured `per_instance_label` in all dashboards and alerts. #1697

### Jsonnet

* [FEATURE] Added support for `mimir-continuous-test`. To deploy `mimir-continuous-test` you can use the following configuration: #1675
  ```jsonnet
  _config+: {
    continuous_test_enabled: true,
    continuous_test_tenant_id: 'type-tenant-id',
    continuous_test_write_endpoint: 'http://type-write-path-hostname',
    continuous_test_read_endpoint: 'http://type-read-path-hostname/prometheus',
  },
  ```
* [ENHANCEMENT] Ingester anti-affinity can now be disabled by using `ingester_allow_multiple_replicas_on_same_node` configuration key. #1581
* [ENHANCEMENT] Added `node_selector` configuration option to select Kubernetes nodes where Mimir should run. #1596
* [ENHANCEMENT] Alertmanager: Added a `PodDisruptionBudget` of `withMaxUnavailable = 1`, to ensure we maintain quorum during rollouts. #1683
* [ENHANCEMENT] Store-gateway anti-affinity can now be enabled/disabled using `store_gateway_allow_multiple_replicas_on_same_node` configuration key. #1730
* [ENHANCEMENT] Added `store_gateway_zone_a_args`, `store_gateway_zone_b_args` and `store_gateway_zone_c_args` configuration options. #1807
* [BUGFIX] Pass primary and secondary multikv stores via CLI flags. Introduced new `multikv_switch_primary_secondary` config option to flip primary and secondary in runtime config.

### Mimirtool

* [BUGFIX] `config convert`: Retain Cortex defaults for `blocks_storage.backend`, `ruler_storage.backend`, `alertmanager_storage.backend`, `auth.type`, `activity_tracker.filepath`, `alertmanager.data_dir`, `blocks_storage.filesystem.dir`, `compactor.data_dir`, `ruler.rule_path`, `ruler_storage.filesystem.dir`, and `graphite.querier.schemas.backend`. #1626 #1762

### Tools

* [FEATURE] Added a `markblocks` tool that creates `no-compact` and `delete` marks for the blocks. #1551
* [FEATURE] Added `mimir-continuous-test` tool to continuously run smoke tests on live Mimir clusters. #1535 #1540 #1653 #1603 #1630 #1691 #1675 #1676 #1692 #1706 #1709 #1775 #1777 #1778 #1795
* [FEATURE] Added `mimir-rules-action` GitHub action, located at `operations/mimir-rules-action/`, used to lint, prepare, verify, diff, and sync rules to a Mimir cluster. #1723

## 2.0.0

### Grafana Mimir

_Changes since Cortex 1.10.0._

* [CHANGE] Remove chunks storage engine. #86 #119 #510 #545 #743 #744 #748 #753 #755 #757 #758 #759 #760 #762 #764 #789 #812 #813
  * The following CLI flags (and their respective YAML config options) have been removed:
    * `-store.engine`
    * `-schema-config-file`
    * `-ingester.checkpoint-duration`
    * `-ingester.checkpoint-enabled`
    * `-ingester.chunk-encoding`
    * `-ingester.chunk-age-jitter`
    * `-ingester.concurrent-flushes`
    * `-ingester.flush-on-shutdown-with-wal-enabled`
    * `-ingester.flush-op-timeout`
    * `-ingester.flush-period`
    * `-ingester.max-chunk-age`
    * `-ingester.max-chunk-idle`
    * `-ingester.max-series-per-query` (and `max_series_per_query` from runtime config)
    * `-ingester.max-stale-chunk-idle`
    * `-ingester.max-transfer-retries`
    * `-ingester.min-chunk-length`
    * `-ingester.recover-from-wal`
    * `-ingester.retain-period`
    * `-ingester.spread-flushes`
    * `-ingester.wal-dir`
    * `-ingester.wal-enabled`
    * `-querier.query-parallelism`
    * `-querier.second-store-engine`
    * `-querier.use-second-store-before-time`
    * `-flusher.wal-dir`
    * `-flusher.concurrent-flushes`
    * `-flusher.flush-op-timeout`
    * All `-table-manager.*` flags
    * All `-deletes.*` flags
    * All `-purger.*` flags
    * All `-metrics.*` flags
    * All `-dynamodb.*` flags
    * All `-s3.*` flags
    * All `-azure.*` flags
    * All `-bigtable.*` flags
    * All `-gcs.*` flags
    * All `-cassandra.*` flags
    * All `-boltdb.*` flags
    * All `-local.*` flags
    * All `-swift.*` flags
    * All `-store.*` flags except `-store.engine`, `-store.max-query-length`, `-store.max-labels-query-length`
    * All `-grpc-store.*` flags
  * The following API endpoints have been removed:
    * `/api/v1/chunks` and `/chunks`
  * The following metrics have been removed:
    * `cortex_ingester_flush_queue_length`
    * `cortex_ingester_queried_chunks`
    * `cortex_ingester_chunks_created_total`
    * `cortex_ingester_wal_replay_duration_seconds`
    * `cortex_ingester_wal_corruptions_total`
    * `cortex_ingester_sent_chunks`
    * `cortex_ingester_received_chunks`
    * `cortex_ingester_flush_series_in_progress`
    * `cortex_ingester_chunk_utilization`
    * `cortex_ingester_chunk_length`
    * `cortex_ingester_chunk_size_bytes`
    * `cortex_ingester_chunk_age_seconds`
    * `cortex_ingester_memory_chunks`
    * `cortex_ingester_flushing_enqueued_series_total`
    * `cortex_ingester_flushing_dequeued_series_total`
    * `cortex_ingester_dropped_chunks_total`
    * `cortex_oldest_unflushed_chunk_timestamp_seconds`
    * `prometheus_local_storage_chunk_ops_total`
    * `prometheus_local_storage_chunkdesc_ops_total`
    * `prometheus_local_storage_memory_chunkdescs`
* [CHANGE] Changed default storage backends from `s3` to `filesystem` #833
  This effects the following flags:
  * `-blocks-storage.backend` now defaults to `filesystem`
  * `-blocks-storage.filesystem.dir` now defaults to `blocks`
  * `-alertmanager-storage.backend` now defaults to `filesystem`
  * `-alertmanager-storage.filesystem.dir` now defaults to `alertmanager`
  * `-ruler-storage.backend` now defaults to `filesystem`
  * `-ruler-storage.filesystem.dir` now defaults to `ruler`
* [CHANGE] Renamed metric `cortex_experimental_features_in_use_total` as `cortex_experimental_features_used_total` and added `feature` label. #32 #658
* [CHANGE] Removed `log_messages_total` metric. #32
* [CHANGE] Some files and directories created by Mimir components on local disk now have stricter permissions, and are only readable by owner, but not group or others. #58
* [CHANGE] Memcached client DNS resolution switched from golang built-in to [`miekg/dns`](https://github.com/miekg/dns). #142
* [CHANGE] The metric `cortex_deprecated_flags_inuse_total` has been renamed to `deprecated_flags_inuse_total` as part of using grafana/dskit functionality. #185
* [CHANGE] API: The `-api.response-compression-enabled` flag has been removed, and GZIP response compression is always enabled except on `/api/v1/push` and `/push` endpoints. #880
* [CHANGE] Update Go version to 1.17.3. #480
* [CHANGE] The `status_code` label on gRPC client metrics has changed from '200' and '500' to '2xx', '5xx', '4xx', 'cancel' or 'error'. #537
* [CHANGE] Removed the deprecated `-<prefix>.fifocache.size` flag. #618
* [CHANGE] Enable index header lazy loading by default. #693
  * `-blocks-storage.bucket-store.index-header-lazy-loading-enabled` default from `false` to `true`
  * `-blocks-storage.bucket-store.index-header-lazy-loading-idle-timeout` default from `20m` to `1h`
* [CHANGE] Shuffle-sharding:
  * `-distributor.sharding-strategy` option has been removed, and shuffle sharding is enabled by default. Default shard size is set to 0, which disables shuffle sharding for the tenant (all ingesters will receive tenants's samples). #888
  * `-ruler.sharding-strategy` option has been removed from ruler. Ruler now uses shuffle-sharding by default, but respects `ruler_tenant_shard_size`, which defaults to 0 (ie. use all rulers for tenant). #889
  * `-store-gateway.sharding-strategy` option has been removed store-gateways. Store-gateway now uses shuffle-sharding by default, but respects `store_gateway_tenant_shard_size` for tenant, and this value defaults to 0. #891
* [CHANGE] Server: `-server.http-listen-port` (yaml: `server.http_listen_port`) now defaults to `8080` (previously `80`). #871
* [CHANGE] Changed the default value of `-blocks-storage.bucket-store.ignore-deletion-marks-delay` from 6h to 1h. #892
* [CHANGE] Changed default settings for memcached clients: #959 #1000
  * The default value for the following config options has changed from `10000` to `25000`:
    * `-blocks-storage.bucket-store.chunks-cache.memcached.max-async-buffer-size`
    * `-blocks-storage.bucket-store.index-cache.memcached.max-async-buffer-size`
    * `-blocks-storage.bucket-store.metadata-cache.memcached.max-async-buffer-size`
    * `-query-frontend.results-cache.memcached.max-async-buffer-size`
  * The default value for the following config options has changed from `0` (unlimited) to `100`:
    * `-blocks-storage.bucket-store.chunks-cache.memcached.max-get-multi-batch-size`
    * `-blocks-storage.bucket-store.index-cache.memcached.max-get-multi-batch-size`
    * `-blocks-storage.bucket-store.metadata-cache.memcached.max-get-multi-batch-size`
    * `-query-frontend.results-cache.memcached.max-get-multi-batch-size`
  * The default value for the following config options has changed from `16` to `100`:
    * `-blocks-storage.bucket-store.chunks-cache.memcached.max-idle-connections`
    * `-blocks-storage.bucket-store.index-cache.memcached.max-idle-connections`
    * `-blocks-storage.bucket-store.metadata-cache.memcached.max-idle-connections`
    * `-query-frontend.results-cache.memcached.max-idle-connections`
  * The default value for the following config options has changed from `100ms` to `200ms`:
    * `-blocks-storage.bucket-store.metadata-cache.memcached.timeout`
    * `-blocks-storage.bucket-store.index-cache.memcached.timeout`
    * `-blocks-storage.bucket-store.chunks-cache.memcached.timeout`
    * `-query-frontend.results-cache.memcached.timeout`
* [CHANGE] Changed the default value of `-blocks-storage.bucket-store.bucket-index.enabled` to `true`. The default configuration must now run the compactor in order to write the bucket index or else queries to long term storage will fail. #924
* [CHANGE] Option `-auth.enabled` has been renamed to `-auth.multitenancy-enabled`. #1130
* [CHANGE] Default tenant ID used with disabled auth (`-auth.multitenancy-enabled=false`) has changed from `fake` to `anonymous`. This tenant ID can now be changed with `-auth.no-auth-tenant` option. #1063
* [CHANGE] The default values for the following local directories have changed: #1072
  * `-alertmanager.storage.path` default value changed to `./data-alertmanager/`
  * `-compactor.data-dir` default value changed to `./data-compactor/`
  * `-ruler.rule-path` default value changed to `./data-ruler/`
* [CHANGE] The default value for gRPC max send message size has been changed from 16MB to 100MB. This affects the following parameters: #1152
  * `-query-frontend.grpc-client-config.grpc-max-send-msg-size`
  * `-ingester.client.grpc-max-send-msg-size`
  * `-querier.frontend-client.grpc-max-send-msg-size`
  * `-query-scheduler.grpc-client-config.grpc-max-send-msg-size`
  * `-ruler.client.grpc-max-send-msg-size`
* [CHANGE] Remove `-http.prefix` flag (and `http_prefix` config file option). #763
* [CHANGE] Remove legacy endpoints. Please use their alternatives listed below. As part of the removal process we are
  introducing two new sets of endpoints for the ruler configuration API: `<prometheus-http-prefix>/rules` and
  `<prometheus-http-prefix>/config/v1/rules/**`. We are also deprecating `<prometheus-http-prefix>/rules` and `/api/v1/rules`;
  and will remove them in Mimir 2.2.0. #763 #1222
  * Query endpoints

    | Legacy                                                  | Alternative                                                |
    | ------------------------------------------------------- | ---------------------------------------------------------- |
    | `/<legacy-http-prefix>/api/v1/query`                    | `<prometheus-http-prefix>/api/v1/query`                    |
    | `/<legacy-http-prefix>/api/v1/query_range`              | `<prometheus-http-prefix>/api/v1/query_range`              |
    | `/<legacy-http-prefix>/api/v1/query_exemplars`          | `<prometheus-http-prefix>/api/v1/query_exemplars`          |
    | `/<legacy-http-prefix>/api/v1/series`                   | `<prometheus-http-prefix>/api/v1/series`                   |
    | `/<legacy-http-prefix>/api/v1/labels`                   | `<prometheus-http-prefix>/api/v1/labels`                   |
    | `/<legacy-http-prefix>/api/v1/label/{name}/values`      | `<prometheus-http-prefix>/api/v1/label/{name}/values`      |
    | `/<legacy-http-prefix>/api/v1/metadata`                 | `<prometheus-http-prefix>/api/v1/metadata`                 |
    | `/<legacy-http-prefix>/api/v1/read`                     | `<prometheus-http-prefix>/api/v1/read`                     |
    | `/<legacy-http-prefix>/api/v1/cardinality/label_names`  | `<prometheus-http-prefix>/api/v1/cardinality/label_names`  |
    | `/<legacy-http-prefix>/api/v1/cardinality/label_values` | `<prometheus-http-prefix>/api/v1/cardinality/label_values` |
    | `/api/prom/user_stats`                                  | `/api/v1/user_stats`                                       |

  * Distributor endpoints

    | Legacy endpoint               | Alternative                   |
    | ----------------------------- | ----------------------------- |
    | `/<legacy-http-prefix>/push`  | `/api/v1/push`                |
    | `/all_user_stats`             | `/distributor/all_user_stats` |
    | `/ha-tracker`                 | `/distributor/ha_tracker`     |

  * Ingester endpoints

    | Legacy          | Alternative           |
    | --------------- | --------------------- |
    | `/ring`         | `/ingester/ring`      |
    | `/shutdown`     | `/ingester/shutdown`  |
    | `/flush`        | `/ingester/flush`     |
    | `/push`         | `/ingester/push`      |

  * Ruler endpoints

    | Legacy                                                | Alternative                                         | Alternative #2 (not available before Mimir 2.0.0)                    |
    | ----------------------------------------------------- | --------------------------------------------------- | ------------------------------------------------------------------- |
    | `/<legacy-http-prefix>/api/v1/rules`                  | `<prometheus-http-prefix>/api/v1/rules`             |                                                                     |
    | `/<legacy-http-prefix>/api/v1/alerts`                 | `<prometheus-http-prefix>/api/v1/alerts`            |                                                                     |
    | `/<legacy-http-prefix>/rules`                         | `/api/v1/rules` (see below)                         |  `<prometheus-http-prefix>/config/v1/rules`                         |
    | `/<legacy-http-prefix>/rules/{namespace}`             | `/api/v1/rules/{namespace}` (see below)             |  `<prometheus-http-prefix>/config/v1/rules/{namespace}`             |
    | `/<legacy-http-prefix>/rules/{namespace}/{groupName}` | `/api/v1/rules/{namespace}/{groupName}` (see below) |  `<prometheus-http-prefix>/config/v1/rules/{namespace}/{groupName}` |
    | `/<legacy-http-prefix>/rules/{namespace}`             | `/api/v1/rules/{namespace}` (see below)             |  `<prometheus-http-prefix>/config/v1/rules/{namespace}`             |
    | `/<legacy-http-prefix>/rules/{namespace}/{groupName}` | `/api/v1/rules/{namespace}/{groupName}` (see below) |  `<prometheus-http-prefix>/config/v1/rules/{namespace}/{groupName}` |
    | `/<legacy-http-prefix>/rules/{namespace}`             | `/api/v1/rules/{namespace}` (see below)             |  `<prometheus-http-prefix>/config/v1/rules/{namespace}`             |
    | `/ruler_ring`                                         | `/ruler/ring`                                       |                                                                     |

    > __Note:__ The `/api/v1/rules/**` endpoints are considered deprecated with Mimir 2.0.0 and will be removed
    in Mimir 2.2.0. After upgrading to 2.0.0 we recommend switching uses to the equivalent
    `/<prometheus-http-prefix>/config/v1/**` endpoints that Mimir 2.0.0 introduces.

  * Alertmanager endpoints

    | Legacy                      | Alternative                        |
    | --------------------------- | ---------------------------------- |
    | `/<legacy-http-prefix>`     | `/alertmanager`                    |
    | `/status`                   | `/multitenant_alertmanager/status` |

* [CHANGE] Ingester: changed `-ingester.stream-chunks-when-using-blocks` default value from `false` to `true`. #717
* [CHANGE] Ingester: default `-ingester.ring.min-ready-duration` reduced from 1m to 15s. #126
* [CHANGE] Ingester: `-ingester.ring.min-ready-duration` now start counting the delay after the ring's health checks have passed instead of when the ring client was started. #126
* [CHANGE] Ingester: allow experimental ingester max-exemplars setting to be changed dynamically #144
  * CLI flag `-blocks-storage.tsdb.max-exemplars` is renamed to `-ingester.max-global-exemplars-per-user`.
  * YAML `max_exemplars` is moved from `tsdb` to `overrides` and renamed to `max_global_exemplars_per_user`.
* [CHANGE] Ingester: active series metrics `cortex_ingester_active_series` and `cortex_ingester_active_series_custom_tracker` are now removed when their value is zero. #672 #690
* [CHANGE] Ingester: changed default value of `-blocks-storage.tsdb.retention-period` from `6h` to `24h`. #966
* [CHANGE] Ingester: changed default value of `-blocks-storage.tsdb.close-idle-tsdb-timeout` from `0` to `13h`. #967
* [CHANGE] Ingester: changed default value of `-ingester.ring.final-sleep` from `30s` to `0s`. #981
* [CHANGE] Ingester: the following low level settings have been removed: #1153
  * `-ingester-client.expected-labels`
  * `-ingester-client.expected-samples-per-series`
  * `-ingester-client.expected-timeseries`
* [CHANGE] Ingester: following command line options related to ingester ring were renamed: #1155
  * `-consul.*` changed to `-ingester.ring.consul.*`
  * `-etcd.*` changed to `-ingester.ring.etcd.*`
  * `-multi.*` changed to `-ingester.ring.multi.*`
  * `-distributor.excluded-zones` changed to `-ingester.ring.excluded-zones`
  * `-distributor.replication-factor` changed to `-ingester.ring.replication-factor`
  * `-distributor.zone-awareness-enabled` changed to `-ingester.ring.zone-awareness-enabled`
  * `-ingester.availability-zone` changed to `-ingester.ring.instance-availability-zone`
  * `-ingester.final-sleep` changed to `-ingester.ring.final-sleep`
  * `-ingester.heartbeat-period` changed to `-ingester.ring.heartbeat-period`
  * `-ingester.join-after` changed to `-ingester.ring.join-after`
  * `-ingester.lifecycler.ID` changed to `-ingester.ring.instance-id`
  * `-ingester.lifecycler.addr` changed to `-ingester.ring.instance-addr`
  * `-ingester.lifecycler.interface` changed to `-ingester.ring.instance-interface-names`
  * `-ingester.lifecycler.port` changed to `-ingester.ring.instance-port`
  * `-ingester.min-ready-duration` changed to `-ingester.ring.min-ready-duration`
  * `-ingester.num-tokens` changed to `-ingester.ring.num-tokens`
  * `-ingester.observe-period` changed to `-ingester.ring.observe-period`
  * `-ingester.readiness-check-ring-health` changed to `-ingester.ring.readiness-check-ring-health`
  * `-ingester.tokens-file-path` changed to `-ingester.ring.tokens-file-path`
  * `-ingester.unregister-on-shutdown` changed to `-ingester.ring.unregister-on-shutdown`
  * `-ring.heartbeat-timeout` changed to `-ingester.ring.heartbeat-timeout`
  * `-ring.prefix` changed to `-ingester.ring.prefix`
  * `-ring.store` changed to `-ingester.ring.store`
* [CHANGE] Ingester: fields in YAML configuration for ingester ring have been changed: #1155
  * `ingester.lifecycler` changed to `ingester.ring`
  * Fields from `ingester.lifecycler.ring` moved to `ingester.ring`
  * `ingester.lifecycler.address` changed to `ingester.ring.instance_addr`
  * `ingester.lifecycler.id` changed to `ingester.ring.instance_id`
  * `ingester.lifecycler.port` changed to `ingester.ring.instance_port`
  * `ingester.lifecycler.availability_zone` changed to `ingester.ring.instance_availability_zone`
  * `ingester.lifecycler.interface_names` changed to `ingester.ring.instance_interface_names`
* [CHANGE] Distributor: removed the `-distributor.shard-by-all-labels` configuration option. It is now assumed to be true. #698
* [CHANGE] Distributor: change default value of `-distributor.instance-limits.max-inflight-push-requests` to `2000`. #964
* [CHANGE] Distributor: change default value of `-distributor.remote-timeout` from `2s` to `20s`. #970
* [CHANGE] Distributor: removed the `-distributor.extra-query-delay` flag (and its respective YAML config option). #1048
* [CHANGE] Query-frontend: Enable query stats by default, they can still be disabled with `-query-frontend.query-stats-enabled=false`. #83
* [CHANGE] Query-frontend: the `cortex_frontend_mapped_asts_total` metric has been renamed to `cortex_frontend_query_sharding_rewrites_attempted_total`. #150
* [CHANGE] Query-frontend: added `sharded` label to `cortex_query_seconds_total` metric. #235
* [CHANGE] Query-frontend: changed the flag name for controlling query sharding total shards from `-querier.total-shards` to `-query-frontend.query-sharding-total-shards`. #230
* [CHANGE] Query-frontend: flag `-querier.parallelise-shardable-queries` has been renamed to `-query-frontend.parallelize-shardable-queries` #284
* [CHANGE] Query-frontend: removed the deprecated (and unused) `-frontend.cache-split-interval`. Use `-query-frontend.split-queries-by-interval` instead. #587
* [CHANGE] Query-frontend: range query response now omits the `data` field when it's empty (error case) like Prometheus does, previously it was `"data":{"resultType":"","result":null}`. #629
* [CHANGE] Query-frontend: instant queries now honor the `-query-frontend.max-retries-per-request` flag. #630
* [CHANGE] Query-frontend: removed in-memory and Redis cache support. Reason is that these caching backends were just supported by query-frontend, while all other Mimir services only support memcached. #796
  * The following CLI flags (and their respective YAML config options) have been removed:
    * `-frontend.cache.enable-fifocache`
    * `-frontend.redis.*`
    * `-frontend.fifocache.*`
  * The following metrics have been removed:
    * `querier_cache_added_total`
    * `querier_cache_added_new_total`
    * `querier_cache_evicted_total`
    * `querier_cache_entries`
    * `querier_cache_gets_total`
    * `querier_cache_misses_total`
    * `querier_cache_stale_gets_total`
    * `querier_cache_memory_bytes`
    * `cortex_rediscache_request_duration_seconds`
* [CHANGE] Query-frontend: migrated memcached backend client to the same one used in other components (memcached config and metrics are now consistent across all Mimir services). #821
  * The following CLI flags (and their respective YAML config options) have been added:
    * `-query-frontend.results-cache.backend` (set it to `memcached` if `-query-frontend.cache-results=true`)
  * The following CLI flags (and their respective YAML config options) have been changed:
    * `-frontend.memcached.hostname` and `-frontend.memcached.service` have been removed: use `-query-frontend.results-cache.memcached.addresses` instead
  * The following CLI flags (and their respective YAML config options) have been renamed:
    * `-frontend.background.write-back-concurrency` renamed to `-query-frontend.results-cache.memcached.max-async-concurrency`
    * `-frontend.background.write-back-buffer` renamed to `-query-frontend.results-cache.memcached.max-async-buffer-size`
    * `-frontend.memcached.batchsize` renamed to `-query-frontend.results-cache.memcached.max-get-multi-batch-size`
    * `-frontend.memcached.parallelism` renamed to `-query-frontend.results-cache.memcached.max-get-multi-concurrency`
    * `-frontend.memcached.timeout` renamed to `-query-frontend.results-cache.memcached.timeout`
    * `-frontend.memcached.max-item-size` renamed to `-query-frontend.results-cache.memcached.max-item-size`
    * `-frontend.memcached.max-idle-conns` renamed to `-query-frontend.results-cache.memcached.max-idle-connections`
    * `-frontend.compression` renamed to `-query-frontend.results-cache.compression`
  * The following CLI flags (and their respective YAML config options) have been removed:
    * `-frontend.memcached.circuit-breaker-consecutive-failures`: feature removed
    * `-frontend.memcached.circuit-breaker-timeout`: feature removed
    * `-frontend.memcached.circuit-breaker-interval`: feature removed
    * `-frontend.memcached.update-interval`: new setting is hardcoded to 30s
    * `-frontend.memcached.consistent-hash`: new setting is always enabled
    * `-frontend.default-validity` and `-frontend.memcached.expiration`: new setting is hardcoded to 7 days
  * The following metrics have been changed:
    * `cortex_cache_dropped_background_writes_total{name}` changed to `thanos_memcached_operation_skipped_total{name, operation, reason}`
    * `cortex_cache_value_size_bytes{name, method}` changed to `thanos_memcached_operation_data_size_bytes{name}`
    * `cortex_cache_request_duration_seconds{name, method, status_code}` changed to `thanos_memcached_operation_duration_seconds{name, operation}`
    * `cortex_cache_fetched_keys{name}` changed to `thanos_cache_memcached_requests_total{name}`
    * `cortex_cache_hits{name}` changed to `thanos_cache_memcached_hits_total{name}`
    * `cortex_memcache_request_duration_seconds{name, method, status_code}` changed to `thanos_memcached_operation_duration_seconds{name, operation}`
    * `cortex_memcache_client_servers{name}` changed to `thanos_memcached_dns_provider_results{name, addr}`
    * `cortex_memcache_client_set_skip_total{name}` changed to `thanos_memcached_operation_skipped_total{name, operation, reason}`
    * `cortex_dns_lookups_total` changed to `thanos_memcached_dns_lookups_total`
    * For all metrics the value of the "name" label has changed from `frontend.memcached` to `frontend-cache`
  * The following metrics have been removed:
    * `cortex_cache_background_queue_length{name}`
* [CHANGE] Query-frontend: merged `query_range` into `frontend` in the YAML config (keeping the same keys) and renamed flags: #825
  * `-querier.max-retries-per-request` renamed to `-query-frontend.max-retries-per-request`
  * `-querier.split-queries-by-interval` renamed to `-query-frontend.split-queries-by-interval`
  * `-querier.align-querier-with-step` renamed to `-query-frontend.align-querier-with-step`
  * `-querier.cache-results` renamed to `-query-frontend.cache-results`
  * `-querier.parallelise-shardable-queries` renamed to `-query-frontend.parallelize-shardable-queries`
* [CHANGE] Query-frontend: the default value of `-query-frontend.split-queries-by-interval` has changed from `0` to `24h`. #1131
* [CHANGE] Query-frontend: `-frontend.` flags were renamed to `-query-frontend.`: #1167
* [CHANGE] Query-frontend / Query-scheduler: classified the `-query-frontend.querier-forget-delay` and `-query-scheduler.querier-forget-delay` flags (and their respective YAML config options) as experimental. #1208
* [CHANGE] Querier / ruler: Change `-querier.max-fetched-chunks-per-query` configuration to limit to maximum number of chunks that can be fetched in a single query. The number of chunks fetched by ingesters AND long-term storare combined should not exceed the value configured on `-querier.max-fetched-chunks-per-query`. [#4260](https://github.com/cortexproject/cortex/pull/4260)
* [CHANGE] Querier / ruler: Option `-querier.ingester-streaming` has been removed. Querier/ruler now always use streaming method to query ingesters. #204
* [CHANGE] Querier: always fetch labels from store and respect start/end times in request; the option `-querier.query-store-for-labels-enabled` has been removed and is now always on. #518 #1132
* [CHANGE] Querier / ruler: removed the `-store.query-chunk-limit` flag (and its respective YAML config option `max_chunks_per_query`). `-querier.max-fetched-chunks-per-query` (and its respective YAML config option `max_fetched_chunks_per_query`) should be used instead. #705
* [CHANGE] Querier/Ruler: `-querier.active-query-tracker-dir` option has been removed. Active query tracking is now done via Activity tracker configured by `-activity-tracker.filepath` and enabled by default. Limit for max number of concurrent queries (`-querier.max-concurrent`) is now respected even if activity tracking is not enabled. #661 #822
* [CHANGE] Querier/ruler/query-frontend: the experimental `-querier.at-modifier-enabled` CLI flag has been removed and the PromQL `@` modifier is always enabled. #941
* [CHANGE] Querier: removed `-querier.worker-match-max-concurrent` and `-querier.worker-parallelism` CLI flags (and their respective YAML config options). Mimir now behaves like if `-querier.worker-match-max-concurrent` is always enabled and you should configure the max concurrency per querier process using `-querier.max-concurrent` instead. #958
* [CHANGE] Querier: changed default value of `-querier.query-ingesters-within` from `0` to `13h`. #967
* [CHANGE] Querier: rename metric `cortex_query_fetched_chunks_bytes_total` to `cortex_query_fetched_chunk_bytes_total` to be consistent with the limit name. #476
* [CHANGE] Ruler: add two new metrics `cortex_ruler_list_rules_seconds` and `cortex_ruler_load_rule_groups_seconds` to the ruler. #906
* [CHANGE] Ruler: endpoints for listing configured rules now return HTTP status code 200 and an empty map when there are no rules instead of an HTTP 404 and plain text error message. The following endpoints are affected: #456
  * `<prometheus-http-prefix>/config/v1/rules`
  * `<prometheus-http-prefix>/config/v1/rules/{namespace}`
  * `<prometheus-http-prefix>/rules` (deprecated)
  * `<prometheus-http-prefix>/rules/{namespace}` (deprecated)
  * `/api/v1/rules` (deprecated)
  * `/api/v1/rules/{namespace}` (deprecated)
* [CHANGE] Ruler: removed `configdb` support from Ruler backend storages. #15 #38 #819
* [CHANGE] Ruler: removed the support for the deprecated storage configuration via `-ruler.storage.*` CLI flags (and their respective YAML config options). Use `-ruler-storage.*` instead. #628
* [CHANGE] Ruler: set new default limits for rule groups: `-ruler.max-rules-per-rule-group` to 20 (previously 0, disabled) and `-ruler.max-rule-groups-per-tenant` to 70 (previously 0, disabled). #847
* [CHANGE] Ruler: removed `-ruler.enable-sharding` option, and changed default value of `-ruler.ring.store` to `memberlist`. #943
* [CHANGE] Ruler: `-ruler.alertmanager-use-v2` has been removed. The ruler will always use the `v2` endpoints. #954 #1100
* [CHANGE] Ruler: `-experimental.ruler.enable-api` flag has been renamed to `-ruler.enable-api` and is now stable. The default value has also changed from `false` to `true`, so both ruler and alertmanager API are enabled by default. #913 #1065
* [CHANGE] Ruler: add support for [DNS service discovery format](./docs/sources/configuration/arguments.md#dns-service-discovery) for `-ruler.alertmanager-url`. `-ruler.alertmanager-discovery` flag has been removed. URLs following the prior SRV format, will be treated as a static target. To continue using service discovery for these URLs prepend `dnssrvnoa+` to them. #993
  * The following metrics for Alertmanager DNS service discovery are replaced:
    * `prometheus_sd_dns_lookups_total` replaced by `cortex_dns_lookups_total{component="ruler"}`
    * `prometheus_sd_dns_lookup_failures_total` replaced by `cortex_dns_failures_total{component="ruler"}`
* [CHANGE] Ruler: deprecate `/api/v1/rules/**` and `<prometheus-http-prefix/rules/**` configuration API endpoints in favour of `/<prometheus-http-prefix>/config/v1/rules/**`. Deprecated endpoints will be removed in Mimir 2.2.0. Main configuration API endpoints are now `/<prometheus-http-prefix>/config/api/v1/rules/**` introduced in Mimir 2.0.0. #1222
* [CHANGE] Store-gateway: index cache now includes tenant in cache keys, this invalidates previous cached entries. #607
* [CHANGE] Store-gateway: increased memcached index caching TTL from 1 day to 7 days. #718
* [CHANGE] Store-gateway: options `-store-gateway.sharding-enabled` and `-querier.store-gateway-addresses` were removed. Default value of `-store-gateway.sharding-ring.store` is now `memberlist` and default value for `-store-gateway.sharding-ring.wait-stability-min-duration` changed from `1m` to `0` (disabled). #976
* [CHANGE] Compactor: compactor will no longer try to compact blocks that are already marked for deletion. Previously compactor would consider blocks marked for deletion within `-compactor.deletion-delay / 2` period as eligible for compaction. [#4328](https://github.com/cortexproject/cortex/pull/4328)
* [CHANGE] Compactor: Removed support for block deletion marks migration. If you're upgrading from Cortex < 1.7.0 to Mimir, you should upgrade the compactor to Cortex >= 1.7.0 first, run it at least once and then upgrade to Mimir. #122
* [CHANGE] Compactor: removed the `cortex_compactor_group_vertical_compactions_total` metric. #278
* [CHANGE] Compactor: no longer waits for initial blocks cleanup to finish before starting compactions. #282
* [CHANGE] Compactor: removed overlapping sources detection. Overlapping sources may exist due to edge cases (timing issues) when horizontally sharding compactor, but are correctly handled by compactor. #494
* [CHANGE] Compactor: compactor now uses deletion marks from `<tenant>/markers` location in the bucket. Marker files are no longer fetched, only listed. #550
* [CHANGE] Compactor: Default value of `-compactor.block-sync-concurrency` has changed from 20 to 8. This flag is now only used to control number of goroutines for downloading and uploading blocks during compaction. #552
* [CHANGE] Compactor is now included in `all` target (single-binary). #866
* [CHANGE] Compactor: Removed `-compactor.sharding-enabled` option. Sharding in compactor is now always enabled. Default value of `-compactor.ring.store` has changed from `consul` to `memberlist`. Default value of `-compactor.ring.wait-stability-min-duration` is now 0, which disables the feature. #956
* [CHANGE] Alertmanager: removed `-alertmanager.configs.auto-webhook-root` #977
* [CHANGE] Alertmanager: removed `configdb` support from Alertmanager backend storages. #15 #38 #819
* [CHANGE] Alertmanager: Don't count user-not-found errors from replicas as failures in the `cortex_alertmanager_state_fetch_replica_state_failed_total` metric. #190
* [CHANGE] Alertmanager: Use distributor for non-API routes. #213
* [CHANGE] Alertmanager: removed `-alertmanager.storage.*` configuration options, with the exception of the CLI flags `-alertmanager.storage.path` and `-alertmanager.storage.retention`. Use `-alertmanager-storage.*` instead. #632
* [CHANGE] Alertmanager: set default value for `-alertmanager.web.external-url=http://localhost:8080/alertmanager` to match the default configuration. #808 #1067
* [CHANGE] Alertmanager: `-experimental.alertmanager.enable-api` flag has been renamed to `-alertmanager.enable-api` and is now stable. #913
* [CHANGE] Alertmanager: now always runs with sharding enabled; other modes of operation are removed. #1044 #1126
  * The following configuration options are removed:
    * `-alertmanager.sharding-enabled`
    * `-alertmanager.cluster.advertise-address`
    * `-alertmanager.cluster.gossip-interval`
    * `-alertmanager.cluster.listen-address`
    * `-alertmanager.cluster.peers`
    * `-alertmanager.cluster.push-pull-interval`
  * The following configuration options are renamed:
    * `-alertmanager.cluster.peer-timeout` to `-alertmanager.peer-timeout`
* [CHANGE] Alertmanager: the default value of `-alertmanager.sharding-ring.store` is now `memberlist`. #1171
* [CHANGE] Ring: changed default value of `-distributor.ring.store` (Distributor ring) and `-ring.store` (Ingester ring) to `memberlist`. #1046
* [CHANGE] Memberlist: the `memberlist_kv_store_value_bytes` metric has been removed due to values no longer being stored in-memory as encoded bytes. [#4345](https://github.com/cortexproject/cortex/pull/4345)
* [CHANGE] Memberlist: forward only changes, not entire original message. [#4419](https://github.com/cortexproject/cortex/pull/4419)
* [CHANGE] Memberlist: don't accept old tombstones as incoming change, and don't forward such messages to other gossip members. [#4420](https://github.com/cortexproject/cortex/pull/4420)
* [CHANGE] Memberlist: changed probe interval from `1s` to `5s` and probe timeout from `500ms` to `2s`. #563
* [CHANGE] Memberlist: the `name` label on metrics `cortex_dns_failures_total`, `cortex_dns_lookups_total` and `cortex_dns_provider_results` was renamed to `component`. #993
* [CHANGE] Limits: removed deprecated limits for rejecting old samples #799
  This removes the following flags:
  * `-validation.reject-old-samples`
  * `-validation.reject-old-samples.max-age`
* [CHANGE] Limits: removed local limit-related flags in favor of global limits. #725
  The distributor ring is now required, and can be configured via the `distributor.ring.*` flags.
  This removes the following flags:
  * `-distributor.ingestion-rate-strategy` -> will now always use the "global" strategy
  * `-ingester.max-series-per-user` -> set `-ingester.max-global-series-per-user` to `N` times the existing value of `-ingester.max-series-per-user` instead
  * `-ingester.max-series-per-metric` -> set `-ingester.max-global-series-per-metric`  to `N` times the existing value of `-ingester.max-series-per-metric` instead
  * `-ingester.max-metadata-per-user` -> set `-ingester.max-global-metadata-per-user` to `N` times the existing value of `-ingester.max-metadata-per-user` instead
  * `-ingester.max-metadata-per-metric` -> set `-ingester.max-global-metadata-per-metric` to `N` times the existing value of `-ingester.max-metadata-per-metric` instead
  * In the above notes, `N` refers to the number of ingester replicas
  Additionally, default values for the following flags have changed:
  * `-ingester.max-global-series-per-user` from `0` to `150000`
  * `-ingester.max-global-series-per-metric` from `0` to `20000`
  * `-distributor.ingestion-rate-limit` from `25000` to `10000`
  * `-distributor.ingestion-burst-size` from `50000` to `200000`
* [CHANGE] Limits: removed limit `enforce_metric_name`, now behave as if set to `true` always. #686
* [CHANGE] Limits: Option `-ingester.max-samples-per-query` and its YAML field `max_samples_per_query` have been removed. It required `-querier.ingester-streaming` option to be set to false, but since `-querier.ingester-streaming` is removed (always defaulting to true), the limit using it was removed as well. #204 #1132
* [CHANGE] Limits: Set the default max number of inflight ingester push requests (`-ingester.instance-limits.max-inflight-push-requests`) to 30000 in order to prevent clusters from being overwhelmed by request volume or temporary slow-downs. #259
* [CHANGE] Overrides exporter: renamed metric `cortex_overrides` to `cortex_limits_overrides`. #173 #407
* [FEATURE] The following features have been moved from experimental to stable: #913 #1002
  * Alertmanager config API
  * Alertmanager receiver firewall
  * Alertmanager sharding
  * Azure blob storage support
  * Blocks storage bucket index
  * Disable the ring health check in the readiness endpoint (`-ingester.readiness-check-ring-health=false`)
  * Distributor: do not extend writes on unhealthy ingesters
  * Do not unregister ingesters from ring on shutdown (`-ingester.unregister-on-shutdown=false`)
  * HA Tracker: cleanup of old replicas from KV Store
  * Instance limits in ingester and distributor
  * OpenStack Swift storage support
  * Query-frontend: query stats tracking
  * Query-scheduler
  * Querier: tenant federation
  * Ruler config API
  * S3 Server Side Encryption (SSE) using KMS
  * TLS configuration for gRPC, HTTP and etcd clients
  * Zone-aware replication
  * `/labels` API using matchers
  * The following querier limits:
    * `-querier.max-fetched-chunks-per-query`
    * `-querier.max-fetched-chunk-bytes-per-query`
    * `-querier.max-fetched-series-per-query`
  * The following alertmanager limits:
    * Notification rate (`-alertmanager.notification-rate-limit` and `-alertmanager.notification-rate-limit-per-integration`)
    * Dispatcher groups (`-alertmanager.max-dispatcher-aggregation-groups`)
    * User config size (`-alertmanager.max-config-size-bytes`)
    * Templates count in user config (`-alertmanager.max-templates-count`)
    * Max template size (`-alertmanager.max-template-size-bytes`)
* [FEATURE] The endpoints `/api/v1/status/buildinfo`, `<prometheus-http-prefix>/api/v1/status/buildinfo`, and `<alertmanager-http-prefix>/api/v1/status/buildinfo` have been added to display build information and enabled features. #1219 #1240
* [FEATURE] PromQL: added `present_over_time` support. #139
* [FEATURE] Added "Activity tracker" feature which can log ongoing activities from previous Mimir run in case of a crash. It is enabled by default and controlled by the `-activity-tracker.filepath` flag. It can be disabled by setting this path to an empty string. Currently, the Store-gateway, Ruler, Querier, Query-frontend and Ingester components use this feature to track queries. #631 #782 #822 #1121
* [FEATURE] Divide configuration parameters into categories "basic", "advanced", and "experimental". Only flags in the basic category are shown when invoking `-help`, whereas `-help-all` will include flags in all categories (basic, advanced, experimental). #840
* [FEATURE] Querier: Added support for tenant federation to exemplar endpoints. #927
* [FEATURE] Ingester: can expose metrics on active series matching custom trackers configured via `-ingester.active-series-custom-trackers` (or its respective YAML config option). When configured, active series for custom trackers are exposed by the `cortex_ingester_active_series_custom_tracker` metric. #42 #672
* [FEATURE] Ingester: Enable snapshotting of in-memory TSDB on disk during shutdown via `-blocks-storage.tsdb.memory-snapshot-on-shutdown` (experimental). #249
* [FEATURE] Ingester: Added `-blocks-storage.tsdb.isolation-enabled` flag, which allows disabling TSDB isolation feature. This is enabled by default (per TSDB default), but disabling can improve performance of write requests. #512
* [FEATURE] Ingester: Added `-blocks-storage.tsdb.head-chunks-write-queue-size` flag, which allows setting the size of the queue used by the TSDB before m-mapping chunks (experimental). #591
  * Added `cortex_ingester_tsdb_mmap_chunk_write_queue_operations_total` metric to track different operations of this queue.
* [FEATURE] Distributor: Added `-api.skip-label-name-validation-header-enabled` option to allow skipping label name validation on the HTTP write path based on `X-Mimir-SkipLabelNameValidation` header being `true` or not. #390
* [FEATURE] Query-frontend: Add `cortex_query_fetched_series_total` and `cortex_query_fetched_chunks_bytes_total` per-user counters to expose the number of series and bytes fetched as part of queries. These metrics can be enabled with the `-frontend.query-stats-enabled` flag (or its respective YAML config option `query_stats_enabled`). [#4343](https://github.com/cortexproject/cortex/pull/4343)
* [FEATURE] Query-frontend: Add `cortex_query_fetched_chunks_total` per-user counter to expose the number of chunks fetched as part of queries. This metric can be enabled with the `-query-frontend.query-stats-enabled` flag (or its respective YAML config option `query_stats_enabled`). #31
* [FEATURE] Query-frontend: Add query sharding for instant and range queries. You can enable querysharding by setting `-query-frontend.parallelize-shardable-queries` to `true`. The following additional config and exported metrics have been added. #79 #80 #100 #124 #140 #148 #150 #151 #153 #154 #155 #156 #157 #158 #159 #160 #163 #169 #172 #196 #205 #225 #226 #227 #228 #230 #235 #240 #239 #246 #244 #319 #330 #371 #385 #400 #458 #586 #630 #660 #707 #1542
  * New config options:
    * `-query-frontend.query-sharding-total-shards`: The amount of shards to use when doing parallelisation via query sharding.
    * `-query-frontend.query-sharding-max-sharded-queries`: The max number of sharded queries that can be run for a given received query. 0 to disable limit.
    * `-blocks-storage.bucket-store.series-hash-cache-max-size-bytes`: Max size - in bytes - of the in-memory series hash cache in the store-gateway.
    * `-blocks-storage.tsdb.series-hash-cache-max-size-bytes`: Max size - in bytes - of the in-memory series hash cache in the ingester.
  * New exported metrics:
    * `cortex_bucket_store_series_hash_cache_requests_total`
    * `cortex_bucket_store_series_hash_cache_hits_total`
    * `cortex_frontend_query_sharding_rewrites_succeeded_total`
    * `cortex_frontend_sharded_queries_per_query`
  * Renamed metrics:
    * `cortex_frontend_mapped_asts_total` to `cortex_frontend_query_sharding_rewrites_attempted_total`
  * Modified metrics:
    * added `sharded` label to `cortex_query_seconds_total`
  * When query sharding is enabled, the following querier config must be set on query-frontend too:
    * `-querier.max-concurrent`
    * `-querier.timeout`
    * `-querier.max-samples`
    * `-querier.at-modifier-enabled`
    * `-querier.default-evaluation-interval`
    * `-querier.active-query-tracker-dir`
    * `-querier.lookback-delta`
  * Sharding can be dynamically controlled per request using the `Sharding-Control: 64` header. (0 to disable)
  * Sharding can be dynamically controlled per tenant using the limit `query_sharding_total_shards`. (0 to disable)
  * Added `sharded_queries` count to the "query stats" log.
  * The number of shards is adjusted to be compatible with number of compactor shards that are used by a split-and-merge compactor. The querier can use this to avoid querying blocks that cannot have series in a given query shard.
* [FEATURE] Query-Frontend: Added `-query-frontend.cache-unaligned-requests` option to cache responses for requests that do not have step-aligned start and end times. This can improve speed of repeated queries, but can also pollute cache with results that are never reused. #432
* [FEATURE] Querier: Added label names cardinality endpoint `<prefix>/api/v1/cardinality/label_names` that is disabled by default. Can be enabled/disabled via the CLI flag `-querier.cardinality-analysis-enabled` or its respective YAML config option. Configurable on a per-tenant basis. #301 #377 #474
* [FEATURE] Querier: Added label values cardinality endpoint `<prefix>/api/v1/cardinality/label_values` that is disabled by default. Can be enabled/disabled via the CLI flag `-querier.cardinality-analysis-enabled` or its respective YAML config option, and configurable on a per-tenant basis. The maximum number of label names allowed to be queried in a single API call can be controlled via `-querier.label-values-max-cardinality-label-names-per-request`. #332 #395 #474
* [FEATURE] Querier: Added `-store.max-labels-query-length` to restrict the range of `/series`, label-names and label-values requests. #507
* [FEATURE] Ruler: Add new `-ruler.query-stats-enabled` which when enabled will report the `cortex_ruler_query_seconds_total` as a per-user metric that tracks the sum of the wall time of executing queries in the ruler in seconds. [#4317](https://github.com/cortexproject/cortex/pull/4317)
* [FEATURE] Ruler: Added federated rule groups. #533
  * Added `-ruler.tenant-federation.enabled` config flag.
  * Added support for `source_tenants` field on rule groups.
* [FEATURE] Store-gateway: Added `/store-gateway/tenants` and `/store-gateway/tenant/{tenant}/blocks` endpoints that provide functionality that was provided by `tools/listblocks`. #911 #973
* [FEATURE] Compactor: compactor now uses new algorithm that we call "split-and-merge". Previous compaction strategy was removed. With the `split-and-merge` compactor source blocks for a given tenant are grouped into `-compactor.split-groups` number of groups. Each group of blocks is then compacted separately, and is split into `-compactor.split-and-merge-shards` shards (configurable on a per-tenant basis). Compaction of each tenant shards can be horizontally scaled. Number of compactors that work on jobs for single tenant can be limited by using `-compactor.compactor-tenant-shard-size` parameter, or per-tenant `compactor_tenant_shard_size` override.  #275 #281 #282 #283 #288 #290 #303 #307 #317 #323 #324 #328 #353 #368 #479 #820
* [FEATURE] Compactor: Added `-compactor.max-compaction-time` to control how long can compaction for a single tenant take. If compactions for a tenant take longer, no new compactions are started in the same compaction cycle. Running compactions are not stopped however, and may take much longer. #523
* [FEATURE] Compactor: When compactor finds blocks with out-of-order chunks, it will mark them for no-compaction. Blocks marked for no-compaction are ignored in future compactions too. Added metric `cortex_compactor_blocks_marked_for_no_compaction_total` to track number of blocks marked for no-compaction. Added `CortexCompactorSkippedBlocksWithOutOfOrderChunks` alert based on new metric. Markers are only checked from `<tenant>/markers` location, but uploaded to the block directory too. #520 #535 #550
* [FEATURE] Compactor: multiple blocks are now downloaded and uploaded at once, which can shorten compaction process. #552
* [ENHANCEMENT] Exemplars are now emitted for all gRPC calls and many operations tracked by histograms. #180
* [ENHANCEMENT] New options `-server.http-listen-network` and `-server.grpc-listen-network` allow binding as 'tcp4' or 'tcp6'. #180
* [ENHANCEMENT] Query federation: improve performance in MergeQueryable by memoizing labels. #312
* [ENHANCEMENT] Add histogram metrics `cortex_distributor_sample_delay_seconds` and `cortex_ingester_tsdb_sample_out_of_order_delta_seconds` #488
* [ENHANCEMENT] Check internal directory access before starting up. #1217
* [ENHANCEMENT] Azure client: expose option to configure MSI URL and user-assigned identity. #584
* [ENHANCEMENT] Added a new metric `mimir_build_info` to coincide with `cortex_build_info`. The metric `cortex_build_info` has not been removed. #1022
* [ENHANCEMENT] Mimir runs a sanity check of storage config at startup and will fail to start if the sanity check doesn't pass. This is done to find potential config issues before starting up. #1180
* [ENHANCEMENT] Validate alertmanager and ruler storage configurations to ensure they don't use same bucket name and region values as those configured for the blocks storage. #1214
* [ENHANCEMENT] Ingester: added option `-ingester.readiness-check-ring-health` to disable the ring health check in the readiness endpoint. When disabled, the health checks are run against only the ingester itself instead of all ingesters in the ring. #48 #126
* [ENHANCEMENT] Ingester: reduce CPU and memory utilization if remote write requests contains a large amount of "out of bounds" samples. #413
* [ENHANCEMENT] Ingester: reduce CPU and memory utilization when querying chunks from ingesters. #430
* [ENHANCEMENT] Ingester: Expose ingester ring page on ingesters. #654
* [ENHANCEMENT] Distributor: added option `-distributor.excluded-zones` to exclude ingesters running in specific zones both on write and read path. #51
* [ENHANCEMENT] Distributor: add tags to tracing span for distributor push with user, cluster and replica. #210
* [ENHANCEMENT] Distributor: performance optimisations. #212 #217 #242
* [ENHANCEMENT] Distributor: reduce latency when HA-Tracking by doing KVStore updates in the background. #271
* [ENHANCEMENT] Distributor: make distributor inflight push requests count include background calls to ingester. #398
* [ENHANCEMENT] Distributor: silently drop exemplars more than 5 minutes older than samples in the same batch. #544
* [ENHANCEMENT] Distributor: reject exemplars with blank label names or values. The `cortex_discarded_exemplars_total` metric will use the `exemplar_labels_blank` reason in this case. #873
* [ENHANCEMENT] Query-frontend: added `cortex_query_frontend_workers_enqueued_requests_total` metric to track the number of requests enqueued in each query-scheduler. #384
* [ENHANCEMENT] Query-frontend: added `cortex_query_frontend_non_step_aligned_queries_total` to track the total number of range queries with start/end not aligned to step. #347 #357 #582
* [ENHANCEMENT] Query-scheduler: exported summary `cortex_query_scheduler_inflight_requests` tracking total number of inflight requests (both enqueued and processing) in percentile buckets. #675
* [ENHANCEMENT] Querier: can use the `LabelNames` call with matchers, if matchers are provided in the `/labels` API call, instead of using the more expensive `MetricsForLabelMatchers` call as before. #3 #1186
* [ENHANCEMENT] Querier / store-gateway: optimized regex matchers. #319 #334 #355
* [ENHANCEMENT] Querier: when fetching data for specific query-shard, we can ignore some blocks based on compactor-shard ID, since sharding of series by query sharding and compactor is the same. Added metrics: #438 #450
  * `cortex_querier_blocks_found_total`
  * `cortex_querier_blocks_queried_total`
  * `cortex_querier_blocks_with_compactor_shard_but_incompatible_query_shard_total`
* [ENHANCEMENT] Querier / ruler: reduce cpu usage, latency and peak memory consumption. #459 #463 #589
* [ENHANCEMENT] Querier: labels requests now obey `-querier.query-ingesters-within`, making them a little more efficient. #518
* [ENHANCEMENT] Querier: retry store-gateway in case of unexpected failure, instead of failing the query. #1003
* [ENHANCEMENT] Querier / ruler: reduce memory used by streaming queries, particularly in ruler. [#4341](https://github.com/cortexproject/cortex/pull/4341)
* [ENHANCEMENT] Ruler: Using shuffle sharding subring on GetRules API. [#4466](https://github.com/cortexproject/cortex/pull/4466)
* [ENHANCEMENT] Ruler: wait for ruler ring client to self-detect during startup. #990
* [ENHANCEMENT] Store-gateway: added `cortex_bucket_store_sent_chunk_size_bytes` metric, tracking the size of chunks sent from store-gateway to querier. #123
* [ENHANCEMENT] Store-gateway: reduced CPU and memory utilization due to exported metrics aggregation for instances with a large number of tenants. #123 #142
* [ENHANCEMENT] Store-gateway: added an in-memory LRU cache for chunks attributes. Can be enabled setting `-blocks-storage.bucket-store.chunks-cache.attributes-in-memory-max-items=X` where `X` is the max number of items to keep in the in-memory cache. The following new metrics are exposed: #279 #415 #437
  * `cortex_cache_memory_requests_total`
  * `cortex_cache_memory_hits_total`
  * `cortex_cache_memory_items_count`
* [ENHANCEMENT] Store-gateway: log index cache requests to tracing spans. #419
* [ENHANCEMENT] Store-gateway: store-gateway can now ignore blocks with minimum time within `-blocks-storage.bucket-store.ignore-blocks-within` duration. Useful when used together with `-querier.query-store-after`. #502
* [ENHANCEMENT] Store-gateway: label values with matchers now doesn't preload or list series, reducing latency and memory consumption. #534
* [ENHANCEMENT] Store-gateway: the results of `LabelNames()`, `LabelValues()` and `Series(skipChunks=true)` calls are now cached in the index cache. #590
* [ENHANCEMENT] Store-gateway: Added `-store-gateway.sharding-ring.unregister-on-shutdown` option that allows store-gateway to stay in the ring even after shutdown. Defaults to `true`, which is the same as current behaviour. #610 #614
* [ENHANCEMENT] Store-gateway: wait for ring tokens stability instead of ring stability to speed up startup and tests. #620
* [ENHANCEMENT] Compactor: add timeout for waiting on compactor to become ACTIVE in the ring. [#4262](https://github.com/cortexproject/cortex/pull/4262)
* [ENHANCEMENT] Compactor: skip already planned compaction jobs if the tenant doesn't belong to the compactor instance anymore. #303
* [ENHANCEMENT] Compactor: Blocks cleaner will ignore users that it no longer "owns" when sharding is enabled, and user ownership has changed since last scan. #325
* [ENHANCEMENT] Compactor: added `-compactor.compaction-jobs-order` support to configure which compaction jobs should run first for a given tenant (in case there are multiple ones). Supported values are: `smallest-range-oldest-blocks-first` (default), `newest-blocks-first`. #364
* [ENHANCEMENT] Compactor: delete blocks marked for deletion faster. #490
* [ENHANCEMENT] Compactor: expose low-level concurrency options for compactor: `-compactor.max-opening-blocks-concurrency`, `-compactor.max-closing-blocks-concurrency`, `-compactor.symbols-flushers-concurrency`. #569 #701
* [ENHANCEMENT] Compactor: expand compactor logs to include total compaction job time, total time for uploads and block counts. #549
* [ENHANCEMENT] Ring: allow experimental configuration of disabling of heartbeat timeouts by setting the relevant configuration value to zero. Applies to the following: [#4342](https://github.com/cortexproject/cortex/pull/4342)
  * `-distributor.ring.heartbeat-timeout`
  * `-ingester.ring.heartbeat-timeout`
  * `-ruler.ring.heartbeat-timeout`
  * `-alertmanager.sharding-ring.heartbeat-timeout`
  * `-compactor.ring.heartbeat-timeout`
  * `-store-gateway.sharding-ring.heartbeat-timeout`
* [ENHANCEMENT] Ring: allow heartbeats to be explicitly disabled by setting the interval to zero. This is considered experimental. This applies to the following configuration options: [#4344](https://github.com/cortexproject/cortex/pull/4344)
  * `-distributor.ring.heartbeat-period`
  * `-ingester.ring.heartbeat-period`
  * `-ruler.ring.heartbeat-period`
  * `-alertmanager.sharding-ring.heartbeat-period`
  * `-compactor.ring.heartbeat-period`
  * `-store-gateway.sharding-ring.heartbeat-period`
* [ENHANCEMENT] Memberlist: optimized receive path for processing ring state updates, to help reduce CPU utilization in large clusters. [#4345](https://github.com/cortexproject/cortex/pull/4345)
* [ENHANCEMENT] Memberlist: expose configuration of memberlist packet compression via `-memberlist.compression-enabled`. [#4346](https://github.com/cortexproject/cortex/pull/4346)
* [ENHANCEMENT] Memberlist: Add `-memberlist.advertise-addr` and `-memberlist.advertise-port` options for setting the address to advertise to other members of the cluster to enable NAT traversal. #260
* [ENHANCEMENT] Memberlist: reduce CPU utilization for rings with a large number of members. #537 #563 #634
* [ENHANCEMENT] Overrides exporter: include additional limits in the per-tenant override exporter. The following limits have been added to the `cortex_limit_overrides` metric: #21
  * `max_fetched_series_per_query`
  * `max_fetched_chunk_bytes_per_query`
  * `ruler_max_rules_per_rule_group`
  * `ruler_max_rule_groups_per_tenant`
* [ENHANCEMENT] Overrides exporter: add a metrics `cortex_limits_defaults` to expose the default values of limits. #173
* [ENHANCEMENT] Overrides exporter: Add `max_fetched_chunks_per_query` and `max_global_exemplars_per_user` limits to the default and per-tenant limits exported as metrics. #471 #515
* [ENHANCEMENT] Upgrade Go to 1.17.8. #1347 #1381
* [ENHANCEMENT] Upgrade Docker base images to `alpine:3.15.0`. #1348
* [BUGFIX] Azure storage: only create HTTP client once, to reduce memory utilization. #605
* [BUGFIX] Ingester: fixed ingester stuck on start up (LEAVING ring state) when `-ingester.ring.heartbeat-period=0` and `-ingester.unregister-on-shutdown=false`. [#4366](https://github.com/cortexproject/cortex/pull/4366)
* [BUGFIX] Ingester: prevent any reads or writes while the ingester is stopping. This will prevent accessing TSDB blocks once they have been already closed. [#4304](https://github.com/cortexproject/cortex/pull/4304)
* [BUGFIX] Ingester: TSDB now waits for pending readers before truncating Head block, fixing the `chunk not found` error and preventing wrong query results. #16
* [BUGFIX] Ingester: don't create TSDB or appender if no samples are sent by a tenant. #162
* [BUGFIX] Ingester: fix out-of-order chunks in TSDB head in-memory series after WAL replay in case some samples were appended to TSDB WAL before series. #530
* [BUGFIX] Distributor: when cleaning up obsolete elected replicas from KV store, HA tracker didn't update number of cluster per user correctly. [#4336](https://github.com/cortexproject/cortex/pull/4336)
* [BUGFIX] Distributor: fix bug in query-exemplar where some results would get dropped. #583
* [BUGFIX] Query-frontend: Fixes @ modifier functions (start/end) when splitting queries by time. #206
* [BUGFIX] Query-frontend: Ensure query_range requests handled by the query-frontend return JSON formatted errors. #360 #499
* [BUGFIX] Query-frontend: don't reuse cached results for queries that are not step-aligned. #424
* [BUGFIX] Query-frontend: fix API error messages that were mentioning Prometheus `--enable-feature=promql-negative-offset` and `--enable-feature=promql-at-modifier` flags. #688
* [BUGFIX] Query-frontend: worker's cancellation channels are now buffered to ensure that all request cancellations are properly handled. #741
* [BUGFIX] Querier: fixed `/api/v1/user_stats` endpoint. When zone-aware replication is enabled, `MaxUnavailableZones` param is used instead of `MaxErrors`, so setting `MaxErrors = 0` doesn't make the Querier wait for all Ingesters responses. #474
* [BUGFIX] Querier: Disable query scheduler SRV DNS lookup. #689
* [BUGFIX] Ruler: fixed counting of PromQL evaluation errors as user-errors when updating `cortex_ruler_queries_failed_total`. [#4335](https://github.com/cortexproject/cortex/pull/4335)
* [BUGFIX] Ruler: fix formatting of rule groups in `/ruler/rule_groups` endpoint. #655
* [BUGFIX] Ruler: do not log `unable to read rules directory` at startup if the directory hasn't been created yet. #1058
* [BUGFIX] Ruler: enable Prometheus-compatible endpoints regardless of `-ruler.enable-api`. The flag now only controls the configuration API. This is what the config flag description stated, but not what was happening. #1216
* [BUGFIX] Compactor: fixed panic while collecting Prometheus metrics. #28
* [BUGFIX] Compactor: compactor should now be able to correctly mark blocks for deletion and no-compaction, if such marking was previously interrupted. #1015
* [BUGFIX] Alertmanager: remove stale template files. #4495
* [BUGFIX] Alertmanager: don't replace user configurations with blank fallback configurations (when enabled), particularly during scaling up/down instances when sharding is enabled. #224
* [BUGFIX] Ring: multi KV runtime config changes are now propagated to all rings, not just ingester ring. #1047
* [BUGFIX] Memberlist: fixed corrupted packets when sending compound messages with more than 255 messages or messages bigger than 64KB. #551
* [BUGFIX] Overrides exporter: successfully startup even if runtime config is not set. #1056
* [BUGFIX] Fix internal modules to wait for other modules depending on them before stopping. #1472

### Mixin

_Changes since `grafana/cortex-jsonnet` `1.9.0`._

* [CHANGE] Removed chunks storage support from mixin. #641 #643 #645 #811 #812 #813
  * Removed `tsdb.libsonnet`: no need to import it anymore (its content is already automatically included when using Jsonnet)
  * Removed the following fields from `_config`:
    * `storage_engine` (defaults to `blocks`)
    * `chunk_index_backend`
    * `chunk_store_backend`
  * Removed schema config map
  * Removed the following dashboards:
    * "Cortex / Chunks"
    * "Cortex / WAL"
    * "Cortex / Blocks vs Chunks"
  * Removed the following alerts:
    * `CortexOldChunkInMemory`
    * `CortexCheckpointCreationFailed`
    * `CortexCheckpointDeletionFailed`
    * `CortexProvisioningMemcachedTooSmall`
    * `CortexWALCorruption`
    * `CortexTableSyncFailure`
    * `CortexTransferFailed`
  * Removed the following recording rules:
    * `cortex_chunk_store_index_lookups_per_query`
    * `cortex_chunk_store_series_pre_intersection_per_query`
    * `cortex_chunk_store_series_post_intersection_per_query`
    * `cortex_chunk_store_chunks_per_query`
    * `cortex_bigtable_request_duration_seconds`
    * `cortex_cassandra_request_duration_seconds`
    * `cortex_dynamo_request_duration_seconds`
    * `cortex_database_request_duration_seconds`
    * `cortex_gcs_request_duration_seconds`
* [CHANGE] Update grafana-builder dependency: use $__rate_interval in qpsPanel and latencyPanel. [#372](https://github.com/grafana/cortex-jsonnet/pull/372)
* [CHANGE] `namespace` template variable in dashboards now only selects namespaces for selected clusters. [#311](https://github.com/grafana/cortex-jsonnet/pull/311)
* [CHANGE] `CortexIngesterRestarts` alert severity changed from `critical` to `warning`. [#321](https://github.com/grafana/cortex-jsonnet/pull/321)
* [CHANGE] Dashboards: added overridable `job_labels` and `cluster_labels` to the configuration object as label lists to uniquely identify jobs and clusters in the metric names and group-by lists in dashboards. [#319](https://github.com/grafana/cortex-jsonnet/pull/319)
* [CHANGE] Dashboards: `alert_aggregation_labels` has been removed from the configuration and overriding this value has been deprecated. Instead the labels are now defined by the `cluster_labels` list, and should be overridden accordingly through that list. [#319](https://github.com/grafana/cortex-jsonnet/pull/319)
* [CHANGE] Renamed `CortexCompactorHasNotUploadedBlocksSinceStart` to `CortexCompactorHasNotUploadedBlocks`. [#334](https://github.com/grafana/cortex-jsonnet/pull/334)
* [CHANGE] Renamed `CortexCompactorRunFailed` to `CortexCompactorHasNotSuccessfullyRunCompaction`. [#334](https://github.com/grafana/cortex-jsonnet/pull/334)
* [CHANGE] Renamed `CortexInconsistentConfig` alert to `CortexInconsistentRuntimeConfig` and increased severity to `critical`. [#335](https://github.com/grafana/cortex-jsonnet/pull/335)
* [CHANGE] Increased `CortexBadRuntimeConfig` alert severity to `critical` and removed support for `cortex_overrides_last_reload_successful` metric (was removed in Cortex 1.3.0). [#335](https://github.com/grafana/cortex-jsonnet/pull/335)
* [CHANGE] Grafana 'min step' changed to 15s so dashboard show better detail. [#340](https://github.com/grafana/cortex-jsonnet/pull/340)
* [CHANGE] Replace `CortexRulerFailedEvaluations` with two new alerts: `CortexRulerTooManyFailedPushes` and `CortexRulerTooManyFailedQueries`. [#347](https://github.com/grafana/cortex-jsonnet/pull/347)
* [CHANGE] Removed `CortexCacheRequestErrors` alert. This alert was not working because the legacy Cortex cache client instrumentation doesn't track errors. [#346](https://github.com/grafana/cortex-jsonnet/pull/346)
* [CHANGE] Removed `CortexQuerierCapacityFull` alert. [#342](https://github.com/grafana/cortex-jsonnet/pull/342)
* [CHANGE] Changes blocks storage alerts to group metrics by the configured `cluster_labels` (supporting the deprecated `alert_aggregation_labels`). [#351](https://github.com/grafana/cortex-jsonnet/pull/351)
* [CHANGE] Increased `CortexIngesterReachingSeriesLimit` critical alert threshold from 80% to 85%. [#363](https://github.com/grafana/cortex-jsonnet/pull/363)
* [CHANGE] Changed default `job_names` for query-frontend, query-scheduler and querier to match custom deployments too. [#376](https://github.com/grafana/cortex-jsonnet/pull/376)
* [CHANGE] Split `cortex_api` recording rule group into three groups. This is a workaround for large clusters where this group can become slow to evaluate. [#401](https://github.com/grafana/cortex-jsonnet/pull/401)
* [CHANGE] Increased `CortexIngesterReachingSeriesLimit` warning threshold from 70% to 80% and critical threshold from 85% to 90%. [#404](https://github.com/grafana/cortex-jsonnet/pull/404)
* [CHANGE] Raised `CortexKVStoreFailure` alert severity from warning to critical. #493
* [CHANGE] Increase `CortexRolloutStuck` alert "for" duration from 15m to 30m. #493 #573
* [CHANGE] The Alertmanager and Ruler compiled dashboards (`alertmanager.json` and `ruler.json`) have been respectively renamed to `mimir-alertmanager.json` and `mimir-ruler.json`. #869
* [CHANGE] Removed `cortex_overrides_metric` from `_config`. #871
* [CHANGE] Renamed recording rule groups (`cortex_` prefix changed to `mimir_`). #871
* [CHANGE] Alerts name prefix has been changed from `Cortex` to `Mimir` (eg. alert `CortexIngesterUnhealthy` has been renamed to `MimirIngesterUnhealthy`). #879
* [CHANGE] Enabled resources dashboards by default. Can be disabled setting `resources_dashboards_enabled` config field to `false`. #920
* [FEATURE] Added `Cortex / Overrides` dashboard, displaying default limits and per-tenant overrides applied to Mimir. #673
* [FEATURE] Added `Mimir / Tenants` and `Mimir / Top tenants` dashboards, displaying user-based metrics. #776
* [FEATURE] Added querier autoscaling panels and alerts. #1006 #1016
* [FEATURE] Mimir / Top tenants dashboard now has tenants ranked by rule group size and evaluation time. #1338
* [ENHANCEMENT] cortex-mixin: Make `cluster_namespace_deployment:kube_pod_container_resource_requests_{cpu_cores,memory_bytes}:sum` backwards compatible with `kube-state-metrics` v2.0.0. [#317](https://github.com/grafana/cortex-jsonnet/pull/317)
* [ENHANCEMENT] Cortex-mixin: Include `cortex-gw-internal` naming variation in default `gateway` job names. [#328](https://github.com/grafana/cortex-jsonnet/pull/328)
* [ENHANCEMENT] Ruler dashboard: added object storage metrics. [#354](https://github.com/grafana/cortex-jsonnet/pull/354)
* [ENHANCEMENT] Alertmanager dashboard: added object storage metrics. [#354](https://github.com/grafana/cortex-jsonnet/pull/354)
* [ENHANCEMENT] Added documentation text panels and descriptions to reads and writes dashboards. [#324](https://github.com/grafana/cortex-jsonnet/pull/324)
* [ENHANCEMENT] Dashboards: defined container functions for common resources panels: containerDiskWritesPanel, containerDiskReadsPanel, containerDiskSpaceUtilization. [#331](https://github.com/grafana/cortex-jsonnet/pull/331)
* [ENHANCEMENT] cortex-mixin: Added `alert_excluded_routes` config to exclude specific routes from alerts. [#338](https://github.com/grafana/cortex-jsonnet/pull/338)
* [ENHANCEMENT] Added `CortexMemcachedRequestErrors` alert. [#346](https://github.com/grafana/cortex-jsonnet/pull/346)
* [ENHANCEMENT] Ruler dashboard: added "Per route p99 latency" panel in the "Configuration API" row. [#353](https://github.com/grafana/cortex-jsonnet/pull/353)
* [ENHANCEMENT] Increased the `for` duration of the `CortexIngesterReachingSeriesLimit` warning alert to 3h. [#362](https://github.com/grafana/cortex-jsonnet/pull/362)
* [ENHANCEMENT] Added a new tier (`medium_small_user`) so we have another tier between 100K and 1Mil active series. [#364](https://github.com/grafana/cortex-jsonnet/pull/364)
* [ENHANCEMENT] Extend Alertmanager dashboard: [#313](https://github.com/grafana/cortex-jsonnet/pull/313)
  * "Tenants" stat panel - shows number of discovered tenant configurations.
  * "Replication" row - information about the replication of tenants/alerts/silences over instances.
  * "Tenant Configuration Sync" row - information about the configuration sync procedure.
  * "Sharding Initial State Sync" row - information about the initial state sync procedure when sharding is enabled.
  * "Sharding Runtime State Sync" row - information about various state operations which occur when sharding is enabled (replication, fetch, marge, persist).
* [ENHANCEMENT] Update gsutil command for `not healthy index found` playbook [#370](https://github.com/grafana/cortex-jsonnet/pull/370)
* [ENHANCEMENT] Added Alertmanager alerts and playbooks covering configuration syncs and sharding operation: [#377 [#378](https://github.com/grafana/cortex-jsonnet/pull/378)
  * `CortexAlertmanagerSyncConfigsFailing`
  * `CortexAlertmanagerRingCheckFailing`
  * `CortexAlertmanagerPartialStateMergeFailing`
  * `CortexAlertmanagerReplicationFailing`
  * `CortexAlertmanagerPersistStateFailing`
  * `CortexAlertmanagerInitialSyncFailed`
* [ENHANCEMENT] Add recording rules to improve responsiveness of Alertmanager dashboard. [#387](https://github.com/grafana/cortex-jsonnet/pull/387)
* [ENHANCEMENT] Add `CortexRolloutStuck` alert. [#405](https://github.com/grafana/cortex-jsonnet/pull/405)
* [ENHANCEMENT] Added `CortexKVStoreFailure` alert. [#406](https://github.com/grafana/cortex-jsonnet/pull/406)
* [ENHANCEMENT] Use configured `ruler` jobname for ruler dashboard panels. [#409](https://github.com/grafana/cortex-jsonnet/pull/409)
* [ENHANCEMENT] Add ability to override `datasource` for generated dashboards. [#407](https://github.com/grafana/cortex-jsonnet/pull/407)
* [ENHANCEMENT] Use alertmanager jobname for alertmanager dashboard panels [#411](https://github.com/grafana/cortex-jsonnet/pull/411)
* [ENHANCEMENT] Added `CortexDistributorReachingInflightPushRequestLimit` alert. [#408](https://github.com/grafana/cortex-jsonnet/pull/408)
* [ENHANCEMENT] Added `CortexReachingTCPConnectionsLimit` alert. #403
* [ENHANCEMENT] Added "Cortex / Writes Networking" and "Cortex / Reads Networking" dashboards. #405
* [ENHANCEMENT] Improved "Queue length" panel in "Cortex / Queries" dashboard. #408
* [ENHANCEMENT] Add `CortexDistributorReachingInflightPushRequestLimit` alert and playbook. #401
* [ENHANCEMENT] Added "Recover accidentally deleted blocks (Google Cloud specific)" playbook. #475
* [ENHANCEMENT] Added support to multi-zone store-gateway deployments. #608 #615
* [ENHANCEMENT] Show supplementary alertmanager services in the Rollout Progress dashboard. #738 #855
* [ENHANCEMENT] Added `mimir` to default job names. This makes dashboards and alerts working when Mimir is installed in single-binary mode and the deployment is named `mimir`. #921
* [ENHANCEMENT] Introduced a new alert for the Alertmanager: `MimirAlertmanagerAllocatingTooMuchMemory`. It has two severities based on the memory usage against limits, a `warning` level at 80% and a `critical` level at 90%. #1206
* [BUGFIX] Fixed `CortexIngesterHasNotShippedBlocks` alert false positive in case an ingester instance had ingested samples in the past, then no traffic was received for a long period and then it started receiving samples again. [#308](https://github.com/grafana/cortex-jsonnet/pull/308)
* [BUGFIX] Fixed `CortexInconsistentRuntimeConfig` metric. [#335](https://github.com/grafana/cortex-jsonnet/pull/335)
* [BUGFIX] Fixed scaling dashboard to correctly work when a Cortex service deployment spans across multiple zones (a zone is expected to have the `zone-[a-z]` suffix). [#365](https://github.com/grafana/cortex-jsonnet/pull/365)
* [BUGFIX] Fixed rollout progress dashboard to correctly work when a Cortex service deployment spans across multiple zones (a zone is expected to have the `zone-[a-z]` suffix). [#366](https://github.com/grafana/cortex-jsonnet/pull/366)
* [BUGFIX] Fixed rollout progress dashboard to include query-scheduler too. [#376](https://github.com/grafana/cortex-jsonnet/pull/376)
* [BUGFIX] Upstream recording rule `node_namespace_pod_container:container_cpu_usage_seconds_total:sum_irate` renamed. [#379](https://github.com/grafana/cortex-jsonnet/pull/379)
* [BUGFIX] Fixed writes/reads/alertmanager resources dashboards to use `$._config.job_names.gateway`. [#403](https://github.com/grafana/cortex-jsonnet/pull/403)
* [BUGFIX] Span the annotation.message in alerts as YAML multiline strings. [#412](https://github.com/grafana/cortex-jsonnet/pull/412)
* [BUGFIX] Fixed "Instant queries / sec" in "Cortex / Reads" dashboard. #445
* [BUGFIX] Fixed and added missing KV store panels in Writes, Reads, Ruler and Compactor dashboards. #448
* [BUGFIX] Fixed Alertmanager dashboard when alertmanager is running as part of single binary. #1064
* [BUGFIX] Fixed Ruler dashboard when ruler is running as part of single binary. #1260
* [BUGFIX] Query-frontend: fixed bad querier status code mapping with query-sharding enabled. #1227

### Jsonnet

_Changes since `grafana/cortex-jsonnet` `1.9.0`._

* [CHANGE] Removed chunks storage support. #639
  * Removed the following fields from `_config`:
    * `storage_engine` (defaults to `blocks`)
    * `querier_second_storage_engine` (not supported anymore)
    * `table_manager_enabled`, `table_prefix`
    * `memcached_index_writes_enabled` and `memcached_index_writes_max_item_size_mb`
    * `storeMemcachedChunksConfig`
    * `storeConfig`
    * `max_chunk_idle`
    * `schema` (the schema configmap is still added for backward compatibility reasons)
    * `bigtable_instance` and `bigtable_project`
    * `client_configs`
    * `enabledBackends`
    * `storage_backend`
    * `cassandra_addresses`
    * `s3_bucket_name`
    * `ingester_deployment_without_wal` (was only used by chunks storage)
    * `ingester` (was only used to configure chunks storage WAL)
  * Removed the following CLI flags from `ingester_args`:
    * `ingester.max-chunk-age`
    * `ingester.max-stale-chunk-idle`
    * `ingester.max-transfer-retries`
    * `ingester.retain-period`
* [CHANGE] Changed `overrides-exporter.libsonnet` from being based on cortex-tools to Mimir `overrides-exporter` target. #646
* [CHANGE] Store gateway: set `-blocks-storage.bucket-store.index-cache.memcached.max-get-multi-concurrency`,
  `-blocks-storage.bucket-store.chunks-cache.memcached.max-get-multi-concurrency`,
  `-blocks-storage.bucket-store.metadata-cache.memcached.max-get-multi-concurrency`,
  `-blocks-storage.bucket-store.index-cache.memcached.max-idle-connections`,
  `-blocks-storage.bucket-store.chunks-cache.memcached.max-idle-connections`,
  `-blocks-storage.bucket-store.metadata-cache.memcached.max-idle-connections` to 100 [#414](https://github.com/grafana/cortex-jsonnet/pull/414)
* [CHANGE] Alertmanager: mounted overrides configmap to alertmanager too. [#315](https://github.com/grafana/cortex-jsonnet/pull/315)
* [CHANGE] Memcached: upgraded memcached from `1.5.17` to `1.6.9`. [#316](https://github.com/grafana/cortex-jsonnet/pull/316)
* [CHANGE] Store-gateway: increased memory request and limit respectively from 6GB / 6GB to 12GB / 18GB. [#322](https://github.com/grafana/cortex-jsonnet/pull/322)
* [CHANGE] Store-gateway: increased `-blocks-storage.bucket-store.max-chunk-pool-bytes` from 2GB (default) to 12GB. [#322](https://github.com/grafana/cortex-jsonnet/pull/322)
* [CHANGE] Ingester/Ruler: set `-server.grpc-max-send-msg-size-bytes` and `-server.grpc-max-send-msg-size-bytes` to sensible default values (10MB). [#326](https://github.com/grafana/cortex-jsonnet/pull/326)
* [CHANGE] Decreased `-server.grpc-max-concurrent-streams` from 100k to 10k. [#369](https://github.com/grafana/cortex-jsonnet/pull/369)
* [CHANGE] Decreased blocks storage ingesters graceful termination period from 80m to 20m. [#369](https://github.com/grafana/cortex-jsonnet/pull/369)
* [CHANGE] Increase the rules per group and rule groups limits on different tiers. [#396](https://github.com/grafana/cortex-jsonnet/pull/396)
* [CHANGE] Removed `max_samples_per_query` limit, since it only works with chunks and only when using `-distributor.shard-by-all-labels=false`. [#397](https://github.com/grafana/cortex-jsonnet/pull/397)
* [CHANGE] Removed chunks storage query sharding config support. The following config options have been removed: [#398](https://github.com/grafana/cortex-jsonnet/pull/398)
  * `_config` > `queryFrontend` > `shard_factor`
  * `_config` > `queryFrontend` > `sharded_queries_enabled`
  * `_config` > `queryFrontend` > `query_split_factor`
* [CHANGE] Rename ruler_s3_bucket_name and ruler_gcs_bucket_name to ruler_storage_bucket_name: [#415](https://github.com/grafana/cortex-jsonnet/pull/415)
* [CHANGE] Fine-tuned rolling update policy for distributor, querier, query-frontend, query-scheduler. [#420](https://github.com/grafana/cortex-jsonnet/pull/420)
* [CHANGE] Increased memcached metadata/chunks/index-queries max connections from 4k to 16k. [#420](https://github.com/grafana/cortex-jsonnet/pull/420)
* [CHANGE] Disabled step alignment in query-frontend to be compliant with PromQL. [#420](https://github.com/grafana/cortex-jsonnet/pull/420)
* [CHANGE] Do not limit compactor CPU and request a number of cores equal to the configured concurrency. [#420](https://github.com/grafana/cortex-jsonnet/pull/420)
* [CHANGE] Configured split-and-merge compactor. #853
  * The following CLI flags are set on compactor:
    * `-compactor.split-and-merge-shards=0`
    * `-compactor.compactor-tenant-shard-size=1`
    * `-compactor.split-groups=1`
    * `-compactor.max-opening-blocks-concurrency=4`
    * `-compactor.max-closing-blocks-concurrency=2`
    * `-compactor.symbols-flushers-concurrency=4`
  * The following per-tenant overrides have been set on `super_user` and `mega_user` classes:
    ```
    compactor_split_and_merge_shards: 2,
    compactor_tenant_shard_size: 2,
    compactor_split_groups: 2,
    ```
* [CHANGE] The entrypoint file to include has been renamed from `cortex.libsonnet` to `mimir.libsonnet`. #897
* [CHANGE] The default image config field has been renamed from `cortex` to `mimir`. #896
   ```
   {
     _images+:: {
       mimir: '...',
     },
   }
   ```
* [CHANGE] Removed `cortex_` prefix from config fields. #898
  * The following config fields have been renamed:
    * `cortex_bucket_index_enabled` renamed to `bucket_index_enabled`
    * `cortex_compactor_cleanup_interval` renamed to `compactor_cleanup_interval`
    * `cortex_compactor_data_disk_class` renamed to `compactor_data_disk_class`
    * `cortex_compactor_data_disk_size` renamed to `compactor_data_disk_size`
    * `cortex_compactor_max_concurrency` renamed to `compactor_max_concurrency`
    * `cortex_distributor_allow_multiple_replicas_on_same_node` renamed to `distributor_allow_multiple_replicas_on_same_node`
    * `cortex_ingester_data_disk_class` renamed to `ingester_data_disk_class`
    * `cortex_ingester_data_disk_size` renamed to `ingester_data_disk_size`
    * `cortex_querier_allow_multiple_replicas_on_same_node` renamed to `querier_allow_multiple_replicas_on_same_node`
    * `cortex_query_frontend_allow_multiple_replicas_on_same_node` renamed to `query_frontend_allow_multiple_replicas_on_same_node`
    * `cortex_query_sharding_enabled` renamed to `query_sharding_enabled`
    * `cortex_query_sharding_msg_size_factor` renamed to `query_sharding_msg_size_factor`
    * `cortex_ruler_allow_multiple_replicas_on_same_node` renamed to `ruler_allow_multiple_replicas_on_same_node`
    * `cortex_store_gateway_data_disk_class` renamed to `store_gateway_data_disk_class`
    * `cortex_store_gateway_data_disk_size` renamed to `store_gateway_data_disk_size`
* [CHANGE] The overrides configmap default mountpoint has changed from `/etc/cortex` to `/etc/mimir`. It can be customized via the `overrides_configmap_mountpoint` config field. #899
* [CHANGE] Enabled in the querier the features to query label names with matchers, PromQL at modifier and query long-term storage for labels. #905
* [CHANGE] Reduced TSDB blocks retention on ingesters disk from 96h to 24h. #905
* [CHANGE] Enabled closing of idle TSDB in ingesters. #905
* [CHANGE] Disabled TSDB isolation in ingesters for better performances. #905
* [CHANGE] Changed log level of querier, query-frontend, query-scheduler and alertmanager from `debug` to `info`. #905
* [CHANGE] Enabled attributes in-memory cache in store-gateway. #905
* [CHANGE] Configured store-gateway to not load blocks containing samples more recent than 10h (because such samples are queried from ingesters). #905
* [CHANGE] Dynamically compute `-compactor.deletion-delay` based on other settings, in order to reduce the deletion delay as much as possible and lower the number of live blocks in the storage. #907
* [CHANGE] The config field `distributorConfig` has been renamed to `ingesterRingClientConfig`. Config field `ringClient` has been removed in favor of `ingesterRingClientConfig`. #997 #1057
* [CHANGE] Gossip.libsonnet has been fixed to modify all ring configurations, not only the ingester ring config. Furthermore it now supports migration via multi KV store. #1057 #1099
* [CHANGE] Changed the default of `bucket_index_enabled` to `true`. #924
* [CHANGE] Remove the support for the test-exporter. #1133
* [CHANGE] Removed `$.distributor_deployment_labels`, `$.ingester_deployment_labels` and `$.querier_deployment_labels` fields, that were used by gossip.libsonnet to inject additional label. Now the label is injected directly into pods of statefulsets and deployments. #1297
* [CHANGE] Disabled `-ingester.readiness-check-ring-health`. #1352
* [CHANGE] Changed Alertmanager CPU request from `100m` to `2` cores, and memory request from `1Gi` to `10Gi`. Set Alertmanager memory limit to `15Gi`. #1206
* [CHANGE] gossip.libsonnet has been renamed to memberlist.libsonnet, and is now imported by default. Use of memberlist for ring is enabled by setting `_config.memberlist_ring_enabled` to true. #1526
* [FEATURE] Added query sharding support. It can be enabled setting `cortex_query_sharding_enabled: true` in the `_config` object. #653
* [FEATURE] Added shuffle-sharding support. It can be enabled and configured using the following config: #902
   ```
   _config+:: {
     shuffle_sharding:: {
       ingester_write_path_enabled: true,
       ingester_read_path_enabled: true,
       querier_enabled: true,
       ruler_enabled: true,
       store_gateway_enabled: true,
     },
   }
   ```
* [FEATURE] Added multi-zone ingesters and store-gateways support. #1352 #1552
* [ENHANCEMENT] Add overrides config to compactor. This allows setting retention configs per user. [#386](https://github.com/grafana/cortex-jsonnet/pull/386)
* [ENHANCEMENT] Added 256MB memory ballast to querier. [#369](https://github.com/grafana/cortex-jsonnet/pull/369)
* [ENHANCEMENT] Update `etcd-operator` to latest version (see https://github.com/grafana/jsonnet-libs/pull/480). [#263](https://github.com/grafana/cortex-jsonnet/pull/263)
* [ENHANCEMENT] Add support for Azure storage in Alertmanager configuration. [#381](https://github.com/grafana/cortex-jsonnet/pull/381)
* [ENHANCEMENT] Add support for running Alertmanager in sharding mode. [#394](https://github.com/grafana/cortex-jsonnet/pull/394)
* [ENHANCEMENT] Allow to customize PromQL engine settings via `queryEngineConfig`. [#399](https://github.com/grafana/cortex-jsonnet/pull/399)
* [ENHANCEMENT] Define Azure object storage ruler args. [#416](https://github.com/grafana/cortex-jsonnet/pull/416)
* [ENHANCEMENT] Added the following config options to allow to schedule multiple replicas of the same service on the same node: [#418](https://github.com/grafana/cortex-jsonnet/pull/418)
  * `cortex_distributor_allow_multiple_replicas_on_same_node`
  * `cortex_ruler_allow_multiple_replicas_on_same_node`
  * `cortex_querier_allow_multiple_replicas_on_same_node`
  * `cortex_query_frontend_allow_multiple_replicas_on_same_node`
* [BUGFIX] Alertmanager: fixed `--alertmanager.cluster.peers` CLI flag passed to alertmanager when HA is enabled. [#329](https://github.com/grafana/cortex-jsonnet/pull/329)
* [BUGFIX] Fixed `-distributor.extend-writes` setting on ruler when `unregister_ingesters_on_shutdown` is disabled. [#369](https://github.com/grafana/cortex-jsonnet/pull/369)
* [BUGFIX] Treat `compactor_blocks_retention_period` type as string rather than int.[#395](https://github.com/grafana/cortex-jsonnet/pull/395)
* [BUGFIX] Pass `-ruler-storage.s3.endpoint` to ruler when using S3. [#421](https://github.com/grafana/cortex-jsonnet/pull/421)
* [BUGFIX] Remove service selector on label `gossip_ring_member` from other services than `gossip-ring`. [#1008](https://github.com/grafana/mimir/pull/1008)
* [BUGFIX] Rename `-ingester.readiness-check-ring-health` to `-ingester.ring.readiness-check-ring-health`, to reflect current name of flag. #1460

### Mimirtool

_Changes since cortextool `0.10.7`._

* [CHANGE] The following environment variables have been renamed: #883
  * `CORTEX_ADDRESS` to `MIMIR_ADDRESS`
  * `CORTEX_API_USER` to `MIMIR_API_USER`
  * `CORTEX_API_KEY` to `MIMIR_API_KEY`
  * `CORTEX_TENANT_ID` to `MIMIR_TENANT_ID`
  * `CORTEX_TLS_CA_PATH` to `MIMIR_TLS_CA_PATH`
  * `CORTEX_TLS_CERT_PATH` to `MIMIR_TLS_CERT_PATH`
  * `CORTEX_TLS_KEY_PATH` to `MIMIR_TLS_KEY_PATH`
* [CHANGE] Change `cortex` backend to `mimir`. #883
* [CHANGE] Do not publish `mimirtool` binary for 386 windows architecture. #1263
* [CHANGE] `analyse` command has been renamed to `analyze`. #1318
* [FEATURE] Support Arm64 on Darwin for all binaries (benchtool etc). https://github.com/grafana/cortex-tools/pull/215
* [ENHANCEMENT] Correctly support federated rules. #823
* [BUGFIX] Fix `cortextool rules` legends displaying wrong symbols for updates and deletions. https://github.com/grafana/cortex-tools/pull/226

### Query-tee

_Changes since Cortex `1.10.0`._

* [ENHANCEMENT] Added `/api/v1/query_exemplars` API endpoint support (no results comparison). #168
* [ENHANCEMENT] Add a flag (`--proxy.compare-use-relative-error`) in the query-tee to compare floating point values using relative error. #208
* [ENHANCEMENT] Add a flag (`--proxy.compare-skip-recent-samples`) in the query-tee to skip comparing recent samples. By default samples not older than 1 minute are skipped. #234
* [BUGFIX] Fixes a panic in the query-tee when comparing result. #207
* [BUGFIX] Ensure POST requests are handled correctly #286

### Blocksconvert

_Changes since Cortex `1.10.0`._

* [CHANGE] Blocksconvert tool was removed from Mimir. #637

### Metaconvert

_Changes since Cortex `1.10.0`._

* [CHANGE] `thanosconvert` tool has been renamed to `metaconvert`. `-config.file` option has been removed, while it now requires `-tenant` option to work on single tenant only. It now also preserves labels recognized by Mimir. #1120

### Test-exporter

_Changes since Cortex `1.10.0`._

* [CHANGE] Removed the test-exporter tool. #1133

### Tools

_Changes since Cortex `1.10.0`._

* [CHANGE] Removed `query-audit`. You can use `query-tee` to compare query results and performances of two Grafana Mimir backends. #1380

## Cortex 1.10.0 / 2021-08-03

* [CHANGE] Prevent path traversal attack from users able to control the HTTP header `X-Scope-OrgID`. #4375 (CVE-2021-36157)
  * Users only have control of the HTTP header when Cortex is not frontend by an auth proxy validating the tenant IDs
* [CHANGE] Enable strict JSON unmarshal for `pkg/util/validation.Limits` struct. The custom `UnmarshalJSON()` will now fail if the input has unknown fields. #4298
* [CHANGE] Cortex chunks storage has been deprecated and it's now in maintenance mode: all Cortex users are encouraged to migrate to the blocks storage. No new features will be added to the chunks storage. The default Cortex configuration still runs the chunks engine; please check out the [blocks storage doc](https://cortexmetrics.io/docs/blocks-storage/) on how to configure Cortex to run with the blocks storage.  #4268
* [CHANGE] The example Kubernetes manifests (stored at `k8s/`) have been removed due to a lack of proper support and maintenance. #4268
* [CHANGE] Querier / ruler: deprecated `-store.query-chunk-limit` CLI flag (and its respective YAML config option `max_chunks_per_query`) in favour of `-querier.max-fetched-chunks-per-query` (and its respective YAML config option `max_fetched_chunks_per_query`). The new limit specifies the maximum number of chunks that can be fetched in a single query from ingesters and long-term storage: the total number of actual fetched chunks could be 2x the limit, being independently applied when querying ingesters and long-term storage. #4125
* [CHANGE] Alertmanager: allowed to configure the experimental receivers firewall on a per-tenant basis. The following CLI flags (and their respective YAML config options) have been changed and moved to the limits config section: #4143
  - `-alertmanager.receivers-firewall.block.cidr-networks` renamed to `-alertmanager.receivers-firewall-block-cidr-networks`
  - `-alertmanager.receivers-firewall.block.private-addresses` renamed to `-alertmanager.receivers-firewall-block-private-addresses`
* [CHANGE] Change default value of `-server.grpc.keepalive.min-time-between-pings` from `5m` to `10s` and `-server.grpc.keepalive.ping-without-stream-allowed` to `true`. #4168
* [CHANGE] Ingester: Change default value of `-ingester.active-series-metrics-enabled` to `true`. This incurs a small increase in memory usage, between 1.2% and 1.6% as measured on ingesters with 1.3M active series. #4257
* [CHANGE] Dependency: update go-redis from v8.2.3 to v8.9.0. #4236
* [FEATURE] Querier: Added new `-querier.max-fetched-series-per-query` flag. When Cortex is running with blocks storage, the max series per query limit is enforced in the querier and applies to unique series received from ingesters and store-gateway (long-term storage). #4179
* [FEATURE] Querier/Ruler: Added new `-querier.max-fetched-chunk-bytes-per-query` flag. When Cortex is running with blocks storage, the max chunk bytes limit is enforced in the querier and ruler and limits the size of all aggregated chunks returned from ingesters and storage as bytes for a query. #4216
* [FEATURE] Alertmanager: support negative matchers, time-based muting - [upstream release notes](https://github.com/prometheus/alertmanager/releases/tag/v0.22.0). #4237
* [FEATURE] Alertmanager: Added rate-limits to notifiers. Rate limits used by all integrations can be configured using `-alertmanager.notification-rate-limit`, while per-integration rate limits can be specified via `-alertmanager.notification-rate-limit-per-integration` parameter. Both shared and per-integration limits can be overwritten using overrides mechanism. These limits are applied on individual (per-tenant) alertmanagers. Rate-limited notifications are failed notifications. It is possible to monitor rate-limited notifications via new `cortex_alertmanager_notification_rate_limited_total` metric. #4135 #4163
* [FEATURE] Alertmanager: Added `-alertmanager.max-config-size-bytes` limit to control size of configuration files that Cortex users can upload to Alertmanager via API. This limit is configurable per-tenant. #4201
* [FEATURE] Alertmanager: Added `-alertmanager.max-templates-count` and `-alertmanager.max-template-size-bytes` options to control number and size of templates uploaded to Alertmanager via API. These limits are configurable per-tenant. #4223
* [FEATURE] Added flag `-debug.block-profile-rate` to enable goroutine blocking events profiling. #4217
* [FEATURE] Alertmanager: The experimental sharding feature is now considered complete. Detailed information about the configuration options can be found [here for alertmanager](https://cortexmetrics.io/docs/configuration/configuration-file/#alertmanager_config) and [here for the alertmanager storage](https://cortexmetrics.io/docs/configuration/configuration-file/#alertmanager_storage_config). To use the feature: #3925 #4020 #4021 #4031 #4084 #4110 #4126 #4127 #4141 #4146 #4161 #4162 #4222
  * Ensure that a remote storage backend is configured for Alertmanager to store state using `-alertmanager-storage.backend`, and flags related to the backend. Note that the `local` and `configdb` storage backends are not supported.
  * Ensure that a ring store is configured using `-alertmanager.sharding-ring.store`, and set the flags relevant to the chosen store type.
  * Enable the feature using `-alertmanager.sharding-enabled`.
  * Note the prior addition of a new configuration option `-alertmanager.persist-interval`. This sets the interval between persisting the current alertmanager state (notification log and silences) to object storage. See the [configuration file reference](https://cortexmetrics.io/docs/configuration/configuration-file/#alertmanager_config) for more information.
* [ENHANCEMENT] Alertmanager: Cleanup persisted state objects from remote storage when a tenant configuration is deleted. #4167
* [ENHANCEMENT] Storage: Added the ability to disable Open Census within GCS client (e.g `-gcs.enable-opencensus=false`). #4219
* [ENHANCEMENT] Etcd: Added username and password to etcd config. #4205
* [ENHANCEMENT] Alertmanager: introduced new metrics to monitor operation when using `-alertmanager.sharding-enabled`: #4149
  * `cortex_alertmanager_state_fetch_replica_state_total`
  * `cortex_alertmanager_state_fetch_replica_state_failed_total`
  * `cortex_alertmanager_state_initial_sync_total`
  * `cortex_alertmanager_state_initial_sync_completed_total`
  * `cortex_alertmanager_state_initial_sync_duration_seconds`
  * `cortex_alertmanager_state_persist_total`
  * `cortex_alertmanager_state_persist_failed_total`
* [ENHANCEMENT] Blocks storage: support ingesting exemplars and querying of exemplars.  Enabled by setting new CLI flag `-blocks-storage.tsdb.max-exemplars=<n>` or config option `blocks_storage.tsdb.max_exemplars` to positive value. #4124 #4181
* [ENHANCEMENT] Distributor: Added distributors ring status section in the admin page. #4151
* [ENHANCEMENT] Added zone-awareness support to alertmanager for use when sharding is enabled. When zone-awareness is enabled, alerts will be replicated across availability zones. #4204
* [ENHANCEMENT] Added `tenant_ids` tag to tracing spans #4186
* [ENHANCEMENT] Ring, query-frontend: Avoid using automatic private IPs (APIPA) when discovering IP address from the interface during the registration of the instance in the ring, or by query-frontend when used with query-scheduler. APIPA still used as last resort with logging indicating usage. #4032
* [ENHANCEMENT] Memberlist: introduced new metrics to aid troubleshooting tombstone convergence: #4231
  * `memberlist_client_kv_store_value_tombstones`
  * `memberlist_client_kv_store_value_tombstones_removed_total`
  * `memberlist_client_messages_to_broadcast_dropped_total`
* [ENHANCEMENT] Alertmanager: Added `-alertmanager.max-dispatcher-aggregation-groups` option to control max number of active dispatcher groups in Alertmanager (per tenant, also overrideable). When the limit is reached, Dispatcher produces log message and increases `cortex_alertmanager_dispatcher_aggregation_group_limit_reached_total` metric. #4254
* [ENHANCEMENT] Alertmanager: Added `-alertmanager.max-alerts-count` and `-alertmanager.max-alerts-size-bytes` to control max number of alerts and total size of alerts that a single user can have in Alertmanager's memory. Adding more alerts will fail with a log message and incrementing `cortex_alertmanager_alerts_insert_limited_total` metric (per-user). These limits can be overrided by using per-tenant overrides. Current values are tracked in `cortex_alertmanager_alerts_limiter_current_alerts` and `cortex_alertmanager_alerts_limiter_current_alerts_size_bytes` metrics. #4253
* [ENHANCEMENT] Store-gateway: added `-store-gateway.sharding-ring.wait-stability-min-duration` and `-store-gateway.sharding-ring.wait-stability-max-duration` support to store-gateway, to wait for ring stability at startup. #4271
* [ENHANCEMENT] Ruler: added `rule_group` label to metrics `cortex_prometheus_rule_group_iterations_total` and `cortex_prometheus_rule_group_iterations_missed_total`. #4121
* [ENHANCEMENT] Ruler: added new metrics for tracking total number of queries and push requests sent to ingester, as well as failed queries and push requests. Failures are only counted for internal errors, but not user-errors like limits or invalid query. This is in contrast to existing `cortex_prometheus_rule_evaluation_failures_total`, which is incremented also when query or samples appending fails due to user-errors. #4281
  * `cortex_ruler_write_requests_total`
  * `cortex_ruler_write_requests_failed_total`
  * `cortex_ruler_queries_total`
  * `cortex_ruler_queries_failed_total`
* [ENHANCEMENT] Ingester: Added option `-ingester.ignore-series-limit-for-metric-names` with comma-separated list of metric names that will be ignored in max series per metric limit. #4302
* [ENHANCEMENT] Added instrumentation to Redis client, with the following metrics: #3976
  - `cortex_rediscache_request_duration_seconds`
* [BUGFIX] Purger: fix `Invalid null value in condition for column range` caused by `nil` value in range for WriteBatch query. #4128
* [BUGFIX] Ingester: fixed infrequent panic caused by a race condition between TSDB mmap-ed head chunks truncation and queries. #4176
* [BUGFIX] Alertmanager: fix Alertmanager status page if clustering via gossip is disabled or sharding is enabled. #4184
* [BUGFIX] Ruler: fix `/ruler/rule_groups` endpoint doesn't work when used with object store. #4182
* [BUGFIX] Ruler: Honor the evaluation delay for the `ALERTS` and `ALERTS_FOR_STATE` series. #4227
* [BUGFIX] Make multiple Get requests instead of MGet on Redis Cluster. #4056
* [BUGFIX] Ingester: fix issue where runtime limits erroneously override default limits. #4246
* [BUGFIX] Ruler: fix startup in single-binary mode when the new `ruler_storage` is used. #4252
* [BUGFIX] Querier: fix queries failing with "at least 1 healthy replica required, could only find 0" error right after scaling up store-gateways until they're ACTIVE in the ring. #4263
* [BUGFIX] Store-gateway: when blocks sharding is enabled, do not load all blocks in each store-gateway in case of a cold startup, but load only blocks owned by the store-gateway replica. #4271
* [BUGFIX] Memberlist: fix to setting the default configuration value for `-memberlist.retransmit-factor` when not provided. This should improve propagation delay of the ring state (including, but not limited to, tombstones). Note that if the configuration is already explicitly given, this fix has no effect. #4269
* [BUGFIX] Querier: Fix issue where samples in a chunk might get skipped by batch iterator. #4218

### Blocksconvert

* [ENHANCEMENT] Scanner: add support for DynamoDB (v9 schema only). #3828
* [ENHANCEMENT] Add Cassandra support. #3795
* [ENHANCEMENT] Scanner: retry failed uploads. #4188

## Cortex 1.9.0 / 2021-05-14

* [CHANGE] Alertmanager now removes local files after Alertmanager is no longer running for removed or resharded user. #3910
* [CHANGE] Alertmanager now stores local files in per-tenant folders. Files stored by Alertmanager previously are migrated to new hierarchy. Support for this migration will be removed in Cortex 1.11. #3910
* [CHANGE] Ruler: deprecated `-ruler.storage.*` CLI flags (and their respective YAML config options) in favour of `-ruler-storage.*`. The deprecated config will be removed in Cortex 1.11. #3945
* [CHANGE] Alertmanager: deprecated `-alertmanager.storage.*` CLI flags (and their respective YAML config options) in favour of `-alertmanager-storage.*`. This change doesn't apply to `alertmanager.storage.path` and `alertmanager.storage.retention`. The deprecated config will be removed in Cortex 1.11. #4002
* [CHANGE] Alertmanager: removed `-cluster.` CLI flags deprecated in Cortex 1.7. The new config options to use are: #3946
  * `-alertmanager.cluster.listen-address` instead of `-cluster.listen-address`
  * `-alertmanager.cluster.advertise-address` instead of `-cluster.advertise-address`
  * `-alertmanager.cluster.peers` instead of `-cluster.peer`
  * `-alertmanager.cluster.peer-timeout` instead of `-cluster.peer-timeout`
* [CHANGE] Blocks storage: removed the config option `-blocks-storage.bucket-store.index-cache.postings-compression-enabled`, which was deprecated in Cortex 1.6. Postings compression is always enabled. #4101
* [CHANGE] Querier: removed the config option `-store.max-look-back-period`, which was deprecated in Cortex 1.6 and was used only by the chunks storage. You should use `-querier.max-query-lookback` instead. #4101
* [CHANGE] Query Frontend: removed the config option `-querier.compress-http-responses`, which was deprecated in Cortex 1.6. You should use`-api.response-compression-enabled` instead. #4101
* [CHANGE] Runtime-config / overrides: removed the config options `-limits.per-user-override-config` (use `-runtime-config.file`) and `-limits.per-user-override-period` (use `-runtime-config.reload-period`), both deprecated since Cortex 0.6.0. #4112
* [CHANGE] Cortex now fails fast on startup if unable to connect to the ring backend. #4068
* [FEATURE] The following features have been marked as stable: #4101
  - Shuffle-sharding
  - Querier support for querying chunks and blocks store at the same time
  - Tracking of active series and exporting them as metrics (`-ingester.active-series-metrics-enabled` and related flags)
  - Blocks storage: lazy mmap of block indexes in the store-gateway (`-blocks-storage.bucket-store.index-header-lazy-loading-enabled`)
  - Ingester: close idle TSDB and remove them from local disk (`-blocks-storage.tsdb.close-idle-tsdb-timeout`)
* [FEATURE] Memberlist: add TLS configuration options for the memberlist transport layer used by the gossip KV store. #4046
  * New flags added for memberlist communication:
    * `-memberlist.tls-enabled`
    * `-memberlist.tls-cert-path`
    * `-memberlist.tls-key-path`
    * `-memberlist.tls-ca-path`
    * `-memberlist.tls-server-name`
    * `-memberlist.tls-insecure-skip-verify`
* [FEATURE] Ruler: added `local` backend support to the ruler storage configuration under the `-ruler-storage.` flag prefix. #3932
* [ENHANCEMENT] Store-gateway: cache object attributes looked up when fetching chunks in the metadata cache when configured (`-blocks-storage.bucket-store.metadata-cache.backend`) instead of the chunk cache. #270
* [ENHANCEMENT] Upgraded Docker base images to `alpine:3.13`. #4042
* [ENHANCEMENT] Blocks storage: reduce ingester memory by eliminating series reference cache. #3951
* [ENHANCEMENT] Ruler: optimized `<prefix>/api/v1/rules` and `<prefix>/api/v1/alerts` when ruler sharding is enabled. #3916
* [ENHANCEMENT] Ruler: added the following metrics when ruler sharding is enabled: #3916
  * `cortex_ruler_clients`
  * `cortex_ruler_client_request_duration_seconds`
* [ENHANCEMENT] Alertmanager: Add API endpoint to list all tenant alertmanager configs: `GET /multitenant_alertmanager/configs`. #3529
* [ENHANCEMENT] Ruler: Add API endpoint to list all tenant ruler rule groups: `GET /ruler/rule_groups`. #3529
* [ENHANCEMENT] Query-frontend/scheduler: added querier forget delay (`-query-frontend.querier-forget-delay` and `-query-scheduler.querier-forget-delay`) to mitigate the blast radius in the event queriers crash because of a repeatedly sent "query of death" when shuffle-sharding is enabled. #3901
* [ENHANCEMENT] Query-frontend: reduced memory allocations when serializing query response. #3964
* [ENHANCEMENT] Querier / ruler: some optimizations to PromQL query engine. #3934 #3989
* [ENHANCEMENT] Ingester: reduce CPU and memory when an high number of errors are returned by the ingester on the write path with the blocks storage. #3969 #3971 #3973
* [ENHANCEMENT] Distributor: reduce CPU and memory when an high number of errors are returned by the distributor on the write path. #3990
* [ENHANCEMENT] Put metric before label value in the "label value too long" error message. #4018
* [ENHANCEMENT] Allow use of `y|w|d` suffixes for duration related limits and per-tenant limits. #4044
* [ENHANCEMENT] Query-frontend: Small optimization on top of PR #3968 to avoid unnecessary Extents merging. #4026
* [ENHANCEMENT] Add a metric `cortex_compactor_compaction_interval_seconds` for the compaction interval config value. #4040
* [ENHANCEMENT] Ingester: added following per-ingester (instance) experimental limits: max number of series in memory (`-ingester.instance-limits.max-series`), max number of users in memory (`-ingester.instance-limits.max-tenants`), max ingestion rate (`-ingester.instance-limits.max-ingestion-rate`), and max inflight requests (`-ingester.instance-limits.max-inflight-push-requests`). These limits are only used when using blocks storage. Limits can also be configured using runtime-config feature, and current values are exported as `cortex_ingester_instance_limits` metric. #3992.
* [ENHANCEMENT] Cortex is now built with Go 1.16. #4062
* [ENHANCEMENT] Distributor: added per-distributor experimental limits: max number of inflight requests (`-distributor.instance-limits.max-inflight-push-requests`) and max ingestion rate in samples/sec (`-distributor.instance-limits.max-ingestion-rate`). If not set, these two are unlimited. Also added metrics to expose current values (`cortex_distributor_inflight_push_requests`, `cortex_distributor_ingestion_rate_samples_per_second`) as well as limits (`cortex_distributor_instance_limits` with various `limit` label values). #4071
* [ENHANCEMENT] Ruler: Added `-ruler.enabled-tenants` and `-ruler.disabled-tenants` to explicitly enable or disable rules processing for specific tenants. #4074
* [ENHANCEMENT] Block Storage Ingester: `/flush` now accepts two new parameters: `tenant` to specify tenant to flush and `wait=true` to make call synchronous. Multiple tenants can be specified by repeating `tenant` parameter. If no `tenant` is specified, all tenants are flushed, as before. #4073
* [ENHANCEMENT] Alertmanager: validate configured `-alertmanager.web.external-url` and fail if ends with `/`. #4081
* [ENHANCEMENT] Alertmanager: added `-alertmanager.receivers-firewall.block.cidr-networks` and `-alertmanager.receivers-firewall.block.private-addresses` to block specific network addresses in HTTP-based Alertmanager receiver integrations. #4085
* [ENHANCEMENT] Allow configuration of Cassandra's host selection policy. #4069
* [ENHANCEMENT] Store-gateway: retry synching blocks if a per-tenant sync fails. #3975 #4088
* [ENHANCEMENT] Add metric `cortex_tcp_connections` exposing the current number of accepted TCP connections. #4099
* [ENHANCEMENT] Querier: Allow federated queries to run concurrently. #4065
* [ENHANCEMENT] Label Values API call now supports `match[]` parameter when querying blocks on storage (assuming `-querier.query-store-for-labels-enabled` is enabled). #4133
* [BUGFIX] Ruler-API: fix bug where `/api/v1/rules/<namespace>/<group_name>` endpoint return `400` instead of `404`. #4013
* [BUGFIX] Distributor: reverted changes done to rate limiting in #3825. #3948
* [BUGFIX] Ingester: Fix race condition when opening and closing tsdb concurrently. #3959
* [BUGFIX] Querier: streamline tracing spans. #3924
* [BUGFIX] Ruler Storage: ignore objects with empty namespace or group in the name. #3999
* [BUGFIX] Distributor: fix issue causing distributors to not extend the replication set because of failing instances when zone-aware replication is enabled. #3977
* [BUGFIX] Query-frontend: Fix issue where cached entry size keeps increasing when making tiny query repeatedly. #3968
* [BUGFIX] Compactor: `-compactor.blocks-retention-period` now supports weeks (`w`) and years (`y`). #4027
* [BUGFIX] Querier: returning 422 (instead of 500) when query hits `max_chunks_per_query` limit with block storage, when the limit is hit in the store-gateway. #3937
* [BUGFIX] Ruler: Rule group limit enforcement should now allow the same number of rules in a group as the limit. #3616
* [BUGFIX] Frontend, Query-scheduler: allow querier to notify about shutdown without providing any authentication. #4066
* [BUGFIX] Querier: fixed race condition causing queries to fail right after querier startup with the "empty ring" error. #4068
* [BUGFIX] Compactor: Increment `cortex_compactor_runs_failed_total` if compactor failed compact a single tenant. #4094
* [BUGFIX] Tracing: hot fix to avoid the Jaeger tracing client to indefinitely block the Cortex process shutdown in case the HTTP connection to the tracing backend is blocked. #4134
* [BUGFIX] Forward proper EndsAt from ruler to Alertmanager inline with Prometheus behaviour. #4017
* [BUGFIX] Querier: support filtering LabelValues with matchers when using tenant federation. #4277

### Blocksconvert

* [ENHANCEMENT] Builder: add `-builder.timestamp-tolerance` option which may reduce block size by rounding timestamps to make difference whole seconds. #3891

## Cortex 1.8.1 / 2021-04-27

* [CHANGE] Fix for CVE-2021-31232: Local file disclosure vulnerability when `-experimental.alertmanager.enable-api` is used. The HTTP basic auth `password_file` can be used as an attack vector to send any file content via a webhook. The alertmanager templates can be used as an attack vector to send any file content because the alertmanager can load any text file specified in the templates list.

## Cortex 1.8.0 / 2021-03-24

* [CHANGE] Alertmanager: Don't expose cluster information to tenants via the `/alertmanager/api/v1/status` API endpoint when operating with clustering enabled. #3903
* [CHANGE] Ingester: don't update internal "last updated" timestamp of TSDB if tenant only sends invalid samples. This affects how "idle" time is computed. #3727
* [CHANGE] Require explicit flag `-<prefix>.tls-enabled` to enable TLS in GRPC clients. Previously it was enough to specify a TLS flag to enable TLS validation. #3156
* [CHANGE] Query-frontend: removed `-querier.split-queries-by-day` (deprecated in Cortex 0.4.0). Please use `-querier.split-queries-by-interval` instead. #3813
* [CHANGE] Store-gateway: the chunks pool controlled by `-blocks-storage.bucket-store.max-chunk-pool-bytes` is now shared across all tenants. #3830
* [CHANGE] Ingester: return error code 400 instead of 429 when per-user/per-tenant series/metadata limits are reached. #3833
* [CHANGE] Compactor: add `reason` label to `cortex_compactor_blocks_marked_for_deletion_total` metric. Source blocks marked for deletion by compactor are labelled as `compaction`, while blocks passing the retention period are labelled as `retention`. #3879
* [CHANGE] Alertmanager: the `DELETE /api/v1/alerts` is now idempotent. No error is returned if the alertmanager config doesn't exist. #3888
* [FEATURE] Experimental Ruler Storage: Add a separate set of configuration options to configure the ruler storage backend under the `-ruler-storage.` flag prefix. All blocks storage bucket clients and the config service are currently supported. Clients using this implementation will only be enabled if the existing `-ruler.storage` flags are left unset. #3805 #3864
* [FEATURE] Experimental Alertmanager Storage: Add a separate set of configuration options to configure the alertmanager storage backend under the `-alertmanager-storage.` flag prefix. All blocks storage bucket clients and the config service are currently supported. Clients using this implementation will only be enabled if the existing `-alertmanager.storage` flags are left unset. #3888
* [FEATURE] Adds support to S3 server-side encryption using KMS. The S3 server-side encryption config can be overridden on a per-tenant basis for the blocks storage, ruler and alertmanager. Deprecated `-<prefix>.s3.sse-encryption`, please use the following CLI flags that have been added. #3651 #3810 #3811 #3870 #3886 #3906
  - `-<prefix>.s3.sse.type`
  - `-<prefix>.s3.sse.kms-key-id`
  - `-<prefix>.s3.sse.kms-encryption-context`
* [FEATURE] Querier: Enable `@ <timestamp>` modifier in PromQL using the new `-querier.at-modifier-enabled` flag. #3744
* [FEATURE] Overrides Exporter: Add `overrides-exporter` module for exposing per-tenant resource limit overrides as metrics. It is not included in `all` target (single-binary mode), and must be explicitly enabled. #3785
* [FEATURE] Experimental thanosconvert: introduce an experimental tool `thanosconvert` to migrate Thanos block metadata to Cortex metadata. #3770
* [FEATURE] Alertmanager: It now shards the `/api/v1/alerts` API using the ring when sharding is enabled. #3671
  * Added `-alertmanager.max-recv-msg-size` (defaults to 16M) to limit the size of HTTP request body handled by the alertmanager.
  * New flags added for communication between alertmanagers:
    * `-alertmanager.max-recv-msg-size`
    * `-alertmanager.alertmanager-client.remote-timeout`
    * `-alertmanager.alertmanager-client.tls-enabled`
    * `-alertmanager.alertmanager-client.tls-cert-path`
    * `-alertmanager.alertmanager-client.tls-key-path`
    * `-alertmanager.alertmanager-client.tls-ca-path`
    * `-alertmanager.alertmanager-client.tls-server-name`
    * `-alertmanager.alertmanager-client.tls-insecure-skip-verify`
* [FEATURE] Compactor: added blocks storage per-tenant retention support. This is configured via `-compactor.retention-period`, and can be overridden on a per-tenant basis. #3879
* [ENHANCEMENT] Queries: Instrument queries that were discarded due to the configured `max_outstanding_requests_per_tenant`. #3894
  * `cortex_query_frontend_discarded_requests_total`
  * `cortex_query_scheduler_discarded_requests_total`
* [ENHANCEMENT] Ruler: Add TLS and explicit basis authentication configuration options for the HTTP client the ruler uses to communicate with the alertmanager. #3752
  * `-ruler.alertmanager-client.basic-auth-username`: Configure the basic authentication username used by the client. Takes precedent over a URL configured username.
  * `-ruler.alertmanager-client.basic-auth-password`: Configure the basic authentication password used by the client. Takes precedent over a URL configured password.
  * `-ruler.alertmanager-client.tls-ca-path`: File path to the CA file.
  * `-ruler.alertmanager-client.tls-cert-path`: File path to the TLS certificate.
  * `-ruler.alertmanager-client.tls-insecure-skip-verify`: Boolean to disable verifying the certificate.
  * `-ruler.alertmanager-client.tls-key-path`: File path to the TLS key certificate.
  * `-ruler.alertmanager-client.tls-server-name`: Expected name on the TLS certificate.
* [ENHANCEMENT] Ingester: exposed metric `cortex_ingester_oldest_unshipped_block_timestamp_seconds`, tracking the unix timestamp of the oldest TSDB block not shipped to the storage yet. #3705
* [ENHANCEMENT] Prometheus upgraded. #3739 #3806
  * Avoid unnecessary `runtime.GC()` during compactions.
  * Prevent compaction loop in TSDB on data gap.
* [ENHANCEMENT] Query-Frontend now returns server side performance metrics using `Server-Timing` header when query stats is enabled. #3685
* [ENHANCEMENT] Runtime Config: Add a `mode` query parameter for the runtime config endpoint. `/runtime_config?mode=diff` now shows the YAML runtime configuration with all values that differ from the defaults. #3700
* [ENHANCEMENT] Distributor: Enable downstream projects to wrap distributor push function and access the deserialized write requests berfore/after they are pushed. #3755
* [ENHANCEMENT] Add flag `-<prefix>.tls-server-name` to require a specific server name instead of the hostname on the certificate. #3156
* [ENHANCEMENT] Alertmanager: Remove a tenant's alertmanager instead of pausing it as we determine it is no longer needed. #3722
* [ENHANCEMENT] Blocks storage: added more configuration options to S3 client. #3775
  * `-blocks-storage.s3.tls-handshake-timeout`: Maximum time to wait for a TLS handshake. 0 means no limit.
  * `-blocks-storage.s3.expect-continue-timeout`: The time to wait for a server's first response headers after fully writing the request headers if the request has an Expect header. 0 to send the request body immediately.
  * `-blocks-storage.s3.max-idle-connections`: Maximum number of idle (keep-alive) connections across all hosts. 0 means no limit.
  * `-blocks-storage.s3.max-idle-connections-per-host`: Maximum number of idle (keep-alive) connections to keep per-host. If 0, a built-in default value is used.
  * `-blocks-storage.s3.max-connections-per-host`: Maximum number of connections per host. 0 means no limit.
* [ENHANCEMENT] Ingester: when tenant's TSDB is closed, Ingester now removes pushed metrics-metadata from memory, and removes metadata (`cortex_ingester_memory_metadata`, `cortex_ingester_memory_metadata_created_total`, `cortex_ingester_memory_metadata_removed_total`) and validation metrics (`cortex_discarded_samples_total`, `cortex_discarded_metadata_total`). #3782
* [ENHANCEMENT] Distributor: cleanup metrics for inactive tenants. #3784
* [ENHANCEMENT] Ingester: Have ingester to re-emit following TSDB metrics. #3800
  * `cortex_ingester_tsdb_blocks_loaded`
  * `cortex_ingester_tsdb_reloads_total`
  * `cortex_ingester_tsdb_reloads_failures_total`
  * `cortex_ingester_tsdb_symbol_table_size_bytes`
  * `cortex_ingester_tsdb_storage_blocks_bytes`
  * `cortex_ingester_tsdb_time_retentions_total`
* [ENHANCEMENT] Querier: distribute workload across `-store-gateway.sharding-ring.replication-factor` store-gateway replicas when querying blocks and `-store-gateway.sharding-enabled=true`. #3824
* [ENHANCEMENT] Distributor / HA Tracker: added cleanup of unused elected HA replicas from KV store. Added following metrics to monitor this process: #3809
  * `cortex_ha_tracker_replicas_cleanup_started_total`
  * `cortex_ha_tracker_replicas_cleanup_marked_for_deletion_total`
  * `cortex_ha_tracker_replicas_cleanup_deleted_total`
  * `cortex_ha_tracker_replicas_cleanup_delete_failed_total`
* [ENHANCEMENT] Ruler now has new API endpoint `/ruler/delete_tenant_config` that can be used to delete all ruler groups for tenant. It is intended to be used by administrators who wish to clean up state after removed user. Note that this endpoint is enabled regardless of `-experimental.ruler.enable-api`. #3750 #3899
* [ENHANCEMENT] Query-frontend, query-scheduler: cleanup metrics for inactive tenants. #3826
* [ENHANCEMENT] Blocks storage: added `-blocks-storage.s3.region` support to S3 client configuration. #3811
* [ENHANCEMENT] Distributor: Remove cached subrings for inactive users when using shuffle sharding. #3849
* [ENHANCEMENT] Store-gateway: Reduced memory used to fetch chunks at query time. #3855
* [ENHANCEMENT] Ingester: attempt to prevent idle compaction from happening in concurrent ingesters by introducing a 25% jitter to the configured idle timeout (`-blocks-storage.tsdb.head-compaction-idle-timeout`). #3850
* [ENHANCEMENT] Compactor: cleanup local files for users that are no longer owned by compactor. #3851
* [ENHANCEMENT] Store-gateway: close empty bucket stores, and delete leftover local files for tenants that no longer belong to store-gateway. #3853
* [ENHANCEMENT] Store-gateway: added metrics to track partitioner behaviour. #3877
  * `cortex_bucket_store_partitioner_requested_bytes_total`
  * `cortex_bucket_store_partitioner_requested_ranges_total`
  * `cortex_bucket_store_partitioner_expanded_bytes_total`
  * `cortex_bucket_store_partitioner_expanded_ranges_total`
* [ENHANCEMENT] Store-gateway: added metrics to monitor chunk buffer pool behaviour. #3880
  * `cortex_bucket_store_chunk_pool_requested_bytes_total`
  * `cortex_bucket_store_chunk_pool_returned_bytes_total`
* [ENHANCEMENT] Alertmanager: load alertmanager configurations from object storage concurrently, and only load necessary configurations, speeding configuration synchronization process and executing fewer "GET object" operations to the storage when sharding is enabled. #3898
* [ENHANCEMENT] Ingester (blocks storage): Ingester can now stream entire chunks instead of individual samples to the querier. At the moment this feature must be explicitly enabled either by using `-ingester.stream-chunks-when-using-blocks` flag or `ingester_stream_chunks_when_using_blocks` (boolean) field in runtime config file, but these configuration options are temporary and will be removed when feature is stable. #3889
* [ENHANCEMENT] Alertmanager: New endpoint `/multitenant_alertmanager/delete_tenant_config` to delete configuration for tenant identified by `X-Scope-OrgID` header. This is an internal endpoint, available even if Alertmanager API is not enabled by using `-experimental.alertmanager.enable-api`. #3900
* [ENHANCEMENT] MemCached: Add `max_item_size` support. #3929
* [BUGFIX] Cortex: Fixed issue where fatal errors and various log messages where not logged. #3778
* [BUGFIX] HA Tracker: don't track as error in the `cortex_kv_request_duration_seconds` metric a CAS operation intentionally aborted. #3745
* [BUGFIX] Querier / ruler: do not log "error removing stale clients" if the ring is empty. #3761
* [BUGFIX] Store-gateway: fixed a panic caused by a race condition when the index-header lazy loading is enabled. #3775 #3789
* [BUGFIX] Compactor: fixed "could not guess file size" log when uploading blocks deletion marks to the global location. #3807
* [BUGFIX] Prevent panic at start if the http_prefix setting doesn't have a valid value. #3796
* [BUGFIX] Memberlist: fixed panic caused by race condition in `armon/go-metrics` used by memberlist client. #3725
* [BUGFIX] Querier: returning 422 (instead of 500) when query hits `max_chunks_per_query` limit with block storage. #3895
* [BUGFIX] Alertmanager: Ensure that experimental `/api/v1/alerts` endpoints work when `-http.prefix` is empty. #3905
* [BUGFIX] Chunk store: fix panic in inverted index when deleted fingerprint is no longer in the index. #3543

## Cortex 1.7.1 / 2021-04-27

* [CHANGE] Fix for CVE-2021-31232: Local file disclosure vulnerability when `-experimental.alertmanager.enable-api` is used. The HTTP basic auth `password_file` can be used as an attack vector to send any file content via a webhook. The alertmanager templates can be used as an attack vector to send any file content because the alertmanager can load any text file specified in the templates list.

## Cortex 1.7.0 / 2021-02-23

Note the blocks storage compactor runs a migration task at startup in this version, which can take many minutes and use a lot of RAM.
[Turn this off after first run](https://cortexmetrics.io/docs/blocks-storage/production-tips/#ensure-deletion-marks-migration-is-disabled-after-first-run).

* [CHANGE] FramedSnappy encoding support has been removed from Push and Remote Read APIs. This means Prometheus 1.6 support has been removed and the oldest Prometheus version supported in the remote write is 1.7. #3682
* [CHANGE] Ruler: removed the flag `-ruler.evaluation-delay-duration-deprecated` which was deprecated in 1.4.0. Please use the `ruler_evaluation_delay_duration` per-tenant limit instead. #3694
* [CHANGE] Removed the flags `-<prefix>.grpc-use-gzip-compression` which were deprecated in 1.3.0: #3694
  * `-query-scheduler.grpc-client-config.grpc-use-gzip-compression`: use `-query-scheduler.grpc-client-config.grpc-compression` instead
  * `-frontend.grpc-client-config.grpc-use-gzip-compression`: use `-frontend.grpc-client-config.grpc-compression` instead
  * `-ruler.client.grpc-use-gzip-compression`: use `-ruler.client.grpc-compression` instead
  * `-bigtable.grpc-use-gzip-compression`: use `-bigtable.grpc-compression` instead
  * `-ingester.client.grpc-use-gzip-compression`: use `-ingester.client.grpc-compression` instead
  * `-querier.frontend-client.grpc-use-gzip-compression`: use `-querier.frontend-client.grpc-compression` instead
* [CHANGE] Querier: it's not required to set `-frontend.query-stats-enabled=true` in the querier anymore to enable query statistics logging in the query-frontend. The flag is now required to be configured only in the query-frontend and it will be propagated to the queriers. #3595 #3695
* [CHANGE] Blocks storage: compactor is now required when running a Cortex cluster with the blocks storage, because it also keeps the bucket index updated. #3583
* [CHANGE] Blocks storage: block deletion marks are now stored in a per-tenant global markers/ location too, other than within the block location. The compactor, at startup, will copy deletion marks from the block location to the global location. This migration is required only once, so it can be safely disabled via `-compactor.block-deletion-marks-migration-enabled=false` after new compactor has successfully started at least once in the cluster. #3583
* [CHANGE] OpenStack Swift: the default value for the `-ruler.storage.swift.container-name` and `-swift.container-name` config options has changed from `cortex` to empty string. If you were relying on the default value, please set it back to `cortex`. #3660
* [CHANGE] HA Tracker: configured replica label is now verified against label value length limit (`-validation.max-length-label-value`). #3668
* [CHANGE] Distributor: `extend_writes` field in YAML configuration has moved from `lifecycler` (inside `ingester_config`) to `distributor_config`. This doesn't affect command line option `-distributor.extend-writes`, which stays the same. #3719
* [CHANGE] Alertmanager: Deprecated `-cluster.` CLI flags in favor of their `-alertmanager.cluster.` equivalent. The deprecated flags (and their respective YAML config options) are: #3677
  * `-cluster.listen-address` in favor of `-alertmanager.cluster.listen-address`
  * `-cluster.advertise-address` in favor of `-alertmanager.cluster.advertise-address`
  * `-cluster.peer` in favor of `-alertmanager.cluster.peers`
  * `-cluster.peer-timeout` in favor of `-alertmanager.cluster.peer-timeout`
* [CHANGE] Blocks storage: the default value of `-blocks-storage.bucket-store.sync-interval` has been changed from `5m` to `15m`. #3724
* [FEATURE] Querier: Queries can be federated across multiple tenants. The tenants IDs involved need to be specified separated by a `|` character in the `X-Scope-OrgID` request header. This is an experimental feature, which can be enabled by setting `-tenant-federation.enabled=true` on all Cortex services. #3250
* [FEATURE] Alertmanager: introduced the experimental option `-alertmanager.sharding-enabled` to shard tenants across multiple Alertmanager instances. This feature is still under heavy development and its usage is discouraged. The following new metrics are exported by the Alertmanager: #3664
  * `cortex_alertmanager_ring_check_errors_total`
  * `cortex_alertmanager_sync_configs_total`
  * `cortex_alertmanager_sync_configs_failed_total`
  * `cortex_alertmanager_tenants_discovered`
  * `cortex_alertmanager_tenants_owned`
* [ENHANCEMENT] Allow specifying JAEGER_ENDPOINT instead of sampling server or local agent port. #3682
* [ENHANCEMENT] Blocks storage: introduced a per-tenant bucket index, periodically updated by the compactor, used to avoid full bucket scanning done by queriers, store-gateways and rulers. The bucket index is updated by the compactor during blocks cleanup, on every `-compactor.cleanup-interval`. #3553 #3555 #3561 #3583 #3625 #3711 #3715
* [ENHANCEMENT] Blocks storage: introduced an option `-blocks-storage.bucket-store.bucket-index.enabled` to enable the usage of the bucket index in the querier, store-gateway and ruler. When enabled, the querier, store-gateway and ruler will use the bucket index to find a tenant's blocks instead of running the periodic bucket scan. The following new metrics are exported by the querier and ruler: #3614 #3625
  * `cortex_bucket_index_loads_total`
  * `cortex_bucket_index_load_failures_total`
  * `cortex_bucket_index_load_duration_seconds`
  * `cortex_bucket_index_loaded`
* [ENHANCEMENT] Compactor: exported the following metrics. #3583 #3625
  * `cortex_bucket_blocks_count`: Total number of blocks per tenant in the bucket. Includes blocks marked for deletion, but not partial blocks.
  * `cortex_bucket_blocks_marked_for_deletion_count`: Total number of blocks per tenant marked for deletion in the bucket.
  * `cortex_bucket_blocks_partials_count`: Total number of partial blocks.
  * `cortex_bucket_index_last_successful_update_timestamp_seconds`: Timestamp of the last successful update of a tenant's bucket index.
* [ENHANCEMENT] Ruler: Add `cortex_prometheus_last_evaluation_samples` to expose the number of samples generated by a rule group per tenant. #3582
* [ENHANCEMENT] Memberlist: add status page (/memberlist) with available details about memberlist-based KV store and memberlist cluster. It's also possible to view KV values in Go struct or JSON format, or download for inspection. #3575
* [ENHANCEMENT] Memberlist: client can now keep a size-bounded buffer with sent and received messages and display them in the admin UI (/memberlist) for troubleshooting. #3581 #3602
* [ENHANCEMENT] Blocks storage: added block index attributes caching support to metadata cache. The TTL can be configured via `-blocks-storage.bucket-store.metadata-cache.block-index-attributes-ttl`. #3629
* [ENHANCEMENT] Alertmanager: Add support for Azure blob storage. #3634
* [ENHANCEMENT] Compactor: tenants marked for deletion will now be fully cleaned up after some delay since deletion of last block. Cleanup includes removal of remaining marker files (including tenant deletion mark file) and files under `debug/metas`. #3613
* [ENHANCEMENT] Compactor: retry compaction of a single tenant on failure instead of re-running compaction for all tenants. #3627
* [ENHANCEMENT] Querier: Implement result caching for tenant query federation. #3640
* [ENHANCEMENT] API: Add a `mode` query parameter for the config endpoint: #3645
  * `/config?mode=diff`: Shows the YAML configuration with all values that differ from the defaults.
  * `/config?mode=defaults`: Shows the YAML configuration with all the default values.
* [ENHANCEMENT] OpenStack Swift: added the following config options to OpenStack Swift backend client: #3660
  - Chunks storage: `-swift.auth-version`, `-swift.max-retries`, `-swift.connect-timeout`, `-swift.request-timeout`.
  - Blocks storage: ` -blocks-storage.swift.auth-version`, ` -blocks-storage.swift.max-retries`, ` -blocks-storage.swift.connect-timeout`, ` -blocks-storage.swift.request-timeout`.
  - Ruler: `-ruler.storage.swift.auth-version`, `-ruler.storage.swift.max-retries`, `-ruler.storage.swift.connect-timeout`, `-ruler.storage.swift.request-timeout`.
* [ENHANCEMENT] Disabled in-memory shuffle-sharding subring cache in the store-gateway, ruler and compactor. This should reduce the memory utilisation in these services when shuffle-sharding is enabled, without introducing a significantly increase CPU utilisation. #3601
* [ENHANCEMENT] Shuffle sharding: optimised subring generation used by shuffle sharding. #3601
* [ENHANCEMENT] New /runtime_config endpoint that returns the defined runtime configuration in YAML format. The returned configuration includes overrides. #3639
* [ENHANCEMENT] Query-frontend: included the parameter name failed to validate in HTTP 400 message. #3703
* [ENHANCEMENT] Fail to startup Cortex if provided runtime config is invalid. #3707
* [ENHANCEMENT] Alertmanager: Add flags to customize the cluster configuration: #3667
  * `-alertmanager.cluster.gossip-interval`: The interval between sending gossip messages. By lowering this value (more frequent) gossip messages are propagated across cluster more quickly at the expense of increased bandwidth usage.
  * `-alertmanager.cluster.push-pull-interval`: The interval between gossip state syncs. Setting this interval lower (more frequent) will increase convergence speeds across larger clusters at the expense of increased bandwidth usage.
* [ENHANCEMENT] Distributor: change the error message returned when a received series has too many label values. The new message format has the series at the end and this plays better with Prometheus logs truncation. #3718
  - From: `sample for '<series>' has <value> label names; limit <value>`
  - To: `series has too many labels (actual: <value>, limit: <value>) series: '<series>'`
* [ENHANCEMENT] Improve bucket index loader to handle edge case where new tenant has not had blocks uploaded to storage yet. #3717
* [BUGFIX] Allow `-querier.max-query-lookback` use `y|w|d` suffix like deprecated `-store.max-look-back-period`. #3598
* [BUGFIX] Memberlist: Entry in the ring should now not appear again after using "Forget" feature (unless it's still heartbeating). #3603
* [BUGFIX] Ingester: do not close idle TSDBs while blocks shipping is in progress. #3630 #3632
* [BUGFIX] Ingester: correctly update `cortex_ingester_memory_users` and `cortex_ingester_active_series` when a tenant's idle TSDB is closed, when running Cortex with the blocks storage. #3646
* [BUGFIX] Querier: fix default value incorrectly overriding `-querier.frontend-address` in single-binary mode. #3650
* [BUGFIX] Compactor: delete `deletion-mark.json` at last when deleting a block in order to not leave partial blocks without deletion mark in the bucket if the compactor is interrupted while deleting a block. #3660
* [BUGFIX] Blocks storage: do not cleanup a partially uploaded block when `meta.json` upload fails. Despite failure to upload `meta.json`, this file may in some cases still appear in the bucket later. By skipping early cleanup, we avoid having corrupted blocks in the storage. #3660
* [BUGFIX] Alertmanager: disable access to `/alertmanager/metrics` (which exposes all Cortex metrics), `/alertmanager/-/reload` and `/alertmanager/debug/*`, which were available to any authenticated user with enabled AlertManager. #3678
* [BUGFIX] Query-Frontend: avoid creating many small sub-queries by discarding cache extents under 5 minutes #3653
* [BUGFIX] Ruler: Ensure the stale markers generated for evaluated rules respect the configured `-ruler.evaluation-delay-duration`. This will avoid issues with samples with NaN be persisted with timestamps set ahead of the next rule evaluation. #3687
* [BUGFIX] Alertmanager: don't serve HTTP requests until Alertmanager has fully started. Serving HTTP requests earlier may result in loss of configuration for the user. #3679
* [BUGFIX] Do not log "failed to load config" if runtime config file is empty. #3706
* [BUGFIX] Do not allow to use a runtime config file containing multiple YAML documents. #3706
* [BUGFIX] HA Tracker: don't track as error in the `cortex_kv_request_duration_seconds` metric a CAS operation intentionally aborted. #3745

## Cortex 1.6.0 / 2020-12-29

* [CHANGE] Query Frontend: deprecate `-querier.compress-http-responses` in favour of `-api.response-compression-enabled`. #3544
* [CHANGE] Querier: deprecated `-store.max-look-back-period`. You should use `-querier.max-query-lookback` instead. #3452
* [CHANGE] Blocks storage: increased `-blocks-storage.bucket-store.chunks-cache.attributes-ttl` default from `24h` to `168h` (1 week). #3528
* [CHANGE] Blocks storage: the config option `-blocks-storage.bucket-store.index-cache.postings-compression-enabled` has been deprecated and postings compression is always enabled. #3538
* [CHANGE] Ruler: gRPC message size default limits on the Ruler-client side have changed: #3523
  - limit for outgoing gRPC messages has changed from 2147483647 to 16777216 bytes
  - limit for incoming gRPC messages has changed from 4194304 to 104857600 bytes
* [FEATURE] Distributor/Ingester: Provide ability to not overflow writes in the presence of a leaving or unhealthy ingester. This allows for more efficient ingester rolling restarts. #3305
* [FEATURE] Query-frontend: introduced query statistics logged in the query-frontend when enabled via `-frontend.query-stats-enabled=true`. When enabled, the metric `cortex_query_seconds_total` is tracked, counting the sum of the wall time spent across all queriers while running queries (on a per-tenant basis). The metrics `cortex_request_duration_seconds` and `cortex_query_seconds_total` are different: the first one tracks the request duration (eg. HTTP request from the client), while the latter tracks the sum of the wall time on all queriers involved executing the query. #3539
* [ENHANCEMENT] API: Add GZIP HTTP compression to the API responses. Compression can be enabled via `-api.response-compression-enabled`. #3536
* [ENHANCEMENT] Added zone-awareness support on queries. When zone-awareness is enabled, queries will still succeed if all ingesters in a single zone will fail. #3414
* [ENHANCEMENT] Blocks storage ingester: exported more TSDB-related metrics. #3412
  - `cortex_ingester_tsdb_wal_corruptions_total`
  - `cortex_ingester_tsdb_head_truncations_failed_total`
  - `cortex_ingester_tsdb_head_truncations_total`
  - `cortex_ingester_tsdb_head_gc_duration_seconds`
* [ENHANCEMENT] Enforced keepalive on all gRPC clients used for inter-service communication. #3431
* [ENHANCEMENT] Added `cortex_alertmanager_config_hash` metric to expose hash of Alertmanager Config loaded per user. #3388
* [ENHANCEMENT] Query-Frontend / Query-Scheduler: New component called "Query-Scheduler" has been introduced. Query-Scheduler is simply a queue of requests, moved outside of Query-Frontend. This allows Query-Frontend to be scaled separately from number of queues. To make Query-Frontend and Querier use Query-Scheduler, they need to be started with `-frontend.scheduler-address` and `-querier.scheduler-address` options respectively. #3374 #3471
* [ENHANCEMENT] Query-frontend / Querier / Ruler: added `-querier.max-query-lookback` to limit how long back data (series and metadata) can be queried. This setting can be overridden on a per-tenant basis and is enforced in the query-frontend, querier and ruler. #3452 #3458
* [ENHANCEMENT] Querier: added `-querier.query-store-for-labels-enabled` to query store for label names, label values and series APIs. Only works with blocks storage engine. #3461 #3520
* [ENHANCEMENT] Ingester: exposed `-blocks-storage.tsdb.wal-segment-size-bytes` config option to customise the TSDB WAL segment max size. #3476
* [ENHANCEMENT] Compactor: concurrently run blocks cleaner for multiple tenants. Concurrency can be configured via `-compactor.cleanup-concurrency`. #3483
* [ENHANCEMENT] Compactor: shuffle tenants before running compaction. #3483
* [ENHANCEMENT] Compactor: wait for a stable ring at startup, when sharding is enabled. #3484
* [ENHANCEMENT] Store-gateway: added `-blocks-storage.bucket-store.index-header-lazy-loading-enabled` to enable index-header lazy loading (experimental). When enabled, index-headers will be mmap-ed only once required by a query and will be automatically released after `-blocks-storage.bucket-store.index-header-lazy-loading-idle-timeout` time of inactivity. #3498
* [ENHANCEMENT] Alertmanager: added metrics `cortex_alertmanager_notification_requests_total` and `cortex_alertmanager_notification_requests_failed_total`. #3518
* [ENHANCEMENT] Ingester: added `-blocks-storage.tsdb.head-chunks-write-buffer-size-bytes` to fine-tune the TSDB head chunks write buffer size when running Cortex blocks storage. #3518
* [ENHANCEMENT] /metrics now supports OpenMetrics output. HTTP and gRPC servers metrics can now include exemplars. #3524
* [ENHANCEMENT] Expose gRPC keepalive policy options by gRPC server. #3524
* [ENHANCEMENT] Blocks storage: enabled caching of `meta.json` attributes, configurable via `-blocks-storage.bucket-store.metadata-cache.metafile-attributes-ttl`. #3528
* [ENHANCEMENT] Compactor: added a config validation check to fail fast if the compactor has been configured invalid block range periods (each period is expected to be a multiple of the previous one). #3534
* [ENHANCEMENT] Blocks storage: concurrently fetch deletion marks from object storage. #3538
* [ENHANCEMENT] Blocks storage ingester: ingester can now close idle TSDB and delete local data. #3491 #3552
* [ENHANCEMENT] Blocks storage: add option to use V2 signatures for S3 authentication. #3540
* [ENHANCEMENT] Exported process metrics to monitor the number of memory map areas allocated. #3537
  * - `process_memory_map_areas`
  * - `process_memory_map_areas_limit`
* [ENHANCEMENT] Ruler: Expose gRPC client options. #3523
* [ENHANCEMENT] Compactor: added metrics to track on-going compaction. #3535
  * `cortex_compactor_tenants_discovered`
  * `cortex_compactor_tenants_skipped`
  * `cortex_compactor_tenants_processing_succeeded`
  * `cortex_compactor_tenants_processing_failed`
* [ENHANCEMENT] Added new experimental API endpoints: `POST /purger/delete_tenant` and `GET /purger/delete_tenant_status` for deleting all tenant data. Only works with blocks storage. Compactor removes blocks that belong to user marked for deletion. #3549 #3558
* [ENHANCEMENT] Chunks storage: add option to use V2 signatures for S3 authentication. #3560
* [ENHANCEMENT] HA Tracker: Added new limit `ha_max_clusters` to set the max number of clusters tracked for single user. This limit is disabled by default. #3668
* [BUGFIX] Query-Frontend: `cortex_query_seconds_total` now return seconds not nanoseconds. #3589
* [BUGFIX] Blocks storage ingester: fixed some cases leading to a TSDB WAL corruption after a partial write to disk. #3423
* [BUGFIX] Blocks storage: Fix the race between ingestion and `/flush` call resulting in overlapping blocks. #3422
* [BUGFIX] Querier: fixed `-querier.max-query-into-future` which wasn't correctly enforced on range queries. #3452
* [BUGFIX] Fixed float64 precision stability when aggregating metrics before exposing them. This could have lead to false counters resets when querying some metrics exposed by Cortex. #3506
* [BUGFIX] Querier: the meta.json sync concurrency done when running Cortex with the blocks storage is now controlled by `-blocks-storage.bucket-store.meta-sync-concurrency` instead of the incorrect `-blocks-storage.bucket-store.block-sync-concurrency` (default values are the same). #3531
* [BUGFIX] Querier: fixed initialization order of querier module when using blocks storage. It now (again) waits until blocks have been synchronized. #3551

### Blocksconvert

* [ENHANCEMENT] Scheduler: ability to ignore users based on regexp, using `-scheduler.ignore-users-regex` flag. #3477
* [ENHANCEMENT] Builder: Parallelize reading chunks in the final stage of building block. #3470
* [ENHANCEMENT] Builder: remove duplicate label names from chunk. #3547

## Cortex 1.5.0 / 2020-11-09

* [CHANGE] Blocks storage: update the default HTTP configuration values for the S3 client to the upstream Thanos default values. #3244
  - `-blocks-storage.s3.http.idle-conn-timeout` is set 90 seconds.
  - `-blocks-storage.s3.http.response-header-timeout` is set to 2 minutes.
* [CHANGE] Improved shuffle sharding support in the write path. This work introduced some config changes: #3090
  * Introduced `-distributor.sharding-strategy` CLI flag (and its respective `sharding_strategy` YAML config option) to explicitly specify which sharding strategy should be used in the write path
  * `-experimental.distributor.user-subring-size` flag renamed to `-distributor.ingestion-tenant-shard-size`
  * `user_subring_size` limit YAML config option renamed to `ingestion_tenant_shard_size`
* [CHANGE] Dropped "blank Alertmanager configuration; using fallback" message from Info to Debug level. #3205
* [CHANGE] Zone-awareness replication for time-series now should be explicitly enabled in the distributor via the `-distributor.zone-awareness-enabled` CLI flag (or its respective YAML config option). Before, zone-aware replication was implicitly enabled if a zone was set on ingesters. #3200
* [CHANGE] Removed the deprecated CLI flag `-config-yaml`. You should use `-schema-config-file` instead. #3225
* [CHANGE] Enforced the HTTP method required by some API endpoints which did (incorrectly) allow any method before that. #3228
  - `GET /`
  - `GET /config`
  - `GET /debug/fgprof`
  - `GET /distributor/all_user_stats`
  - `GET /distributor/ha_tracker`
  - `GET /all_user_stats`
  - `GET /ha-tracker`
  - `GET /api/v1/user_stats`
  - `GET /api/v1/chunks`
  - `GET <legacy-http-prefix>/user_stats`
  - `GET <legacy-http-prefix>/chunks`
  - `GET /services`
  - `GET /multitenant_alertmanager/status`
  - `GET /status` (alertmanager microservice)
  - `GET|POST /ingester/ring`
  - `GET|POST /ring`
  - `GET|POST /store-gateway/ring`
  - `GET|POST /compactor/ring`
  - `GET|POST /ingester/flush`
  - `GET|POST /ingester/shutdown`
  - `GET|POST /flush`
  - `GET|POST /shutdown`
  - `GET|POST /ruler/ring`
  - `POST /api/v1/push`
  - `POST <legacy-http-prefix>/push`
  - `POST /push`
  - `POST /ingester/push`
* [CHANGE] Renamed CLI flags to configure the network interface names from which automatically detect the instance IP. #3295
  - `-compactor.ring.instance-interface` renamed to `-compactor.ring.instance-interface-names`
  - `-store-gateway.sharding-ring.instance-interface` renamed to `-store-gateway.sharding-ring.instance-interface-names`
  - `-distributor.ring.instance-interface` renamed to `-distributor.ring.instance-interface-names`
  - `-ruler.ring.instance-interface` renamed to `-ruler.ring.instance-interface-names`
* [CHANGE] Renamed `-<prefix>.redis.enable-tls` CLI flag to `-<prefix>.redis.tls-enabled`, and its respective YAML config option from `enable_tls` to `tls_enabled`. #3298
* [CHANGE] Increased default `-<prefix>.redis.timeout` from `100ms` to `500ms`. #3301
* [CHANGE] `cortex_alertmanager_config_invalid` has been removed in favor of `cortex_alertmanager_config_last_reload_successful`. #3289
* [CHANGE] Query-frontend: POST requests whose body size exceeds 10MiB will be rejected. The max body size can be customised via `-frontend.max-body-size`. #3276
* [FEATURE] Shuffle sharding: added support for shuffle-sharding queriers in the query-frontend. When configured (`-frontend.max-queriers-per-tenant` globally, or using per-tenant limit `max_queriers_per_tenant`), each tenants's requests will be handled by different set of queriers. #3113 #3257
* [FEATURE] Shuffle sharding: added support for shuffle-sharding ingesters on the read path. When ingesters shuffle-sharding is enabled and `-querier.shuffle-sharding-ingesters-lookback-period` is set, queriers will fetch in-memory series from the minimum set of required ingesters, selecting only ingesters which may have received series since 'now - lookback period'. #3252
* [FEATURE] Query-frontend: added `compression` config to support results cache with compression. #3217
* [FEATURE] Add OpenStack Swift support to blocks storage. #3303
* [FEATURE] Added support for applying Prometheus relabel configs on series received by the distributor. A `metric_relabel_configs` field has been added to the per-tenant limits configuration. #3329
* [FEATURE] Support for Cassandra client SSL certificates. #3384
* [ENHANCEMENT] Ruler: Introduces two new limits `-ruler.max-rules-per-rule-group` and `-ruler.max-rule-groups-per-tenant` to control the number of rules per rule group and the total number of rule groups for a given user. They are disabled by default. #3366
* [ENHANCEMENT] Allow to specify multiple comma-separated Cortex services to `-target` CLI option (or its respective YAML config option). For example, `-target=all,compactor` can be used to start Cortex single-binary with compactor as well. #3275
* [ENHANCEMENT] Expose additional HTTP configs for the S3 backend client. New flag are listed below: #3244
  - `-blocks-storage.s3.http.idle-conn-timeout`
  - `-blocks-storage.s3.http.response-header-timeout`
  - `-blocks-storage.s3.http.insecure-skip-verify`
* [ENHANCEMENT] Added `cortex_query_frontend_connected_clients` metric to show the number of workers currently connected to the frontend. #3207
* [ENHANCEMENT] Shuffle sharding: improved shuffle sharding in the write path. Shuffle sharding now should be explicitly enabled via `-distributor.sharding-strategy` CLI flag (or its respective YAML config option) and guarantees stability, consistency, shuffling and balanced zone-awareness properties. #3090 #3214
* [ENHANCEMENT] Ingester: added new metric `cortex_ingester_active_series` to track active series more accurately. Also added options to control whether active series tracking is enabled (`-ingester.active-series-metrics-enabled`, defaults to false), and how often this metric is updated (`-ingester.active-series-metrics-update-period`) and max idle time for series to be considered inactive (`-ingester.active-series-metrics-idle-timeout`). #3153
* [ENHANCEMENT] Store-gateway: added zone-aware replication support to blocks replication in the store-gateway. #3200
* [ENHANCEMENT] Store-gateway: exported new metrics. #3231
  - `cortex_bucket_store_cached_series_fetch_duration_seconds`
  - `cortex_bucket_store_cached_postings_fetch_duration_seconds`
  - `cortex_bucket_stores_gate_queries_max`
* [ENHANCEMENT] Added `-version` flag to Cortex. #3233
* [ENHANCEMENT] Hash ring: added instance registered timestamp to the ring. #3248
* [ENHANCEMENT] Reduce tail latency by smoothing out spikes in rate of chunk flush operations. #3191
* [ENHANCEMENT] User Cortex as User Agent in http requests issued by Configs DB client. #3264
* [ENHANCEMENT] Experimental Ruler API: Fetch rule groups from object storage in parallel. #3218
* [ENHANCEMENT] Chunks GCS object storage client uses the `fields` selector to limit the payload size when listing objects in the bucket. #3218 #3292
* [ENHANCEMENT] Added shuffle sharding support to ruler. Added new metric `cortex_ruler_sync_rules_total`. #3235
* [ENHANCEMENT] Return an explicit error when the store-gateway is explicitly requested without a blocks storage engine. #3287
* [ENHANCEMENT] Ruler: only load rules that belong to the ruler. Improves rules synching performances when ruler sharding is enabled. #3269
* [ENHANCEMENT] Added `-<prefix>.redis.tls-insecure-skip-verify` flag. #3298
* [ENHANCEMENT] Added `cortex_alertmanager_config_last_reload_successful_seconds` metric to show timestamp of last successful AM config reload. #3289
* [ENHANCEMENT] Blocks storage: reduced number of bucket listing operations to list block content (applies to newly created blocks only). #3363
* [ENHANCEMENT] Ruler: Include the tenant ID on the notifier logs. #3372
* [ENHANCEMENT] Blocks storage Compactor: Added `-compactor.enabled-tenants` and `-compactor.disabled-tenants` to explicitly enable or disable compaction of specific tenants. #3385
* [ENHANCEMENT] Blocks storage ingester: Creating checkpoint only once even when there are multiple Head compactions in a single `Compact()` call. #3373
* [BUGFIX] Blocks storage ingester: Read repair memory-mapped chunks file which can end up being empty on abrupt shutdowns combined with faulty disks. #3373
* [BUGFIX] Blocks storage ingester: Close TSDB resources on failed startup preventing ingester OOMing. #3373
* [BUGFIX] No-longer-needed ingester operations for queries triggered by queriers and rulers are now canceled. #3178
* [BUGFIX] Ruler: directories in the configured `rules-path` will be removed on startup and shutdown in order to ensure they don't persist between runs. #3195
* [BUGFIX] Handle hash-collisions in the query path. #3192
* [BUGFIX] Check for postgres rows errors. #3197
* [BUGFIX] Ruler Experimental API: Don't allow rule groups without names or empty rule groups. #3210
* [BUGFIX] Experimental Alertmanager API: Do not allow empty Alertmanager configurations or bad template filenames to be submitted through the configuration API. #3185
* [BUGFIX] Reduce failures to update heartbeat when using Consul. #3259
* [BUGFIX] When using ruler sharding, moving all user rule groups from ruler to a different one and then back could end up with some user groups not being evaluated at all. #3235
* [BUGFIX] Fixed shuffle sharding consistency when zone-awareness is enabled and the shard size is increased or instances in a new zone are added. #3299
* [BUGFIX] Use a valid grpc header when logging IP addresses. #3307
* [BUGFIX] Fixed the metric `cortex_prometheus_rule_group_duration_seconds` in the Ruler, it wouldn't report any values. #3310
* [BUGFIX] Fixed gRPC connections leaking in rulers when rulers sharding is enabled and APIs called. #3314
* [BUGFIX] Fixed shuffle sharding consistency when zone-awareness is enabled and the shard size is increased or instances in a new zone are added. #3299
* [BUGFIX] Fixed Gossip memberlist members joining when addresses are configured using DNS-based service discovery. #3360
* [BUGFIX] Ingester: fail to start an ingester running the blocks storage, if unable to load any existing TSDB at startup. #3354
* [BUGFIX] Blocks storage: Avoid deletion of blocks in the ingester which are not shipped to the storage yet. #3346
* [BUGFIX] Fix common prefixes returned by List method of S3 client. #3358
* [BUGFIX] Honor configured timeout in Azure and GCS object clients. #3285
* [BUGFIX] Blocks storage: Avoid creating blocks larger than configured block range period on forced compaction and when TSDB is idle. #3344
* [BUGFIX] Shuffle sharding: fixed max global series per user/metric limit when shuffle sharding and `-distributor.shard-by-all-labels=true` are both enabled in distributor. When using these global limits you should now set `-distributor.sharding-strategy` and `-distributor.zone-awareness-enabled` to ingesters too. #3369
* [BUGFIX] Slow query logging: when using downstream server request parameters were not logged. #3276
* [BUGFIX] Fixed tenant detection in the ruler and alertmanager API when running without auth. #3343

### Blocksconvert

* [ENHANCEMENT] Blocksconvert – Builder: download plan file locally before processing it. #3209
* [ENHANCEMENT] Blocksconvert – Cleaner: added new tool for deleting chunks data. #3283
* [ENHANCEMENT] Blocksconvert – Scanner: support for scanning specific date-range only. #3222
* [ENHANCEMENT] Blocksconvert – Scanner: metrics for tracking progress. #3222
* [ENHANCEMENT] Blocksconvert – Builder: retry block upload before giving up. #3245
* [ENHANCEMENT] Blocksconvert – Scanner: upload plans concurrently. #3340
* [BUGFIX] Blocksconvert: fix chunks ordering in the block. Chunks in different order than series work just fine in TSDB blocks at the moment, but it's not consistent with what Prometheus does and future Prometheus and Cortex optimizations may rely on this ordering. #3371

## Cortex 1.4.0 / 2020-10-02

* [CHANGE] TLS configuration for gRPC, HTTP and etcd clients is now marked as experimental. These features are not yet fully baked, and we expect possible small breaking changes in Cortex 1.5. #3198
* [CHANGE] Cassandra backend support is now GA (stable). #3180
* [CHANGE] Blocks storage is now GA (stable). The `-experimental` prefix has been removed from all CLI flags related to the blocks storage (no YAML config changes). #3180 #3201
  - `-experimental.blocks-storage.*` flags renamed to `-blocks-storage.*`
  - `-experimental.store-gateway.*` flags renamed to `-store-gateway.*`
  - `-experimental.querier.store-gateway-client.*` flags renamed to `-querier.store-gateway-client.*`
  - `-experimental.querier.store-gateway-addresses` flag renamed to `-querier.store-gateway-addresses`
  - `-store-gateway.replication-factor` flag renamed to `-store-gateway.sharding-ring.replication-factor`
  - `-store-gateway.tokens-file-path` flag renamed to `store-gateway.sharding-ring.tokens-file-path`
* [CHANGE] Ingester: Removed deprecated untyped record from chunks WAL. Only if you are running `v1.0` or below, it is recommended to first upgrade to `v1.1`/`v1.2`/`v1.3` and run it for a day before upgrading to `v1.4` to avoid data loss. #3115
* [CHANGE] Distributor API endpoints are no longer served unless target is set to `distributor` or `all`. #3112
* [CHANGE] Increase the default Cassandra client replication factor to 3. #3007
* [CHANGE] Blocks storage: removed the support to transfer blocks between ingesters on shutdown. When running the Cortex blocks storage, ingesters are expected to run with a persistent disk. The following metrics have been removed: #2996
  * `cortex_ingester_sent_files`
  * `cortex_ingester_received_files`
  * `cortex_ingester_received_bytes_total`
  * `cortex_ingester_sent_bytes_total`
* [CHANGE] The buckets for the `cortex_chunk_store_index_lookups_per_query` metric have been changed to 1, 2, 4, 8, 16. #3021
* [CHANGE] Blocks storage: the `operation` label value `getrange` has changed into `get_range` for the metrics `thanos_store_bucket_cache_operation_requests_total` and `thanos_store_bucket_cache_operation_hits_total`. #3000
* [CHANGE] Experimental Delete Series: `/api/v1/admin/tsdb/delete_series` and `/api/v1/admin/tsdb/cancel_delete_request` purger APIs to return status code `204` instead of `200` for success. #2946
* [CHANGE] Histogram `cortex_memcache_request_duration_seconds` `method` label value changes from `Memcached.Get` to `Memcached.GetBatched` for batched lookups, and is not reported for non-batched lookups (label value `Memcached.GetMulti` remains, and had exactly the same value as `Get` in nonbatched lookups).  The same change applies to tracing spans. #3046
* [CHANGE] TLS server validation is now enabled by default, a new parameter `tls_insecure_skip_verify` can be set to true to skip validation optionally. #3030
* [CHANGE] `cortex_ruler_config_update_failures_total` has been removed in favor of `cortex_ruler_config_last_reload_successful`. #3056
* [CHANGE] `ruler.evaluation_delay_duration` field in YAML config has been moved and renamed to `limits.ruler_evaluation_delay_duration`. #3098
* [CHANGE] Removed obsolete `results_cache.max_freshness` from YAML config (deprecated since Cortex 1.2). #3145
* [CHANGE] Removed obsolete `-promql.lookback-delta` option (deprecated since Cortex 1.2, replaced with `-querier.lookback-delta`). #3144
* [CHANGE] Cache: added support for Redis Cluster and Redis Sentinel. #2961
  - The following changes have been made in Redis configuration:
   - `-redis.master_name` added
   - `-redis.db` added
   - `-redis.max-active-conns` changed to `-redis.pool-size`
   - `-redis.max-conn-lifetime` changed to `-redis.max-connection-age`
   - `-redis.max-idle-conns` removed
   - `-redis.wait-on-pool-exhaustion` removed
* [CHANGE] TLS configuration for gRPC, HTTP and etcd clients is now marked as experimental. These features are not yet fully baked, and we expect possible small breaking changes in Cortex 1.5. #3198
* [CHANGE] Fixed store-gateway CLI flags inconsistencies. #3201
  - `-store-gateway.replication-factor` flag renamed to `-store-gateway.sharding-ring.replication-factor`
  - `-store-gateway.tokens-file-path` flag renamed to `store-gateway.sharding-ring.tokens-file-path`
* [FEATURE] Logging of the source IP passed along by a reverse proxy is now supported by setting the `-server.log-source-ips-enabled`. For non standard headers the settings `-server.log-source-ips-header` and `-server.log-source-ips-regex` can be used. #2985
* [FEATURE] Blocks storage: added shuffle sharding support to store-gateway blocks sharding. Added the following additional metrics to store-gateway: #3069
  * `cortex_bucket_stores_tenants_discovered`
  * `cortex_bucket_stores_tenants_synced`
* [FEATURE] Experimental blocksconvert: introduce an experimental tool `blocksconvert` to migrate long-term storage chunks to blocks. #3092 #3122 #3127 #3162
* [ENHANCEMENT] Improve the Alertmanager logging when serving requests from its API / UI. #3397
* [ENHANCEMENT] Add support for azure storage in China, German and US Government environments. #2988
* [ENHANCEMENT] Query-tee: added a small tolerance to floating point sample values comparison. #2994
* [ENHANCEMENT] Query-tee: add support for doing a passthrough of requests to preferred backend for unregistered routes #3018
* [ENHANCEMENT] Expose `storage.aws.dynamodb.backoff_config` configuration file field. #3026
* [ENHANCEMENT] Added `cortex_request_message_bytes` and `cortex_response_message_bytes` histograms to track received and sent gRPC message and HTTP request/response sizes. Added `cortex_inflight_requests` gauge to track number of inflight gRPC and HTTP requests. #3064
* [ENHANCEMENT] Publish ruler's ring metrics. #3074
* [ENHANCEMENT] Add config validation to the experimental Alertmanager API. Invalid configs are no longer accepted. #3053
* [ENHANCEMENT] Add "integration" as a label for `cortex_alertmanager_notifications_total` and `cortex_alertmanager_notifications_failed_total` metrics. #3056
* [ENHANCEMENT] Add `cortex_ruler_config_last_reload_successful` and `cortex_ruler_config_last_reload_successful_seconds` to check status of users rule manager. #3056
* [ENHANCEMENT] The configuration validation now fails if an empty YAML node has been set for a root YAML config property. #3080
* [ENHANCEMENT] Memcached dial() calls now have a circuit-breaker to avoid hammering a broken cache. #3051, #3189
* [ENHANCEMENT] `-ruler.evaluation-delay-duration` is now overridable as a per-tenant limit, `ruler_evaluation_delay_duration`. #3098
* [ENHANCEMENT] Add TLS support to etcd client. #3102
* [ENHANCEMENT] When a tenant accesses the Alertmanager UI or its API, if we have valid `-alertmanager.configs.fallback` we'll use that to start the manager and avoid failing the request. #3073
* [ENHANCEMENT] Add `DELETE api/v1/rules/{namespace}` to the Ruler. It allows all the rule groups of a namespace to be deleted. #3120
* [ENHANCEMENT] Experimental Delete Series: Retry processing of Delete requests during failures. #2926
* [ENHANCEMENT] Improve performance of QueryStream() in ingesters. #3177
* [ENHANCEMENT] Modules included in "All" target are now visible in output of `-modules` CLI flag. #3155
* [ENHANCEMENT] Added `/debug/fgprof` endpoint to debug running Cortex process using `fgprof`. This adds up to the existing `/debug/...` endpoints. #3131
* [ENHANCEMENT] Blocks storage: optimised `/api/v1/series` for blocks storage. (#2976)
* [BUGFIX] Ruler: when loading rules from "local" storage, check for directory after resolving symlink. #3137
* [BUGFIX] Query-frontend: Fixed rounding for incoming query timestamps, to be 100% Prometheus compatible. #2990
* [BUGFIX] Querier: Merge results from chunks and blocks ingesters when using streaming of results. #3013
* [BUGFIX] Querier: query /series from ingesters regardless the `-querier.query-ingesters-within` setting. #3035
* [BUGFIX] Blocks storage: Ingester is less likely to hit gRPC message size limit when streaming data to queriers. #3015
* [BUGFIX] Blocks storage: fixed memberlist support for the store-gateways and compactors ring used when blocks sharding is enabled. #3058 #3095
* [BUGFIX] Fix configuration for TLS server validation, TLS skip verify was hardcoded to true for all TLS configurations and prevented validation of server certificates. #3030
* [BUGFIX] Fixes the Alertmanager panicking when no `-alertmanager.web.external-url` is provided. #3017
* [BUGFIX] Fixes the registration of the Alertmanager API metrics `cortex_alertmanager_alerts_received_total` and `cortex_alertmanager_alerts_invalid_total`. #3065
* [BUGFIX] Fixes `flag needs an argument: -config.expand-env` error. #3087
* [BUGFIX] An index optimisation actually slows things down when using caching. Moved it to the right location. #2973
* [BUGFIX] Ingester: If push request contained both valid and invalid samples, valid samples were ingested but not stored to WAL of the chunks storage. This has been fixed. #3067
* [BUGFIX] Cassandra: fixed consistency setting in the CQL session when creating the keyspace. #3105
* [BUGFIX] Ruler: Config API would return both the `record` and `alert` in `YAML` response keys even when one of them must be empty. #3120
* [BUGFIX] Index page now uses configured HTTP path prefix when creating links. #3126
* [BUGFIX] Purger: fixed deadlock when reloading of tombstones failed. #3182
* [BUGFIX] Fixed panic in flusher job, when error writing chunks to the store would cause "idle" chunks to be flushed, which triggered panic. #3140
* [BUGFIX] Index page no longer shows links that are not valid for running Cortex instance. #3133
* [BUGFIX] Configs: prevent validation of templates to fail when using template functions. #3157
* [BUGFIX] Configuring the S3 URL with an `@` but without username and password doesn't enable the AWS static credentials anymore. #3170
* [BUGFIX] Limit errors on ranged queries (`api/v1/query_range`) no longer return a status code `500` but `422` instead. #3167
* [BUGFIX] Handle hash-collisions in the query path. Before this fix, Cortex could occasionally mix up two different series in a query, leading to invalid results, when `-querier.ingester-streaming` was used. #3192

## Cortex 1.3.0 / 2020-08-21

* [CHANGE] Replace the metric `cortex_alertmanager_configs` with `cortex_alertmanager_config_invalid` exposed by Alertmanager. #2960
* [CHANGE] Experimental Delete Series: Change target flag for purger from `data-purger` to `purger`. #2777
* [CHANGE] Experimental blocks storage: The max concurrent queries against the long-term storage, configured via `-experimental.blocks-storage.bucket-store.max-concurrent`, is now a limit shared across all tenants and not a per-tenant limit anymore. The default value has changed from `20` to `100` and the following new metrics have been added: #2797
  * `cortex_bucket_stores_gate_queries_concurrent_max`
  * `cortex_bucket_stores_gate_queries_in_flight`
  * `cortex_bucket_stores_gate_duration_seconds`
* [CHANGE] Metric `cortex_ingester_flush_reasons` has been renamed to `cortex_ingester_flushing_enqueued_series_total`, and new metric `cortex_ingester_flushing_dequeued_series_total` with `outcome` label (superset of reason) has been added. #2802 #2818 #2998
* [CHANGE] Experimental Delete Series: Metric `cortex_purger_oldest_pending_delete_request_age_seconds` would track age of delete requests since they are over their cancellation period instead of their creation time. #2806
* [CHANGE] Experimental blocks storage: the store-gateway service is required in a Cortex cluster running with the experimental blocks storage. Removed the `-experimental.tsdb.store-gateway-enabled` CLI flag and `store_gateway_enabled` YAML config option. The store-gateway is now always enabled when the storage engine is `blocks`. #2822
* [CHANGE] Experimental blocks storage: removed support for `-experimental.blocks-storage.bucket-store.max-sample-count` flag because the implementation was flawed. To limit the number of samples/chunks processed by a single query you can set `-store.query-chunk-limit`, which is now supported by the blocks storage too. #2852
* [CHANGE] Ingester: Chunks flushed via /flush stay in memory until retention period is reached. This affects `cortex_ingester_memory_chunks` metric. #2778
* [CHANGE] Querier: the error message returned when the query time range exceeds `-store.max-query-length` has changed from `invalid query, length > limit (X > Y)` to `the query time range exceeds the limit (query length: X, limit: Y)`. #2826
* [CHANGE] Add `component` label to metrics exposed by chunk, delete and index store clients. #2774
* [CHANGE] Querier: when `-querier.query-ingesters-within` is configured, the time range of the query sent to ingesters is now manipulated to ensure the query start time is not older than 'now - query-ingesters-within'. #2904
* [CHANGE] KV: The `role` label which was a label of `multi` KV store client only has been added to metrics of every KV store client. If KV store client is not `multi`, then the value of `role` label is `primary`. #2837
* [CHANGE] Added the `engine` label to the metrics exposed by the Prometheus query engine, to distinguish between `ruler` and `querier` metrics. #2854
* [CHANGE] Added ruler to the single binary when started with `-target=all` (default). #2854
* [CHANGE] Experimental blocks storage: compact head when opening TSDB. This should only affect ingester startup after it was unable to compact head in previous run. #2870
* [CHANGE] Metric `cortex_overrides_last_reload_successful` has been renamed to `cortex_runtime_config_last_reload_successful`. #2874
* [CHANGE] HipChat support has been removed from the alertmanager (because removed from the Prometheus upstream too). #2902
* [CHANGE] Add constant label `name` to metric `cortex_cache_request_duration_seconds`. #2903
* [CHANGE] Add `user` label to metric `cortex_query_frontend_queue_length`. #2939
* [CHANGE] Experimental blocks storage: cleaned up the config and renamed "TSDB" to "blocks storage". #2937
  - The storage engine setting value has been changed from `tsdb` to `blocks`; this affects `-store.engine` CLI flag and its respective YAML option.
  - The root level YAML config has changed from `tsdb` to `blocks_storage`
  - The prefix of all CLI flags has changed from `-experimental.tsdb.` to `-experimental.blocks-storage.`
  - The following settings have been grouped under `tsdb` property in the YAML config and their CLI flags changed:
    - `-experimental.tsdb.dir` changed to `-experimental.blocks-storage.tsdb.dir`
    - `-experimental.tsdb.block-ranges-period` changed to `-experimental.blocks-storage.tsdb.block-ranges-period`
    - `-experimental.tsdb.retention-period` changed to `-experimental.blocks-storage.tsdb.retention-period`
    - `-experimental.tsdb.ship-interval` changed to `-experimental.blocks-storage.tsdb.ship-interval`
    - `-experimental.tsdb.ship-concurrency` changed to `-experimental.blocks-storage.tsdb.ship-concurrency`
    - `-experimental.tsdb.max-tsdb-opening-concurrency-on-startup` changed to `-experimental.blocks-storage.tsdb.max-tsdb-opening-concurrency-on-startup`
    - `-experimental.tsdb.head-compaction-interval` changed to `-experimental.blocks-storage.tsdb.head-compaction-interval`
    - `-experimental.tsdb.head-compaction-concurrency` changed to `-experimental.blocks-storage.tsdb.head-compaction-concurrency`
    - `-experimental.tsdb.head-compaction-idle-timeout` changed to `-experimental.blocks-storage.tsdb.head-compaction-idle-timeout`
    - `-experimental.tsdb.stripe-size` changed to `-experimental.blocks-storage.tsdb.stripe-size`
    - `-experimental.tsdb.wal-compression-enabled` changed to `-experimental.blocks-storage.tsdb.wal-compression-enabled`
    - `-experimental.tsdb.flush-blocks-on-shutdown` changed to `-experimental.blocks-storage.tsdb.flush-blocks-on-shutdown`
* [CHANGE] Flags `-bigtable.grpc-use-gzip-compression`, `-ingester.client.grpc-use-gzip-compression`, `-querier.frontend-client.grpc-use-gzip-compression` are now deprecated. #2940
* [CHANGE] Limit errors reported by ingester during query-time now return HTTP status code 422. #2941
* [FEATURE] Introduced `ruler.for-outage-tolerance`, Max time to tolerate outage for restoring "for" state of alert. #2783
* [FEATURE] Introduced `ruler.for-grace-period`, Minimum duration between alert and restored "for" state. This is maintained only for alerts with configured "for" time greater than grace period. #2783
* [FEATURE] Introduced `ruler.resend-delay`, Minimum amount of time to wait before resending an alert to Alertmanager. #2783
* [FEATURE] Ruler: added `local` filesystem support to store rules (read-only). #2854
* [ENHANCEMENT] Upgraded Docker base images to `alpine:3.12`. #2862
* [ENHANCEMENT] Experimental: Querier can now optionally query secondary store. This is specified by using `-querier.second-store-engine` option, with values `chunks` or `blocks`. Standard configuration options for this store are used. Additionally, this querying can be configured to happen only for queries that need data older than `-querier.use-second-store-before-time`. Default value of zero will always query secondary store. #2747
* [ENHANCEMENT] Query-tee: increased the `cortex_querytee_request_duration_seconds` metric buckets granularity. #2799
* [ENHANCEMENT] Query-tee: fail to start if the configured `-backend.preferred` is unknown. #2799
* [ENHANCEMENT] Ruler: Added the following metrics: #2786
  * `cortex_prometheus_notifications_latency_seconds`
  * `cortex_prometheus_notifications_errors_total`
  * `cortex_prometheus_notifications_sent_total`
  * `cortex_prometheus_notifications_dropped_total`
  * `cortex_prometheus_notifications_queue_length`
  * `cortex_prometheus_notifications_queue_capacity`
  * `cortex_prometheus_notifications_alertmanagers_discovered`
* [ENHANCEMENT] The behavior of the `/ready` was changed for the query frontend to indicate when it was ready to accept queries. This is intended for use by a read path load balancer that would want to wait for the frontend to have attached queriers before including it in the backend. #2733
* [ENHANCEMENT] Experimental Delete Series: Add support for deletion of chunks for remaining stores. #2801
* [ENHANCEMENT] Add `-modules` command line flag to list possible values for `-target`. Also, log warning if given target is internal component. #2752
* [ENHANCEMENT] Added `-ingester.flush-on-shutdown-with-wal-enabled` option to enable chunks flushing even when WAL is enabled. #2780
* [ENHANCEMENT] Query-tee: Support for custom API prefix by using `-server.path-prefix` option. #2814
* [ENHANCEMENT] Query-tee: Forward `X-Scope-OrgId` header to backend, if present in the request. #2815
* [ENHANCEMENT] Experimental blocks storage: Added `-experimental.blocks-storage.tsdb.head-compaction-idle-timeout` option to force compaction of data in memory into a block. #2803
* [ENHANCEMENT] Experimental blocks storage: Added support for flushing blocks via `/flush`, `/shutdown` (previously these only worked for chunks storage) and by using `-experimental.blocks-storage.tsdb.flush-blocks-on-shutdown` option. #2794
* [ENHANCEMENT] Experimental blocks storage: Added support to enforce max query time range length via `-store.max-query-length`. #2826
* [ENHANCEMENT] Experimental blocks storage: Added support to limit the max number of chunks that can be fetched from the long-term storage while executing a query. The limit is enforced both in the querier and store-gateway, and is configurable via `-store.query-chunk-limit`. #2852 #2922
* [ENHANCEMENT] Ingester: Added new metric `cortex_ingester_flush_series_in_progress` that reports number of ongoing flush-series operations. Useful when calling `/flush` handler: if `cortex_ingester_flush_queue_length + cortex_ingester_flush_series_in_progress` is 0, all flushes are finished. #2778
* [ENHANCEMENT] Memberlist members can join cluster via SRV records. #2788
* [ENHANCEMENT] Added configuration options for chunks s3 client. #2831
  * `s3.endpoint`
  * `s3.region`
  * `s3.access-key-id`
  * `s3.secret-access-key`
  * `s3.insecure`
  * `s3.sse-encryption`
  * `s3.http.idle-conn-timeout`
  * `s3.http.response-header-timeout`
  * `s3.http.insecure-skip-verify`
* [ENHANCEMENT] Prometheus upgraded. #2798 #2849 #2867 #2902 #2918
  * Optimized labels regex matchers for patterns containing literals (eg. `foo.*`, `.*foo`, `.*foo.*`)
* [ENHANCEMENT] Add metric `cortex_ruler_config_update_failures_total` to Ruler to track failures of loading rules files. #2857
* [ENHANCEMENT] Experimental Alertmanager: Alertmanager configuration persisted to object storage using an experimental API that accepts and returns YAML-based Alertmanager configuration. #2768
* [ENHANCEMENT] Ruler: `-ruler.alertmanager-url` now supports multiple URLs. Each URL is treated as a separate Alertmanager group. Support for multiple Alertmanagers in a group can be achieved by using DNS service discovery. #2851
* [ENHANCEMENT] Experimental blocks storage: Cortex Flusher now works with blocks engine. Flusher needs to be provided with blocks-engine configuration, existing Flusher flags are not used (they are only relevant for chunks engine). Note that flush errors are only reported via log. #2877
* [ENHANCEMENT] Flusher: Added `-flusher.exit-after-flush` option (defaults to true) to control whether Cortex should stop completely after Flusher has finished its work. #2877
* [ENHANCEMENT] Added metrics `cortex_config_hash` and `cortex_runtime_config_hash` to expose hash of the currently active config file. #2874
* [ENHANCEMENT] Logger: added JSON logging support, configured via the `-log.format=json` CLI flag or its respective YAML config option. #2386
* [ENHANCEMENT] Added new flags `-bigtable.grpc-compression`, `-ingester.client.grpc-compression`, `-querier.frontend-client.grpc-compression` to configure compression used by gRPC. Valid values are `gzip`, `snappy`, or empty string (no compression, default). #2940
* [ENHANCEMENT] Clarify limitations of the `/api/v1/series`, `/api/v1/labels` and `/api/v1/label/{name}/values` endpoints. #2953
* [ENHANCEMENT] Ingester: added `Dropped` outcome to metric `cortex_ingester_flushing_dequeued_series_total`. #2998
* [BUGFIX] Fixed a bug with `api/v1/query_range` where no responses would return null values for `result` and empty values for `resultType`. #2962
* [BUGFIX] Fixed a bug in the index intersect code causing storage to return more chunks/series than required. #2796
* [BUGFIX] Fixed the number of reported keys in the background cache queue. #2764
* [BUGFIX] Fix race in processing of headers in sharded queries. #2762
* [BUGFIX] Query Frontend: Do not re-split sharded requests around ingester boundaries. #2766
* [BUGFIX] Experimental Delete Series: Fixed a problem with cache generation numbers prefixed to cache keys. #2800
* [BUGFIX] Ingester: Flushing chunks via `/flush` endpoint could previously lead to panic, if chunks were already flushed before and then removed from memory during the flush caused by `/flush` handler. Immediate flush now doesn't cause chunks to be flushed again. Samples received during flush triggered via `/flush` handler are no longer discarded. #2778
* [BUGFIX] Prometheus upgraded. #2849
  * Fixed unknown symbol error during head compaction
* [BUGFIX] Fix panic when using cassandra as store for both index and delete requests. #2774
* [BUGFIX] Experimental Delete Series: Fixed a data race in Purger. #2817
* [BUGFIX] KV: Fixed a bug that triggered a panic due to metrics being registered with the same name but different labels when using a `multi` configured KV client. #2837
* [BUGFIX] Query-frontend: Fix passing HTTP `Host` header if `-frontend.downstream-url` is configured. #2880
* [BUGFIX] Ingester: Improve time-series distribution when `-experimental.distributor.user-subring-size` is enabled. #2887
* [BUGFIX] Set content type to `application/x-protobuf` for remote_read responses. #2915
* [BUGFIX] Fixed ruler and store-gateway instance registration in the ring (when sharding is enabled) when a new instance replaces abruptly terminated one, and the only difference between the two instances is the address. #2954
* [BUGFIX] Fixed `Missing chunks and index config causing silent failure` Absence of chunks and index from schema config is not validated. #2732
* [BUGFIX] Fix panic caused by KVs from boltdb being used beyond their life. #2971
* [BUGFIX] Experimental blocks storage: `/api/v1/series`, `/api/v1/labels` and `/api/v1/label/{name}/values` only query the TSDB head regardless of the configured `-experimental.blocks-storage.tsdb.retention-period`. #2974
* [BUGFIX] Ingester: Avoid indefinite checkpointing in case of surge in number of series. #2955
* [BUGFIX] Querier: query /series from ingesters regardless the `-querier.query-ingesters-within` setting. #3035
* [BUGFIX] Ruler: fixed an unintentional breaking change introduced in the ruler's `alertmanager_url` YAML config option, which changed the value from a string to a list of strings. #2989

## Cortex 1.2.0 / 2020-07-01

* [CHANGE] Metric `cortex_kv_request_duration_seconds` now includes `name` label to denote which client is being used as well as the `backend` label to denote the KV backend implementation in use. #2648
* [CHANGE] Experimental Ruler: Rule groups persisted to object storage using the experimental API have an updated object key encoding to better handle special characters. Rule groups previously-stored using object storage must be renamed to the new format. #2646
* [CHANGE] Query Frontend now uses Round Robin to choose a tenant queue to service next. #2553
* [CHANGE] `-promql.lookback-delta` is now deprecated and has been replaced by `-querier.lookback-delta` along with `lookback_delta` entry under `querier` in the config file. `-promql.lookback-delta` will be removed in v1.4.0. #2604
* [CHANGE] Experimental TSDB: removed `-experimental.tsdb.bucket-store.binary-index-header-enabled` flag. Now the binary index-header is always enabled.
* [CHANGE] Experimental TSDB: Renamed index-cache metrics to use original metric names from Thanos, as Cortex is not aggregating them in any way: #2627
  * `cortex_<service>_blocks_index_cache_items_evicted_total` => `thanos_store_index_cache_items_evicted_total{name="index-cache"}`
  * `cortex_<service>_blocks_index_cache_items_added_total` => `thanos_store_index_cache_items_added_total{name="index-cache"}`
  * `cortex_<service>_blocks_index_cache_requests_total` => `thanos_store_index_cache_requests_total{name="index-cache"}`
  * `cortex_<service>_blocks_index_cache_items_overflowed_total` => `thanos_store_index_cache_items_overflowed_total{name="index-cache"}`
  * `cortex_<service>_blocks_index_cache_hits_total` => `thanos_store_index_cache_hits_total{name="index-cache"}`
  * `cortex_<service>_blocks_index_cache_items` => `thanos_store_index_cache_items{name="index-cache"}`
  * `cortex_<service>_blocks_index_cache_items_size_bytes` => `thanos_store_index_cache_items_size_bytes{name="index-cache"}`
  * `cortex_<service>_blocks_index_cache_total_size_bytes` => `thanos_store_index_cache_total_size_bytes{name="index-cache"}`
  * `cortex_<service>_blocks_index_cache_memcached_operations_total` =>  `thanos_memcached_operations_total{name="index-cache"}`
  * `cortex_<service>_blocks_index_cache_memcached_operation_failures_total` =>  `thanos_memcached_operation_failures_total{name="index-cache"}`
  * `cortex_<service>_blocks_index_cache_memcached_operation_duration_seconds` =>  `thanos_memcached_operation_duration_seconds{name="index-cache"}`
  * `cortex_<service>_blocks_index_cache_memcached_operation_skipped_total` =>  `thanos_memcached_operation_skipped_total{name="index-cache"}`
* [CHANGE] Experimental TSDB: Renamed metrics in bucket stores: #2627
  * `cortex_<service>_blocks_meta_syncs_total` => `cortex_blocks_meta_syncs_total{component="<service>"}`
  * `cortex_<service>_blocks_meta_sync_failures_total` => `cortex_blocks_meta_sync_failures_total{component="<service>"}`
  * `cortex_<service>_blocks_meta_sync_duration_seconds` => `cortex_blocks_meta_sync_duration_seconds{component="<service>"}`
  * `cortex_<service>_blocks_meta_sync_consistency_delay_seconds` => `cortex_blocks_meta_sync_consistency_delay_seconds{component="<service>"}`
  * `cortex_<service>_blocks_meta_synced` => `cortex_blocks_meta_synced{component="<service>"}`
  * `cortex_<service>_bucket_store_block_loads_total` => `cortex_bucket_store_block_loads_total{component="<service>"}`
  * `cortex_<service>_bucket_store_block_load_failures_total` => `cortex_bucket_store_block_load_failures_total{component="<service>"}`
  * `cortex_<service>_bucket_store_block_drops_total` => `cortex_bucket_store_block_drops_total{component="<service>"}`
  * `cortex_<service>_bucket_store_block_drop_failures_total` => `cortex_bucket_store_block_drop_failures_total{component="<service>"}`
  * `cortex_<service>_bucket_store_blocks_loaded` => `cortex_bucket_store_blocks_loaded{component="<service>"}`
  * `cortex_<service>_bucket_store_series_data_touched` => `cortex_bucket_store_series_data_touched{component="<service>"}`
  * `cortex_<service>_bucket_store_series_data_fetched` => `cortex_bucket_store_series_data_fetched{component="<service>"}`
  * `cortex_<service>_bucket_store_series_data_size_touched_bytes` => `cortex_bucket_store_series_data_size_touched_bytes{component="<service>"}`
  * `cortex_<service>_bucket_store_series_data_size_fetched_bytes` => `cortex_bucket_store_series_data_size_fetched_bytes{component="<service>"}`
  * `cortex_<service>_bucket_store_series_blocks_queried` => `cortex_bucket_store_series_blocks_queried{component="<service>"}`
  * `cortex_<service>_bucket_store_series_get_all_duration_seconds` => `cortex_bucket_store_series_get_all_duration_seconds{component="<service>"}`
  * `cortex_<service>_bucket_store_series_merge_duration_seconds` => `cortex_bucket_store_series_merge_duration_seconds{component="<service>"}`
  * `cortex_<service>_bucket_store_series_refetches_total` => `cortex_bucket_store_series_refetches_total{component="<service>"}`
  * `cortex_<service>_bucket_store_series_result_series` => `cortex_bucket_store_series_result_series{component="<service>"}`
  * `cortex_<service>_bucket_store_cached_postings_compressions_total` => `cortex_bucket_store_cached_postings_compressions_total{component="<service>"}`
  * `cortex_<service>_bucket_store_cached_postings_compression_errors_total` => `cortex_bucket_store_cached_postings_compression_errors_total{component="<service>"}`
  * `cortex_<service>_bucket_store_cached_postings_compression_time_seconds` => `cortex_bucket_store_cached_postings_compression_time_seconds{component="<service>"}`
  * `cortex_<service>_bucket_store_cached_postings_original_size_bytes_total` => `cortex_bucket_store_cached_postings_original_size_bytes_total{component="<service>"}`
  * `cortex_<service>_bucket_store_cached_postings_compressed_size_bytes_total` => `cortex_bucket_store_cached_postings_compressed_size_bytes_total{component="<service>"}`
  * `cortex_<service>_blocks_sync_seconds` => `cortex_bucket_stores_blocks_sync_seconds{component="<service>"}`
  * `cortex_<service>_blocks_last_successful_sync_timestamp_seconds` => `cortex_bucket_stores_blocks_last_successful_sync_timestamp_seconds{component="<service>"}`
* [CHANGE] Available command-line flags are printed to stdout, and only when requested via `-help`. Using invalid flag no longer causes printing of all available flags. #2691
* [CHANGE] Experimental Memberlist ring: randomize gossip node names to avoid conflicts when running multiple clients on the same host, or reusing host names (eg. pods in statefulset). Node name randomization can be disabled by using `-memberlist.randomize-node-name=false`. #2715
* [CHANGE] Memberlist KV client is no longer considered experimental. #2725
* [CHANGE] Experimental Delete Series: Make delete request cancellation duration configurable. #2760
* [CHANGE] Removed `-store.fullsize-chunks` option which was undocumented and unused (it broke ingester hand-overs). #2656
* [CHANGE] Query with no metric name that has previously resulted in HTTP status code 500 now returns status code 422 instead. #2571
* [FEATURE] TLS config options added for GRPC clients in Querier (Query-frontend client & Ingester client), Ruler, Store Gateway, as well as HTTP client in Config store client. #2502
* [FEATURE] The flag `-frontend.max-cache-freshness` is now supported within the limits overrides, to specify per-tenant max cache freshness values. The corresponding YAML config parameter has been changed from `results_cache.max_freshness` to `limits_config.max_cache_freshness`. The legacy YAML config parameter (`results_cache.max_freshness`) will continue to be supported till Cortex release `v1.4.0`. #2609
* [FEATURE] Experimental gRPC Store: Added support to 3rd parties index and chunk stores using gRPC client/server plugin mechanism. #2220
* [FEATURE] Add `-cassandra.table-options` flag to customize table options of Cassandra when creating the index or chunk table. #2575
* [ENHANCEMENT] Propagate GOPROXY value when building `build-image`. This is to help the builders building the code in a Network where default Go proxy is not accessible (e.g. when behind some corporate VPN). #2741
* [ENHANCEMENT] Querier: Added metric `cortex_querier_request_duration_seconds` for all requests to the querier. #2708
* [ENHANCEMENT] Cortex is now built with Go 1.14. #2480 #2749 #2753
* [ENHANCEMENT] Experimental TSDB: added the following metrics to the ingester: #2580 #2583 #2589 #2654
  * `cortex_ingester_tsdb_appender_add_duration_seconds`
  * `cortex_ingester_tsdb_appender_commit_duration_seconds`
  * `cortex_ingester_tsdb_refcache_purge_duration_seconds`
  * `cortex_ingester_tsdb_compactions_total`
  * `cortex_ingester_tsdb_compaction_duration_seconds`
  * `cortex_ingester_tsdb_wal_fsync_duration_seconds`
  * `cortex_ingester_tsdb_wal_page_flushes_total`
  * `cortex_ingester_tsdb_wal_completed_pages_total`
  * `cortex_ingester_tsdb_wal_truncations_failed_total`
  * `cortex_ingester_tsdb_wal_truncations_total`
  * `cortex_ingester_tsdb_wal_writes_failed_total`
  * `cortex_ingester_tsdb_checkpoint_deletions_failed_total`
  * `cortex_ingester_tsdb_checkpoint_deletions_total`
  * `cortex_ingester_tsdb_checkpoint_creations_failed_total`
  * `cortex_ingester_tsdb_checkpoint_creations_total`
  * `cortex_ingester_tsdb_wal_truncate_duration_seconds`
  * `cortex_ingester_tsdb_head_active_appenders`
  * `cortex_ingester_tsdb_head_series_not_found_total`
  * `cortex_ingester_tsdb_head_chunks`
  * `cortex_ingester_tsdb_mmap_chunk_corruptions_total`
  * `cortex_ingester_tsdb_head_chunks_created_total`
  * `cortex_ingester_tsdb_head_chunks_removed_total`
* [ENHANCEMENT] Experimental TSDB: added metrics useful to alert on critical conditions of the blocks storage: #2573
  * `cortex_compactor_last_successful_run_timestamp_seconds`
  * `cortex_querier_blocks_last_successful_sync_timestamp_seconds` (when store-gateway is disabled)
  * `cortex_querier_blocks_last_successful_scan_timestamp_seconds` (when store-gateway is enabled)
  * `cortex_storegateway_blocks_last_successful_sync_timestamp_seconds`
* [ENHANCEMENT] Experimental TSDB: added the flag `-experimental.tsdb.wal-compression-enabled` to allow to enable TSDB WAL compression. #2585
* [ENHANCEMENT] Experimental TSDB: Querier and store-gateway components can now use so-called "caching bucket", which can currently cache fetched chunks into shared memcached server. #2572
* [ENHANCEMENT] Ruler: Automatically remove unhealthy rulers from the ring. #2587
* [ENHANCEMENT] Query-tee: added support to `/metadata`, `/alerts`, and `/rules` endpoints #2600
* [ENHANCEMENT] Query-tee: added support to query results comparison between two different backends. The comparison is disabled by default and can be enabled via `-proxy.compare-responses=true`. #2611
* [ENHANCEMENT] Query-tee: improved the query-tee to not wait all backend responses before sending back the response to the client. The query-tee now sends back to the client first successful response, while honoring the `-backend.preferred` option. #2702
* [ENHANCEMENT] Thanos and Prometheus upgraded. #2602 #2604 #2634 #2659 #2686 #2756
  * TSDB now holds less WAL files after Head Truncation.
  * TSDB now does memory-mapping of Head chunks and reduces memory usage.
* [ENHANCEMENT] Experimental TSDB: decoupled blocks deletion from blocks compaction in the compactor, so that blocks deletion is not blocked by a busy compactor. The following metrics have been added: #2623
  * `cortex_compactor_block_cleanup_started_total`
  * `cortex_compactor_block_cleanup_completed_total`
  * `cortex_compactor_block_cleanup_failed_total`
  * `cortex_compactor_block_cleanup_last_successful_run_timestamp_seconds`
* [ENHANCEMENT] Experimental TSDB: Use shared cache for metadata. This is especially useful when running multiple querier and store-gateway components to reduce number of object store API calls. #2626 #2640
* [ENHANCEMENT] Experimental TSDB: when `-querier.query-store-after` is configured and running the experimental blocks storage, the time range of the query sent to the store is now manipulated to ensure the query end time is not more recent than 'now - query-store-after'. #2642
* [ENHANCEMENT] Experimental TSDB: small performance improvement in concurrent usage of RefCache, used during samples ingestion. #2651
* [ENHANCEMENT] The following endpoints now respond appropriately to an `Accept` header with the value `application/json` #2673
  * `/distributor/all_user_stats`
  * `/distributor/ha_tracker`
  * `/ingester/ring`
  * `/store-gateway/ring`
  * `/compactor/ring`
  * `/ruler/ring`
  * `/services`
* [ENHANCEMENT] Experimental Cassandra backend: Add `-cassandra.num-connections` to allow increasing the number of TCP connections to each Cassandra server. #2666
* [ENHANCEMENT] Experimental Cassandra backend: Use separate Cassandra clients and connections for reads and writes. #2666
* [ENHANCEMENT] Experimental Cassandra backend: Add `-cassandra.reconnect-interval` to allow specifying the reconnect interval to a Cassandra server that has been marked `DOWN` by the gocql driver. Also change the default value of the reconnect interval from `60s` to `1s`. #2687
* [ENHANCEMENT] Experimental Cassandra backend: Add option `-cassandra.convict-hosts-on-failure=false` to not convict host of being down when a request fails. #2684
* [ENHANCEMENT] Experimental TSDB: Applied a jitter to the period bucket scans in order to better distribute bucket operations over the time and increase the probability of hitting the shared cache (if configured). #2693
* [ENHANCEMENT] Experimental TSDB: Series limit per user and per metric now work in TSDB blocks. #2676
* [ENHANCEMENT] Experimental Memberlist: Added ability to periodically rejoin the memberlist cluster. #2724
* [ENHANCEMENT] Experimental Delete Series: Added the following metrics for monitoring processing of delete requests: #2730
  - `cortex_purger_load_pending_requests_attempts_total`: Number of attempts that were made to load pending requests with status.
  - `cortex_purger_oldest_pending_delete_request_age_seconds`: Age of oldest pending delete request in seconds.
  - `cortex_purger_pending_delete_requests_count`: Count of requests which are in process or are ready to be processed.
* [ENHANCEMENT] Experimental TSDB: Improved compactor to hard-delete also partial blocks with an deletion mark (even if the deletion mark threshold has not been reached). #2751
* [ENHANCEMENT] Experimental TSDB: Introduced a consistency check done by the querier to ensure all expected blocks have been queried via the store-gateway. If a block is missing on a store-gateway, the querier retries fetching series from missing blocks up to 3 times. If the consistency check fails once all retries have been exhausted, the query execution fails. The following metrics have been added: #2593 #2630 #2689 #2695
  * `cortex_querier_blocks_consistency_checks_total`
  * `cortex_querier_blocks_consistency_checks_failed_total`
  * `cortex_querier_storegateway_refetches_per_query`
* [ENHANCEMENT] Delete requests can now be canceled #2555
* [ENHANCEMENT] Table manager can now provision tables for delete store #2546
* [BUGFIX] Ruler: Ensure temporary rule files with special characters are properly mapped and cleaned up. #2506
* [BUGFIX] Fixes #2411, Ensure requests are properly routed to the prometheus api embedded in the query if `-server.path-prefix` is set. #2372
* [BUGFIX] Experimental TSDB: fixed chunk data corruption when querying back series using the experimental blocks storage. #2400
* [BUGFIX] Fixed collection of tracing spans from Thanos components used internally. #2655
* [BUGFIX] Experimental TSDB: fixed memory leak in ingesters. #2586
* [BUGFIX] QueryFrontend: fixed a situation where HTTP error is ignored and an incorrect status code is set. #2590
* [BUGFIX] Ingester: Fix an ingester starting up in the JOINING state and staying there forever. #2565
* [BUGFIX] QueryFrontend: fixed a panic (`integer divide by zero`) in the query-frontend. The query-frontend now requires the `-querier.default-evaluation-interval` config to be set to the same value of the querier. #2614
* [BUGFIX] Experimental TSDB: when the querier receives a `/series` request with a time range older than the data stored in the ingester, it now ignores the requested time range and returns known series anyway instead of returning an empty response. This aligns the behaviour with the chunks storage. #2617
* [BUGFIX] Cassandra: fixed an edge case leading to an invalid CQL query when querying the index on a Cassandra store. #2639
* [BUGFIX] Ingester: increment series per metric when recovering from WAL or transfer. #2674
* [BUGFIX] Fixed `wrong number of arguments for 'mget' command` Redis error when a query has no chunks to lookup from storage. #2700 #2796
* [BUGFIX] Ingester: Automatically remove old tmp checkpoints, fixing a potential disk space leak after an ingester crashes. #2726

## Cortex 1.1.0 / 2020-05-21

This release brings the usual mix of bugfixes and improvements. The biggest change is that WAL support for chunks is now considered to be production-ready!

Please make sure to review renamed metrics, and update your dashboards and alerts accordingly.

* [CHANGE] Added v1 API routes documented in #2327. #2372
  * Added `-http.alertmanager-http-prefix` flag which allows the configuration of the path where the Alertmanager API and UI can be reached. The default is set to `/alertmanager`.
  * Added `-http.prometheus-http-prefix` flag which allows the configuration of the path where the Prometheus API and UI can be reached. The default is set to `/prometheus`.
  * Updated the index hosted at the root prefix to point to the updated routes.
  * Legacy routes hardcoded with the `/api/prom` prefix now respect the `-http.prefix` flag.
* [CHANGE] The metrics `cortex_distributor_ingester_appends_total` and `distributor_ingester_append_failures_total` now include a `type` label to differentiate between `samples` and `metadata`. #2336
* [CHANGE] The metrics for number of chunks and bytes flushed to the chunk store are renamed. Note that previous metrics were counted pre-deduplication, while new metrics are counted after deduplication. #2463
  * `cortex_ingester_chunks_stored_total` > `cortex_chunk_store_stored_chunks_total`
  * `cortex_ingester_chunk_stored_bytes_total` > `cortex_chunk_store_stored_chunk_bytes_total`
* [CHANGE] Experimental TSDB: renamed blocks meta fetcher metrics: #2375
  * `cortex_querier_bucket_store_blocks_meta_syncs_total` > `cortex_querier_blocks_meta_syncs_total`
  * `cortex_querier_bucket_store_blocks_meta_sync_failures_total` > `cortex_querier_blocks_meta_sync_failures_total`
  * `cortex_querier_bucket_store_blocks_meta_sync_duration_seconds` > `cortex_querier_blocks_meta_sync_duration_seconds`
  * `cortex_querier_bucket_store_blocks_meta_sync_consistency_delay_seconds` > `cortex_querier_blocks_meta_sync_consistency_delay_seconds`
* [CHANGE] Experimental TSDB: Modified default values for `compactor.deletion-delay` option from 48h to 12h and `-experimental.tsdb.bucket-store.ignore-deletion-marks-delay` from 24h to 6h. #2414
* [CHANGE] WAL: Default value of `-ingester.checkpoint-enabled` changed to `true`. #2416
* [CHANGE] `trace_id` field in log files has been renamed to `traceID`. #2518
* [CHANGE] Slow query log has a different output now. Previously used `url` field has been replaced with `host` and `path`, and query parameters are logged as individual log fields with `qs_` prefix. #2520
* [CHANGE] WAL: WAL and checkpoint compression is now disabled. #2436
* [CHANGE] Update in dependency `go-kit/kit` from `v0.9.0` to `v0.10.0`. HTML escaping disabled in JSON Logger. #2535
* [CHANGE] Experimental TSDB: Removed `cortex_<service>_` prefix from Thanos objstore metrics and added `component` label to distinguish which Cortex component is doing API calls to the object storage when running in single-binary mode: #2568
  - `cortex_<service>_thanos_objstore_bucket_operations_total` renamed to `thanos_objstore_bucket_operations_total{component="<name>"}`
  - `cortex_<service>_thanos_objstore_bucket_operation_failures_total` renamed to `thanos_objstore_bucket_operation_failures_total{component="<name>"}`
  - `cortex_<service>_thanos_objstore_bucket_operation_duration_seconds` renamed to `thanos_objstore_bucket_operation_duration_seconds{component="<name>"}`
  - `cortex_<service>_thanos_objstore_bucket_last_successful_upload_time` renamed to `thanos_objstore_bucket_last_successful_upload_time{component="<name>"}`
* [CHANGE] FIFO cache: The `-<prefix>.fifocache.size` CLI flag has been renamed to `-<prefix>.fifocache.max-size-items` as well as its YAML config option `size` renamed to `max_size_items`. #2319
* [FEATURE] Ruler: The `-ruler.evaluation-delay` flag was added to allow users to configure a default evaluation delay for all rules in cortex. The default value is 0 which is the current behavior. #2423
* [FEATURE] Experimental: Added a new object storage client for OpenStack Swift. #2440
* [FEATURE] TLS config options added to the Server. #2535
* [FEATURE] Experimental: Added support for `/api/v1/metadata` Prometheus-based endpoint. #2549
* [FEATURE] Add ability to limit concurrent queries to Cassandra with `-cassandra.query-concurrency` flag. #2562
* [FEATURE] Experimental TSDB: Introduced store-gateway service used by the experimental blocks storage to load and query blocks. The store-gateway optionally supports blocks sharding and replication via a dedicated hash ring, configurable via `-experimental.store-gateway.sharding-enabled` and `-experimental.store-gateway.sharding-ring.*` flags. The following metrics have been added: #2433 #2458 #2469 #2523
  * `cortex_querier_storegateway_instances_hit_per_query`
* [ENHANCEMENT] Experimental TSDB: sample ingestion errors are now reported via existing `cortex_discarded_samples_total` metric. #2370
* [ENHANCEMENT] Failures on samples at distributors and ingesters return the first validation error as opposed to the last. #2383
* [ENHANCEMENT] Experimental TSDB: Added `cortex_querier_blocks_meta_synced`, which reflects current state of synced blocks over all tenants. #2392
* [ENHANCEMENT] Added `cortex_distributor_latest_seen_sample_timestamp_seconds` metric to see how far behind Prometheus servers are in sending data. #2371
* [ENHANCEMENT] FIFO cache to support eviction based on memory usage. Added `-<prefix>.fifocache.max-size-bytes` CLI flag and YAML config option `max_size_bytes` to specify memory limit of the cache. #2319, #2527
* [ENHANCEMENT] Added `-querier.worker-match-max-concurrent`. Force worker concurrency to match the `-querier.max-concurrent` option.  Overrides `-querier.worker-parallelism`.  #2456
* [ENHANCEMENT] Added the following metrics for monitoring delete requests: #2445
  - `cortex_purger_delete_requests_received_total`: Number of delete requests received per user.
  - `cortex_purger_delete_requests_processed_total`: Number of delete requests processed per user.
  - `cortex_purger_delete_requests_chunks_selected_total`: Number of chunks selected while building delete plans per user.
  - `cortex_purger_delete_requests_processing_failures_total`: Number of delete requests processing failures per user.
* [ENHANCEMENT] Single Binary: Added query-frontend to the single binary.  Single binary users will now benefit from various query-frontend features.  Primarily: sharding, parallelization, load shedding, additional caching (if configured), and query retries. #2437
* [ENHANCEMENT] Allow 1w (where w denotes week) and 1y (where y denotes year) when setting `-store.cache-lookups-older-than` and `-store.max-look-back-period`. #2454
* [ENHANCEMENT] Optimize index queries for matchers using "a|b|c"-type regex. #2446 #2475
* [ENHANCEMENT] Added per tenant metrics for queries and chunks and bytes read from chunk store: #2463
  * `cortex_chunk_store_fetched_chunks_total` and `cortex_chunk_store_fetched_chunk_bytes_total`
  * `cortex_query_frontend_queries_total` (per tenant queries counted by the frontend)
* [ENHANCEMENT] WAL: New metrics `cortex_ingester_wal_logged_bytes_total` and `cortex_ingester_checkpoint_logged_bytes_total` added to track total bytes logged to disk for WAL and checkpoints. #2497
* [ENHANCEMENT] Add de-duplicated chunks counter `cortex_chunk_store_deduped_chunks_total` which counts every chunk not sent to the store because it was already sent by another replica. #2485
* [ENHANCEMENT] Query-frontend now also logs the POST data of long queries. #2481
* [ENHANCEMENT] WAL: Ingester WAL records now have type header and the custom WAL records have been replaced by Prometheus TSDB's WAL records. Old records will not be supported from 1.3 onwards. Note: once this is deployed, you cannot downgrade without data loss. #2436
* [ENHANCEMENT] Redis Cache: Added `idle_timeout`, `wait_on_pool_exhaustion` and `max_conn_lifetime` options to redis cache configuration. #2550
* [ENHANCEMENT] WAL: the experimental tag has been removed on the WAL in ingesters. #2560
* [ENHANCEMENT] Use newer AWS API for paginated queries - removes 'Deprecated' message from logfiles. #2452
* [ENHANCEMENT] Experimental memberlist: Add retry with backoff on memberlist join other members. #2705
* [ENHANCEMENT] Experimental TSDB: when the store-gateway sharding is enabled, unhealthy store-gateway instances are automatically removed from the ring after 10 consecutive `-experimental.store-gateway.sharding-ring.heartbeat-timeout` periods. #2526
* [BUGFIX] Ruler: Ensure temporary rule files with special characters are properly mapped and cleaned up. #2506
* [BUGFIX] Ensure requests are properly routed to the prometheus api embedded in the query if `-server.path-prefix` is set. Fixes #2411. #2372
* [BUGFIX] Experimental TSDB: Fixed chunk data corruption when querying back series using the experimental blocks storage. #2400
* [BUGFIX] Cassandra Storage: Fix endpoint TLS host verification. #2109
* [BUGFIX] Experimental TSDB: Fixed response status code from `422` to `500` when an error occurs while iterating chunks with the experimental blocks storage. #2402
* [BUGFIX] Ring: Fixed a situation where upgrading from pre-1.0 cortex with a rolling strategy caused new 1.0 ingesters to lose their zone value in the ring until manually forced to re-register. #2404
* [BUGFIX] Distributor: `/all_user_stats` now show API and Rule Ingest Rate correctly. #2457
* [BUGFIX] Fixed `version`, `revision` and `branch` labels exported by the `cortex_build_info` metric. #2468
* [BUGFIX] QueryFrontend: fixed a situation where span context missed when downstream_url is used. #2539
* [BUGFIX] Querier: Fixed a situation where querier would crash because of an unresponsive frontend instance. #2569

## Cortex 1.0.1 / 2020-04-23

* [BUGFIX] Fix gaps when querying ingesters with replication factor = 3 and 2 ingesters in the cluster. #2503

## Cortex 1.0.0 / 2020-04-02

This is the first major release of Cortex. We made a lot of **breaking changes** in this release which have been detailed below. Please also see the stability guarantees we provide as part of a major release: https://cortexmetrics.io/docs/configuration/v1guarantees/

* [CHANGE] Remove the following deprecated flags: #2339
  - `-metrics.error-rate-query` (use `-metrics.write-throttle-query` instead).
  - `-store.cardinality-cache-size` (use `-store.index-cache-read.enable-fifocache` and `-store.index-cache-read.fifocache.size` instead).
  - `-store.cardinality-cache-validity` (use `-store.index-cache-read.enable-fifocache` and `-store.index-cache-read.fifocache.duration` instead).
  - `-distributor.limiter-reload-period` (flag unused)
  - `-ingester.claim-on-rollout` (flag unused)
  - `-ingester.normalise-tokens` (flag unused)
* [CHANGE] Renamed YAML file options to be more consistent. See [full config file changes below](#config-file-breaking-changes). #2273
* [CHANGE] AWS based autoscaling has been removed. You can only use metrics based autoscaling now. `-applicationautoscaling.url` has been removed. See https://cortexmetrics.io/docs/production/aws/#dynamodb-capacity-provisioning on how to migrate. #2328
* [CHANGE] Renamed the `memcache.write-back-goroutines` and `memcache.write-back-buffer` flags to `background.write-back-concurrency` and `background.write-back-buffer`. This affects the following flags: #2241
  - `-frontend.memcache.write-back-buffer` --> `-frontend.background.write-back-buffer`
  - `-frontend.memcache.write-back-goroutines` --> `-frontend.background.write-back-concurrency`
  - `-store.index-cache-read.memcache.write-back-buffer` --> `-store.index-cache-read.background.write-back-buffer`
  - `-store.index-cache-read.memcache.write-back-goroutines` --> `-store.index-cache-read.background.write-back-concurrency`
  - `-store.index-cache-write.memcache.write-back-buffer` --> `-store.index-cache-write.background.write-back-buffer`
  - `-store.index-cache-write.memcache.write-back-goroutines` --> `-store.index-cache-write.background.write-back-concurrency`
  - `-memcache.write-back-buffer` --> `-store.chunks-cache.background.write-back-buffer`. Note the next change log for the difference.
  - `-memcache.write-back-goroutines` --> `-store.chunks-cache.background.write-back-concurrency`. Note the next change log for the difference.

* [CHANGE] Renamed the chunk cache flags to have `store.chunks-cache.` as prefix. This means the following flags have been changed: #2241
  - `-cache.enable-fifocache` --> `-store.chunks-cache.cache.enable-fifocache`
  - `-default-validity` --> `-store.chunks-cache.default-validity`
  - `-fifocache.duration` --> `-store.chunks-cache.fifocache.duration`
  - `-fifocache.size` --> `-store.chunks-cache.fifocache.size`
  - `-memcache.write-back-buffer` --> `-store.chunks-cache.background.write-back-buffer`. Note the previous change log for the difference.
  - `-memcache.write-back-goroutines` --> `-store.chunks-cache.background.write-back-concurrency`. Note the previous change log for the difference.
  - `-memcached.batchsize` --> `-store.chunks-cache.memcached.batchsize`
  - `-memcached.consistent-hash` --> `-store.chunks-cache.memcached.consistent-hash`
  - `-memcached.expiration` --> `-store.chunks-cache.memcached.expiration`
  - `-memcached.hostname` --> `-store.chunks-cache.memcached.hostname`
  - `-memcached.max-idle-conns` --> `-store.chunks-cache.memcached.max-idle-conns`
  - `-memcached.parallelism` --> `-store.chunks-cache.memcached.parallelism`
  - `-memcached.service` --> `-store.chunks-cache.memcached.service`
  - `-memcached.timeout` --> `-store.chunks-cache.memcached.timeout`
  - `-memcached.update-interval` --> `-store.chunks-cache.memcached.update-interval`
  - `-redis.enable-tls` --> `-store.chunks-cache.redis.enable-tls`
  - `-redis.endpoint` --> `-store.chunks-cache.redis.endpoint`
  - `-redis.expiration` --> `-store.chunks-cache.redis.expiration`
  - `-redis.max-active-conns` --> `-store.chunks-cache.redis.max-active-conns`
  - `-redis.max-idle-conns` --> `-store.chunks-cache.redis.max-idle-conns`
  - `-redis.password` --> `-store.chunks-cache.redis.password`
  - `-redis.timeout` --> `-store.chunks-cache.redis.timeout`
* [CHANGE] Rename the `-store.chunk-cache-stubs` to `-store.chunks-cache.cache-stubs` to be more inline with above. #2241
* [CHANGE] Change prefix of flags `-dynamodb.periodic-table.*` to `-table-manager.index-table.*`. #2359
* [CHANGE] Change prefix of flags `-dynamodb.chunk-table.*` to `-table-manager.chunk-table.*`. #2359
* [CHANGE] Change the following flags: #2359
  - `-dynamodb.poll-interval` --> `-table-manager.poll-interval`
  - `-dynamodb.periodic-table.grace-period` --> `-table-manager.periodic-table.grace-period`
* [CHANGE] Renamed the following flags: #2273
  - `-dynamodb.chunk.gang.size` --> `-dynamodb.chunk-gang-size`
  - `-dynamodb.chunk.get.max.parallelism` --> `-dynamodb.chunk-get-max-parallelism`
* [CHANGE] Don't support mixed time units anymore for duration. For example, 168h5m0s doesn't work anymore, please use just one unit (s|m|h|d|w|y). #2252
* [CHANGE] Utilize separate protos for rule state and storage. Experimental ruler API will not be functional until the rollout is complete. #2226
* [CHANGE] Frontend worker in querier now starts after all Querier module dependencies are started. This fixes issue where frontend worker started to send queries to querier before it was ready to serve them (mostly visible when using experimental blocks storage). #2246
* [CHANGE] Lifecycler component now enters Failed state on errors, and doesn't exit the process. (Important if you're vendoring Cortex and use Lifecycler) #2251
* [CHANGE] `/ready` handler now returns 200 instead of 204. #2330
* [CHANGE] Better defaults for the following options: #2344
  - `-<prefix>.consul.consistent-reads`: Old default: `true`, new default: `false`. This reduces the load on Consul.
  - `-<prefix>.consul.watch-rate-limit`: Old default: 0, new default: 1. This rate limits the reads to 1 per second. Which is good enough for ring watches.
  - `-distributor.health-check-ingesters`: Old default: `false`, new default: `true`.
  - `-ingester.max-stale-chunk-idle`: Old default: 0, new default: 2m. This lets us expire series that we know are stale early.
  - `-ingester.spread-flushes`: Old default: false, new default: true. This allows to better de-duplicate data and use less space.
  - `-ingester.chunk-age-jitter`: Old default: 20mins, new default: 0. This is to enable the `-ingester.spread-flushes` to true.
  - `-<prefix>.memcached.batchsize`: Old default: 0, new default: 1024. This allows batching of requests and keeps the concurrent requests low.
  - `-<prefix>.memcached.consistent-hash`: Old default: false, new default: true. This allows for better cache hits when the memcaches are scaled up and down.
  - `-querier.batch-iterators`: Old default: false, new default: true.
  - `-querier.ingester-streaming`: Old default: false, new default: true.
* [CHANGE] Experimental TSDB: Added `-experimental.tsdb.bucket-store.postings-cache-compression-enabled` to enable postings compression when storing to cache. #2335
* [CHANGE] Experimental TSDB: Added `-compactor.deletion-delay`, which is time before a block marked for deletion is deleted from bucket. If not 0, blocks will be marked for deletion and compactor component will delete blocks marked for deletion from the bucket. If delete-delay is 0, blocks will be deleted straight away. Note that deleting blocks immediately can cause query failures, if store gateway / querier still has the block loaded, or compactor is ignoring the deletion because it's compacting the block at the same time. Default value is 48h. #2335
* [CHANGE] Experimental TSDB: Added `-experimental.tsdb.bucket-store.index-cache.postings-compression-enabled`, to set duration after which the blocks marked for deletion will be filtered out while fetching blocks used for querying. This option allows querier to ignore blocks that are marked for deletion with some delay. This ensures store can still serve blocks that are meant to be deleted but do not have a replacement yet. Default is 24h, half of the default value for `-compactor.deletion-delay`. #2335
* [CHANGE] Experimental TSDB: Added `-experimental.tsdb.bucket-store.index-cache.memcached.max-item-size` to control maximum size of item that is stored to memcached. Defaults to 1 MiB. #2335
* [FEATURE] Added experimental storage API to the ruler service that is enabled when the `-experimental.ruler.enable-api` is set to true #2269
  * `-ruler.storage.type` flag now allows `s3`,`gcs`, and `azure` values
  * `-ruler.storage.(s3|gcs|azure)` flags exist to allow the configuration of object clients set for rule storage
* [CHANGE] Renamed table manager metrics. #2307 #2359
  * `cortex_dynamo_sync_tables_seconds` -> `cortex_table_manager_sync_duration_seconds`
  * `cortex_dynamo_table_capacity_units` -> `cortex_table_capacity_units`
* [FEATURE] Flusher target to flush the WAL. #2075
  * `-flusher.wal-dir` for the WAL directory to recover from.
  * `-flusher.concurrent-flushes` for number of concurrent flushes.
  * `-flusher.flush-op-timeout` is duration after which a flush should timeout.
* [FEATURE] Ingesters can now have an optional availability zone set, to ensure metric replication is distributed across zones. This is set via the `-ingester.availability-zone` flag or the `availability_zone` field in the config file. #2317
* [ENHANCEMENT] Better re-use of connections to DynamoDB and S3. #2268
* [ENHANCEMENT] Reduce number of goroutines used while executing a single index query. #2280
* [ENHANCEMENT] Experimental TSDB: Add support for local `filesystem` backend. #2245
* [ENHANCEMENT] Experimental TSDB: Added memcached support for the TSDB index cache. #2290
* [ENHANCEMENT] Experimental TSDB: Removed gRPC server to communicate between querier and BucketStore. #2324
* [ENHANCEMENT] Allow 1w (where w denotes week) and 1y (where y denotes year) when setting table period and retention. #2252
* [ENHANCEMENT] Added FIFO cache metrics for current number of entries and memory usage. #2270
* [ENHANCEMENT] Output all config fields to /config API, including those with empty value. #2209
* [ENHANCEMENT] Add "missing_metric_name" and "metric_name_invalid" reasons to cortex_discarded_samples_total metric. #2346
* [ENHANCEMENT] Experimental TSDB: sample ingestion errors are now reported via existing `cortex_discarded_samples_total` metric. #2370
* [BUGFIX] Ensure user state metrics are updated if a transfer fails. #2338
* [BUGFIX] Fixed etcd client keepalive settings. #2278
* [BUGFIX] Register the metrics of the WAL. #2295
* [BUXFIX] Experimental TSDB: fixed error handling when ingesting out of bound samples. #2342

### Known issues

- This experimental blocks storage in Cortex `1.0.0` has a bug which may lead to the error `cannot iterate chunk for series` when running queries. This bug has been fixed in #2400. If you're running the experimental blocks storage, please build Cortex from `master`.

### Config file breaking changes

In this section you can find a config file diff showing the breaking changes introduced in Cortex. You can also find the [full configuration file reference doc](https://cortexmetrics.io/docs/configuration/configuration-file/) in the website.

```diff
### ingester_config

 # Period with which to attempt to flush chunks.
 # CLI flag: -ingester.flush-period
-[flushcheckperiod: <duration> | default = 1m0s]
+[flush_period: <duration> | default = 1m0s]

 # Period chunks will remain in memory after flushing.
 # CLI flag: -ingester.retain-period
-[retainperiod: <duration> | default = 5m0s]
+[retain_period: <duration> | default = 5m0s]

 # Maximum chunk idle time before flushing.
 # CLI flag: -ingester.max-chunk-idle
-[maxchunkidle: <duration> | default = 5m0s]
+[max_chunk_idle_time: <duration> | default = 5m0s]

 # Maximum chunk idle time for chunks terminating in stale markers before
 # flushing. 0 disables it and a stale series is not flushed until the
 # max-chunk-idle timeout is reached.
 # CLI flag: -ingester.max-stale-chunk-idle
-[maxstalechunkidle: <duration> | default = 0s]
+[max_stale_chunk_idle_time: <duration> | default = 2m0s]

 # Timeout for individual flush operations.
 # CLI flag: -ingester.flush-op-timeout
-[flushoptimeout: <duration> | default = 1m0s]
+[flush_op_timeout: <duration> | default = 1m0s]

 # Maximum chunk age before flushing.
 # CLI flag: -ingester.max-chunk-age
-[maxchunkage: <duration> | default = 12h0m0s]
+[max_chunk_age: <duration> | default = 12h0m0s]

-# Range of time to subtract from MaxChunkAge to spread out flushes
+# Range of time to subtract from -ingester.max-chunk-age to spread out flushes
 # CLI flag: -ingester.chunk-age-jitter
-[chunkagejitter: <duration> | default = 20m0s]
+[chunk_age_jitter: <duration> | default = 0]

 # Number of concurrent goroutines flushing to dynamodb.
 # CLI flag: -ingester.concurrent-flushes
-[concurrentflushes: <int> | default = 50]
+[concurrent_flushes: <int> | default = 50]

-# If true, spread series flushes across the whole period of MaxChunkAge
+# If true, spread series flushes across the whole period of
+# -ingester.max-chunk-age.
 # CLI flag: -ingester.spread-flushes
-[spreadflushes: <boolean> | default = false]
+[spread_flushes: <boolean> | default = true]

 # Period with which to update the per-user ingestion rates.
 # CLI flag: -ingester.rate-update-period
-[rateupdateperiod: <duration> | default = 15s]
+[rate_update_period: <duration> | default = 15s]


### querier_config

 # The maximum number of concurrent queries.
 # CLI flag: -querier.max-concurrent
-[maxconcurrent: <int> | default = 20]
+[max_concurrent: <int> | default = 20]

 # Use batch iterators to execute query, as opposed to fully materialising the
 # series in memory.  Takes precedent over the -querier.iterators flag.
 # CLI flag: -querier.batch-iterators
-[batchiterators: <boolean> | default = false]
+[batch_iterators: <boolean> | default = true]

 # Use streaming RPCs to query ingester.
 # CLI flag: -querier.ingester-streaming
-[ingesterstreaming: <boolean> | default = false]
+[ingester_streaming: <boolean> | default = true]

 # Maximum number of samples a single query can load into memory.
 # CLI flag: -querier.max-samples
-[maxsamples: <int> | default = 50000000]
+[max_samples: <int> | default = 50000000]

 # The default evaluation interval or step size for subqueries.
 # CLI flag: -querier.default-evaluation-interval
-[defaultevaluationinterval: <duration> | default = 1m0s]
+[default_evaluation_interval: <duration> | default = 1m0s]

### query_frontend_config

 # URL of downstream Prometheus.
 # CLI flag: -frontend.downstream-url
-[downstream: <string> | default = ""]
+[downstream_url: <string> | default = ""]


### ruler_config

 # URL of alerts return path.
 # CLI flag: -ruler.external.url
-[externalurl: <url> | default = ]
+[external_url: <url> | default = ]

 # How frequently to evaluate rules
 # CLI flag: -ruler.evaluation-interval
-[evaluationinterval: <duration> | default = 1m0s]
+[evaluation_interval: <duration> | default = 1m0s]

 # How frequently to poll for rule changes
 # CLI flag: -ruler.poll-interval
-[pollinterval: <duration> | default = 1m0s]
+[poll_interval: <duration> | default = 1m0s]

-storeconfig:
+storage:

 # file path to store temporary rule files for the prometheus rule managers
 # CLI flag: -ruler.rule-path
-[rulepath: <string> | default = "/rules"]
+[rule_path: <string> | default = "/rules"]

 # URL of the Alertmanager to send notifications to.
 # CLI flag: -ruler.alertmanager-url
-[alertmanagerurl: <url> | default = ]
+[alertmanager_url: <url> | default = ]

 # Use DNS SRV records to discover alertmanager hosts.
 # CLI flag: -ruler.alertmanager-discovery
-[alertmanagerdiscovery: <boolean> | default = false]
+[enable_alertmanager_discovery: <boolean> | default = false]

 # How long to wait between refreshing alertmanager hosts.
 # CLI flag: -ruler.alertmanager-refresh-interval
-[alertmanagerrefreshinterval: <duration> | default = 1m0s]
+[alertmanager_refresh_interval: <duration> | default = 1m0s]

 # If enabled requests to alertmanager will utilize the V2 API.
 # CLI flag: -ruler.alertmanager-use-v2
-[alertmanangerenablev2api: <boolean> | default = false]
+[enable_alertmanager_v2: <boolean> | default = false]

 # Capacity of the queue for notifications to be sent to the Alertmanager.
 # CLI flag: -ruler.notification-queue-capacity
-[notificationqueuecapacity: <int> | default = 10000]
+[notification_queue_capacity: <int> | default = 10000]

 # HTTP timeout duration when sending notifications to the Alertmanager.
 # CLI flag: -ruler.notification-timeout
-[notificationtimeout: <duration> | default = 10s]
+[notification_timeout: <duration> | default = 10s]

 # Distribute rule evaluation using ring backend
 # CLI flag: -ruler.enable-sharding
-[enablesharding: <boolean> | default = false]
+[enable_sharding: <boolean> | default = false]

 # Time to spend searching for a pending ruler when shutting down.
 # CLI flag: -ruler.search-pending-for
-[searchpendingfor: <duration> | default = 5m0s]
+[search_pending_for: <duration> | default = 5m0s]

 # Period with which to attempt to flush rule groups.
 # CLI flag: -ruler.flush-period
-[flushcheckperiod: <duration> | default = 1m0s]
+[flush_period: <duration> | default = 1m0s]

### alertmanager_config

 # Base path for data storage.
 # CLI flag: -alertmanager.storage.path
-[datadir: <string> | default = "data/"]
+[data_dir: <string> | default = "data/"]

 # will be used to prefix all HTTP endpoints served by Alertmanager. If omitted,
 # relevant URL components will be derived automatically.
 # CLI flag: -alertmanager.web.external-url
-[externalurl: <url> | default = ]
+[external_url: <url> | default = ]

 # How frequently to poll Cortex configs
 # CLI flag: -alertmanager.configs.poll-interval
-[pollinterval: <duration> | default = 15s]
+[poll_interval: <duration> | default = 15s]

 # Listen address for cluster.
 # CLI flag: -cluster.listen-address
-[clusterbindaddr: <string> | default = "0.0.0.0:9094"]
+[cluster_bind_address: <string> | default = "0.0.0.0:9094"]

 # Explicit address to advertise in cluster.
 # CLI flag: -cluster.advertise-address
-[clusteradvertiseaddr: <string> | default = ""]
+[cluster_advertise_address: <string> | default = ""]

 # Time to wait between peers to send notifications.
 # CLI flag: -cluster.peer-timeout
-[peertimeout: <duration> | default = 15s]
+[peer_timeout: <duration> | default = 15s]

 # Filename of fallback config to use if none specified for instance.
 # CLI flag: -alertmanager.configs.fallback
-[fallbackconfigfile: <string> | default = ""]
+[fallback_config_file: <string> | default = ""]

 # Root of URL to generate if config is http://internal.monitor
 # CLI flag: -alertmanager.configs.auto-webhook-root
-[autowebhookroot: <string> | default = ""]
+[auto_webhook_root: <string> | default = ""]

### table_manager_config

-store:
+storage:

-# How frequently to poll DynamoDB to learn our capacity.
-# CLI flag: -dynamodb.poll-interval
-[dynamodb_poll_interval: <duration> | default = 2m0s]
+# How frequently to poll backend to learn our capacity.
+# CLI flag: -table-manager.poll-interval
+[poll_interval: <duration> | default = 2m0s]

-# DynamoDB periodic tables grace period (duration which table will be
-# created/deleted before/after it's needed).
-# CLI flag: -dynamodb.periodic-table.grace-period
+# Periodic tables grace period (duration which table will be created/deleted
+# before/after it's needed).
+# CLI flag: -table-manager.periodic-table.grace-period
 [creation_grace_period: <duration> | default = 10m0s]

 index_tables_provisioning:
   # Enables on demand throughput provisioning for the storage provider (if
-  # supported). Applies only to tables which are not autoscaled
-  # CLI flag: -dynamodb.periodic-table.enable-ondemand-throughput-mode
-  [provisioned_throughput_on_demand_mode: <boolean> | default = false]
+  # supported). Applies only to tables which are not autoscaled. Supported by
+  # DynamoDB
+  # CLI flag: -table-manager.index-table.enable-ondemand-throughput-mode
+  [enable_ondemand_throughput_mode: <boolean> | default = false]


   # Enables on demand throughput provisioning for the storage provider (if
-  # supported). Applies only to tables which are not autoscaled
-  # CLI flag: -dynamodb.periodic-table.inactive-enable-ondemand-throughput-mode
-  [inactive_throughput_on_demand_mode: <boolean> | default = false]
+  # supported). Applies only to tables which are not autoscaled. Supported by
+  # DynamoDB
+  # CLI flag: -table-manager.index-table.inactive-enable-ondemand-throughput-mode
+  [enable_inactive_throughput_on_demand_mode: <boolean> | default = false]


 chunk_tables_provisioning:
   # Enables on demand throughput provisioning for the storage provider (if
-  # supported). Applies only to tables which are not autoscaled
-  # CLI flag: -dynamodb.chunk-table.enable-ondemand-throughput-mode
-  [provisioned_throughput_on_demand_mode: <boolean> | default = false]
+  # supported). Applies only to tables which are not autoscaled. Supported by
+  # DynamoDB
+  # CLI flag: -table-manager.chunk-table.enable-ondemand-throughput-mode
+  [enable_ondemand_throughput_mode: <boolean> | default = false]

### storage_config

 aws:
-  dynamodbconfig:
+  dynamodb:
     # DynamoDB endpoint URL with escaped Key and Secret encoded. If only region
     # is specified as a host, proper endpoint will be deduced. Use
     # inmemory:///<table-name> to use a mock in-memory implementation.
     # CLI flag: -dynamodb.url
-    [dynamodb: <url> | default = ]
+    [dynamodb_url: <url> | default = ]

     # DynamoDB table management requests per second limit.
     # CLI flag: -dynamodb.api-limit
-    [apilimit: <float> | default = 2]
+    [api_limit: <float> | default = 2]

     # DynamoDB rate cap to back off when throttled.
     # CLI flag: -dynamodb.throttle-limit
-    [throttlelimit: <float> | default = 10]
+    [throttle_limit: <float> | default = 10]
-
-    # ApplicationAutoscaling endpoint URL with escaped Key and Secret encoded.
-    # CLI flag: -applicationautoscaling.url
-    [applicationautoscaling: <url> | default = ]


       # Queue length above which we will scale up capacity
       # CLI flag: -metrics.target-queue-length
-      [targetqueuelen: <int> | default = 100000]
+      [target_queue_length: <int> | default = 100000]

       # Scale up capacity by this multiple
       # CLI flag: -metrics.scale-up-factor
-      [scaleupfactor: <float> | default = 1.3]
+      [scale_up_factor: <float> | default = 1.3]

       # Ignore throttling below this level (rate per second)
       # CLI flag: -metrics.ignore-throttle-below
-      [minthrottling: <float> | default = 1]
+      [ignore_throttle_below: <float> | default = 1]

       # query to fetch ingester queue length
       # CLI flag: -metrics.queue-length-query
-      [queuelengthquery: <string> | default = "sum(avg_over_time(cortex_ingester_flush_queue_length{job=\"cortex/ingester\"}[2m]))"]
+      [queue_length_query: <string> | default = "sum(avg_over_time(cortex_ingester_flush_queue_length{job=\"cortex/ingester\"}[2m]))"]

       # query to fetch throttle rates per table
       # CLI flag: -metrics.write-throttle-query
-      [throttlequery: <string> | default = "sum(rate(cortex_dynamo_throttled_total{operation=\"DynamoDB.BatchWriteItem\"}[1m])) by (table) > 0"]
+      [write_throttle_query: <string> | default = "sum(rate(cortex_dynamo_throttled_total{operation=\"DynamoDB.BatchWriteItem\"}[1m])) by (table) > 0"]

       # query to fetch write capacity usage per table
       # CLI flag: -metrics.usage-query
-      [usagequery: <string> | default = "sum(rate(cortex_dynamo_consumed_capacity_total{operation=\"DynamoDB.BatchWriteItem\"}[15m])) by (table) > 0"]
+      [write_usage_query: <string> | default = "sum(rate(cortex_dynamo_consumed_capacity_total{operation=\"DynamoDB.BatchWriteItem\"}[15m])) by (table) > 0"]

       # query to fetch read capacity usage per table
       # CLI flag: -metrics.read-usage-query
-      [readusagequery: <string> | default = "sum(rate(cortex_dynamo_consumed_capacity_total{operation=\"DynamoDB.QueryPages\"}[1h])) by (table) > 0"]
+      [read_usage_query: <string> | default = "sum(rate(cortex_dynamo_consumed_capacity_total{operation=\"DynamoDB.QueryPages\"}[1h])) by (table) > 0"]

       # query to fetch read errors per table
       # CLI flag: -metrics.read-error-query
-      [readerrorquery: <string> | default = "sum(increase(cortex_dynamo_failures_total{operation=\"DynamoDB.QueryPages\",error=\"ProvisionedThroughputExceededException\"}[1m])) by (table) > 0"]
+      [read_error_query: <string> | default = "sum(increase(cortex_dynamo_failures_total{operation=\"DynamoDB.QueryPages\",error=\"ProvisionedThroughputExceededException\"}[1m])) by (table) > 0"]

     # Number of chunks to group together to parallelise fetches (zero to
     # disable)
-    # CLI flag: -dynamodb.chunk.gang.size
-    [chunkgangsize: <int> | default = 10]
+    # CLI flag: -dynamodb.chunk-gang-size
+    [chunk_gang_size: <int> | default = 10]

     # Max number of chunk-get operations to start in parallel
-    # CLI flag: -dynamodb.chunk.get.max.parallelism
-    [chunkgetmaxparallelism: <int> | default = 32]
+    # CLI flag: -dynamodb.chunk.get-max-parallelism
+    [chunk_get_max_parallelism: <int> | default = 32]

     backoff_config:
       # Minimum delay when backing off.
       # CLI flag: -bigtable.backoff-min-period
-      [minbackoff: <duration> | default = 100ms]
+      [min_period: <duration> | default = 100ms]

       # Maximum delay when backing off.
       # CLI flag: -bigtable.backoff-max-period
-      [maxbackoff: <duration> | default = 10s]
+      [max_period: <duration> | default = 10s]

       # Number of times to backoff and retry before failing.
       # CLI flag: -bigtable.backoff-retries
-      [maxretries: <int> | default = 10]
+      [max_retries: <int> | default = 10]

   # If enabled, once a tables info is fetched, it is cached.
   # CLI flag: -bigtable.table-cache.enabled
-  [tablecacheenabled: <boolean> | default = true]
+  [table_cache_enabled: <boolean> | default = true]

   # Duration to cache tables before checking again.
   # CLI flag: -bigtable.table-cache.expiration
-  [tablecacheexpiration: <duration> | default = 30m0s]
+  [table_cache_expiration: <duration> | default = 30m0s]

 # Cache validity for active index entries. Should be no higher than
 # -ingester.max-chunk-idle.
 # CLI flag: -store.index-cache-validity
-[indexcachevalidity: <duration> | default = 5m0s]
+[index_cache_validity: <duration> | default = 5m0s]

### ingester_client_config

 grpc_client_config:
   backoff_config:
     # Minimum delay when backing off.
     # CLI flag: -ingester.client.backoff-min-period
-    [minbackoff: <duration> | default = 100ms]
+    [min_period: <duration> | default = 100ms]

     # Maximum delay when backing off.
     # CLI flag: -ingester.client.backoff-max-period
-    [maxbackoff: <duration> | default = 10s]
+    [max_period: <duration> | default = 10s]

     # Number of times to backoff and retry before failing.
     # CLI flag: -ingester.client.backoff-retries
-    [maxretries: <int> | default = 10]
+    [max_retries: <int> | default = 10]

### frontend_worker_config

-# Address of query frontend service.
+# Address of query frontend service, in host:port format.
 # CLI flag: -querier.frontend-address
-[address: <string> | default = ""]
+[frontend_address: <string> | default = ""]

 # How often to query DNS.
 # CLI flag: -querier.dns-lookup-period
-[dnslookupduration: <duration> | default = 10s]
+[dns_lookup_duration: <duration> | default = 10s]

 grpc_client_config:
   backoff_config:
     # Minimum delay when backing off.
     # CLI flag: -querier.frontend-client.backoff-min-period
-    [minbackoff: <duration> | default = 100ms]
+    [min_period: <duration> | default = 100ms]

     # Maximum delay when backing off.
     # CLI flag: -querier.frontend-client.backoff-max-period
-    [maxbackoff: <duration> | default = 10s]
+    [max_period: <duration> | default = 10s]

     # Number of times to backoff and retry before failing.
     # CLI flag: -querier.frontend-client.backoff-retries
-    [maxretries: <int> | default = 10]
+    [max_retries: <int> | default = 10]

### consul_config

 # ACL Token used to interact with Consul.
-# CLI flag: -<prefix>.consul.acltoken
-[acltoken: <string> | default = ""]
+# CLI flag: -<prefix>.consul.acl-token
+[acl_token: <string> | default = ""]

 # HTTP timeout when talking to Consul
 # CLI flag: -<prefix>.consul.client-timeout
-[httpclienttimeout: <duration> | default = 20s]
+[http_client_timeout: <duration> | default = 20s]

 # Enable consistent reads to Consul.
 # CLI flag: -<prefix>.consul.consistent-reads
-[consistentreads: <boolean> | default = true]
+[consistent_reads: <boolean> | default = false]

 # Rate limit when watching key or prefix in Consul, in requests per second. 0
 # disables the rate limit.
 # CLI flag: -<prefix>.consul.watch-rate-limit
-[watchkeyratelimit: <float> | default = 0]
+[watch_rate_limit: <float> | default = 1]

 # Burst size used in rate limit. Values less than 1 are treated as 1.
 # CLI flag: -<prefix>.consul.watch-burst-size
-[watchkeyburstsize: <int> | default = 1]
+[watch_burst_size: <int> | default = 1]


### configstore_config
 # URL of configs API server.
 # CLI flag: -<prefix>.configs.url
-[configsapiurl: <url> | default = ]
+[configs_api_url: <url> | default = ]

 # Timeout for requests to Weave Cloud configs service.
 # CLI flag: -<prefix>.configs.client-timeout
-[clienttimeout: <duration> | default = 5s]
+[client_timeout: <duration> | default = 5s]
```

## Cortex 0.7.0 / 2020-03-16

Cortex `0.7.0` is a major step forward the upcoming `1.0` release. In this release, we've got 164 contributions from 26 authors. Thanks to all contributors! ❤️

Please be aware that Cortex `0.7.0` introduces some **breaking changes**. You're encouraged to read all the `[CHANGE]` entries below before upgrading your Cortex cluster. In particular:

- Cleaned up some configuration options in preparation for the Cortex `1.0.0` release (see also the [annotated config file breaking changes](#annotated-config-file-breaking-changes) below):
  - Removed CLI flags support to configure the schema (see [how to migrate from flags to schema file](https://cortexmetrics.io/docs/configuration/schema-configuration/#migrating-from-flags-to-schema-file))
  - Renamed CLI flag `-config-yaml` to `-schema-config-file`
  - Removed CLI flag `-store.min-chunk-age` in favor of `-querier.query-store-after`. The corresponding YAML config option `ingestermaxquerylookback` has been renamed to [`query_ingesters_within`](https://cortexmetrics.io/docs/configuration/configuration-file/#querier-config)
  - Deprecated CLI flag `-frontend.cache-split-interval` in favor of `-querier.split-queries-by-interval`
  - Renamed the YAML config option `defaul_validity` to `default_validity`
  - Removed the YAML config option `config_store` (in the [`alertmanager YAML config`](https://cortexmetrics.io/docs/configuration/configuration-file/#alertmanager-config)) in favor of `store`
  - Removed the YAML config root block `configdb` in favor of [`configs`](https://cortexmetrics.io/docs/configuration/configuration-file/#configs-config). This change is also reflected in the following CLI flags renaming:
      * `-database.*` -> `-configs.database.*`
      * `-database.migrations` -> `-configs.database.migrations-dir`
  - Removed the fluentd-based billing infrastructure including the CLI flags:
      * `-distributor.enable-billing`
      * `-billing.max-buffered-events`
      * `-billing.retry-delay`
      * `-billing.ingester`
- Removed support for using denormalised tokens in the ring. Before upgrading, make sure your Cortex cluster is already running `v0.6.0` or an earlier version with `-ingester.normalise-tokens=true`

### Full changelog

* [CHANGE] Removed support for flags to configure schema. Further, the flag for specifying the config file (`-config-yaml`) has been deprecated. Please use `-schema-config-file`. See the [Schema Configuration documentation](https://cortexmetrics.io/docs/configuration/schema-configuration/) for more details on how to configure the schema using the YAML file. #2221
* [CHANGE] In the config file, the root level `config_store` config option has been moved to `alertmanager` > `store` > `configdb`. #2125
* [CHANGE] Removed unnecessary `frontend.cache-split-interval` in favor of `querier.split-queries-by-interval` both to reduce configuration complexity and guarantee alignment of these two configs. Starting from now, `-querier.cache-results` may only be enabled in conjunction with `-querier.split-queries-by-interval` (previously the cache interval default was `24h` so if you want to preserve the same behaviour you should set `-querier.split-queries-by-interval=24h`). #2040
* [CHANGE] Renamed Configs configuration options. #2187
  * configuration options
    * `-database.*` -> `-configs.database.*`
    * `-database.migrations` -> `-configs.database.migrations-dir`
  * config file
    * `configdb.uri:` -> `configs.database.uri:`
    * `configdb.migrationsdir:` -> `configs.database.migrations_dir:`
    * `configdb.passwordfile:` -> `configs.database.password_file:`
* [CHANGE] Moved `-store.min-chunk-age` to the Querier config as `-querier.query-store-after`, allowing the store to be skipped during query time if the metrics wouldn't be found. The YAML config option `ingestermaxquerylookback` has been renamed to `query_ingesters_within` to match its CLI flag. #1893
* [CHANGE] Renamed the cache configuration setting `defaul_validity` to `default_validity`. #2140
* [CHANGE] Remove fluentd-based billing infrastructure and flags such as `-distributor.enable-billing`. #1491
* [CHANGE] Removed remaining support for using denormalised tokens in the ring. If you're still running ingesters with denormalised tokens (Cortex 0.4 or earlier, with `-ingester.normalise-tokens=false`), such ingesters will now be completely invisible to distributors and need to be either switched to Cortex 0.6.0 or later, or be configured to use normalised tokens. #2034
* [CHANGE] The frontend http server will now send 502 in case of deadline exceeded and 499 if the user requested cancellation. #2156
* [CHANGE] We now enforce queries to be up to `-querier.max-query-into-future` into the future (defaults to 10m). #1929
  * `-store.min-chunk-age` has been removed
  * `-querier.query-store-after` has been added in it's place.
* [CHANGE] Removed unused `/validate_expr endpoint`. #2152
* [CHANGE] Updated Prometheus dependency to v2.16.0. This Prometheus version uses Active Query Tracker to limit concurrent queries. In order to keep `-querier.max-concurrent` working, Active Query Tracker is enabled by default, and is configured to store its data to `active-query-tracker` directory (relative to current directory when Cortex started). This can be changed by using `-querier.active-query-tracker-dir` option. Purpose of Active Query Tracker is to log queries that were running when Cortex crashes. This logging happens on next Cortex start. #2088
* [CHANGE] Default to BigChunk encoding; may result in slightly higher disk usage if many timeseries have a constant value, but should generally result in fewer, bigger chunks. #2207
* [CHANGE] WAL replays are now done while the rest of Cortex is starting, and more specifically, when HTTP server is running. This makes it possible to scrape metrics during WAL replays. Applies to both chunks and experimental blocks storage. #2222
* [CHANGE] Cortex now has `/ready` probe for all services, not just ingester and querier as before. In single-binary mode, /ready reports 204 only if all components are running properly. #2166
* [CHANGE] If you are vendoring Cortex and use its components in your project, be aware that many Cortex components no longer start automatically when they are created. You may want to review PR and attached document. #2166
* [CHANGE] Experimental TSDB: the querier in-memory index cache used by the experimental blocks storage shifted from per-tenant to per-querier. The `-experimental.tsdb.bucket-store.index-cache-size-bytes` now configures the per-querier index cache max size instead of a per-tenant cache and its default has been increased to 1GB. #2189
* [CHANGE] Experimental TSDB: TSDB head compaction interval and concurrency is now configurable (defaults to 1 min interval and 5 concurrent head compactions). New options: `-experimental.tsdb.head-compaction-interval` and `-experimental.tsdb.head-compaction-concurrency`. #2172
* [CHANGE] Experimental TSDB: switched the blocks storage index header to the binary format. This change is expected to have no visible impact, except lower startup times and memory usage in the queriers. It's possible to switch back to the old JSON format via the flag `-experimental.tsdb.bucket-store.binary-index-header-enabled=false`. #2223
* [CHANGE] Experimental Memberlist KV store can now be used in single-binary Cortex. Attempts to use it previously would fail with panic. This change also breaks existing binary protocol used to exchange gossip messages, so this version will not be able to understand gossiped Ring when used in combination with the previous version of Cortex. Easiest way to upgrade is to shutdown old Cortex installation, and restart it with new version. Incremental rollout works too, but with reduced functionality until all components run the same version. #2016
* [FEATURE] Added a read-only local alertmanager config store using files named corresponding to their tenant id. #2125
* [FEATURE] Added flag `-experimental.ruler.enable-api` to enable the ruler api which implements the Prometheus API `/api/v1/rules` and `/api/v1/alerts` endpoints under the configured `-http.prefix`. #1999
* [FEATURE] Added sharding support to compactor when using the experimental TSDB blocks storage. #2113
* [FEATURE] Added ability to override YAML config file settings using environment variables. #2147
  * `-config.expand-env`
* [FEATURE] Added flags to disable Alertmanager notifications methods. #2187
  * `-configs.notifications.disable-email`
  * `-configs.notifications.disable-webhook`
* [FEATURE] Add /config HTTP endpoint which exposes the current Cortex configuration as YAML. #2165
* [FEATURE] Allow Prometheus remote write directly to ingesters. #1491
* [FEATURE] Introduced new standalone service `query-tee` that can be used for testing purposes to send the same Prometheus query to multiple backends (ie. two Cortex clusters ingesting the same metrics) and compare the performances. #2203
* [FEATURE] Fan out parallelizable queries to backend queriers concurrently. #1878
  * `querier.parallelise-shardable-queries` (bool)
  * Requires a shard-compatible schema (v10+)
  * This causes the number of traces to increase accordingly.
  * The query-frontend now requires a schema config to determine how/when to shard queries, either from a file or from flags (i.e. by the `config-yaml` CLI flag). This is the same schema config the queriers consume. The schema is only required to use this option.
  * It's also advised to increase downstream concurrency controls as well:
    * `querier.max-outstanding-requests-per-tenant`
    * `querier.max-query-parallelism`
    * `querier.max-concurrent`
    * `server.grpc-max-concurrent-streams` (for both query-frontends and queriers)
* [FEATURE] Added user sub rings to distribute users to a subset of ingesters. #1947
  * `-experimental.distributor.user-subring-size`
* [FEATURE] Add flag `-experimental.tsdb.stripe-size` to expose TSDB stripe size option. #2185
* [FEATURE] Experimental Delete Series: Added support for Deleting Series with Prometheus style API. Needs to be enabled first by setting `-purger.enable` to `true`. Deletion only supported when using `boltdb` and `filesystem` as index and object store respectively. Support for other stores to follow in separate PRs #2103
* [ENHANCEMENT] Alertmanager: Expose Per-tenant alertmanager metrics #2124
* [ENHANCEMENT] Add `status` label to `cortex_alertmanager_configs` metric to gauge the number of valid and invalid configs. #2125
* [ENHANCEMENT] Cassandra Authentication: added the `custom_authenticators` config option that allows users to authenticate with cassandra clusters using password authenticators that are not approved by default in [gocql](https://github.com/gocql/gocql/blob/81b8263d9fe526782a588ef94d3fa5c6148e5d67/conn.go#L27) #2093
* [ENHANCEMENT] Cassandra Storage: added `max_retries`, `retry_min_backoff` and `retry_max_backoff` configuration options to enable retrying recoverable errors. #2054
* [ENHANCEMENT] Allow to configure HTTP and gRPC server listen address, maximum number of simultaneous connections and connection keepalive settings.
  * `-server.http-listen-address`
  * `-server.http-conn-limit`
  * `-server.grpc-listen-address`
  * `-server.grpc-conn-limit`
  * `-server.grpc.keepalive.max-connection-idle`
  * `-server.grpc.keepalive.max-connection-age`
  * `-server.grpc.keepalive.max-connection-age-grace`
  * `-server.grpc.keepalive.time`
  * `-server.grpc.keepalive.timeout`
* [ENHANCEMENT] PostgreSQL: Bump up `github.com/lib/pq` from `v1.0.0` to `v1.3.0` to support PostgreSQL SCRAM-SHA-256 authentication. #2097
* [ENHANCEMENT] Cassandra Storage: User no longer need `CREATE` privilege on `<all keyspaces>` if given keyspace exists. #2032
* [ENHANCEMENT] Cassandra Storage: added `password_file` configuration options to enable reading Cassandra password from file. #2096
* [ENHANCEMENT] Configs API: Allow GET/POST configs in YAML format. #2181
* [ENHANCEMENT] Background cache writes are batched to improve parallelism and observability. #2135
* [ENHANCEMENT] Add automatic repair for checkpoint and WAL. #2105
* [ENHANCEMENT] Support `lastEvaluation` and `evaluationTime` in `/api/v1/rules` endpoints and make order of groups stable. #2196
* [ENHANCEMENT] Skip expired requests in query-frontend scheduling. #2082
* [ENHANCEMENT] Add ability to configure gRPC keepalive settings. #2066
* [ENHANCEMENT] Experimental TSDB: Export TSDB Syncer metrics from Compactor component, they are prefixed with `cortex_compactor_`. #2023
* [ENHANCEMENT] Experimental TSDB: Added dedicated flag `-experimental.tsdb.bucket-store.tenant-sync-concurrency` to configure the maximum number of concurrent tenants for which blocks are synched. #2026
* [ENHANCEMENT] Experimental TSDB: Expose metrics for objstore operations (prefixed with `cortex_<component>_thanos_objstore_`, component being one of `ingester`, `querier` and `compactor`). #2027
* [ENHANCEMENT] Experimental TSDB: Added support for Azure Storage to be used for block storage, in addition to S3 and GCS. #2083
* [ENHANCEMENT] Experimental TSDB: Reduced memory allocations in the ingesters when using the experimental blocks storage. #2057
* [ENHANCEMENT] Experimental Memberlist KV: expose `-memberlist.gossip-to-dead-nodes-time` and `-memberlist.dead-node-reclaim-time` options to control how memberlist library handles dead nodes and name reuse. #2131
* [BUGFIX] Alertmanager: fixed panic upon applying a new config, caused by duplicate metrics registration in the `NewPipelineBuilder` function. #211
* [BUGFIX] Azure Blob ChunkStore: Fixed issue causing `invalid chunk checksum` errors. #2074
* [BUGFIX] The gauge `cortex_overrides_last_reload_successful` is now only exported by components that use a `RuntimeConfigManager`. Previously, for components that do not initialize a `RuntimeConfigManager` (such as the compactor) the gauge was initialized with 0 (indicating error state) and then never updated, resulting in a false-negative permanent error state. #2092
* [BUGFIX] Fixed WAL metric names, added the `cortex_` prefix.
* [BUGFIX] Restored histogram `cortex_configs_request_duration_seconds` #2138
* [BUGFIX] Fix wrong syntax for `url` in config-file-reference. #2148
* [BUGFIX] Fixed some 5xx status code returned by the query-frontend when they should actually be 4xx. #2122
* [BUGFIX] Fixed leaked goroutines in the querier. #2070
* [BUGFIX] Experimental TSDB: fixed `/all_user_stats` and `/api/prom/user_stats` endpoints when using the experimental TSDB blocks storage. #2042
* [BUGFIX] Experimental TSDB: fixed ruler to correctly work with the experimental TSDB blocks storage. #2101

### Changes to denormalised tokens in the ring

Cortex 0.4.0 is the last version that can *write* denormalised tokens. Cortex 0.5.0 and above always write normalised tokens.

Cortex 0.6.0 is the last version that can *read* denormalised tokens. Starting with Cortex 0.7.0 only normalised tokens are supported, and ingesters writing denormalised tokens to the ring (running Cortex 0.4.0 or earlier with `-ingester.normalise-tokens=false`) are ignored by distributors. Such ingesters should either switch to using normalised tokens, or be upgraded to Cortex 0.5.0 or later.

### Known issues

- The gRPC streaming for ingesters doesn't work when using the experimental TSDB blocks storage. Please do not enable `-querier.ingester-streaming` if you're using the TSDB blocks storage. If you want to enable it, you can build Cortex from `master` given the issue has been fixed after Cortex `0.7` branch has been cut and the fix wasn't included in the `0.7` because related to an experimental feature.

### Annotated config file breaking changes

In this section you can find a config file diff showing the breaking changes introduced in Cortex `0.7`. You can also find the [full configuration file reference doc](https://cortexmetrics.io/docs/configuration/configuration-file/) in the website.

 ```diff
### Root level config

 # "configdb" has been moved to "alertmanager > store > configdb".
-[configdb: <configdb_config>]

 # "config_store" has been renamed to "configs".
-[config_store: <configstore_config>]
+[configs: <configs_config>]


### `distributor_config`

 # The support to hook an external billing system has been removed.
-[enable_billing: <boolean> | default = false]
-billing:
-  [maxbufferedevents: <int> | default = 1024]
-  [retrydelay: <duration> | default = 500ms]
-  [ingesterhostport: <string> | default = "localhost:24225"]


### `querier_config`

 # "ingestermaxquerylookback" has been renamed to "query_ingesters_within".
-[ingestermaxquerylookback: <duration> | default = 0s]
+[query_ingesters_within: <duration> | default = 0s]


### `queryrange_config`

results_cache:
  cache:
     # "defaul_validity" has been renamed to "default_validity".
-    [defaul_validity: <duration> | default = 0s]
+    [default_validity: <duration> | default = 0s]

   # "cache_split_interval" has been deprecated in favor of "split_queries_by_interval".
-  [cache_split_interval: <duration> | default = 24h0m0s]


### `alertmanager_config`

# The "store" config block has been added. This includes "configdb" which previously
# was the "configdb" root level config block.
+store:
+  [type: <string> | default = "configdb"]
+  [configdb: <configstore_config>]
+  local:
+    [path: <string> | default = ""]


### `storage_config`

index_queries_cache_config:
   # "defaul_validity" has been renamed to "default_validity".
-  [defaul_validity: <duration> | default = 0s]
+  [default_validity: <duration> | default = 0s]


### `chunk_store_config`

chunk_cache_config:
   # "defaul_validity" has been renamed to "default_validity".
-  [defaul_validity: <duration> | default = 0s]
+  [default_validity: <duration> | default = 0s]

write_dedupe_cache_config:
   # "defaul_validity" has been renamed to "default_validity".
-  [defaul_validity: <duration> | default = 0s]
+  [default_validity: <duration> | default = 0s]

 # "min_chunk_age" has been removed in favor of "querier > query_store_after".
-[min_chunk_age: <duration> | default = 0s]


### `configs_config`

-# "uri" has been moved to "database > uri".
-[uri: <string> | default = "postgres://postgres@configs-db.weave.local/configs?sslmode=disable"]

-# "migrationsdir" has been moved to "database > migrations_dir".
-[migrationsdir: <string> | default = ""]

-# "passwordfile" has been moved to "database > password_file".
-[passwordfile: <string> | default = ""]

+database:
+  [uri: <string> | default = "postgres://postgres@configs-db.weave.local/configs?sslmode=disable"]
+  [migrations_dir: <string> | default = ""]
+  [password_file: <string> | default = ""]
```

## Cortex 0.6.1 / 2020-02-05

* [BUGFIX] Fixed parsing of the WAL configuration when specified in the YAML config file. #2071

## Cortex 0.6.0 / 2020-01-28

Note that the ruler flags need to be changed in this upgrade. You're moving from a single node ruler to something that might need to be sharded.
Further, if you're using the configs service, we've upgraded the migration library and this requires some manual intervention. See full instructions below to upgrade your PostgreSQL.

* [CHANGE] The frontend component now does not cache results if it finds a `Cache-Control` header and if one of its values is `no-store`. #1974
* [CHANGE] Flags changed with transition to upstream Prometheus rules manager:
  * `-ruler.client-timeout` is now `ruler.configs.client-timeout` in order to match `ruler.configs.url`.
  * `-ruler.group-timeout`has been removed.
  * `-ruler.num-workers` has been removed.
  * `-ruler.rule-path` has been added to specify where the prometheus rule manager will sync rule files.
  * `-ruler.storage.type` has beem added to specify the rule store backend type, currently only the configdb.
  * `-ruler.poll-interval` has been added to specify the interval in which to poll new rule groups.
  * `-ruler.evaluation-interval` default value has changed from `15s` to `1m` to match the default evaluation interval in Prometheus.
  * Ruler sharding requires a ring which can be configured via the ring flags prefixed by `ruler.ring.`. #1987
* [CHANGE] Use relative links from /ring page to make it work when used behind reverse proxy. #1896
* [CHANGE] Deprecated `-distributor.limiter-reload-period` flag. #1766
* [CHANGE] Ingesters now write only normalised tokens to the ring, although they can still read denormalised tokens used by other ingesters. `-ingester.normalise-tokens` is now deprecated, and ignored. If you want to switch back to using denormalised tokens, you need to downgrade to Cortex 0.4.0. Previous versions don't handle claiming tokens from normalised ingesters correctly. #1809
* [CHANGE] Overrides mechanism has been renamed to "runtime config", and is now separate from limits. Runtime config is simply a file that is reloaded by Cortex every couple of seconds. Limits and now also multi KV use this mechanism.<br />New arguments were introduced: `-runtime-config.file` (defaults to empty) and `-runtime-config.reload-period` (defaults to 10 seconds), which replace previously used `-limits.per-user-override-config` and `-limits.per-user-override-period` options. Old options are still used if `-runtime-config.file` is not specified. This change is also reflected in YAML configuration, where old `limits.per_tenant_override_config` and `limits.per_tenant_override_period` fields are replaced with `runtime_config.file` and `runtime_config.period` respectively. #1749
* [CHANGE] Cortex now rejects data with duplicate labels. Previously, such data was accepted, with duplicate labels removed with only one value left. #1964
* [CHANGE] Changed the default value for `-distributor.ha-tracker.prefix` from `collectors/` to `ha-tracker/` in order to not clash with other keys (ie. ring) stored in the same key-value store. #1940
* [FEATURE] Experimental: Write-Ahead-Log added in ingesters for more data reliability against ingester crashes. #1103
  * `--ingester.wal-enabled`: Setting this to `true` enables writing to WAL during ingestion.
  * `--ingester.wal-dir`: Directory where the WAL data should be stored and/or recovered from.
  * `--ingester.checkpoint-enabled`: Set this to `true` to enable checkpointing of in-memory chunks to disk.
  * `--ingester.checkpoint-duration`: This is the interval at which checkpoints should be created.
  * `--ingester.recover-from-wal`: Set this to `true` to recover data from an existing WAL.
  * For more information, please checkout the ["Ingesters with WAL" guide](https://cortexmetrics.io/docs/guides/ingesters-with-wal/).
* [FEATURE] The distributor can now drop labels from samples (similar to the removal of the replica label for HA ingestion) per user via the `distributor.drop-label` flag. #1726
* [FEATURE] Added flag `debug.mutex-profile-fraction` to enable mutex profiling #1969
* [FEATURE] Added `global` ingestion rate limiter strategy. Deprecated `-distributor.limiter-reload-period` flag. #1766
* [FEATURE] Added support for Microsoft Azure blob storage to be used for storing chunk data. #1913
* [FEATURE] Added readiness probe endpoint`/ready` to queriers. #1934
* [FEATURE] Added "multi" KV store that can interact with two other KV stores, primary one for all reads and writes, and secondary one, which only receives writes. Primary/secondary store can be modified in runtime via runtime-config mechanism (previously "overrides"). #1749
* [FEATURE] Added support to store ring tokens to a file and read it back on startup, instead of generating/fetching the tokens to/from the ring. This feature can be enabled with the flag `-ingester.tokens-file-path`. #1750
* [FEATURE] Experimental TSDB: Added `/series` API endpoint support with TSDB blocks storage. #1830
* [FEATURE] Experimental TSDB: Added TSDB blocks `compactor` component, which iterates over users blocks stored in the bucket and compact them according to the configured block ranges. #1942
* [ENHANCEMENT] metric `cortex_ingester_flush_reasons` gets a new `reason` value: `Spread`, when `-ingester.spread-flushes` option is enabled. #1978
* [ENHANCEMENT] Added `password` and `enable_tls` options to redis cache configuration. Enables usage of Microsoft Azure Cache for Redis service. #1923
* [ENHANCEMENT] Upgraded Kubernetes API version for deployments from `extensions/v1beta1` to `apps/v1`. #1941
* [ENHANCEMENT] Experimental TSDB: Open existing TSDB on startup to prevent ingester from becoming ready before it can accept writes. The max concurrency is set via `--experimental.tsdb.max-tsdb-opening-concurrency-on-startup`. #1917
* [ENHANCEMENT] Experimental TSDB: Querier now exports aggregate metrics from Thanos bucket store and in memory index cache (many metrics to list, but all have `cortex_querier_bucket_store_` or `cortex_querier_blocks_index_cache_` prefix). #1996
* [ENHANCEMENT] Experimental TSDB: Improved multi-tenant bucket store. #1991
  * Allowed to configure the blocks sync interval via `-experimental.tsdb.bucket-store.sync-interval` (0 disables the sync)
  * Limited the number of tenants concurrently synched by `-experimental.tsdb.bucket-store.block-sync-concurrency`
  * Renamed `cortex_querier_sync_seconds` metric to `cortex_querier_blocks_sync_seconds`
  * Track `cortex_querier_blocks_sync_seconds` metric for the initial sync too
* [BUGFIX] Fixed unnecessary CAS operations done by the HA tracker when the jitter is enabled. #1861
* [BUGFIX] Fixed ingesters getting stuck in a LEAVING state after coming up from an ungraceful exit. #1921
* [BUGFIX] Reduce memory usage when ingester Push() errors. #1922
* [BUGFIX] Table Manager: Fixed calculation of expected tables and creation of tables from next active schema considering grace period. #1976
* [BUGFIX] Experimental TSDB: Fixed ingesters consistency during hand-over when using experimental TSDB blocks storage. #1854 #1818
* [BUGFIX] Experimental TSDB: Fixed metrics when using experimental TSDB blocks storage. #1981 #1982 #1990 #1983
* [BUGFIX] Experimental memberlist: Use the advertised address when sending packets to other peers of the Gossip memberlist. #1857
* [BUGFIX] Experimental TSDB: Fixed incorrect query results introduced in #2604 caused by a buffer incorrectly reused while iterating samples. #2697

### Upgrading PostgreSQL (if you're using configs service)

Reference: <https://github.com/golang-migrate/migrate/tree/master/database/postgres#upgrading-from-v1>

1. Install the migrate package cli tool: <https://github.com/golang-migrate/migrate/tree/master/cmd/migrate#installation>
2. Drop the `schema_migrations` table: `DROP TABLE schema_migrations;`.
2. Run the migrate command:

```bash
migrate  -path <absolute_path_to_cortex>/cmd/cortex/migrations -database postgres://localhost:5432/database force 2
```

### Known issues

- The `cortex_prometheus_rule_group_last_evaluation_timestamp_seconds` metric, tracked by the ruler, is not unregistered for rule groups not being used anymore. This issue will be fixed in the next Cortex release (see [2033](https://github.com/cortexproject/cortex/issues/2033)).

- Write-Ahead-Log (WAL) does not have automatic repair of corrupt checkpoint or WAL segments, which is possible if ingester crashes abruptly or the underlying disk corrupts. Currently the only way to resolve this is to manually delete the affected checkpoint and/or WAL segments. Automatic repair will be added in the future releases.

## Cortex 0.4.0 / 2019-12-02

* [CHANGE] The frontend component has been refactored to be easier to re-use. When upgrading the frontend, cache entries will be discarded and re-created with the new protobuf schema. #1734
* [CHANGE] Removed direct DB/API access from the ruler. `-ruler.configs.url` has been now deprecated. #1579
* [CHANGE] Removed `Delta` encoding. Any old chunks with `Delta` encoding cannot be read anymore. If `ingester.chunk-encoding` is set to `Delta` the ingester will fail to start. #1706
* [CHANGE] Setting `-ingester.max-transfer-retries` to 0 now disables hand-over when ingester is shutting down. Previously, zero meant infinite number of attempts. #1771
* [CHANGE] `dynamo` has been removed as a valid storage name to make it consistent for all components. `aws` and `aws-dynamo` remain as valid storage names.
* [CHANGE/FEATURE] The frontend split and cache intervals can now be configured using the respective flag `--querier.split-queries-by-interval` and `--frontend.cache-split-interval`.
  * If `--querier.split-queries-by-interval` is not provided request splitting is disabled by default.
  * __`--querier.split-queries-by-day` is still accepted for backward compatibility but has been deprecated. You should now use `--querier.split-queries-by-interval`. We recommend a to use a multiple of 24 hours.__
* [FEATURE] Global limit on the max series per user and metric #1760
  * `-ingester.max-global-series-per-user`
  * `-ingester.max-global-series-per-metric`
  * Requires `-distributor.replication-factor` and `-distributor.shard-by-all-labels` set for the ingesters too
* [FEATURE] Flush chunks with stale markers early with `ingester.max-stale-chunk-idle`. #1759
* [FEATURE] EXPERIMENTAL: Added new KV Store backend based on memberlist library. Components can gossip about tokens and ingester states, instead of using Consul or Etcd. #1721
* [FEATURE] EXPERIMENTAL: Use TSDB in the ingesters & flush blocks to S3/GCS ala Thanos. This will let us use an Object Store more efficiently and reduce costs. #1695
* [FEATURE] Allow Query Frontend to log slow queries with `frontend.log-queries-longer-than`. #1744
* [FEATURE] Add HTTP handler to trigger ingester flush & shutdown - used when running as a stateful set with the WAL enabled.  #1746
* [FEATURE] EXPERIMENTAL: Added GCS support to TSDB blocks storage. #1772
* [ENHANCEMENT] Reduce memory allocations in the write path. #1706
* [ENHANCEMENT] Consul client now follows recommended practices for blocking queries wrt returned Index value. #1708
* [ENHANCEMENT] Consul client can optionally rate-limit itself during Watch (used e.g. by ring watchers) and WatchPrefix (used by HA feature) operations. Rate limiting is disabled by default. New flags added: `--consul.watch-rate-limit`, and `--consul.watch-burst-size`. #1708
* [ENHANCEMENT] Added jitter to HA deduping heartbeats, configure using `distributor.ha-tracker.update-timeout-jitter-max` #1534
* [ENHANCEMENT] Add ability to flush chunks with stale markers early. #1759
* [BUGFIX] Stop reporting successful actions as 500 errors in KV store metrics. #1798
* [BUGFIX] Fix bug where duplicate labels can be returned through metadata APIs. #1790
* [BUGFIX] Fix reading of old, v3 chunk data. #1779
* [BUGFIX] Now support IAM roles in service accounts in AWS EKS. #1803
* [BUGFIX] Fixed duplicated series returned when querying both ingesters and store with the experimental TSDB blocks storage. #1778

In this release we updated the following dependencies:

- gRPC v1.25.0  (resulted in a drop of 30% CPU usage when compression is on)
- jaeger-client v2.20.0
- aws-sdk-go to v1.25.22

## Cortex 0.3.0 / 2019-10-11

This release adds support for Redis as an alternative to Memcached, and also includes many optimisations which reduce CPU and memory usage.

* [CHANGE] Gauge metrics were renamed to drop the `_total` suffix. #1685
  * In Alertmanager, `alertmanager_configs_total` is now `alertmanager_configs`
  * In Ruler, `scheduler_configs_total` is now `scheduler_configs`
  * `scheduler_groups_total` is now `scheduler_groups`.
* [CHANGE] `--alertmanager.configs.auto-slack-root` flag was dropped as auto Slack root is not supported anymore. #1597
* [CHANGE] In table-manager, default DynamoDB capacity was reduced from 3,000 units to 1,000 units. We recommend you do not run with the defaults: find out what figures are needed for your environment and set that via `-dynamodb.periodic-table.write-throughput` and `-dynamodb.chunk-table.write-throughput`.
* [FEATURE] Add Redis support for caching #1612
* [FEATURE] Allow spreading chunk writes across multiple S3 buckets #1625
* [FEATURE] Added `/shutdown` endpoint for ingester to shutdown all operations of the ingester. #1746
* [ENHANCEMENT] Upgraded Prometheus to 2.12.0 and Alertmanager to 0.19.0. #1597
* [ENHANCEMENT] Cortex is now built with Go 1.13 #1675, #1676, #1679
* [ENHANCEMENT] Many optimisations, mostly impacting ingester and querier: #1574, #1624, #1638, #1644, #1649, #1654, #1702

Full list of changes: <https://github.com/cortexproject/cortex/compare/v0.2.0...v0.3.0>

## Cortex 0.2.0 / 2019-09-05

This release has several exciting features, the most notable of them being setting `-ingester.spread-flushes` to potentially reduce your storage space by upto 50%.

* [CHANGE] Flags changed due to changes upstream in Prometheus Alertmanager #929:
  * `alertmanager.mesh.listen-address` is now `cluster.listen-address`
  * `alertmanager.mesh.peer.host` and `alertmanager.mesh.peer.service` can be replaced by `cluster.peer`
  * `alertmanager.mesh.hardware-address`, `alertmanager.mesh.nickname`, `alertmanager.mesh.password`, and `alertmanager.mesh.peer.refresh-interval` all disappear.
* [CHANGE] --claim-on-rollout flag deprecated; feature is now always on #1566
* [CHANGE] Retention period must now be a multiple of periodic table duration #1564
* [CHANGE] The value for the name label for the chunks memcache in all `cortex_cache_` metrics is now `chunksmemcache` (before it was `memcache`) #1569
* [FEATURE] Makes the ingester flush each timeseries at a specific point in the max-chunk-age cycle with `-ingester.spread-flushes`. This means multiple replicas of a chunk are very likely to contain the same contents which cuts chunk storage space by up to 66%. #1578
* [FEATURE] Make minimum number of chunk samples configurable per user #1620
* [FEATURE] Honor HTTPS for custom S3 URLs #1603
* [FEATURE] You can now point the query-frontend at a normal Prometheus for parallelisation and caching #1441
* [FEATURE] You can now specify `http_config` on alert receivers #929
* [FEATURE] Add option to use jump hashing to load balance requests to memcached #1554
* [FEATURE] Add status page for HA tracker to distributors #1546
* [FEATURE] The distributor ring page is now easier to read with alternate rows grayed out #1621

## Cortex 0.1.0 / 2019-08-07

* [CHANGE] HA Tracker flags were renamed to provide more clarity #1465
  * `distributor.accept-ha-labels` is now `distributor.ha-tracker.enable`
  * `distributor.accept-ha-samples` is now `distributor.ha-tracker.enable-for-all-users`
  * `ha-tracker.replica` is now `distributor.ha-tracker.replica`
  * `ha-tracker.cluster` is now `distributor.ha-tracker.cluster`
* [FEATURE] You can specify "heap ballast" to reduce Go GC Churn #1489
* [BUGFIX] HA Tracker no longer always makes a request to Consul/Etcd when a request is not from the active replica #1516
* [BUGFIX] Queries are now correctly cancelled by the query-frontend #1508<|MERGE_RESOLUTION|>--- conflicted
+++ resolved
@@ -76,12 +76,9 @@
 * [BUGFIX] Multikv: Fix watching for runtime config changes in `multi` KV store in ruler and querier. #1665
 * [BUGFIX] Memcached: allow to use CNAME DNS records for the memcached backend addresses. #1654
 * [BUGFIX] Querier: fixed temporary partial query results when shuffle sharding is enabled and hash ring backend storage is flushed / reset. #1829
-<<<<<<< HEAD
 * [BUGFIX] Alertmanager: prevent more file traversal cases related to template names. #1833
-=======
 * [BUGFUX] Alertmanager: Allow usage with `-alertmanager-storage.backend=local`. Note that when using this storage type, the Alertmanager is not able persist state remotely, so it not recommended for production use. #1836
 * [BUGFIX] Alertmanager: Do not validate alertmanager configuration if it's not running. #1835
->>>>>>> 5f620395
 
 ### Mixin
 
