# Changelog

## main / unreleased

### Grafana Mimir

* [FEATURE] Distributor: Add experimental `-distributor.otel-native-delta-ingestion` option to allow primitive delta metrics ingestion via the OTLP endpoint. #11631
* [FEATURE] MQE: Add support for experimental `sort_by_label` and `sort_by_label_desc` PromQL functions. #11930
* [FEATURE] Ingester/Block-builder: Handle the created timestamp field for remote-write requests. #11977
* [FEATURE] Cost attribution: Labels specified in the limit configuration may specify an output label in order to override emitted label names. #12035
* [ENHANCEMENT] Querier: Add native histogram definition to `cortex_bucket_index_load_duration_seconds`. #12094
* [ENHANCEMENT] Ingester: Display user grace interval in the tenant list obtained through the `/ingester/tenants` endpoint. #11961
* [ENHANCEMENT] `kafkatool`: add `consumer-group delete-offset` command as a way to delete the committed offset for a consumer group. #11988
* [ENHANCEMENT] Block-builder-scheduler: Detect gaps in scheduled and completed jobs. #11867
* [ENHANCEMENT] Distributor: Experimental support for Prometheus Remote-Write 2.0 protocol has been updated. Created timestamps are now supported. This feature includes some limitations. If samples in a write request aren't ordered by time, the created timestamp might be dropped. Additionally, per-series metadata is automatically merged on the metric family level. Ingestion might fail if the client sends ProtoBuf fields out-of-order. The label `version` is added to the metric `cortex_distributor_requests_in_total` with a value of either `1.0` or `2.0`, depending on the detected remote-write protocol. #11977
* [ENHANCEMENT] Query-frontend: Added labels query optimizer that automatically removes redundant `__name__!=""` matchers from label names and label values queries, improving query performance. You can enable the optimizer per-tenant with the `labels_query_optimizer_enabled` runtime configuration flag. #12054 #12066 #12076 #12080
* [ENHANCEMENT] Query-frontend: Standardise non-regex patterns in query blocking upon loading of config. #12102
* [ENHANCEMENT] Ruler: Propagate GCS object mutation rate limit for rule group uploads. #12086
* [BUGFIX] Distributor: Validate the RW2 symbols field and reject invalid requests that don't have an empty string as the first symbol. #11953
* [BUGFIX] Distributor: Check `max_inflight_push_requests_bytes` before decompressing incoming requests. #11967
* [BUGFIX] Query-frontend: Allow limit parameter to be 0 in label queries to explicitly request unlimited results. #12054
* [BUGFIX] Distributor: Fix a possible panic in the OTLP push path while handling a gRPC status error. #12072
* [BUGFIX] Query-frontend: Evaluate experimental duration expressions before sharding, splitting, and caching. Otherwise, the result is not correct. #12038
<<<<<<< HEAD
* [BUGFIX] Ingester: Fix issue where ingesters can exit read-only mode during idle compactions, resulting in write errors. #12128
=======
* [BUGFIX] Block-builder-scheduler: Fix bugs in handling of partitions with no commit. #12130
>>>>>>> 442de36e

### Mixin

* [FEATURE] Add an alert if the block-builder-scheduler detects that it has skipped data. #12118
* [CHANGE] Remove support for the experimental read-write deployment mode. #11975
* [CHANGE] Alerts: Replace namespace with job label in golang_alerts. #11957

### Jsonnet

* [CHANGE] Removed support for the experimental read-write deployment mode. #11974
* [CHANGE] Distributor: Reduce calculated `GOMAXPROCS` to closer to the requested number of CPUs. #12150
* [ENHANCEMENT] Add assertion to ensure ingester ScaledObject has minimum and maximum replicas set to a value greater than 0. #11979
* [ENHANCEMENT] Add `ingest_storage_migration_ignore_ingest_storage_errors` and `ingest_storage_migration_ingest_storage_max_wait_time` configs to control error handling of the partition ingesters during ingest storage migrations. #12105
* [ENHANCEMENT] Add block-builder job processing duration timings and offset-skipped errors to the Block-builder dashboard. #12118

### Documentation

* [ENHANCEMENT] Update the `MimirIngestedDataTooFarInTheFuture` runbook with a note about false positives and the endpoint to flush TSDB blocks by user. #11961

## 2.17.0-rc.0

### Grafana Mimir

* [CHANGE] Query-frontend: Ensure that cache keys generated from cardinality estimate middleware are less than 250 bytes in length by hashing the tenant IDs that are included in them. This change invalidates all cardinality estimates in the cache. #11568
* [CHANGE] Ruler: Remove experimental CLI flag `-ruler-storage.cache.rule-group-enabled` to enable or disable caching the contents of rule groups. Caching rule group contents is now always enabled when a cache is configured for the ruler. #10949
* [CHANGE] Ingester: Out-of-order native histograms are now enabled whenever both native histogram and out-of-order ingestion is enabled. The `-ingester.ooo-native-histograms-ingestion-enabled` CLI flag and corresponding `ooo_native_histograms_ingestion_enabled` runtime configuration option have been removed. #10956
* [CHANGE] Distributor: removed the `cortex_distributor_label_values_with_newlines_total` metric. #10977
* [CHANGE] Ingester/Distributor: renamed the experimental `max_cost_attribution_cardinality_per_user` config to `max_cost_attribution_cardinality`. #11092
* [CHANGE] Frontend: The subquery spin-off feature is now enabled with `-query-frontend.subquery-spin-off-enabled=true` instead of `-query-frontend.instant-queries-with-subquery-spin-off=.*` #11153
* [CHANGE] Overrides-exporter: Don't export per-tenant overrides that are set to their default values. #11173
* [CHANGE] gRPC/HTTP clients: Rename metric `cortex_client_request_invalid_cluster_validation_labels_total` to `cortex_client_invalid_cluster_validation_label_requests_total`. #11237
* [CHANGE] Querier: Use Mimir Query Engine (MQE) by default. Set `-querier.query-engine=prometheus` to continue using Prometheus' engine. #11501
* [CHANGE] Memcached: Ignore initial DNS resolution failure, meaning don't depend on Memcached on startup. #11602
* [CHANGE] Ingester: The `-ingester.stream-chunks-when-using-blocks` CLI flag and `ingester_stream_chunks_when_using_blocks` runtime configuration option have been deprecated and will be removed in a future release. #11711
* [CHANGE] Distributor: track `cortex_ingest_storage_writer_latency_seconds` metric for failed writes too. Added `outcome` label to distinguish between `success` and `failure`. #11770
* [CHANGE] Distributor: renamed few metrics used by experimental ingest storage. #11766
  * Renamed `cortex_ingest_storage_writer_produce_requests_total` to `cortex_ingest_storage_writer_produce_records_enqueued_total`
  * Renamed `cortex_ingest_storage_writer_produce_failures_total` to `cortex_ingest_storage_writer_produce_records_failed_total`
* [CHANGE] Distributor: moved HA tracker timeout config to limits. #11774
  * Moved `distributor.ha_tracker.ha_tracker_update_timeout` to `limits.ha_tracker_update_timeout`.
  * Moved `distributor.ha_tracker.ha_tracker_update_timeout_jitter_max` to `limits.ha_tracker_update_timeout_jitter_max`.
  * Moved `distributor.ha_tracker.ha_tracker_failover_timeout` to `limits.ha_tracker_failover_timeout`.
* [CHANGE] Distributor: `Memberlist` marked as stable as an option for backend storage for the HA tracker. #11861
* [CHANGE] Distributor: `etcd` deprecated as an option for backend storage for the HA tracker. #12047
* [CHANGE] Memberlist: Apply new default configuration values for MemberlistKV. This unlocks using it as backend storage for the HA Tracker. We have observed better performance with these defaults across different production loads. #11874
  * `memberlist.packet-dial-timeout`: `500ms`
  * `memberlist.packet-write-timeout`: `500ms`
  * `memberlist.max-concurrent-writes`: `5`
  * `memberlist.acquire-writer-timeout`: `1s`
    These defaults perform better but may cause long-running packets to be dropped in high-latency networks.
* [CHANGE] Query-frontend: Apply query pruning and check for disabled experimental functions earlier in query processing. #11939
* [FEATURE] Distributor: Experimental support for Prometheus Remote-Write 2.0 protocol. Limitations: Created timestamp is ignored, per series metadata is merged on metric family level automatically, ingestion might fail if client sends ProtoBuf fields out of order. The label `version` is added to the metric `cortex_distributor_requests_in_total` with a value of either `1.0` or `2.0` depending on the detected Remote-Write protocol. #11100 #11101 #11192 #11143
* [FEATURE] Query-frontend: expand `query-frontend.cache-errors` and `query-frontend.results-cache-ttl-for-errors` configuration options to cache non-transient response failures for instant queries. #11120
* [FEATURE] Query-frontend: Allow use of Mimir Query Engine (MQE) via the experimental CLI flags `-query-frontend.query-engine` or `-query-frontend.enable-query-engine-fallback` or corresponding YAML. #11417 #11775
* [FEATURE] Querier, query-frontend, ruler: Enable experimental support for duration expressions in PromQL, which are simple arithmetics on numbers in offset and range specification. #11344
* [FEATURE] You can configure Mimir to export traces in OTLP exposition format through the standard `OTEL_` environment variables. #11618
* [FEATURE] distributor: Allow configuring tenant-specific HA tracker failover timeouts. #11774
* [FEATURE] OTLP: Add experimental support for promoting OTel scope metadata (name, version, schema URL, attributes) to metric labels, prefixed with `otel_scope_`. Enable via the `-distributor.otel-promote-scope-metadata` flag. #11795
* [ENHANCEMENT] Dashboards: Add "Influx write requests" row to Writes Dashboard. #11731
* [ENHANCEMENT] Mixin: Add `MimirHighVolumeLevel1BlocksQueried` alert that fires when level 1 blocks are queried for more than 6 hours, indicating potential compactor performance issues. #11803
* [ENHANCEMENT] Querier: Make the maximum series limit for cardinality API requests configurable on a per-tenant basis with the `cardinality_analysis_max_results` option. #11456
* [ENHANCEMENT] Querier: Add configurable concurrency limit for remote read queries with the `--querier.max-concurrent-remote-read-queries` flag. Defaults to 2. Set to 0 for unlimited concurrency. #11892
* [ENHANCEMENT] Dashboards: Add "Queries / sec by read path" to Queries Dashboard. #11640
* [ENHANCEMENT] Dashboards: Add "Added Latency" row to Writes Dashboard. #11579
* [ENHANCEMENT] Ingester: Add support for exporting native histogram cost attribution metrics (`cortex_ingester_attributed_active_native_histogram_series` and `cortex_ingester_attributed_active_native_histogram_buckets`) with labels specified by customers to a custom Prometheus registry. #10892
* [ENHANCEMENT] Distributor: Add new metrics `cortex_distributor_received_native_histogram_samples_total` and `cortex_distributor_received_native_histogram_buckets_total` to track native histogram samples and bucket counts separately for billing calculations. Updated `cortex_distributor_received_samples_total` description to clarify it includes native histogram samples. #11728
* [ENHANCEMENT] Store-gateway: Download sparse headers uploaded by compactors. Compactors have to be configured with `-compactor.upload-sparse-index-headers=true` option. #10879 #11072.
* [ENHANCEMENT] Compactor: Upload block index file and multiple segment files concurrently. Concurrency scales linearly with block size up to `-compactor.max-per-block-upload-concurrency`. #10947
* [ENHANCEMENT] Ingester: Add per-user `cortex_ingester_tsdb_wal_replay_unknown_refs_total` and `cortex_ingester_tsdb_wbl_replay_unknown_refs_total` metrics to track unknown series references during WAL/WBL replay. #10981
* [ENHANCEMENT] Added `-ingest-storage.kafka.fetch-max-wait` configuration option to configure the maximum amount of time a Kafka broker waits for some records before a Fetch response is returned. #11012
* [ENHANCEMENT] Ingester: Add `cortex_ingester_tsdb_forced_compactions_in_progress` metric reporting a value of 1 when there's a forced TSDB head compaction in progress. #11006
* [ENHANCEMENT] Ingester: Add `cortex_ingest_storage_reader_records_batch_fetch_max_bytes` metric reporting the distribution of `MaxBytes` specified in the Fetch requests sent to Kafka. #11014
* [ENHANCEMENT] All: Add experimental support for cluster validation in HTTP calls. When it is enabled, HTTP server verifies if a request coming from an HTTP client comes from an expected cluster. This validation can be configured by the following experimental configuration options: #11010 #11549
  * `-server.cluster-validation.label`
  * `-server.cluster-validation.http.enabled`
  * `-server.cluster-validation.http.soft-validation`
  * `-server.cluster-validation.http.exclude-paths`
* [ENHANCEMENT] Query-frontend: Add experimental support to include the cluster validation label in HTTP request headers. When cluster validation is enabled on the HTTP server side, cluster validation labels from HTTP request headers are compared with the HTTP server's cluster validation label. #11010 #11145
  * By setting `-query-frontend.client-cluster-validation.label`, you configure the query-frontend's client cluster validation label.
  * The flag `-common.client-cluster-validation.label`, if set, provides the default for `-query-frontend.client-cluster-validation.label`.
* [ENHANCEMENT] Distributor: Add  `ignore_ingest_storage_errors` and `ingest_storage_max_wait_time` flags to control error handling and timeout behavior during ingest storage migration. #11291
  * `-ingest-storage.migration.ignore-ingest-storage-errors`
  * `-ingest-storage.migration.ingest-storage-max-wait-time`
* [ENHANCEMENT] Memberlist: Add `-memberlist.abort-if-fast-join-fails` support and retries on DNS resolution. #11067
* [ENHANCEMENT] Querier: Allow configuring all gRPC options for store-gateway client, similar to other gRPC clients. #11074
* [ENHANCEMENT] Ruler: Log the number of series returned for each query as `result_series_count` as part of `query stats` log lines. #11081
* [ENHANCEMENT] Ruler: Don't log statistics that are not available when using a remote query-frontend as part of `query stats` log lines. #11083
* [ENHANCEMENT] Ingester: Remove cost-attribution experimental `max_cost_attribution_labels_per_user` limit. #11090
* [ENHANCEMENT] Update Go to 1.24.2. #11114
* [ENHANCEMENT] Query-frontend: Add `cortex_query_samples_processed_total` metric. #11110
* [ENHANCEMENT] Query-frontend: Add `cortex_query_samples_processed_cache_adjusted_total` metric. #11164
* [ENHANCEMENT] Ingester/Distributor: Add `cortex_cost_attribution_*` metrics to observe the state of the cost-attribution trackers. #11112
* [ENHANCEMENT] Querier: Process multiple remote read queries concurrently instead of sequentially for improved performance. #11732
* [ENHANCEMENT] gRPC/HTTP servers: Add `cortex_server_invalid_cluster_validation_label_requests_total` metric, that is increased for every request with an invalid cluster validation label. #11241 #11277
* [ENHANCEMENT] OTLP: Add support for converting OTel explicit bucket histograms to Prometheus native histograms with custom buckets using the `distributor.otel-convert-histograms-to-nhcb` flag. #11077
* [ENHANCEMENT] Add configurable per-tenant `limited_queries`, which you can only run at or less than an allowed frequency. #11097
* [ENHANCEMENT] Ingest-Storage: Add `ingest-storage.kafka.producer-record-version` to allow control Kafka record versioning. #11244
* [ENHANCEMENT] Ruler: Update `<prometheus-http-prefix>/api/v1/rules` and `<prometheus-http-prefix>/api/v1/alerts` to reply with HTTP error 422 if rule evaluation is completely disabled for the tenant. If only recording rule or alerting rule evaluation is disabled for the tenant, the response now includes a corresponding warning. #11321 #11495 #11511
* [ENHANCEMENT] Add tenant configuration block `ruler_alertmanager_client_config` which allows the Ruler's Alertmanager client options to be specified on a per-tenant basis. #10816
* [ENHANCEMENT] Distributor: Trace when deduplicating a metric's samples or histograms. #11159 #11715
* [ENHANCEMENT] Store-gateway: Retry querying blocks from store-gateways with dynamic replication until trying all possible store-gateways. #11354 #11398
* [ENHANCEMENT] Query-frontend: Add optional reason to blocked_queries config. #11407 #11434
* [ENHANCEMENT] Distributor: Gracefully handle type assertion of WatchPrefix in HA Tracker to continue checking for updates. #11411 #11461
* [ENHANCEMENT] Querier: Include chunks streamed from store-gateway in Mimir Query Engine memory estimate of query memory usage. #11453 #11465
* [ENHANCEMENT] Querier: Include chunks streamed from ingester in Mimir Query Engine memory estimate of query memory usage. #11457
* [ENHANCEMENT] Query-frontend: Add retry mechanism for remote reads, series, and cardinality prometheus endpoints #11533
* [ENHANCEMENT] Ruler: Ignore rulers in non-operation states when getting and syncing rules #11569
* [ENHANCEMENT] Query-frontend: add optional reason to blocked_queries config. #11407 #11434
* [ENHANCEMENT] Tracing: Add HTTP headers as span attributes when `-server.trace-request-headers` is enabled. You can configure which headers to exclude using the `-server.trace-request-headers-exclude-list` flag. #11655
* [ENHANCEMENT] Ruler: Add new per-tenant limit on minimum rule evaluation interval. #11665
* [ENHANCEMENT] store-gateway: download sparse headers on startup when lazy loading is enabled. #11686
* [ENHANCEMENT] Distributor: added more metrics to troubleshoot Kafka records production latency when experimental ingest storage is enabled: #11766 #11771
  * `cortex_ingest_storage_writer_produce_remaining_deadline_seconds`: measures the remaining deadline (in seconds) when records are requested to be produced.
  * `cortex_ingest_storage_writer_produce_records_enqueue_duration_seconds`: measures how long it takes to enqueue produced Kafka records in the client.
  * `cortex_ingest_storage_writer_kafka_write_wait_seconds`: measures the time spent waiting to write to Kafka backend.
  * `cortex_ingest_storage_writer_kafka_write_time_seconds`: measures the time spent writing to Kafka backend.
  * `cortex_ingest_storage_writer_kafka_read_wait_seconds`: measures the time spent waiting to read from Kafka backend.
  * `cortex_ingest_storage_writer_kafka_read_time_seconds`: measures the time spent reading from Kafka backend.
  * `cortex_ingest_storage_writer_kafka_request_duration_e2e_seconds`: measures the time from the start of when a Kafka request is written to the end of when the response for that request was fully read from the Kafka backend.
  * `cortex_ingest_storage_writer_kafka_request_throttled_seconds`: measures how long Kafka requests have been throttled by the Kafka client.
* [ENHANCEMENT] Distributor: Add per-user `cortex_distributor_sample_delay_seconds` to track delay of ingested samples with regard to wall clock. #11573
* [ENHANCEMENT] Distributor: added circuit breaker to not produce Kafka records at all if the context is already canceled / expired. This applied only when experimental ingest storage is enabled. #11768
* [ENHANCEMENT] Compactor: Optimize the planning phase for tenants with a very large number of blocks, such as tens or hundreds of thousands, at the cost of making it slightly slower for tenants with a very a small number of blocks. #11819
* [ENHANCEMENT] Query-frontend: Accurate tracking of samples processed from cache. #11719
* [ENHANCEMENT] Store-gateway: Change level 0 blocks to be reported as 'unknown/old_block' in metrics instead of '0' to improve clarity. Level 0 indicates blocks with metadata from before compaction level tracking was added to the bucket index. #11891
* [ENHANCEMENT] Compactor, distributor, ruler, scheduler and store-gateway: Makes `-<component-ring-config>.auto-forget-unhealthy-periods` configurable for each component. Deprecates the `-store-gateway.sharding-ring.auto-forget-enabled` flag. #11923
* [ENHANCEMENT] otlp: Stick to OTLP vocabulary on invalid label value length error. #11889
* [BUGFIX] OTLP: Fix response body and Content-Type header to align with spec. #10852
* [BUGFIX] Compactor: fix issue where block becomes permanently stuck when the Compactor's block cleanup job partially deletes a block. #10888
* [BUGFIX] Storage: fix intermittent failures in S3 upload retries. #10952
* [BUGFIX] Querier: return NaN from `irate()` if the second-last sample in the range is NaN and Prometheus' query engine is in use. #10956
* [BUGFIX] Ruler: don't count alerts towards `cortex_prometheus_notifications_dropped_total` if they are dropped due to alert relabelling. #10956
* [BUGFIX] Querier: Fix issue where an entire store-gateway zone leaving caused high CPU usage trying to find active members of the leaving zone. #11028
* [BUGFIX] Query-frontend: Fix blocks retention period enforcement when a request has multiple tenants (tenant federation). #11069
* [BUGFIX] Query-frontend: Fix `-query-frontend.query-sharding-max-sharded-queries` enforcement for instant queries with binary operators. #11086
* [BUGFIX] Memberlist: Fix hash ring updates before the full-join has been completed, when `-memberlist.notify-interval` is configured. #11098
* [BUGFIX] Query-frontend: Fix an issue where transient errors could be inadvertently cached. #11198
* [BUGFIX] Ingester: read reactive limiters should activate and deactivate when the ingester changes state. #11234
* [BUGFIX] Query-frontend: Fix an issue where errors from date/time parsing methods did not include the name of the invalid parameter. #11304
* [BUGFIX] Query-frontend: Fix a panic in monolithic mode caused by a clash in labels of the `cortex_client_invalid_cluster_validation_label_requests_total` metric definition. #11455
* [BUGFIX] Compactor: Fix issue where `MimirBucketIndexNotUpdated` can fire even though the index has been updated within the alert threshold. #11303
* [BUGFIX] Distributor: fix old entries in the HA Tracker with zero valued "elected at" timestamp. #11462
* [BUGFIX] Query-scheduler: Fix issue where deregistered querier goroutines can cause a panic if their backlogged dequeue requests are serviced. #11510
* [BUGFIX] Ruler: Failures during initial sync must be fatal for the service's startup. #11545
* [BUGFIX] Querier and query-frontend: Fix issue where aggregation functions like `topk` and `quantile` could return incorrect results if the scalar parameter is not a constant and Prometheus' query engine is in use. #11548
* [BUGFIX] Querier and query-frontend: Fix issue where range vector selectors could incorrectly ignore samples at the beginning of the range. #11548
* [BUGFIX] Querier: Fix rare panic if a query is canceled while a request to ingesters or store-gateways has just begun. #11613
* [BUGFIX] Ruler: Fix QueryOffset and AlignEvaluationTimeOnInterval being ignored when either recording or alerting rule evaluation is disabled. #11647
* [BUGFIX] Ingester: Fix issue where ingesters could leave read-only mode during forced compactions, resulting in write errors. #11664
* [BUGFIX] Ruler: Fix rare panic when the ruler is shutting down. #11781
* [BUGFIX] Block-builder-scheduler: Fix data loss bug in job assignment. #11785
* [BUGFIX] Compactor: start tracking `-compactor.max-compaction-time` after the initial compaction planning phase, to avoid rare cases where planning takes longer than `-compactor.max-compaction-time` and so actual compaction never runs for a tenant. #11834

### Mixin

* [CHANGE] Alerts: Update the query for `MimirBucketIndexNotUpdated` to use `max_over_time` to prevent alert firing when pods rotate. #11311, #11426
* [CHANGE] Alerts: Make alerting threshold for `DistributorGcUsesTooMuchCpu` configurable. #11508.
* [ENHANCEMENT] Dashboards: Include absolute number of notifications attempted to alertmanager in 'Mimir / Ruler'. #10918
* [ENHANCEMENT] Alerts: Make `MimirRolloutStuck` a critical alert if it has been firing for 6h. #10890
* [ENHANCEMENT] Dashboards: Add panels to the `Mimir / Tenants` and `Mimir / Top Tenants` dashboards showing the rate of gateway requests. #10978
* [ENHANCEMENT] Alerts: Improve `MimirIngesterFailsToProcessRecordsFromKafka` to not fire during forced TSDB head compaction. #11006
* [ENHANCEMENT] Alerts: Add alerts for invalid cluster validation labels. #11255 #11282 #11413
* [ENHANCEMENT] Dashboards: Improve "Kafka 100th percentile end-to-end latency when ingesters are running (outliers)" panel, computing the baseline latency on `max(10, 10%)` of ingesters instead of a fixed 10 replicas. #11581
* [ENHANCEMENT] Dashboards: Add "per-query memory consumption" and "fallback to Prometheus' query engine" panels to the Queries dashboard. #11626
* [ENHANCEMENT] Alerts: Add `MimirGoThreadsTooHigh` alert. #11836 #11845
* [ENHANCEMENT] Dashboards: Add autoscaling row for ruler query-frontends to `Mimir / Remote ruler reads` dashboard. #11838
* [BUGFIX] Dashboards: fix "Mimir / Tenants" legends for non-Kubernetes deployments. #10891
* [BUGFIX] Dashboards: fix Query-scheduler RPS panel legend in "Mimir / Reads". #11515
* [BUGFIX] Recording rules: fix `cluster_namespace_deployment:actual_replicas:count` recording rule when there's a mix on single-zone and multi-zone deployments. #11287
* [BUGFIX] Alerts: Enhance the `MimirRolloutStuck` alert, so it checks whether rollout groups as a whole (and not spread across instances) are changing or stuck. #11288

### Jsonnet

* [CHANGE] Increase the allowed number of rule groups for small, medium_small, and extra_small user tiers by 20%. #11152
* [CHANGE] Update rollout-operator to latest release. #11232 #11748
* [CHANGE] Memcached: Set a timeout of `500ms` for the `ruler-storage` cache instead of the default `200ms`. #11231
* [CHANGE] Ruler: If ingest storage is enabled, set the maximum buffered bytes in the Kafka client used by the ruler based on the expected maximum rule evaluation response size, clamping it between 1 GB (default) and 4 GB. #11602
* [CHANGE] All: Environment variable `JAEGER_REPORTER_MAX_QUEUE_SIZE` is no longer set. Components will use OTel's default value of `2048` unless explicitly configured. You can still configure `JAEGER_REPORTER_MAX_QUEUE_SIZE` if you configure tracing using Jaeger env vars, and you can always set `OTEL_BSP_MAX_QUEUE_SIZE` OTel configuration. #11700
* [CHANGE] Removed jaeger-agent-mixin and `_config.jaeger_agent_host` configuration. You can configure tracing using an OTLP endpoint through `_config.otlp_traces_endpoint`, see `tracing.libsonnet` for more configuration options. #11773
* [CHANGE] Removed `ingester_stream_chunks_when_using_blocks` option. #11711
* [CHANGE] Enable `memberlist.abort-if-fast-join-fails` for ingesters using memberlist #11931 #11950
* [CHANGE] Remove average per-pod series scaling trigger for ingest storage ingester HPA and use one based on max owned series instead. #11952
* [CHANGE] Add `store_gateway_grpc_max_query_response_size_bytes` config option to set the max store-gateway gRCP query response send size (and corresponsing querier receive size), and set to 200MB by default. #11968
* [FEATURE] Make ingest storage ingester HPA behavior configurable through `_config.ingest_storage_ingester_hpa_behavior`. #11168
* [FEATURE] Add an alternate ingest storage HPA trigger that targets maximum owned series per pod. #11356
* [FEATURE] Make tracing of HTTP headers as span attributes configurable through `_config.trace_request_headers`. You can exclude certain headers from being traced using `_config.trace_request_exclude_headers_list`. #11655 #11714
* [FEATURE] Allow configuring tracing with OTel environment variables through `$._config.otlp_traces_endpoint`. When configured, the `$.jaeger_mixin` is no longer available for use. #11773 #11981 #12074
* [FEATURE] Updated rollout-operator to support `OTEL_` environment variables for tracing. #11787
* [ENHANCEMENT] Add `query_frontend_only_args` option to specify CLI flags that apply only to query-frontends but not ruler-query-frontends. #11799
* [ENHANCEMENT] Make querier scale up (`$_config.autoscaling_querier_scaleup_percent_cap`) and scale down rates (`$_config.autoscaling_querier_scaledown_percent_cap`) configurable. #11862
* [ENHANCEMENT] Set resource requests and limits for the Memcached Prometheus exporter. #11933 #11946
* [BUGFIX] Honor `weight` argument when building memory HPA query for resource scaled objects. #11935

### Mimirtool

* [FEATURE] Add `--enable-experimental-functions` flag to commands that parse PromQL to allow parsing experimental functions such as `sort_by_label()`.
* [ENHANCEMENT] Add `--block-size` CLI flag to `remote-read export` that allows setting the output block size. #12025
* [BUGFIX] Fix issue where `remote-read` doesn't behave like other mimirtool commands for authentication. #11402
* [BUGFIX] Fix issue where `remote-read export` could omit some samples if the query time range spans multiple blocks. #12025
* [BUGFIX] Fix issue where `remote-read export` could omit some output blocks in the list printed to the console or fail with `read/write on closed pipe`. #12025

### Mimir Continuous Test

* [FEATURE] Add `-tests.client.cluster-validation.label` flag to send the `X-Cluster` header with queries. #11418

### Query-tee

### Documentation

* [ENHANCEMENT] Update Thanos to Mimir migration guide with a tip to add the `__tenant_id__` label. #11584

### Tools

* [ENHANCEMENT] `kafkatool`: Add `offsets` command for querying various partition offsets. #11115
* [ENHANCEMENT] `listblocks`: Output can now also be JSON or YAML for easier parsing. #11184
* [ENHANCEMENT] `mark-blocks`: Allow specifying blocks from multiple tenants. #11343
* [ENHANCEMENT] `undelete-blocks`: Support removing S3 delete markers to avoid copying data when recovering blocks. #11256
* [BUGFIX] `screenshots`: Update to tar-fs v3.1.0 to address [CVE-2025-48387](https://nvd.nist.gov/vuln/detail/CVE-2025-48387). #12030

## 2.16.1

### Grafana Mimir

* [BUGFIX] Update to Go v1.23.9 to address [CVE-2025-22871](https://nvd.nist.gov/vuln/detail/CVE-2025-22871). #11543
* [BUGFIX] Update `golang.org/x/net` to v0.38.0 to address [CVE-2025-22872](https://nvd.nist.gov/vuln/detail/CVE-2025-22872). #11281
* [BUGFIX] Query-frontend: Fix a panic in monolithic mode caused by a clash in labels of the `cortex_client_invalid_cluster_validation_label_requests_total` metric definition. #11455

## 2.16.0

### Grafana Mimir

* [CHANGE] Querier: pass context to queryable `IsApplicable` hook. #10451
* [CHANGE] Distributor: OTLP and push handler replace all non-UTF8 characters with the unicode replacement character `\uFFFD` in error messages before propagating them. #10236
* [CHANGE] Querier: pass query matchers to queryable `IsApplicable` hook. #10256
* [CHANGE] Build: removed Mimir Alpine Docker image and related CI tests. #10469
* [CHANGE] Query-frontend: Add `topic` label to `cortex_ingest_storage_strong_consistency_requests_total`, `cortex_ingest_storage_strong_consistency_failures_total`, and `cortex_ingest_storage_strong_consistency_wait_duration_seconds` metrics. #10220
* [CHANGE] Ruler: cap the rate of retries for remote query evaluation to 170/sec. This is configurable via `-ruler.query-frontend.max-retries-rate`. #10375 #10403
* [CHANGE] Query-frontend: Add `topic` label to `cortex_ingest_storage_reader_last_produced_offset_requests_total`, `cortex_ingest_storage_reader_last_produced_offset_failures_total`, `cortex_ingest_storage_reader_last_produced_offset_request_duration_seconds`, `cortex_ingest_storage_reader_partition_start_offset_requests_total`, `cortex_ingest_storage_reader_partition_start_offset_failures_total`, `cortex_ingest_storage_reader_partition_start_offset_request_duration_seconds` metrics. #10462
* [CHANGE] Ingester: Set `-ingester.ooo-native-histograms-ingestion-enabled` to true by default. #10483
* [CHANGE] Ruler: Add `user` and `reason` labels to `cortex_ruler_write_requests_failed_total` and `cortex_ruler_queries_failed_total`; add `user` to
    `cortex_ruler_write_requests_total` and `cortex_ruler_queries_total` metrics. #10536
* [CHANGE] Querier / Query-frontend: Remove experimental `-querier.promql-experimental-functions-enabled` and `-query-frontend.block-promql-experimental-functions` CLI flags and respective YAML configuration options to enable experimental PromQL functions. Instead access to experimental PromQL functions is always blocked. You can enable them using the per-tenant setting `enabled_promql_experimental_functions`. #10660 #10712
* [CHANGE] Store-gateway: Include posting sampling rate in sparse index headers. When the sampling rate isn't set in a sparse index header, store gateway rebuilds the sparse header with the configured `blocks-storage.bucket-store.posting-offsets-in-mem-sampling` value. If the sparse header's sampling rate is set but doesn't match the configured rate, store gateway either rebuilds the sparse header or downsamples to the configured sampling rate. #10684 #10878
* [CHANGE] Distributor: Return specific error message when burst size limit is exceeded. #10835
* [CHANGE] Ingester: enable native histograms ingestion by default, meaning`ingester.native-histograms-ingestion-enabled` defaults to true. #10867
* [FEATURE] Query Frontend: Expose query stats in the `Server-Timing` header when the `X-Mimir-Response-Query-Stats: true` header is present in the request. #10192
* [FEATURE] Distributor: Add experimental `-distributor.otel-keep-identifying-resource-attributes` option to allow keeping `service.instance.id`, `service.name` and `service.namespace` in `target_info` on top of converting them to the `instance` and `job` labels. #10216
* [FEATURE] Ingester/Distributor: Add support for exporting cost attribution metrics (`cortex_ingester_attributed_active_series`, `cortex_distributor_received_attributed_samples_total`, and `cortex_discarded_attributed_samples_total`) with labels specified by customers to a custom Prometheus registry. This feature enables more flexible billing data tracking. #10269 #10702
* [FEATURE] Ruler: Added `/ruler/tenants` endpoints to list the discovered tenants with rule groups. #10738
* [FEATURE] Distributor: Add experimental Influx handler. #10153
* [FEATURE] Query-frontend: Configuration options `query-frontend.cache-errors` and `query-frontend.results-cache-ttl-for-errors` for caching non-transient error responses are no longer experimental. #10927
* [FEATURE] Distributor: Add experimental `memberlist` KV store for ha_tracker. You can enable it using the `-distributor.ha-tracker.kvstore.store` flag. You can configure Memberlist parameters via the `-memberlist-*` flags. #10054
* [ENHANCEMENT] Compactor: Expose `cortex_bucket_index_last_successful_update_timestamp_seconds` for all tenants assigned to the compactor before starting the block cleanup job. #10569
* [ENHANCEMENT] Query Frontend: Return server-side `samples_processed` statistics. #10103
* [ENHANCEMENT] Distributor: OTLP receiver now converts also metric metadata. See also https://github.com/prometheus/prometheus/pull/15416. #10168
* [ENHANCEMENT] Distributor: discard float and histogram samples with duplicated timestamps from each timeseries in a request before the request is forwarded to ingesters. Discarded samples are tracked by `cortex_discarded_samples_total` metrics with the reason `sample_duplicate_timestamp`. #10145 #10430
* [ENHANCEMENT] Ruler: Add `cortex_prometheus_rule_group_last_rule_duration_sum_seconds` metric to track the total evaluation duration of a rule group regardless of concurrency #10189
* [ENHANCEMENT] Distributor: Add native histogram support for `electedReplicaPropagationTime` metric in ha_tracker. #10264
* [ENHANCEMENT] Ingester: More efficient CPU/memory utilization-based read request limiting. #10325
* [ENHANCEMENT] OTLP: In addition to the flag `-distributor.otel-created-timestamp-zero-ingestion-enabled` there is now `-distributor.otel-start-time-quiet-zero` to convert OTel start timestamps to Prometheus QuietZeroNaNs. This flag is to make the change rollout safe between Ingesters and Distributors. #10238
* [ENHANCEMENT] Ruler: When rule concurrency is enabled for a rule group, its rules will now be reordered and run in batches based on their dependencies. This increases the number of rules that can potentially run concurrently. Note that the global and tenant-specific limits still apply #10400
* [ENHANCEMENT] Query-frontend: include more information about read consistency in trace spans produced when using experimental ingest storage. #10412
* [ENHANCEMENT] Ingester: Hide tokens in ingester ring status page when ingest storage is enabled #10399
* [ENHANCEMENT] Ingester: add `active_series_additional_custom_trackers` configuration, in addition to the already existing `active_series_custom_trackers`. The `active_series_additional_custom_trackers` configuration allows you to configure additional custom trackers that get merged with `active_series_custom_trackers` at runtime. #10428
* [ENHANCEMENT] Query-frontend: Allow blocking raw http requests with the `blocked_requests` configuration. Requests can be blocked based on their path, method or query parameters #10484
* [ENHANCEMENT] Ingester: Added the following metrics exported by `PostingsForMatchers` cache: #10500 #10525
  * `cortex_ingester_tsdb_head_postings_for_matchers_cache_hits_total`
  * `cortex_ingester_tsdb_head_postings_for_matchers_cache_misses_total`
  * `cortex_ingester_tsdb_head_postings_for_matchers_cache_requests_total`
  * `cortex_ingester_tsdb_head_postings_for_matchers_cache_skips_total`
  * `cortex_ingester_tsdb_head_postings_for_matchers_cache_evictions_total`
  * `cortex_ingester_tsdb_block_postings_for_matchers_cache_hits_total`
  * `cortex_ingester_tsdb_block_postings_for_matchers_cache_misses_total`
  * `cortex_ingester_tsdb_block_postings_for_matchers_cache_requests_total`
  * `cortex_ingester_tsdb_block_postings_for_matchers_cache_skips_total`
  * `cortex_ingester_tsdb_block_postings_for_matchers_cache_evictions_total`
* [ENHANCEMENT] Add support for the HTTP header `X-Filter-Queryables` which allows callers to decide which queryables should be used by the querier, useful for debugging and testing queryables in isolation. #10552 #10594
* [ENHANCEMENT] Compactor: Shuffle users' order in `BlocksCleaner`. Prevents bucket indexes from going an extended period without cleanup during compactor restarts. #10513
* [ENHANCEMENT] Distributor, querier, ingester and store-gateway: Add support for `limit` parameter for label names and values requests. #10410
* [ENHANCEMENT] Ruler: Adds support for filtering results from rule status endpoint by `file[]`, `rule_group[]` and `rule_name[]`. #10589
* [ENHANCEMENT] Query-frontend: Add option to "spin off" subqueries as actual range queries, so that they benefit from query acceleration techniques such as sharding, splitting, and caching. To enable this feature, set the `-query-frontend.instant-queries-with-subquery-spin-off=<comma separated list>` option on the frontend or the `instant_queries_with_subquery_spin_off` per-tenant override with regular expressions matching the queries to enable. #10460 #10603 #10621 #10742 #10796
* [ENHANCEMENT] Querier, ingester: The series API respects passed `limit` parameter. #10620 #10652
* [ENHANCEMENT] Store-gateway: Add experimental settings under `-store-gateway.dynamic-replication` to allow more than the default of 3 store-gateways to own recent blocks. #10382 #10637
* [ENHANCEMENT] Ingester: Add reactive concurrency limiters to protect push and read operations from overload. #10574
* [ENHANCEMENT] Compactor: Add experimental `-compactor.max-lookback` option to limit blocks considered in each compaction cycle. Blocks uploaded prior to the lookback period aren't processed. This option helps reduce CPU utilization in tenants with large block metadata files that are processed before each compaction. #10585 #10794
* [ENHANCEMENT] Distributor: Optionally expose the current HA replica for each tenant in the `cortex_ha_tracker_elected_replica_status` metric. This is enabled with the `-distributor.ha-tracker.enable-elected-replica-metric=true` flag. #10644
* [ENHANCEMENT] Enable three Go runtime metrics: #10641
  * `go_cpu_classes_gc_total_cpu_seconds_total`
  * `go_cpu_classes_total_cpu_seconds_total`
  * `go_cpu_classes_idle_cpu_seconds_total`
* [ENHANCEMENT] All: Add experimental support for cluster validation in gRPC calls. When it is enabled, gRPC server verifies if a request coming from a gRPC client comes from an expected cluster. This validation can be configured by the following experimental configuration options: #10767
  * `-server.cluster-validation.label`
  * `-server.cluster-validation.grpc.enabled`
  * `-server.cluster-validation.grpc.soft-validation`
* [ENHANCEMENT] gRPC clients: Add experimental support to include the cluster validation label in gRPC metadata. When cluster validation is enabled on gRPC server side, the cluster validation label from gRPC metadata is compared with the gRPC server's cluster validation label. #10869 #10883
  * By setting `-<grpc-client-config-path>.cluster-validation.label`, you configure the cluster validation label of _a single_ gRPC client, whose `grpcclient.Config` object is configurable through `-<grpc-client-config-path>`.
  * By setting `-common.client-cluster-validation.label`, you configure the cluster validation label of _all_ gRPC clients.
* [ENHANCEMENT] gRPC clients: Add `cortex_client_request_invalid_cluster_validation_labels_total` metrics, that are used by Mimir's gRPC clients to track invalid cluster validations. #10767
* [ENHANCEMENT] Add experimental metric `cortex_distributor_dropped_native_histograms_total` to measure native histograms silently dropped when native histograms are disabled for a tenant. #10760
* [ENHANCEMENT] Compactor: Add experimental `-compactor.upload-sparse-index-headers` option. When enabled, the compactor will attempt to upload sparse index headers to object storage. This prevents latency spikes after adding store-gateway replicas. #10684
* [ENHANCEMENT] Ruler: add support for YAML aliases in `alert`, `record` and `expr` fields in rule groups. https://github.com/prometheus/prometheus/pull/14957 #10884
* [ENHANCEMENT] Memcached: Add experimental `-<prefix>.memcached.addresses-provider` flag to use alternate DNS service discovery backends when discovering Memcached hosts. #10895
* [BUGFIX] Distributor: Use a boolean to track changes while merging the ReplicaDesc components, rather than comparing the objects directly. #10185
* [BUGFIX] Querier: fix timeout responding to query-frontend when response size is very close to `-querier.frontend-client.grpc-max-send-msg-size`. #10154
* [BUGFIX] Query-frontend and querier: show warning/info annotations in some cases where they were missing (if a lazy querier was used). #10277
* [BUGFIX] Query-frontend: Fix an issue where transient errors are inadvertently cached. #10537 #10631
* [BUGFIX] Ruler: fix indeterminate rules being always run concurrently (instead of never) when `-ruler.max-independent-rule-evaluation-concurrency` is set. https://github.com/prometheus/prometheus/pull/15560 #10258
* [BUGFIX] PromQL: Fix various UTF-8 bugs related to quoting. https://github.com/prometheus/prometheus/pull/15531 #10258
* [BUGFIX] Ruler: Fixed an issue when using the experimental `-ruler.max-independent-rule-evaluation-concurrency` feature, where if a rule group was eligible for concurrency, it would flap between running concurrently or not based on the time it took after running concurrently. #9726 #10189
* [BUGFIX] Mimirtool: `remote-read` commands will now return data. #10286
* [BUGFIX] PromQL: Fix deriv, predict_linear and double_exponential_smoothing with histograms https://github.com/prometheus/prometheus/pull/15686 #10383
* [BUGFIX] MQE: Fix deriv with histograms #10383
* [BUGFIX] PromQL: Fix <aggr_over_time> functions with histograms https://github.com/prometheus/prometheus/pull/15711 #10400
* [BUGFIX] MQE: Fix <aggr_over_time> functions with histograms #10400
* [BUGFIX] Distributor: return HTTP status 415 Unsupported Media Type instead of 200 Success for Remote Write 2.0 until we support it. #10423 #10916
* [BUGFIX] Query-frontend: Add flag `-query-frontend.prom2-range-compat` and corresponding YAML to rewrite queries with ranges that worked in Prometheus 2 but are invalid in Prometheus 3. #10445 #10461 #10502
* [BUGFIX] Distributor: Fix edge case at the HA-tracker with memberlist as KVStore, where when a replica in the KVStore is marked as deleted but not yet removed, it fails to update the KVStore. #10443
* [BUGFIX] Distributor: Fix panics in `DurationWithJitter` util functions when computed variance is zero. #10507
* [BUGFIX] Ingester: Fixed a race condition in the `PostingsForMatchers` cache that may have infrequently returned expired cached postings. #10500
* [BUGFIX] Distributor: Report partially converted OTLP requests with status 400 Bad Request. #10588
* [BUGFIX] Ruler: fix issue where rule evaluations could be missed while shutting down a ruler instance if that instance owns many rule groups. prometheus/prometheus#15804 #10762
* [BUGFIX] Ingester: Add additional check on reactive limiter queue sizes. #10722
* [BUGFIX] TSDB: fix unknown series errors and possible lost data during WAL replay when series are removed from the head due to inactivity and reappear before the next WAL checkpoint. https://github.com/prometheus/prometheus/pull/16060 https://github.com/prometheus/prometheus/pull/16231 #10824 #10955
* [BUGFIX] Querier: fix issue where `label_join` could incorrectly return multiple series with the same labels rather than failing with `vector cannot contain metrics with the same labelset`. https://github.com/prometheus/prometheus/pull/15975 #10826
* [BUGFIX] Querier: fix issue where counter resets on native histograms could be incorrectly under- or over-counted when using subqueries. https://github.com/prometheus/prometheus/pull/15987 #10871
* [BUGFIX] Querier: fix incorrect annotation emitted when `quantile_over_time` is evaluated over a range with both histograms and floats. https://github.com/prometheus/prometheus/pull/16018 #10884
* [BUGFIX] Querier: fix duplicated double quotes in invalid label name error from `count_values`. https://github.com/prometheus/prometheus/pull/16054 #10884
* [BUGFIX] Ingester: fix goroutines and memory leak when experimental ingest storage enabled and a server-side error occurs during metrics ingestion. #10915
* [BUGFIX] Alertmanager: Avoid fetching Grafana state if Grafana AM compatibility is not enabled. #10857
* [BUGFIX] Alertmanager: Fix decoding of queryFromGeneratorURL in templates. #8914
* [BUGFIX] Alertmanager: DedupStage to stop notification pipeline when the timestamp of notification log entry is after the pipeline was flushed #10989

### Mixin

* [CHANGE] Alerts: Only alert on errors performing cache operations if there are over 10 request/sec to avoid flapping. #10832
* [FEATURE] Add compiled mixin for GEM installations in `operations/mimir-mixin-compiled-gem`. #10690 #10877
* [ENHANCEMENT] Dashboards: clarify that the ingester and store-gateway panels on the 'Reads' dashboard show data from all query requests to that component, not just requests from the main query path (ie. requests from the ruler query path are included as well). #10598
* [ENHANCEMENT] Dashboards: add ingester and store-gateway panels from the 'Reads' dashboard to the 'Remote ruler reads' dashboard as well. #10598
* [ENHANCEMENT] Dashboards: add ingester and store-gateway panels showing only requests from the respective dashboard's query path to the 'Reads' and 'Remote ruler reads' dashboards. For example, the 'Remote ruler reads' dashboard now has panels showing the ingester query request rate from ruler-queriers. #10598
* [ENHANCEMENT] Dashboards: 'Writes' dashboard: show write requests broken down by request type. #10599
* [ENHANCEMENT] Dashboards: clarify when query-frontend and query-scheduler dashboard panels are expected to show no data. #10624
* [ENHANCEMENT] Alerts: Add warning alert `DistributorGcUsesTooMuchCpu`. #10641
* [ENHANCEMENT] Dashboards: Add "Federation-frontend" dashboard for GEM. #10697 #10736
* [ENHANCEMENT] Dashboards: Add Query-Scheduler <-> Querier Inflight Requests row to Query Reads and Remote Ruler reads dashboards. #10290
* [ENHANCEMENT] Alerts: Add "Federation-frontend" alert for remote clusters returning errors. #10698
* [BUGFIX] Dashboards: fix how we switch between classic and native histograms. #10018
* [BUGFIX] Alerts: Ignore cache errors performing `delete` operations since these are expected to fail when keys don't exist. #10287
* [BUGFIX] Dashboards: fix "Mimir / Rollout Progress" latency comparison when gateway is enabled. #10495
* [BUGFIX] Dashboards: fix autoscaling panels when Mimir is deployed using Helm. #10473
* [BUGFIX] Alerts: fix `MimirAutoscalerNotActive` alert. #10564

### Jsonnet

* [CHANGE] Update rollout-operator version to 0.23.0. #10229 #10750
* [CHANGE] Memcached: Update to Memcached 1.6.34. #10318
* [CHANGE] Change multi-AZ deployments default toleration value from 'multi-az' to 'secondary-az', and make it configurable via the following settings: #10596
  * `_config.multi_zone_schedule_toleration` (default)
  * `_config.multi_zone_distributor_schedule_toleration` (distributor's override)
  * `_config.multi_zone_etcd_schedule_toleration` (etcd's override)
* [CHANGE] Ring: relaxed the hash ring heartbeat timeout for store-gateways: #10634
  * `-store-gateway.sharding-ring.heartbeat-timeout` set to `10m`
* [CHANGE] Memcached: Use 3 replicas for all cache types by default. #10739
* [ENHANCEMENT] Enforce `persistentVolumeClaimRetentionPolicy` `Retain` policy on partition ingesters during migration to experimental ingest storage. #10395
* [ENHANCEMENT] Allow to not configure `topologySpreadConstraints` by setting the following configuration options to a negative value: #10540
  * `distributor_topology_spread_max_skew`
  * `query_frontend_topology_spread_max_skew`
  * `querier_topology_spread_max_skew`
  * `ruler_topology_spread_max_skew`
  * `ruler_querier_topology_spread_max_skew`
* [ENHANCEMENT] Validate the `$._config.shuffle_sharding.ingester_partitions_shard_size` value when partition shuffle sharding is enabled in the ingest-storage mode. #10746
* [BUGFIX] Ports in container rollout-operator. #10273
* [BUGFIX] When downscaling is enabled, the components must annotate `prepare-downscale-http-port` with the value set in `$._config.server_http_port`. #10367

### Mimirtool

* [BUGFIX] Fix issue where `MIMIR_HTTP_PREFIX` environment variable was ignored and the value from `MIMIR_MIMIR_HTTP_PREFIX` was used instead. #10207
* [ENHANCEMENT] Unify mimirtool authentication options and add extra-headers support for commands that depend on MimirClient. #10178
* [ENHANCEMENT] `mimirtool grafana analyze` now supports custom panels. #10669
* [ENHANCEMENT] `mimirtool grafana analyze` now supports bar chart, pie chart, state timeline, status history,
  histogram, candlestick, canvas, flame graph, geomap, node graph, trend, and XY chart panels. #10669

### Mimir Continuous Test

### Query-tee

* [ENHANCEMENT] Allow skipping comparisons when preferred backend fails. Disabled by default, enable with `-proxy.compare-skip-preferred-backend-failures=true`. #10612

### Documentation

* [CHANGE] Add production tips related to cache size, heavy multi-tenancy and latency spikes. #9978
* [ENHANCEMENT] Update `MimirAutoscalerNotActive` and `MimirAutoscalerKedaFailing` runbooks, with an instruction to check whether Prometheus has enough CPU allocated. #10257

### Tools

* [CHANGE] `copyblocks`: Remove /pprof endpoint. #10329
* [CHANGE] `mark-blocks`: Replace `markblocks` with added features including removing markers and reading block identifiers from a file. #10597

## 2.15.3

### Grafana Mimir

* [BUGFIX] Update to Go v1.23.9 to address [CVE-2025-22871](https://nvd.nist.gov/vuln/detail/CVE-2025-22871). #11537

### Mimirtool

* [BUGFIX] Upgrade Alpine Linux to 3.20.6, fixes CVE-2025-26519. #11530

### Mimir Continuous Test

* [BUGFIX] Upgrade Alpine Linux to 3.20.6, fixes CVE-2025-26519. #11530

## 2.15.2

### Grafana Mimir

* [BUGFIX] Update module golang.org/x/net to v0.36.0 to address [CVE-2025-22870](https://nvd.nist.gov/vuln/detail/CVE-2025-22870). #10875
* [BUGFIX] Update module github.com/golang-jwt/jwt/v5 to v5.2.2 to address [CVE-2025-30204](https://nvd.nist.gov/vuln/detail/CVE-2025-30204). #11045


## 2.15.1

### Grafana Mimir

* [BUGFIX] Update module github.com/golang/glog to v1.2.4 to address [CVE-2024-45339](https://nvd.nist.gov/vuln/detail/CVE-2024-45339). #10541
* [BUGFIX] Update module github.com/go-jose/go-jose/v4 to v4.0.5 to address [CVE-2025-27144](https://nvd.nist.gov/vuln/detail/CVE-2025-27144). #10783
* [BUGFIX] Update module golang.org/x/oauth2 to v0.27.0 to address [CVE-2025-22868](https://nvd.nist.gov/vuln/detail/CVE-2025-22868). #10803
* [BUGFIX] Update module golang.org/x/crypto to v0.35.0 to address [CVE-2025-22869](https://nvd.nist.gov/vuln/detail/CVE-2025-22869). #10804
* [BUGFIX] Upgrade Go to 1.23.7 to address [CVE-2024-45336](https://nvd.nist.gov/vuln/detail/CVE-2024-45336), [CVE-2024-45341](https://nvd.nist.gov/vuln/detail/CVE-2024-45341), and [CVE-2025-22866](https://nvd.nist.gov/vuln/detail/CVE-2025-22866). #10862


## 2.15.0

### Grafana Mimir

* [CHANGE] Alertmanager: the following metrics are not exported for a given `user` when the metric value is zero: #9359
  * `cortex_alertmanager_alerts_received_total`
  * `cortex_alertmanager_alerts_invalid_total`
  * `cortex_alertmanager_partial_state_merges_total`
  * `cortex_alertmanager_partial_state_merges_failed_total`
  * `cortex_alertmanager_state_replication_total`
  * `cortex_alertmanager_state_replication_failed_total`
  * `cortex_alertmanager_alerts`
  * `cortex_alertmanager_silences`
* [CHANGE] Distributor: Drop experimental `-distributor.direct-otlp-translation-enabled` flag, since direct OTLP translation is well tested at this point. #9647
* [CHANGE] Ingester: Change `-initial-delay` for circuit breakers to begin when the first request is received, rather than at breaker activation. #9842
* [CHANGE] Query-frontend: apply query pruning before query sharding instead of after. #9913
* [CHANGE] Ingester: remove experimental flags `-ingest-storage.kafka.ongoing-records-per-fetch` and `-ingest-storage.kafka.startup-records-per-fetch`. They are removed in favour of `-ingest-storage.kafka.max-buffered-bytes`. #9906
* [CHANGE] Ingester: Replace `cortex_discarded_samples_total` label from `sample-out-of-bounds` to `sample-timestamp-too-old`. #9885
* [CHANGE] Ruler: the `/prometheus/config/v1/rules` does not return an error anymore if a rule group is missing in the object storage after been successfully returned by listing the storage, because it could have been deleted in the meanwhile. #9936
* [CHANGE] Querier: The `.` pattern in regular expressions in PromQL matches newline characters. With this change regular expressions like `.*` match strings that include `\n`. To maintain the old behaviour, you will have to change regular expressions by replacing all `.` patterns with `[^\n]`, e.g. `foo[^\n]*`. This upgrades PromQL compatibility from Prometheus 2.0 to 3.0. #9844
* [CHANGE] Querier: Lookback and range selectors are left open and right closed (previously left closed and right closed). This change affects queries and subqueries when the evaluation time perfectly aligns with the sample timestamps. For example assume querying a timeseries with evenly spaced samples exactly 1 minute apart. Previously, a range query with `5m` would usually return 5 samples, or 6 samples if the query evaluation aligns perfectly with a scrape. Now, queries like this will always return 5 samples. This upgrades PromQL compatibility from Prometheus 2.0 to 3.0. #9844 #10188
* [CHANGE] Querier: promql(native histograms): Introduce exponential interpolation. #9844
* [CHANGE] Remove deprecated `api.get-request-for-ingester-shutdown-enabled` setting, which scheduled for removal in 2.15. #10197
* [FEATURE] Querier: add experimental streaming PromQL engine, enabled with `-querier.query-engine=mimir`. #10067
* [FEATURE] Distributor: Add support for `lz4` OTLP compression. #9763
* [FEATURE] Query-frontend: added experimental configuration options `query-frontend.cache-errors` and `query-frontend.results-cache-ttl-for-errors` to allow non-transient responses to be cached. When set to `true` error responses from hitting limits or bad data are cached for a short TTL. #9028
* [FEATURE] Query-frontend: add middleware to control access to specific PromQL experimental functions on a per-tenant basis. #9798
* [FEATURE] gRPC: Support S2 compression. #9322
  * `-alertmanager.alertmanager-client.grpc-compression=s2`
  * `-ingester.client.grpc-compression=s2`
  * `-querier.frontend-client.grpc-compression=s2`
  * `-querier.scheduler-client.grpc-compression=s2`
  * `-query-frontend.grpc-client-config.grpc-compression=s2`
  * `-query-scheduler.grpc-client-config.grpc-compression=s2`
  * `-ruler.client.grpc-compression=s2`
  * `-ruler.query-frontend.grpc-client-config.grpc-compression=s2`
* [FEATURE] Alertmanager: limit added for maximum size of the Grafana state (`-alertmanager.max-grafana-state-size-bytes`). #9475
* [FEATURE] Alertmanager: limit added for maximum size of the Grafana configuration (`-alertmanager.max-config-size-bytes`). #9402
* [FEATURE] Ingester: Experimental support for ingesting out-of-order native histograms. This is disabled by default and can be enabled by setting `-ingester.ooo-native-histograms-ingestion-enabled` to `true`. #7175
* [FEATURE] Distributor: Added `-api.skip-label-count-validation-header-enabled` option to allow skipping label count validation on the HTTP write path based on `X-Mimir-SkipLabelCountValidation` header being `true` or not. #9576
* [FEATURE] Ruler: Add experimental support for caching the contents of rule groups. This is disabled by default and can be enabled by setting `-ruler-storage.cache.rule-group-enabled`. #9595 #10024
* [FEATURE] PromQL: Add experimental `info` function. Experimental functions are disabled by default, but can be enabled setting `-querier.promql-experimental-functions-enabled=true` in the query-frontend and querier. #9879
* [FEATURE] Distributor: Support promotion of OTel resource attributes to labels. #8271
* [FEATURE] Querier: Add experimental `double_exponential_smoothing` PromQL function. Experimental functions are disabled by default, but can be enabled by setting `-querier.promql-experimental-functions-enabled=true` in the query-frontend and querier. #9844
* [ENHANCEMENT] Query Frontend: Return server-side `bytes_processed` statistics following Server-Timing format. #9645 #9985
* [ENHANCEMENT] mimirtool: Adds bearer token support for mimirtool's analyze ruler/prometheus commands. #9587
* [ENHANCEMENT] Ruler: Support `exclude_alerts` parameter in `<prometheus-http-prefix>/api/v1/rules` endpoint. #9300
* [ENHANCEMENT] Distributor: add a metric to track tenants who are sending newlines in their label values called `cortex_distributor_label_values_with_newlines_total`. #9400
* [ENHANCEMENT] Ingester: improve performance of reading the WAL. #9508
* [ENHANCEMENT] Query-scheduler: improve the errors and traces emitted by query-schedulers when communicating with queriers. #9519
* [ENHANCEMENT] Compactor: uploaded blocks cannot be bigger than max configured compactor time range, and cannot cross the boundary for given time range. #9524
* [ENHANCEMENT] The distributor now validates that received label values only contain allowed characters. #9185
* [ENHANCEMENT] Add SASL plain authentication support to Kafka client used by the experimental ingest storage. Configure SASL credentials via the following settings: #9584
  * `-ingest-storage.kafka.sasl-password`
  * `-ingest-storage.kafka.sasl-username`
* [ENHANCEMENT] memberlist: TCP transport write path is now non-blocking, and is configurable by new flags: #9594
  * `-memberlist.max-concurrent-writes`
  * `-memberlist.acquire-writer-timeout`
* [ENHANCEMENT] memberlist: Notifications can now be processed once per interval specified by `-memberlist.notify-interval` to reduce notify storm CPU activity in large clusters. #9594
* [ENHANCEMENT] Query-scheduler: Remove the experimental `query-scheduler.prioritize-query-components` flag. Request queues always prioritize query component dequeuing above tenant fairness. #9703
* [ENHANCEMENT] Ingester: Emit traces for block syncing, to join up block-upload traces. #9656
* [ENHANCEMENT] Querier: Enable the optional querying of additional storage queryables. #9712
* [ENHANCEMENT] Ingester: Disable the push circuit breaker when ingester is in read-only mode. #9760
* [ENHANCEMENT] Ingester: Reduced lock contention in the `PostingsForMatchers` cache. #9773
* [ENHANCEMENT] Storage: Allow HTTP client settings to be tuned for GCS and Azure backends via an `http` block or corresponding CLI flags. This was already supported by the S3 backend. #9778
* [ENHANCEMENT] Ruler: Support `group_limit` and `group_next_token` parameters in the `<prometheus-http-prefix>/api/v1/rules` endpoint. #9563
* [ENHANCEMENT] Ingester: improved lock contention affecting read and write latencies during TSDB head compaction. #9822
* [ENHANCEMENT] Distributor: when a label value fails validation due to invalid UTF-8 characters, don't include the invalid characters in the returned error. #9828
* [ENHANCEMENT] Ingester: when experimental ingest storage is enabled, do not buffer records in the Kafka client when fetch concurrency is in use. #9838 #9850
* [ENHANCEMENT] Compactor: refresh deletion marks when updating the bucket index concurrently. This speeds up updating the bucket index by up to 16 times when there is a lot of blocks churn (thousands of blocks churning every cleanup cycle). #9881
* [ENHANCEMENT] PromQL: make `sort_by_label` stable. #9879
* [ENHANCEMENT] Distributor: Initialize ha_tracker cache before ha_tracker and distributor reach running state and begin serving writes. #9826 #9976
* [ENHANCEMENT] Ingester: `-ingest-storage.kafka.max-buffered-bytes` to limit the memory for buffered records when using concurrent fetching. #9892
* [ENHANCEMENT] Querier: improve performance and memory consumption of queries that select many series. #9914
* [ENHANCEMENT] Ruler: Support OAuth2 and proxies in Alertmanager client #9945 #10030
* [ENHANCEMENT] Ingester: Add `-blocks-storage.tsdb.bigger-out-of-order-blocks-for-old-samples` to build 24h blocks for out-of-order data belonging to the previous days instead of building smaller 2h blocks. This reduces pressure on compactors and ingesters when the out-of-order samples span multiple days in the past. #9844 #10033 #10035
* [ENHANCEMENT] Distributor: allow a different limit for info series (series ending in `_info`) label count, via `-validation.max-label-names-per-info-series`. #10028
* [ENHANCEMENT] Ingester: do not reuse labels, samples and histograms slices in the write request if there are more entries than 10x the pre-allocated size. This should help to reduce the in-use memory in case of few requests with a very large number of labels, samples or histograms. #10040
* [ENHANCEMENT] Query-Frontend: prune `<subquery> and on() (vector(x)==y)` style queries and stop pruning `<subquery> < -Inf`. Triggered by https://github.com/prometheus/prometheus/pull/15245. #10026
* [ENHANCEMENT] Query-Frontend: perform request format validation before processing the request. #10093
* [BUGFIX] Fix issue where functions such as `rate()` over native histograms could return incorrect values if a float stale marker was present in the selected range. #9508
* [BUGFIX] Fix issue where negation of native histograms (eg. `-some_native_histogram_series`) did nothing. #9508
* [BUGFIX] Fix issue where `metric might not be a counter, name does not end in _total/_sum/_count/_bucket` annotation would be emitted even if `rate` or `increase` did not have enough samples to compute a result. #9508
* [BUGFIX] Fix issue where sharded queries could return annotations with incorrect or confusing position information. #9536
* [BUGFIX] Fix issue where downstream consumers may not generate correct cache keys for experimental error caching. #9644
* [BUGFIX] Fix issue where active series requests error when encountering a stale posting. #9580
* [BUGFIX] Fix pooling buffer reuse logic when `-distributor.max-request-pool-buffer-size` is set. #9666
* [BUGFIX] Fix issue when using the experimental `-ruler.max-independent-rule-evaluation-concurrency` feature, where the ruler could panic as it updates a running ruleset or shutdowns. #9726
* [BUGFIX] Always return unknown hint for first sample in non-gauge native histograms chunk to avoid incorrect counter reset hints when merging chunks from different sources. #10033
* [BUGFIX] Ensure native histograms counter reset hints are corrected when merging results from different sources. #9909
* [BUGFIX] Ingester: Fix race condition in per-tenant TSDB creation. #9708
* [BUGFIX] Ingester: Fix race condition in exemplar adding. #9765
* [BUGFIX] Ingester: Fix race condition in native histogram appending. #9765
* [BUGFIX] Ingester: Fix bug in concurrent fetching where a failure to list topics on startup would cause to use an invalid topic ID (0x00000000000000000000000000000000). #9883
* [BUGFIX] Ingester: Fix data loss bug in the experimental ingest storage when a Kafka Fetch is split into multiple requests and some of them return an error. #9963 #9964
* [BUGFIX] PromQL: `round` now removes the metric name again. #9879
* [BUGFIX] Query-Frontend: fix `QueryFrontendCodec` module initialization to set lookback delta from `-querier.lookback-delta`. #9984
* [BUGFIX] OTLP: Support integer exemplar value type. #9844
* [BUGFIX] Querier: Correct the behaviour of binary operators between native histograms and floats. #9844
* [BUGFIX] Querier: Fix stddev+stdvar aggregations to always ignore native histograms. #9844
* [BUGFIX] Querier: Fix stddev+stdvar aggregations to treat Infinity consistently. #9844
* [BUGFIX] Ingester: Chunks could have one unnecessary zero byte at the end. #9844
* [BUGFIX] OTLP receiver: Preserve colons and combine multiple consecutive underscores into one when generating metric names in suffix adding mode (`-distributor.otel-metric-suffixes-enabled`). #10075
* [BUGFIX] PromQL: Ignore native histograms in `clamp`, `clamp_max` and `clamp_min` functions. #10136
* [BUGFIX] PromQL: Ignore native histograms in `max`, `min`, `stdvar`, `stddev` aggregation operators and instead return an info annotation. #10136
* [BUGFIX] PromQL: Ignore native histograms when compared to float values with `==`, `!=`, `<`, `>`, `<=`, `>=` and instead return an info annotation. #10136
* [BUGFIX] PromQL: Return an info annotation if the `quantile` function is used on a float series that does not have `le` label. #10136
* [BUGFIX] PromQL: Fix `count_values` to take into account native histograms. #10168
* [BUGFIX] PromQL: Ignore native histograms in time functions `day_of_month`, `day_of_week`, `day_of_year`, `days_in_month`, `hour`, `minute`, `month` and `year`, which means they no longer yield any value when encountering a native histograms series. #10188
* [BUGFIX] PromQL: Ignore native histograms in `topk` and `bottomk` functions and return info annotation instead. #10188
* [BUGFIX] PromQL: Let `limitk` and `limit_ratio` include native histograms if applicable. #10188
* [BUGFIX] PromQL: Fix `changes` and `resets` functions to count switch between float and native histograms sample type as change and reset. #10188

### Mixin

* [CHANGE] Remove backwards compatibility for `thanos_memcached_` prefixed metrics in dashboards and alerts removed in 2.12. #9674 #9758
* [CHANGE] Reworked the alert `MimirIngesterStuckProcessingRecordsFromKafka` to also work when concurrent fetching is enabled. #9855
* [ENHANCEMENT] Unify ingester autoscaling panels on 'Mimir / Writes' dashboard to work for both ingest-storage and non-ingest-storage autoscaling. #9617
* [ENHANCEMENT] Alerts: Enable configuring job prefix for alerts to prevent clashes with metrics from Loki/Tempo. #9659
* [ENHANCEMENT] Dashboards: visualize the age of source blocks in the "Mimir / Compactor" dashboard. #9697
* [ENHANCEMENT] Dashboards: Include block compaction level on queried blocks in 'Mimir / Queries' dashboard. #9706
* [ENHANCEMENT] Alerts: add `MimirIngesterMissedRecordsFromKafka` to detect gaps in consumed records in the ingester when using the experimental Kafka-based storage. #9921 #9972
* [ENHANCEMENT] Dashboards: Add more panels to 'Mimir / Writes' for concurrent ingestion and fetching when using ingest storage. #10021
* [ENHANCEMENT] Dashboards: Include CPU and memory resources in 'Mimir / Ruler' dashboard. #10656
* [BUGFIX] Dashboards: Fix autoscaling metrics joins when series churn. #9412 #9450 #9432
* [BUGFIX] Alerts: Fix autoscaling metrics joins in `MimirAutoscalerNotActive` when series churn. #9412
* [BUGFIX] Alerts: Exclude failed cache "add" operations from alerting since failures are expected in normal operation. #9658
* [BUGFIX] Alerts: Exclude read-only replicas from `IngesterInstanceHasNoTenants` alert. #9843
* [BUGFIX] Alerts: Use resident set memory for the `EtcdAllocatingTooMuchMemory` alert so that ephemeral file cache memory doesn't cause the alert to misfire. #9997
* [BUGFIX] Query-frontend: support `X-Read-Consistency-Offsets` on labels queries too.

### Jsonnet

* [CHANGE] Remove support to set Redis as a cache backend from jsonnet. #9677
* [CHANGE] Rollout-operator now defaults to storing scaling operation metadata in a Kubernetes ConfigMap. This avoids recursively invoking the admission webhook in some Kubernetes environments. #9699
* [CHANGE] Update rollout-operator version to 0.20.0. #9995
* [CHANGE] Remove the `track_sizes` feature for Memcached pods since it is unused. #10032
* [CHANGE] The configuration options `autoscaling_distributor_min_replicas` and `autoscaling_distributor_max_replicas` has been renamed to `autoscaling_distributor_min_replicas_per_zone` and `autoscaling_distributor_max_replicas_per_zone` respectively. #10019
* [FEATURE] Add support to deploy distributors in multi availability zones. #9548
* [FEATURE] Add configuration settings to set the number of Memcached replicas for each type of cache (`memcached_frontend_replicas`, `memcached_index_queries_replicas`, `memcached_chunks_replicas`, `memcached_metadata_replicas`). #9679
* [ENHANCEMENT] Add `ingest_storage_ingester_autoscaling_triggers` option to specify multiple triggers in ScaledObject created for ingest-store ingester autoscaling. #9422
* [ENHANCEMENT] Add `ingest_storage_ingester_autoscaling_scale_up_stabilization_window_seconds` and `ingest_storage_ingester_autoscaling_scale_down_stabilization_window_seconds` config options to make stabilization window for ingester autoscaling when using ingest-storage configurable. #9445
* [ENHANCEMENT] Make label-selector in ReplicaTemplate/ingester-zone-a object configurable when using ingest-storage. #9480
* [ENHANCEMENT] Add `querier_only_args` option to specify CLI flags that apply only to queriers but not ruler-queriers. #9503
* [ENHANCEMENT] Validate the Kafka client ID configured when ingest storage is enabled. #9573
* [ENHANCEMENT] Configure pod anti-affinity and tolerations to run etcd pods multi-AZ when `_config.multi_zone_etcd_enabled` is set to `true`. #9725

### Mimirtool

### Mimir Continuous Test

### Query-tee

* [FEATURE] Added `-proxy.compare-skip-samples-before` to skip samples before the given time when comparing responses. The time can be in RFC3339 format (or) RFC3339 without the timezone and seconds (or) date only. #9515
* [FEATURE] Add `-backend.config-file` for a YAML configuration file for per-backend options. Currently, it only supports additional HTTP request headers. #10081
* [ENHANCEMENT] Added human-readable timestamps to comparison failure messages. #9665

### Documentation

* [BUGFIX] Send native histograms: update the migration guide with the corrected dashboard query for switching between classic and native histograms queries. #10052

### Tools

* [FEATURE] `splitblocks`: add new tool to split blocks larger than a specified duration into multiple blocks. #9517, #9779
* [ENHANCEMENT] `copyblocks`: add `--skip-no-compact-block-duration-check`, which defaults to `false`, to simplify targeting blocks that are not awaiting compaction. #9439
* [ENHANCEMENT] `copyblocks`: add `--user-mapping` to support copying blocks between users. #10110
* [ENHANCEMENT] `kafkatool`: add SASL plain authentication support. The following new CLI flags have been added: #9584
  * `--kafka-sasl-username`
  * `--kafka-sasl-password`
* [ENHANCEMENT] `kafkatool`: add `dump print` command to print the content of write requests from a dump. #9942
* [ENHANCEMENT] Updated `KubePersistentVolumeFillingUp` runbook, including a sample command to debug the distroless image. #9802

## 2.14.3

### Grafana Mimir

* [BUGFIX] Update `golang.org/x/crypto` to address [CVE-2024-45337](https://github.com/advisories/GHSA-v778-237x-gjrc). #10251
* [BUGFIX] Update `golang.org/x/net` to address [CVE-2024-45338](https://github.com/advisories/GHSA-w32m-9786-jp63). #10298

## 2.14.2

### Grafana Mimir

* [BUGFIX] Query-frontend: Do not break scheduler connection on malformed queries. #9833

## 2.14.1

### Grafana Mimir

* [BUGFIX] Update objstore library to resolve issues observed for some S3-compatible object stores, which respond to `StatObject` with `Range` incorrectly. #9625

## 2.14.0

### Grafana Mimir

* [CHANGE] Update minimal supported version of Go to 1.22. #9134
* [CHANGE] Store-gateway / querier: enable streaming chunks from store-gateways to queriers by default. #6646
* [CHANGE] Querier: honor the start/end time range specified in the read hints when executing a remote read request. #8431
* [CHANGE] Querier: return only samples within the queried start/end time range when executing a remote read request using "SAMPLES" mode. Previously, samples outside of the range could have been returned. Samples outside of the queried time range may still be returned when executing a remote read request using "STREAMED_XOR_CHUNKS" mode. #8463
* [CHANGE] Querier: Set minimum for `-querier.max-concurrent` to four to prevent queue starvation with querier-worker queue prioritization algorithm; values below the minimum four are ignored and set to the minimum. #9054
* [CHANGE] Store-gateway: enabled `-blocks-storage.bucket-store.max-concurrent-queue-timeout` by default with a timeout of 5 seconds. #8496
* [CHANGE] Store-gateway: enabled `-blocks-storage.bucket-store.index-header.lazy-loading-concurrency-queue-timeout` by default with a timeout of 5 seconds . #8667
* [CHANGE] Distributor: Incoming OTLP requests were previously size-limited by using limit from `-distributor.max-recv-msg-size` option. We have added option `-distributor.max-otlp-request-size` for limiting OTLP requests, with default value of 100 MiB. #8574
* [CHANGE] Distributor: remove metric `cortex_distributor_sample_delay_seconds`. #8698
* [CHANGE] Query-frontend: Remove deprecated `frontend.align_queries_with_step` YAML configuration. The configuration option has been moved to per-tenant and default `limits` since Mimir 2.12. #8733 #8735
* [CHANGE] Store-gateway: Change default of `-blocks-storage.bucket-store.max-concurrent` to 200. #8768
* [CHANGE] Added new metric `cortex_compactor_disk_out_of_space_errors_total` which counts how many times a compaction failed due to the compactor being out of disk, alert if there is a single increase. #8237 #8278
* [CHANGE] Store-gateway: Remove experimental parameter `-blocks-storage.bucket-store.series-selection-strategy`. The default strategy is now `worst-case`. #8702
* [CHANGE] Store-gateway: Rename `-blocks-storage.bucket-store.series-selection-strategies.worst-case-series-preference` to `-blocks-storage.bucket-store.series-fetch-preference` and promote to stable. #8702
* [CHANGE] Querier, store-gateway: remove deprecated `-querier.prefer-streaming-chunks-from-store-gateways=true`. Streaming from store-gateways is now always enabled. #8696
* [CHANGE] Ingester: remove deprecated `-ingester.return-only-grpc-errors`. #8699 #8828
* [CHANGE] Distributor, ruler: remove deprecated `-ingester.client.report-grpc-codes-in-instrumentation-label-enabled`. #8700
* [CHANGE] Ingester client: experimental support for client-side circuit breakers, their configuration options (`-ingester.client.circuit-breaker.*`) and metrics (`cortex_ingester_client_circuit_breaker_results_total`, `cortex_ingester_client_circuit_breaker_transitions_total`) were removed. #8802
* [CHANGE] Ingester: circuit breakers do not open in case of per-instance limit errors anymore. Opening can be triggered only in case of push and pull requests exceeding the configured duration. #8854
* [CHANGE] Query-frontend: Return `413 Request Entity Too Large` if a response shard for an `/active_series` request is too large. #8861
* [CHANGE] Distributor: Promote replying with `Retry-After` header on retryable errors to stable and set `-distributor.retry-after-header.enabled=true` by default. #8694
* [CHANGE] Distributor: Replace `-distributor.retry-after-header.max-backoff-exponent` and `-distributor.retry-after-header.base-seconds` with `-distributor.retry-after-header.min-backoff` and `-distributor.retry-after-header.max-backoff` for easier configuration. #8694
* [CHANGE] Ingester: increase the default inactivity timeout of active series (`-ingester.active-series-metrics-idle-timeout`) from `10m` to `20m`. #8975
* [CHANGE] Distributor: Remove `-distributor.enable-otlp-metadata-storage` flag, which was deprecated in version 2.12. #9069
* [CHANGE] Ruler: Removed `-ruler.drain-notification-queue-on-shutdown` option, which is now enabled by default. #9115
* [CHANGE] Querier: allow wrapping errors with context errors only when the former actually correspond to `context.Canceled` and `context.DeadlineExceeded`. #9175
* [CHANGE] Query-scheduler: Remove the experimental `-query-scheduler.use-multi-algorithm-query-queue` flag. The new multi-algorithm tree queue is always used for the scheduler. #9210
* [CHANGE] Distributor: reject incoming requests until the distributor service has started. #9317
* [CHANGE] Ingester, Distributor: Remove deprecated `-ingester.limit-inflight-requests-using-grpc-method-limiter` and `-distributor.limit-inflight-requests-using-grpc-method-limiter`. The feature was deprecated and enabled by default in Mimir 2.12. #9407
* [CHANGE] Querier: Remove deprecated `-querier.max-query-into-future`. The feature was deprecated in Mimir 2.12. #9407
* [CHANGE] Cache: Deprecate experimental support for Redis as a cache backend. The support is set to be removed in the next major release. #9453
* [FEATURE] Alertmanager: Added `-alertmanager.log-parsing-label-matchers` to control logging when parsing label matchers. This flag is intended to be used with `-alertmanager.utf8-strict-mode-enabled` to validate UTF-8 strict mode is working as intended. The default value is `false`. #9173
* [FEATURE] Alertmanager: Added `-alertmanager.utf8-migration-logging-enabled` to enable logging of tenant configurations that are incompatible with UTF-8 strict mode. The default value is `false`. #9174
* [FEATURE] Querier: add experimental streaming PromQL engine, enabled with `-querier.query-engine=mimir`. #8422 #8430 #8454 #8455 #8360 #8490 #8508 #8577 #8660 #8671 #8677 #8747 #8850 #8872 #8838 #8911 #8909 #8923 #8924 #8925 #8932 #8933 #8934 #8962 #8986 #8993 #8995 #9008 #9017 #9018 #9019 #9120 #9121 #9136 #9139 #9140 #9145 #9191 #9192 #9194 #9196 #9201 #9212 #9225 #9260 #9272 #9277 #9278 #9280 #9281 #9342 #9343 #9371 #9859 #9858
* [FEATURE] Experimental Kafka-based ingest storage. #6888 #6894 #6929 #6940 #6951 #6974 #6982 #7029 #7030 #7091 #7142 #7147 #7148 #7153 #7160 #7193 #7349 #7376 #7388 #7391 #7393 #7394 #7402 #7404 #7423 #7424 #7437 #7486 #7503 #7508 #7540 #7621 #7682 #7685 #7694 #7695 #7696 #7697 #7701 #7733 #7734 #7741 #7752 #7838 #7851 #7871 #7877 #7880 #7882 #7887 #7891 #7925 #7955 #7967 #8031 #8063 #8077 #8088 #8135 #8176 #8184 #8194 #8216 #8217 #8222 #8233 #8503 #8542 #8579 #8657 #8686 #8688 #8703 #8706 #8708 #8738 #8750 #8778 #8808 #8809 #8841 #8842 #8845 #8853 #8886 #8988
  * What it is:
    * When the new ingest storage architecture is enabled, distributors write incoming write requests to a Kafka-compatible backend, and the ingesters asynchronously replay ingested data from Kafka. In this architecture, the write and read path are de-coupled through a Kafka-compatible backend. The write path and Kafka load is a function of the incoming write traffic, the read path load is a function of received queries. Whatever the load on the read path, it doesn't affect the write path.
  * New configuration options:
    * `-ingest-storage.enabled`
    * `-ingest-storage.kafka.*`: configures Kafka-compatible backend and how clients interact with it.
    * `-ingest-storage.ingestion-partition-tenant-shard-size`: configures the per-tenant shuffle-sharding shard size used by partitions ring.
    * `-ingest-storage.read-consistency`: configures the default read consistency.
    * `-ingest-storage.migration.distributor-send-to-ingesters-enabled`: enabled tee-ing writes to classic ingesters and Kafka, used during a live migration to the new ingest storage architecture.
    * `-ingester.partition-ring.*`: configures partitions ring backend.
* [FEATURE] Querier: added support for `limitk()` and `limit_ratio()` experimental PromQL functions. Experimental functions are disabled by default, but can be enabled setting `-querier.promql-experimental-functions-enabled=true` in the query-frontend and querier. #8632
* [FEATURE] Querier: experimental support for `X-Mimir-Chunk-Info-Logger` header that triggers logging information about TSDB chunks loaded from ingesters and store-gateways in the querier. The header should contain the comma separated list of labels for which their value will be included in the logs. #8599
* [FEATURE] Query frontend: added new query pruning middleware to enable pruning dead code (eg. expressions that cannot produce any results) and simplifying expressions (eg. expressions that can be evaluated immediately) in queries. #9086
* [FEATURE] Ruler: added experimental configuration, `-ruler.rule-evaluation-write-enabled`, to disable writing the result of rule evaluation to ingesters. This feature can be used for testing purposes. #9060
* [FEATURE] Ingester: added experimental configuration `ingester.ignore-ooo-exemplars`. When set to `true` out of order exemplars are no longer reported to the remote write client. #9151
* [ENHANCEMENT] Compactor: Add `cortex_compactor_compaction_job_duration_seconds` and `cortex_compactor_compaction_job_blocks` histogram metrics to track duration of individual compaction jobs and number of blocks per job. #8371
* [ENHANCEMENT] Rules: Added per namespace max rules per rule group limit. The maximum number of rules per rule groups for all namespaces continues to be configured by `-ruler.max-rules-per-rule-group`, but now, this can be superseded by the new `-ruler.max-rules-per-rule-group-by-namespace` option on a per namespace basis. This new limit can be overridden using the overrides mechanism to be applied per-tenant. #8378
* [ENHANCEMENT] Rules: Added per namespace max rule groups per tenant limit. The maximum number of rule groups per rule tenant for all namespaces continues to be configured by `-ruler.max-rule-groups-per-tenant`, but now, this can be superseded by the new `-ruler.max-rule-groups-per-tenant-by-namespace` option on a per namespace basis. This new limit can be overridden using the overrides mechanism to be applied per-tenant. #8425
* [ENHANCEMENT] Ruler: Added support to protect rules namespaces from modification. The `-ruler.protected-namespaces` flag can be used to specify namespaces that are protected from rule modifications. The header `X-Mimir-Ruler-Override-Namespace-Protection` can be used to override the protection. #8444
* [ENHANCEMENT] Query-frontend: be able to block remote read queries via the per tenant runtime override `blocked_queries`. #8372 #8415
* [ENHANCEMENT] Query-frontend: added `remote_read` to `op` supported label values for the `cortex_query_frontend_queries_total` metric. #8412
* [ENHANCEMENT] Query-frontend: log the overall length and start, end time offset from current time for remote read requests. The start and end times are calculated as the miminum and maximum times of the individual queries in the remote read request. #8404
* [ENHANCEMENT] Storage Provider: Added option `-<prefix>.s3.dualstack-enabled` that allows disabling S3 client from resolving AWS S3 endpoint into dual-stack IPv4/IPv6 endpoint. Defaults to true. #8405
* [ENHANCEMENT] HA Tracker: Added reporting of most recent elected replica change via `cortex_ha_tracker_last_election_timestamp_seconds` gauge, logging, and a new column in the HA Tracker status page. #8507
* [ENHANCEMENT] Use sd_notify to send events to systemd at start and stop of mimir services. Default systemd mimir.service config now wait for those events with a configurable timeout `TimeoutStartSec` default is 3 min to handle long start time (ex. store-gateway). #8220 #8555 #8658
* [ENHANCEMENT] Alertmanager: Reloading config and templates no longer needs to hit the disk. #4967
* [ENHANCEMENT] Compactor: Added experimental `-compactor.in-memory-tenant-meta-cache-size` option to set size of in-memory cache (in number of items) for parsed meta.json files. This can help when a tenant has many meta.json files and their parsing before each compaction cycle is using a lot of CPU time. #8544
* [ENHANCEMENT] Distributor: Interrupt OTLP write request translation when context is canceled or has timed out. #8524
* [ENHANCEMENT] Ingester, store-gateway: optimised regular expression matching for patterns like `1.*|2.*|3.*|...|1000.*`. #8632
* [ENHANCEMENT] Query-frontend: Add `header_cache_control` to query stats. #8590
* [ENHANCEMENT] Query-scheduler: Introduce `query-scheduler.use-multi-algorithm-query-queue`, which allows use of an experimental queue structure, with no change in external queue behavior. #7873
* [ENHANCEMENT] Query-scheduler: Improve CPU/memory performance of experimental query-scheduler. #8871
* [ENHANCEMENT] Expose a new `s3.trace.enabled` configuration option to enable detailed logging of operations against S3-compatible object stores. #8690
* [ENHANCEMENT] memberlist: locally-generated messages (e.g. ring updates) are sent to gossip network before forwarded messages. Introduced `-memberlist.broadcast-timeout-for-local-updates-on-shutdown` option to modify how long to wait until queue with locally-generated messages is empty when shutting down. Previously this was hard-coded to 10s, and wait included all messages (locally-generated and forwarded). Now it defaults to 10s, 0 means no timeout. Increasing this value may help to avoid problem when ring updates on shutdown are not propagated to other nodes, and ring entry is left in a wrong state. #8761
* [ENHANCEMENT] Querier: allow using both raw numbers of seconds and duration literals in queries where previously only one or the other was permitted. For example, `predict_linear` now accepts a duration literal (eg. `predict_linear(..., 4h)`), and range vector selectors now accept a number of seconds (eg. `rate(metric[2])`). #8780
* [ENHANCEMENT] Ruler: Add `ruler.max-independent-rule-evaluation-concurrency` to allow independent rules of a tenant to be run concurrently. You can control the amount of concurrency per tenant is controlled via the `-ruler.max-independent-rule-evaluation-concurrency-per-tenan` as a limit. Use a `-ruler.max-independent-rule-evaluation-concurrency` value of `0` can be used to disable the feature for all tenants. By default, this feature is disabled. A rule is eligible for concurrency as long as it doesn't depend on any other rules, doesn't have any other rules that depend on it, and has a total rule group runtime that exceeds 50% of its interval by default. The threshold can can be adjusted with `-ruler.independent-rule-evaluation-concurrency-min-duration-percentage`. #8146 #8858 #8880 #8884
  * This work introduces the following metrics:
    * `cortex_ruler_independent_rule_evaluation_concurrency_slots_in_use`
    * `cortex_ruler_independent_rule_evaluation_concurrency_attempts_started_total`
    * `cortex_ruler_independent_rule_evaluation_concurrency_attempts_incomplete_total`
    * `cortex_ruler_independent_rule_evaluation_concurrency_attempts_completed_total`
* [ENHANCEMENT] Expose a new `s3.session-token` configuration option to enable using temporary security credentials. #8952
* [ENHANCEMENT] Add HA deduplication features to the `mimir-microservices-mode` development environment. #9012
* [ENHANCEMENT] Remove experimental `-query-frontend.additional-query-queue-dimensions-enabled` and `-query-scheduler.additional-query-queue-dimensions-enabled`. Mimir now always includes "query components" as a queue dimension. #8984 #9135
* [ENHANCEMENT] Add a new ingester endpoint to prepare instances to downscale. #8956
* [ENHANCEMENT] Query-scheduler: Add `query-scheduler.prioritize-query-components` which, when enabled, will primarily prioritize dequeuing fairly across queue components, and secondarily prioritize dequeuing fairly across tenants. When disabled, tenant fairness is primarily prioritized. `query-scheduler.use-multi-algorithm-query-queue` must be enabled in order to use this flag. #9016 #9071
* [ENHANCEMENT] Update runtime configuration to read gzip-compressed files with `.gz` extension. #9074
* [ENHANCEMENT] Ingester: add `cortex_lifecycler_read_only` metric which is set to 1 when ingester's lifecycler is set to read-only mode. #9095
* [ENHANCEMENT] Add a new field, `encode_time_seconds` to query stats log messages, to record the amount of time it takes the query-frontend to encode a response. This does not include any serialization time for downstream components. #9062
* [ENHANCEMENT] OTLP: If the flag `-distributor.otel-created-timestamp-zero-ingestion-enabled` is true, OTel start timestamps are converted to Prometheus zero samples to mark series start. #9131 #10053
* [ENHANCEMENT] Querier: attach logs emitted during query consistency check to trace span for query. #9213
* [ENHANCEMENT] Query-scheduler: Experimental `-query-scheduler.prioritize-query-components` flag enables the querier-worker queue priority algorithm to take precedence over tenant rotation when dequeuing requests. #9220
* [ENHANCEMENT] Add application credential arguments for Openstack Swift storage backend. #9181
* [ENHANCEMENT] Make MemberlistKV module targetable (can be run through `-target=memberlist-kv`). #9940
* [BUGFIX] Ruler: add support for draining any outstanding alert notifications before shutting down. This can be enabled with the `-ruler.drain-notification-queue-on-shutdown=true` CLI flag. #8346
* [BUGFIX] Query-frontend: fix `-querier.max-query-lookback` enforcement when `-compactor.blocks-retention-period` is not set, and viceversa. #8388
* [BUGFIX] Ingester: fix sporadic `not found` error causing an internal server error if label names are queried with matchers during head compaction. #8391
* [BUGFIX] Ingester, store-gateway: fix case insensitive regular expressions not matching correctly some Unicode characters. #8391
* [BUGFIX] Query-frontend: "query stats" log now includes the actual `status_code` when the request fails due to an error occurring in the query-frontend itself. #8407
* [BUGFIX] Store-gateway: fixed a case where, on a quick subsequent restart, the previous lazy-loaded index header snapshot was overwritten by a partially loaded one. #8281
* [BUGFIX] Ingester: fixed timestamp reported in the "the sample has been rejected because its timestamp is too old" error when the write request contains only histograms. #8462
* [BUGFIX] Store-gateway: store sparse index headers atomically to disk. #8485
* [BUGFIX] Query scheduler: fix a panic in request queueing. #8451
* [BUGFIX] Querier: fix issue where "context canceled" is logged for trace spans for requests to store-gateways that return no series when chunks streaming is enabled. #8510
* [BUGFIX] Alertmanager: Fix per-tenant silence limits not reloaded during runtime. #8456
* [BUGFIX] Alertmanager: Fixes a number of bugs in silences which could cause an existing silence to be deleted/expired when updating the silence failed. This could happen when the replacing silence was invalid or exceeded limits. #8525
* [BUGFIX] Alertmanager: Fix help message for utf-8-strict-mode. #8572
* [BUGFIX] Query-frontend: Ensure that internal errors result in an HTTP 500 response code instead of 422. #8595 #8666
* [BUGFIX] Configuration: Multi line envs variables are flatten during injection to be compatible with YAML syntax
* [BUGFIX] Querier: fix issue where queries can return incorrect results if a single store-gateway returns overlapping chunks for a series. #8827
* [BUGFIX] HA Tracker: store correct timestamp for last received request from elected replica. #8821
* [BUGFIX] Querier: do not return `grpc: the client connection is closing` errors as HTTP `499`. #8865 #8888
* [BUGFIX] Compactor: fix a race condition between different compactor replicas that may cause a deleted block to be still referenced as non-deleted in the bucket index. #8905
* [BUGFIX] Querier: fix issue where some native histogram-related warnings were not emitted when `rate()` was used over native histograms. #8918
* [BUGFIX] Ruler: map invalid org-id errors to 400 status code. #8935
* [BUGFIX] Querier: Fix invalid query results when multiple chunks are being merged. #8992
* [BUGFIX] Query-frontend: return annotations generated during evaluation of sharded queries. #9138
* [BUGFIX] Querier: Support optional start and end times on `/prometheus/api/v1/labels`, `/prometheus/api/v1/label/<label>/values`, and `/prometheus/api/v1/series` when `max_query_into_future: 0`. #9129
* [BUGFIX] Alertmanager: Fix config validation gap around unreferenced templates. #9207
* [BUGFIX] Alertmanager: Fix goroutine leak when stored config fails to apply and there is no existing tenant alertmanager #9211
* [BUGFIX] Querier: fix issue where both recently compacted blocks and their source blocks can be skipped during querying if store-gateways are restarting. #9224
* [BUGFIX] Alertmanager: fix receiver firewall to detect `0.0.0.0` and IPv6 interface-local multicast address as local addresses. #9308

### Mixin

* [CHANGE] Dashboards: set default auto-refresh rate to 5m. #8758
* [ENHANCEMENT] Dashboards: allow switching between using classic or native histograms in dashboards.
  * Overview dashboard: status, read/write latency and queries/ingestion per sec panels, `cortex_request_duration_seconds` metric. #7674 #8502 #8791
  * Writes dashboard: `cortex_request_duration_seconds` metric. #8757 #8791
  * Reads dashboard: `cortex_request_duration_seconds` metric. #8752
  * Rollout progress dashboard: `cortex_request_duration_seconds` metric. #8779
  * Alertmanager dashboard: `cortex_request_duration_seconds` metric. #8792
  * Ruler dashboard: `cortex_request_duration_seconds` metric. #8795
  * Queries dashboard: `cortex_request_duration_seconds` metric. #8800
  * Remote ruler reads dashboard: `cortex_request_duration_seconds` metric. #8801
* [ENHANCEMENT] Alerts: `MimirRunningIngesterReceiveDelayTooHigh` alert has been tuned to be more reactive to high receive delay. #8538
* [ENHANCEMENT] Dashboards: improve end-to-end latency and strong read consistency panels when experimental ingest storage is enabled. #8543 #8830
* [ENHANCEMENT] Dashboards: Add panels for monitoring ingester autoscaling when not using ingest-storage. These panels are disabled by default, but can be enabled using the `autoscaling.ingester.enabled: true` config option. #8484
* [ENHANCEMENT] Dashboards: Add panels for monitoring store-gateway autoscaling. These panels are disabled by default, but can be enabled using the `autoscaling.store_gateway.enabled: true` config option. #8824
* [ENHANCEMENT] Dashboards: add panels to show writes to experimental ingest storage backend in the "Mimir / Ruler" dashboard, when `_config.show_ingest_storage_panels` is enabled. #8732
* [ENHANCEMENT] Dashboards: show all series in tooltips on time series dashboard panels. #8748
* [ENHANCEMENT] Dashboards: add compactor autoscaling panels to "Mimir / Compactor" dashboard. The panels are disabled by default, but can be enabled setting `_config.autoscaling.compactor.enabled` to `true`. #8777
* [ENHANCEMENT] Alerts: added `MimirKafkaClientBufferedProduceBytesTooHigh` alert. #8763
* [ENHANCEMENT] Dashboards: added "Kafka produced records / sec" panel to "Mimir / Writes" dashboard. #8763
* [ENHANCEMENT] Alerts: added `MimirStrongConsistencyOffsetNotPropagatedToIngesters` alert, and rename `MimirIngesterFailsEnforceStrongConsistencyOnReadPath` alert to `MimirStrongConsistencyEnforcementFailed`. #8831
* [ENHANCEMENT] Dashboards: remove "All" option for namespace dropdown in dashboards. #8829
* [ENHANCEMENT] Dashboards: add Kafka end-to-end latency outliers panel in the "Mimir / Writes" dashboard. #8948
* [ENHANCEMENT] Dashboards: add "Out-of-order samples appended" panel to "Mimir / Tenants" dashboard. #8939
* [ENHANCEMENT] Alerts: `RequestErrors` and `RulerRemoteEvaluationFailing` have been enriched with a native histogram version. #9004
* [ENHANCEMENT] Dashboards: add 'Read path' selector to 'Mimir / Queries' dashboard. #8878
* [ENHANCEMENT] Dashboards: add annotation indicating active series are being reloaded to 'Mimir / Tenants' dashboard. #9257
* [ENHANCEMENT] Dashboards: limit results on the 'Failed evaluations rate' panel of the 'Mimir / Tenants' dashboard to 50 to avoid crashing the page when there are many failing groups. #9262
* [FEATURE] Alerts: add `MimirGossipMembersEndpointsOutOfSync` alert. #9347
* [BUGFIX] Dashboards: fix "current replicas" in autoscaling panels when HPA is not active. #8566
* [BUGFIX] Alerts: do not fire `MimirRingMembersMismatch` during the migration to experimental ingest storage. #8727
* [BUGFIX] Dashboards: avoid over-counting of ingesters metrics when migrating to experimental ingest storage. #9170
* [BUGFIX] Dashboards: fix `job_prefix` not utilized in `jobSelector`. #9155

### Jsonnet

* [CHANGE] Changed the following config options when the experimental ingest storage is enabled: #8874
  * `ingest_storage_ingester_autoscaling_min_replicas` changed to `ingest_storage_ingester_autoscaling_min_replicas_per_zone`
  * `ingest_storage_ingester_autoscaling_max_replicas` changed to `ingest_storage_ingester_autoscaling_max_replicas_per_zone`
* [CHANGE] Changed the overrides configmap generation to remove any field with `null` value. #9116
* [CHANGE] `$.replicaTemplate` function now takes replicas and labelSelector parameter. #9248
* [CHANGE] Renamed `ingest_storage_ingester_autoscaling_replica_template_custom_resource_definition_enabled` to `replica_template_custom_resource_definition_enabled`. #9248
* [FEATURE] Add support for automatically deleting compactor, store-gateway, ingester and read-write mode backend PVCs when the corresponding StatefulSet is scaled down. #8382 #8736
* [FEATURE] Automatically set GOMAXPROCS on ingesters. #9273
* [ENHANCEMENT] Added the following config options to set the number of partition ingester replicas when migrating to experimental ingest storage. #8517
  * `ingest_storage_migration_partition_ingester_zone_a_replicas`
  * `ingest_storage_migration_partition_ingester_zone_b_replicas`
  * `ingest_storage_migration_partition_ingester_zone_c_replicas`
* [ENHANCEMENT] Distributor: increase `-distributor.remote-timeout` when the experimental ingest storage is enabled. #8518
* [ENHANCEMENT] Memcached: Update to Memcached 1.6.28 and memcached-exporter 0.14.4. #8557
* [ENHANCEMENT] Rollout-operator: Allow the rollout-operator to be used as Kubernetes statefulset webhook to enable `no-downscale` and `prepare-downscale` annotations to be used on ingesters or store-gateways. #8743
* [ENHANCEMENT] Do not deploy ingester-zone-c when experimental ingest storage is enabled and `ingest_storage_ingester_zones` is configured to `2`. #8776
* [ENHANCEMENT] Added the config option `ingest_storage_migration_classic_ingesters_no_scale_down_delay` to disable the downscale delay on classic ingesters when migrating to experimental ingest storage. #8775 #8873
* [ENHANCEMENT] Configure experimental ingest storage on query-frontend too when enabled. #8843
* [ENHANCEMENT] Allow to override Kafka client ID on a per-component basis. #9026
* [ENHANCEMENT] Rollout-operator's access to ReplicaTemplate is now configured via config option `rollout_operator_replica_template_access_enabled`. #9252
* [ENHANCEMENT] Added support for new way of downscaling ingesters, using rollout-operator's resource-mirroring feature and read-only mode of ingesters. This can be enabled by using `ingester_automated_downscale_v2_enabled` config option. This is mutually exclusive with both `ingester_automated_downscale_enabled` (previous downscale mode) and `ingest_storage_ingester_autoscaling_enabled` (autoscaling for ingest-storage).
* [ENHANCEMENT] Update rollout-operator to `v0.19.1`. #9388
* [BUGFIX] Added missing node affinity matchers to write component. #8910

### Mimirtool

* [CHANGE] Disable colored output on mimirtool when the output is not to a terminal. #9423
* [CHANGE] Add `--force-color` flag to be able to enable colored output when the output is not to a terminal. #9423
* [CHANGE] Analyze Rules: Count recording rules used in rules group as used. #6133
* [CHANGE] Remove deprecated `--rule-files` flag in favor of CLI arguments for the following commands: #8701
  * `mimirtool rules load`
  * `mimirtool rules sync`
  * `mimirtool rules diff`
  * `mimirtool rules check`
  * `mimirtool rules prepare`
* [ENHANCEMENT] Remote read and backfill now supports the experimental native histograms. #9156

### Mimir Continuous Test

* [CHANGE] Use test metrics that do not pass through 0 to make identifying incorrect results easier. #8630
* [CHANGE] Allowed authentication to Mimir using both Tenant ID and basic/bearer auth. #9038
* [FEATURE] Experimental support for the `-tests.send-chunks-debugging-header` boolean flag to send the `X-Mimir-Chunk-Info-Logger: series_id` header with queries. #8599
* [ENHANCEMENT] Include human-friendly timestamps in diffs logged when a test fails. #8630
* [ENHANCEMENT] Add histograms to measure latency of read and write requests. #8583
* [ENHANCEMENT] Log successful test runs in addition to failed test runs. #8817
* [ENHANCEMENT] Series emitted by continuous-test now distribute more uniformly across ingesters. #9218 #9243
* [ENHANCEMENT] Configure `User-Agent` header for the Mimir client via `-tests.client.user-agent`. #9338
* [BUGFIX] Initialize test result metrics to 0 at startup so that alerts can correctly identify the first failure after startup. #8630

### Query-tee

* [CHANGE] If a preferred backend is configured, then query-tee always returns its response, regardless of the response status code. Previously, query-tee would only return the response from the preferred backend if it did not have a 5xx status code. #8634
* [ENHANCEMENT] Emit trace spans from query-tee. #8419
* [ENHANCEMENT] Log trace ID (if present) with all log messages written while processing a request. #8419
* [ENHANCEMENT] Log user agent when processing a request. #8419
* [ENHANCEMENT] Add `time` parameter to proxied instant queries if it is not included in the incoming request. This is optional but enabled by default, and can be disabled with `-proxy.add-missing-time-parameter-to-instant-queries=false`. #8419
* [ENHANCEMENT] Add support for sending only a proportion of requests to all backends, with the remainder only sent to the preferred backend. The default behaviour is to send all requests to all backends. This can be configured with `-proxy.secondary-backends-request-proportion`. #8532
* [ENHANCEMENT] Check annotations emitted by both backends are the same when comparing responses from two backends. #8660
* [ENHANCEMENT] Compare native histograms in query results when comparing results between two backends. #8724
* [ENHANCEMENT] Don't consider responses to be different during response comparison if both backends' responses contain different series, but all samples are within the recent sample window. #8749 #8894
* [ENHANCEMENT] When the expected and actual response for a matrix series is different, the full set of samples for that series from both backends will now be logged. #8947
* [ENHANCEMENT] Wait up to `-server.graceful-shutdown-timeout` for inflight requests to finish when shutting down, rather than immediately terminating inflight requests on shutdown. #8985
* [ENHANCEMENT] Optionally consider equivalent error messages the same when comparing responses. Enabled by default, disable with `-proxy.require-exact-error-match=true`. #9143 #9350 #9366
* [BUGFIX] Ensure any errors encountered while forwarding a request to a backend (eg. DNS resolution failures) are logged. #8419
* [BUGFIX] The comparison of the results should not fail when either side contains extra samples from within SkipRecentSamples duration. #8920
* [BUGFIX] When `-proxy.compare-skip-recent-samples` is enabled, compare sample timestamps with the time the query requests were made, rather than the time at which the comparison is occurring. #9416

### Documentation

* [ENHANCEMENT] Specify in which component the configuration flags `-compactor.blocks-retention-period`, `-querier.max-query-lookback`, `-query-frontend.max-total-query-length`, `-query-frontend.max-query-expression-size-bytes` are applied and that they are applied to remote read as well. #8433
* [ENHANCEMENT] Provide more detailed recommendations on how to migrate from classic to native histograms. #8864
* [ENHANCEMENT] Clarify that `{namespace}` and `{groupName}` path segments in the ruler config API should be URL-escaped. #8969
* [ENHANCEMENT] Include stalled compactor network drive information in runbooks. #9297
* [ENHANCEMENT] Document `/ingester/prepare-partition-downscale` and `/ingester/prepare-instance-ring-downscale` endpoints. #9132
* [ENHANCEMENT] Describe read-only mode of ingesters in component documentation. #9132

### Tools

* [CHANGE] `wal-reader`: Renamed `-series-entries` to `-print-series`. Renamed `-print-series-with-samples` to `-print-samples`. #8568
* [FEATURE] `query-bucket-index`: add new tool to query a bucket index file and print the blocks that would be used for a given query time range. #8818
* [FEATURE] `kafkatool`: add new CLI tool to operate Kafka. Supported commands: #9000
  * `brokers list-leaders-by-partition`
  * `consumer-group commit-offset`
  * `consumer-group copy-offset`
  * `consumer-group list-offsets`
  * `create-partitions`
* [ENHANCEMENT] `wal-reader`: References to unknown series from Samples, Exemplars, histogram or tombstones records are now always logged. #8568
* [ENHANCEMENT] `tsdb-series`: added `-stats` option to print min/max time of chunks, total number of samples and DPM for each series. #8420
* [ENHANCEMENT] `tsdb-print-chunk`: print counter reset information for native histograms. #8812
* [ENHANCEMENT] `grpcurl-query-ingesters`: print counter reset information for native histograms. #8820
* [ENHANCEMENT] `grpcurl-query-ingesters`: concurrently query ingesters. #9102
* [ENHANCEMENT] `grpcurl-query-ingesters`: sort series and chunks in output. #9180
* [ENHANCEMENT] `grpcurl-query-ingesters`: print full chunk timestamps, not just time component. #9180
* [ENHANCEMENT] `tsdb-series`: Added `-json` option to generate JSON output for easier post-processing. #8844
* [ENHANCEMENT] `tsdb-series`: Added `-min-time` and `-max-time` options to filter samples that are used for computing data-points per minute. #8844
* [ENHANCEMENT] `mimir-rules-action`: Added new input to support matching target namespaces by regex. #9244
* [ENHANCEMENT] `mimir-rules-action`: Added new inputs to support ignoring namespaces and ignoring namespaces by regex. #9258 #9324
* [BUGFIX] `copyblocks`, `undelete-blocks`, `copyprefix`: use a multipart upload to server-side copy objects greater than 5GiB in size on S3. #9357

## 2.13.1

### Grafana Mimir

* [BUGFIX] Upgrade Go to 1.22.9 to address [CVE-2024-34156](https://nvd.nist.gov/vuln/detail/CVE-2024-34156). #10097
* [BUGFIX] Update module google.golang.org/grpc to v1.64.1 to address [GHSA-xr7q-jx4m-x55m](https://github.com/advisories/GHSA-xr7q-jx4m-x55m). #8717
* [BUGFIX] Upgrade github.com/rs/cors to v1.11.0 address [GHSA-mh55-gqvf-xfwm](https://github.com/advisories/GHSA-mh55-gqvf-xfwm). #8611

## 2.13.0

### Grafana Mimir

* [CHANGE] Build: `grafana/mimir` docker image is now based on `gcr.io/distroless/static-debian12` image. Alpine-based docker image is still available as `grafana/mimir-alpine`, until Mimir 2.15. #8204 #8235
* [CHANGE] Ingester: `/ingester/flush` endpoint is now only allowed to execute only while the ingester is in `Running` state. The 503 status code is returned if the endpoint is called while the ingester is not in `Running` state. #7486
* [CHANGE] Distributor: Include label name in `err-mimir-label-value-too-long` error message: #7740
* [CHANGE] Ingester: enabled 1 out 10 errors log sampling by default. All the discarded samples will still be tracked by the `cortex_discarded_samples_total` metric. The feature can be configured via `-ingester.error-sample-rate` (0 to log all errors). #7807
* [CHANGE] Query-frontend: Query results caching and experimental query blocking now utilize the PromQL string-formatted query format rather than the unvalidated query as submitted to the frontend. #7742
  * Query results caching should be more stable as all equivalent queries receive the same cache key, but there may be cache churn on first deploy with the updated format
  * Query blocking can no longer be circumvented with an equivalent query in a different format; see [Configure queries to block](https://grafana.com/docs/mimir/latest/configure/configure-blocked-queries/)
* [CHANGE] Query-frontend: stop using `-validation.create-grace-period` to clamp how far into the future a query can span. #8075
* [CHANGE] Clamp [`GOMAXPROCS`](https://pkg.go.dev/runtime#GOMAXPROCS) to [`runtime.NumCPU`](https://pkg.go.dev/runtime#NumCPU). #8201
* [CHANGE] Anonymous usage statistics tracking: add CPU usage percentage tracking. #8282
* [CHANGE] Added new metric `cortex_compactor_disk_out_of_space_errors_total` which counts how many times a compaction failed due to the compactor being out of disk. #8237
* [CHANGE] Anonymous usage statistics tracking: report active series in addition to in-memory series. #8279
* [CHANGE] Ruler: `evaluation_delay` field in the rule group configuration has been deprecated. Please use `query_offset` instead (it has the same exact meaning and behaviour). #8295
* [CHANGE] General: remove `-log.buffered`. The configuration option has been enabled by default and deprecated since Mimir 2.11. #8395
* [CHANGE] Ruler: promote tenant federation from experimental to stable. #8400
* [CHANGE] Ruler: promote `-ruler.recording-rules-evaluation-enabled` and `-ruler.alerting-rules-evaluation-enabled` from experimental to stable. #8400
* [CHANGE] General: promote `-tenant-federation.max-tenants` from experimental to stable. #8400
* [FEATURE] Continuous-test: now runable as a module with `mimir -target=continuous-test`. #7747
* [FEATURE] Store-gateway: Allow specific tenants to be enabled or disabled via `-store-gateway.enabled-tenants` or `-store-gateway.disabled-tenants` CLI flags or their corresponding YAML settings. #7653
* [FEATURE] New `-<prefix>.s3.bucket-lookup-type` flag configures lookup style type, used to access bucket in s3 compatible providers. #7684
* [FEATURE] Querier: add experimental streaming PromQL engine, enabled with `-querier.promql-engine=mimir`. #7693 #7898 #7899 #8023 #8058 #8096 #8121 #8197 #8230 #8247 #8270 #8276 #8277 #8291 #8303 #8340 #8256 #8348
* [FEATURE] New `/ingester/unregister-on-shutdown` HTTP endpoint allows dynamic access to ingesters' `-ingester.ring.unregister-on-shutdown` configuration. #7739
* [FEATURE] Server: added experimental [PROXY protocol support](https://www.haproxy.org/download/2.3/doc/proxy-protocol.txt). The PROXY protocol support can be enabled via `-server.proxy-protocol-enabled=true`. When enabled, the support is added both to HTTP and gRPC listening ports. #7698
* [FEATURE] Query-frontend, querier: new experimental `/cardinality/active_native_histogram_metrics` API to get active native histogram metric names with statistics about active native histogram buckets. #7982 #7986 #8008
* [FEATURE] Alertmanager: Added `-alertmanager.max-silences-count` and `-alertmanager.max-silence-size-bytes` to set limits on per tenant silences. Disabled by default. #8241 #8249
* [FEATURE] Ingester: add experimental support for the server-side circuit breakers when writing to and reading from ingesters. This can be enabled using `-ingester.push-circuit-breaker.enabled` and `-ingester.read-circuit-breaker.enabled` options. Further `-ingester.push-circuit-breaker.*` and `-ingester.read-circuit-breaker.*` options for configuring circuit-breaker are available. Added metrics `cortex_ingester_circuit_breaker_results_total`,  `cortex_ingester_circuit_breaker_transitions_total`, `cortex_ingester_circuit_breaker_current_state` and `cortex_ingester_circuit_breaker_request_timeouts_total`. #8180 #8285 #8315 #8446
* [FEATURE] Distributor, ingester: add new setting `-validation.past-grace-period` to limit how old (based on the wall clock minus OOO window) the ingested samples can be. The default 0 value disables this limit. #8262
* [ENHANCEMENT] Distributor: add metrics `cortex_distributor_samples_per_request` and `cortex_distributor_exemplars_per_request` to track samples/exemplars per request. #8265
* [ENHANCEMENT] Reduced memory allocations in functions used to propagate contextual information between gRPC calls. #7529
* [ENHANCEMENT] Distributor: add experimental limit for exemplars per series per request, enabled with `-distributor.max-exemplars-per-series-per-request`, the number of discarded exemplars are tracked with `cortex_discarded_exemplars_total{reason="too_many_exemplars_per_series_per_request"}` #7989 #8010
* [ENHANCEMENT] Store-gateway: merge series from different blocks concurrently. #7456
* [ENHANCEMENT] Store-gateway: Add `stage="wait_max_concurrent"` to `cortex_bucket_store_series_request_stage_duration_seconds` which records how long the query had to wait for its turn for `-blocks-storage.bucket-store.max-concurrent`. #7609
* [ENHANCEMENT] Querier: add `cortex_querier_federation_upstream_query_wait_duration_seconds` to observe time from when a querier picks up a cross-tenant query to when work begins on its single-tenant counterparts. #7209
* [ENHANCEMENT] Compactor: Add `cortex_compactor_block_compaction_delay_seconds` metric to track how long it takes to compact blocks since the blocks are created. #7635
* [ENHANCEMENT] Store-gateway: add `outcome` label to `cortex_bucket_stores_gate_duration_seconds` histogram metric. Possible values for the `outcome` label are: `rejected_canceled`, `rejected_deadline_exceeded`, `rejected_other`, and `permitted`. #7784
* [ENHANCEMENT] Query-frontend: use zero-allocation experimental decoder for active series queries via `-query-frontend.use-active-series-decoder`. #7665
* [ENHANCEMENT] Go: updated to 1.22.2. #7802
* [ENHANCEMENT] Query-frontend: support `limit` parameter on `/prometheus/api/v1/label/{name}/values` and `/prometheus/api/v1/labels` endpoints. #7722
* [ENHANCEMENT] Expose TLS configuration for the S3 backend client. #7959
* [ENHANCEMENT] Rules: Support expansion of native histogram values when using rule templates #7974
* [ENHANCEMENT] Rules: Add metric `cortex_prometheus_rule_group_last_restore_duration_seconds` which measures how long it takes to restore rule groups using the `ALERTS_FOR_STATE` series #7974
* [ENHANCEMENT] OTLP: Improve remote write format translation performance by using label set hashes for metric identifiers instead of string based ones. #8012
* [ENHANCEMENT] Querying: Remove OpEmptyMatch from regex concatenations. #8012
* [ENHANCEMENT] Store-gateway: add `-blocks-storage.bucket-store.max-concurrent-queue-timeout`. When set, queries at the store-gateway's query gate will not wait longer than that to execute. If a query reaches the wait timeout, then the querier will retry the blocks on a different store-gateway. If all store-gateways are unavailable, then the query will fail with `err-mimir-store-consistency-check-failed`. #7777 #8149
* [ENHANCEMENT] Store-gateway: add `-blocks-storage.bucket-store.index-header.lazy-loading-concurrency-queue-timeout`. When set, loads of index-headers at the store-gateway's index-header lazy load gate will not wait longer than that to execute. If a load reaches the wait timeout, then the querier will retry the blocks on a different store-gateway. If all store-gateways are unavailable, then the query will fail with `err-mimir-store-consistency-check-failed`. #8138
* [ENHANCEMENT] Ingester: Optimize querying with regexp matchers. #8106
* [ENHANCEMENT] Distributor: Introduce `-distributor.max-request-pool-buffer-size` to allow configuring the maximum size of the request pool buffers. #8082
* [ENHANCEMENT] Store-gateway: improve performance when streaming chunks to queriers is enabled (`-querier.prefer-streaming-chunks-from-store-gateways=true`) and the query selects fewer than `-blocks-storage.bucket-store.batch-series-size` series (defaults to 5000 series). #8039
* [ENHANCEMENT] Ingester: active series are now updated along with owned series. They decrease when series change ownership between ingesters. This helps provide a more accurate total of active series when ingesters are added. This is only enabled when `-ingester.track-ingester-owned-series` or `-ingester.use-ingester-owned-series-for-limits` are enabled. #8084
* [ENHANCEMENT] Query-frontend: include route name in query stats log lines. #8191
* [ENHANCEMENT] OTLP: Speed up conversion from OTel to Mimir format by about 8% and reduce memory consumption by about 30%. Can be disabled via `-distributor.direct-otlp-translation-enabled=false` #7957
* [ENHANCEMENT] Ingester/Querier: Optimise regexps with long lists of alternates. #8221, #8234
* [ENHANCEMENT] Ingester: Include more detail in tracing of queries. #8242
* [ENHANCEMENT] Distributor: add `insight=true` to remote-write and OTLP write handlers when the HTTP response status code is 4xx. #8294
* [ENHANCEMENT] Ingester: reduce locked time while matching postings for a label, improving the write latency and compaction speed. #8327
* [ENHANCEMENT] Ingester: reduce the amount of locks taken during the Head compaction's garbage-collection process, improving the write latency and compaction speed. #8327
* [ENHANCEMENT] Query-frontend: log the start, end time and matchers for remote read requests to the query stats logs. #8326 #8370 #8373
* [BUGFIX] Distributor: prometheus retry on 5xx and 429 errors, while otlp collector only retry on 429, 502, 503 and 504, mapping other 5xx errors to the retryable ones in otlp endpoint. #8324 #8339
* [BUGFIX] Distributor: make OTLP endpoint return marshalled proto bytes as response body for 4xx/5xx errors. #8227
* [BUGFIX] Rules: improve error handling when querier is local to the ruler. #7567
* [BUGFIX] Querier, store-gateway: Protect against panics raised during snappy encoding. #7520
* [BUGFIX] Ingester: Prevent timely compaction of empty blocks. #7624
* [BUGFIX] Querier: Don't cache context.Canceled errors for bucket index. #7620
* [BUGFIX] Store-gateway: account for `"other"` time in LabelValues and LabelNames requests. #7622
* [BUGFIX] Query-frontend: Don't panic when using the `-query-frontend.downstream-url` flag. #7651
* [BUGFIX] Ingester: when receiving multiple exemplars for a native histogram via remote write, sort them and only report an error if all are older than the latest exemplar as this could be a partial update. #7640 #7948 #8014
* [BUGFIX] Ingester: don't retain blocks if they finish exactly on the boundary of the retention window. #7656
* [BUGFIX] Bug-fixes and improvements to experimental native histograms. #7744 #7813
* [BUGFIX] Querier: return an error when a query uses `label_join` with an invalid destination label name. #7744
* [BUGFIX] Compactor: correct outstanding job estimation in metrics and `compaction-planner` tool when block labels differ. #7745
* [BUGFIX] Ingester: turn native histogram validation errors in TSDB into soft ingester errors that result in returning 4xx to the end-user instead of 5xx. In the case of TSDB validation errors, the counter `cortex_discarded_samples_total` will be increased with the `reason` label set to `"invalid-native-histogram"`. #7736 #7773
* [BUGFIX] Do not wrap error message with `sampled 1/<frequency>` if it's not actually sampled. #7784
* [BUGFIX] Store-gateway: do not track cortex_querier_blocks_consistency_checks_failed_total metric if query has been canceled or interrued due to any error not related to blocks consistency check failed. #7752
* [BUGFIX] Ingester: ignore instances with no tokens when calculating local limits to prevent discards during ingester scale-up #7881
* [BUGFIX] Ingester: do not reuse exemplars slice in the write request if there are more than 10 exemplars per series. This should help to reduce the in-use memory in case of few requests with a very large number of exemplars. #7936
* [BUGFIX] Distributor: fix down scaling of native histograms in the distributor when timeseries unmarshal cache is in use. #7947
* [BUGFIX] Distributor: fix cardinality API to return more accurate number of in-memory series when number of zones is larger than replication factor. #7984
* [BUGFIX] All: fix config validation for non-ingester modules, when ingester's ring is configured with spread-minimizing token generation strategy. #7990
* [BUGFIX] Ingester: copy LabelValues strings out of mapped memory to avoid a segmentation fault if the region becomes unmapped before the result is marshaled. #8003
* [BUGFIX] OTLP: Don't generate target_info unless at least one identifying label is defined. #8012
* [BUGFIX] OTLP: Don't generate target_info unless there are metrics. #8012
* [BUGFIX] Query-frontend: Experimental query queue splitting: fix issue where offset and range selector duration were not considered when predicting query component. #7742
* [BUGFIX] Querying: Empty matrix results were incorrectly returning `null` instead of `[]`. #8029
* [BUGFIX] All: don't increment `thanos_objstore_bucket_operation_failures_total` metric for cancelled requests. #8072
* [BUGFIX] Query-frontend: fix empty metric name matcher not being applied under certain conditions. #8076
* [BUGFIX] Querying: Fix regex matching of multibyte runes with dot operator. #8089
* [BUGFIX] Querying: matrix results returned from instant queries were not sorted by series. #8113
* [BUGFIX] Query scheduler: Fix a crash in result marshaling. #8140
* [BUGFIX] Store-gateway: Allow long-running index scans to be interrupted. #8154
* [BUGFIX] Query-frontend: fix splitting of queries using `@ start()` and `@end()` modifiers on a subquery. Previously the `start()` and `end()` would be evaluated using the start end end of the split query instead of the original query. #8162
* [BUGFIX] Distributor: Don't discard time series with invalid exemplars, just drop affected exemplars. #8224
* [BUGFIX] Ingester: fixed in-memory series count when replaying a corrupted WAL. #8295
* [BUGFIX] Ingester: fix context cancellation handling when a query is busy looking up series in the TSDB index and `-blocks-storage.tsdb.head-postings-for-matchers-cache*` or `-blocks-storage.tsdb.block-postings-for-matchers-cache*` are in use. #8337
* [BUGFIX] Querier: fix edge case where bucket indexes are sometimes cached forever instead of with the expected TTL. #8343
* [BUGFIX] OTLP handler: fix errors returned by OTLP handler when used via httpgrpc tunneling. #8363
* [BUGFIX] Update `github.com/hashicorp/go-retryablehttp` to address [CVE-2024-6104](https://github.com/advisories/GHSA-v6v8-xj6m-xwqh). #8539
* [BUGFIX] Alertmanager: Fixes a number of bugs in silences which could cause an existing silence to be deleted/expired when updating the silence failed. This could happen when the replacing silence was invalid or exceeded limits. #8525
* [BUGFIX] Alertmanager: Fix per-tenant silence limits not reloaded during runtime. #8456
* [BUGFIX] Alertmanager: Fix help message for utf-8-strict-mode. #8572
* [BUGFIX] Upgrade golang to 1.22.5 to address [CVE-2024-24791](https://nvd.nist.gov/vuln/detail/CVE-2024-24791). #8600

### Mixin

* [CHANGE] Alerts: Removed obsolete `MimirQueriesIncorrect` alert that used test-exporter metrics. Test-exporter support was however removed in Mimir 2.0 release. #7774
* [CHANGE] Alerts: Change threshold for `MimirBucketIndexNotUpdated` alert to fire before queries begin to fail due to bucket index age. #7879
* [FEATURE] Dashboards: added 'Remote ruler reads networking' dashboard. #7751
* [FEATURE] Alerts: Add `MimirIngesterStuckProcessingRecordsFromKafka` alert. #8147
* [ENHANCEMENT] Alerts: allow configuring alerts range interval via `_config.base_alerts_range_interval_minutes`. #7591
* [ENHANCEMENT] Dashboards: Add panels for monitoring distributor and ingester when using ingest-storage. These panels are disabled by default, but can be enabled using `show_ingest_storage_panels: true` config option. Similarly existing panels used when distributors and ingesters use gRPC for forwarding requests can be disabled by setting `show_grpc_ingestion_panels: false`. #7670 #7699
* [ENHANCEMENT] Alerts: add the following alerts when using ingest-storage: #7699 #7702 #7867
  * `MimirIngesterLastConsumedOffsetCommitFailed`
  * `MimirIngesterFailedToReadRecordsFromKafka`
  * `MimirIngesterKafkaFetchErrorsRateTooHigh`
  * `MimirStartingIngesterKafkaReceiveDelayIncreasing`
  * `MimirRunningIngesterReceiveDelayTooHigh`
  * `MimirIngesterFailsToProcessRecordsFromKafka`
  * `MimirIngesterFailsEnforceStrongConsistencyOnReadPath`
* [ENHANCEMENT] Dashboards: add in-flight queries scaling metric panel for ruler-querier. #7749
* [ENHANCEMENT] Dashboards: renamed rows in the "Remote ruler reads" and "Remote ruler reads resources" dashboards to match the actual component names. #7750
* [ENHANCEMENT] Dashboards: allow switching between using classic of native histograms in dashboards. #7627
  * Overview dashboard, Status panel, `cortex_request_duration_seconds` metric.
* [ENHANCEMENT] Alerts: exclude `529` and `598` status codes from failure codes in `MimirRequestsError`. #7889
* [ENHANCEMENT] Dashboards: renamed "TCP Connections" panel to "Ingress TCP Connections" in the networking dashboards. #8092
* [ENHANCEMENT] Dashboards: update the use of deprecated "table (old)" panels to "table". #8181
* [ENHANCEMENT] Dashboards: added a `component` variable to "Slow queries" dashboard to allow checking the slow queries of the remote ruler evaluation query path. #8309
* [BUGFIX] Dashboards: fix regular expression for matching read-path gRPC ingester methods to include querying of exemplars, label-related queries, or active series queries. #7676
* [BUGFIX] Dashboards: fix user id abbreviations and column heads for Top Tenants dashboard. #7724
* [BUGFIX] Dashboards: fix incorrect query used for "queue length" panel on "Ruler" dashboard. #8006
* [BUGFIX] Dashboards: fix disk space utilization panels when running with a recent version of kube-state-metrics. #8212

### Jsonnet

* [CHANGE] Memcached: Change default read timeout for chunks and index caches to `750ms` from `450ms`. #7778
* [CHANGE] Fine-tuned `terminationGracePeriodSeconds` for the following components: #7364
  * Querier: changed from `30` to `180`
  * Query-scheduler: changed from `30` to `180`
* [CHANGE] Change TCP port exposed by `mimir-continuous-test` deployment to match with updated defaults of its container image (see changes below). #7958
* [FEATURE] Add support to deploy Mimir with experimental ingest storage enabled. #8028 #8222
* [ENHANCEMENT] Compactor: add `$._config.cortex_compactor_concurrent_rollout_enabled` option (disabled by default) that makes use of rollout-operator to speed up the rollout of compactors. #7783 #7878
* [ENHANCEMENT] Shuffle-sharding: add `$._config.shuffle_sharding.ingest_storage_partitions_enabled` and `$._config.shuffle_sharding.ingester_partitions_shard_size` options, that allow configuring partitions shard size in ingest-storage mode. #7804
* [ENHANCEMENT] Update rollout-operator to `v0.17.0`. #8399
* [ENHANCEMENT] Add `_config.autoscaling_querier_predictive_scaling_enabled` to scale querier based on inflight queries 7 days ago. #7775
* [ENHANCEMENT] Add support to autoscale ruler-querier replicas based on in-flight queries too (in addition to CPU and memory based scaling). #8060 #8188
* [ENHANCEMENT] Distributor: improved distributor HPA scaling metric to only take in account ready pods. This requires the metric `kube_pod_status_ready` to be available in the data source used by KEDA to query scaling metrics (configured via `_config.autoscaling_prometheus_url`). #8251
* [BUGFIX] Guard against missing samples in KEDA queries. #7691 #10013
* [BUGFIX] Alertmanager: Set -server.http-idle-timeout to avoid EOF errors in ruler. #8192

### Mimirtool

* [CHANGE] Deprecated `--rule-files` flag in favor of CLI arguments. #7756
* [FEATURE] mimirtool: Add `runtime-config verify` sub-command, for verifying Mimir runtime config files. #8123
* [ENHANCEMENT] `mimirtool promql format`: Format PromQL query with Prometheus' string or pretty-print formatter. #7742
* [ENHANCEMENT] Add `mimir-http-prefix` configuration to set the Mimir URL prefix when using legacy routes. #8069
* [ENHANCEMENT] Add option `--output-dir` to `mimirtool rules get` and `mimirtool rules print` to allow persisting rule groups to a file for edit and re-upload. #8142
* [BUGFIX] Fix panic in `loadgen` subcommand. #7629
* [BUGFIX] `mimirtool rules prepare`: do not add aggregation label to `on()` clause if already present in `group_left()` or `group_right()`. #7839
* [BUGFIX] Analyze Grafana: fix parsing queries with variables. #8062
* [BUGFIX] `mimirtool rules sync`: detect a change when the `query_offset` or the deprecated `evaluation_delay` configuration changes. #8297

### Mimir Continuous Test

* [CHANGE] `mimir-continuous-test` has been deprecated and replaced by a Mimir module that can be run as a target from the `mimir` binary using `mimir -target=continuous-test`. #7753
* [CHANGE] `-server.metrics-port` flag is no longer available for use in the module run of mimir-continuous-test, including the grafana/mimir-continuous-test Docker image which uses the new module. Configuring this port is still possible in the binary, which is deprecated. #7747
* [CHANGE] Allowed authenticatication to Mimir using both Tenant ID and basic/bearer auth #7619.
* [BUGFIX] Set `User-Agent` header for all requests sent from the testing client. #7607

### Query-tee

* [ENHANCEMENT] Log queries that take longer than `proxy.log-slow-query-response-threshold` when compared to other backends. #7346
* [ENHANCEMENT] Add two new metrics for measuring the relative duration between backends: #7782 #8013 #8330
  * `cortex_querytee_backend_response_relative_duration_seconds`
  * `cortex_querytee_backend_response_relative_duration_proportional`

### Documentation

* [CHANGE] Note that the _Play with Grafana Mimir_ tutorial directory path changed after the release of the video. #8319
* [ENHANCEMENT] Clarify Compactor and its storage volume when configured under Kubernetes. #7675
* [ENHANCEMENT] Add OTLP route to _Mimir routes by path_ runbooks section. #8074
* [ENHANCEMENT] Document option server.log-source-ips-full. #8268

### Tools

* [ENHANCEMENT] ulidtime: add option to show random part of ULID, timestamp in milliseconds and header. #7615
* [ENHANCEMENT] copyblocks: add a flag to configure part-size for multipart uploads in s3 client-side copying. #8292
* [ENHANCEMENT] copyblocks: enable pprof HTTP endpoints. #8292

## 2.12.0

### Grafana Mimir

* [CHANGE] Alertmanager: Deprecates the `v1` API. All `v1` API endpoints now respond with a JSON deprecation notice and a status code of `410`. All endpoints have a `v2` equivalent. The list of endpoints is: #7103
  * `<alertmanager-web.external-url>/api/v1/alerts`
  * `<alertmanager-web.external-url>/api/v1/receivers`
  * `<alertmanager-web.external-url>/api/v1/silence/{id}`
  * `<alertmanager-web.external-url>/api/v1/silences`
  * `<alertmanager-web.external-url>/api/v1/status`
* [CHANGE] Ingester: Increase default value of `-blocks-storage.tsdb.head-postings-for-matchers-cache-max-bytes` and `-blocks-storage.tsdb.block-postings-for-matchers-cache-max-bytes` to 100 MiB (previous default value was 10 MiB). #6764
* [CHANGE] Validate tenant IDs according to [documented behavior](https://grafana.com/docs/mimir/latest/configure/about-tenant-ids/) even when tenant federation is not enabled. Note that this will cause some previously accepted tenant IDs to be rejected such as those longer than 150 bytes or containing `|` characters. #6959
* [CHANGE] Ruler: don't use backoff retry on remote evaluation in case of `4xx` errors. #7004
* [CHANGE] Server: responses with HTTP 4xx status codes are now treated as errors and used in `status_code` label of request duration metric. #7045
* [CHANGE] Memberlist: change default for `-memberlist.stream-timeout` from `10s` to `2s`. #7076
* [CHANGE] Memcached: remove legacy `thanos_cache_memcached_*` and `thanos_memcached_*` prefixed metrics. Instead, Memcached and Redis cache clients now emit `thanos_cache_*` prefixed metrics with a `backend` label. #7076
* [CHANGE] Ruler: the following metrics, exposed when the ruler is configured to discover Alertmanager instances via service discovery, have been renamed: #7057
  * `prometheus_sd_failed_configs` renamed to `cortex_prometheus_sd_failed_configs`
  * `prometheus_sd_discovered_targets` renamed to `cortex_prometheus_sd_discovered_targets`
  * `prometheus_sd_received_updates_total` renamed to `cortex_prometheus_sd_received_updates_total`
  * `prometheus_sd_updates_delayed_total` renamed to `cortex_prometheus_sd_updates_delayed_total`
  * `prometheus_sd_updates_total` renamed to `cortex_prometheus_sd_updates_total`
  * `prometheus_sd_refresh_failures_total` renamed to `cortex_prometheus_sd_refresh_failures_total`
  * `prometheus_sd_refresh_duration_seconds` renamed to `cortex_prometheus_sd_refresh_duration_seconds`
* [CHANGE] Query-frontend: the default value for `-query-frontend.not-running-timeout` has been changed from 0 (disabled) to 2s. The configuration option has also been moved from "experimental" to "advanced". #7127
* [CHANGE] Store-gateway: to reduce disk contention on HDDs the default value for `blocks-storage.bucket-store.tenant-sync-concurrency` has been changed from `10` to `1` and the default value for `blocks-storage.bucket-store.block-sync-concurrency` has been changed from `20` to `4`. #7136
* [CHANGE] Store-gateway: Remove deprecated CLI flags `-blocks-storage.bucket-store.index-header-lazy-loading-enabled` and `-blocks-storage.bucket-store.index-header-lazy-loading-idle-timeout` and their corresponding YAML settings. Instead, use `-blocks-storage.bucket-store.index-header.lazy-loading-enabled` and `-blocks-storage.bucket-store.index-header.lazy-loading-idle-timeout`. #7521
* [CHANGE] Store-gateway: Mark experimental CLI flag `-blocks-storage.bucket-store.index-header.lazy-loading-concurrency` and its corresponding YAML settings as advanced. #7521
* [CHANGE] Store-gateway: Remove experimental CLI flag `-blocks-storage.bucket-store.index-header.sparse-persistence-enabled` since this is now the default behavior. #7535
* [CHANGE] All: set `-server.report-grpc-codes-in-instrumentation-label-enabled` to `true` by default, which enables reporting gRPC status codes as `status_code` labels in the `cortex_request_duration_seconds` metric. #7144
* [CHANGE] Distributor: report gRPC status codes as `status_code` labels in the `cortex_ingester_client_request_duration_seconds` metric by default. #7144
* [CHANGE] Distributor: CLI flag `-ingester.client.report-grpc-codes-in-instrumentation-label-enabled` has been deprecated, and its default value is set to `true`. #7144
* [CHANGE] Ingester: CLI flag `-ingester.return-only-grpc-errors` has been deprecated, and its default value is set to `true`. To ensure backwards compatibility, during a migration from a version prior to 2.11.0 to 2.12 or later, `-ingester.return-only-grpc-errors` should be set to `false`. Once all the components are migrated, the flag can be removed.   #7151
* [CHANGE] Ingester: the following CLI flags have been moved from "experimental" to "advanced": #7169
  * `-ingester.ring.token-generation-strategy`
  * `-ingester.ring.spread-minimizing-zones`
  * `-ingester.ring.spread-minimizing-join-ring-in-order`
* [CHANGE] Query-frontend: the default value of the CLI flag `-query-frontend.max-cache-freshness` (and its respective YAML configuration parameter) has been changed from `1m` to `10m`. #7161
* [CHANGE] Distributor: default the optimization `-distributor.write-requests-buffer-pooling-enabled` to `true`. #7165
* [CHANGE] Tracing: Move query information to span attributes instead of span logs. #7046
* [CHANGE] Distributor: the default value of circuit breaker's CLI flag `-ingester.client.circuit-breaker.cooldown-period` has been changed from `1m` to `10s`. #7310
* [CHANGE] Store-gateway: remove `cortex_bucket_store_blocks_loaded_by_duration`. `cortex_bucket_store_series_blocks_queried` is better suited for detecting when compactors are not able to keep up with the number of blocks to compact. #7309
* [CHANGE] Ingester, Distributor: the support for rejecting push requests received via gRPC before reading them into memory, enabled via `-ingester.limit-inflight-requests-using-grpc-method-limiter` and `-distributor.limit-inflight-requests-using-grpc-method-limiter`, is now stable and enabled by default. The configuration options have been deprecated and will be removed in Mimir 2.14. #7360
* [CHANGE] Distributor: Change`-distributor.enable-otlp-metadata-storage` flag's default to true, and deprecate it. The flag will be removed in Mimir 2.14. #7366
* [CHANGE] Store-gateway: Use a shorter TTL for cached items related to temporary blocks. #7407 #7534
* [CHANGE] Standardise exemplar label as "trace_id". #7475
* [CHANGE] The configuration option `-querier.max-query-into-future` has been deprecated and will be removed in Mimir 2.14. #7496
* [CHANGE] Distributor: the metric `cortex_distributor_sample_delay_seconds` has been deprecated and will be removed in Mimir 2.14. #7516
* [CHANGE] Query-frontend: The deprecated YAML setting `frontend.cache_unaligned_requests` has been moved to `limits.cache_unaligned_requests`. #7519
* [CHANGE] Querier: the CLI flag `-querier.minimize-ingester-requests` has been moved from "experimental" to "advanced". #7638
* [CHANGE] Ingester: allow only POST method on `/ingester/shutdown`, as previously it was too easy to accidentally trigger through GET requests. At the same time, add an option to keep the existing behavior by introducing an `-api.get-request-for-ingester-shutdown-enabled` flag. This flag will be removed in Mimir 2.15. #7707
* [FEATURE] Introduce `-server.log-source-ips-full` option to log all IPs from `Forwarded`, `X-Real-IP`, `X-Forwarded-For` headers. #7250
* [FEATURE] Introduce `-tenant-federation.max-tenants` option to limit the max number of tenants allowed for requests when federation is enabled. #6959
* [FEATURE] Cardinality API: added a new `count_method` parameter which enables counting active label names. #7085
* [FEATURE] Querier / query-frontend: added `-querier.promql-experimental-functions-enabled` CLI flag (and respective YAML config option) to enable experimental PromQL functions. The experimental functions introduced are: `mad_over_time()`, `sort_by_label()` and `sort_by_label_desc()`. #7057
* [FEATURE] Alertmanager API: added `-alertmanager.grafana-alertmanager-compatibility-enabled` CLI flag (and respective YAML config option) to enable an experimental API endpoints that support the migration of the Grafana Alertmanager. #7057
* [FEATURE] Alertmanager: Added `-alertmanager.utf8-strict-mode-enabled` to control support for any UTF-8 character as part of Alertmanager configuration/API matchers and labels. It's default value is set to `false`. #6898
* [FEATURE] Querier: added `histogram_avg()` function support to PromQL. #7293
* [FEATURE] Ingester: added `-blocks-storage.tsdb.timely-head-compaction` flag, which enables more timely head compaction, and defaults to `false`. #7372
* [FEATURE] Compactor: Added `/compactor/tenants` and `/compactor/tenant/{tenant}/planned_jobs` endpoints that provide functionality that was provided by `tools/compaction-planner` -- listing of planned compaction jobs based on tenants' bucket index. #7381
* [FEATURE] Add experimental support for streaming response bodies from queriers to frontends via `-querier.response-streaming-enabled`. This is currently only supported for the `/api/v1/cardinality/active_series` endpoint. #7173
* [FEATURE] Release: Added mimir distroless docker image. #7371
* [FEATURE] Add support for the new grammar of `{"metric_name", "l1"="val"}` to promql and some of the exposition formats. #7475 #7541
* [ENHANCEMENT] Distributor: Add a new metric `cortex_distributor_otlp_requests_total` to track the total number of OTLP requests. #7385
* [ENHANCEMENT] Vault: add lifecycle manager for token used to authenticate to Vault. This ensures the client token is always valid. Includes a gauge (`cortex_vault_token_lease_renewal_active`) to check whether token renewal is active, and the counters `cortex_vault_token_lease_renewal_success_total` and `cortex_vault_auth_success_total` to see the total number of successful lease renewals / authentications. #7337
* [ENHANCEMENT] Store-gateway: add no-compact details column on store-gateway tenants admin UI. #6848
* [ENHANCEMENT] PromQL: ignore small errors for bucketQuantile #6766
* [ENHANCEMENT] Distributor: improve efficiency of some errors #6785
* [ENHANCEMENT] Ruler: exclude vector queries from being tracked in `cortex_ruler_queries_zero_fetched_series_total`. #6544
* [ENHANCEMENT] Ruler: local storage backend now supports reading a rule group via `/config/api/v1/rules/{namespace}/{groupName}` configuration API endpoint. #6632
* [ENHANCEMENT] Query-Frontend and Query-Scheduler: split tenant query request queues by query component with `query-frontend.additional-query-queue-dimensions-enabled` and `query-scheduler.additional-query-queue-dimensions-enabled`. #6772
* [ENHANCEMENT] Distributor: support disabling metric relabel rules per-tenant via the flag `-distributor.metric-relabeling-enabled` or associated YAML. #6970
* [ENHANCEMENT] Distributor: `-distributor.remote-timeout` is now accounted from the first ingester push request being sent. #6972
* [ENHANCEMENT] Storage Provider: `-<prefix>.s3.sts-endpoint` sets a custom endpoint for AWS Security Token Service (AWS STS) in s3 storage provider. #6172
* [ENHANCEMENT] Querier: add `cortex_querier_queries_storage_type_total ` metric that indicates how many queries have executed for a source, ingesters or store-gateways. Add `cortex_querier_query_storegateway_chunks_total` metric to count the number of chunks fetched from a store gateway. #7099,#7145
* [ENHANCEMENT] Query-frontend: add experimental support for sharding active series queries via `-query-frontend.shard-active-series-queries`. #6784
* [ENHANCEMENT] Distributor: set `-distributor.reusable-ingester-push-workers=2000` by default and mark feature as `advanced`. #7128
* [ENHANCEMENT] All: set `-server.grpc.num-workers=100` by default and mark feature as `advanced`. #7131
* [ENHANCEMENT] Distributor: invalid metric name error message gets cleaned up to not include non-ascii strings. #7146
* [ENHANCEMENT] Store-gateway: add `source`, `level`, and `out_or_order` to `cortex_bucket_store_series_blocks_queried` metric that indicates the number of blocks that were queried from store gateways by block metadata. #7112 #7262 #7267
* [ENHANCEMENT] Compactor: After updating bucket-index, compactor now also computes estimated number of compaction jobs based on current bucket-index, and reports the result in `cortex_bucket_index_estimated_compaction_jobs` metric. If computation of jobs fails, `cortex_bucket_index_estimated_compaction_jobs_errors_total` is updated instead. #7299
* [ENHANCEMENT] Mimir: Integrate profiling into tracing instrumentation. #7363
* [ENHANCEMENT] Alertmanager: Adds metric `cortex_alertmanager_notifications_suppressed_total` that counts the total number of notifications suppressed for being silenced, inhibited, outside of active time intervals or within muted time intervals. #7384
* [ENHANCEMENT] Query-scheduler: added more buckets to `cortex_query_scheduler_queue_duration_seconds` histogram metric, in order to better track queries staying in the queue for longer than 10s. #7470
* [ENHANCEMENT] A `type` label is added to `prometheus_tsdb_head_out_of_order_samples_appended_total` metric. #7475
* [ENHANCEMENT] Distributor: Optimize OTLP endpoint. #7475
* [ENHANCEMENT] API: Use github.com/klauspost/compress for faster gzip and deflate compression of API responses. #7475
* [ENHANCEMENT] Ingester: Limiting on owned series (`-ingester.use-ingester-owned-series-for-limits`) now prevents discards in cases where a tenant is sharded across all ingesters (or shuffle sharding is disabled) and the ingester count increases. #7411
* [ENHANCEMENT] Block upload: include converted timestamps in the error message if block is from the future. #7538
* [ENHANCEMENT] Query-frontend: Introduce `-query-frontend.active-series-write-timeout` to allow configuring the server-side write timeout for active series requests. #7553 #7569
* [BUGFIX] Ingester: don't ignore errors encountered while iterating through chunks or samples in response to a query request. #6451
* [BUGFIX] Fix issue where queries can fail or omit OOO samples if OOO head compaction occurs between creating a querier and reading chunks #6766
* [BUGFIX] Fix issue where concatenatingChunkIterator can obscure errors #6766
* [BUGFIX] Fix panic during tsdb Commit #6766
* [BUGFIX] tsdb/head: wlog exemplars after samples #6766
* [BUGFIX] Ruler: fix issue where "failed to remotely evaluate query expression, will retry" messages are logged without context such as the trace ID and do not appear in trace events. #6789
* [BUGFIX] Ruler: do not retry requests to remote querier when server's response exceeds its configured max payload size. #7216
* [BUGFIX] Querier: fix issue where spans in query request traces were not nested correctly. #6893
* [BUGFIX] Fix issue where all incoming HTTP requests have duplicate trace spans. #6920
* [BUGFIX] Querier: do not retry requests to store-gateway when a query gets canceled. #6934
* [BUGFIX] Querier: return 499 status code instead of 500 when a request to remote read endpoint gets canceled. #6934
* [BUGFIX] Querier: fix issue where `-querier.max-fetched-series-per-query` is not applied to `/series` endpoint if the series are loaded from ingesters. #7055
* [BUGFIX] Distributor: fix issue where `-distributor.metric-relabeling-enabled` may cause distributors to panic #7176
* [BUGFIX] Distributor: fix issue where `-distributor.metric-relabeling-enabled` may cause distributors to write unsorted labels and corrupt blocks #7326
* [BUGFIX] Query-frontend: the `cortex_query_frontend_queries_total` report incorrectly reported `op="query"` for any request which wasn't a range query. Now the `op` label value can be one of the following: #7207
  * `query`: instant query
  * `query_range`: range query
  * `cardinality`: cardinality query
  * `label_names_and_values`: label names / values query
  * `active_series`: active series query
  * `other`: any other request
* [BUGFIX] Fix performance regression introduced in Mimir 2.11.0 when uploading blocks to AWS S3. #7240
* [BUGFIX] Query-frontend: fix race condition when sharding active series is enabled (see above) and response is compressed with snappy. #7290
* [BUGFIX] Query-frontend: "query stats" log unsuccessful replies from downstream as "failed". #7296
* [BUGFIX] Packaging: remove reload from systemd file as mimir does not take into account SIGHUP. #7345
* [BUGFIX] Compactor: do not allow out-of-order blocks to prevent timely compaction. #7342
* [BUGFIX] Update `google.golang.org/grpc` to resolve occasional issues with gRPC server closing its side of connection before it was drained by the client. #7380
* [BUGFIX] Query-frontend: abort response streaming for `active_series` requests when the request context is canceled. #7378
* [BUGFIX] Compactor: improve compaction of sporadic blocks. #7329
* [BUGFIX] Ruler: fix regression that caused client errors to be tracked in `cortex_ruler_write_requests_failed_total` metric. #7472
* [BUGFIX] promql: Fix Range selectors with an @ modifier are wrongly scoped in range queries. #7475
* [BUGFIX] Fix metadata API using wrong JSON field names. #7475
* [BUGFIX] Ruler: fix native histogram recording rule result corruption. #7552
* [BUGFIX] Querier: fix HTTP status code translations for remote read requests. Previously, remote-read had conflicting behaviours: when returning samples all internal errors were translated to HTTP 400; when returning chunks all internal errors were translated to HTTP 500. #7487
* [BUGFIX] Query-frontend: Fix memory leak on every request. #7654

### Mixin

* [CHANGE] The `job` label matcher for distributor and gateway have been extended to include any deployment matching `distributor.*` and `cortex-gw.*` respectively. This change allows to match custom and multi-zone distributor and gateway deployments too. #6817
* [ENHANCEMENT] Dashboards: Add panels for alertmanager activity of a tenant #6826
* [ENHANCEMENT] Dashboards: Add graphs to "Slow Queries" dashboard. #6880
* [ENHANCEMENT] Dashboards: Update all deprecated "graph" panels to "timeseries" panels. #6864 #7413 #7457
* [ENHANCEMENT] Dashboards: Make most columns in "Slow Queries" sortable. #7000
* [ENHANCEMENT] Dashboards: Render graph panels at full resolution as opposed to at half resolution. #7027
* [ENHANCEMENT] Dashboards: show query-scheduler queue length on "Reads" and "Remote Ruler Reads" dashboards. #7088
* [ENHANCEMENT] Dashboards: Add estimated number of compaction jobs to "Compactor", "Tenants" and "Top tenants" dashboards. #7449 #7481
* [ENHANCEMENT] Recording rules: add native histogram recording rules to `cortex_request_duration_seconds`. #7528
* [ENHANCEMENT] Dashboards: Add total owned series, and per-ingester in-memory and owned series to "Tenants" dashboard. #7511
* [BUGFIX] Dashboards: drop `step` parameter from targets as it is not supported. #7157
* [BUGFIX] Recording rules: drop rules for metrics removed in 2.0: `cortex_memcache_request_duration_seconds` and `cortex_cache_request_duration_seconds`. #7514

### Jsonnet

* [CHANGE] Distributor: Increase `JAEGER_REPORTER_MAX_QUEUE_SIZE` from the default (100) to 1000, to avoid dropping tracing spans. #7259
* [CHANGE] Querier: Increase `JAEGER_REPORTER_MAX_QUEUE_SIZE` from 1000 to 5000, to avoid dropping tracing spans. #6764
* [CHANGE] rollout-operator: remove default CPU limit. #7066
* [CHANGE] Store-gateway: Increase `JAEGER_REPORTER_MAX_QUEUE_SIZE` from the default (100) to 1000, to avoid dropping tracing spans. #7068
* [CHANGE] Query-frontend, ingester, ruler, backend and write instances: Increase `JAEGER_REPORTER_MAX_QUEUE_SIZE` from the default (100), to avoid dropping tracing spans. #7086
* [CHANGE] Ring: relaxed the hash ring heartbeat period and timeout for distributor, ingester, store-gateway and compactor: #6860
  * `-distributor.ring.heartbeat-period` set to `1m`
  * `-distributor.ring.heartbeat-timeout` set to `4m`
  * `-ingester.ring.heartbeat-period` set to `2m`
  * `-store-gateway.sharding-ring.heartbeat-period` set to `1m`
  * `-store-gateway.sharding-ring.heartbeat-timeout` set to `4m`
  * `-compactor.ring.heartbeat-period` set to `1m`
  * `-compactor.ring.heartbeat-timeout` set to `4m`
* [CHANGE] Ruler-querier: the topology spread constrain max skew is now configured through the configuration option `ruler_querier_topology_spread_max_skew` instead of `querier_topology_spread_max_skew`. #7204
* [CHANGE] Distributor: `-server.grpc.keepalive.max-connection-age` lowered from `2m` to `60s` and configured `-shutdown-delay=90s` and termination grace period to `100` seconds in order to reduce the chances of failed gRPC write requests when distributors gracefully shutdown. #7361
* [FEATURE] Added support for the following root-level settings to configure the list of matchers to apply to node affinity: #6782 #6829
  * `alertmanager_node_affinity_matchers`
  * `compactor_node_affinity_matchers`
  * `continuous_test_node_affinity_matchers`
  * `distributor_node_affinity_matchers`
  * `ingester_node_affinity_matchers`
  * `ingester_zone_a_node_affinity_matchers`
  * `ingester_zone_b_node_affinity_matchers`
  * `ingester_zone_c_node_affinity_matchers`
  * `mimir_backend_node_affinity_matchers`
  * `mimir_backend_zone_a_node_affinity_matchers`
  * `mimir_backend_zone_b_node_affinity_matchers`
  * `mimir_backend_zone_c_node_affinity_matchers`
  * `mimir_read_node_affinity_matchers`
  * `mimir_write_node_affinity_matchers`
  * `mimir_write_zone_a_node_affinity_matchers`
  * `mimir_write_zone_b_node_affinity_matchers`
  * `mimir_write_zone_c_node_affinity_matchers`
  * `overrides_exporter_node_affinity_matchers`
  * `querier_node_affinity_matchers`
  * `query_frontend_node_affinity_matchers`
  * `query_scheduler_node_affinity_matchers`
  * `rollout_operator_node_affinity_matchers`
  * `ruler_node_affinity_matchers`
  * `ruler_node_affinity_matchers`
  * `ruler_querier_node_affinity_matchers`
  * `ruler_query_frontend_node_affinity_matchers`
  * `ruler_query_scheduler_node_affinity_matchers`
  * `store_gateway_node_affinity_matchers`
  * `store_gateway_node_affinity_matchers`
  * `store_gateway_zone_a_node_affinity_matchers`
  * `store_gateway_zone_b_node_affinity_matchers`
  * `store_gateway_zone_c_node_affinity_matchers`
* [FEATURE] Ingester: Allow automated zone-by-zone downscaling, that can be enabled via the `ingester_automated_downscale_enabled` flag. It is disabled by default. #6850
* [ENHANCEMENT] Alerts: Add `MimirStoreGatewayTooManyFailedOperations` warning alert that triggers when Mimir store-gateway report error when interacting with the object storage. #6831
* [ENHANCEMENT] Querier HPA: improved scaling metric and scaling policies, in order to scale up and down more gradually. #6971
* [ENHANCEMENT] Rollout-operator: upgraded to v0.13.0. #7469
* [ENHANCEMENT] Rollout-operator: add tracing configuration to rollout-operator container (when tracing is enabled and configured). #7469
* [ENHANCEMENT] Query-frontend: configured `-shutdown-delay`, `-server.grpc.keepalive.max-connection-age` and termination grace period to reduce the likelihood of queries hitting terminated query-frontends. #7129
* [ENHANCEMENT] Autoscaling: add support for KEDA's `ignoreNullValues` option for Prometheus scaler. #7471
* [BUGFIX] Update memcached-exporter to 0.14.1 due to CVE-2023-39325. #6861

### Mimirtool

* [FEATURE] Add command `migrate-utf8` to migrate Alertmanager configurations for Alertmanager versions 0.27.0 and later. #7383
* [ENHANCEMENT] Add template render command to render locally a template. #7325
* [ENHANCEMENT] Add `--extra-headers` option to `mimirtool rules` command to add extra headers to requests for auth. #7141
* [ENHANCEMENT] Analyze Prometheus: set tenant header. #6737
* [ENHANCEMENT] Add argument `--output-dir` to `mimirtool alertmanager get` where the config and templates will be written to and can be loaded via `mimirtool alertmanager load` #6760
* [BUGFIX] Analyze rule-file: .metricsUsed field wasn't populated. #6953

### Mimir Continuous Test

* [ENHANCEMENT] Include comparison of all expected and actual values when any float sample does not match. #6756

### Query-tee

* [BUGFIX] Fix issue where `Host` HTTP header was not being correctly changed for the proxy targets. #7386
* [ENHANCEMENT] Allow using the value of X-Scope-OrgID for basic auth username in the forwarded request if URL username is set as `__REQUEST_HEADER_X_SCOPE_ORGID__`. #7452

### Documentation

* [CHANGE] No longer mark OTLP distributor endpoint as experimental. #7348
* [ENHANCEMENT] Added runbook for `KubePersistentVolumeFillingUp` alert. #7297
* [ENHANCEMENT] Add Grafana Cloud recommendations to OTLP documentation. #7375
* [BUGFIX] Fixed typo on single zone->zone aware replication Helm page. #7327

### Tools

* [CHANGE] copyblocks: The flags for copyblocks have been changed to align more closely with other tools. #6607
* [CHANGE] undelete-blocks: undelete-blocks-gcs has been removed and replaced with undelete-blocks, which supports recovering deleted blocks in versioned buckets from ABS, GCS, and S3-compatible object storage. #6607
* [FEATURE] copyprefix: Add tool to copy objects between prefixes. Supports ABS, GCS, and S3-compatible object storage. #6607

## 2.11.0

### Grafana Mimir

* [CHANGE] The following deprecated configurations have been removed: #6673 #6779 #6808 #6814
  * `-querier.iterators`
  * `-querier.batch-iterators`
  * `-blocks-storage.bucket-store.max-chunk-pool-bytes`
  * `-blocks-storage.bucket-store.chunk-pool-min-bucket-size-bytes`
  * `-blocks-storage.bucket-store.chunk-pool-max-bucket-size-bytes`
  * `-blocks-storage.bucket-store.bucket-index.enabled`
* [CHANGE] Querier: Split worker GRPC config into separate client configs for the frontend and scheduler to allow TLS to be configured correctly when specifying the `tls_server_name`. The GRPC config specified under `-querier.frontend-client.*` will no longer apply to the scheduler client, and will need to be set explicitly under `-querier.scheduler-client.*`. #6445 #6573
* [CHANGE] Store-gateway: enable sparse index headers by default. Sparse index headers reduce the time to load an index header up to 90%. #6005
* [CHANGE] Store-gateway: lazy-loading concurrency limit default value is now 4. #6004
* [CHANGE] General: enabled `-log.buffered` by default. The `-log.buffered` has been deprecated and will be removed in Mimir 2.13. #6131
* [CHANGE] Ingester: changed default `-blocks-storage.tsdb.series-hash-cache-max-size-bytes` setting from `1GB` to `350MB`. The new default cache size is enough to store the hashes for all series in a ingester, assuming up to 2M in-memory series per ingester and using the default 13h retention period for local TSDB blocks in the ingesters. #6130
* [CHANGE] Query-frontend: removed `cortex_query_frontend_workers_enqueued_requests_total`. Use `cortex_query_frontend_enqueue_duration_seconds_count` instead. #6121
* [CHANGE] Ingester / querier: enable ingester to querier chunks streaming by default and mark it as stable. #6174
* [CHANGE] Ingester / querier: enable ingester query request minimisation by default and mark it as stable. #6174
* [CHANGE] Ingester: changed the default value for the experimental configuration parameter `-blocks-storage.tsdb.early-head-compaction-min-estimated-series-reduction-percentage` from 10 to 15. #6186
* [CHANGE] Ingester: `/ingester/push` HTTP endpoint has been removed. This endpoint was added for testing and troubleshooting, but was never documented or used for anything. #6299
* [CHANGE] Experimental setting `-log.rate-limit-logs-per-second-burst` renamed to `-log.rate-limit-logs-burst-size`. #6230
* [CHANGE] Ingester: by setting the newly introduced experimental CLI flag `-ingester.return-only-grpc-errors` to true, ingester will return only gRPC errors. #6443 #6680 #6723
* [CHANGE] Upgrade Node.js to v20. #6540
* [CHANGE] Querier: `cortex_querier_blocks_consistency_checks_failed_total` is now incremented when a block couldn't be queried from any attempted store-gateway as opposed to incremented after each attempt. Also `cortex_querier_blocks_consistency_checks_total` is incremented once per query as opposed to once per attempt (with 3 attempts). #6590
* [CHANGE] Ingester: Modify utilization based read path limiter to base memory usage on Go heap size. #6584
* [FEATURE] Distributor: added option `-distributor.retry-after-header.enabled` to include the `Retry-After` header in recoverable error responses. #6608
* [FEATURE] Query-frontend: add experimental support for query blocking. Queries are blocked on a per-tenant basis and is configured via the limit `blocked_queries`. #5609
* [FEATURE] Vault: Added support for new Vault authentication methods: `AppRole`, `Kubernetes`, `UserPass` and `Token`. #6143
* [FEATURE] Add experimental endpoint `/api/v1/cardinality/active_series` to return the set of active series for a given selector. #6536 #6619 #6651 #6667 #6717
* [FEATURE] Added `-<prefix>.s3.part-size` flag to configure the S3 minimum file size in bytes used for multipart uploads. #6592
* [FEATURE] Add the experimental `-<prefix>.s3.send-content-md5` flag (defaults to `false`) to configure S3 Put Object requests to send a `Content-MD5` header. Setting this flag is not recommended unless your object storage does not support checksums. #6622
* [FEATURE] Distributor: add an experimental flag `-distributor.reusable-ingester-push-worker` that can be used to pre-allocate a pool of workers to be used to send push requests to the ingesters. #6660
* [FEATURE] Distributor: Support enabling of automatically generated name suffixes for metrics ingested via OTLP, through the flag `-distributor.otel-metric-suffixes-enabled`. #6542
* [FEATURE] Ingester: ingester can now track which of the user's series the ingester actually owns according to the ring, and only consider owned series when checking for user series limit. This helps to avoid hitting the user's series limit when scaling up ingesters or changing user's ingester shard size. Feature is currently experimental, and disabled by default. It can be enabled by setting `-ingester.use-ingester-owned-series-for-limits` (to use owned series for limiting). This is currently limited to multi-zone ingester setup, with replication factor being equal to number of zones. #6718 #7087
* [ENHANCEMENT] Query-frontend: don't treat cancel as an error. #4648
* [ENHANCEMENT] Ingester: exported summary `cortex_ingester_inflight_push_requests_summary` tracking total number of inflight requests in percentile buckets. #5845
* [ENHANCEMENT] Query-scheduler: add `cortex_query_scheduler_enqueue_duration_seconds` metric that records the time taken to enqueue or reject a query request. #5879
* [ENHANCEMENT] Query-frontend: add `cortex_query_frontend_enqueue_duration_seconds` metric that records the time taken to enqueue or reject a query request. When query-scheduler is in use, the metric has the `scheduler_address` label to differentiate the enqueue duration by query-scheduler backend. #5879 #6087 #6120
* [ENHANCEMENT] Store-gateway: add metric `cortex_bucket_store_blocks_loaded_by_duration` for counting the loaded number of blocks based on their duration. #6074  #6129
* [ENHANCEMENT] Expose `/sync/mutex/wait/total:seconds` Go runtime metric as `go_sync_mutex_wait_total_seconds_total` from all components. #5879
* [ENHANCEMENT] Query-scheduler: improve latency with many concurrent queriers. #5880
* [ENHANCEMENT] Ruler: add new per-tenant `cortex_ruler_queries_zero_fetched_series_total` metric to track rules that fetched no series. #5925
* [ENHANCEMENT] Implement support for `limit`, `limit_per_metric` and `metric` parameters for `<Prometheus HTTP prefix>/api/v1/metadata` endpoint. #5890
* [ENHANCEMENT] Distributor: add experimental support for storing metadata when ingesting metrics via OTLP. This makes metrics description and type available when ingesting metrics via OTLP. Enable with `-distributor.enable-otlp-metadata-storage=true`. #5693 #6035 #6254
* [ENHANCEMENT] Ingester: added support for sampling errors, which can be enabled by setting `-ingester.error-sample-rate`. This way each error will be logged once in the configured number of times. All the discarded samples will still be tracked by the `cortex_discarded_samples_total` metric. #5584 #6014
* [ENHANCEMENT] Ruler: Fetch secrets used to configure TLS on the Alertmanager client from Vault when `-vault.enabled` is true. #5239
* [ENHANCEMENT] Query-frontend: added query-sharding support for `group by` aggregation queries. #6024
* [ENHANCEMENT] Fetch secrets used to configure server-side TLS from Vault when `-vault.enabled` is true. #6052.
* [ENHANCEMENT] Packaging: add logrotate config file. #6142
* [ENHANCEMENT] Ingester: add the experimental configuration options `-blocks-storage.tsdb.head-postings-for-matchers-cache-max-bytes` and `-blocks-storage.tsdb.block-postings-for-matchers-cache-max-bytes` to enforce a limit in bytes on the `PostingsForMatchers()` cache used by ingesters (the cache limit is per TSDB head and block basis, not a global one). The experimental configuration options `-blocks-storage.tsdb.head-postings-for-matchers-cache-size` and `-blocks-storage.tsdb.block-postings-for-matchers-cache-size` have been deprecated. #6151
* [ENHANCEMENT] Ingester: use the `PostingsForMatchers()` in-memory cache for label values queries with matchers too. #6151
* [ENHANCEMENT] Ingester / store-gateway: optimized regex matchers. #6168 #6250
* [ENHANCEMENT] Distributor: Include ingester IDs in circuit breaker related metrics and logs. #6206
* [ENHANCEMENT] Querier: improve errors and logging when streaming chunks from ingesters and store-gateways. #6194 #6309
* [ENHANCEMENT] Querier: Add `cortex_querier_federation_exemplar_tenants_queried` and `cortex_querier_federation_tenants_queried` metrics to track the number of tenants queried by multi-tenant queries. #6374 #6409
* [ENHANCEMENT] All: added an experimental `-server.grpc.num-workers` flag that configures the number of long-living workers used to process gRPC requests. This could decrease the CPU usage by reducing the number of stack allocations. #6311
* [ENHANCEMENT] All: improved IPv6 support by using the proper host:port formatting. #6311
* [ENHANCEMENT] Querier: always return error encountered during chunks streaming, rather than `the stream has already been exhausted`. #6345 #6433
* [ENHANCEMENT] Query-frontend: add `instance_enable_ipv6` to support IPv6. #6111
* [ENHANCEMENT] Store-gateway: return same detailed error messages as queriers when chunks or series limits are reached. #6347
* [ENHANCEMENT] Querier: reduce memory consumed for queries that hit store-gateways. #6348
* [ENHANCEMENT] Ruler: include corresponding trace ID with log messages associated with rule evaluation. #6379 #6520
* [ENHANCEMENT] Querier: clarify log messages and span events emitted while querying ingesters, and include both ingester name and address when relevant. #6381
* [ENHANCEMENT] Memcached: introduce new experimental configuration parameters `-<prefix>.memcached.write-buffer-size-bytes` `-<prefix>.memcached.read-buffer-size-bytes` to customise the memcached client write and read buffer size (the buffer is allocated for each memcached connection). #6468
* [ENHANCEMENT] Ingester, Distributor: added experimental support for rejecting push requests received via gRPC before reading them into memory, if ingester or distributor is unable to accept the request. This is activated by using `-ingester.limit-inflight-requests-using-grpc-method-limiter` for ingester, and `-distributor.limit-inflight-requests-using-grpc-method-limiter` for distributor. #5976 #6300
* [ENHANCEMENT] Add capability in store-gateways to accept number of tokens through config. `-store-gateway.sharding-ring.num-tokens`, `default-value=512` #4863
* [ENHANCEMENT] Query-frontend: return warnings generated during query evaluation. #6391
* [ENHANCEMENT] Server: Add the option `-server.http-read-header-timeout` to enable specifying a timeout for reading HTTP request headers. It defaults to 0, in which case reading of headers can take up to `-server.http-read-timeout`, leaving no time for reading body, if there's any. #6517
* [ENHANCEMENT] Add connection-string option, `-<prefix>.azure.connection-string`, for Azure Blob Storage. #6487
* [ENHANCEMENT] Ingester: Add `-ingester.instance-limits.max-inflight-push-requests-bytes`. This limit protects the ingester against requests that together may cause an OOM. #6492
* [ENHANCEMENT] Ingester: add new per-tenant `cortex_ingester_local_limits` metric to expose the calculated local per-tenant limits seen at each ingester. Exports the local per-tenant series limit with label `{limit="max_global_series_per_user"}` #6403
* [ENHANCEMENT] Query-frontend: added "queue_time_seconds" field to "query stats" log. This is total time that query and subqueries spent in the queue, before queriers picked it up. #6537
* [ENHANCEMENT] Server: Add `-server.report-grpc-codes-in-instrumentation-label-enabled` CLI flag to specify whether gRPC status codes should be used in `status_code` label of `cortex_request_duration_seconds` metric. It defaults to false, meaning that successful and erroneous gRPC status codes are represented with `success` and `error` respectively. #6562
* [ENHANCEMENT] Server: Add `-ingester.client.report-grpc-codes-in-instrumentation-label-enabled` CLI flag to specify whether gRPC status codes should be used in `status_code` label of `cortex_ingester_client_request_duration_seconds` metric. It defaults to false, meaning that successful and erroneous gRPC status codes are represented with `2xx` and `error` respectively. #6562
* [ENHANCEMENT] Server: Add `-server.http-log-closed-connections-without-response-enabled` option to log details about connections to HTTP server that were closed before any data was sent back. This can happen if client doesn't manage to send complete HTTP headers before timeout. #6612
* [ENHANCEMENT] Query-frontend: include length of query, time since the earliest and latest points of a query, time since the earliest and latest points of a query, cached/uncached bytes in "query stats" logs. Time parameters (start/end/time) are always formatted as RFC3339 now. #6473 #6477 #6709 #6710
* [ENHANCEMENT] Query-frontend: `-query-frontend.align-queries-with-step` has been moved from a global flag to a per-tenant override. #6714
* [ENHANCEMENT] Distributor: added support for reducing the resolution of native histogram samples upon ingestion if the sample has too many buckets compared to `-validation.max-native-histogram-buckets`. This is enabled by default and can be turned off by setting `-validation.reduce-native-histogram-over-max-buckets` to `false`. #6535
* [ENHANCEMENT] Query-frontend: optionally wait for the frontend to complete startup if requests are received while the frontend is still starting. Disabled by default, set `-query-frontend.not-running-timeout` to a non-zero value to enable. #6621
* [ENHANCEMENT] Distributor: Include source IPs in OTLP push handler logs. #6652
* [ENHANCEMENT] Query-frontend: return clearer error message when a query request is received while shutting down. #6675
* [ENHANCEMENT] Querier: return clearer error message when a query request is cancelled by the caller. #6697
* [ENHANCEMENT] Compactor: Mark corrupted blocks for no-compaction to avoid blocking compactor future runs. #6588
* [ENHANCEMENT] Distributor: Added an experimental configuration option `distributor.ingestion-burst-factor` that overrides the `distributor.ingestion-burst-size` option if set. The `distributor.ingestion-burst-factor` is used to set the underlying ingestion rate limiter token bucket's burst size to a multiple of the per distributor `distributor.ingestion-rate-limit` and the `distributor.ingestion-burst-factor`. This is disabled by default. #6662
* [ENHANCEMENT] Add debug message to track tenants sending queries that are not able to benefit from caches. #6732
* [BUGFIX] Distributor: return server overload error in the event of exceeding the ingestion rate limit. #6549
* [BUGFIX] Ring: Ensure network addresses used for component hash rings are formatted correctly when using IPv6. #6068
* [BUGFIX] Query-scheduler: don't retain connections from queriers that have shut down, leading to gradually increasing enqueue latency over time. #6100 #6145
* [BUGFIX] Ingester: prevent query logic from continuing to execute after queries are canceled. #6085
* [BUGFIX] Ensure correct nesting of children of the `querier.Select` tracing span. #6085
* [BUGFIX] Packaging: fix preremove script preventing upgrades on RHEL based OS. #6067
* [BUGFIX] Querier: return actual error rather than `attempted to read series at index XXX from stream, but the stream has already been exhausted` (or even no error at all) when streaming chunks from ingesters or store-gateways is enabled and an error occurs while streaming chunks. #6346
* [BUGFIX] Querier: reduce log volume when querying ingesters with zone-awareness enabled and one or more instances in a single zone unavailable. #6381
* [BUGFIX] Querier: don't try to query further ingesters if ingester query request minimization is enabled and a query limit is reached as a result of the responses from the initial set of ingesters. #6402
* [BUGFIX] Ingester: Don't cache context cancellation error when querying. #6446
* [BUGFIX] Ingester: don't ignore errors encountered while iterating through chunks or samples in response to a query request. #6469
* [BUGFIX] All: fix issue where traces for some inter-component gRPC calls would incorrectly show the call as failing due to cancellation. #6470
* [BUGFIX] Querier: correctly mark streaming requests to ingesters or store-gateways as successful, not cancelled, in metrics and traces. #6471 #6505
* [BUGFIX] Querier: fix issue where queries fail with "context canceled" error when an ingester or store-gateway fails healthcheck while the query is in progress. #6550
* [BUGFIX] Tracing: When creating an OpenTelemetry tracing span, add it to the context for later retrieval. #6614
* [BUGFIX] Querier: always report query results to query-frontends, even when cancelled, to ensure query-frontends don't wait for results that will otherwise never arrive. #6703
* [BUGFIX] Querier: attempt to query ingesters in PENDING state, to reduce the likelihood that scaling up the number of ingesters in multiple zones simultaneously causes a read outage. #6726 #6727
* [BUGFIX] Querier: don't cancel inflight queries from a query-scheduler if the stream between the querier and query-scheduler is broken. #6728
* [BUGFIX] Store-gateway: Fix double-counting of some duration metrics. #6616
* [BUGFIX] Fixed possible series matcher corruption leading to wrong series being included in query results. #6884

### Mixin

* [CHANGE] Dashboards: enabled reporting gRPC codes as `status_code` label in Mimir dashboards. In case of gRPC calls, the successful `status_code` label on `cortex_request_duration_seconds` and gRPC client request duration metrics has changed from 'success' and '2xx' to 'OK'. #6561
* [CHANGE] Alerts: remove `MimirGossipMembersMismatch` alert and replace it with `MimirGossipMembersTooHigh` and `MimirGossipMembersTooLow` alerts that should have a higher signal-to-noise ratio. #6508
* [ENHANCEMENT] Dashboards: Optionally show rejected requests on Mimir Writes dashboard. Useful when used together with "early request rejection" in ingester and distributor. #6132 #6556
* [ENHANCEMENT] Alerts: added a critical alert for `CompactorSkippedBlocksWithOutOfOrderChunks` when multiple blocks are affected. #6410
* [ENHANCEMENT] Dashboards: Added the min-replicas for autoscaling dashboards. #6528
* [ENHANCEMENT] Dashboards: Show queries per second for the `/api/v1/cardinality/` endpoints on the "Overview" dashboard. #6720
* [BUGFIX] Alerts: fixed issue where `GossipMembersMismatch` warning message referred to per-instance labels that were not produced by the alert query. #6146
* [BUGFIX] Dashboards: Fix autoscaling dashboard panels for KEDA > 2.9. [Requires scraping the KEDA operator for metrics since they moved](https://github.com/kedacore/keda/issues/3972). #6528
* [BUGFIX] Alerts: Fix autoscaling alerts for KEDA > 2.9. [Requires scraping the KEDA operator for metrics since they moved](https://github.com/kedacore/keda/issues/3972). #6528

### Jsonnet

* [CHANGE] Ingester: reduce `-server.grpc-max-concurrent-streams` to 500. #5666
* [CHANGE] Changed default `_config.cluster_domain` from `cluster.local` to `cluster.local.` to reduce the number of DNS lookups made by Mimir. #6389
* [CHANGE] Query-frontend: changed default `_config.autoscaling_query_frontend_cpu_target_utilization` from `1` to `0.75`. #6395
* [CHANGE] Distributor: Increase HPA scale down period such that distributors are slower to scale down after autoscaling up. #6589
* [CHANGE] Store-gateway: Change the default timeout used for index-queries caches from `200ms` to `450ms`. #6786
* [FEATURE] Store-gateway: Allow automated zone-by-zone downscaling, that can be enabled via the `store_gateway_automated_downscale_enabled` flag. It is disabled by default. #6149
* [FEATURE] Ingester: Allow to configure TSDB Head early compaction using the following `_config` parameters: #6181
  * `ingester_tsdb_head_early_compaction_enabled` (disabled by default)
  * `ingester_tsdb_head_early_compaction_reduction_percentage`
  * `ingester_tsdb_head_early_compaction_min_in_memory_series`
* [ENHANCEMENT] Double the amount of rule groups for each user tier. #5897
* [ENHANCEMENT] Set `maxUnavailable` to 0 for `distributor`, `overrides-exporter`, `querier`, `query-frontend`, `query-scheduler` `ruler-querier`, `ruler-query-frontend`, `ruler-query-scheduler` and `consul` deployments, to ensure they don't become completely unavailable during a rollout. #5924
* [ENHANCEMENT] Update rollout-operator to `v0.9.0`. #6022 #6110 #6558 #6681
* [ENHANCEMENT] Update memcached to `memcached:1.6.22-alpine`. #6585
* [ENHANCEMENT] Store-gateway: replaced the following deprecated CLI flags: #6319
  * `-blocks-storage.bucket-store.index-header-lazy-loading-enabled` replaced with `-blocks-storage.bucket-store.index-header.lazy-loading-enabled`
  * `-blocks-storage.bucket-store.index-header-lazy-loading-idle-timeout` replaced with `-blocks-storage.bucket-store.index-header.lazy-loading-idle-timeout`
* [ENHANCEMENT] Store-gateway: Allow selective enablement of store-gateway automated scaling on a per-zone basis. #6302
* [BUGFIX] Autoscaling: KEDA > 2.9 removed the ability to set metricName in the trigger metadata. To help discern which metric is used by the HPA, we set the trigger name to what was the metricName. This is available as the `scaler` label on `keda_*` metrics. #6528

### Mimirtool

* [ENHANCEMENT] Analyze Grafana: Improve support for variables in range. #6657
* [BUGFIX] Fix out of bounds error on export with large timespans and/or series count. #5700
* [BUGFIX] Fix the issue where `--read-timeout` was applied to the entire `mimirtool analyze grafana` invocation rather than to individual Grafana API calls. #5915
* [BUGFIX] Fix incorrect remote-read path joining for `mimirtool remote-read` commands on Windows. #6011
* [BUGFIX] Fix template files full path being sent in `mimirtool alertmanager load` command. #6138
* [BUGFIX] Analyze rule-file: .metricsUsed field wasn't populated. #6953

### Mimir Continuous Test

### Query-tee

### Documentation

* [ENHANCEMENT] Document the concept of native histograms and how to send them to Mimir, migration path. #5956 #6488 #6539 #6752
* [ENHANCEMENT] Document native histograms query and visualization. #6231

### Tools

* [CHANGE] tsdb-index: Rename tool to tsdb-series. #6317
* [FEATURE] tsdb-labels: Add tool to print label names and values of a TSDB block. #6317
* [ENHANCEMENT] trafficdump: Trafficdump can now parse OTEL requests. Entire request is dumped to output, there's no filtering of fields or matching of series done. #6108

## 2.10.5

### Grafana Mimir

* [ENHANCEMENT] Update Docker base images from `alpine:3.18.3` to `alpine:3.18.5`. #6897
* [BUGFIX] Fixed possible series matcher corruption leading to wrong series being included in query results. #6886

### Documentation

* [ENHANCEMENT] Document the concept of native histograms and how to send them to Mimir, migration path. #6757
* [ENHANCEMENT] Document native histograms query and visualization. #6757

## 2.10.4

### Grafana Mimir

* [BUGFIX] Update otelhttp library to v0.44.0 as a mitigation for CVE-2023-45142. #6634

## 2.10.3

### Grafana Mimir

* [BUGFIX] Update grpc-go library to 1.57.2-dev that includes a fix for a bug introduced in 1.57.1. #6419

## 2.10.2

### Grafana Mimir

* [BUGFIX] Update grpc-go library to 1.57.1 and `golang.org/x/net` to `0.17`, which include fix for CVE-2023-44487. #6349

## 2.10.1

### Grafana Mimir

* [CHANGE] Update Go version to 1.21.3. #6244 #6325
* [BUGFIX] Query-frontend: Don't retry read requests rejected by the ingester due to utilization based read path limiting. #6032
* [BUGFIX] Ingester: fix panic in WAL replay of certain native histograms. #6086

## 2.10.0

### Grafana Mimir

* [CHANGE] Store-gateway: skip verifying index header integrity upon loading. To enable verification set `blocks_storage.bucket_store.index_header.verify_on_load: true`. #5174
* [CHANGE] Querier: change the default value of the experimental `-querier.streaming-chunks-per-ingester-buffer-size` flag to 256. #5203
* [CHANGE] Querier: only initiate query requests to ingesters in the `ACTIVE` state in the ring. #5342
* [CHANGE] Querier: renamed `-querier.prefer-streaming-chunks` to `-querier.prefer-streaming-chunks-from-ingesters` to enable streaming chunks from ingesters to queriers. #5182
* [CHANGE] Querier: `-query-frontend.cache-unaligned-requests` has been moved from a global flag to a per-tenant override. #5312
* [CHANGE] Ingester: removed `cortex_ingester_shipper_dir_syncs_total` and `cortex_ingester_shipper_dir_sync_failures_total` metrics. The former metric was not much useful, and the latter was never incremented. #5396
* [CHANGE] Ingester: removed logging of errors related to hitting per-instance limits to reduce resource usage when ingesters are under pressure. #5585
* [CHANGE] gRPC clients: use default connect timeout of 5s, and therefore enable default connect backoff max delay of 5s. #5562
* [CHANGE] Ingester: the `-validation.create-grace-period` is now enforced in the ingester too, other than distributor and query-frontend. If you've configured `-validation.create-grace-period` then make sure the configuration is applied to ingesters too. #5712
* [CHANGE] Distributor: the `-validation.create-grace-period` is now enforced for examplars too in the distributor. If an examplar has timestamp greater than "now + grace_period", then the exemplar will be dropped and the metric `cortex_discarded_exemplars_total{reason="exemplar_too_far_in_future",user="..."}` increased. #5761
* [CHANGE] Query-frontend: the `-validation.create-grace-period` is now enforced in the query-frontend even when the configured value is 0. When the value is 0, the query end time range is truncated to the current real-world time. #5829
* [CHANGE] Store-gateway: deprecated configuration parameters for index header under `blocks-storage.bucket-store` and use a new configurations in `blocks-storage.bucket-store.index-header`, deprecated configuration will be removed in Mimir 2.12. Configuration changes: #5726
  * `-blocks-storage.bucket-store.index-header-lazy-loading-enabled` is deprecated, use the new configuration `-blocks-storage.bucket-store.index-header.lazy-loading-enabled`
  * `-blocks-storage.bucket-store.index-header-lazy-loading-idle-timeout` is deprecated, use the new configuration `-blocks-storage.bucket-store.index-header.lazy-loading-idle-timeout`
  * `-blocks-storage.bucket-store.index-header-lazy-loading-concurrency` is deprecated, use the new configuration `-blocks-storage.bucket-store.index-header.lazy-loading-concurrency`
* [CHANGE] Store-gateway: remove experimental fine-grained chunks caching. The following experimental configuration parameters have been removed `-blocks-storage.bucket-store.chunks-cache.fine-grained-chunks-caching-enabled`, `-blocks-storage.bucket-store.fine-grained-chunks-caching-ranges-per-series`. #5816 #5875
* [CHANGE] Ingester: remove deprecated `blocks-storage.tsdb.max-tsdb-opening-concurrency-on-startup`. #5850
* [FEATURE] Introduced `-distributor.service-overload-status-code-on-rate-limit-enabled` flag for configuring status code to 529 instead of 429 upon rate limit exhaustion. #5752
* [FEATURE] Cardinality API: added a new `count_method` parameter which enables counting active series. #5136
* [FEATURE] Query-frontend: added experimental support to cache cardinality, label names and label values query responses. The cache will be used when `-query-frontend.cache-results` is enabled, and `-query-frontend.results-cache-ttl-for-cardinality-query` or `-query-frontend.results-cache-ttl-for-labels-query` set to a value greater than 0. The following metrics have been added to track the query results cache hit ratio per `request_type`: #5212 #5235 #5426 #5524
  * `cortex_frontend_query_result_cache_requests_total{request_type="query_range|cardinality|label_names_and_values"}`
  * `cortex_frontend_query_result_cache_hits_total{request_type="query_range|cardinality|label_names_and_values"}`
* [FEATURE] Added `-<prefix>.s3.list-objects-version` flag to configure the S3 list objects version. #5099
* [FEATURE] Ingester: add optional CPU/memory utilization based read request limiting, considered experimental. Disabled by default, enable by configuring limits via both of the following flags: #5012 #5392 #5394 #5526 #5508 #5704
  * `-ingester.read-path-cpu-utilization-limit`
  * `-ingester.read-path-memory-utilization-limit`
  * `-ingester.log-utilization-based-limiter-cpu-samples`
* [FEATURE] Ruler: support filtering results from rule status endpoint by `file`, `rule_group` and `rule_name`. #5291
* [FEATURE] Ingester: add experimental support for creating tokens by using spread minimizing strategy. This can be enabled with `-ingester.ring.token-generation-strategy: spread-minimizing` and `-ingester.ring.spread-minimizing-zones: <all available zones>`. In that case `-ingester.ring.tokens-file-path` must be empty. #5308 #5324
* [FEATURE] Storegateway: Persist sparse index-headers to disk and read from disk on index-header loads instead of reconstructing. #5465 #5651 #5726
* [FEATURE] Ingester: add experimental CLI flag `-ingester.ring.spread-minimizing-join-ring-in-order` that allows an ingester to register tokens in the ring only after all previous ingesters (with ID lower than its own ID) have already been registered. #5541
* [FEATURE] Ingester: add experimental support to compact the TSDB Head when the number of in-memory series is equal or greater than `-blocks-storage.tsdb.early-head-compaction-min-in-memory-series`, and the ingester estimates that the per-tenant TSDB Head compaction will reduce in-memory series by at least `-blocks-storage.tsdb.early-head-compaction-min-estimated-series-reduction-percentage`. #5371
* [FEATURE] Ingester: add new metrics for tracking native histograms in active series: `cortex_ingester_active_native_histogram_series`, `cortex_ingester_active_native_histogram_series_custom_tracker`, `cortex_ingester_active_native_histogram_buckets`, `cortex_ingester_active_native_histogram_buckets_custom_tracker`. The first 2 are the subsets of the existing and unmodified `cortex_ingester_active_series` and `cortex_ingester_active_series_custom_tracker` respectively, only tracking native histogram series, and the last 2 are the equivalents for tracking the number of buckets in native histogram series. #5318
* [FEATURE] Add experimental CLI flag `-<prefix>.s3.native-aws-auth-enabled` that allows to enable the default credentials provider chain of the AWS SDK. #5636
* [FEATURE] Distributor: add experimental support for circuit breaking when writing to ingesters via `-ingester.client.circuit-breaker.enabled`, `-ingester.client.circuit-breaker.failure-threshold`, or `-ingester.client.circuit-breaker.cooldown-period` or their corresponding YAML. #5650
* [FEATURE] The following features are no longer considered experimental. #5701 #5872
  * Ruler storage cache (`-ruler-storage.cache.*`)
  * Exclude ingesters running in specific zones (`-ingester.ring.excluded-zones`)
  * Cardinality-based query sharding (`-query-frontend.query-sharding-target-series-per-shard`)
  * Cardinality query result caching (`-query-frontend.results-cache-ttl-for-cardinality-query`)
  * Label names and values query result caching (`-query-frontend.results-cache-ttl-for-labels-query`)
  * Query expression size limit (`-query-frontend.max-query-expression-size-bytes`)
  * Peer discovery / tenant sharding for overrides exporters (`-overrides-exporter.ring.enabled`)
  * Configuring enabled metrics in overrides exporter (`-overrides-exporter.enabled-metrics`)
  * Per-tenant results cache TTL (`-query-frontend.results-cache-ttl`, `-query-frontend.results-cache-ttl-for-out-of-order-time-window`)
  * Shutdown delay (`-shutdown-delay`)
* [FEATURE] Querier: add experimental CLI flag `-tenant-federation.max-concurrent` to adjust the max number of per-tenant queries that can be run at a time when executing a single multi-tenant query. #5874
* [FEATURE] Alertmanager: add Microsoft Teams as a supported integration. #5840
* [ENHANCEMENT] Overrides-exporter: Add new metrics for write path and alertmanager (`max_global_metadata_per_user`, `max_global_metadata_per_metric`, `request_rate`, `request_burst_size`, `alertmanager_notification_rate_limit`, `alertmanager_max_dispatcher_aggregation_groups`, `alertmanager_max_alerts_count`, `alertmanager_max_alerts_size_bytes`) and added flag `-overrides-exporter.enabled-metrics` to explicitly configure desired metrics, e.g. `-overrides-exporter.enabled-metrics=request_rate,ingestion_rate`. Default value for this flag is: `ingestion_rate,ingestion_burst_size,max_global_series_per_user,max_global_series_per_metric,max_global_exemplars_per_user,max_fetched_chunks_per_query,max_fetched_series_per_query,ruler_max_rules_per_rule_group,ruler_max_rule_groups_per_tenant`. #5376
* [ENHANCEMENT] Cardinality API: when zone aware replication is enabled, the label values cardinality API can now tolerate single zone failure #5178
* [ENHANCEMENT] Distributor: optimize sending requests to ingesters when incoming requests don't need to be modified. For now this feature can be disabled by setting `-timeseries-unmarshal-caching-optimization-enabled=false`. #5137
* [ENHANCEMENT] Add advanced CLI flags to control gRPC client behaviour: #5161
  * `-<prefix>.connect-timeout`
  * `-<prefix>.connect-backoff-base-delay`
  * `-<prefix>.connect-backoff-max-delay`
  * `-<prefix>.initial-stream-window-size`
  * `-<prefix>.initial-connection-window-size`
* [ENHANCEMENT] Query-frontend: added "response_size_bytes" field to "query stats" log. #5196
* [ENHANCEMENT] Querier: refine error messages for per-tenant query limits, informing the user of the preferred strategy for not hitting the limit, in addition to how they may tweak the limit. #5059
* [ENHANCEMENT] Distributor: optimize sending of requests to ingesters by reusing memory buffers for marshalling requests. This optimization can be enabled by setting `-distributor.write-requests-buffer-pooling-enabled` to `true`. #5195 #5805 #5830
* [ENHANCEMENT] Querier: add experimental `-querier.minimize-ingester-requests` option to initially query only the minimum set of ingesters required to reach quorum. #5202 #5259 #5263
* [ENHANCEMENT] Querier: improve error message when streaming chunks from ingesters to queriers and a query limit is reached. #5245
* [ENHANCEMENT] Use new data structure for labels, to reduce memory consumption. #3555 #5731
* [ENHANCEMENT] Update alpine base image to 3.18.2. #5276
* [ENHANCEMENT] Ruler: add `cortex_ruler_sync_rules_duration_seconds` metric, tracking the time spent syncing all rule groups owned by the ruler instance. #5311
* [ENHANCEMENT] Store-gateway: add experimental `blocks-storage.bucket-store.index-header-lazy-loading-concurrency` config option to limit the number of concurrent index-headers loads when lazy loading. #5313 #5605
* [ENHANCEMENT] Ingester and querier: improve level of detail in traces emitted for queries that hit ingesters. #5315
* [ENHANCEMENT] Querier: add `cortex_querier_queries_rejected_total` metric that counts the number of queries rejected due to hitting a limit (eg. max series per query or max chunks per query). #5316 #5440 #5450
* [ENHANCEMENT] Querier: add experimental `-querier.minimize-ingester-requests-hedging-delay` option to initiate requests to further ingesters when request minimisation is enabled and not all initial requests have completed. #5368
* [ENHANCEMENT] Clarify docs for `-ingester.client.*` flags to make it clear that these are used by both queriers and distributors. #5375
* [ENHANCEMENT] Querier and store-gateway: add experimental support for streaming chunks from store-gateways to queriers while evaluating queries. This can be enabled with `-querier.prefer-streaming-chunks-from-store-gateways=true`. #5182
* [ENHANCEMENT] Querier: enforce `max-chunks-per-query` limit earlier in query processing when streaming chunks from ingesters to queriers to avoid unnecessarily consuming resources for queries that will be aborted. #5369 #5447
* [ENHANCEMENT] Ingester: added `cortex_ingester_shipper_last_successful_upload_timestamp_seconds` metric tracking the last successful TSDB block uploaded to the bucket (unix timestamp in seconds). #5396
* [ENHANCEMENT] Ingester: add two metrics tracking resource utilization calculated by utilization based limiter: #5496
  * `cortex_ingester_utilization_limiter_current_cpu_load`: The current exponential weighted moving average of the ingester's CPU load
  * `cortex_ingester_utilization_limiter_current_memory_usage_bytes`: The current ingester memory utilization
* [ENHANCEMENT] Ruler: added `insight=true` field to ruler's prometheus component for rule evaluation logs. #5510
* [ENHANCEMENT] Distributor Ingester: add metrics to count the number of requests rejected for hitting per-instance limits, `cortex_distributor_instance_rejected_requests_total` and `cortex_ingester_instance_rejected_requests_total` respectively. #5551
* [ENHANCEMENT] Distributor: add support for ingesting exponential histograms that are over the native histogram scale limit of 8 in OpenTelemetry format by downscaling them. #5532 #5607
* [ENHANCEMENT] General: buffered logging: #5506
  * `-log.buffered` CLI flag enable buffered logging.
* [ENHANCEMENT] Distributor: add more detailed information to traces generated while processing OTLP write requests. #5539
* [ENHANCEMENT] Distributor: improve performance ingesting OTLP payloads. #5531 #5607 #5616
* [ENHANCEMENT] Ingester: optimize label-values with matchers call when number of matched series is small. #5600
* [ENHANCEMENT] Compactor: delete bucket-index, markers and debug files if there are no blocks left in the bucket index. This cleanup must be enabled by using `-compactor.no-blocks-file-cleanup-enabled` option. #5648
* [ENHANCEMENT] Ingester: reduce memory usage of active series tracker. #5665
* [ENHANCEMENT] Store-gateway: added `-store-gateway.sharding-ring.auto-forget-enabled` configuration parameter to control whether store-gateway auto-forget feature should be enabled or disabled (enabled by default). #5702
* [ENHANCEMENT] Compactor: added per tenant block upload counters `cortex_block_upload_api_blocks_total`, `cortex_block_upload_api_bytes_total`, and `cortex_block_upload_api_files_total`. #5738
* [ENHANCEMENT] Compactor: verify time range of compacted block(s) matches the time range of input blocks. #5760
* [ENHANCEMENT] Querier: improved observability of calls to ingesters during queries. #5724
* [ENHANCEMENT] Compactor: block backfilling logging is now more verbose. #5711
* [ENHANCEMENT] Added support to rate limit application logs: #5764
  * `-log.rate-limit-enabled`
  * `-log.rate-limit-logs-per-second`
  * `-log.rate-limit-logs-per-second-burst`
* [ENHANCEMENT] Ingester: added `cortex_ingester_tsdb_head_min_timestamp_seconds` and `cortex_ingester_tsdb_head_max_timestamp_seconds` metrics which return min and max time of all TSDB Heads open in an ingester. #5786 #5815
* [ENHANCEMENT] Querier: cancel query requests to ingesters in a zone upon first error received from the zone, to reduce wasted effort spent computing results that won't be used #5764
* [ENHANCEMENT] All: improve tracing of internal HTTP requests sent over httpgrpc. #5782
* [ENHANCEMENT] Querier: add experimental per-query chunks limit based on an estimate of the number of chunks that will be sent from ingesters and store-gateways that is enforced earlier during query evaluation. This limit is disabled by default and can be configured with `-querier.max-estimated-fetched-chunks-per-query-multiplier`. #5765
* [ENHANCEMENT] Ingester: add UI for listing tenants with TSDB on given ingester and viewing details of tenants's TSDB on given ingester. #5803 #5824
* [ENHANCEMENT] Querier: improve observability of calls to store-gateways during queries. #5809
* [ENHANCEMENT] Query-frontend: improve tracing of interactions with query-scheduler. #5818
* [ENHANCEMENT] Query-scheduler: improve tracing of requests when request is rejected by query-scheduler. #5848
* [ENHANCEMENT] Ingester: avoid logging some errors that could cause logging contention. #5494 #5581
* [ENHANCEMENT] Store-gateway: wait for query gate after loading blocks. #5507
* [ENHANCEMENT] Store-gateway: always include `__name__` posting group in selection in order to reduce the number of object storage API calls. #5246
* [ENHANCEMENT] Ingester: track active series by ref instead of hash/labels to reduce memory usage. #5134 #5193
* [ENHANCEMENT] Go: updated to 1.21.1. #5955 #5960
* [ENHANCEMENT] Alertmanager: updated to alertmanager 0.26.0. #5840
* [BUGFIX] Ingester: Handle when previous ring state is leaving and the number of tokens has changed. #5204
* [BUGFIX] Querier: fix issue where queries that use the `timestamp()` function fail with `execution: attempted to read series at index 0 from stream, but the stream has already been exhausted` if streaming chunks from ingesters to queriers is enabled. #5370
* [BUGFIX] memberlist: bring back `memberlist_client_kv_store_count` metric that used to exist in Cortex, but got lost during dskit updates before Mimir 2.0. #5377
* [BUGFIX] Querier: pass on HTTP 503 query response code. #5364
* [BUGFIX] Store-gateway: Fix issue where stopping a store-gateway could cause all store-gateways to unload all blocks. #5464
* [BUGFIX] Allocate ballast in smaller blocks to avoid problem when entire ballast was kept in memory working set. #5565
* [BUGFIX] Querier: retry frontend result notification when an error is returned. #5591
* [BUGFIX] Querier: fix issue where `cortex_ingester_client_request_duration_seconds` metric did not include streaming query requests that did not return any series. #5695
* [BUGFIX] Ingester: fix ActiveSeries tracker double-counting series that have been deleted from the Head while still being active and then recreated again. #5678
* [BUGFIX] Ingester: don't set "last update time" of TSDB into the future when opening TSDB. This could prevent detecting of idle TSDB for a long time, if sample in distant future was ingested. #5787
* [BUGFIX] Store-gateway: fix bug when lazy index header could be closed prematurely even when still in use. #5795
* [BUGFIX] Ruler: gracefully shut down rule evaluations. #5778
* [BUGFIX] Querier: fix performance when ingesters stream samples. #5836
* [BUGFIX] Ingester: fix spurious `not found` errors on label values API during head compaction. #5957
* [BUGFIX] All: updated Minio object storage client from 7.0.62 to 7.0.63 to fix auto-detection of AWS GovCloud environments. #5905

### Mixin

* [CHANGE] Dashboards: show all workloads in selected namespace on "rollout progress" dashboard. #5113
* [CHANGE] Dashboards: show the number of updated and ready pods for each workload in the "rollout progress" panel on the "rollout progress" dashboard. #5113
* [CHANGE] Dashboards: removed "Query results cache misses" panel on the "Mimir / Queries" dashboard. #5423
* [CHANGE] Dashboards: default to shared crosshair on all dashboards. #5489
* [CHANGE] Dashboards: sort variable drop-down lists from A to Z, rather than Z to A. #5490
* [CHANGE] Alerts: removed `MimirProvisioningTooManyActiveSeries` alert. You should configure `-ingester.instance-limits.max-series` and rely on `MimirIngesterReachingSeriesLimit` alert instead. #5593
* [CHANGE] Alerts: removed `MimirProvisioningTooManyWrites` alert. The alerting threshold used in this alert was chosen arbitrarily and ingesters receiving an higher number of samples / sec don't necessarily have any issue. You should rely on SLOs metrics and alerts instead. #5706
* [CHANGE] Alerts: don't raise `MimirRequestErrors` or `MimirRequestLatency` alert for the `/debug/pprof` endpoint. #5826
* [ENHANCEMENT] Dashboards: adjust layout of "rollout progress" dashboard panels so that the "rollout progress" panel doesn't require scrolling. #5113
* [ENHANCEMENT] Dashboards: show container name first in "pods count per version" panel on "rollout progress" dashboard. #5113
* [ENHANCEMENT] Dashboards: show time spend waiting for turn when lazy loading index headers in the "index-header lazy load gate latency" panel on the "queries" dashboard. #5313
* [ENHANCEMENT] Dashboards: split query results cache hit ratio by request type in "Query results cache hit ratio" panel on the "Mimir / Queries" dashboard. #5423
* [ENHANCEMENT] Dashboards: add "rejected queries" panel to "queries" dashboard. #5429
* [ENHANCEMENT] Dashboards: add native histogram active series and active buckets to "tenants" dashboard. #5543
* [ENHANCEMENT] Dashboards: add panels to "Mimir / Writes" for requests rejected for per-instance limits. #5638
* [ENHANCEMENT] Dashboards: rename "Blocks currently loaded" to "Blocks currently owned" in the "Mimir / Queries" dashboard. #5705
* [ENHANCEMENT] Alerts: Add `MimirIngestedDataTooFarInTheFuture` warning alert that triggers when Mimir ingests sample with timestamp more than 1h in the future. #5822
* [BUGFIX] Alerts: fix `MimirIngesterRestarts` to fire only when the ingester container is restarted, excluding the cases the pod is rescheduled. #5397
* [BUGFIX] Dashboards: fix "unhealthy pods" panel on "rollout progress" dashboard showing only a number rather than the name of the workload and the number of unhealthy pods if only one workload has unhealthy pods. #5113 #5200
* [BUGFIX] Alerts: fixed `MimirIngesterHasNotShippedBlocks` and `MimirIngesterHasNotShippedBlocksSinceStart` alerts. #5396
* [BUGFIX] Alerts: Fix `MimirGossipMembersMismatch` to include `admin-api` and custom compactor pods. `admin-api` is a GEM component. #5641 #5797
* [BUGFIX] Dashboards: fix autoscaling dashboard panels that could show multiple series for a single component. #5810
* [BUGFIX] Dashboards: fix ruler-querier scaling metric panel query and split into CPU and memory scaling metric panels. #5739

### Jsonnet

* [CHANGE] Removed `_config.querier.concurrency` configuration option and replaced it with `_config.querier_max_concurrency` and `_config.ruler_querier_max_concurrency` to allow to easily fine tune it for different querier deployments. #5322
* [CHANGE] Change `_config.multi_zone_ingester_max_unavailable` to 50. #5327
* [CHANGE] Change distributors rolling update strategy configuration: `maxSurge` and `maxUnavailable` are set to `15%` and `0`. #5714
* [FEATURE] Alertmanager: Add horizontal pod autoscaler config, that can be enabled using `autoscaling_alertmanager_enabled: true`. #5194 #5249
* [ENHANCEMENT] Enable the `track_sizes` feature for Memcached pods to help determine cache efficiency. #5209
* [ENHANCEMENT] Add per-container map for environment variables. #5181
* [ENHANCEMENT] Add `PodDisruptionBudget`s for compactor, continuous-test, distributor, overrides-exporter, querier, query-frontend, query-scheduler, rollout-operator, ruler, ruler-querier, ruler-query-frontend, ruler-query-scheduler, and all memcached workloads. #5098
* [ENHANCEMENT] Ruler: configure the ruler storage cache when the metadata cache is enabled. #5326 #5334
* [ENHANCEMENT] Shuffle-sharding: ingester shards in user-classes can now be configured to target different series and limit percentage utilization through `_config.shuffle_sharding.target_series_per_ingester` and `_config.shuffle_sharding.target_utilization_percentage` values. #5470
* [ENHANCEMENT] Distributor: allow adjustment of the targeted CPU usage as a percentage of requested CPU. This can be adjusted with `_config.autoscaling_distributor_cpu_target_utilization`. #5525
* [ENHANCEMENT] Ruler: add configuration option `_config.ruler_remote_evaluation_max_query_response_size_bytes` to easily set the maximum query response size allowed (in bytes). #5592
* [ENHANCEMENT] Distributor: dynamically set `GOMAXPROCS` based on the CPU request. This should reduce distributor CPU utilization, assuming the CPU request is set to a value close to the actual utilization. #5588
* [ENHANCEMENT] Querier: dynamically set `GOMAXPROCS` based on the CPU request. This should reduce noisy neighbour issues created by the querier, whose CPU utilization could eventually saturate the Kubernetes node if unbounded. #5646 #5658
* [ENHANCEMENT] Allow to remove an entry from the configured environment variable for a given component, setting the environment value to `null` in the `*_env_map` objects (e.g. `store_gateway_env_map+:: { 'field': null}`). #5599
* [ENHANCEMENT] Allow overriding the default number of replicas for `etcd`. #5589
* [ENHANCEMENT] Memcached: reduce memory request for results, chunks and metadata caches. The requested memory is 5% greater than the configured memcached max cache size. #5661
* [ENHANCEMENT] Autoscaling: Add the following configuration options to fine tune autoscaler target utilization: #5679 #5682 #5689
  * `autoscaling_querier_target_utilization` (defaults to `0.75`)
  * `autoscaling_mimir_read_target_utilization` (defaults to `0.75`)
  * `autoscaling_ruler_querier_cpu_target_utilization` (defaults to `1`)
  * `autoscaling_distributor_memory_target_utilization` (defaults to `1`)
  * `autoscaling_ruler_cpu_target_utilization` (defaults to `1`)
  * `autoscaling_query_frontend_cpu_target_utilization` (defaults to `1`)
  * `autoscaling_ruler_query_frontend_cpu_target_utilization` (defaults to `1`)
  * `autoscaling_alertmanager_cpu_target_utilization` (defaults to `1`)
* [ENHANCEMENT] Gossip-ring: add appProtocol for istio compatibility. #5680
* [ENHANCEMENT] Add _config.commonConfig to allow adding common configuration parameters for all Mimir components. #5703
* [ENHANCEMENT] Update rollout-operator to `v0.7.0`. #5718
* [ENHANCEMENT] Increase the default rollout speed for store-gateway when lazy loading is disabled. #5823
* [ENHANCEMENT] Add autoscaling on memory for ruler-queriers. #5739
* [ENHANCEMENT] Deduplicate scaled object creation for most objects that scale on CPU and memory. #6411
* [BUGFIX] Fix compilation when index, chunks or metadata caches are disabled. #5710
* [BUGFIX] Autoscaling: treat OOMing containers as though they are using their full memory request. #5739
* [BUGFIX] Autoscaling: if no containers are up, report 0 memory usage instead of no data. #6411

### Mimirtool

* [ENHANCEMENT] Mimirtool uses paging to fetch all dashboards from Grafana when running `mimirtool analyse grafana`. This allows the tool to work correctly when running against Grafana instances with more than a 1000 dashboards. #5825
* [ENHANCEMENT] Extract metric name from queries that have a `__name__` matcher. #5911
* [BUGFIX] Mimirtool no longer parses label names as metric names when handling templating variables that are populated using `label_values(<label_name>)` when running `mimirtool analyse grafana`. #5832
* [BUGFIX] Fix panic when analyzing a grafana dashboard with multiline queries in templating variables. #5911

### Query-tee

* [CHANGE] Proxy `Content-Type` response header from backend. Previously `Content-Type: text/plain; charset=utf-8` was returned on all requests. #5183
* [CHANGE] Increase default value of `-proxy.compare-skip-recent-samples` to avoid racing with recording rule evaluation. #5561
* [CHANGE] Add `-backend.skip-tls-verify` to optionally skip TLS verification on backends. #5656

### Documentation

* [CHANGE] Fix reference to `get-started` documentation directory. #5476
* [CHANGE] Fix link to external OTLP/HTTP documentation.
* [ENHANCEMENT] Improved `MimirRulerTooManyFailedQueries` runbook. #5586
* [ENHANCEMENT] Improved "Recover accidentally deleted blocks" runbook. #5620
* [ENHANCEMENT] Documented options and trade-offs to query label names and values. #5582
* [ENHANCEMENT] Improved `MimirRequestErrors` runbook for alertmanager. #5694

### Tools

* [CHANGE] copyblocks: add support for S3 and the ability to copy between different object storage services. Due to this, the `-source-service` and `-destination-service` flags are now required and the `-service` flag has been removed. #5486
* [FEATURE] undelete-block-gcs: Added new tool for undeleting blocks on GCS storage. #5610 #5855
* [FEATURE] wal-reader: Added new tool for printing entries in TSDB WAL. #5780
* [ENHANCEMENT] ulidtime: add -seconds flag to print timestamps as Unix timestamps. #5621
* [ENHANCEMENT] ulidtime: exit with status code 1 if some ULIDs can't be parsed. #5621
* [ENHANCEMENT] tsdb-index-toc: added index-header size estimates. #5652
* [BUGFIX] Stop tools from panicking when `-help` flag is passed. #5412
* [BUGFIX] Remove github.com/golang/glog command line flags from tools. #5413

## 2.9.4

### Grafana Mimir

* [ENHANCEMENT] Update Docker base images from `alpine:3.18.3` to `alpine:3.18.5`. #6895

## 2.9.3

### Grafana Mimir

* [BUGFIX] Update `go.opentelemetry.io/contrib/instrumentation/net/http/otelhttp` to `0.44` which includes a fix for CVE-2023-45142. #6637

## 2.9.2

### Grafana Mimir

* [BUGFIX] Update grpc-go library to 1.56.3 and `golang.org/x/net` to `0.17`, which include fix for CVE-2023-44487. #6353 #6364

## 2.9.1

### Grafana Mimir

* [ENHANCEMENT] Update alpine base image to 3.18.3. #6021

## 2.9.0

### Grafana Mimir

* [CHANGE] Store-gateway: change expanded postings, postings, and label values index cache key format. These caches will be invalidated when rolling out the new Mimir version. #4770 #4978 #5037
* [CHANGE] Distributor: remove the "forwarding" feature as it isn't necessary anymore. #4876
* [CHANGE] Query-frontend: Change the default value of `-query-frontend.query-sharding-max-regexp-size-bytes` from `0` to `4096`. #4932
* [CHANGE] Querier: `-querier.query-ingesters-within` has been moved from a global flag to a per-tenant override. #4287
* [CHANGE] Querier: Use `-blocks-storage.tsdb.retention-period` instead of `-querier.query-ingesters-within` for calculating the lookback period for shuffle sharded ingesters. Setting `-querier.query-ingesters-within=0` no longer disables shuffle sharding on the read path. #4287
* [CHANGE] Block upload: `/api/v1/upload/block/{block}/files` endpoint now allows file uploads with no `Content-Length`. #4956
* [CHANGE] Store-gateway: deprecate configuration parameters for chunk pooling, they will be removed in Mimir 2.11. The following options are now also ignored: #4996
  * `-blocks-storage.bucket-store.max-chunk-pool-bytes`
  * `-blocks-storage.bucket-store.chunk-pool-min-bucket-size-bytes`
  * `-blocks-storage.bucket-store.chunk-pool-max-bucket-size-bytes`
* [CHANGE] Store-gateway: remove metrics `cortex_bucket_store_chunk_pool_requested_bytes_total` and `cortex_bucket_store_chunk_pool_returned_bytes_total`. #4996
* [CHANGE] Compactor: change default of `-compactor.partial-block-deletion-delay` to `1d`. This will automatically clean up partial blocks that were a result of failed block upload or deletion. #5026
* [CHANGE] Compactor: the deprecated configuration parameter `-compactor.consistency-delay` has been removed. #5050
* [CHANGE] Store-gateway: the deprecated configuration parameter `-blocks-storage.bucket-store.consistency-delay` has been removed. #5050
* [CHANGE] The configuration parameter `-blocks-storage.bucket-store.bucket-index.enabled` has been deprecated and will be removed in Mimir 2.11. Mimir is running by default with the bucket index enabled since version 2.0, and starting from the version 2.11 it will not be possible to disable it. #5051
* [CHANGE] The configuration parameters `-querier.iterators` and `-query.batch-iterators` have been deprecated and will be removed in Mimir 2.11. Mimir runs by default with `-querier.batch-iterators=true`, and starting from version 2.11 it will not be possible to change this. #5114
* [CHANGE] Compactor: change default of `-compactor.first-level-compaction-wait-period` to 25m. #5128
* [CHANGE] Ruler: changed default of `-ruler.poll-interval` from `1m` to `10m`. Starting from this release, the configured rule groups will also be re-synced each time they're modified calling the ruler configuration API. #5170
* [FEATURE] Query-frontend: add `-query-frontend.log-query-request-headers` to enable logging of request headers in query logs. #5030
* [FEATURE] Store-gateway: add experimental feature to retain lazy-loaded index headers between restarts by eagerly loading them during startup. This is disabled by default and can only be enabled if lazy loading is enabled. To enable this set the following: #5606
  * `-blocks-storage.bucket-store.index-header-lazy-loading-enabled` must be set to true
  * `-blocks-storage.bucket-store.index-header.eager-loading-startup-enabled` must be set to true
* [ENHANCEMENT] Add per-tenant limit `-validation.max-native-histogram-buckets` to be able to ignore native histogram samples that have too many buckets. #4765
* [ENHANCEMENT] Store-gateway: reduce memory usage in some LabelValues calls. #4789
* [ENHANCEMENT] Store-gateway: add a `stage` label to the metric `cortex_bucket_store_series_data_touched`. This label now applies to `data_type="chunks"` and `data_type="series"`. The `stage` label has 2 values: `processed` - the number of series that parsed - and `returned` - the number of series selected from the processed bytes to satisfy the query. #4797 #4830
* [ENHANCEMENT] Distributor: make `__meta_tenant_id` label available in relabeling rules configured via `metric_relabel_configs`. #4725
* [ENHANCEMENT] Compactor: added the configurable limit `compactor.block-upload-max-block-size-bytes` or `compactor_block_upload_max_block_size_bytes` to limit the byte size of uploaded or validated blocks. #4680
* [ENHANCEMENT] Querier: reduce CPU utilisation when shuffle sharding is enabled with large shard sizes. #4851
* [ENHANCEMENT] Packaging: facilitate configuration management by instructing systemd to start mimir with a configuration file. #4810
* [ENHANCEMENT] Store-gateway: reduce memory allocations when looking up postings from cache. #4861 #4869 #4962 #5047
* [ENHANCEMENT] Store-gateway: retain only necessary bytes when reading series from the bucket. #4926
* [ENHANCEMENT] Ingester, store-gateway: clear the shutdown marker after a successful shutdown to enable reusing their persistent volumes in case the ingester or store-gateway is restarted. #4985
* [ENHANCEMENT] Store-gateway, query-frontend: Reduced memory allocations when looking up cached entries from Memcached. #4862
* [ENHANCEMENT] Alertmanager: Add additional template function `queryFromGeneratorURL` returning query URL decoded query from the `GeneratorURL` field of an alert. #4301
* [ENHANCEMENT] Ruler: added experimental ruler storage cache support. The cache should reduce the number of "list objects" API calls issued to the object storage when there are 2+ ruler replicas running in a Mimir cluster. The cache can be configured setting `-ruler-storage.cache.*` CLI flags or their respective YAML config options. #4950 #5054
* [ENHANCEMENT] Store-gateway: added HTTP `/store-gateway/prepare-shutdown` endpoint for gracefully scaling down of store-gateways. A gauge `cortex_store_gateway_prepare_shutdown_requested` has been introduced for tracing this process. #4955
* [ENHANCEMENT] Updated Kuberesolver dependency (github.com/sercand/kuberesolver) from v2.4.0 to v4.0.0 and gRPC dependency (google.golang.org/grpc) from v1.47.0 to v1.53.0. #4922
* [ENHANCEMENT] Introduced new options for logging HTTP request headers: `-server.log-request-headers` enables logging HTTP request headers, `-server.log-request-headers-exclude-list` lists headers which should not be logged. #4922
* [ENHANCEMENT] Block upload: `/api/v1/upload/block/{block}/files` endpoint now disables read and write HTTP timeout, overriding `-server.http-read-timeout` and `-server.http-write-timeout` values. This is done to allow large file uploads to succeed. #4956
* [ENHANCEMENT] Alertmanager: Introduce new metrics from upstream. #4918
  * `cortex_alertmanager_notifications_failed_total` (added `reason` label)
  * `cortex_alertmanager_nflog_maintenance_total`
  * `cortex_alertmanager_nflog_maintenance_errors_total`
  * `cortex_alertmanager_silences_maintenance_total`
  * `cortex_alertmanager_silences_maintenance_errors_total`
* [ENHANCEMENT] Add native histogram support for `cortex_request_duration_seconds` metric family. #4987
* [ENHANCEMENT] Ruler: do not list rule groups in the object storage for disabled tenants. #5004
* [ENHANCEMENT] Query-frontend and querier: add HTTP API endpoint `<prometheus-http-prefix>/api/v1/format_query` to format a PromQL query. #4373
* [ENHANCEMENT] Query-frontend: Add `cortex_query_frontend_regexp_matcher_count` and `cortex_query_frontend_regexp_matcher_optimized_count` metrics to track optimization of regular expression label matchers. #4813
* [ENHANCEMENT] Alertmanager: Add configuration option to enable or disable the deletion of alertmanager state from object storage. This is useful when migrating alertmanager tenants from one cluster to another, because it avoids a condition where the state object is copied but then deleted before the configuration object is copied. #4989
* [ENHANCEMENT] Querier: only use the minimum set of chunks from ingesters when querying, and cancel unnecessary requests to ingesters sooner if we know their results won't be used. #5016
* [ENHANCEMENT] Add `-enable-go-runtime-metrics` flag to expose all go runtime metrics as Prometheus metrics. #5009
* [ENHANCEMENT] Ruler: trigger a synchronization of tenant's rule groups as soon as they change the rules configuration via API. This synchronization is in addition of the periodic syncing done every `-ruler.poll-interval`. The new behavior is enabled by default, but can be disabled with `-ruler.sync-rules-on-changes-enabled=false` (configurable on a per-tenant basis too). If you disable the new behaviour, then you may want to revert `-ruler.poll-interval` to `1m`. #4975 #5053 #5115 #5170
* [ENHANCEMENT] Distributor: Improve invalid tenant shard size error message. #5024
* [ENHANCEMENT] Store-gateway: record index header loading time separately in `cortex_bucket_store_series_request_stage_duration_seconds{stage="load_index_header"}`. Now index header loading will be visible in the "Mimir / Queries" dashboard in the "Series request p99/average latency" panels. #5011 #5062
* [ENHANCEMENT] Querier and ingester: add experimental support for streaming chunks from ingesters to queriers while evaluating queries. This can be enabled with `-querier.prefer-streaming-chunks=true`. #4886 #5078 #5094 #5126
* [ENHANCEMENT] Update Docker base images from `alpine:3.17.3` to `alpine:3.18.0`. #5065
* [ENHANCEMENT] Compactor: reduced the number of "object exists" API calls issued by the compactor to the object storage when syncing block's `meta.json` files. #5063
* [ENHANCEMENT] Distributor: Push request rate limits (`-distributor.request-rate-limit` and `-distributor.request-burst-size`) and their associated YAML configuration are now stable. #5124
* [ENHANCEMENT] Go: updated to 1.20.5. #5185
* [ENHANCEMENT] Update alpine base image to 3.18.2. #5274 #5276
* [BUGFIX] Metadata API: Mimir will now return an empty object when no metadata is available, matching Prometheus. #4782
* [BUGFIX] Store-gateway: add collision detection on expanded postings and individual postings cache keys. #4770
* [BUGFIX] Ruler: Support the `type=alert|record` query parameter for the API endpoint `<prometheus-http-prefix>/api/v1/rules`. #4302
* [BUGFIX] Backend: Check that alertmanager's data-dir doesn't overlap with bucket-sync dir. #4921
* [BUGFIX] Alertmanager: Allow to rate-limit webex, telegram and discord notifications. #4979
* [BUGFIX] Store-gateway: panics when decoding LabelValues responses that contain more than 655360 values. These responses are no longer cached. #5021
* [BUGFIX] Querier: don't leak memory when processing query requests from query-frontends (ie. when the query-scheduler is disabled). #5199

### Documentation

* [ENHANCEMENT] Improve `MimirIngesterReachingTenantsLimit` runbook. #4744 #4752
* [ENHANCEMENT] Add `symbol table size exceeds` case to `MimirCompactorHasNotSuccessfullyRunCompaction` runbook. #4945
* [ENHANCEMENT] Clarify which APIs use query sharding. #4948

### Mixin

* [CHANGE] Alerts: Remove `MimirQuerierHighRefetchRate`. #4980
* [CHANGE] Alerts: Remove `MimirTenantHasPartialBlocks`. This is obsoleted by the changed default of `-compactor.partial-block-deletion-delay` to `1d`, which will auto remediate this alert. #5026
* [ENHANCEMENT] Alertmanager dashboard: display active aggregation groups #4772
* [ENHANCEMENT] Alerts: `MimirIngesterTSDBWALCorrupted` now only fires when there are more than one corrupted WALs in single-zone deployments and when there are more than two zones affected in multi-zone deployments. #4920
* [ENHANCEMENT] Alerts: added labels to duplicated `MimirRolloutStuck` and `MimirCompactorHasNotUploadedBlocks` rules in order to distinguish them. #5023
* [ENHANCEMENT] Dashboards: fix holes in graph for lightly loaded clusters #4915
* [ENHANCEMENT] Dashboards: allow configuring additional services for the Rollout Progress dashboard. #5007
* [ENHANCEMENT] Alerts: do not fire `MimirAllocatingTooMuchMemory` alert for any matching container outside of namespaces where Mimir is running. #5089
* [BUGFIX] Dashboards: show cancelled requests in a different color to successful requests in throughput panels on dashboards. #5039
* [BUGFIX] Dashboards: fix dashboard panels that showed percentages with axes from 0 to 10000%. #5084
* [BUGFIX] Remove dependency on upstream Kubernetes mixin. #4732

### Jsonnet

* [CHANGE] Ruler: changed ruler autoscaling policy, extended scale down period from 60s to 600s. #4786
* [CHANGE] Update to v0.5.0 rollout-operator. #4893
* [CHANGE] Backend: add `alertmanager_args` to `mimir-backend` when running in read-write deployment mode. Remove hardcoded `filesystem` alertmanager storage. This moves alertmanager's data-dir to `/data/alertmanager` by default. #4907 #4921
* [CHANGE] Remove `-pdb` suffix from `PodDisruptionBudget` names. This will create new `PodDisruptionBudget` resources. Make sure to prune the old resources; otherwise, rollouts will be blocked. #5109
* [CHANGE] Query-frontend: enable query sharding for cardinality estimation via `-query-frontend.query-sharding-target-series-per-shard` by default if the results cache is enabled. #5128
* [ENHANCEMENT] Ingester: configure `-blocks-storage.tsdb.head-compaction-interval=15m` to spread TSDB head compaction over a wider time range. #4870
* [ENHANCEMENT] Ingester: configure `-blocks-storage.tsdb.wal-replay-concurrency` to CPU request minus 1. #4864
* [ENHANCEMENT] Compactor: configure `-compactor.first-level-compaction-wait-period` to TSDB head compaction interval plus 10 minutes. #4872
* [ENHANCEMENT] Store-gateway: set `GOMEMLIMIT` to the memory request value. This should reduce the likelihood the store-gateway may go out of memory, at the cost of an higher CPU utilization due to more frequent garbage collections when the memory utilization gets closer or above the configured requested memory. #4971
* [ENHANCEMENT] Store-gateway: dynamically set `GOMAXPROCS` based on the CPU request. This should reduce the likelihood a high load on the store-gateway will slow down the entire Kubernetes node. #5104
* [ENHANCEMENT] Store-gateway: add `store_gateway_lazy_loading_enabled` configuration option which combines disabled lazy-loading and reducing blocks sync concurrency. Reducing blocks sync concurrency improves startup times with disabled lazy loading on HDDs. #5025
* [ENHANCEMENT] Update `rollout-operator` image to `v0.6.0`. #5155
* [BUGFIX] Backend: configure `-ruler.alertmanager-url` to `mimir-backend` when running in read-write deployment mode. #4892
* [ENHANCEMENT] Memcached: don't overwrite upsteam memcached statefulset jsonnet to allow chosing between antiAffinity and topologySpreadConstraints.

### Mimirtool

* [CHANGE] check rules: will fail on duplicate rules when `--strict` is provided. #5035
* [FEATURE] sync/diff can now include/exclude namespaces based on a regular expression using `--namespaces-regex` and `--ignore-namespaces-regex`. #5100
* [ENHANCEMENT] analyze prometheus: allow to specify `-prometheus-http-prefix`. #4966
* [ENHANCEMENT] analyze grafana: allow to specify `--folder-title` to limit dashboards analysis based on their exact folder title. #4973

### Tools

* [CHANGE] copyblocks: copying between Azure Blob Storage buckets is now supported in addition to copying between Google Cloud Storage buckets. As a result, the `--service` flag is now required to be specified (accepted values are `gcs` or `abs`). #4756

## 2.8.0

### Grafana Mimir

* [CHANGE] Ingester: changed experimental CLI flag from `-out-of-order-blocks-external-label-enabled` to `-ingester.out-of-order-blocks-external-label-enabled` #4440
* [CHANGE] Store-gateway: The following metrics have been removed: #4332
  * `cortex_bucket_store_series_get_all_duration_seconds`
  * `cortex_bucket_store_series_merge_duration_seconds`
* [CHANGE] Ingester: changed default value of `-blocks-storage.tsdb.retention-period` from `24h` to `13h`. If you're running Mimir with a custom configuration and you're overriding `-querier.query-store-after` to a value greater than the default `12h` then you should increase `-blocks-storage.tsdb.retention-period` accordingly. #4382
* [CHANGE] Ingester: the configuration parameter `-blocks-storage.tsdb.max-tsdb-opening-concurrency-on-startup` has been deprecated and will be removed in Mimir 2.10. #4445
* [CHANGE] Query-frontend: Cached results now contain timestamp which allows Mimir to check if cached results are still valid based on current TTL configured for tenant. Results cached by previous Mimir version are used until they expire from cache, which can take up to 7 days. If you need to use per-tenant TTL sooner, please flush results cache manually. #4439
* [CHANGE] Ingester: the `cortex_ingester_tsdb_wal_replay_duration_seconds` metrics has been removed. #4465
* [CHANGE] Query-frontend and ruler: use protobuf internal query result payload format by default. This feature is no longer considered experimental. #4557 #4709
* [CHANGE] Ruler: reject creating federated rule groups while tenant federation is disabled. Previously the rule groups would be silently dropped during bucket sync. #4555
* [CHANGE] Compactor: the `/api/v1/upload/block/{block}/finish` endpoint now returns a `429` status code when the compactor has reached the limit specified by `-compactor.max-block-upload-validation-concurrency`. #4598
* [CHANGE] Compactor: when starting a block upload the maximum byte size of the block metadata provided in the request body is now limited to 1 MiB. If this limit is exceeded a `413` status code is returned. #4683
* [CHANGE] Store-gateway: cache key format for expanded postings has changed. This will invalidate the expanded postings in the index cache when deployed. #4667
* [FEATURE] Cache: Introduce experimental support for using Redis for results, chunks, index, and metadata caches. #4371
* [FEATURE] Vault: Introduce experimental integration with Vault to fetch secrets used to configure TLS for clients. Server TLS secrets will still be read from a file. `tls-ca-path`, `tls-cert-path` and `tls-key-path` will denote the path in Vault for the following CLI flags when `-vault.enabled` is true: #4446.
  * `-distributor.ha-tracker.etcd.*`
  * `-distributor.ring.etcd.*`
  * `-distributor.forwarding.grpc-client.*`
  * `-querier.store-gateway-client.*`
  * `-ingester.client.*`
  * `-ingester.ring.etcd.*`
  * `-querier.frontend-client.*`
  * `-query-frontend.grpc-client-config.*`
  * `-query-frontend.results-cache.redis.*`
  * `-blocks-storage.bucket-store.index-cache.redis.*`
  * `-blocks-storage.bucket-store.chunks-cache.redis.*`
  * `-blocks-storage.bucket-store.metadata-cache.redis.*`
  * `-compactor.ring.etcd.*`
  * `-store-gateway.sharding-ring.etcd.*`
  * `-ruler.client.*`
  * `-ruler.alertmanager-client.*`
  * `-ruler.ring.etcd.*`
  * `-ruler.query-frontend.grpc-client-config.*`
  * `-alertmanager.sharding-ring.etcd.*`
  * `-alertmanager.alertmanager-client.*`
  * `-memberlist.*`
  * `-query-scheduler.grpc-client-config.*`
  * `-query-scheduler.ring.etcd.*`
  * `-overrides-exporter.ring.etcd.*`
* [FEATURE] Distributor, ingester, querier, query-frontend, store-gateway: add experimental support for native histograms. Requires that the experimental protobuf query result response format is enabled by `-query-frontend.query-result-response-format=protobuf` on the query frontend. #4286 #4352 #4354 #4376 #4377 #4387 #4396 #4425 #4442 #4494 #4512 #4513 #4526
* [FEATURE] Added `-<prefix>.s3.storage-class` flag to configure the S3 storage class for objects written to S3 buckets. #4300
* [FEATURE] Add `freebsd` to the target OS when generating binaries for a Mimir release. #4654
* [FEATURE] Ingester: Add `prepare-shutdown` endpoint which can be used as part of Kubernetes scale down automations. #4718
* [ENHANCEMENT] Add timezone information to Alpine Docker images. #4583
* [ENHANCEMENT] Ruler: Sync rules when ruler JOINING the ring instead of ACTIVE, In order to reducing missed rule iterations during ruler restarts. #4451
* [ENHANCEMENT] Allow to define service name used for tracing via `JAEGER_SERVICE_NAME` environment variable. #4394
* [ENHANCEMENT] Querier and query-frontend: add experimental, more performant protobuf query result response format enabled with `-query-frontend.query-result-response-format=protobuf`. #4304 #4318 #4375
* [ENHANCEMENT] Compactor: added experimental configuration parameter `-compactor.first-level-compaction-wait-period`, to configure how long the compactor should wait before compacting 1st level blocks (uploaded by ingesters). This configuration option allows to reduce the chances compactor begins compacting blocks before all ingesters have uploaded their blocks to the storage. #4401
* [ENHANCEMENT] Store-gateway: use more efficient chunks fetching and caching. #4255
* [ENHANCEMENT] Query-frontend and ruler: add experimental, more performant protobuf internal query result response format enabled with `-ruler.query-frontend.query-result-response-format=protobuf`. #4331
* [ENHANCEMENT] Ruler: increased tolerance for missed iterations on alerts, reducing the chances of flapping firing alerts during ruler restarts. #4432
* [ENHANCEMENT] Optimized `.*` and `.+` regular expression label matchers. #4432
* [ENHANCEMENT] Optimized regular expression label matchers with alternates (e.g. `a|b|c`). #4647
* [ENHANCEMENT] Added an in-memory cache for regular expression matchers, to avoid parsing and compiling the same expression multiple times when used in recurring queries. #4633
* [ENHANCEMENT] Query-frontend: results cache TTL is now configurable by using `-query-frontend.results-cache-ttl` and `-query-frontend.results-cache-ttl-for-out-of-order-time-window` options. These values can also be specified per tenant. Default values are unchanged (7 days and 10 minutes respectively). #4385
* [ENHANCEMENT] Ingester: added advanced configuration parameter `-blocks-storage.tsdb.wal-replay-concurrency` representing the maximum number of CPUs used during WAL replay. #4445
* [ENHANCEMENT] Ingester: added metrics `cortex_ingester_tsdb_open_duration_seconds_total` to measure the total time it takes to open all existing TSDBs. The time tracked by this metric also includes the TSDBs WAL replay duration. #4465
* [ENHANCEMENT] Store-gateway: use streaming implementation for LabelNames RPC. The batch size for streaming is controlled by `-blocks-storage.bucket-store.batch-series-size`. #4464
* [ENHANCEMENT] Memcached: Add support for TLS or mTLS connections to cache servers. #4535
* [ENHANCEMENT] Compactor: blocks index files are now validated for correctness for blocks uploaded via the TSDB block upload feature. #4503
* [ENHANCEMENT] Compactor: block chunks and segment files are now validated for correctness for blocks uploaded via the TSDB block upload feature. #4549
* [ENHANCEMENT] Ingester: added configuration options to configure the "postings for matchers" cache of each compacted block queried from ingesters: #4561
  * `-blocks-storage.tsdb.block-postings-for-matchers-cache-ttl`
  * `-blocks-storage.tsdb.block-postings-for-matchers-cache-size`
  * `-blocks-storage.tsdb.block-postings-for-matchers-cache-force`
* [ENHANCEMENT] Compactor: validation of blocks uploaded via the TSDB block upload feature is now configurable on a per tenant basis: #4585
  * `-compactor.block-upload-validation-enabled` has been added, `compactor_block_upload_validation_enabled` can be used to override per tenant
  * `-compactor.block-upload.block-validation-enabled` was the previous global flag and has been removed
* [ENHANCEMENT] TSDB Block Upload: block upload validation concurrency can now be limited with `-compactor.max-block-upload-validation-concurrency`. #4598
* [ENHANCEMENT] OTLP: Add support for converting OTel exponential histograms to Prometheus native histograms. The ingestion of native histograms must be enabled, please set `-ingester.native-histograms-ingestion-enabled` to `true`. #4063 #4639
* [ENHANCEMENT] Query-frontend: add metric `cortex_query_fetched_index_bytes_total` to measure TSDB index bytes fetched to execute a query. #4597
* [ENHANCEMENT] Query-frontend: add experimental limit to enforce a max query expression size in bytes via `-query-frontend.max-query-expression-size-bytes` or `max_query_expression_size_bytes`. #4604
* [ENHANCEMENT] Query-tee: improve message logged when comparing responses and one response contains a non-JSON payload. #4588
* [ENHANCEMENT] Distributor: add ability to set per-distributor limits via `distributor_limits` block in runtime configuration in addition to the existing configuration. #4619
* [ENHANCEMENT] Querier: reduce peak memory consumption for queries that touch a large number of chunks. #4625
* [ENHANCEMENT] Query-frontend: added experimental `-query-frontend.query-sharding-max-regexp-size-bytes` limit to query-frontend. When set to a value greater than 0, query-frontend disabled query sharding for any query with a regexp matcher longer than the configured limit. #4632
* [ENHANCEMENT] Store-gateway: include statistics from LabelValues and LabelNames calls in `cortex_bucket_store_series*` metrics. #4673
* [ENHANCEMENT] Query-frontend: improve readability of distributed tracing spans. #4656
* [ENHANCEMENT] Update Docker base images from `alpine:3.17.2` to `alpine:3.17.3`. #4685
* [ENHANCEMENT] Querier: improve performance when shuffle sharding is enabled and the shard size is large. #4711
* [ENHANCEMENT] Ingester: improve performance when Active Series Tracker is in use. #4717
* [ENHANCEMENT] Store-gateway: optionally select `-blocks-storage.bucket-store.series-selection-strategy`, which can limit the impact of large posting lists (when many series share the same label name and value). #4667 #4695 #4698
* [ENHANCEMENT] Querier: Cache the converted float histogram from chunk iterator, hence there is no need to lookup chunk every time to get the converted float histogram. #4684
* [ENHANCEMENT] Ruler: Improve rule upload performance when not enforcing per-tenant rule group limits. #4828
* [ENHANCEMENT] Improved memory limit on the in-memory cache used for regular expression matchers. #4751
* [BUGFIX] Querier: Streaming remote read will now continue to return multiple chunks per frame after the first frame. #4423
* [BUGFIX] Store-gateway: the values for `stage="processed"` for the metrics `cortex_bucket_store_series_data_touched` and  `cortex_bucket_store_series_data_size_touched_bytes` when using fine-grained chunks caching is now reporting the correct values of chunks held in memory. #4449
* [BUGFIX] Compactor: fixed reporting a compaction error when compactor is correctly shut down while populating blocks. #4580
* [BUGFIX] OTLP: Do not drop exemplars of the OTLP Monotonic Sum metric. #4063
* [BUGFIX] Packaging: flag `/etc/default/mimir` and `/etc/sysconfig/mimir` as config to prevent overwrite. #4587
* [BUGFIX] Query-frontend: don't retry queries which error inside PromQL. #4643
* [BUGFIX] Store-gateway & query-frontend: report more consistent statistics for fetched index bytes. #4671
* [BUGFIX] Native histograms: fix how IsFloatHistogram determines if mimirpb.Histogram is a float histogram. #4706
* [BUGFIX] Query-frontend: fix query sharding for native histograms. #4666
* [BUGFIX] Ring status page: fixed the owned tokens percentage value displayed. #4730
* [BUGFIX] Querier: fixed chunk iterator that can return sample with wrong timestamp. #4450
* [BUGFIX] Packaging: fix preremove script preventing upgrades. #4801
* [BUGFIX] Security: updates Go to version 1.20.4 to fix CVE-2023-24539, CVE-2023-24540, CVE-2023-29400. #4903

### Mixin

* [ENHANCEMENT] Queries: Display data touched per sec in bytes instead of number of items. #4492
* [ENHANCEMENT] `_config.job_names.<job>` values can now be arrays of regular expressions in addition to a single string. Strings are still supported and behave as before. #4543
* [ENHANCEMENT] Queries dashboard: remove mention to store-gateway "streaming enabled" in panels because store-gateway only support streaming series since Mimir 2.7. #4569
* [ENHANCEMENT] Ruler: Add panel description for Read QPS panel in Ruler dashboard to explain values when in remote ruler mode. #4675
* [BUGFIX] Ruler dashboard: show data for reads from ingesters. #4543
* [BUGFIX] Pod selector regex for deployments: change `(.*-mimir-)` to `(.*mimir-)`. #4603

### Jsonnet

* [CHANGE] Ruler: changed ruler deployment max surge from `0` to `50%`, and max unavailable from `1` to `0`. #4381
* [CHANGE] Memcached connections parameters `-blocks-storage.bucket-store.index-cache.memcached.max-idle-connections`, `-blocks-storage.bucket-store.chunks-cache.memcached.max-idle-connections` and `-blocks-storage.bucket-store.metadata-cache.memcached.max-idle-connections` settings are now configured based on `max-get-multi-concurrency` and `max-async-concurrency`. #4591
* [CHANGE] Add support to use external Redis as cache. Following are some changes in the jsonnet config: #4386 #4640
  * Renamed `memcached_*_enabled` config options to `cache_*_enabled`
  * Renamed `memcached_*_max_item_size_mb` config options to `cache_*_max_item_size_mb`
  * Added `cache_*_backend` config options
* [CHANGE] Store-gateway StatefulSets with disabled multi-zone deployment are also unregistered from the ring on shutdown. This eliminated resharding during rollouts, at the cost of extra effort during scaling down store-gateways. For more information see [Scaling down store-gateways](https://grafana.com/docs/mimir/v2.7.x/operators-guide/run-production-environment/scaling-out/#scaling-down-store-gateways). #4713
* [CHANGE] Removed `$._config.querier.replicas` and `$._config.queryFrontend.replicas`. If you need to customize the number of querier or query-frontend replicas, and autoscaling is disabled, please set an override as is done for other stateless components (e.g. distributors). #5130
* [ENHANCEMENT] Alertmanager: add `alertmanager_data_disk_size` and  `alertmanager_data_disk_class` configuration options, by default no storage class is set. #4389
* [ENHANCEMENT] Update `rollout-operator` to `v0.4.0`. #4524
* [ENHANCEMENT] Update memcached to `memcached:1.6.19-alpine`. #4581
* [ENHANCEMENT] Add support for mTLS connections to Memcached servers. #4553
* [ENHANCEMENT] Update the `memcached-exporter` to `v0.11.2`. #4570
* [ENHANCEMENT] Autoscaling: Add `autoscaling_query_frontend_memory_target_utilization`, `autoscaling_ruler_query_frontend_memory_target_utilization`, and `autoscaling_ruler_memory_target_utilization` configuration options, for controlling the corresponding autoscaler memory thresholds. Each has a default of 1, i.e. 100%. #4612
* [ENHANCEMENT] Distributor: add ability to set per-distributor limits via `distributor_instance_limits` using runtime configuration. #4627
* [BUGFIX] Add missing query sharding settings for user_24M and user_32M plans. #4374

### Mimirtool

* [ENHANCEMENT] Backfill: mimirtool will now sleep and retry if it receives a 429 response while trying to finish an upload due to validation concurrency limits. #4598
* [ENHANCEMENT] `gauge` panel type is supported now in `mimirtool analyze dashboard`. #4679
* [ENHANCEMENT] Set a `User-Agent` header on requests to Mimir or Prometheus servers. #4700

### Mimir Continuous Test

* [FEATURE] Allow continuous testing of native histograms as well by enabling the flag `-tests.write-read-series-test.histogram-samples-enabled`. The metrics exposed by the tool will now have a new label called `type` with possible values of `float`, `histogram_float_counter`, `histogram_float_gauge`, `histogram_int_counter`, `histogram_int_gauge`, the list of metrics impacted: #4457
  * `mimir_continuous_test_writes_total`
  * `mimir_continuous_test_writes_failed_total`
  * `mimir_continuous_test_queries_total`
  * `mimir_continuous_test_queries_failed_total`
  * `mimir_continuous_test_query_result_checks_total`
  * `mimir_continuous_test_query_result_checks_failed_total`
* [ENHANCEMENT] Added a new metric `mimir_continuous_test_build_info` that reports version information, similar to the existing `cortex_build_info` metric exposed by other Mimir components. #4712
* [ENHANCEMENT] Add coherency for the selected ranges and instants of test queries. #4704

### Query-tee

### Documentation

* [CHANGE] Clarify what deprecation means in the lifecycle of configuration parameters. #4499
* [CHANGE] Update compactor `split-groups` and `split-and-merge-shards` recommendation on component page. #4623
* [FEATURE] Add instructions about how to configure native histograms. #4527
* [ENHANCEMENT] Runbook for MimirCompactorHasNotSuccessfullyRunCompaction extended to include scenario where compaction has fallen behind. #4609
* [ENHANCEMENT] Add explanation for QPS values for reads in remote ruler mode and writes generally, to the Ruler dashboard page. #4629
* [ENHANCEMENT] Expand zone-aware replication page to cover single physical availability zone deployments. #4631
* [FEATURE] Add instructions to use puppet module. #4610
* [FEATURE] Add documentation on how deploy mixin with terraform. #4161

### Tools

* [ENHANCEMENT] tsdb-index: iteration over index is now faster when any equal matcher is supplied. #4515

## 2.7.3

### Grafana Mimir

* [BUGFIX] Security: updates Go to version 1.20.4 to fix CVE-2023-24539, CVE-2023-24540, CVE-2023-29400. #4905

## 2.7.2

### Grafana Mimir

* [BUGFIX] Security: updated Go version to 1.20.3 to fix CVE-2023-24538 #4795

## 2.7.1

**Note**: During the release process, version 2.7.0 was tagged too early, before completing the release checklist and production testing. Release 2.7.1 doesn't include any code changes since 2.7.0, but now has proper release notes, published documentation, and has been fully tested in our production environment.

### Grafana Mimir

* [CHANGE] Ingester: the configuration parameter `-ingester.ring.readiness-check-ring-health` has been deprecated and will be removed in Mimir 2.9. #4422
* [CHANGE] Ruler: changed default value of `-ruler.evaluation-delay-duration` option from 0 to 1m. #4250
* [CHANGE] Querier: Errors with status code `422` coming from the store-gateway are propagated and not converted to the consistency check error anymore. #4100
* [CHANGE] Store-gateway: When a query hits `max_fetched_chunks_per_query` and `max_fetched_series_per_query` limits, an error with the status code `422` is created and returned. #4056
* [CHANGE] Packaging: Migrate FPM packaging solution to NFPM. Rationalize packages dependencies and add package for all binaries. #3911
* [CHANGE] Store-gateway: Deprecate flag `-blocks-storage.bucket-store.chunks-cache.subrange-size` since there's no benefit to changing the default of `16000`. #4135
* [CHANGE] Experimental support for ephemeral storage introduced in Mimir 2.6.0 has been removed. Following options are no longer available: #4252
  * `-blocks-storage.ephemeral-tsdb.*`
  * `-distributor.ephemeral-series-enabled`
  * `-distributor.ephemeral-series-matchers`
  * `-ingester.max-ephemeral-series-per-user`
  * `-ingester.instance-limits.max-ephemeral-series`
Querying with using `{__mimir_storage__="ephemeral"}` selector no longer works. All label values with `ephemeral-` prefix in `reason` label of `cortex_discarded_samples_total` metric are no longer available. Following metrics have been removed:
  * `cortex_ingester_ephemeral_series`
  * `cortex_ingester_ephemeral_series_created_total`
  * `cortex_ingester_ephemeral_series_removed_total`
  * `cortex_ingester_ingested_ephemeral_samples_total`
  * `cortex_ingester_ingested_ephemeral_samples_failures_total`
  * `cortex_ingester_memory_ephemeral_users`
  * `cortex_ingester_queries_ephemeral_total`
  * `cortex_ingester_queried_ephemeral_samples`
  * `cortex_ingester_queried_ephemeral_series`
* [CHANGE] Store-gateway: use mmap-less index-header reader by default and remove mmap-based index header reader. The following flags have changed: #4280
   * `-blocks-storage.bucket-store.index-header.map-populate-enabled` has been removed
   * `-blocks-storage.bucket-store.index-header.stream-reader-enabled` has been removed
   * `-blocks-storage.bucket-store.index-header.stream-reader-max-idle-file-handles` has been renamed to `-blocks-storage.bucket-store.index-header.max-idle-file-handles`, and the corresponding configuration file option has been renamed from `stream_reader_max_idle_file_handles` to `max_idle_file_handles`
* [CHANGE] Store-gateway: the streaming store-gateway is now enabled by default. The new default setting for `-blocks-storage.bucket-store.batch-series-size` is `5000`. #4330
* [CHANGE] Compactor: the configuration parameter `-compactor.consistency-delay` has been deprecated and will be removed in Mimir 2.9. #4409
* [CHANGE] Store-gateway: the configuration parameter `-blocks-storage.bucket-store.consistency-delay` has been deprecated and will be removed in Mimir 2.9. #4409
* [FEATURE] Ruler: added `keep_firing_for` support to alerting rules. #4099
* [FEATURE] Distributor, ingester: ingestion of native histograms. The new per-tenant limit `-ingester.native-histograms-ingestion-enabled` controls whether native histograms are stored or ignored. #4159
* [FEATURE] Query-frontend: Introduce experimental `-query-frontend.query-sharding-target-series-per-shard` to allow query sharding to take into account cardinality of similar requests executed previously. This feature uses the same cache that's used for results caching. #4121 #4177 #4188 #4254
* [ENHANCEMENT] Go: update go to 1.20.1. #4266
* [ENHANCEMENT] Ingester: added `out_of_order_blocks_external_label_enabled` shipper option to label out-of-order blocks before shipping them to cloud storage. #4182 #4297
* [ENHANCEMENT] Ruler: introduced concurrency when loading per-tenant rules configuration. This improvement is expected to speed up the ruler start up time in a Mimir cluster with a large number of tenants. #4258
* [ENHANCEMENT] Compactor: Add `reason` label to `cortex_compactor_runs_failed_total`. The value can be `shutdown` or `error`. #4012
* [ENHANCEMENT] Store-gateway: enforce `max_fetched_series_per_query`. #4056
* [ENHANCEMENT] Query-frontend: Disambiguate logs for failed queries. #4067
* [ENHANCEMENT] Query-frontend: log caller user agent in query stats logs. #4093
* [ENHANCEMENT] Store-gateway: add `data_type` label with values on `cortex_bucket_store_partitioner_extended_ranges_total`, `cortex_bucket_store_partitioner_expanded_ranges_total`, `cortex_bucket_store_partitioner_requested_ranges_total`, `cortex_bucket_store_partitioner_expanded_bytes_total`, `cortex_bucket_store_partitioner_requested_bytes_total` for `postings`, `series`, and `chunks`. #4095
* [ENHANCEMENT] Store-gateway: Reduce memory allocation rate when loading TSDB chunks from Memcached. #4074
* [ENHANCEMENT] Query-frontend: track `cortex_frontend_query_response_codec_duration_seconds` and `cortex_frontend_query_response_codec_payload_bytes` metrics to measure the time taken and bytes read / written while encoding and decoding query result payloads. #4110
* [ENHANCEMENT] Alertmanager: expose additional upstream metrics `cortex_alertmanager_dispatcher_aggregation_groups`, `cortex_alertmanager_dispatcher_alert_processing_duration_seconds`. #4151
* [ENHANCEMENT] Querier and query-frontend: add experimental, more performant protobuf internal query result response format enabled with `-query-frontend.query-result-response-format=protobuf`. #4153
* [ENHANCEMENT] Store-gateway: use more efficient chunks fetching and caching. This should reduce CPU, memory utilization, and receive bandwidth of a store-gateway. Enable with `-blocks-storage.bucket-store.chunks-cache.fine-grained-chunks-caching-enabled=true`. #4163 #4174 #4227
* [ENHANCEMENT] Query-frontend: Wait for in-flight queries to finish before shutting down. #4073 #4170
* [ENHANCEMENT] Store-gateway: added `encode` and `other` stage to `cortex_bucket_store_series_request_stage_duration_seconds` metric. #4179
* [ENHANCEMENT] Ingester: log state of TSDB when shipping or forced compaction can't be done due to unexpected state of TSDB. #4211
* [ENHANCEMENT] Update Docker base images from `alpine:3.17.1` to `alpine:3.17.2`. #4240
* [ENHANCEMENT] Store-gateway: add a `stage` label to the metrics `cortex_bucket_store_series_data_fetched`, `cortex_bucket_store_series_data_size_fetched_bytes`, `cortex_bucket_store_series_data_touched`, `cortex_bucket_store_series_data_size_touched_bytes`. This label only applies to `data_type="chunks"`. For `fetched` metrics with `data_type="chunks"` the `stage` label has 2 values: `fetched` - the chunks or bytes that were fetched from the cache or the object store, `refetched` - the chunks or bytes that had to be refetched from the cache or the object store because their size was underestimated during the first fetch. For `touched` metrics with `data_type="chunks"` the `stage` label has 2 values: `processed` - the chunks or bytes that were read from the fetched chunks or bytes and were processed in memory, `returned` - the chunks or bytes that were selected from the processed bytes to satisfy the query. #4227 #4316
* [ENHANCEMENT] Compactor: improve the partial block check related to `compactor.partial-block-deletion-delay` to potentially issue less requests to object storage. #4246
* [ENHANCEMENT] Memcached: added `-*.memcached.min-idle-connections-headroom-percentage` support to configure the minimum number of idle connections to keep open as a percentage (0-100) of the number of recently used idle connections. This feature is disabled when set to a negative value (default), which means idle connections are kept open indefinitely. #4249
* [ENHANCEMENT] Querier and store-gateway: optimized regular expression label matchers with case insensitive alternate operator. #4340 #4357
* [ENHANCEMENT] Compactor: added the experimental flag `-compactor.block-upload.block-validation-enabled` with the default `true` to configure whether block validation occurs on backfilled blocks. #3411
* [ENHANCEMENT] Ingester: apply a jitter to the first TSDB head compaction interval configured via `-blocks-storage.tsdb.head-compaction-interval`. Subsequent checks will happen at the configured interval. This should help to spread the TSDB head compaction among different ingesters over the configured interval. #4364
* [ENHANCEMENT] Ingester: the maximum accepted value for `-blocks-storage.tsdb.head-compaction-interval` has been increased from 5m to 15m. #4364
* [BUGFIX] Store-gateway: return `Canceled` rather than `Aborted` or `Internal` error when the calling querier cancels a label names or values request, and return `Internal` if processing the request fails for another reason. #4061
* [BUGFIX] Querier: track canceled requests with status code `499` in the metrics instead of `503` or `422`. #4099
* [BUGFIX] Ingester: compact out-of-order data during `/ingester/flush` or when TSDB is idle. #4180
* [BUGFIX] Ingester: conversion of global limits `max-series-per-user`, `max-series-per-metric`, `max-metadata-per-user` and `max-metadata-per-metric` into corresponding local limits now takes into account the number of ingesters in each zone. #4238
* [BUGFIX] Ingester: track `cortex_ingester_memory_series` metric consistently with `cortex_ingester_memory_series_created_total` and `cortex_ingester_memory_series_removed_total`. #4312
* [BUGFIX] Querier: fixed a bug which was incorrectly matching series with regular expression label matchers with begin/end anchors in the middle of the regular expression. #4340

### Mixin

* [CHANGE] Move auto-scaling panel rows down beneath logical network path in Reads and Writes dashboards. #4049
* [CHANGE] Make distributor auto-scaling metric panels show desired number of replicas. #4218
* [CHANGE] Alerts: The alert `MimirMemcachedRequestErrors` has been renamed to `MimirCacheRequestErrors`. #4242
* [ENHANCEMENT] Alerts: Added `MimirAutoscalerKedaFailing` alert firing when a KEDA scaler is failing. #4045
* [ENHANCEMENT] Add auto-scaling panels to ruler dashboard. #4046
* [ENHANCEMENT] Add gateway auto-scaling panels to Reads and Writes dashboards. #4049 #4216
* [ENHANCEMENT] Dashboards: distinguish between label names and label values queries. #4065
* [ENHANCEMENT] Add query-frontend and ruler-query-frontend auto-scaling panels to Reads and Ruler dashboards. #4199
* [BUGFIX] Alerts: Fixed `MimirAutoscalerNotActive` to not fire if scaling metric does not exist, to avoid false positives on scaled objects with 0 min replicas. #4045
* [BUGFIX] Alerts: `MimirCompactorHasNotSuccessfullyRunCompaction` is no longer triggered by frequent compactor restarts. #4012
* [BUGFIX] Tenants dashboard: Correctly show the ruler-query-scheduler queue size. #4152

### Jsonnet

* [CHANGE] Create the `query-frontend-discovery` service only when Mimir is deployed in microservice mode without query-scheduler. #4353
* [CHANGE] Add results cache backend config to `ruler-query-frontend` configuration to allow cache reuse for cardinality-estimation based sharding. #4257
* [ENHANCEMENT] Add support for ruler auto-scaling. #4046
* [ENHANCEMENT] Add optional `weight` param to `newQuerierScaledObject` and `newRulerQuerierScaledObject` to allow running multiple querier deployments on different node types. #4141
* [ENHANCEMENT] Add support for query-frontend and ruler-query-frontend auto-scaling. #4199
* [BUGFIX] Shuffle sharding: when applying user class limits, honor the minimum shard size configured in `$._config.shuffle_sharding.*`. #4363

### Mimirtool

* [FEATURE] Added `keep_firing_for` support to rules configuration. #4099
* [ENHANCEMENT] Add `-tls-insecure-skip-verify` to rules, alertmanager and backfill commands. #4162

### Query-tee

* [CHANGE] Increase default value of `-backend.read-timeout` to 150s, to accommodate default querier and query frontend timeout of 120s. #4262
* [ENHANCEMENT] Log errors that occur while performing requests to compare two endpoints. #4262
* [ENHANCEMENT] When comparing two responses that both contain an error, only consider the comparison failed if the errors differ. Previously, if either response contained an error, the comparison always failed, even if both responses contained the same error. #4262
* [ENHANCEMENT] Include the value of the `X-Scope-OrgID` header when logging a comparison failure. #4262
* [BUGFIX] Parameters (expression, time range etc.) for a query request where the parameters are in the HTTP request body rather than in the URL are now logged correctly when responses differ. #4265

### Documentation

* [ENHANCEMENT] Add guide on alternative migration method for Thanos to Mimir #3554
* [ENHANCEMENT] Restore "Migrate from Cortex" for Jsonnet. #3929
* [ENHANCEMENT] Document migration from microservices to read-write deployment mode. #3951
* [ENHANCEMENT] Do not error when there is nothing to commit as part of a publish #4058
* [ENHANCEMENT] Explain how to run Mimir locally using docker-compose #4079
* [ENHANCEMENT] Docs: use long flag names in runbook commands. #4088
* [ENHANCEMENT] Clarify how ingester replication happens. #4101
* [ENHANCEMENT] Improvements to the Get Started guide. #4315
* [BUGFIX] Added indentation to Azure and SWIFT backend definition. #4263

### Tools

* [ENHANCEMENT] Adapt tsdb-print-chunk for native histograms. #4186
* [ENHANCEMENT] Adapt tsdb-index-health for blocks containing native histograms. #4186
* [ENHANCEMENT] Adapt tsdb-chunks tool to handle native histograms. #4186

## 2.6.2

* [BUGFIX] Security: updates Go to version 1.20.4 to fix CVE-2023-24539, CVE-2023-24540, CVE-2023-29400. #4903

## 2.6.1

### Grafana Mimir

* [BUGFIX] Security: updates Go to version 1.20.3 to fix CVE-2023-24538 #4798

## 2.6.0

### Grafana Mimir

* [CHANGE] Querier: Introduce `-querier.max-partial-query-length` to limit the time range for partial queries at the querier level and deprecate `-store.max-query-length`. #3825 #4017
* [CHANGE] Store-gateway: Remove experimental `-blocks-storage.bucket-store.max-concurrent-reject-over-limit` flag. #3706
* [CHANGE] Ingester: If shipping is enabled block retention will now be relative to the upload time to cloud storage. If shipping is disabled block retention will be relative to the creation time of the block instead of the mintime of the last block created. #3816
* [CHANGE] Query-frontend: Deprecated CLI flag `-query-frontend.align-querier-with-step` has been removed. #3982
* [CHANGE] Alertmanager: added default configuration for `-alertmanager.configs.fallback`. Allows tenants to send alerts without first uploading an Alertmanager configuration. #3541
* [FEATURE] Store-gateway: streaming of series. The store-gateway can now stream results back to the querier instead of buffering them. This is expected to greatly reduce peak memory consumption while keeping latency the same. You can enable this feature by setting `-blocks-storage.bucket-store.batch-series-size` to a value in the high thousands (5000-10000). This is still an experimental feature and is subject to a changing API and instability. #3540 #3546 #3587 #3606 #3611 #3620 #3645 #3355 #3697 #3666 #3687 #3728 #3739 #3751 #3779 #3839
* [FEATURE] Alertmanager: Added support for the Webex receiver. #3758
* [FEATURE] Limits: Added the `-validation.separate-metrics-group-label` flag. This allows further separation of the `cortex_discarded_samples_total` metric by an additional `group` label - which is configured by this flag to be the value of a specific label on an incoming timeseries. Active groups are tracked and inactive groups are cleaned up on a defined interval. The maximum number of groups tracked is controlled by the `-max-separate-metrics-groups-per-user` flag. #3439
* [FEATURE] Overrides-exporter: Added experimental ring support to overrides-exporter via `-overrides-exporter.ring.enabled`. When enabled, the ring is used to establish a leader replica for the export of limit override metrics. #3908 #3953
* [FEATURE] Ephemeral storage (experimental): Mimir can now accept samples into "ephemeral storage". Such samples are available for querying for a short amount of time (`-blocks-storage.ephemeral-tsdb.retention-period`, defaults to 10 minutes), and then removed from memory. To use ephemeral storage, distributor must be configured with `-distributor.ephemeral-series-enabled` option. Series matching `-distributor.ephemeral-series-matchers` will be marked for storing into ephemeral storage in ingesters. Each tenant needs to have ephemeral storage enabled by using `-ingester.max-ephemeral-series-per-user` limit, which defaults to 0 (no ephemeral storage). Ingesters have new `-ingester.instance-limits.max-ephemeral-series` limit for total number of series in ephemeral storage across all tenants. If ingestion of samples into ephemeral storage fails, `cortex_discarded_samples_total` metric will use values prefixed with `ephemeral-` for `reason` label. Querying of ephemeral storage is possible by using `{__mimir_storage__="ephemeral"}` as metric selector. Following new metrics related to ephemeral storage are introduced: #3897 #3922 #3961 #3997 #4004
  * `cortex_ingester_ephemeral_series`
  * `cortex_ingester_ephemeral_series_created_total`
  * `cortex_ingester_ephemeral_series_removed_total`
  * `cortex_ingester_ingested_ephemeral_samples_total`
  * `cortex_ingester_ingested_ephemeral_samples_failures_total`
  * `cortex_ingester_memory_ephemeral_users`
  * `cortex_ingester_queries_ephemeral_total`
  * `cortex_ingester_queried_ephemeral_samples`
  * `cortex_ingester_queried_ephemeral_series`
* [ENHANCEMENT] Added new metric `thanos_shipper_last_successful_upload_time`: Unix timestamp (in seconds) of the last successful TSDB block uploaded to the bucket. #3627
* [ENHANCEMENT] Ruler: Added `-ruler.alertmanager-client.tls-enabled` configuration for alertmanager client. #3432 #3597
* [ENHANCEMENT] Activity tracker logs now have `component=activity-tracker` label. #3556
* [ENHANCEMENT] Distributor: remove labels with empty values #2439
* [ENHANCEMENT] Query-frontend: track query HTTP requests in the Activity Tracker. #3561
* [ENHANCEMENT] Store-gateway: Add experimental alternate implementation of index-header reader that does not use memory mapped files. The index-header reader is expected to improve stability of the store-gateway. You can enable this implementation with the flag `-blocks-storage.bucket-store.index-header.stream-reader-enabled`. #3639 #3691 #3703 #3742 #3785 #3787 #3797
* [ENHANCEMENT] Query-scheduler: add `cortex_query_scheduler_cancelled_requests_total` metric to track the number of requests that are already cancelled when dequeued. #3696
* [ENHANCEMENT] Store-gateway: add `cortex_bucket_store_partitioner_extended_ranges_total` metric to keep track of the ranges that the partitioner decided to overextend and merge in order to save API call to the object storage. #3769
* [ENHANCEMENT] Compactor: Auto-forget unhealthy compactors after ten failed ring heartbeats. #3771
* [ENHANCEMENT] Ruler: change default value of `-ruler.for-grace-period` from `10m` to `2m` and update help text. The new default value reflects how we operate Mimir at Grafana Labs. #3817
* [ENHANCEMENT] Ingester: Added experimental flags to force usage of _postings for matchers cache_. These flags will be removed in the future and it's not recommended to change them. #3823
  * `-blocks-storage.tsdb.head-postings-for-matchers-cache-ttl`
  * `-blocks-storage.tsdb.head-postings-for-matchers-cache-size`
  * `-blocks-storage.tsdb.head-postings-for-matchers-cache-force`
* [ENHANCEMENT] Ingester: Improved series selection performance when some of the matchers do not match any series. #3827
* [ENHANCEMENT] Alertmanager: Add new additional template function `tenantID` returning id of the tenant owning the alert. #3758
* [ENHANCEMENT] Alertmanager: Add additional template function `grafanaExploreURL` returning URL to grafana explore with range query. #3849
* [ENHANCEMENT] Reduce overhead of debug logging when filtered out. #3875
* [ENHANCEMENT] Update Docker base images from `alpine:3.16.2` to `alpine:3.17.1`. #3898
* [ENHANCEMENT] Ingester: Add new `/ingester/tsdb_metrics` endpoint to return tenant-specific TSDB metrics. #3923
* [ENHANCEMENT] Query-frontend: CLI flag `-query-frontend.max-total-query-length` and its associated YAML configuration is now stable. #3882
* [ENHANCEMENT] Ruler: rule groups now support optional and experimental `align_evaluation_time_on_interval` field, which causes all evaluations to happen on interval-aligned timestamp. #4013
* [ENHANCEMENT] Query-scheduler: ring-based service discovery is now stable. #4028
* [ENHANCEMENT] Store-gateway: improved performance of prefix matching on the labels. #4055 #4080
* [BUGFIX] Log the names of services that are not yet running rather than `unsupported value type` when calling `/ready` and some services are not running. #3625
* [BUGFIX] Alertmanager: Fix template spurious deletion with relative data dir. #3604
* [BUGFIX] Security: update prometheus/exporter-toolkit for CVE-2022-46146. #3675
* [BUGFIX] Security: update golang.org/x/net for CVE-2022-41717. #3755
* [BUGFIX] Debian package: Fix post-install, environment file path and user creation. #3720
* [BUGFIX] memberlist: Fix panic during Mimir startup when Mimir receives gossip message before it's ready. #3746
* [BUGFIX] Store-gateway: fix `cortex_bucket_store_partitioner_requested_bytes_total` metric to not double count overlapping ranges. #3769
* [BUGFIX] Update `github.com/thanos-io/objstore` to address issue with Multipart PUT on s3-compatible Object Storage. #3802 #3821
* [BUGFIX] Distributor, Query-scheduler: Make sure ring metrics include a `cortex_` prefix as expected by dashboards. #3809
* [BUGFIX] Querier: canceled requests are no longer reported as "consistency check" failures. #3837 #3927
* [BUGFIX] Distributor: don't panic when `metric_relabel_configs` in overrides contains null element. #3868
* [BUGFIX] Distributor: don't panic when OTLP histograms don't have any buckets. #3853
* [BUGFIX] Ingester, Compactor: fix panic that can occur when compaction fails. #3955
* [BUGFIX] Store-gateway: return `Canceled` rather than `Aborted` error when the calling querier cancels the request. #4007

### Mixin

* [ENHANCEMENT] Alerts: Added `MimirIngesterInstanceHasNoTenants` alert that fires when an ingester replica is not receiving write requests for any tenant. #3681
* [ENHANCEMENT] Alerts: Extended `MimirAllocatingTooMuchMemory` to check read-write deployment containers. #3710
* [ENHANCEMENT] Alerts: Added `MimirAlertmanagerInstanceHasNoTenants` alert that fires when an alertmanager instance ows no tenants. #3826
* [ENHANCEMENT] Alerts: Added `MimirRulerInstanceHasNoRuleGroups` alert that fires when a ruler replica is not assigned any rule group to evaluate. #3723
* [ENHANCEMENT] Support for baremetal deployment for alerts and scaling recording rules. #3719
* [ENHANCEMENT] Dashboards: querier autoscaling now supports multiple scaled objects (configurable via `$._config.autoscale.querier.hpa_name`). #3962
* [BUGFIX] Alerts: Fixed `MimirIngesterRestarts` alert when Mimir is deployed in read-write mode. #3716
* [BUGFIX] Alerts: Fixed `MimirIngesterHasNotShippedBlocks` and `MimirIngesterHasNotShippedBlocksSinceStart` alerts for when Mimir is deployed in read-write or monolithic modes and updated them to use new `thanos_shipper_last_successful_upload_time` metric. #3627
* [BUGFIX] Alerts: Fixed `MimirMemoryMapAreasTooHigh` alert when Mimir is deployed in read-write mode. #3626
* [BUGFIX] Alerts: Fixed `MimirCompactorSkippedBlocksWithOutOfOrderChunks` matching on non-existent label. #3628
* [BUGFIX] Dashboards: Fix `Rollout Progress` dashboard incorrectly using Gateway metrics when Gateway was not enabled. #3709
* [BUGFIX] Tenants dashboard: Make it compatible with all deployment types. #3754
* [BUGFIX] Alerts: Fixed `MimirCompactorHasNotUploadedBlocks` to not fire if compactor has nothing to do. #3793
* [BUGFIX] Alerts: Fixed `MimirAutoscalerNotActive` to not fire if scaling metric is 0, to avoid false positives on scaled objects with 0 min replicas. #3999

### Jsonnet

* [CHANGE] Replaced the deprecated `policy/v1beta1` with `policy/v1` when configuring a PodDisruptionBudget for read-write deployment mode. #3811
* [CHANGE] Removed `-server.http-write-timeout` default option value from querier and query-frontend, as it defaults to a higher value in the code now, and cannot be lower than `-querier.timeout`. #3836
* [CHANGE] Replaced `-store.max-query-length` with `-query-frontend.max-total-query-length` in the query-frontend config. #3879
* [CHANGE] Changed default `mimir_backend_data_disk_size` from `100Gi` to `250Gi`. #3894
* [ENHANCEMENT] Update `rollout-operator` to `v0.2.0`. #3624
* [ENHANCEMENT] Add `user_24M` and `user_32M` classes to operations config. #3367
* [ENHANCEMENT] Update memcached image from `memcached:1.6.16-alpine` to `memcached:1.6.17-alpine`. #3914
* [ENHANCEMENT] Allow configuring the ring for overrides-exporter. #3995
* [BUGFIX] Apply ingesters and store-gateways per-zone CLI flags overrides to read-write deployment mode too. #3766
* [BUGFIX] Apply overrides-exporter CLI flags to mimir-backend when running Mimir in read-write deployment mode. #3790
* [BUGFIX] Fixed `mimir-write` and `mimir-read` Kubernetes service to correctly balance requests among pods. #3855 #3864 #3906
* [BUGFIX] Fixed `ruler-query-frontend` and `mimir-read` gRPC server configuration to force clients to periodically re-resolve the backend addresses. #3862
* [BUGFIX] Fixed `mimir-read` CLI flags to ensure query-frontend configuration takes precedence over querier configuration. #3877

### Mimirtool

* [ENHANCEMENT] Update `mimirtool config convert` to work with Mimir 2.4, 2.5, 2.6 changes. #3952
* [ENHANCEMENT] Mimirtool is now available to install through Homebrew with `brew install mimirtool`. #3776
* [ENHANCEMENT] Added `--concurrency` to `mimirtool rules sync` command. #3996
* [BUGFIX] Fix summary output from `mimirtool rules sync` to display correct number of groups created and updated. #3918

### Documentation

* [BUGFIX] Querier: Remove assertion that the `-querier.max-concurrent` flag must also be set for the query-frontend. #3678
* [ENHANCEMENT] Update migration from cortex documentation. #3662
* [ENHANCEMENT] Query-scheduler: documented how to migrate from DNS-based to ring-based service discovery. #4028

### Tools

## 2.5.0

### Grafana Mimir

* [CHANGE] Flag `-azure.msi-resource` is now ignored, and will be removed in Mimir 2.7. This setting is now made automatically by Azure. #2682
* [CHANGE] Experimental flag `-blocks-storage.tsdb.out-of-order-capacity-min` has been removed. #3261
* [CHANGE] Distributor: Wrap errors from pushing to ingesters with useful context, for example clarifying timeouts. #3307
* [CHANGE] The default value of `-server.http-write-timeout` has changed from 30s to 2m. #3346
* [CHANGE] Reduce period of health checks in connection pools for querier->store-gateway, ruler->ruler, and alertmanager->alertmanager clients to 10s. This reduces the time to fail a gRPC call when the remote stops responding. #3168
* [CHANGE] Hide TSDB block ranges period config from doc and mark it experimental. #3518
* [FEATURE] Alertmanager: added Discord support. #3309
* [ENHANCEMENT] Added `-server.tls-min-version` and `-server.tls-cipher-suites` flags to configure cipher suites and min TLS version supported by HTTP and gRPC servers. #2898
* [ENHANCEMENT] Distributor: Add age filter to forwarding functionality, to not forward samples which are older than defined duration. If such samples are not ingested, `cortex_discarded_samples_total{reason="forwarded-sample-too-old"}` is increased. #3049 #3113
* [ENHANCEMENT] Store-gateway: Reduce memory allocation when generating ids in index cache. #3179
* [ENHANCEMENT] Query-frontend: truncate queries based on the configured creation grace period (`--validation.create-grace-period`) to avoid querying too far into the future. #3172
* [ENHANCEMENT] Ingester: Reduce activity tracker memory allocation. #3203
* [ENHANCEMENT] Query-frontend: Log more detailed information in the case of a failed query. #3190
* [ENHANCEMENT] Added `-usage-stats.installation-mode` configuration to track the installation mode via the anonymous usage statistics. #3244
* [ENHANCEMENT] Compactor: Add new `cortex_compactor_block_max_time_delta_seconds` histogram for detecting if compaction of blocks is lagging behind. #3240 #3429
* [ENHANCEMENT] Ingester: reduced the memory footprint of active series custom trackers. #2568
* [ENHANCEMENT] Distributor: Include `X-Scope-OrgId` header in requests forwarded to configured forwarding endpoint. #3283 #3385
* [ENHANCEMENT] Alertmanager: reduced memory utilization in Mimir clusters with a large number of tenants. #3309
* [ENHANCEMENT] Add experimental flag `-shutdown-delay` to allow components to wait after receiving SIGTERM and before stopping. In this time the component returns 503 from /ready endpoint. #3298
* [ENHANCEMENT] Go: update to go 1.19.3. #3371
* [ENHANCEMENT] Alerts: added `RulerRemoteEvaluationFailing` alert, firing when communication between ruler and frontend fails in remote operational mode. #3177 #3389
* [ENHANCEMENT] Clarify which S3 signature versions are supported in the error "unsupported signature version". #3376
* [ENHANCEMENT] Store-gateway: improved index header reading performance. #3393 #3397 #3436
* [ENHANCEMENT] Store-gateway: improved performance of series matching. #3391
* [ENHANCEMENT] Move the validation of incoming series before the distributor's forwarding functionality, so that we don't forward invalid series. #3386 #3458
* [ENHANCEMENT] S3 bucket configuration now validates that the endpoint does not have the bucket name prefix. #3414
* [ENHANCEMENT] Query-frontend: added "fetched index bytes" to query statistics, so that the statistics contain the total bytes read by store-gateways from TSDB block indexes. #3206
* [ENHANCEMENT] Distributor: push wrapper should only receive unforwarded samples. #2980
* [ENHANCEMENT] Added `/api/v1/status/config` and `/api/v1/status/flags` APIs to maintain compatibility with prometheus. #3596 #3983
* [BUGFIX] Flusher: Add `Overrides` as a dependency to prevent panics when starting with `-target=flusher`. #3151
* [BUGFIX] Updated `golang.org/x/text` dependency to fix CVE-2022-32149. #3285
* [BUGFIX] Query-frontend: properly close gRPC streams to the query-scheduler to stop memory and goroutines leak. #3302
* [BUGFIX] Ruler: persist evaluation delay configured in the rulegroup. #3392
* [BUGFIX] Ring status pages: show 100% ownership as "100%", not "1e+02%". #3435
* [BUGFIX] Fix panics in OTLP ingest path when parse errors exist. #3538

### Mixin

* [CHANGE] Alerts: Change `MimirSchedulerQueriesStuck` `for` time to 7 minutes to account for the time it takes for HPA to scale up. #3223
* [CHANGE] Dashboards: Removed the `Querier > Stages` panel from the `Mimir / Queries` dashboard. #3311
* [CHANGE] Configuration: The format of the `autoscaling` section of the configuration has changed to support more components. #3378
  * Instead of specific config variables for each component, they are listed in a dictionary. For example, `autoscaling.querier_enabled` becomes `autoscaling.querier.enabled`.
* [FEATURE] Dashboards: Added "Mimir / Overview resources" dashboard, providing an high level view over a Mimir cluster resources utilization. #3481
* [FEATURE] Dashboards: Added "Mimir / Overview networking" dashboard, providing an high level view over a Mimir cluster network bandwidth, inflight requests and TCP connections. #3487
* [FEATURE] Compile baremetal mixin along k8s mixin. #3162 #3514
* [ENHANCEMENT] Alerts: Add MimirRingMembersMismatch firing when a component does not have the expected number of running jobs. #2404
* [ENHANCEMENT] Dashboards: Add optional row about the Distributor's metric forwarding feature to the `Mimir / Writes` dashboard. #3182 #3394 #3394 #3461
* [ENHANCEMENT] Dashboards: Remove the "Instance Mapper" row from the "Alertmanager Resources Dashboard". This is a Grafana Cloud specific service and not relevant for external users. #3152
* [ENHANCEMENT] Dashboards: Add "remote read", "metadata", and "exemplar" queries to "Mimir / Overview" dashboard. #3245
* [ENHANCEMENT] Dashboards: Use non-red colors for non-error series in the "Mimir / Overview" dashboard. #3246
* [ENHANCEMENT] Dashboards: Add support to multi-zone deployments for the experimental read-write deployment mode. #3256
* [ENHANCEMENT] Dashboards: If enabled, add new row to the `Mimir / Writes` for distributor autoscaling metrics. #3378
* [ENHANCEMENT] Dashboards: Add read path insights row to the "Mimir / Tenants" dashboard. #3326
* [ENHANCEMENT] Alerts: Add runbook urls for alerts. #3452
* [ENHANCEMENT] Configuration: Make it possible to configure namespace label, job label, and job prefix. #3482
* [ENHANCEMENT] Dashboards: improved resources and networking dashboards to work with read-write deployment mode too. #3497 #3504 #3519 #3531
* [ENHANCEMENT] Alerts: Added "MimirDistributorForwardingErrorRate" alert, which fires on high error rates in the distributor’s forwarding feature. #3200
* [ENHANCEMENT] Improve phrasing in Overview dashboard. #3488
* [BUGFIX] Dashboards: Fix legend showing `persistentvolumeclaim` when using `deployment_type=baremetal` for `Disk space utilization` panels. #3173 #3184
* [BUGFIX] Alerts: Fixed `MimirGossipMembersMismatch` alert when Mimir is deployed in read-write mode. #3489
* [BUGFIX] Dashboards: Remove "Inflight requests" from object store panels because the panel is not tracking the inflight requests to object storage. #3521

### Jsonnet

* [CHANGE] Replaced the deprecated `policy/v1beta1` with `policy/v1` when configuring a PodDisruptionBudget. #3284
* [CHANGE] [Common storage configuration](https://grafana.com/docs/mimir/v2.3.x/operators-guide/configure/configure-object-storage-backend/#common-configuration) is now used to configure object storage in all components. This is a breaking change in terms of Jsonnet manifests and also a CLI flag update for components that use object storage, so it will require a rollout of those components. The changes include: #3257
  * `blocks_storage_backend` was renamed to `storage_backend` and is now used as the common storage backend for all components.
    * So were the related `blocks_storage_azure_account_(name|key)` and `blocks_storage_s3_endpoint` configurations.
  * `storage_s3_endpoint` is now rendered by default using the `aws_region` configuration instead of a hardcoded `us-east-1`.
  * `ruler_client_type` and `alertmanager_client_type` were renamed to `ruler_storage_backend` and `alertmanager_storage_backend` respectively, and their corresponding CLI flags won't be rendered unless explicitly set to a value different from the one in `storage_backend` (like `local`).
  * `alertmanager_s3_bucket_name`, `alertmanager_gcs_bucket_name` and `alertmanager_azure_container_name` have been removed, and replaced by a single `alertmanager_storage_bucket_name` configuration used for all object storages.
  * `genericBlocksStorageConfig` configuration object was removed, and so any extensions to it will be now ignored. Use `blockStorageConfig` instead.
  * `rulerClientConfig` and `alertmanagerStorageClientConfig` configuration objects were renamed to `rulerStorageConfig` and `alertmanagerStorageConfig` respectively, and so any extensions to their previous names will be now ignored. Use the new names instead.
  * The CLI flags `*.s3.region` are no longer rendered as they are optional and the region can be inferred by Mimir by performing an initial API call to the endpoint.
  * The migration to this change should usually consist of:
    * Renaming `blocks_storage_backend` key to `storage_backend`.
    * For Azure/S3:
      * Renaming `blocks_storage_(azure|s3)_*` configurations to `storage_(azure|s3)_*`.
      * If `ruler_storage_(azure|s3)_*` and `alertmanager_storage_(azure|s3)_*` keys were different from the `block_storage_*` ones, they should be now provided using CLI flags, see [configuration reference](https://grafana.com/docs/mimir/v2.3.x/operators-guide/configure/reference-configuration-parameters/) for more details.
    * Removing `ruler_client_type` and `alertmanager_client_type` if their value match the `storage_backend`, or renaming them to their new names otherwise.
    * Reviewing any possible extensions to `genericBlocksStorageConfig`, `rulerClientConfig` and `alertmanagerStorageClientConfig` and moving them to the corresponding new options.
    * Renaming the alertmanager's bucket name configuration from provider-specific to the new `alertmanager_storage_bucket_name` key.
* [CHANGE] The `overrides-exporter.libsonnet` file is now always imported. The overrides-exporter can be enabled in jsonnet setting the following: #3379
  ```jsonnet
  {
    _config+:: {
      overrides_exporter_enabled: true,
    }
  }
  ```
* [FEATURE] Added support for experimental read-write deployment mode. Enabling the read-write deployment mode on a existing Mimir cluster is a destructive operation, because the cluster will be re-created. If you're creating a new Mimir cluster, you can deploy it in read-write mode adding the following configuration: #3379 #3475 #3405
  ```jsonnet
  {
    _config+:: {
      deployment_mode: 'read-write',

      // See operations/mimir/read-write-deployment.libsonnet for more configuration options.
      mimir_write_replicas: 3,
      mimir_read_replicas: 2,
      mimir_backend_replicas: 3,
    }
  }
  ```
* [ENHANCEMENT] Add autoscaling support to the `mimir-read` component when running the read-write-deployment model. #3419
* [ENHANCEMENT] Added `$._config.usageStatsConfig` to track the installation mode via the anonymous usage statistics. #3294
* [ENHANCEMENT] The query-tee node port (`$._config.query_tee_node_port`) is now optional. #3272
* [ENHANCEMENT] Add support for autoscaling distributors. #3378
* [ENHANCEMENT] Make auto-scaling logic ensure integer KEDA thresholds. #3512
* [BUGFIX] Fixed query-scheduler ring configuration for dedicated ruler's queries and query-frontends. #3237 #3239
* [BUGFIX] Jsonnet: Fix auto-scaling so that ruler-querier CPU threshold is a string-encoded integer millicores value. #3520

### Mimirtool

* [FEATURE] Added `mimirtool alertmanager verify` command to validate configuration without uploading. #3440
* [ENHANCEMENT] Added `mimirtool rules delete-namespace` command to delete all of the rule groups in a namespace including the namespace itself. #3136
* [ENHANCEMENT] Refactor `mimirtool analyze prometheus`: add concurrency and resiliency #3349
  * Add `--concurrency` flag. Default: number of logical CPUs
* [BUGFIX] `--log.level=debug` now correctly prints the response from the remote endpoint when a request fails. #3180

### Documentation

* [ENHANCEMENT] Documented how to configure HA deduplication using Consul in a Mimir Helm deployment. #2972
* [ENHANCEMENT] Improve `MimirQuerierAutoscalerNotActive` runbook. #3186
* [ENHANCEMENT] Improve `MimirSchedulerQueriesStuck` runbook to reflect debug steps with querier auto-scaling enabled. #3223
* [ENHANCEMENT] Use imperative for docs titles. #3178 #3332 #3343
* [ENHANCEMENT] Docs: mention gRPC compression in "Production tips". #3201
* [ENHANCEMENT] Update ADOPTERS.md. #3224 #3225
* [ENHANCEMENT] Add a note for jsonnet deploying. #3213
* [ENHANCEMENT] out-of-order runbook update with use case. #3253
* [ENHANCEMENT] Fixed TSDB retention mentioned in the "Recover source blocks from ingesters" runbook. #3280
* [ENHANCEMENT] Run Grafana Mimir in production using the Helm chart. #3072
* [ENHANCEMENT] Use common configuration in the tutorial. #3282
* [ENHANCEMENT] Updated detailed steps for migrating blocks from Thanos to Mimir. #3290
* [ENHANCEMENT] Add scheme to DNS service discovery docs. #3450
* [BUGFIX] Remove reference to file that no longer exists in contributing guide. #3404
* [BUGFIX] Fix some minor typos in the contributing guide and on the runbooks page. #3418
* [BUGFIX] Fix small typos in API reference. #3526
* [BUGFIX] Fixed TSDB retention mentioned in the "Recover source blocks from ingesters" runbook. #3278
* [BUGFIX] Fixed configuration example in the "Configuring the Grafana Mimir query-frontend to work with Prometheus" guide. #3374

### Tools

* [FEATURE] Add `copyblocks` tool, to copy Mimir blocks between two GCS buckets. #3264
* [ENHANCEMENT] copyblocks: copy no-compact global markers and optimize min time filter check. #3268
* [ENHANCEMENT] Mimir rules GitHub action: Added the ability to change default value of `label` when running `prepare` command. #3236
* [BUGFIX] Mimir rules Github action: Fix single line output. #3421

## 2.4.0

### Grafana Mimir

* [CHANGE] Distributor: change the default value of `-distributor.remote-timeout` to `2s` from `20s` and `-distributor.forwarding.request-timeout` to `2s` from `10s` to improve distributor resource usage when ingesters crash. #2728 #2912
* [CHANGE] Anonymous usage statistics tracking: added the `-ingester.ring.store` value. #2981
* [CHANGE] Series metadata `HELP` that is longer than `-validation.max-metadata-length` is now truncated silently, instead of being dropped with a 400 status code. #2993
* [CHANGE] Ingester: changed default setting for `-ingester.ring.readiness-check-ring-health` from `true` to `false`. #2953
* [CHANGE] Anonymous usage statistics tracking has been enabled by default, to help Mimir maintainers make better decisions to support the open source community. #2939 #3034
* [CHANGE] Anonymous usage statistics tracking: added the minimum and maximum value of `-ingester.out-of-order-time-window`. #2940
* [CHANGE] The default hash ring heartbeat period for distributors, ingesters, rulers and compactors has been increased from `5s` to `15s`. Now the default heartbeat period for all Mimir hash rings is `15s`. #3033
* [CHANGE] Reduce the default TSDB head compaction concurrency (`-blocks-storage.tsdb.head-compaction-concurrency`) from 5 to 1, in order to reduce CPU spikes. #3093
* [CHANGE] Ruler: the ruler's [remote evaluation mode](https://grafana.com/docs/mimir/latest/operators-guide/architecture/components/ruler/#remote) (`-ruler.query-frontend.address`) is now stable. #3109
* [CHANGE] Limits: removed the deprecated YAML configuration option `active_series_custom_trackers_config`. Please use `active_series_custom_trackers` instead. #3110
* [CHANGE] Ingester: removed the deprecated configuration option `-ingester.ring.join-after`. #3111
* [CHANGE] Querier: removed the deprecated configuration option `-querier.shuffle-sharding-ingesters-lookback-period`. The value of `-querier.query-ingesters-within` is now used internally for shuffle sharding lookback, while you can use `-querier.shuffle-sharding-ingesters-enabled` to enable or disable shuffle sharding on the read path. #3111
* [CHANGE] Memberlist: cluster label verification feature (`-memberlist.cluster-label` and `-memberlist.cluster-label-verification-disabled`) is now marked as stable. #3108
* [CHANGE] Distributor: only single per-tenant forwarding endpoint can be configured now. Support for per-rule endpoint has been removed. #3095
* [FEATURE] Query-scheduler: added an experimental ring-based service discovery support for the query-scheduler. Refer to [query-scheduler configuration](https://grafana.com/docs/mimir/next/operators-guide/architecture/components/query-scheduler/#configuration) for more information. #2957
* [FEATURE] Introduced the experimental endpoint `/api/v1/user_limits` exposed by all components that load runtime configuration. This endpoint exposes realtime limits for the authenticated tenant, in JSON format. #2864 #3017
* [FEATURE] Query-scheduler: added the experimental configuration option `-query-scheduler.max-used-instances` to restrict the number of query-schedulers effectively used regardless how many replicas are running. This feature can be useful when using the experimental read-write deployment mode. #3005
* [ENHANCEMENT] Go: updated to go 1.19.2. #2637 #3127 #3129
* [ENHANCEMENT] Runtime config: don't unmarshal runtime configuration files if they haven't changed. This can save a bit of CPU and memory on every component using runtime config. #2954
* [ENHANCEMENT] Query-frontend: Add `cortex_frontend_query_result_cache_skipped_total` and `cortex_frontend_query_result_cache_attempted_total` metrics to track the reason why query results are not cached. #2855
* [ENHANCEMENT] Distributor: pool more connections per host when forwarding request. Mark requests as idempotent so they can be retried under some conditions. #2968
* [ENHANCEMENT] Distributor: failure to send request to forwarding target now also increments `cortex_distributor_forward_errors_total`, with `status_code="failed"`. #2968
* [ENHANCEMENT] Distributor: added support forwarding push requests via gRPC, using `httpgrpc` messages from weaveworks/common library. #2996
* [ENHANCEMENT] Query-frontend / Querier: increase internal backoff period used to retry connections to query-frontend / query-scheduler. #3011
* [ENHANCEMENT] Querier: do not log "error processing requests from scheduler" when the query-scheduler is shutting down. #3012
* [ENHANCEMENT] Query-frontend: query sharding process is now time-bounded and it is cancelled if the request is aborted. #3028
* [ENHANCEMENT] Query-frontend: improved Prometheus response JSON encoding performance. #2450
* [ENHANCEMENT] TLS: added configuration parameters to configure the client's TLS cipher suites and minimum version. The following new CLI flags have been added: #3070
  * `-alertmanager.alertmanager-client.tls-cipher-suites`
  * `-alertmanager.alertmanager-client.tls-min-version`
  * `-alertmanager.sharding-ring.etcd.tls-cipher-suites`
  * `-alertmanager.sharding-ring.etcd.tls-min-version`
  * `-compactor.ring.etcd.tls-cipher-suites`
  * `-compactor.ring.etcd.tls-min-version`
  * `-distributor.forwarding.grpc-client.tls-cipher-suites`
  * `-distributor.forwarding.grpc-client.tls-min-version`
  * `-distributor.ha-tracker.etcd.tls-cipher-suites`
  * `-distributor.ha-tracker.etcd.tls-min-version`
  * `-distributor.ring.etcd.tls-cipher-suites`
  * `-distributor.ring.etcd.tls-min-version`
  * `-ingester.client.tls-cipher-suites`
  * `-ingester.client.tls-min-version`
  * `-ingester.ring.etcd.tls-cipher-suites`
  * `-ingester.ring.etcd.tls-min-version`
  * `-memberlist.tls-cipher-suites`
  * `-memberlist.tls-min-version`
  * `-querier.frontend-client.tls-cipher-suites`
  * `-querier.frontend-client.tls-min-version`
  * `-querier.store-gateway-client.tls-cipher-suites`
  * `-querier.store-gateway-client.tls-min-version`
  * `-query-frontend.grpc-client-config.tls-cipher-suites`
  * `-query-frontend.grpc-client-config.tls-min-version`
  * `-query-scheduler.grpc-client-config.tls-cipher-suites`
  * `-query-scheduler.grpc-client-config.tls-min-version`
  * `-query-scheduler.ring.etcd.tls-cipher-suites`
  * `-query-scheduler.ring.etcd.tls-min-version`
  * `-ruler.alertmanager-client.tls-cipher-suites`
  * `-ruler.alertmanager-client.tls-min-version`
  * `-ruler.client.tls-cipher-suites`
  * `-ruler.client.tls-min-version`
  * `-ruler.query-frontend.grpc-client-config.tls-cipher-suites`
  * `-ruler.query-frontend.grpc-client-config.tls-min-version`
  * `-ruler.ring.etcd.tls-cipher-suites`
  * `-ruler.ring.etcd.tls-min-version`
  * `-store-gateway.sharding-ring.etcd.tls-cipher-suites`
  * `-store-gateway.sharding-ring.etcd.tls-min-version`
* [ENHANCEMENT] Store-gateway: Add `-blocks-storage.bucket-store.max-concurrent-reject-over-limit` option to allow requests that exceed the max number of inflight object storage requests to be rejected. #2999
* [ENHANCEMENT] Query-frontend: allow setting a separate limit on the total (before splitting/sharding) query length of range queries with the new experimental `-query-frontend.max-total-query-length` flag, which defaults to `-store.max-query-length` if unset or set to 0. #3058
* [ENHANCEMENT] Query-frontend: Lower TTL for cache entries overlapping the out-of-order samples ingestion window (re-using `-ingester.out-of-order-allowance` from ingesters). #2935
* [ENHANCEMENT] Ruler: added support to forcefully disable recording and/or alerting rules evaluation. The following new configuration options have been introduced, which can be overridden on a per-tenant basis in the runtime configuration: #3088
  * `-ruler.recording-rules-evaluation-enabled`
  * `-ruler.alerting-rules-evaluation-enabled`
* [ENHANCEMENT] Distributor: Improved error messages reported when the distributor fails to remote write to ingesters. #3055
* [ENHANCEMENT] Improved tracing spans tracked by distributors, ingesters and store-gateways. #2879 #3099 #3089
* [ENHANCEMENT] Ingester: improved the performance of label value cardinality endpoint. #3044
* [ENHANCEMENT] Ruler: use backoff retry on remote evaluation #3098
* [ENHANCEMENT] Query-frontend: Include multiple tenant IDs in query logs when present instead of dropping them. #3125
* [ENHANCEMENT] Query-frontend: truncate queries based on the configured blocks retention period (`-compactor.blocks-retention-period`) to avoid querying past this period. #3134
* [ENHANCEMENT] Alertmanager: reduced memory utilization in Mimir clusters with a large number of tenants. #3143
* [ENHANCEMENT] Store-gateway: added extra span logging to improve observability. #3131
* [ENHANCEMENT] Compactor: cleaning up different tenants' old blocks and updating bucket indexes is now more independent. This prevents a single tenant from delaying cleanup for other tenants. #2631
* [ENHANCEMENT] Distributor: request rate, ingestion rate, and inflight requests limits are now enforced before reading and parsing the body of the request. This makes the distributor more resilient against a burst of requests over those limit. #2419
* [BUGFIX] Querier: Fix 400 response while handling streaming remote read. #2963
* [BUGFIX] Fix a bug causing query-frontend, query-scheduler, and querier not failing if one of their internal components fail. #2978
* [BUGFIX] Querier: re-balance the querier worker connections when a query-frontend or query-scheduler is terminated. #3005
* [BUGFIX] Distributor: Now returns the quorum error from ingesters. For example, with replication_factor=3, two HTTP 400 errors and one HTTP 500 error, now the distributor will always return HTTP 400. Previously the behaviour was to return the error which the distributor first received. #2979
* [BUGFIX] Ruler: fix panic when ruler.external_url is explicitly set to an empty string ("") in YAML. #2915
* [BUGFIX] Alertmanager: Fix support for the Telegram API URL in the global settings. #3097
* [BUGFIX] Alertmanager: Fix parsing of label matchers without label value in the API used to retrieve alerts. #3097
* [BUGFIX] Ruler: Fix not restoring alert state for rule groups when other ruler replicas shut down. #3156
* [BUGFIX] Updated `golang.org/x/net` dependency to fix CVE-2022-27664. #3124
* [BUGFIX] Fix distributor from returning a `500` status code when a `400` was received from the ingester. #3211
* [BUGFIX] Fix incorrect OS value set in Mimir v2.3.* RPM packages. #3221

### Mixin

* [CHANGE] Alerts: MimirQuerierAutoscalerNotActive is now critical and fires after 1h instead of 15m. #2958
* [FEATURE] Dashboards: Added "Mimir / Overview" dashboards, providing an high level view over a Mimir cluster. #3122 #3147 #3155
* [ENHANCEMENT] Dashboards: Updated the "Writes" and "Rollout progress" dashboards to account for samples ingested via the new OTLP ingestion endpoint. #2919 #2938
* [ENHANCEMENT] Dashboards: Include per-tenant request rate in "Tenants" dashboard. #2874
* [ENHANCEMENT] Dashboards: Include inflight object store requests in "Reads" dashboard. #2914
* [ENHANCEMENT] Dashboards: Make queries used to find job, cluster and namespace for dropdown menus configurable. #2893
* [ENHANCEMENT] Dashboards: Include rate of label and series queries in "Reads" dashboard. #3065 #3074
* [ENHANCEMENT] Dashboards: Fix legend showing on per-pod panels. #2944
* [ENHANCEMENT] Dashboards: Use the "req/s" unit on panels showing the requests rate. #3118
* [ENHANCEMENT] Dashboards: Use a consistent color across dashboards for the error rate. #3154

### Jsonnet

* [FEATURE] Added support for query-scheduler ring-based service discovery. #3128
* [ENHANCEMENT] Querier autoscaling is now slower on scale downs: scale down 10% every 1m instead of 100%. #2962
* [BUGFIX] Memberlist: `gossip_member_label` is now set for ruler-queriers. #3141

### Mimirtool

* [ENHANCEMENT] mimirtool analyze: Store the query errors instead of exit during the analysis. #3052
* [BUGFIX] mimir-tool remote-read: fix returns where some conditions [return nil error even if there is error](https://github.com/grafana/cortex-tools/issues/260). #3053

### Documentation

* [ENHANCEMENT] Added documentation on how to configure storage retention. #2970
* [ENHANCEMENT] Improved gRPC clients config documentation. #3020
* [ENHANCEMENT] Added documentation on how to manage alerting and recording rules. #2983
* [ENHANCEMENT] Improved `MimirSchedulerQueriesStuck` runbook. #3006
* [ENHANCEMENT] Added "Cluster label verification" section to memberlist documentation. #3096
* [ENHANCEMENT] Mention compression in multi-zone replication documentation. #3107
* [BUGFIX] Fixed configuration option names in "Enabling zone-awareness via the Grafana Mimir Jsonnet". #3018
* [BUGFIX] Fixed `mimirtool analyze` parameters documentation. #3094
* [BUGFIX] Fixed YAML configuraton in the "Manage the configuration of Grafana Mimir with Helm" guide. #3042
* [BUGFIX] Fixed Alertmanager capacity planning documentation. #3132

### Tools

- [BUGFIX] trafficdump: Fixed panic occurring when `-success-only=true` and the captured request failed. #2863

## 2.3.1

### Grafana Mimir
* [BUGFIX] Query-frontend: query sharding took exponential time to map binary expressions. #3027
* [BUGFIX] Distributor: Stop panics on OTLP endpoint when a single metric has multiple timeseries. #3040

## 2.3.0

### Grafana Mimir

* [CHANGE] Ingester: Added user label to ingester metric `cortex_ingester_tsdb_out_of_order_samples_appended_total`. On multitenant clusters this helps us find the rate of appended out-of-order samples for a specific tenant. #2493
* [CHANGE] Compactor: delete source and output blocks from local disk on compaction failed, to reduce likelihood that subsequent compactions fail because of no space left on disk. #2261
* [CHANGE] Ruler: Remove unused CLI flags `-ruler.search-pending-for` and `-ruler.flush-period` (and their respective YAML config options). #2288
* [CHANGE] Successful gRPC requests are no longer logged (only affects internal API calls). #2309
* [CHANGE] Add new `-*.consul.cas-retry-delay` flags. They have a default value of `1s`, while previously there was no delay between retries. #2309
* [CHANGE] Store-gateway: Remove the experimental ability to run requests in a dedicated OS thread pool and associated CLI flag `-store-gateway.thread-pool-size`. #2423
* [CHANGE] Memberlist: disabled TCP-based ping fallback, because Mimir already uses a custom transport based on TCP. #2456
* [CHANGE] Change default value for `-distributor.ha-tracker.max-clusters` to `100` to provide a DoS protection. #2465
* [CHANGE] Experimental block upload API exposed by compactor has changed: Previous `/api/v1/upload/block/{block}` endpoint for starting block upload is now `/api/v1/upload/block/{block}/start`, and previous endpoint `/api/v1/upload/block/{block}?uploadComplete=true` for finishing block upload is now `/api/v1/upload/block/{block}/finish`. New API endpoint has been added: `/api/v1/upload/block/{block}/check`. #2486 #2548
* [CHANGE] Compactor: changed `-compactor.max-compaction-time` default from `0s` (disabled) to `1h`. When compacting blocks for a tenant, the compactor will move to compact blocks of another tenant or re-plan blocks to compact at least every 1h. #2514
* [CHANGE] Distributor: removed previously deprecated `extend_writes` (see #1856) YAML key and `-distributor.extend-writes` CLI flag from the distributor config. #2551
* [CHANGE] Ingester: removed previously deprecated `active_series_custom_trackers` (see #1188) YAML key from the ingester config. #2552
* [CHANGE] The tenant ID `__mimir_cluster` is reserved by Mimir and not allowed to store metrics. #2643
* [CHANGE] Purger: removed the purger component and moved its API endpoints `/purger/delete_tenant` and `/purger/delete_tenant_status` to the compactor at `/compactor/delete_tenant` and `/compactor/delete_tenant_status`. The new endpoints on the compactor are stable. #2644
* [CHANGE] Memberlist: Change the leave timeout duration (`-memberlist.leave-timeout duration`) from 5s to 20s and connection timeout (`-memberlist.packet-dial-timeout`) from 5s to 2s. This makes leave timeout 10x the connection timeout, so that we can communicate the leave to at least 1 node, if the first 9 we try to contact times out. #2669
* [CHANGE] Alertmanager: return status code `412 Precondition Failed` and log info message when alertmanager isn't configured for a tenant. #2635
* [CHANGE] Distributor: if forwarding rules are used to forward samples, exemplars are now removed from the request. #2710 #2725
* [CHANGE] Limits: change the default value of `max_global_series_per_metric` limit to `0` (disabled). Setting this limit by default does not provide much benefit because series are sharded by all labels. #2714
* [CHANGE] Ingester: experimental `-blocks-storage.tsdb.new-chunk-disk-mapper` has been removed, new chunk disk mapper is now always used, and is no longer marked experimental. Default value of `-blocks-storage.tsdb.head-chunks-write-queue-size` has changed to 1000000, this enables async chunk queue by default, which leads to improved latency on the write path when new chunks are created in ingesters. #2762
* [CHANGE] Ingester: removed deprecated `-blocks-storage.tsdb.isolation-enabled` option. TSDB-level isolation is now always disabled in Mimir. #2782
* [CHANGE] Compactor: `-compactor.partial-block-deletion-delay` must either be set to 0 (to disable partial blocks deletion) or a value higher than `4h`. #2787
* [CHANGE] Query-frontend: CLI flag `-query-frontend.align-querier-with-step` has been deprecated. Please use `-query-frontend.align-queries-with-step` instead. #2840
* [FEATURE] Compactor: Adds the ability to delete partial blocks after a configurable delay. This option can be configured per tenant. #2285
  - `-compactor.partial-block-deletion-delay`, as a duration string, allows you to set the delay since a partial block has been modified before marking it for deletion. A value of `0`, the default, disables this feature.
  - The metric `cortex_compactor_blocks_marked_for_deletion_total` has a new value for the `reason` label `reason="partial"`, when a block deletion marker is triggered by the partial block deletion delay.
* [FEATURE] Querier: enabled support for queries with negative offsets, which are not cached in the query results cache. #2429
* [FEATURE] EXPERIMENTAL: OpenTelemetry Metrics ingestion path on `/otlp/v1/metrics`. #695 #2436 #2461
* [FEATURE] Querier: Added support for tenant federation to metric metadata endpoint. #2467
* [FEATURE] Query-frontend: introduced experimental support to split instant queries by time. The instant query splitting can be enabled setting `-query-frontend.split-instant-queries-by-interval`. #2469 #2564 #2565 #2570 #2571 #2572 #2573 #2574 #2575 #2576 #2581 #2582 #2601 #2632 #2633 #2634 #2641 #2642 #2766
* [FEATURE] Introduced an experimental anonymous usage statistics tracking (disabled by default), to help Mimir maintainers make better decisions to support the open source community. The tracking system anonymously collects non-sensitive, non-personally identifiable information about the running Mimir cluster, and is disabled by default. #2643 #2662 #2685 #2732 #2733 #2735
* [FEATURE] Introduced an experimental deployment mode called read-write and running a fully featured Mimir cluster with three components: write, read and backend. The read-write deployment mode is a trade-off between the monolithic mode (only one component, no isolation) and the microservices mode (many components, high isolation). #2754 #2838
* [ENHANCEMENT] Distributor: Decreased distributor tests execution time. #2562
* [ENHANCEMENT] Alertmanager: Allow the HTTP `proxy_url` configuration option in the receiver's configuration. #2317
* [ENHANCEMENT] ring: optimize shuffle-shard computation when lookback is used, and all instances have registered timestamp within the lookback window. In that case we can immediately return origial ring, because we would select all instances anyway. #2309
* [ENHANCEMENT] Memberlist: added experimental memberlist cluster label support via `-memberlist.cluster-label` and `-memberlist.cluster-label-verification-disabled` CLI flags (and their respective YAML config options). #2354
* [ENHANCEMENT] Object storage can now be configured for all components using the `common` YAML config option key (or `-common.storage.*` CLI flags). #2330 #2347
* [ENHANCEMENT] Go: updated to go 1.18.4. #2400
* [ENHANCEMENT] Store-gateway, listblocks: list of blocks now includes stats from `meta.json` file: number of series, samples and chunks. #2425
* [ENHANCEMENT] Added more buckets to `cortex_ingester_client_request_duration_seconds` histogram metric, to correctly track requests taking longer than 1s (up until 16s). #2445
* [ENHANCEMENT] Azure client: Improve memory usage for large object storage downloads. #2408
* [ENHANCEMENT] Distributor: Add `-distributor.instance-limits.max-inflight-push-requests-bytes`. This limit protects the distributor against multiple large requests that together may cause an OOM, but are only a few, so do not trigger the `max-inflight-push-requests` limit. #2413
* [ENHANCEMENT] Distributor: Drop exemplars in distributor for tenants where exemplars are disabled. #2504
* [ENHANCEMENT] Runtime Config: Allow operator to specify multiple comma-separated yaml files in `-runtime-config.file` that will be merged in left to right order. #2583
* [ENHANCEMENT] Query sharding: shard binary operations only if it doesn't lead to non-shardable vector selectors in one of the operands. #2696
* [ENHANCEMENT] Add packaging for both debian based deb file and redhat based rpm file using FPM. #1803
* [ENHANCEMENT] Distributor: Add `cortex_distributor_query_ingester_chunks_deduped_total` and `cortex_distributor_query_ingester_chunks_total` metrics for determining how effective ingester chunk deduplication at query time is. #2713
* [ENHANCEMENT] Upgrade Docker base images to `alpine:3.16.2`. #2729
* [ENHANCEMENT] Ruler: Add `<prometheus-http-prefix>/api/v1/status/buildinfo` endpoint. #2724
* [ENHANCEMENT] Querier: Ensure all queries pulled from query-frontend or query-scheduler are immediately executed. The maximum workers concurrency in each querier is configured by `-querier.max-concurrent`. #2598
* [ENHANCEMENT] Distributor: Add `cortex_distributor_received_requests_total` and `cortex_distributor_requests_in_total` metrics to provide visiblity into appropriate per-tenant request limits. #2770
* [ENHANCEMENT] Distributor: Add single forwarding remote-write endpoint for a tenant (`forwarding_endpoint`), instead of using per-rule endpoints. This takes precendence over per-rule endpoints. #2801
* [ENHANCEMENT] Added `err-mimir-distributor-max-write-message-size` to the errors catalog. #2470
* [ENHANCEMENT] Add sanity check at startup to ensure the configured filesystem directories don't overlap for different components. #2828 #2947
* [BUGFIX] TSDB: Fixed a bug on the experimental out-of-order implementation that led to wrong query results. #2701
* [BUGFIX] Compactor: log the actual error on compaction failed. #2261
* [BUGFIX] Alertmanager: restore state from storage even when running a single replica. #2293
* [BUGFIX] Ruler: do not block "List Prometheus rules" API endpoint while syncing rules. #2289
* [BUGFIX] Ruler: return proper `*status.Status` error when running in remote operational mode. #2417
* [BUGFIX] Alertmanager: ensure the configured `-alertmanager.web.external-url` is either a path starting with `/`, or a full URL including the scheme and hostname. #2381 #2542
* [BUGFIX] Memberlist: fix problem with loss of some packets, typically ring updates when instances were removed from the ring during shutdown. #2418
* [BUGFIX] Ingester: fix misfiring `MimirIngesterHasUnshippedBlocks` and stale `cortex_ingester_oldest_unshipped_block_timestamp_seconds` when some block uploads fail. #2435
* [BUGFIX] Query-frontend: fix incorrect mapping of http status codes 429 to 500 when request queue is full. #2447
* [BUGFIX] Memberlist: Fix problem with ring being empty right after startup. Memberlist KV store now tries to "fast-join" the cluster to avoid serving empty KV store. #2505
* [BUGFIX] Compactor: Fix bug when using `-compactor.partial-block-deletion-delay`: compactor didn't correctly check for modification time of all block files. #2559
* [BUGFIX] Query-frontend: fix wrong query sharding results for queries with boolean result like `1 < bool 0`. #2558
* [BUGFIX] Fixed error messages related to per-instance limits incorrectly reporting they can be set on a per-tenant basis. #2610
* [BUGFIX] Perform HA-deduplication before forwarding samples according to forwarding rules in the distributor. #2603 #2709
* [BUGFIX] Fix reporting of tracing spans from PromQL engine. #2707
* [BUGFIX] Apply relabel and drop_label rules before forwarding rules in the distributor. #2703
* [BUGFIX] Distributor: Register `cortex_discarded_requests_total` metric, which previously was not registered and therefore not exported. #2712
* [BUGFIX] Ruler: fix not restoring alerts' state at startup. #2648
* [BUGFIX] Ingester: Fix disk filling up after restarting ingesters with out-of-order support disabled while it was enabled before. #2799
* [BUGFIX] Memberlist: retry joining memberlist cluster on startup when no nodes are resolved. #2837
* [BUGFIX] Query-frontend: fix incorrect mapping of http status codes 413 to 500 when request is too large. #2819
* [BUGFIX] Alertmanager: revert upstream alertmananger to v0.24.0 to fix panic when unmarshalling email headers #2924 #2925

### Mixin

* [CHANGE] Dashboards: "Slow Queries" dashboard no longer works with versions older than Grafana 9.0. #2223
* [CHANGE] Alerts: use RSS memory instead of working set memory in the `MimirAllocatingTooMuchMemory` alert for ingesters. #2480
* [CHANGE] Dashboards: remove the "Cache - Latency (old)" panel from the "Mimir / Queries" dashboard. #2796
* [FEATURE] Dashboards: added support to experimental read-write deployment mode. #2780
* [ENHANCEMENT] Dashboards: added missed rule evaluations to the "Evaluations per second" panel in the "Mimir / Ruler" dashboard. #2314
* [ENHANCEMENT] Dashboards: add k8s resource requests to CPU and memory panels. #2346
* [ENHANCEMENT] Dashboards: add RSS memory utilization panel for ingesters, store-gateways and compactors. #2479
* [ENHANCEMENT] Dashboards: allow to configure graph tooltip. #2647
* [ENHANCEMENT] Alerts: MimirFrontendQueriesStuck and MimirSchedulerQueriesStuck alerts are more reliable now as they consider all the intermediate samples in the minute prior to the evaluation. #2630
* [ENHANCEMENT] Alerts: added `RolloutOperatorNotReconciling` alert, firing if the optional rollout-operator is not successfully reconciling. #2700
* [ENHANCEMENT] Dashboards: added support to query-tee in front of ruler-query-frontend in the "Remote ruler reads" dashboard. #2761
* [ENHANCEMENT] Dashboards: Introduce support for baremetal deployment, setting `deployment_type: 'baremetal'` in the mixin `_config`. #2657
* [ENHANCEMENT] Dashboards: use timeseries panel to show exemplars. #2800
* [BUGFIX] Dashboards: fixed unit of latency panels in the "Mimir / Ruler" dashboard. #2312
* [BUGFIX] Dashboards: fixed "Intervals per query" panel in the "Mimir / Queries" dashboard. #2308
* [BUGFIX] Dashboards: Make "Slow Queries" dashboard works with Grafana 9.0. #2223
* [BUGFIX] Dashboards: add missing API routes to Ruler dashboard. #2412
* [BUGFIX] Dashboards: stop setting 'interval' in dashboards; it should be set on your datasource. #2802

### Jsonnet

* [CHANGE] query-scheduler is enabled by default. We advise to deploy the query-scheduler to improve the scalability of the query-frontend. #2431
* [CHANGE] Replaced anti-affinity rules with pod topology spread constraints for distributor, query-frontend, querier and ruler. #2517
  - The following configuration options have been removed:
    - `distributor_allow_multiple_replicas_on_same_node`
    - `query_frontend_allow_multiple_replicas_on_same_node`
    - `querier_allow_multiple_replicas_on_same_node`
    - `ruler_allow_multiple_replicas_on_same_node`
  - The following configuration options have been added:
    - `distributor_topology_spread_max_skew`
    - `query_frontend_topology_spread_max_skew`
    - `querier_topology_spread_max_skew`
    - `ruler_topology_spread_max_skew`
* [CHANGE] Change `max_global_series_per_metric` to 0 in all plans, and as a default value. #2669
* [FEATURE] Memberlist: added support for experimental memberlist cluster label, through the jsonnet configuration options `memberlist_cluster_label` and `memberlist_cluster_label_verification_disabled`. #2349
* [FEATURE] Added ruler-querier autoscaling support. It requires [KEDA](https://keda.sh) installed in the Kubernetes cluster. Ruler-querier autoscaler can be enabled and configure through the following options in the jsonnet config: #2545
  * `autoscaling_ruler_querier_enabled`: `true` to enable autoscaling.
  * `autoscaling_ruler_querier_min_replicas`: minimum number of ruler-querier replicas.
  * `autoscaling_ruler_querier_max_replicas`: maximum number of ruler-querier replicas.
  * `autoscaling_prometheus_url`: Prometheus base URL from which to scrape Mimir metrics (e.g. `http://prometheus.default:9090/prometheus`).
* [ENHANCEMENT] Memberlist now uses DNS service-discovery by default. #2549
* [ENHANCEMENT] Upgrade memcached image tag to `memcached:1.6.16-alpine`. #2740
* [ENHANCEMENT] Added `$._config.configmaps` and `$._config.runtime_config_files` to make it easy to add new configmaps or runtime config file to all components. #2748

### Mimirtool

* [ENHANCEMENT] Added `mimirtool backfill` command to upload Prometheus blocks using API available in the compactor. #1822
* [ENHANCEMENT] mimirtool bucket-validation: Verify existing objects can be overwritten by subsequent uploads. #2491
* [ENHANCEMENT] mimirtool config convert: Now supports migrating to the current version of Mimir. #2629
* [BUGFIX] mimirtool analyze: Fix dashboard JSON unmarshalling errors by using custom parsing. #2386
* [BUGFIX] Version checking no longer prompts for updating when already on latest version. #2723

### Mimir Continuous Test

* [ENHANCEMENT] Added basic authentication and bearer token support for when Mimir is behind a gateway authenticating the calls. #2717

### Query-tee

* [CHANGE] Renamed CLI flag `-server.service-port` to `-server.http-service-port`. #2683
* [CHANGE] Renamed metric `cortex_querytee_request_duration_seconds` to `cortex_querytee_backend_request_duration_seconds`. Metric `cortex_querytee_request_duration_seconds` is now reported without label `backend`. #2683
* [ENHANCEMENT] Added HTTP over gRPC support to `query-tee` to allow testing gRPC requests to Mimir instances. #2683

### Documentation

* [ENHANCEMENT] Referenced `mimirtool` commands in the HTTP API documentation. #2516
* [ENHANCEMENT] Improved DNS service discovery documentation. #2513

### Tools

* [ENHANCEMENT] `markblocks` now processes multiple blocks concurrently. #2677

## 2.2.0

### Grafana Mimir

* [CHANGE] Increased default configuration for `-server.grpc-max-recv-msg-size-bytes` and `-server.grpc-max-send-msg-size-bytes` from 4MB to 100MB. #1884
* [CHANGE] Default values have changed for the following settings. This improves query performance for recent data (within 12h) by only reading from ingesters: #1909 #1921
    - `-blocks-storage.bucket-store.ignore-blocks-within` now defaults to `10h` (previously `0`)
    - `-querier.query-store-after` now defaults to `12h` (previously `0`)
* [CHANGE] Alertmanager: removed support for migrating local files from Cortex 1.8 or earlier. Related to original Cortex PR https://github.com/cortexproject/cortex/pull/3910. #2253
* [CHANGE] The following settings are now classified as advanced because the defaults should work for most users and tuning them requires in-depth knowledge of how the read path works: #1929
    - `-querier.query-ingesters-within`
    - `-querier.query-store-after`
* [CHANGE] Config flag category overrides can be set dynamically at runtime. #1934
* [CHANGE] Ingester: deprecated `-ingester.ring.join-after`. Mimir now behaves as this setting is always set to 0s. This configuration option will be removed in Mimir 2.4.0. #1965
* [CHANGE] Blocks uploaded by ingester no longer contain `__org_id__` label. Compactor now ignores this label and will compact blocks with and without this label together. `mimirconvert` tool will remove the label from blocks as "unknown" label. #1972
* [CHANGE] Querier: deprecated `-querier.shuffle-sharding-ingesters-lookback-period`, instead adding `-querier.shuffle-sharding-ingesters-enabled` to enable or disable shuffle sharding on the read path. The value of `-querier.query-ingesters-within` is now used internally for shuffle sharding lookback. #2110
* [CHANGE] Memberlist: `-memberlist.abort-if-join-fails` now defaults to false. Previously it defaulted to true. #2168
* [CHANGE] Ruler: `/api/v1/rules*` and `/prometheus/rules*` configuration endpoints are removed. Use `/prometheus/config/v1/rules*`. #2182
* [CHANGE] Ingester: `-ingester.exemplars-update-period` has been renamed to `-ingester.tsdb-config-update-period`. You can use it to update multiple, per-tenant TSDB configurations. #2187
* [FEATURE] Ingester: (Experimental) Add the ability to ingest out-of-order samples up to an allowed limit. If you enable this feature, it requires additional memory and disk space. This feature also enables a write-behind log, which might lead to longer ingester-start replays. When this feature is disabled, there is no overhead on memory, disk space, or startup times. #2187
  * `-ingester.out-of-order-time-window`, as duration string, allows you to set how back in time a sample can be. The default is `0s`, where `s` is seconds.
  * `cortex_ingester_tsdb_out_of_order_samples_appended_total` metric tracks the total number of out-of-order samples ingested by the ingester.
  * `cortex_discarded_samples_total` has a new label `reason="sample-too-old"`, when the `-ingester.out-of-order-time-window` flag is greater than zero. The label tracks the number of samples that were discarded for being too old; they were out of order, but beyond the time window allowed. The labels `reason="sample-out-of-order"` and `reason="sample-out-of-bounds"` are not used when out-of-order ingestion is enabled.
* [ENHANCEMENT] Distributor: Added limit to prevent tenants from sending excessive number of requests: #1843
  * The following CLI flags (and their respective YAML config options) have been added:
    * `-distributor.request-rate-limit`
    * `-distributor.request-burst-limit`
  * The following metric is exposed to tell how many requests have been rejected:
    * `cortex_discarded_requests_total`
* [ENHANCEMENT] Store-gateway: Add the experimental ability to run requests in a dedicated OS thread pool. This feature can be configured using `-store-gateway.thread-pool-size` and is disabled by default. Replaces the ability to run index header operations in a dedicated thread pool. #1660 #1812
* [ENHANCEMENT] Improved error messages to make them easier to understand; each now have a unique, global identifier that you can use to look up in the runbooks for more information. #1907 #1919 #1888 #1939 #1984 #2009 #2056 #2066 #2104 #2150 #2234
* [ENHANCEMENT] Memberlist KV: incoming messages are now processed on per-key goroutine. This may reduce loss of "maintanance" packets in busy memberlist installations, but use more CPU. New `memberlist_client_received_broadcasts_dropped_total` counter tracks number of dropped per-key messages. #1912
* [ENHANCEMENT] Blocks Storage, Alertmanager, Ruler: add support a prefix to the bucket store (`*_storage.storage_prefix`). This enables using the same bucket for the three components. #1686 #1951
* [ENHANCEMENT] Upgrade Docker base images to `alpine:3.16.0`. #2028
* [ENHANCEMENT] Store-gateway: Add experimental configuration option for the store-gateway to attempt to pre-populate the file system cache when memory-mapping index-header files. Enabled with `-blocks-storage.bucket-store.index-header.map-populate-enabled=true`. Note this flag only has an effect when running on Linux. #2019 #2054
* [ENHANCEMENT] Chunk Mapper: reduce memory usage of async chunk mapper. #2043
* [ENHANCEMENT] Ingester: reduce sleep time when reading WAL. #2098
* [ENHANCEMENT] Compactor: Run sanity check on blocks storage configuration at startup. #2144
* [ENHANCEMENT] Compactor: Add HTTP API for uploading TSDB blocks. Enabled with `-compactor.block-upload-enabled`. #1694 #2126
* [ENHANCEMENT] Ingester: Enable querying overlapping blocks by default. #2187
* [ENHANCEMENT] Distributor: Auto-forget unhealthy distributors after ten failed ring heartbeats. #2154
* [ENHANCEMENT] Distributor: Add new metric `cortex_distributor_forward_errors_total` for error codes resulting from forwarding requests. #2077
* [ENHANCEMENT] `/ready` endpoint now returns and logs detailed services information. #2055
* [ENHANCEMENT] Memcached client: Reduce number of connections required to fetch cached keys from memcached. #1920
* [ENHANCEMENT] Improved error message returned when `-querier.query-store-after` validation fails. #1914
* [BUGFIX] Fix regexp parsing panic for regexp label matchers with start/end quantifiers. #1883
* [BUGFIX] Ingester: fixed deceiving error log "failed to update cached shipped blocks after shipper initialisation", occurring for each new tenant in the ingester. #1893
* [BUGFIX] Ring: fix bug where instances may appear unhealthy in the hash ring web UI even though they are not. #1933
* [BUGFIX] API: gzip is now enforced when identity encoding is explicitly rejected. #1864
* [BUGFIX] Fix panic at startup when Mimir is running in monolithic mode and query sharding is enabled. #2036
* [BUGFIX] Ruler: report `cortex_ruler_queries_failed_total` metric for any remote query error except 4xx when remote operational mode is enabled. #2053 #2143
* [BUGFIX] Ingester: fix slow rollout when using `-ingester.ring.unregister-on-shutdown=false` with long `-ingester.ring.heartbeat-period`. #2085
* [BUGFIX] Ruler: add timeout for remote rule evaluation queries to prevent rule group evaluations getting stuck indefinitely. The duration is configurable with `-querier.timeout` (default `2m`). #2090 #2222
* [BUGFIX] Limits: Active series custom tracker configuration has been named back from `active_series_custom_trackers_config` to `active_series_custom_trackers`. For backwards compatibility both version is going to be supported for until Mimir v2.4. When both fields are specified, `active_series_custom_trackers_config` takes precedence over `active_series_custom_trackers`. #2101
* [BUGFIX] Ingester: fixed the order of labels applied when incrementing the `cortex_discarded_metadata_total` metric. #2096
* [BUGFIX] Ingester: fixed bug where retrieving metadata for a metric with multiple metadata entries would return multiple copies of a single metadata entry rather than all available entries. #2096
* [BUGFIX] Distributor: canceled requests are no longer accounted as internal errors. #2157
* [BUGFIX] Memberlist: Fix typo in memberlist admin UI. #2202
* [BUGFIX] Ruler: fixed typo in error message when ruler failed to decode a rule group. #2151
* [BUGFIX] Active series custom tracker configuration is now displayed properly on `/runtime_config` page. #2065
* [BUGFIX] Query-frontend: `vector` and `time` functions were sharded, which made expressions like `vector(1) > 0 and vector(1)` fail. #2355

### Mixin

* [CHANGE] Split `mimir_queries` rules group into `mimir_queries` and `mimir_ingester_queries` to keep number of rules per group within the default per-tenant limit. #1885
* [CHANGE] Dashboards: Expose full image tag in "Mimir / Rollout progress" dashboard's "Pod per version panel." #1932
* [CHANGE] Dashboards: Disabled gateway panels by default, because most users don't have a gateway exposing the metrics expected by Mimir dashboards. You can re-enable it setting `gateway_enabled: true` in the mixin config and recompiling the mixin running `make build-mixin`. #1955
* [CHANGE] Alerts: adapt `MimirFrontendQueriesStuck` and `MimirSchedulerQueriesStuck` to consider ruler query path components. #1949
* [CHANGE] Alerts: Change `MimirRulerTooManyFailedQueries` severity to `critical`. #2165
* [ENHANCEMENT] Dashboards: Add config option `datasource_regex` to customise the regular expression used to select valid datasources for Mimir dashboards. #1802
* [ENHANCEMENT] Dashboards: Added "Mimir / Remote ruler reads" and "Mimir / Remote ruler reads resources" dashboards. #1911 #1937
* [ENHANCEMENT] Dashboards: Make networking panels work for pods created by the mimir-distributed helm chart. #1927
* [ENHANCEMENT] Alerts: Add `MimirStoreGatewayNoSyncedTenants` alert that fires when there is a store-gateway owning no tenants. #1882
* [ENHANCEMENT] Rules: Make `recording_rules_range_interval` configurable for cases where Mimir metrics are scraped less often that every 30 seconds. #2118
* [ENHANCEMENT] Added minimum Grafana version to mixin dashboards. #1943
* [BUGFIX] Fix `container_memory_usage_bytes:sum` recording rule. #1865
* [BUGFIX] Fix `MimirGossipMembersMismatch` alerts if Mimir alertmanager is activated. #1870
* [BUGFIX] Fix `MimirRulerMissedEvaluations` to show % of missed alerts as a value between 0 and 100 instead of 0 and 1. #1895
* [BUGFIX] Fix `MimirCompactorHasNotUploadedBlocks` alert false positive when Mimir is deployed in monolithic mode. #1902
* [BUGFIX] Fix `MimirGossipMembersMismatch` to make it less sensitive during rollouts and fire one alert per installation, not per job. #1926
* [BUGFIX] Do not trigger `MimirAllocatingTooMuchMemory` alerts if no container limits are supplied. #1905
* [BUGFIX] Dashboards: Remove empty "Chunks per query" panel from `Mimir / Queries` dashboard. #1928
* [BUGFIX] Dashboards: Use Grafana's `$__rate_interval` for rate queries in dashboards to support scrape intervals of >15s. #2011
* [BUGFIX] Alerts: Make each version of `MimirCompactorHasNotUploadedBlocks` distinct to avoid rule evaluation failures due to duplicate series being generated. #2197
* [BUGFIX] Fix `MimirGossipMembersMismatch` alert when using remote ruler evaluation. #2159

### Jsonnet

* [CHANGE] Remove use of `-querier.query-store-after`, `-querier.shuffle-sharding-ingesters-lookback-period`, `-blocks-storage.bucket-store.ignore-blocks-within`, and `-blocks-storage.tsdb.close-idle-tsdb-timeout` CLI flags since the values now match defaults. #1915 #1921
* [CHANGE] Change default value for `-blocks-storage.bucket-store.chunks-cache.memcached.timeout` to `450ms` to increase use of cached data. #2035
* [CHANGE] The `memberlist_ring_enabled` configuration now applies to Alertmanager. #2102 #2103 #2107
* [CHANGE] Default value for `memberlist_ring_enabled` is now true. It means that all hash rings use Memberlist as default KV store instead of Consul (previous default). #2161
* [CHANGE] Configure `-ingester.max-global-metadata-per-user` to correspond to 20% of the configured max number of series per tenant. #2250
* [CHANGE] Configure `-ingester.max-global-metadata-per-metric` to be 10. #2250
* [CHANGE] Change `_config.multi_zone_ingester_max_unavailable` to 25. #2251
* [FEATURE] Added querier autoscaling support. It requires [KEDA](https://keda.sh) installed in the Kubernetes cluster and query-scheduler enabled in the Mimir cluster. Querier autoscaler can be enabled and configure through the following options in the jsonnet config: #2013 #2023
  * `autoscaling_querier_enabled`: `true` to enable autoscaling.
  * `autoscaling_querier_min_replicas`: minimum number of querier replicas.
  * `autoscaling_querier_max_replicas`: maximum number of querier replicas.
  * `autoscaling_prometheus_url`: Prometheus base URL from which to scrape Mimir metrics (e.g. `http://prometheus.default:9090/prometheus`).
* [FEATURE] Jsonnet: Add support for ruler remote evaluation mode (`ruler_remote_evaluation_enabled`), which deploys and uses a dedicated query path for rule evaluation. This enables the benefits of the query-frontend for rule evaluation, such as query sharding. #2073
* [ENHANCEMENT] Added `compactor` service, that can be used to route requests directly to compactor (e.g. admin UI). #2063
* [ENHANCEMENT] Added a `consul_enabled` configuration option to provide the ability to disable consul. It is automatically set to false when `memberlist_ring_enabled` is true and `multikv_migration_enabled` (used for migration from Consul to memberlist) is not set. #2093 #2152
* [BUGFIX] Querier: Fix disabling shuffle sharding on the read path whilst keeping it enabled on write path. #2164

### Mimirtool

* [CHANGE] mimirtool rules: `--use-legacy-routes` now toggles between using `/prometheus/config/v1/rules` (default) and `/api/v1/rules` (legacy) endpoints. #2182
* [FEATURE] Added bearer token support for when Mimir is behind a gateway authenticating by bearer token. #2146
* [BUGFIX] mimirtool analyze: Fix dashboard JSON unmarshalling errors (#1840). #1973
* [BUGFIX] Make mimirtool build for Windows work again. #2273

### Mimir Continuous Test

* [ENHANCEMENT] Added the `-tests.smoke-test` flag to run the `mimir-continuous-test` suite once and immediately exit. #2047 #2094
* [ENHANCEMENT] Added the `-tests.write-protocol` flag to write using the `prometheus` remote write protocol or `otlp-http` in the `mimir-continuous-test` suite. #5719

### Documentation

* [ENHANCEMENT] Published Grafana Mimir runbooks as part of documentation. #1970
* [ENHANCEMENT] Improved ruler's "remote operational mode" documentation. #1906
* [ENHANCEMENT] Recommend fast disks for ingesters and store-gateways in production tips. #1903
* [ENHANCEMENT] Explain the runtime override of active series matchers. #1868
* [ENHANCEMENT] Clarify "Set rule group" API specification. #1869
* [ENHANCEMENT] Published Mimir jsonnet documentation. #2024
* [ENHANCEMENT] Documented required scrape interval for using alerting and recording rules from Mimir jsonnet. #2147
* [ENHANCEMENT] Runbooks: Mention memberlist as possible source of problems for various alerts. #2158
* [ENHANCEMENT] Added step-by-step article about migrating from Consul to Memberlist KV store using jsonnet without downtime. #2166
* [ENHANCEMENT] Documented `/memberlist` admin page. #2166
* [ENHANCEMENT] Documented how to configure Grafana Mimir's ruler with Jsonnet. #2127
* [ENHANCEMENT] Documented how to configure queriers’ autoscaling with Jsonnet. #2128
* [ENHANCEMENT] Updated mixin building instructions in "Installing Grafana Mimir dashboards and alerts" article. #2015 #2163
* [ENHANCEMENT] Fix location of "Monitoring Grafana Mimir" article in the documentation hierarchy. #2130
* [ENHANCEMENT] Runbook for `MimirRequestLatency` was expanded with more practical advice. #1967
* [BUGFIX] Fixed ruler configuration used in the getting started guide. #2052
* [BUGFIX] Fixed Mimir Alertmanager datasource in Grafana used by "Play with Grafana Mimir" tutorial. #2115
* [BUGFIX] Fixed typos in "Scaling out Grafana Mimir" article. #2170
* [BUGFIX] Added missing ring endpoint exposed by Ingesters. #1918

## 2.1.0

### Grafana Mimir

* [CHANGE] Compactor: No longer upload debug meta files to object storage. #1257
* [CHANGE] Default values have changed for the following settings: #1547
    - `-alertmanager.alertmanager-client.grpc-max-recv-msg-size` now defaults to 100 MiB (previously was not configurable and set to 16 MiB)
    - `-alertmanager.alertmanager-client.grpc-max-send-msg-size` now defaults to 100 MiB (previously was not configurable and set to 4 MiB)
    - `-alertmanager.max-recv-msg-size` now defaults to 100 MiB (previously was 16 MiB)
* [CHANGE] Ingester: Add `user` label to metrics `cortex_ingester_ingested_samples_total` and `cortex_ingester_ingested_samples_failures_total`. #1533
* [CHANGE] Ingester: Changed `-blocks-storage.tsdb.isolation-enabled` default from `true` to `false`. The config option has also been deprecated and will be removed in 2 minor version. #1655
* [CHANGE] Query-frontend: results cache keys are now versioned, this will cause cache to be re-filled when rolling out this version. #1631
* [CHANGE] Store-gateway: enabled attributes in-memory cache by default. New default configuration is `-blocks-storage.bucket-store.chunks-cache.attributes-in-memory-max-items=50000`. #1727
* [CHANGE] Compactor: Removed the metric `cortex_compactor_garbage_collected_blocks_total` since it duplicates `cortex_compactor_blocks_marked_for_deletion_total`. #1728
* [CHANGE] All: Logs that used the`org_id` label now use `user` label. #1634 #1758
* [CHANGE] Alertmanager: the following metrics are not exported for a given `user` and `integration` when the metric value is zero: #1783
  * `cortex_alertmanager_notifications_total`
  * `cortex_alertmanager_notifications_failed_total`
  * `cortex_alertmanager_notification_requests_total`
  * `cortex_alertmanager_notification_requests_failed_total`
  * `cortex_alertmanager_notification_rate_limited_total`
* [CHANGE] Removed the following metrics exposed by the Mimir hash rings: #1791
  * `cortex_member_ring_tokens_owned`
  * `cortex_member_ring_tokens_to_own`
  * `cortex_ring_tokens_owned`
  * `cortex_ring_member_ownership_percent`
* [CHANGE] Querier / Ruler: removed the following metrics tracking number of query requests send to each ingester. You can use `cortex_request_duration_seconds_count{route=~"/cortex.Ingester/(QueryStream|QueryExemplars)"}` instead. #1797
  * `cortex_distributor_ingester_queries_total`
  * `cortex_distributor_ingester_query_failures_total`
* [CHANGE] Distributor: removed the following metrics tracking the number of requests from a distributor to ingesters: #1799
  * `cortex_distributor_ingester_appends_total`
  * `cortex_distributor_ingester_append_failures_total`
* [CHANGE] Distributor / Ruler: deprecated `-distributor.extend-writes`. Now Mimir always behaves as if this setting was set to `false`, which we expect to be safe for every Mimir cluster setup. #1856
* [FEATURE] Querier: Added support for [streaming remote read](https://prometheus.io/blog/2019/10/10/remote-read-meets-streaming/). Should be noted that benefits of chunking the response are partial here, since in a typical `query-frontend` setup responses will be buffered until they've been completed. #1735
* [FEATURE] Ruler: Allow setting `evaluation_delay` for each rule group via rules group configuration file. #1474
* [FEATURE] Ruler: Added support for expression remote evaluation. #1536 #1818
  * The following CLI flags (and their respective YAML config options) have been added:
    * `-ruler.query-frontend.address`
    * `-ruler.query-frontend.grpc-client-config.grpc-max-recv-msg-size`
    * `-ruler.query-frontend.grpc-client-config.grpc-max-send-msg-size`
    * `-ruler.query-frontend.grpc-client-config.grpc-compression`
    * `-ruler.query-frontend.grpc-client-config.grpc-client-rate-limit`
    * `-ruler.query-frontend.grpc-client-config.grpc-client-rate-limit-burst`
    * `-ruler.query-frontend.grpc-client-config.backoff-on-ratelimits`
    * `-ruler.query-frontend.grpc-client-config.backoff-min-period`
    * `-ruler.query-frontend.grpc-client-config.backoff-max-period`
    * `-ruler.query-frontend.grpc-client-config.backoff-retries`
    * `-ruler.query-frontend.grpc-client-config.tls-enabled`
    * `-ruler.query-frontend.grpc-client-config.tls-ca-path`
    * `-ruler.query-frontend.grpc-client-config.tls-cert-path`
    * `-ruler.query-frontend.grpc-client-config.tls-key-path`
    * `-ruler.query-frontend.grpc-client-config.tls-server-name`
    * `-ruler.query-frontend.grpc-client-config.tls-insecure-skip-verify`
* [FEATURE] Distributor: Added the ability to forward specifics metrics to alternative remote_write API endpoints. #1052
* [FEATURE] Ingester: Active series custom trackers now supports runtime tenant-specific overrides. The configuration has been moved to limit config, the ingester config has been deprecated.  #1188
* [ENHANCEMENT] Alertmanager API: Concurrency limit for GET requests is now configurable using `-alertmanager.max-concurrent-get-requests-per-tenant`. #1547
* [ENHANCEMENT] Alertmanager: Added the ability to configure additional gRPC client settings for the Alertmanager distributor #1547
  - `-alertmanager.alertmanager-client.backoff-max-period`
  - `-alertmanager.alertmanager-client.backoff-min-period`
  - `-alertmanager.alertmanager-client.backoff-on-ratelimits`
  - `-alertmanager.alertmanager-client.backoff-retries`
  - `-alertmanager.alertmanager-client.grpc-client-rate-limit`
  - `-alertmanager.alertmanager-client.grpc-client-rate-limit-burst`
  - `-alertmanager.alertmanager-client.grpc-compression`
  - `-alertmanager.alertmanager-client.grpc-max-recv-msg-size`
  - `-alertmanager.alertmanager-client.grpc-max-send-msg-size`
* [ENHANCEMENT] Ruler: Add more detailed query information to ruler query stats logging. #1411
* [ENHANCEMENT] Admin: Admin API now has some styling. #1482 #1549 #1821 #1824
* [ENHANCEMENT] Alertmanager: added `insight=true` field to alertmanager dispatch logs. #1379
* [ENHANCEMENT] Store-gateway: Add the experimental ability to run index header operations in a dedicated thread pool. This feature can be configured using `-blocks-storage.bucket-store.index-header-thread-pool-size` and is disabled by default. #1660
* [ENHANCEMENT] Store-gateway: don't drop all blocks if instance finds itself as unhealthy or missing in the ring. #1806 #1823
* [ENHANCEMENT] Querier: wait until inflight queries are completed when shutting down queriers. #1756 #1767
* [BUGFIX] Query-frontend: do not shard queries with a subquery unless the subquery is inside a shardable aggregation function call. #1542
* [BUGFIX] Query-frontend: added `component=query-frontend` label to results cache memcached metrics to fix a panic when Mimir is running in single binary mode and results cache is enabled. #1704
* [BUGFIX] Mimir: services' status content-type is now correctly set to `text/html`. #1575
* [BUGFIX] Multikv: Fix panic when using using runtime config to set primary KV store used by `multi` KV. #1587
* [BUGFIX] Multikv: Fix watching for runtime config changes in `multi` KV store in ruler and querier. #1665
* [BUGFIX] Memcached: allow to use CNAME DNS records for the memcached backend addresses. #1654
* [BUGFIX] Querier: fixed temporary partial query results when shuffle sharding is enabled and hash ring backend storage is flushed / reset. #1829
* [BUGFIX] Alertmanager: prevent more file traversal cases related to template names. #1833
* [BUGFUX] Alertmanager: Allow usage with `-alertmanager-storage.backend=local`. Note that when using this storage type, the Alertmanager is not able persist state remotely, so it not recommended for production use. #1836
* [BUGFIX] Alertmanager: Do not validate alertmanager configuration if it's not running. #1835

### Mixin

* [CHANGE] Dashboards: Remove per-user series legends from Tenants dashboard. #1605
* [CHANGE] Dashboards: Show in-memory series and the per-user series limit on Tenants dashboard. #1613
* [CHANGE] Dashboards: Slow-queries dashboard now uses `user` label from logs instead of `org_id`. #1634
* [CHANGE] Dashboards: changed all Grafana dashboards UIDs to not conflict with Cortex ones, to let people install both while migrating from Cortex to Mimir: #1801 #1808
  * Alertmanager from `a76bee5913c97c918d9e56a3cc88cc28` to `b0d38d318bbddd80476246d4930f9e55`
  * Alertmanager Resources from `68b66aed90ccab448009089544a8d6c6` to `a6883fb22799ac74479c7db872451092`
  * Compactor from `9c408e1d55681ecb8a22c9fab46875cc` to `1b3443aea86db629e6efdb7d05c53823`
  * Compactor Resources from `df9added6f1f4332f95848cca48ebd99` to `09a5c49e9cdb2f2b24c6d184574a07fd`
  * Config from `61bb048ced9817b2d3e07677fb1c6290` to `5d9d0b4724c0f80d68467088ec61e003`
  * Object Store from `d5a3a4489d57c733b5677fb55370a723` to `e1324ee2a434f4158c00a9ee279d3292`
  * Overrides from `b5c95fee2e5e7c4b5930826ff6e89a12` to `1e2c358600ac53f09faea133f811b5bb`
  * Queries from `d9931b1054053c8b972d320774bb8f1d` to `b3abe8d5c040395cc36615cb4334c92d`
  * Reads from `8d6ba60eccc4b6eedfa329b24b1bd339` to `e327503188913dc38ad571c647eef643`
  * Reads Networking from `c0464f0d8bd026f776c9006b05910000` to `54b2a0a4748b3bd1aefa92ce5559a1c2`
  * Reads Resources from `2fd2cda9eea8d8af9fbc0a5960425120` to `cc86fd5aa9301c6528986572ad974db9`
  * Rollout Progress from `7544a3a62b1be6ffd919fc990ab8ba8f` to `7f0b5567d543a1698e695b530eb7f5de`
  * Ruler from `44d12bcb1f95661c6ab6bc946dfc3473` to `631e15d5d85afb2ca8e35d62984eeaa0`
  * Scaling from `88c041017b96856c9176e07cf557bdcf` to `64bbad83507b7289b514725658e10352`
  * Slow queries from `e6f3091e29d2636e3b8393447e925668` to `6089e1ce1e678788f46312a0a1e647e6`
  * Tenants from `35fa247ce651ba189debf33d7ae41611` to `35fa247ce651ba189debf33d7ae41611`
  * Top Tenants from `bc6e12d4fe540e4a1785b9d3ca0ffdd9` to `bc6e12d4fe540e4a1785b9d3ca0ffdd9`
  * Writes from `0156f6d15aa234d452a33a4f13c838e3` to `8280707b8f16e7b87b840fc1cc92d4c5`
  * Writes Networking from `681cd62b680b7154811fe73af55dcfd4` to `978c1cb452585c96697a238eaac7fe2d`
  * Writes Resources from `c0464f0d8bd026f776c9006b0591bb0b` to `bc9160e50b52e89e0e49c840fea3d379`
* [FEATURE] Alerts: added the following alerts on `mimir-continuous-test` tool: #1676
  - `MimirContinuousTestNotRunningOnWrites`
  - `MimirContinuousTestNotRunningOnReads`
  - `MimirContinuousTestFailed`
* [ENHANCEMENT] Added `per_cluster_label` support to allow to change the label name used to differentiate between Kubernetes clusters. #1651
* [ENHANCEMENT] Dashboards: Show QPS and latency of the Alertmanager Distributor. #1696
* [ENHANCEMENT] Playbooks: Add Alertmanager suggestions for `MimirRequestErrors` and `MimirRequestLatency` #1702
* [ENHANCEMENT] Dashboards: Allow custom datasources. #1749
* [ENHANCEMENT] Dashboards: Add config option `gateway_enabled` (defaults to `true`) to disable gateway panels from dashboards. #1761
* [ENHANCEMENT] Dashboards: Extend Top tenants dashboard with queries for tenants with highest sample rate, discard rate, and discard rate growth. #1842
* [ENHANCEMENT] Dashboards: Show ingestion rate limit and rule group limit on Tenants dashboard. #1845
* [ENHANCEMENT] Dashboards: Add "last successful run" panel to compactor dashboard. #1628
* [BUGFIX] Dashboards: Fix "Failed evaluation rate" panel on Tenants dashboard. #1629
* [BUGFIX] Honor the configured `per_instance_label` in all dashboards and alerts. #1697

### Jsonnet

* [FEATURE] Added support for `mimir-continuous-test`. To deploy `mimir-continuous-test` you can use the following configuration: #1675 #1850
  ```jsonnet
  _config+: {
    continuous_test_enabled: true,
    continuous_test_tenant_id: 'type-tenant-id',
    continuous_test_write_endpoint: 'http://type-write-path-hostname',
    continuous_test_read_endpoint: 'http://type-read-path-hostname/prometheus',
  },
  ```
* [ENHANCEMENT] Ingester anti-affinity can now be disabled by using `ingester_allow_multiple_replicas_on_same_node` configuration key. #1581
* [ENHANCEMENT] Added `node_selector` configuration option to select Kubernetes nodes where Mimir should run. #1596
* [ENHANCEMENT] Alertmanager: Added a `PodDisruptionBudget` of `withMaxUnavailable = 1`, to ensure we maintain quorum during rollouts. #1683
* [ENHANCEMENT] Store-gateway anti-affinity can now be enabled/disabled using `store_gateway_allow_multiple_replicas_on_same_node` configuration key. #1730
* [ENHANCEMENT] Added `store_gateway_zone_a_args`, `store_gateway_zone_b_args` and `store_gateway_zone_c_args` configuration options. #1807
* [BUGFIX] Pass primary and secondary multikv stores via CLI flags. Introduced new `multikv_switch_primary_secondary` config option to flip primary and secondary in runtime config.

### Mimirtool

* [BUGFIX] `config convert`: Retain Cortex defaults for `blocks_storage.backend`, `ruler_storage.backend`, `alertmanager_storage.backend`, `auth.type`, `activity_tracker.filepath`, `alertmanager.data_dir`, `blocks_storage.filesystem.dir`, `compactor.data_dir`, `ruler.rule_path`, `ruler_storage.filesystem.dir`, and `graphite.querier.schemas.backend`. #1626 #1762

### Tools

* [FEATURE] Added a `markblocks` tool that creates `no-compact` and `delete` marks for the blocks. #1551
* [FEATURE] Added `mimir-continuous-test` tool to continuously run smoke tests on live Mimir clusters. #1535 #1540 #1653 #1603 #1630 #1691 #1675 #1676 #1692 #1706 #1709 #1775 #1777 #1778 #1795
* [FEATURE] Added `mimir-rules-action` GitHub action, located at `operations/mimir-rules-action/`, used to lint, prepare, verify, diff, and sync rules to a Mimir cluster. #1723

## 2.0.0

### Grafana Mimir

_Changes since Cortex 1.10.0._

* [CHANGE] Remove chunks storage engine. #86 #119 #510 #545 #743 #744 #748 #753 #755 #757 #758 #759 #760 #762 #764 #789 #812 #813
  * The following CLI flags (and their respective YAML config options) have been removed:
    * `-store.engine`
    * `-schema-config-file`
    * `-ingester.checkpoint-duration`
    * `-ingester.checkpoint-enabled`
    * `-ingester.chunk-encoding`
    * `-ingester.chunk-age-jitter`
    * `-ingester.concurrent-flushes`
    * `-ingester.flush-on-shutdown-with-wal-enabled`
    * `-ingester.flush-op-timeout`
    * `-ingester.flush-period`
    * `-ingester.max-chunk-age`
    * `-ingester.max-chunk-idle`
    * `-ingester.max-series-per-query` (and `max_series_per_query` from runtime config)
    * `-ingester.max-stale-chunk-idle`
    * `-ingester.max-transfer-retries`
    * `-ingester.min-chunk-length`
    * `-ingester.recover-from-wal`
    * `-ingester.retain-period`
    * `-ingester.spread-flushes`
    * `-ingester.wal-dir`
    * `-ingester.wal-enabled`
    * `-querier.query-parallelism`
    * `-querier.second-store-engine`
    * `-querier.use-second-store-before-time`
    * `-flusher.wal-dir`
    * `-flusher.concurrent-flushes`
    * `-flusher.flush-op-timeout`
    * All `-table-manager.*` flags
    * All `-deletes.*` flags
    * All `-purger.*` flags
    * All `-metrics.*` flags
    * All `-dynamodb.*` flags
    * All `-s3.*` flags
    * All `-azure.*` flags
    * All `-bigtable.*` flags
    * All `-gcs.*` flags
    * All `-cassandra.*` flags
    * All `-boltdb.*` flags
    * All `-local.*` flags
    * All `-swift.*` flags
    * All `-store.*` flags except `-store.engine`, `-store.max-query-length`, `-store.max-labels-query-length`
    * All `-grpc-store.*` flags
  * The following API endpoints have been removed:
    * `/api/v1/chunks` and `/chunks`
  * The following metrics have been removed:
    * `cortex_ingester_flush_queue_length`
    * `cortex_ingester_queried_chunks`
    * `cortex_ingester_chunks_created_total`
    * `cortex_ingester_wal_replay_duration_seconds`
    * `cortex_ingester_wal_corruptions_total`
    * `cortex_ingester_sent_chunks`
    * `cortex_ingester_received_chunks`
    * `cortex_ingester_flush_series_in_progress`
    * `cortex_ingester_chunk_utilization`
    * `cortex_ingester_chunk_length`
    * `cortex_ingester_chunk_size_bytes`
    * `cortex_ingester_chunk_age_seconds`
    * `cortex_ingester_memory_chunks`
    * `cortex_ingester_flushing_enqueued_series_total`
    * `cortex_ingester_flushing_dequeued_series_total`
    * `cortex_ingester_dropped_chunks_total`
    * `cortex_oldest_unflushed_chunk_timestamp_seconds`
    * `prometheus_local_storage_chunk_ops_total`
    * `prometheus_local_storage_chunkdesc_ops_total`
    * `prometheus_local_storage_memory_chunkdescs`
* [CHANGE] Changed default storage backends from `s3` to `filesystem` #833
  This effects the following flags:
  * `-blocks-storage.backend` now defaults to `filesystem`
  * `-blocks-storage.filesystem.dir` now defaults to `blocks`
  * `-alertmanager-storage.backend` now defaults to `filesystem`
  * `-alertmanager-storage.filesystem.dir` now defaults to `alertmanager`
  * `-ruler-storage.backend` now defaults to `filesystem`
  * `-ruler-storage.filesystem.dir` now defaults to `ruler`
* [CHANGE] Renamed metric `cortex_experimental_features_in_use_total` as `cortex_experimental_features_used_total` and added `feature` label. #32 #658
* [CHANGE] Removed `log_messages_total` metric. #32
* [CHANGE] Some files and directories created by Mimir components on local disk now have stricter permissions, and are only readable by owner, but not group or others. #58
* [CHANGE] Memcached client DNS resolution switched from golang built-in to [`miekg/dns`](https://github.com/miekg/dns). #142
* [CHANGE] The metric `cortex_deprecated_flags_inuse_total` has been renamed to `deprecated_flags_inuse_total` as part of using grafana/dskit functionality. #185
* [CHANGE] API: The `-api.response-compression-enabled` flag has been removed, and GZIP response compression is always enabled except on `/api/v1/push` and `/push` endpoints. #880
* [CHANGE] Update Go version to 1.17.3. #480
* [CHANGE] The `status_code` label on gRPC client metrics has changed from '200' and '500' to '2xx', '5xx', '4xx', 'cancel' or 'error'. #537
* [CHANGE] Removed the deprecated `-<prefix>.fifocache.size` flag. #618
* [CHANGE] Enable index header lazy loading by default. #693
  * `-blocks-storage.bucket-store.index-header-lazy-loading-enabled` default from `false` to `true`
  * `-blocks-storage.bucket-store.index-header-lazy-loading-idle-timeout` default from `20m` to `1h`
* [CHANGE] Shuffle-sharding:
  * `-distributor.sharding-strategy` option has been removed, and shuffle sharding is enabled by default. Default shard size is set to 0, which disables shuffle sharding for the tenant (all ingesters will receive tenants's samples). #888
  * `-ruler.sharding-strategy` option has been removed from ruler. Ruler now uses shuffle-sharding by default, but respects `ruler_tenant_shard_size`, which defaults to 0 (ie. use all rulers for tenant). #889
  * `-store-gateway.sharding-strategy` option has been removed store-gateways. Store-gateway now uses shuffle-sharding by default, but respects `store_gateway_tenant_shard_size` for tenant, and this value defaults to 0. #891
* [CHANGE] Server: `-server.http-listen-port` (yaml: `server.http_listen_port`) now defaults to `8080` (previously `80`). #871
* [CHANGE] Changed the default value of `-blocks-storage.bucket-store.ignore-deletion-marks-delay` from 6h to 1h. #892
* [CHANGE] Changed default settings for memcached clients: #959 #1000
  * The default value for the following config options has changed from `10000` to `25000`:
    * `-blocks-storage.bucket-store.chunks-cache.memcached.max-async-buffer-size`
    * `-blocks-storage.bucket-store.index-cache.memcached.max-async-buffer-size`
    * `-blocks-storage.bucket-store.metadata-cache.memcached.max-async-buffer-size`
    * `-query-frontend.results-cache.memcached.max-async-buffer-size`
  * The default value for the following config options has changed from `0` (unlimited) to `100`:
    * `-blocks-storage.bucket-store.chunks-cache.memcached.max-get-multi-batch-size`
    * `-blocks-storage.bucket-store.index-cache.memcached.max-get-multi-batch-size`
    * `-blocks-storage.bucket-store.metadata-cache.memcached.max-get-multi-batch-size`
    * `-query-frontend.results-cache.memcached.max-get-multi-batch-size`
  * The default value for the following config options has changed from `16` to `100`:
    * `-blocks-storage.bucket-store.chunks-cache.memcached.max-idle-connections`
    * `-blocks-storage.bucket-store.index-cache.memcached.max-idle-connections`
    * `-blocks-storage.bucket-store.metadata-cache.memcached.max-idle-connections`
    * `-query-frontend.results-cache.memcached.max-idle-connections`
  * The default value for the following config options has changed from `100ms` to `200ms`:
    * `-blocks-storage.bucket-store.metadata-cache.memcached.timeout`
    * `-blocks-storage.bucket-store.index-cache.memcached.timeout`
    * `-blocks-storage.bucket-store.chunks-cache.memcached.timeout`
    * `-query-frontend.results-cache.memcached.timeout`
* [CHANGE] Changed the default value of `-blocks-storage.bucket-store.bucket-index.enabled` to `true`. The default configuration must now run the compactor in order to write the bucket index or else queries to long term storage will fail. #924
* [CHANGE] Option `-auth.enabled` has been renamed to `-auth.multitenancy-enabled`. #1130
* [CHANGE] Default tenant ID used with disabled auth (`-auth.multitenancy-enabled=false`) has changed from `fake` to `anonymous`. This tenant ID can now be changed with `-auth.no-auth-tenant` option. #1063
* [CHANGE] The default values for the following local directories have changed: #1072
  * `-alertmanager.storage.path` default value changed to `./data-alertmanager/`
  * `-compactor.data-dir` default value changed to `./data-compactor/`
  * `-ruler.rule-path` default value changed to `./data-ruler/`
* [CHANGE] The default value for gRPC max send message size has been changed from 16MB to 100MB. This affects the following parameters: #1152
  * `-query-frontend.grpc-client-config.grpc-max-send-msg-size`
  * `-ingester.client.grpc-max-send-msg-size`
  * `-querier.frontend-client.grpc-max-send-msg-size`
  * `-query-scheduler.grpc-client-config.grpc-max-send-msg-size`
  * `-ruler.client.grpc-max-send-msg-size`
* [CHANGE] Remove `-http.prefix` flag (and `http_prefix` config file option). #763
* [CHANGE] Remove legacy endpoints. Please use their alternatives listed below. As part of the removal process we are
  introducing two new sets of endpoints for the ruler configuration API: `<prometheus-http-prefix>/rules` and
  `<prometheus-http-prefix>/config/v1/rules/**`. We are also deprecating `<prometheus-http-prefix>/rules` and `/api/v1/rules`;
  and will remove them in Mimir 2.2.0. #763 #1222
  * Query endpoints

    | Legacy                                                  | Alternative                                                |
    | ------------------------------------------------------- | ---------------------------------------------------------- |
    | `/<legacy-http-prefix>/api/v1/query`                    | `<prometheus-http-prefix>/api/v1/query`                    |
    | `/<legacy-http-prefix>/api/v1/query_range`              | `<prometheus-http-prefix>/api/v1/query_range`              |
    | `/<legacy-http-prefix>/api/v1/query_exemplars`          | `<prometheus-http-prefix>/api/v1/query_exemplars`          |
    | `/<legacy-http-prefix>/api/v1/series`                   | `<prometheus-http-prefix>/api/v1/series`                   |
    | `/<legacy-http-prefix>/api/v1/labels`                   | `<prometheus-http-prefix>/api/v1/labels`                   |
    | `/<legacy-http-prefix>/api/v1/label/{name}/values`      | `<prometheus-http-prefix>/api/v1/label/{name}/values`      |
    | `/<legacy-http-prefix>/api/v1/metadata`                 | `<prometheus-http-prefix>/api/v1/metadata`                 |
    | `/<legacy-http-prefix>/api/v1/read`                     | `<prometheus-http-prefix>/api/v1/read`                     |
    | `/<legacy-http-prefix>/api/v1/cardinality/label_names`  | `<prometheus-http-prefix>/api/v1/cardinality/label_names`  |
    | `/<legacy-http-prefix>/api/v1/cardinality/label_values` | `<prometheus-http-prefix>/api/v1/cardinality/label_values` |
    | `/api/prom/user_stats`                                  | `/api/v1/user_stats`                                       |

  * Distributor endpoints

    | Legacy endpoint               | Alternative                   |
    | ----------------------------- | ----------------------------- |
    | `/<legacy-http-prefix>/push`  | `/api/v1/push`                |
    | `/all_user_stats`             | `/distributor/all_user_stats` |
    | `/ha-tracker`                 | `/distributor/ha_tracker`     |

  * Ingester endpoints

    | Legacy          | Alternative           |
    | --------------- | --------------------- |
    | `/ring`         | `/ingester/ring`      |
    | `/shutdown`     | `/ingester/shutdown`  |
    | `/flush`        | `/ingester/flush`     |
    | `/push`         | `/ingester/push`      |

  * Ruler endpoints

    | Legacy                                                | Alternative                                         | Alternative #2 (not available before Mimir 2.0.0)                    |
    | ----------------------------------------------------- | --------------------------------------------------- | ------------------------------------------------------------------- |
    | `/<legacy-http-prefix>/api/v1/rules`                  | `<prometheus-http-prefix>/api/v1/rules`             |                                                                     |
    | `/<legacy-http-prefix>/api/v1/alerts`                 | `<prometheus-http-prefix>/api/v1/alerts`            |                                                                     |
    | `/<legacy-http-prefix>/rules`                         | `/api/v1/rules` (see below)                         |  `<prometheus-http-prefix>/config/v1/rules`                         |
    | `/<legacy-http-prefix>/rules/{namespace}`             | `/api/v1/rules/{namespace}` (see below)             |  `<prometheus-http-prefix>/config/v1/rules/{namespace}`             |
    | `/<legacy-http-prefix>/rules/{namespace}/{groupName}` | `/api/v1/rules/{namespace}/{groupName}` (see below) |  `<prometheus-http-prefix>/config/v1/rules/{namespace}/{groupName}` |
    | `/<legacy-http-prefix>/rules/{namespace}`             | `/api/v1/rules/{namespace}` (see below)             |  `<prometheus-http-prefix>/config/v1/rules/{namespace}`             |
    | `/<legacy-http-prefix>/rules/{namespace}/{groupName}` | `/api/v1/rules/{namespace}/{groupName}` (see below) |  `<prometheus-http-prefix>/config/v1/rules/{namespace}/{groupName}` |
    | `/<legacy-http-prefix>/rules/{namespace}`             | `/api/v1/rules/{namespace}` (see below)             |  `<prometheus-http-prefix>/config/v1/rules/{namespace}`             |
    | `/ruler_ring`                                         | `/ruler/ring`                                       |                                                                     |

    > __Note:__ The `/api/v1/rules/**` endpoints are considered deprecated with Mimir 2.0.0 and will be removed
    in Mimir 2.2.0. After upgrading to 2.0.0 we recommend switching uses to the equivalent
    `/<prometheus-http-prefix>/config/v1/**` endpoints that Mimir 2.0.0 introduces.

  * Alertmanager endpoints

    | Legacy                      | Alternative                        |
    | --------------------------- | ---------------------------------- |
    | `/<legacy-http-prefix>`     | `/alertmanager`                    |
    | `/status`                   | `/multitenant_alertmanager/status` |

* [CHANGE] Ingester: changed `-ingester.stream-chunks-when-using-blocks` default value from `false` to `true`. #717
* [CHANGE] Ingester: default `-ingester.ring.min-ready-duration` reduced from 1m to 15s. #126
* [CHANGE] Ingester: `-ingester.ring.min-ready-duration` now start counting the delay after the ring's health checks have passed instead of when the ring client was started. #126
* [CHANGE] Ingester: allow experimental ingester max-exemplars setting to be changed dynamically #144
  * CLI flag `-blocks-storage.tsdb.max-exemplars` is renamed to `-ingester.max-global-exemplars-per-user`.
  * YAML `max_exemplars` is moved from `tsdb` to `overrides` and renamed to `max_global_exemplars_per_user`.
* [CHANGE] Ingester: active series metrics `cortex_ingester_active_series` and `cortex_ingester_active_series_custom_tracker` are now removed when their value is zero. #672 #690
* [CHANGE] Ingester: changed default value of `-blocks-storage.tsdb.retention-period` from `6h` to `24h`. #966
* [CHANGE] Ingester: changed default value of `-blocks-storage.tsdb.close-idle-tsdb-timeout` from `0` to `13h`. #967
* [CHANGE] Ingester: changed default value of `-ingester.ring.final-sleep` from `30s` to `0s`. #981
* [CHANGE] Ingester: the following low level settings have been removed: #1153
  * `-ingester-client.expected-labels`
  * `-ingester-client.expected-samples-per-series`
  * `-ingester-client.expected-timeseries`
* [CHANGE] Ingester: following command line options related to ingester ring were renamed: #1155
  * `-consul.*` changed to `-ingester.ring.consul.*`
  * `-etcd.*` changed to `-ingester.ring.etcd.*`
  * `-multi.*` changed to `-ingester.ring.multi.*`
  * `-distributor.excluded-zones` changed to `-ingester.ring.excluded-zones`
  * `-distributor.replication-factor` changed to `-ingester.ring.replication-factor`
  * `-distributor.zone-awareness-enabled` changed to `-ingester.ring.zone-awareness-enabled`
  * `-ingester.availability-zone` changed to `-ingester.ring.instance-availability-zone`
  * `-ingester.final-sleep` changed to `-ingester.ring.final-sleep`
  * `-ingester.heartbeat-period` changed to `-ingester.ring.heartbeat-period`
  * `-ingester.join-after` changed to `-ingester.ring.join-after`
  * `-ingester.lifecycler.ID` changed to `-ingester.ring.instance-id`
  * `-ingester.lifecycler.addr` changed to `-ingester.ring.instance-addr`
  * `-ingester.lifecycler.interface` changed to `-ingester.ring.instance-interface-names`
  * `-ingester.lifecycler.port` changed to `-ingester.ring.instance-port`
  * `-ingester.min-ready-duration` changed to `-ingester.ring.min-ready-duration`
  * `-ingester.num-tokens` changed to `-ingester.ring.num-tokens`
  * `-ingester.observe-period` changed to `-ingester.ring.observe-period`
  * `-ingester.readiness-check-ring-health` changed to `-ingester.ring.readiness-check-ring-health`
  * `-ingester.tokens-file-path` changed to `-ingester.ring.tokens-file-path`
  * `-ingester.unregister-on-shutdown` changed to `-ingester.ring.unregister-on-shutdown`
  * `-ring.heartbeat-timeout` changed to `-ingester.ring.heartbeat-timeout`
  * `-ring.prefix` changed to `-ingester.ring.prefix`
  * `-ring.store` changed to `-ingester.ring.store`
* [CHANGE] Ingester: fields in YAML configuration for ingester ring have been changed: #1155
  * `ingester.lifecycler` changed to `ingester.ring`
  * Fields from `ingester.lifecycler.ring` moved to `ingester.ring`
  * `ingester.lifecycler.address` changed to `ingester.ring.instance_addr`
  * `ingester.lifecycler.id` changed to `ingester.ring.instance_id`
  * `ingester.lifecycler.port` changed to `ingester.ring.instance_port`
  * `ingester.lifecycler.availability_zone` changed to `ingester.ring.instance_availability_zone`
  * `ingester.lifecycler.interface_names` changed to `ingester.ring.instance_interface_names`
* [CHANGE] Distributor: removed the `-distributor.shard-by-all-labels` configuration option. It is now assumed to be true. #698
* [CHANGE] Distributor: change default value of `-distributor.instance-limits.max-inflight-push-requests` to `2000`. #964
* [CHANGE] Distributor: change default value of `-distributor.remote-timeout` from `2s` to `20s`. #970
* [CHANGE] Distributor: removed the `-distributor.extra-query-delay` flag (and its respective YAML config option). #1048
* [CHANGE] Query-frontend: Enable query stats by default, they can still be disabled with `-query-frontend.query-stats-enabled=false`. #83
* [CHANGE] Query-frontend: the `cortex_frontend_mapped_asts_total` metric has been renamed to `cortex_frontend_query_sharding_rewrites_attempted_total`. #150
* [CHANGE] Query-frontend: added `sharded` label to `cortex_query_seconds_total` metric. #235
* [CHANGE] Query-frontend: changed the flag name for controlling query sharding total shards from `-querier.total-shards` to `-query-frontend.query-sharding-total-shards`. #230
* [CHANGE] Query-frontend: flag `-querier.parallelise-shardable-queries` has been renamed to `-query-frontend.parallelize-shardable-queries` #284
* [CHANGE] Query-frontend: removed the deprecated (and unused) `-frontend.cache-split-interval`. Use `-query-frontend.split-queries-by-interval` instead. #587
* [CHANGE] Query-frontend: range query response now omits the `data` field when it's empty (error case) like Prometheus does, previously it was `"data":{"resultType":"","result":null}`. #629
* [CHANGE] Query-frontend: instant queries now honor the `-query-frontend.max-retries-per-request` flag. #630
* [CHANGE] Query-frontend: removed in-memory and Redis cache support. Reason is that these caching backends were just supported by query-frontend, while all other Mimir services only support memcached. #796
  * The following CLI flags (and their respective YAML config options) have been removed:
    * `-frontend.cache.enable-fifocache`
    * `-frontend.redis.*`
    * `-frontend.fifocache.*`
  * The following metrics have been removed:
    * `querier_cache_added_total`
    * `querier_cache_added_new_total`
    * `querier_cache_evicted_total`
    * `querier_cache_entries`
    * `querier_cache_gets_total`
    * `querier_cache_misses_total`
    * `querier_cache_stale_gets_total`
    * `querier_cache_memory_bytes`
    * `cortex_rediscache_request_duration_seconds`
* [CHANGE] Query-frontend: migrated memcached backend client to the same one used in other components (memcached config and metrics are now consistent across all Mimir services). #821
  * The following CLI flags (and their respective YAML config options) have been added:
    * `-query-frontend.results-cache.backend` (set it to `memcached` if `-query-frontend.cache-results=true`)
  * The following CLI flags (and their respective YAML config options) have been changed:
    * `-frontend.memcached.hostname` and `-frontend.memcached.service` have been removed: use `-query-frontend.results-cache.memcached.addresses` instead
  * The following CLI flags (and their respective YAML config options) have been renamed:
    * `-frontend.background.write-back-concurrency` renamed to `-query-frontend.results-cache.memcached.max-async-concurrency`
    * `-frontend.background.write-back-buffer` renamed to `-query-frontend.results-cache.memcached.max-async-buffer-size`
    * `-frontend.memcached.batchsize` renamed to `-query-frontend.results-cache.memcached.max-get-multi-batch-size`
    * `-frontend.memcached.parallelism` renamed to `-query-frontend.results-cache.memcached.max-get-multi-concurrency`
    * `-frontend.memcached.timeout` renamed to `-query-frontend.results-cache.memcached.timeout`
    * `-frontend.memcached.max-item-size` renamed to `-query-frontend.results-cache.memcached.max-item-size`
    * `-frontend.memcached.max-idle-conns` renamed to `-query-frontend.results-cache.memcached.max-idle-connections`
    * `-frontend.compression` renamed to `-query-frontend.results-cache.compression`
  * The following CLI flags (and their respective YAML config options) have been removed:
    * `-frontend.memcached.circuit-breaker-consecutive-failures`: feature removed
    * `-frontend.memcached.circuit-breaker-timeout`: feature removed
    * `-frontend.memcached.circuit-breaker-interval`: feature removed
    * `-frontend.memcached.update-interval`: new setting is hardcoded to 30s
    * `-frontend.memcached.consistent-hash`: new setting is always enabled
    * `-frontend.default-validity` and `-frontend.memcached.expiration`: new setting is hardcoded to 7 days
  * The following metrics have been changed:
    * `cortex_cache_dropped_background_writes_total{name}` changed to `thanos_memcached_operation_skipped_total{name, operation, reason}`
    * `cortex_cache_value_size_bytes{name, method}` changed to `thanos_memcached_operation_data_size_bytes{name}`
    * `cortex_cache_request_duration_seconds{name, method, status_code}` changed to `thanos_memcached_operation_duration_seconds{name, operation}`
    * `cortex_cache_fetched_keys{name}` changed to `thanos_cache_memcached_requests_total{name}`
    * `cortex_cache_hits{name}` changed to `thanos_cache_memcached_hits_total{name}`
    * `cortex_memcache_request_duration_seconds{name, method, status_code}` changed to `thanos_memcached_operation_duration_seconds{name, operation}`
    * `cortex_memcache_client_servers{name}` changed to `thanos_memcached_dns_provider_results{name, addr}`
    * `cortex_memcache_client_set_skip_total{name}` changed to `thanos_memcached_operation_skipped_total{name, operation, reason}`
    * `cortex_dns_lookups_total` changed to `thanos_memcached_dns_lookups_total`
    * For all metrics the value of the "name" label has changed from `frontend.memcached` to `frontend-cache`
  * The following metrics have been removed:
    * `cortex_cache_background_queue_length{name}`
* [CHANGE] Query-frontend: merged `query_range` into `frontend` in the YAML config (keeping the same keys) and renamed flags: #825
  * `-querier.max-retries-per-request` renamed to `-query-frontend.max-retries-per-request`
  * `-querier.split-queries-by-interval` renamed to `-query-frontend.split-queries-by-interval`
  * `-querier.align-querier-with-step` renamed to `-query-frontend.align-querier-with-step`
  * `-querier.cache-results` renamed to `-query-frontend.cache-results`
  * `-querier.parallelise-shardable-queries` renamed to `-query-frontend.parallelize-shardable-queries`
* [CHANGE] Query-frontend: the default value of `-query-frontend.split-queries-by-interval` has changed from `0` to `24h`. #1131
* [CHANGE] Query-frontend: `-frontend.` flags were renamed to `-query-frontend.`: #1167
* [CHANGE] Query-frontend / Query-scheduler: classified the `-query-frontend.querier-forget-delay` and `-query-scheduler.querier-forget-delay` flags (and their respective YAML config options) as experimental. #1208
* [CHANGE] Querier / ruler: Change `-querier.max-fetched-chunks-per-query` configuration to limit to maximum number of chunks that can be fetched in a single query. The number of chunks fetched by ingesters AND long-term storare combined should not exceed the value configured on `-querier.max-fetched-chunks-per-query`. [#4260](https://github.com/cortexproject/cortex/pull/4260)
* [CHANGE] Querier / ruler: Option `-querier.ingester-streaming` has been removed. Querier/ruler now always use streaming method to query ingesters. #204
* [CHANGE] Querier: always fetch labels from store and respect start/end times in request; the option `-querier.query-store-for-labels-enabled` has been removed and is now always on. #518 #1132
* [CHANGE] Querier / ruler: removed the `-store.query-chunk-limit` flag (and its respective YAML config option `max_chunks_per_query`). `-querier.max-fetched-chunks-per-query` (and its respective YAML config option `max_fetched_chunks_per_query`) should be used instead. #705
* [CHANGE] Querier/Ruler: `-querier.active-query-tracker-dir` option has been removed. Active query tracking is now done via Activity tracker configured by `-activity-tracker.filepath` and enabled by default. Limit for max number of concurrent queries (`-querier.max-concurrent`) is now respected even if activity tracking is not enabled. #661 #822
* [CHANGE] Querier/ruler/query-frontend: the experimental `-querier.at-modifier-enabled` CLI flag has been removed and the PromQL `@` modifier is always enabled. #941
* [CHANGE] Querier: removed `-querier.worker-match-max-concurrent` and `-querier.worker-parallelism` CLI flags (and their respective YAML config options). Mimir now behaves like if `-querier.worker-match-max-concurrent` is always enabled and you should configure the max concurrency per querier process using `-querier.max-concurrent` instead. #958
* [CHANGE] Querier: changed default value of `-querier.query-ingesters-within` from `0` to `13h`. #967
* [CHANGE] Querier: rename metric `cortex_query_fetched_chunks_bytes_total` to `cortex_query_fetched_chunk_bytes_total` to be consistent with the limit name. #476
* [CHANGE] Ruler: add two new metrics `cortex_ruler_list_rules_seconds` and `cortex_ruler_load_rule_groups_seconds` to the ruler. #906
* [CHANGE] Ruler: endpoints for listing configured rules now return HTTP status code 200 and an empty map when there are no rules instead of an HTTP 404 and plain text error message. The following endpoints are affected: #456
  * `<prometheus-http-prefix>/config/v1/rules`
  * `<prometheus-http-prefix>/config/v1/rules/{namespace}`
  * `<prometheus-http-prefix>/rules` (deprecated)
  * `<prometheus-http-prefix>/rules/{namespace}` (deprecated)
  * `/api/v1/rules` (deprecated)
  * `/api/v1/rules/{namespace}` (deprecated)
* [CHANGE] Ruler: removed `configdb` support from Ruler backend storages. #15 #38 #819
* [CHANGE] Ruler: removed the support for the deprecated storage configuration via `-ruler.storage.*` CLI flags (and their respective YAML config options). Use `-ruler-storage.*` instead. #628
* [CHANGE] Ruler: set new default limits for rule groups: `-ruler.max-rules-per-rule-group` to 20 (previously 0, disabled) and `-ruler.max-rule-groups-per-tenant` to 70 (previously 0, disabled). #847
* [CHANGE] Ruler: removed `-ruler.enable-sharding` option, and changed default value of `-ruler.ring.store` to `memberlist`. #943
* [CHANGE] Ruler: `-ruler.alertmanager-use-v2` has been removed. The ruler will always use the `v2` endpoints. #954 #1100
* [CHANGE] Ruler: `-experimental.ruler.enable-api` flag has been renamed to `-ruler.enable-api` and is now stable. The default value has also changed from `false` to `true`, so both ruler and alertmanager API are enabled by default. #913 #1065
* [CHANGE] Ruler: add support for [DNS service discovery format](./docs/sources/configuration/arguments.md#dns-service-discovery) for `-ruler.alertmanager-url`. `-ruler.alertmanager-discovery` flag has been removed. URLs following the prior SRV format, will be treated as a static target. To continue using service discovery for these URLs prepend `dnssrvnoa+` to them. #993
  * The following metrics for Alertmanager DNS service discovery are replaced:
    * `prometheus_sd_dns_lookups_total` replaced by `cortex_dns_lookups_total{component="ruler"}`
    * `prometheus_sd_dns_lookup_failures_total` replaced by `cortex_dns_failures_total{component="ruler"}`
* [CHANGE] Ruler: deprecate `/api/v1/rules/**` and `<prometheus-http-prefix/rules/**` configuration API endpoints in favour of `/<prometheus-http-prefix>/config/v1/rules/**`. Deprecated endpoints will be removed in Mimir 2.2.0. Main configuration API endpoints are now `/<prometheus-http-prefix>/config/api/v1/rules/**` introduced in Mimir 2.0.0. #1222
* [CHANGE] Store-gateway: index cache now includes tenant in cache keys, this invalidates previous cached entries. #607
* [CHANGE] Store-gateway: increased memcached index caching TTL from 1 day to 7 days. #718
* [CHANGE] Store-gateway: options `-store-gateway.sharding-enabled` and `-querier.store-gateway-addresses` were removed. Default value of `-store-gateway.sharding-ring.store` is now `memberlist` and default value for `-store-gateway.sharding-ring.wait-stability-min-duration` changed from `1m` to `0` (disabled). #976
* [CHANGE] Compactor: compactor will no longer try to compact blocks that are already marked for deletion. Previously compactor would consider blocks marked for deletion within `-compactor.deletion-delay / 2` period as eligible for compaction. [#4328](https://github.com/cortexproject/cortex/pull/4328)
* [CHANGE] Compactor: Removed support for block deletion marks migration. If you're upgrading from Cortex < 1.7.0 to Mimir, you should upgrade the compactor to Cortex >= 1.7.0 first, run it at least once and then upgrade to Mimir. #122
* [CHANGE] Compactor: removed the `cortex_compactor_group_vertical_compactions_total` metric. #278
* [CHANGE] Compactor: no longer waits for initial blocks cleanup to finish before starting compactions. #282
* [CHANGE] Compactor: removed overlapping sources detection. Overlapping sources may exist due to edge cases (timing issues) when horizontally sharding compactor, but are correctly handled by compactor. #494
* [CHANGE] Compactor: compactor now uses deletion marks from `<tenant>/markers` location in the bucket. Marker files are no longer fetched, only listed. #550
* [CHANGE] Compactor: Default value of `-compactor.block-sync-concurrency` has changed from 20 to 8. This flag is now only used to control number of goroutines for downloading and uploading blocks during compaction. #552
* [CHANGE] Compactor is now included in `all` target (single-binary). #866
* [CHANGE] Compactor: Removed `-compactor.sharding-enabled` option. Sharding in compactor is now always enabled. Default value of `-compactor.ring.store` has changed from `consul` to `memberlist`. Default value of `-compactor.ring.wait-stability-min-duration` is now 0, which disables the feature. #956
* [CHANGE] Alertmanager: removed `-alertmanager.configs.auto-webhook-root` #977
* [CHANGE] Alertmanager: removed `configdb` support from Alertmanager backend storages. #15 #38 #819
* [CHANGE] Alertmanager: Don't count user-not-found errors from replicas as failures in the `cortex_alertmanager_state_fetch_replica_state_failed_total` metric. #190
* [CHANGE] Alertmanager: Use distributor for non-API routes. #213
* [CHANGE] Alertmanager: removed `-alertmanager.storage.*` configuration options, with the exception of the CLI flags `-alertmanager.storage.path` and `-alertmanager.storage.retention`. Use `-alertmanager-storage.*` instead. #632
* [CHANGE] Alertmanager: set default value for `-alertmanager.web.external-url=http://localhost:8080/alertmanager` to match the default configuration. #808 #1067
* [CHANGE] Alertmanager: `-experimental.alertmanager.enable-api` flag has been renamed to `-alertmanager.enable-api` and is now stable. #913
* [CHANGE] Alertmanager: now always runs with sharding enabled; other modes of operation are removed. #1044 #1126
  * The following configuration options are removed:
    * `-alertmanager.sharding-enabled`
    * `-alertmanager.cluster.advertise-address`
    * `-alertmanager.cluster.gossip-interval`
    * `-alertmanager.cluster.listen-address`
    * `-alertmanager.cluster.peers`
    * `-alertmanager.cluster.push-pull-interval`
  * The following configuration options are renamed:
    * `-alertmanager.cluster.peer-timeout` to `-alertmanager.peer-timeout`
* [CHANGE] Alertmanager: the default value of `-alertmanager.sharding-ring.store` is now `memberlist`. #1171
* [CHANGE] Ring: changed default value of `-distributor.ring.store` (Distributor ring) and `-ring.store` (Ingester ring) to `memberlist`. #1046
* [CHANGE] Memberlist: the `memberlist_kv_store_value_bytes` metric has been removed due to values no longer being stored in-memory as encoded bytes. [#4345](https://github.com/cortexproject/cortex/pull/4345)
* [CHANGE] Memberlist: forward only changes, not entire original message. [#4419](https://github.com/cortexproject/cortex/pull/4419)
* [CHANGE] Memberlist: don't accept old tombstones as incoming change, and don't forward such messages to other gossip members. [#4420](https://github.com/cortexproject/cortex/pull/4420)
* [CHANGE] Memberlist: changed probe interval from `1s` to `5s` and probe timeout from `500ms` to `2s`. #563
* [CHANGE] Memberlist: the `name` label on metrics `cortex_dns_failures_total`, `cortex_dns_lookups_total` and `cortex_dns_provider_results` was renamed to `component`. #993
* [CHANGE] Limits: removed deprecated limits for rejecting old samples #799
  This removes the following flags:
  * `-validation.reject-old-samples`
  * `-validation.reject-old-samples.max-age`
* [CHANGE] Limits: removed local limit-related flags in favor of global limits. #725
  The distributor ring is now required, and can be configured via the `distributor.ring.*` flags.
  This removes the following flags:
  * `-distributor.ingestion-rate-strategy` -> will now always use the "global" strategy
  * `-ingester.max-series-per-user` -> set `-ingester.max-global-series-per-user` to `N` times the existing value of `-ingester.max-series-per-user` instead
  * `-ingester.max-series-per-metric` -> set `-ingester.max-global-series-per-metric`  to `N` times the existing value of `-ingester.max-series-per-metric` instead
  * `-ingester.max-metadata-per-user` -> set `-ingester.max-global-metadata-per-user` to `N` times the existing value of `-ingester.max-metadata-per-user` instead
  * `-ingester.max-metadata-per-metric` -> set `-ingester.max-global-metadata-per-metric` to `N` times the existing value of `-ingester.max-metadata-per-metric` instead
  * In the above notes, `N` refers to the number of ingester replicas
  Additionally, default values for the following flags have changed:
  * `-ingester.max-global-series-per-user` from `0` to `150000`
  * `-ingester.max-global-series-per-metric` from `0` to `20000`
  * `-distributor.ingestion-rate-limit` from `25000` to `10000`
  * `-distributor.ingestion-burst-size` from `50000` to `200000`
* [CHANGE] Limits: removed limit `enforce_metric_name`, now behave as if set to `true` always. #686
* [CHANGE] Limits: Option `-ingester.max-samples-per-query` and its YAML field `max_samples_per_query` have been removed. It required `-querier.ingester-streaming` option to be set to false, but since `-querier.ingester-streaming` is removed (always defaulting to true), the limit using it was removed as well. #204 #1132
* [CHANGE] Limits: Set the default max number of inflight ingester push requests (`-ingester.instance-limits.max-inflight-push-requests`) to 30000 in order to prevent clusters from being overwhelmed by request volume or temporary slow-downs. #259
* [CHANGE] Overrides exporter: renamed metric `cortex_overrides` to `cortex_limits_overrides`. #173 #407
* [FEATURE] The following features have been moved from experimental to stable: #913 #1002
  * Alertmanager config API
  * Alertmanager receiver firewall
  * Alertmanager sharding
  * Azure blob storage support
  * Blocks storage bucket index
  * Disable the ring health check in the readiness endpoint (`-ingester.readiness-check-ring-health=false`)
  * Distributor: do not extend writes on unhealthy ingesters
  * Do not unregister ingesters from ring on shutdown (`-ingester.unregister-on-shutdown=false`)
  * HA Tracker: cleanup of old replicas from KV Store
  * Instance limits in ingester and distributor
  * OpenStack Swift storage support
  * Query-frontend: query stats tracking
  * Query-scheduler
  * Querier: tenant federation
  * Ruler config API
  * S3 Server Side Encryption (SSE) using KMS
  * TLS configuration for gRPC, HTTP and etcd clients
  * Zone-aware replication
  * `/labels` API using matchers
  * The following querier limits:
    * `-querier.max-fetched-chunks-per-query`
    * `-querier.max-fetched-chunk-bytes-per-query`
    * `-querier.max-fetched-series-per-query`
  * The following alertmanager limits:
    * Notification rate (`-alertmanager.notification-rate-limit` and `-alertmanager.notification-rate-limit-per-integration`)
    * Dispatcher groups (`-alertmanager.max-dispatcher-aggregation-groups`)
    * User config size (`-alertmanager.max-config-size-bytes`)
    * Templates count in user config (`-alertmanager.max-templates-count`)
    * Max template size (`-alertmanager.max-template-size-bytes`)
* [FEATURE] The endpoints `/api/v1/status/buildinfo`, `<prometheus-http-prefix>/api/v1/status/buildinfo`, and `<alertmanager-http-prefix>/api/v1/status/buildinfo` have been added to display build information and enabled features. #1219 #1240
* [FEATURE] PromQL: added `present_over_time` support. #139
* [FEATURE] Added "Activity tracker" feature which can log ongoing activities from previous Mimir run in case of a crash. It is enabled by default and controlled by the `-activity-tracker.filepath` flag. It can be disabled by setting this path to an empty string. Currently, the Store-gateway, Ruler, Querier, Query-frontend and Ingester components use this feature to track queries. #631 #782 #822 #1121
* [FEATURE] Divide configuration parameters into categories "basic", "advanced", and "experimental". Only flags in the basic category are shown when invoking `-help`, whereas `-help-all` will include flags in all categories (basic, advanced, experimental). #840
* [FEATURE] Querier: Added support for tenant federation to exemplar endpoints. #927
* [FEATURE] Ingester: can expose metrics on active series matching custom trackers configured via `-ingester.active-series-custom-trackers` (or its respective YAML config option). When configured, active series for custom trackers are exposed by the `cortex_ingester_active_series_custom_tracker` metric. #42 #672
* [FEATURE] Ingester: Enable snapshotting of in-memory TSDB on disk during shutdown via `-blocks-storage.tsdb.memory-snapshot-on-shutdown` (experimental). #249
* [FEATURE] Ingester: Added `-blocks-storage.tsdb.isolation-enabled` flag, which allows disabling TSDB isolation feature. This is enabled by default (per TSDB default), but disabling can improve performance of write requests. #512
* [FEATURE] Ingester: Added `-blocks-storage.tsdb.head-chunks-write-queue-size` flag, which allows setting the size of the queue used by the TSDB before m-mapping chunks (experimental). #591
  * Added `cortex_ingester_tsdb_mmap_chunk_write_queue_operations_total` metric to track different operations of this queue.
* [FEATURE] Distributor: Added `-api.skip-label-name-validation-header-enabled` option to allow skipping label name validation on the HTTP write path based on `X-Mimir-SkipLabelNameValidation` header being `true` or not. #390
* [FEATURE] Query-frontend: Add `cortex_query_fetched_series_total` and `cortex_query_fetched_chunks_bytes_total` per-user counters to expose the number of series and bytes fetched as part of queries. These metrics can be enabled with the `-frontend.query-stats-enabled` flag (or its respective YAML config option `query_stats_enabled`). [#4343](https://github.com/cortexproject/cortex/pull/4343)
* [FEATURE] Query-frontend: Add `cortex_query_fetched_chunks_total` per-user counter to expose the number of chunks fetched as part of queries. This metric can be enabled with the `-query-frontend.query-stats-enabled` flag (or its respective YAML config option `query_stats_enabled`). #31
* [FEATURE] Query-frontend: Add query sharding for instant and range queries. You can enable querysharding by setting `-query-frontend.parallelize-shardable-queries` to `true`. The following additional config and exported metrics have been added. #79 #80 #100 #124 #140 #148 #150 #151 #153 #154 #155 #156 #157 #158 #159 #160 #163 #169 #172 #196 #205 #225 #226 #227 #228 #230 #235 #240 #239 #246 #244 #319 #330 #371 #385 #400 #458 #586 #630 #660 #707 #1542
  * New config options:
    * `-query-frontend.query-sharding-total-shards`: The amount of shards to use when doing parallelisation via query sharding.
    * `-query-frontend.query-sharding-max-sharded-queries`: The max number of sharded queries that can be run for a given received query. 0 to disable limit.
    * `-blocks-storage.bucket-store.series-hash-cache-max-size-bytes`: Max size - in bytes - of the in-memory series hash cache in the store-gateway.
    * `-blocks-storage.tsdb.series-hash-cache-max-size-bytes`: Max size - in bytes - of the in-memory series hash cache in the ingester.
  * New exported metrics:
    * `cortex_bucket_store_series_hash_cache_requests_total`
    * `cortex_bucket_store_series_hash_cache_hits_total`
    * `cortex_frontend_query_sharding_rewrites_succeeded_total`
    * `cortex_frontend_sharded_queries_per_query`
  * Renamed metrics:
    * `cortex_frontend_mapped_asts_total` to `cortex_frontend_query_sharding_rewrites_attempted_total`
  * Modified metrics:
    * added `sharded` label to `cortex_query_seconds_total`
  * When query sharding is enabled, the following querier config must be set on query-frontend too:
    * `-querier.max-concurrent`
    * `-querier.timeout`
    * `-querier.max-samples`
    * `-querier.at-modifier-enabled`
    * `-querier.default-evaluation-interval`
    * `-querier.active-query-tracker-dir`
    * `-querier.lookback-delta`
  * Sharding can be dynamically controlled per request using the `Sharding-Control: 64` header. (0 to disable)
  * Sharding can be dynamically controlled per tenant using the limit `query_sharding_total_shards`. (0 to disable)
  * Added `sharded_queries` count to the "query stats" log.
  * The number of shards is adjusted to be compatible with number of compactor shards that are used by a split-and-merge compactor. The querier can use this to avoid querying blocks that cannot have series in a given query shard.
* [FEATURE] Query-Frontend: Added `-query-frontend.cache-unaligned-requests` option to cache responses for requests that do not have step-aligned start and end times. This can improve speed of repeated queries, but can also pollute cache with results that are never reused. #432
* [FEATURE] Querier: Added label names cardinality endpoint `<prefix>/api/v1/cardinality/label_names` that is disabled by default. Can be enabled/disabled via the CLI flag `-querier.cardinality-analysis-enabled` or its respective YAML config option. Configurable on a per-tenant basis. #301 #377 #474
* [FEATURE] Querier: Added label values cardinality endpoint `<prefix>/api/v1/cardinality/label_values` that is disabled by default. Can be enabled/disabled via the CLI flag `-querier.cardinality-analysis-enabled` or its respective YAML config option, and configurable on a per-tenant basis. The maximum number of label names allowed to be queried in a single API call can be controlled via `-querier.label-values-max-cardinality-label-names-per-request`. #332 #395 #474
* [FEATURE] Querier: Added `-store.max-labels-query-length` to restrict the range of `/series`, label-names and label-values requests. #507
* [FEATURE] Ruler: Add new `-ruler.query-stats-enabled` which when enabled will report the `cortex_ruler_query_seconds_total` as a per-user metric that tracks the sum of the wall time of executing queries in the ruler in seconds. [#4317](https://github.com/cortexproject/cortex/pull/4317)
* [FEATURE] Ruler: Added federated rule groups. #533
  * Added `-ruler.tenant-federation.enabled` config flag.
  * Added support for `source_tenants` field on rule groups.
* [FEATURE] Store-gateway: Added `/store-gateway/tenants` and `/store-gateway/tenant/{tenant}/blocks` endpoints that provide functionality that was provided by `tools/listblocks`. #911 #973
* [FEATURE] Compactor: compactor now uses new algorithm that we call "split-and-merge". Previous compaction strategy was removed. With the `split-and-merge` compactor source blocks for a given tenant are grouped into `-compactor.split-groups` number of groups. Each group of blocks is then compacted separately, and is split into `-compactor.split-and-merge-shards` shards (configurable on a per-tenant basis). Compaction of each tenant shards can be horizontally scaled. Number of compactors that work on jobs for single tenant can be limited by using `-compactor.compactor-tenant-shard-size` parameter, or per-tenant `compactor_tenant_shard_size` override.  #275 #281 #282 #283 #288 #290 #303 #307 #317 #323 #324 #328 #353 #368 #479 #820
* [FEATURE] Compactor: Added `-compactor.max-compaction-time` to control how long can compaction for a single tenant take. If compactions for a tenant take longer, no new compactions are started in the same compaction cycle. Running compactions are not stopped however, and may take much longer. #523
* [FEATURE] Compactor: When compactor finds blocks with out-of-order chunks, it will mark them for no-compaction. Blocks marked for no-compaction are ignored in future compactions too. Added metric `cortex_compactor_blocks_marked_for_no_compaction_total` to track number of blocks marked for no-compaction. Added `CortexCompactorSkippedBlocksWithOutOfOrderChunks` alert based on new metric. Markers are only checked from `<tenant>/markers` location, but uploaded to the block directory too. #520 #535 #550
* [FEATURE] Compactor: multiple blocks are now downloaded and uploaded at once, which can shorten compaction process. #552
* [ENHANCEMENT] Exemplars are now emitted for all gRPC calls and many operations tracked by histograms. #180
* [ENHANCEMENT] New options `-server.http-listen-network` and `-server.grpc-listen-network` allow binding as 'tcp4' or 'tcp6'. #180
* [ENHANCEMENT] Query federation: improve performance in MergeQueryable by memoizing labels. #312
* [ENHANCEMENT] Add histogram metrics `cortex_distributor_sample_delay_seconds` and `cortex_ingester_tsdb_sample_out_of_order_delta_seconds` #488
* [ENHANCEMENT] Check internal directory access before starting up. #1217
* [ENHANCEMENT] Azure client: expose option to configure MSI URL and user-assigned identity. #584
* [ENHANCEMENT] Added a new metric `mimir_build_info` to coincide with `cortex_build_info`. The metric `cortex_build_info` has not been removed. #1022
* [ENHANCEMENT] Mimir runs a sanity check of storage config at startup and will fail to start if the sanity check doesn't pass. This is done to find potential config issues before starting up. #1180
* [ENHANCEMENT] Validate alertmanager and ruler storage configurations to ensure they don't use same bucket name and region values as those configured for the blocks storage. #1214
* [ENHANCEMENT] Ingester: added option `-ingester.readiness-check-ring-health` to disable the ring health check in the readiness endpoint. When disabled, the health checks are run against only the ingester itself instead of all ingesters in the ring. #48 #126
* [ENHANCEMENT] Ingester: reduce CPU and memory utilization if remote write requests contains a large amount of "out of bounds" samples. #413
* [ENHANCEMENT] Ingester: reduce CPU and memory utilization when querying chunks from ingesters. #430
* [ENHANCEMENT] Ingester: Expose ingester ring page on ingesters. #654
* [ENHANCEMENT] Distributor: added option `-distributor.excluded-zones` to exclude ingesters running in specific zones both on write and read path. #51
* [ENHANCEMENT] Distributor: add tags to tracing span for distributor push with user, cluster and replica. #210
* [ENHANCEMENT] Distributor: performance optimisations. #212 #217 #242
* [ENHANCEMENT] Distributor: reduce latency when HA-Tracking by doing KVStore updates in the background. #271
* [ENHANCEMENT] Distributor: make distributor inflight push requests count include background calls to ingester. #398
* [ENHANCEMENT] Distributor: silently drop exemplars more than 5 minutes older than samples in the same batch. #544
* [ENHANCEMENT] Distributor: reject exemplars with blank label names or values. The `cortex_discarded_exemplars_total` metric will use the `exemplar_labels_blank` reason in this case. #873
* [ENHANCEMENT] Query-frontend: added `cortex_query_frontend_workers_enqueued_requests_total` metric to track the number of requests enqueued in each query-scheduler. #384
* [ENHANCEMENT] Query-frontend: added `cortex_query_frontend_non_step_aligned_queries_total` to track the total number of range queries with start/end not aligned to step. #347 #357 #582
* [ENHANCEMENT] Query-scheduler: exported summary `cortex_query_scheduler_inflight_requests` tracking total number of inflight requests (both enqueued and processing) in percentile buckets. #675
* [ENHANCEMENT] Querier: can use the `LabelNames` call with matchers, if matchers are provided in the `/labels` API call, instead of using the more expensive `MetricsForLabelMatchers` call as before. #3 #1186
* [ENHANCEMENT] Querier / store-gateway: optimized regex matchers. #319 #334 #355
* [ENHANCEMENT] Querier: when fetching data for specific query-shard, we can ignore some blocks based on compactor-shard ID, since sharding of series by query sharding and compactor is the same. Added metrics: #438 #450
  * `cortex_querier_blocks_found_total`
  * `cortex_querier_blocks_queried_total`
  * `cortex_querier_blocks_with_compactor_shard_but_incompatible_query_shard_total`
* [ENHANCEMENT] Querier / ruler: reduce cpu usage, latency and peak memory consumption. #459 #463 #589
* [ENHANCEMENT] Querier: labels requests now obey `-querier.query-ingesters-within`, making them a little more efficient. #518
* [ENHANCEMENT] Querier: retry store-gateway in case of unexpected failure, instead of failing the query. #1003
* [ENHANCEMENT] Querier / ruler: reduce memory used by streaming queries, particularly in ruler. [#4341](https://github.com/cortexproject/cortex/pull/4341)
* [ENHANCEMENT] Ruler: Using shuffle sharding subring on GetRules API. [#4466](https://github.com/cortexproject/cortex/pull/4466)
* [ENHANCEMENT] Ruler: wait for ruler ring client to self-detect during startup. #990
* [ENHANCEMENT] Store-gateway: added `cortex_bucket_store_sent_chunk_size_bytes` metric, tracking the size of chunks sent from store-gateway to querier. #123
* [ENHANCEMENT] Store-gateway: reduced CPU and memory utilization due to exported metrics aggregation for instances with a large number of tenants. #123 #142
* [ENHANCEMENT] Store-gateway: added an in-memory LRU cache for chunks attributes. Can be enabled setting `-blocks-storage.bucket-store.chunks-cache.attributes-in-memory-max-items=X` where `X` is the max number of items to keep in the in-memory cache. The following new metrics are exposed: #279 #415 #437
  * `cortex_cache_memory_requests_total`
  * `cortex_cache_memory_hits_total`
  * `cortex_cache_memory_items_count`
* [ENHANCEMENT] Store-gateway: log index cache requests to tracing spans. #419
* [ENHANCEMENT] Store-gateway: store-gateway can now ignore blocks with minimum time within `-blocks-storage.bucket-store.ignore-blocks-within` duration. Useful when used together with `-querier.query-store-after`. #502
* [ENHANCEMENT] Store-gateway: label values with matchers now doesn't preload or list series, reducing latency and memory consumption. #534
* [ENHANCEMENT] Store-gateway: the results of `LabelNames()`, `LabelValues()` and `Series(skipChunks=true)` calls are now cached in the index cache. #590
* [ENHANCEMENT] Store-gateway: Added `-store-gateway.sharding-ring.unregister-on-shutdown` option that allows store-gateway to stay in the ring even after shutdown. Defaults to `true`, which is the same as current behaviour. #610 #614
* [ENHANCEMENT] Store-gateway: wait for ring tokens stability instead of ring stability to speed up startup and tests. #620
* [ENHANCEMENT] Compactor: add timeout for waiting on compactor to become ACTIVE in the ring. [#4262](https://github.com/cortexproject/cortex/pull/4262)
* [ENHANCEMENT] Compactor: skip already planned compaction jobs if the tenant doesn't belong to the compactor instance anymore. #303
* [ENHANCEMENT] Compactor: Blocks cleaner will ignore users that it no longer "owns" when sharding is enabled, and user ownership has changed since last scan. #325
* [ENHANCEMENT] Compactor: added `-compactor.compaction-jobs-order` support to configure which compaction jobs should run first for a given tenant (in case there are multiple ones). Supported values are: `smallest-range-oldest-blocks-first` (default), `newest-blocks-first`. #364
* [ENHANCEMENT] Compactor: delete blocks marked for deletion faster. #490
* [ENHANCEMENT] Compactor: expose low-level concurrency options for compactor: `-compactor.max-opening-blocks-concurrency`, `-compactor.max-closing-blocks-concurrency`, `-compactor.symbols-flushers-concurrency`. #569 #701
* [ENHANCEMENT] Compactor: expand compactor logs to include total compaction job time, total time for uploads and block counts. #549
* [ENHANCEMENT] Ring: allow experimental configuration of disabling of heartbeat timeouts by setting the relevant configuration value to zero. Applies to the following: [#4342](https://github.com/cortexproject/cortex/pull/4342)
  * `-distributor.ring.heartbeat-timeout`
  * `-ingester.ring.heartbeat-timeout`
  * `-ruler.ring.heartbeat-timeout`
  * `-alertmanager.sharding-ring.heartbeat-timeout`
  * `-compactor.ring.heartbeat-timeout`
  * `-store-gateway.sharding-ring.heartbeat-timeout`
* [ENHANCEMENT] Ring: allow heartbeats to be explicitly disabled by setting the interval to zero. This is considered experimental. This applies to the following configuration options: [#4344](https://github.com/cortexproject/cortex/pull/4344)
  * `-distributor.ring.heartbeat-period`
  * `-ingester.ring.heartbeat-period`
  * `-ruler.ring.heartbeat-period`
  * `-alertmanager.sharding-ring.heartbeat-period`
  * `-compactor.ring.heartbeat-period`
  * `-store-gateway.sharding-ring.heartbeat-period`
* [ENHANCEMENT] Memberlist: optimized receive path for processing ring state updates, to help reduce CPU utilization in large clusters. [#4345](https://github.com/cortexproject/cortex/pull/4345)
* [ENHANCEMENT] Memberlist: expose configuration of memberlist packet compression via `-memberlist.compression-enabled`. [#4346](https://github.com/cortexproject/cortex/pull/4346)
* [ENHANCEMENT] Memberlist: Add `-memberlist.advertise-addr` and `-memberlist.advertise-port` options for setting the address to advertise to other members of the cluster to enable NAT traversal. #260
* [ENHANCEMENT] Memberlist: reduce CPU utilization for rings with a large number of members. #537 #563 #634
* [ENHANCEMENT] Overrides exporter: include additional limits in the per-tenant override exporter. The following limits have been added to the `cortex_limit_overrides` metric: #21
  * `max_fetched_series_per_query`
  * `max_fetched_chunk_bytes_per_query`
  * `ruler_max_rules_per_rule_group`
  * `ruler_max_rule_groups_per_tenant`
* [ENHANCEMENT] Overrides exporter: add a metrics `cortex_limits_defaults` to expose the default values of limits. #173
* [ENHANCEMENT] Overrides exporter: Add `max_fetched_chunks_per_query` and `max_global_exemplars_per_user` limits to the default and per-tenant limits exported as metrics. #471 #515
* [ENHANCEMENT] Upgrade Go to 1.17.8. #1347 #1381
* [ENHANCEMENT] Upgrade Docker base images to `alpine:3.15.0`. #1348
* [BUGFIX] Azure storage: only create HTTP client once, to reduce memory utilization. #605
* [BUGFIX] Ingester: fixed ingester stuck on start up (LEAVING ring state) when `-ingester.ring.heartbeat-period=0` and `-ingester.unregister-on-shutdown=false`. [#4366](https://github.com/cortexproject/cortex/pull/4366)
* [BUGFIX] Ingester: prevent any reads or writes while the ingester is stopping. This will prevent accessing TSDB blocks once they have been already closed. [#4304](https://github.com/cortexproject/cortex/pull/4304)
* [BUGFIX] Ingester: TSDB now waits for pending readers before truncating Head block, fixing the `chunk not found` error and preventing wrong query results. #16
* [BUGFIX] Ingester: don't create TSDB or appender if no samples are sent by a tenant. #162
* [BUGFIX] Ingester: fix out-of-order chunks in TSDB head in-memory series after WAL replay in case some samples were appended to TSDB WAL before series. #530
* [BUGFIX] Distributor: when cleaning up obsolete elected replicas from KV store, HA tracker didn't update number of cluster per user correctly. [#4336](https://github.com/cortexproject/cortex/pull/4336)
* [BUGFIX] Distributor: fix bug in query-exemplar where some results would get dropped. #583
* [BUGFIX] Query-frontend: Fixes @ modifier functions (start/end) when splitting queries by time. #206
* [BUGFIX] Query-frontend: Ensure query_range requests handled by the query-frontend return JSON formatted errors. #360 #499
* [BUGFIX] Query-frontend: don't reuse cached results for queries that are not step-aligned. #424
* [BUGFIX] Query-frontend: fix API error messages that were mentioning Prometheus `--enable-feature=promql-negative-offset` and `--enable-feature=promql-at-modifier` flags. #688
* [BUGFIX] Query-frontend: worker's cancellation channels are now buffered to ensure that all request cancellations are properly handled. #741
* [BUGFIX] Querier: fixed `/api/v1/user_stats` endpoint. When zone-aware replication is enabled, `MaxUnavailableZones` param is used instead of `MaxErrors`, so setting `MaxErrors = 0` doesn't make the Querier wait for all Ingesters responses. #474
* [BUGFIX] Querier: Disable query scheduler SRV DNS lookup. #689
* [BUGFIX] Ruler: fixed counting of PromQL evaluation errors as user-errors when updating `cortex_ruler_queries_failed_total`. [#4335](https://github.com/cortexproject/cortex/pull/4335)
* [BUGFIX] Ruler: fix formatting of rule groups in `/ruler/rule_groups` endpoint. #655
* [BUGFIX] Ruler: do not log `unable to read rules directory` at startup if the directory hasn't been created yet. #1058
* [BUGFIX] Ruler: enable Prometheus-compatible endpoints regardless of `-ruler.enable-api`. The flag now only controls the configuration API. This is what the config flag description stated, but not what was happening. #1216
* [BUGFIX] Compactor: fixed panic while collecting Prometheus metrics. #28
* [BUGFIX] Compactor: compactor should now be able to correctly mark blocks for deletion and no-compaction, if such marking was previously interrupted. #1015
* [BUGFIX] Alertmanager: remove stale template files. #4495
* [BUGFIX] Alertmanager: don't replace user configurations with blank fallback configurations (when enabled), particularly during scaling up/down instances when sharding is enabled. #224
* [BUGFIX] Ring: multi KV runtime config changes are now propagated to all rings, not just ingester ring. #1047
* [BUGFIX] Memberlist: fixed corrupted packets when sending compound messages with more than 255 messages or messages bigger than 64KB. #551
* [BUGFIX] Overrides exporter: successfully startup even if runtime config is not set. #1056
* [BUGFIX] Fix internal modules to wait for other modules depending on them before stopping. #1472

### Mixin

_Changes since `grafana/cortex-jsonnet` `1.9.0`._

* [CHANGE] Removed chunks storage support from mixin. #641 #643 #645 #811 #812 #813
  * Removed `tsdb.libsonnet`: no need to import it anymore (its content is already automatically included when using Jsonnet)
  * Removed the following fields from `_config`:
    * `storage_engine` (defaults to `blocks`)
    * `chunk_index_backend`
    * `chunk_store_backend`
  * Removed schema config map
  * Removed the following dashboards:
    * "Cortex / Chunks"
    * "Cortex / WAL"
    * "Cortex / Blocks vs Chunks"
  * Removed the following alerts:
    * `CortexOldChunkInMemory`
    * `CortexCheckpointCreationFailed`
    * `CortexCheckpointDeletionFailed`
    * `CortexProvisioningMemcachedTooSmall`
    * `CortexWALCorruption`
    * `CortexTableSyncFailure`
    * `CortexTransferFailed`
  * Removed the following recording rules:
    * `cortex_chunk_store_index_lookups_per_query`
    * `cortex_chunk_store_series_pre_intersection_per_query`
    * `cortex_chunk_store_series_post_intersection_per_query`
    * `cortex_chunk_store_chunks_per_query`
    * `cortex_bigtable_request_duration_seconds`
    * `cortex_cassandra_request_duration_seconds`
    * `cortex_dynamo_request_duration_seconds`
    * `cortex_database_request_duration_seconds`
    * `cortex_gcs_request_duration_seconds`
* [CHANGE] Update grafana-builder dependency: use $__rate_interval in qpsPanel and latencyPanel. [#372](https://github.com/grafana/cortex-jsonnet/pull/372)
* [CHANGE] `namespace` template variable in dashboards now only selects namespaces for selected clusters. [#311](https://github.com/grafana/cortex-jsonnet/pull/311)
* [CHANGE] `CortexIngesterRestarts` alert severity changed from `critical` to `warning`. [#321](https://github.com/grafana/cortex-jsonnet/pull/321)
* [CHANGE] Dashboards: added overridable `job_labels` and `cluster_labels` to the configuration object as label lists to uniquely identify jobs and clusters in the metric names and group-by lists in dashboards. [#319](https://github.com/grafana/cortex-jsonnet/pull/319)
* [CHANGE] Dashboards: `alert_aggregation_labels` has been removed from the configuration and overriding this value has been deprecated. Instead the labels are now defined by the `cluster_labels` list, and should be overridden accordingly through that list. [#319](https://github.com/grafana/cortex-jsonnet/pull/319)
* [CHANGE] Renamed `CortexCompactorHasNotUploadedBlocksSinceStart` to `CortexCompactorHasNotUploadedBlocks`. [#334](https://github.com/grafana/cortex-jsonnet/pull/334)
* [CHANGE] Renamed `CortexCompactorRunFailed` to `CortexCompactorHasNotSuccessfullyRunCompaction`. [#334](https://github.com/grafana/cortex-jsonnet/pull/334)
* [CHANGE] Renamed `CortexInconsistentConfig` alert to `CortexInconsistentRuntimeConfig` and increased severity to `critical`. [#335](https://github.com/grafana/cortex-jsonnet/pull/335)
* [CHANGE] Increased `CortexBadRuntimeConfig` alert severity to `critical` and removed support for `cortex_overrides_last_reload_successful` metric (was removed in Cortex 1.3.0). [#335](https://github.com/grafana/cortex-jsonnet/pull/335)
* [CHANGE] Grafana 'min step' changed to 15s so dashboard show better detail. [#340](https://github.com/grafana/cortex-jsonnet/pull/340)
* [CHANGE] Replace `CortexRulerFailedEvaluations` with two new alerts: `CortexRulerTooManyFailedPushes` and `CortexRulerTooManyFailedQueries`. [#347](https://github.com/grafana/cortex-jsonnet/pull/347)
* [CHANGE] Removed `CortexCacheRequestErrors` alert. This alert was not working because the legacy Cortex cache client instrumentation doesn't track errors. [#346](https://github.com/grafana/cortex-jsonnet/pull/346)
* [CHANGE] Removed `CortexQuerierCapacityFull` alert. [#342](https://github.com/grafana/cortex-jsonnet/pull/342)
* [CHANGE] Changes blocks storage alerts to group metrics by the configured `cluster_labels` (supporting the deprecated `alert_aggregation_labels`). [#351](https://github.com/grafana/cortex-jsonnet/pull/351)
* [CHANGE] Increased `CortexIngesterReachingSeriesLimit` critical alert threshold from 80% to 85%. [#363](https://github.com/grafana/cortex-jsonnet/pull/363)
* [CHANGE] Changed default `job_names` for query-frontend, query-scheduler and querier to match custom deployments too. [#376](https://github.com/grafana/cortex-jsonnet/pull/376)
* [CHANGE] Split `cortex_api` recording rule group into three groups. This is a workaround for large clusters where this group can become slow to evaluate. [#401](https://github.com/grafana/cortex-jsonnet/pull/401)
* [CHANGE] Increased `CortexIngesterReachingSeriesLimit` warning threshold from 70% to 80% and critical threshold from 85% to 90%. [#404](https://github.com/grafana/cortex-jsonnet/pull/404)
* [CHANGE] Raised `CortexKVStoreFailure` alert severity from warning to critical. #493
* [CHANGE] Increase `CortexRolloutStuck` alert "for" duration from 15m to 30m. #493 #573
* [CHANGE] The Alertmanager and Ruler compiled dashboards (`alertmanager.json` and `ruler.json`) have been respectively renamed to `mimir-alertmanager.json` and `mimir-ruler.json`. #869
* [CHANGE] Removed `cortex_overrides_metric` from `_config`. #871
* [CHANGE] Renamed recording rule groups (`cortex_` prefix changed to `mimir_`). #871
* [CHANGE] Alerts name prefix has been changed from `Cortex` to `Mimir` (eg. alert `CortexIngesterUnhealthy` has been renamed to `MimirIngesterUnhealthy`). #879
* [CHANGE] Enabled resources dashboards by default. Can be disabled setting `resources_dashboards_enabled` config field to `false`. #920
* [FEATURE] Added `Cortex / Overrides` dashboard, displaying default limits and per-tenant overrides applied to Mimir. #673
* [FEATURE] Added `Mimir / Tenants` and `Mimir / Top tenants` dashboards, displaying user-based metrics. #776
* [FEATURE] Added querier autoscaling panels and alerts. #1006 #1016
* [FEATURE] Mimir / Top tenants dashboard now has tenants ranked by rule group size and evaluation time. #1338
* [ENHANCEMENT] cortex-mixin: Make `cluster_namespace_deployment:kube_pod_container_resource_requests_{cpu_cores,memory_bytes}:sum` backwards compatible with `kube-state-metrics` v2.0.0. [#317](https://github.com/grafana/cortex-jsonnet/pull/317)
* [ENHANCEMENT] Cortex-mixin: Include `cortex-gw-internal` naming variation in default `gateway` job names. [#328](https://github.com/grafana/cortex-jsonnet/pull/328)
* [ENHANCEMENT] Ruler dashboard: added object storage metrics. [#354](https://github.com/grafana/cortex-jsonnet/pull/354)
* [ENHANCEMENT] Alertmanager dashboard: added object storage metrics. [#354](https://github.com/grafana/cortex-jsonnet/pull/354)
* [ENHANCEMENT] Added documentation text panels and descriptions to reads and writes dashboards. [#324](https://github.com/grafana/cortex-jsonnet/pull/324)
* [ENHANCEMENT] Dashboards: defined container functions for common resources panels: containerDiskWritesPanel, containerDiskReadsPanel, containerDiskSpaceUtilization. [#331](https://github.com/grafana/cortex-jsonnet/pull/331)
* [ENHANCEMENT] cortex-mixin: Added `alert_excluded_routes` config to exclude specific routes from alerts. [#338](https://github.com/grafana/cortex-jsonnet/pull/338)
* [ENHANCEMENT] Added `CortexMemcachedRequestErrors` alert. [#346](https://github.com/grafana/cortex-jsonnet/pull/346)
* [ENHANCEMENT] Ruler dashboard: added "Per route p99 latency" panel in the "Configuration API" row. [#353](https://github.com/grafana/cortex-jsonnet/pull/353)
* [ENHANCEMENT] Increased the `for` duration of the `CortexIngesterReachingSeriesLimit` warning alert to 3h. [#362](https://github.com/grafana/cortex-jsonnet/pull/362)
* [ENHANCEMENT] Added a new tier (`medium_small_user`) so we have another tier between 100K and 1Mil active series. [#364](https://github.com/grafana/cortex-jsonnet/pull/364)
* [ENHANCEMENT] Extend Alertmanager dashboard: [#313](https://github.com/grafana/cortex-jsonnet/pull/313)
  * "Tenants" stat panel - shows number of discovered tenant configurations.
  * "Replication" row - information about the replication of tenants/alerts/silences over instances.
  * "Tenant Configuration Sync" row - information about the configuration sync procedure.
  * "Sharding Initial State Sync" row - information about the initial state sync procedure when sharding is enabled.
  * "Sharding Runtime State Sync" row - information about various state operations which occur when sharding is enabled (replication, fetch, marge, persist).
* [ENHANCEMENT] Update gsutil command for `not healthy index found` playbook [#370](https://github.com/grafana/cortex-jsonnet/pull/370)
* [ENHANCEMENT] Added Alertmanager alerts and playbooks covering configuration syncs and sharding operation: [#377 [#378](https://github.com/grafana/cortex-jsonnet/pull/378)
  * `CortexAlertmanagerSyncConfigsFailing`
  * `CortexAlertmanagerRingCheckFailing`
  * `CortexAlertmanagerPartialStateMergeFailing`
  * `CortexAlertmanagerReplicationFailing`
  * `CortexAlertmanagerPersistStateFailing`
  * `CortexAlertmanagerInitialSyncFailed`
* [ENHANCEMENT] Add recording rules to improve responsiveness of Alertmanager dashboard. [#387](https://github.com/grafana/cortex-jsonnet/pull/387)
* [ENHANCEMENT] Add `CortexRolloutStuck` alert. [#405](https://github.com/grafana/cortex-jsonnet/pull/405)
* [ENHANCEMENT] Added `CortexKVStoreFailure` alert. [#406](https://github.com/grafana/cortex-jsonnet/pull/406)
* [ENHANCEMENT] Use configured `ruler` jobname for ruler dashboard panels. [#409](https://github.com/grafana/cortex-jsonnet/pull/409)
* [ENHANCEMENT] Add ability to override `datasource` for generated dashboards. [#407](https://github.com/grafana/cortex-jsonnet/pull/407)
* [ENHANCEMENT] Use alertmanager jobname for alertmanager dashboard panels [#411](https://github.com/grafana/cortex-jsonnet/pull/411)
* [ENHANCEMENT] Added `CortexDistributorReachingInflightPushRequestLimit` alert. [#408](https://github.com/grafana/cortex-jsonnet/pull/408)
* [ENHANCEMENT] Added `CortexReachingTCPConnectionsLimit` alert. #403
* [ENHANCEMENT] Added "Cortex / Writes Networking" and "Cortex / Reads Networking" dashboards. #405
* [ENHANCEMENT] Improved "Queue length" panel in "Cortex / Queries" dashboard. #408
* [ENHANCEMENT] Add `CortexDistributorReachingInflightPushRequestLimit` alert and playbook. #401
* [ENHANCEMENT] Added "Recover accidentally deleted blocks (Google Cloud specific)" playbook. #475
* [ENHANCEMENT] Added support to multi-zone store-gateway deployments. #608 #615
* [ENHANCEMENT] Show supplementary alertmanager services in the Rollout Progress dashboard. #738 #855
* [ENHANCEMENT] Added `mimir` to default job names. This makes dashboards and alerts working when Mimir is installed in single-binary mode and the deployment is named `mimir`. #921
* [ENHANCEMENT] Introduced a new alert for the Alertmanager: `MimirAlertmanagerAllocatingTooMuchMemory`. It has two severities based on the memory usage against limits, a `warning` level at 80% and a `critical` level at 90%. #1206
* [ENHANCEMENT] Faster memcached cache requests. #2720
* [BUGFIX] Fixed `CortexIngesterHasNotShippedBlocks` alert false positive in case an ingester instance had ingested samples in the past, then no traffic was received for a long period and then it started receiving samples again. [#308](https://github.com/grafana/cortex-jsonnet/pull/308)
* [BUGFIX] Fixed `CortexInconsistentRuntimeConfig` metric. [#335](https://github.com/grafana/cortex-jsonnet/pull/335)
* [BUGFIX] Fixed scaling dashboard to correctly work when a Cortex service deployment spans across multiple zones (a zone is expected to have the `zone-[a-z]` suffix). [#365](https://github.com/grafana/cortex-jsonnet/pull/365)
* [BUGFIX] Fixed rollout progress dashboard to correctly work when a Cortex service deployment spans across multiple zones (a zone is expected to have the `zone-[a-z]` suffix). [#366](https://github.com/grafana/cortex-jsonnet/pull/366)
* [BUGFIX] Fixed rollout progress dashboard to include query-scheduler too. [#376](https://github.com/grafana/cortex-jsonnet/pull/376)
* [BUGFIX] Upstream recording rule `node_namespace_pod_container:container_cpu_usage_seconds_total:sum_irate` renamed. [#379](https://github.com/grafana/cortex-jsonnet/pull/379)
* [BUGFIX] Fixed writes/reads/alertmanager resources dashboards to use `$._config.job_names.gateway`. [#403](https://github.com/grafana/cortex-jsonnet/pull/403)
* [BUGFIX] Span the annotation.message in alerts as YAML multiline strings. [#412](https://github.com/grafana/cortex-jsonnet/pull/412)
* [BUGFIX] Fixed "Instant queries / sec" in "Cortex / Reads" dashboard. #445
* [BUGFIX] Fixed and added missing KV store panels in Writes, Reads, Ruler and Compactor dashboards. #448
* [BUGFIX] Fixed Alertmanager dashboard when alertmanager is running as part of single binary. #1064
* [BUGFIX] Fixed Ruler dashboard when ruler is running as part of single binary. #1260
* [BUGFIX] Query-frontend: fixed bad querier status code mapping with query-sharding enabled. #1227

### Jsonnet

_Changes since `grafana/cortex-jsonnet` `1.9.0`._

* [CHANGE] Removed chunks storage support. #639
  * Removed the following fields from `_config`:
    * `storage_engine` (defaults to `blocks`)
    * `querier_second_storage_engine` (not supported anymore)
    * `table_manager_enabled`, `table_prefix`
    * `memcached_index_writes_enabled` and `memcached_index_writes_max_item_size_mb`
    * `storeMemcachedChunksConfig`
    * `storeConfig`
    * `max_chunk_idle`
    * `schema` (the schema configmap is still added for backward compatibility reasons)
    * `bigtable_instance` and `bigtable_project`
    * `client_configs`
    * `enabledBackends`
    * `storage_backend`
    * `cassandra_addresses`
    * `s3_bucket_name`
    * `ingester_deployment_without_wal` (was only used by chunks storage)
    * `ingester` (was only used to configure chunks storage WAL)
  * Removed the following CLI flags from `ingester_args`:
    * `ingester.max-chunk-age`
    * `ingester.max-stale-chunk-idle`
    * `ingester.max-transfer-retries`
    * `ingester.retain-period`
* [CHANGE] Changed `overrides-exporter.libsonnet` from being based on cortex-tools to Mimir `overrides-exporter` target. #646
* [CHANGE] Store gateway: set `-blocks-storage.bucket-store.index-cache.memcached.max-get-multi-concurrency`,
  `-blocks-storage.bucket-store.chunks-cache.memcached.max-get-multi-concurrency`,
  `-blocks-storage.bucket-store.metadata-cache.memcached.max-get-multi-concurrency`,
  `-blocks-storage.bucket-store.index-cache.memcached.max-idle-connections`,
  `-blocks-storage.bucket-store.chunks-cache.memcached.max-idle-connections`,
  `-blocks-storage.bucket-store.metadata-cache.memcached.max-idle-connections` to 100 [#414](https://github.com/grafana/cortex-jsonnet/pull/414)
* [CHANGE] Alertmanager: mounted overrides configmap to alertmanager too. [#315](https://github.com/grafana/cortex-jsonnet/pull/315)
* [CHANGE] Memcached: upgraded memcached from `1.5.17` to `1.6.9`. [#316](https://github.com/grafana/cortex-jsonnet/pull/316)
* [CHANGE] Store-gateway: increased memory request and limit respectively from 6GB / 6GB to 12GB / 18GB. [#322](https://github.com/grafana/cortex-jsonnet/pull/322)
* [CHANGE] Store-gateway: increased `-blocks-storage.bucket-store.max-chunk-pool-bytes` from 2GB (default) to 12GB. [#322](https://github.com/grafana/cortex-jsonnet/pull/322)
* [CHANGE] Ingester/Ruler: set `-server.grpc-max-send-msg-size-bytes` and `-server.grpc-max-send-msg-size-bytes` to sensible default values (10MB). [#326](https://github.com/grafana/cortex-jsonnet/pull/326)
* [CHANGE] Decreased `-server.grpc-max-concurrent-streams` from 100k to 10k. [#369](https://github.com/grafana/cortex-jsonnet/pull/369)
* [CHANGE] Decreased blocks storage ingesters graceful termination period from 80m to 20m. [#369](https://github.com/grafana/cortex-jsonnet/pull/369)
* [CHANGE] Increase the rules per group and rule groups limits on different tiers. [#396](https://github.com/grafana/cortex-jsonnet/pull/396)
* [CHANGE] Removed `max_samples_per_query` limit, since it only works with chunks and only when using `-distributor.shard-by-all-labels=false`. [#397](https://github.com/grafana/cortex-jsonnet/pull/397)
* [CHANGE] Removed chunks storage query sharding config support. The following config options have been removed: [#398](https://github.com/grafana/cortex-jsonnet/pull/398)
  * `_config` > `queryFrontend` > `shard_factor`
  * `_config` > `queryFrontend` > `sharded_queries_enabled`
  * `_config` > `queryFrontend` > `query_split_factor`
* [CHANGE] Rename ruler_s3_bucket_name and ruler_gcs_bucket_name to ruler_storage_bucket_name: [#415](https://github.com/grafana/cortex-jsonnet/pull/415)
* [CHANGE] Fine-tuned rolling update policy for distributor, querier, query-frontend, query-scheduler. [#420](https://github.com/grafana/cortex-jsonnet/pull/420)
* [CHANGE] Increased memcached metadata/chunks/index-queries max connections from 4k to 16k. [#420](https://github.com/grafana/cortex-jsonnet/pull/420)
* [CHANGE] Disabled step alignment in query-frontend to be compliant with PromQL. [#420](https://github.com/grafana/cortex-jsonnet/pull/420)
* [CHANGE] Do not limit compactor CPU and request a number of cores equal to the configured concurrency. [#420](https://github.com/grafana/cortex-jsonnet/pull/420)
* [CHANGE] Configured split-and-merge compactor. #853
  * The following CLI flags are set on compactor:
    * `-compactor.split-and-merge-shards=0`
    * `-compactor.compactor-tenant-shard-size=1`
    * `-compactor.split-groups=1`
    * `-compactor.max-opening-blocks-concurrency=4`
    * `-compactor.max-closing-blocks-concurrency=2`
    * `-compactor.symbols-flushers-concurrency=4`
  * The following per-tenant overrides have been set on `super_user` and `mega_user` classes:
    ```
    compactor_split_and_merge_shards: 2,
    compactor_tenant_shard_size: 2,
    compactor_split_groups: 2,
    ```
* [CHANGE] The entrypoint file to include has been renamed from `cortex.libsonnet` to `mimir.libsonnet`. #897
* [CHANGE] The default image config field has been renamed from `cortex` to `mimir`. #896
   ```
   {
     _images+:: {
       mimir: '...',
     },
   }
   ```
* [CHANGE] Removed `cortex_` prefix from config fields. #898
  * The following config fields have been renamed:
    * `cortex_bucket_index_enabled` renamed to `bucket_index_enabled`
    * `cortex_compactor_cleanup_interval` renamed to `compactor_cleanup_interval`
    * `cortex_compactor_data_disk_class` renamed to `compactor_data_disk_class`
    * `cortex_compactor_data_disk_size` renamed to `compactor_data_disk_size`
    * `cortex_compactor_max_concurrency` renamed to `compactor_max_concurrency`
    * `cortex_distributor_allow_multiple_replicas_on_same_node` renamed to `distributor_allow_multiple_replicas_on_same_node`
    * `cortex_ingester_data_disk_class` renamed to `ingester_data_disk_class`
    * `cortex_ingester_data_disk_size` renamed to `ingester_data_disk_size`
    * `cortex_querier_allow_multiple_replicas_on_same_node` renamed to `querier_allow_multiple_replicas_on_same_node`
    * `cortex_query_frontend_allow_multiple_replicas_on_same_node` renamed to `query_frontend_allow_multiple_replicas_on_same_node`
    * `cortex_query_sharding_enabled` renamed to `query_sharding_enabled`
    * `cortex_query_sharding_msg_size_factor` renamed to `query_sharding_msg_size_factor`
    * `cortex_ruler_allow_multiple_replicas_on_same_node` renamed to `ruler_allow_multiple_replicas_on_same_node`
    * `cortex_store_gateway_data_disk_class` renamed to `store_gateway_data_disk_class`
    * `cortex_store_gateway_data_disk_size` renamed to `store_gateway_data_disk_size`
* [CHANGE] The overrides configmap default mountpoint has changed from `/etc/cortex` to `/etc/mimir`. It can be customized via the `overrides_configmap_mountpoint` config field. #899
* [CHANGE] Enabled in the querier the features to query label names with matchers, PromQL at modifier and query long-term storage for labels. #905
* [CHANGE] Reduced TSDB blocks retention on ingesters disk from 96h to 24h. #905
* [CHANGE] Enabled closing of idle TSDB in ingesters. #905
* [CHANGE] Disabled TSDB isolation in ingesters for better performances. #905
* [CHANGE] Changed log level of querier, query-frontend, query-scheduler and alertmanager from `debug` to `info`. #905
* [CHANGE] Enabled attributes in-memory cache in store-gateway. #905
* [CHANGE] Configured store-gateway to not load blocks containing samples more recent than 10h (because such samples are queried from ingesters). #905
* [CHANGE] Dynamically compute `-compactor.deletion-delay` based on other settings, in order to reduce the deletion delay as much as possible and lower the number of live blocks in the storage. #907
* [CHANGE] The config field `distributorConfig` has been renamed to `ingesterRingClientConfig`. Config field `ringClient` has been removed in favor of `ingesterRingClientConfig`. #997 #1057
* [CHANGE] Gossip.libsonnet has been fixed to modify all ring configurations, not only the ingester ring config. Furthermore it now supports migration via multi KV store. #1057 #1099
* [CHANGE] Changed the default of `bucket_index_enabled` to `true`. #924
* [CHANGE] Remove the support for the test-exporter. #1133
* [CHANGE] Removed `$.distributor_deployment_labels`, `$.ingester_deployment_labels` and `$.querier_deployment_labels` fields, that were used by gossip.libsonnet to inject additional label. Now the label is injected directly into pods of statefulsets and deployments. #1297
* [CHANGE] Disabled `-ingester.readiness-check-ring-health`. #1352
* [CHANGE] Changed Alertmanager CPU request from `100m` to `2` cores, and memory request from `1Gi` to `10Gi`. Set Alertmanager memory limit to `15Gi`. #1206
* [CHANGE] gossip.libsonnet has been renamed to memberlist.libsonnet, and is now imported by default. Use of memberlist for ring is enabled by setting `_config.memberlist_ring_enabled` to true. #1526
* [FEATURE] Added query sharding support. It can be enabled setting `cortex_query_sharding_enabled: true` in the `_config` object. #653
* [FEATURE] Added shuffle-sharding support. It can be enabled and configured using the following config: #902
   ```
   _config+:: {
     shuffle_sharding:: {
       ingester_write_path_enabled: true,
       ingester_read_path_enabled: true,
       querier_enabled: true,
       ruler_enabled: true,
       store_gateway_enabled: true,
     },
   }
   ```
* [FEATURE] Added multi-zone ingesters and store-gateways support. #1352 #1552
* [ENHANCEMENT] Add overrides config to compactor. This allows setting retention configs per user. [#386](https://github.com/grafana/cortex-jsonnet/pull/386)
* [ENHANCEMENT] Added 256MB memory ballast to querier. [#369](https://github.com/grafana/cortex-jsonnet/pull/369)
* [ENHANCEMENT] Update `etcd-operator` to latest version (see https://github.com/grafana/jsonnet-libs/pull/480). [#263](https://github.com/grafana/cortex-jsonnet/pull/263)
* [ENHANCEMENT] Add support for Azure storage in Alertmanager configuration. [#381](https://github.com/grafana/cortex-jsonnet/pull/381)
* [ENHANCEMENT] Add support for running Alertmanager in sharding mode. [#394](https://github.com/grafana/cortex-jsonnet/pull/394)
* [ENHANCEMENT] Allow to customize PromQL engine settings via `queryEngineConfig`. [#399](https://github.com/grafana/cortex-jsonnet/pull/399)
* [ENHANCEMENT] Define Azure object storage ruler args. [#416](https://github.com/grafana/cortex-jsonnet/pull/416)
* [ENHANCEMENT] Added the following config options to allow to schedule multiple replicas of the same service on the same node: [#418](https://github.com/grafana/cortex-jsonnet/pull/418)
  * `cortex_distributor_allow_multiple_replicas_on_same_node`
  * `cortex_ruler_allow_multiple_replicas_on_same_node`
  * `cortex_querier_allow_multiple_replicas_on_same_node`
  * `cortex_query_frontend_allow_multiple_replicas_on_same_node`
* [BUGFIX] Alertmanager: fixed `--alertmanager.cluster.peers` CLI flag passed to alertmanager when HA is enabled. [#329](https://github.com/grafana/cortex-jsonnet/pull/329)
* [BUGFIX] Fixed `-distributor.extend-writes` setting on ruler when `unregister_ingesters_on_shutdown` is disabled. [#369](https://github.com/grafana/cortex-jsonnet/pull/369)
* [BUGFIX] Treat `compactor_blocks_retention_period` type as string rather than int.[#395](https://github.com/grafana/cortex-jsonnet/pull/395)
* [BUGFIX] Pass `-ruler-storage.s3.endpoint` to ruler when using S3. [#421](https://github.com/grafana/cortex-jsonnet/pull/421)
* [BUGFIX] Remove service selector on label `gossip_ring_member` from other services than `gossip-ring`. [#1008](https://github.com/grafana/mimir/pull/1008)
* [BUGFIX] Rename `-ingester.readiness-check-ring-health` to `-ingester.ring.readiness-check-ring-health`, to reflect current name of flag. #1460

### Mimirtool

_Changes since cortextool `0.10.7`._

* [CHANGE] The following environment variables have been renamed: #883
  * `CORTEX_ADDRESS` to `MIMIR_ADDRESS`
  * `CORTEX_API_USER` to `MIMIR_API_USER`
  * `CORTEX_API_KEY` to `MIMIR_API_KEY`
  * `CORTEX_TENANT_ID` to `MIMIR_TENANT_ID`
  * `CORTEX_TLS_CA_PATH` to `MIMIR_TLS_CA_PATH`
  * `CORTEX_TLS_CERT_PATH` to `MIMIR_TLS_CERT_PATH`
  * `CORTEX_TLS_KEY_PATH` to `MIMIR_TLS_KEY_PATH`
* [CHANGE] Change `cortex` backend to `mimir`. #883
* [CHANGE] Do not publish `mimirtool` binary for 386 windows architecture. #1263
* [CHANGE] `analyse` command has been renamed to `analyze`. #1318
* [FEATURE] Support Arm64 on Darwin for all binaries (benchtool etc). https://github.com/grafana/cortex-tools/pull/215
* [ENHANCEMENT] Correctly support federated rules. #823
* [BUGFIX] Fix `cortextool rules` legends displaying wrong symbols for updates and deletions. https://github.com/grafana/cortex-tools/pull/226

### Query-tee

_Changes since Cortex `1.10.0`._

* [ENHANCEMENT] Added `/api/v1/query_exemplars` API endpoint support (no results comparison). #168
* [ENHANCEMENT] Add a flag (`--proxy.compare-use-relative-error`) in the query-tee to compare floating point values using relative error. #208
* [ENHANCEMENT] Add a flag (`--proxy.compare-skip-recent-samples`) in the query-tee to skip comparing recent samples. By default samples not older than 1 minute are skipped. #234
* [BUGFIX] Fixes a panic in the query-tee when comparing result. #207
* [BUGFIX] Ensure POST requests are handled correctly #286

### Blocksconvert

_Changes since Cortex `1.10.0`._

* [CHANGE] Blocksconvert tool was removed from Mimir. #637

### Metaconvert

_Changes since Cortex `1.10.0`._

* [CHANGE] `thanosconvert` tool has been renamed to `metaconvert`. `-config.file` option has been removed, while it now requires `-tenant` option to work on single tenant only. It now also preserves labels recognized by Mimir. #1120

### Test-exporter

_Changes since Cortex `1.10.0`._

* [CHANGE] Removed the test-exporter tool. #1133

### Tools

_Changes since Cortex `1.10.0`._

* [CHANGE] Removed `query-audit`. You can use `query-tee` to compare query results and performances of two Grafana Mimir backends. #1380

## [Cortex 1.10.0 CHANGELOG](https://github.com/grafana/mimir/blob/a13959db5d38ff65c2b7ef52c56331d2f4dbc00c/CHANGELOG.md#cortex-1100--2021-08-03)<|MERGE_RESOLUTION|>--- conflicted
+++ resolved
@@ -21,11 +21,8 @@
 * [BUGFIX] Query-frontend: Allow limit parameter to be 0 in label queries to explicitly request unlimited results. #12054
 * [BUGFIX] Distributor: Fix a possible panic in the OTLP push path while handling a gRPC status error. #12072
 * [BUGFIX] Query-frontend: Evaluate experimental duration expressions before sharding, splitting, and caching. Otherwise, the result is not correct. #12038
-<<<<<<< HEAD
 * [BUGFIX] Ingester: Fix issue where ingesters can exit read-only mode during idle compactions, resulting in write errors. #12128
-=======
 * [BUGFIX] Block-builder-scheduler: Fix bugs in handling of partitions with no commit. #12130
->>>>>>> 442de36e
 
 ### Mixin
 
