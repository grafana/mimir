--- conflicted
+++ resolved
@@ -47,11 +47,8 @@
 * [BUGFIX] Distributor: Fix metric metadata of type Unknown being silently dropped from RW2 requests. #12461
 * [BUGFIX] Ruler: Fix ruler remotequerier request body consumption on retries. #12514
 * [BUGFIX] Block-builder: Fix a bug where a consumption error can cause a job to stay assigned to a worker for the remainder of its lifetime. #12522
-<<<<<<< HEAD
 * [BUGFIX] Querier: Fix possible panic when evaluating a nested subquery where the parent has no steps. #12524
-=======
 * [BUGFIX] Ingester: Fix a bug ingesters would get stuck in read-only mode after compactions. #12538
->>>>>>> 6cf52d9a
 
 ### Mixin
 
