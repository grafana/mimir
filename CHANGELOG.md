# Changelog

## main / unreleased

### Grafana Mimir

* [CHANGE] Querier: `-querier.max-estimated-fetched-chunks-per-query-multiplier` is now stable and no longer experimental. #13120
* [CHANGE] Compactor: removed experimental flag `-compactor.no-blocks-file-cleanup-enabled`. Cleanup of remaining files when no blocks exist is now always enabled. #13108
* [CHANGE] Ruler: Add "unknown" alert rule state to alerts and rules on the `GET <prometheus-http-prefix>/api/v1/alerts` end point. Alerts are in the "unknown" state when they haven't yet been evaluated since the ruler started.  #13060
* [CHANGE] Promote the logger rate-limiting configuration parameters from experimental to stable. #13128
* [CHANGE] Ingester: Out-of-order ingestion support is now stable, use `-ingester.out-of-order-time-window` and `-ingester.out-of-order-blocks-external-label-enabled` to configure it. #13132
* [CHANGE] Ruler: `align_evaluation_time_on_interval` is now stable and no longer experimental. #13103
* [CHANGE] Query-frontend: query blocking (configured with `blocked_queries` limit) is now stable and no longer experimental. #13107
* [CHANGE] Querier: `-querier.active-series-results-max-size-bytes` is now stable and no longer experimental. #13110
* [CHANGE] All: remove experimental feature that allowed disabling ring heartbeats and timeouts. #13142
* [CHANGE] Store-gateway: Removed experimental `-blocks-storage.bucket-store.index-header.eager-loading-startup-enabled` flag. The eager loading feature is now always enabled when lazy loading is enabled. #13126
<<<<<<< HEAD
* [CHANGE] Compactor: remove experimental `-compactor.in-memory-tenant-meta-cache-size`. #13131
=======
* [CHANGE] API: The `/api/v1/cardinality/active_series` endpoint is now stable and no longer experimental. #13111
>>>>>>> ffc1ffd9
* [FEATURE] Query-frontends: Automatically adjust features used in query plans generated for remote execution based on what the available queriers support. #13017
* [FEATURE] Memberlist: Add experimental support for zone-aware routing, in order to reduce memberlist cross-AZ data transfer. #13129
* [ENHANCEMENT] Compactor, Store-gateway: Change default value of `-compactor.upload-sparse-index-headers` to `true`. This improves lazy loading performance in the store-gateway. #13089
* [ENHANCEMENT] Ingester: the per-tenant postings for matchers cache is now stable. Use the following configuration options: #13101
  * `-blocks-storage.tsdb.head-postings-for-matchers-cache-ttl`
  * `-blocks-storage.tsdb.head-postings-for-matchers-cache-max-bytes`
  * `-blocks-storage.tsdb.head-postings-for-matchers-cache-force`
  * `-blocks-storage.tsdb.block-postings-for-matchers-cache-ttl`
  * `-blocks-storage.tsdb.block-postings-for-matchers-cache-max-bytes`
  * `-blocks-storage.tsdb.block-postings-for-matchers-cache-force`
* [BUGFIX] Compactor: Fix potential concurrent map writes. #13053
* [BUGFIX] Query-frontend: Fix issue where queries sometimes fail with `failed to receive query result stream message: rpc error: code = Canceled desc = context canceled` if remote execution is enabled. #13084
* [BUGFIX] Query-frontend: Fix issue where query stats, such as series read, did not include the parameters to the `histogram_quantile` and `histogram_fraction` functions if remote execution was enabled. #13084
* [BUGFIX] Query-frontend: Fix issue where requests that are canceled or time out are sometimes cached if remote execution is enabled. #13098
* [BUGFIX] Querier: Fix issue where errors are logged as "EOF" when sending results to query-frontends in response to remote execution requests fails. #13099 #13121
* [BUGFIX] Usage-Tracker: Fix underflow in current limit calculation when series >= limit. #13113
* [BUGFIX] Querier: Fix issue where a problem sending a response to a query-frontend may cause all other responses from the same querier to the same query-frontend to fail or be delayed. #13123
* [BUGFIX] Ingester: fix index lookup planning with regular expressions which match empty strings on non-existent labels. #13117
* [BUGFIX] Memberlist: Fix memberlist initialization when Mimir is executed with `-target=memberlist-kv`. #13129

### Mixin

### Jsonnet

* [CHANGE] Mimir-continuous-test: Use `mimir -target=continuous-test` instead of standalone binary/image. #13097 #13144
* [ENHANCEMENT] Ruler querier and query-frontend: Add support for newly-introduced querier ring, which is used when performing query planning in query-frontends and distributing portions of the plan to queriers for execution. #13017

### Documentation

### Tools

* [CHANGE] Mimir-continuous-test: Remove standalone binary and image. #13097

## 3.0.0-rc.0

### Grafana Mimir

* [CHANGE] Build: Include updated Mozilla CA bundle from Debian Testing. #12247
* [CHANGE] Query-frontend: Add support for UTF-8 label and metric names in `/api/v1/cardinality/{label_values|label_values|active_series}` endpoints. #11848.
* [CHANGE] Querier: Add support for UTF-8 label and metric names in `label_join`, `label_replace` and `count_values` PromQL functions. #11848.
* [CHANGE] Remove support for Redis as a cache backend. #12163
* [CHANGE] Memcached: Remove experimental `-<prefix>.memcached.addresses-provider` flag to use alternate DNS service discovery backends. The more reliable backend introduced in 2.16.0 (#10895) is now the default. As a result of this change, DNS-based cache service discovery no longer supports search domains. #12175 #12385
* [CHANGE] Query-frontend: Remove the CLI flag `-query-frontend.downstream-url` and corresponding YAML configuration and the ability to use the query-frontend to proxy arbitrary Prometheus backends. #12191 #12517
* [CHANGE] Query-frontend: Remove experimental instant query splitting feature. #12267
* [CHANGE] Query-frontend, querier: Replace `query-frontend.prune-queries` flag with `querier.mimir-query-engine.enable-prune-toggles` as pruning middleware has been moved into MQE. #12303 #12375
* [CHANGE] Distributor: Remove deprecated global HA tracker timeout configuration flags. #12321
* [CHANGE] Query-frontend: Use the Mimir Query Engine (MQE) by default. #12361
* [CHANGE] Query-frontend: Remove the CLI flags `-querier.frontend-address`, `-querier.max-outstanding-requests-per-tenant`, and `-query-frontend.querier-forget-delay` and corresponding YAML configurations. This is part of a change that makes the query-scheduler a required component. This removes the ability to run the query-frontend with an embedded query-scheduler. Instead, you must run a dedicated query-scheduler component. #12200
* [CHANGE] Ingester: Remove deprecated `-ingester.stream-chunks-when-using-blocks` CLI flag and `ingester_stream_chunks_when_using_blocks` runtime configuration option. #12615
* [CHANGE] Querier: Require non-zero values for `-querier.streaming-chunks-per-ingester-buffer-size` and `-querier.streaming-chunks-per-store-gateway-buffer-size` CLI flags and corresponding YAML configurations. This is part of a change that makes streaming required between queriers, ingesters, and store-gateways. Streaming has been the default since Mimir 2.14. #12790 #12818 #12897 #12929 #12973
* [CHANGE] Remove support for the experimental read-write deployment mode. #12584
* [CHANGE] Store-gateway: Update default value of `-store-gateway.dynamic-replication.multiple` to `5` to increase replication of recent blocks. #12433
* [CHANGE] Cost attribution: Reduce the default maximum per-user cardinality of cost attribution labels to 2000. #12625
* [CHANGE] Querier, query-frontend: Add `_total` suffix to `cortex_mimir_query_engine_common_subexpression_elimination_duplication_nodes_introduced`, `cortex_mimir_query_engine_common_subexpression_elimination_selectors_eliminated` and `cortex_mimir_query_engine_common_subexpression_elimination_selectors_inspected` metric names. #12636
* [CHANGE] Distributor: Remove the experimental setting `service_overload_status_code_on_rate_limit_enabled` which used an HTTP 529 error (non-standard) instead of HTTP 429 for rate limiting. #13012
* [CHANGE] Alertmanager: Change the severity for InitialSyncFailed from 'critical' to 'warning'. #12824
* [CHANGE] Ingester: Renamed experimental reactive limiter options. #12773
* [CHANGE] Distributor: gRPC errors with the `mimirpb.ERROR_CAUSE_INSTANCE_LIMIT` cause are now mapped to `codes.Unavailable` and `http.StatusServiceUnavailable` instead of `codes.Internal` and `http.StatusInternalServerError`. #13003 #13032
* [CHANGE] Admin: use relative links instead of absolute ones in the administration web UI. #13034
* [CHANGE] Distributor: Use memberlist by default for the HA tracker. #12998
* [CHANGE] Block-builder: Remove `cortex_blockbuilder_process_partition_duration_seconds` metric and related dashboard panels. #12631
* [FEATURE] Ingester: Expose the number of active series ingested via OTLP as `cortex_ingester_active_otlp_series`. #12678
* [FEATURE] Distributor, ruler: Add experimental `-validation.name-validation-scheme` flag to specify the validation scheme for metric and label names. #12215
* [FEATURE] Ruler: Add support to use a Prometheus-compatible HTTP endpoint for remote rule evaluation. See [remote evaluation mode](https://grafana.com/docs/mimir/latest/operators-guide/architecture/components/ruler/#remote-over-http-https) for more details. This feature can be used to federate data from multiple Mimir instances. #11415 #11833
* [FEATURE] Distributor: Add experimental `-distributor.otel-translation-strategy` flag to support configuring the metric and label name translation strategy in the OTLP endpoint. #12284 #12306 #12369
* [FEATURE] Query-frontend: Add `query-frontend.rewrite-propagate-matchers` flag that enables a new MQE AST optimization pass that copies relevant label matchers across binary operations. #12304
* [FEATURE] Query-frontend: Add `query-frontend.rewrite-histogram-queries` flag that enables a new MQE AST optimization pass that rewrites histogram queries for a more efficient order of execution. #12305
* [FEATURE] Query-frontend: Support delayed name removal (Prometheus experimental feature) in MQE. #12509
* [FEATURE] Usage-tracker: Introduce a new experimental service to enforce active series limits before Kafka ingestion. #12358 #12895 #12940 #12942 #12970 #13085
* [FEATURE] Ingester: Add experimental `-include-tenant-id-in-profile-labels` flag to include tenant ID in pprof profiling labels for sampled traces. Currently only supported by the ingester. This can help debug performance issues for specific tenants. #12404
* [FEATURE] Alertmanager: Add experimental `-alertmanager.storage.state-read-timeout` flag to configure the timeout for reading the Alertmanager state (notification log, silences) from object storage during the initial sync. #12425
* [FEATURE] Ingester: Add experimental `-blocks-storage.tsdb.index-lookup-planning.*` flags to configure use of a cost-based index lookup planner. This should reduce the cost of queries in the ingester. #12197 #12199 #12245 #12248 #12457 #12530 #12407 #12460 #12550 #12597 #12603 #12608 #12658 #12696 #12731 #12755 #12738 #12752 #12807 #12830 #12896 #13039
* [FEATURE] MQE: Add support for applying extra selectors to one side of a binary operation to reduce data fetched. #12577
* [FEATURE] Query-frontend: Add a native histogram presenting the length of query expressions handled by the query-frontend #12571
* [FEATURE] Query-frontend and querier: Add experimental support for performing query planning in query-frontends and distributing portions of the plan to queriers for execution. #12302 #12551 #12665 #12687 #12745 #12757 #12798 #12808 #12809 #12835 #12856 #12870 #12883 #12885 #12886 #12911 #12933 #12934 #12961 #13016 #13027 #13058
* [FEATURE] Alertmanager: add Microsoft Teams V2 as a supported integration. #12680
* [FEATURE] Distributor: Add experimental flag `-validation.label-value-length-over-limit-strategy` to configure how to handle label values over the length limit. #12627 #12844
* [FEATURE] Ingester: Introduce metric `cortex_ingester_owned_target_info_series` for counting the number of owned `target_info` series by tenant. #12681
* [FEATURE] MQE: Add support for step invariant expression handling in query planning and evaluation. #12931
* [FEATURE] MQE: Add support for experimental `ts_of_min_over_time`, `ts_of_max_over_time`, `ts_of_first_over_time` and `ts_of_last_over_time` PromQL functions. #12819
* [FEATURE] Ingester: Add experimental flags `-ingest-storage.write-logs-fsync-before-kafka-commit-enabled` and `-ingest-storage.write-logs-fsync-before-kafka-commit-concurrency` to fsync write logs before the offset is committed to Kafka. This is enabled by default. #12816
* [FEATURE] MQE: Add support for experimental `mad_over_time` PromQL function. #12995
* [FEATURE] Continuous test: Add experimental `-tests.ingest-storage-record.enabled` flag to verify ingest-storage record correctness by validating the V2 record format against live write requests. #12500
* [ENHANCEMENT] Query-frontend: CLI flag `-query-frontend.enabled-promql-experimental-functions` and its associated YAML configuration is now stable. #12368
* [ENHANCEMENT] Query-scheduler/query-frontend: Add native histogram definitions to `cortex_query_{scheduler|frontend}_queue_duration_seconds`. #12288
* [ENHANCEMENT] Querier: Add native histogram definition to `cortex_bucket_index_load_duration_seconds`. #12094
* [ENHANCEMENT] Query-frontend: Allow users to set the `query-frontend.extra-propagated-headers` flag to specify the extra headers allowed to pass through to the rest of the query path. #12174
* [ENHANCEMENT] MQE: Add support for applying common subexpression elimination to range vector expressions in instant queries. #12236
* [ENHANCEMENT] Ingester: Improve the performance of active series custom trackers matchers. #12184
* [ENHANCEMENT] Ingester: Add postings cache sharing and invalidation. You can enable sharing and head cache invalidation via `-blocks-storage.tsdb.shared-postings-for-matchers-cache` and `-blocks-storage.tsdb.head-postings-for-matchers-cache-invalidation` respectively, and you can configure the number of metric versions per cache via `-blocks-storage.tsdb.head-postings-for-matchers-cache-versions`. #12333 #12932
* [ENHANCEMENT] Overrides-exporter: The overrides-exporter can now export arbitrary fields from the limits configuration. Metric names are automatically discovered from YAML tags in the limits structure, eliminating the need to maintain hardcoded lists when adding new exportable metrics. #12244
* [ENHANCEMENT] OTLP: Stick to OTLP vocabulary on invalid label value length error. #12273
* [ENHANCEMENT] Elide SeriesChunksStreamReader.StartBuffering span on queries; show as events on parent span. #12257
* [ENHANCEMENT] Ruler: Add `-ruler.max-notification-batch-size` CLI flag that can be used to configure the maximum Alertmanager notification batch size. #12469
* [ENHANCEMENT] Ingester: Skip read path load shedding when an ingester is the only available replica. #12448
* [ENHANCEMENT] Querier: Include more information about inflight queries in the activity tracker. A querier logs this information after it restarts following a crash. #12526
* [ENHANCEMENT] Ruler: Add native histogram version of `cortex_ruler_sync_rules_duration_seconds`. #12628
* [ENHANCEMENT] Block-builder: Implement concurrent consumption within a job when `-ingest-storage.kafka.fetch-concurrency-max` is given. #12222
* [ENHANCEMENT] Query-frontend: Labels query optimizer is no longer experimental and is enabled by default. It can be disabled with `-query-frontend.labels-query-optimizer-enabled=false` CLI flag. #12606
* [ENHANCEMENT] Distributor: Add value length to "label value too long" error. #12583
* [ENHANCEMENT] Distributor: The metric `cortex_distributor_uncompressed_request_body_size_bytes` now differentiates by the handler serving the request. #12661
* [ENHANCEMENT] Query-frontend, querier: Add support for experimental `first_over_time` PromQL function. #12662
* [ENHANCEMENT] OTLP: native support for OpenTelemetry metric start time to Prometheus metric created timestamp conversion, instead of converting to QuietZeroNaNs introduced in #10238. The configuration parameter `-distributor.otel-start-time-quiet-zero` is therefore deprecated and will be removed. Now supports start time for exponential histograms. This is a major rewrite of the endpoint in upstream Prometheus and Mimir. #12652
* [ENHANCEMENT] Distributor: Support zstd decompression of OTLP messages. #12229
* [ENHANCEMENT] Distributor: Optimize Remote Write 1.0 to 2.0 translation by improving symbolization and reducing allocations. #12329
* [ENHANCEMENT] Ingester: Improved the performance of active series custom trackers matchers. #12663
* [ENHANCEMENT] Compactor: Log sizes of downloaded and uploaded blocks. #12656
* [ENHANCEMENT] Block-builder-scheduler: The scheduler now handles multiple concurrent jobs within a partition if allowed by `-block-builder-scheduler.max-jobs-per-partition`. #12772
* [ENHANCEMENT] Ingester: Add `cortex_ingest_storage_reader_receive_and_consume_delay_seconds` metric tracking the time between when a write request is received in the distributor and its content is ingested in ingesters, when the ingest storage is enabled. #12751
* [ENHANCEMENT] Ruler: Add `ruler_evaluation_consistency_max_delay` per-tenant configuration option support, to specify the maximum tolerated ingestion delay for eventually consistent rule evaluations. This feature is used only when ingest storage is enabled. By default, no maximum delay is enforced. #12751
* [ENHANCEMENT] Ingester: Export `cortex_attributed_series_overflow_labels` metric on the `/usage-metrics` metrics endpoint with the configured cost-attribution labels set to overflow value. #12846
* [ENHANCEMENT] Usage stats: Report ingest-storage mode as part of usage statistics. #12753
* [ENHANCEMENT] All: Add cluster validation flag `-server.cluster-validation.additional-labels` configuration support, to accept multiple cluster labels during cluster migrations. #12850
* [ENHANCEMENT] Distributor: Add new optional config flag `distributor.ha-tracker.failover-sample-timeout` for HA tracker as an additional failover timeout check based on sample time instead of server time. #12331
* [ENHANCEMENT] Distributor: Add reactive concurrency limiters to protect push operations from overload. #12923 #13003 #13033
* [ENHANCEMENT] Ingester: Add experimental matcher set reduction to cost-based lookup planning. #12831
* [ENHANCEMENT] Ruler: Add `reason` label to `cortex_prometheus_rule_evaluation_failures_total` metric to distinguish between "user" and "operator" errors. #12971
* [ENHANCEMENT] Update Docker base images from `alpine:3.22.1` to `alpine:3.22.2`. #12991
* [ENHANCEMENT] Ruler: Add the `ruler_max_rule_evaluation_results` per-tenant configuration option to limit the maximum number of alerts an alerting rule or series a recording rule can produce for the group. By default, no limit is enforced. #12832
* [ENHANCEMENT] Jsonnet: Changed the default KV store for the HA tracker from etcd to memberlist. Etcd and Consul are now deprecated for HA tracker usage but remain supported for backward compatibility. #13000
* [ENHANCEMENT] Querier: prefer querying ingesters and store-gateways in a specific zone when `-querier.prefer-availability-zone` is configured. Added the following metrics tracking the data transfer between the querier and ingesters / store-gateways respectively: #13045
  * `cortex_ingester_client_transferred_bytes_total{ingester_zone="..."}`
  * `cortex_storegateway_client_transferred_bytes_total{store_gateway_zone="..."}`
* [ENHANCEMENT] Compactor: Add experimental `-compactor.first-level-compaction-skip-future-max-time` flag to skip first-level compaction if any source block has a MaxTime more recent than the wait period threshold. #13040
* [ENHANCEMENT] Block-builder-scheduler: Add gap monitoring for planned and completed jobs via `cortex_blockbuilder_scheduler_job_gap_detected` metric. #11867
* [BUGFIX] Distributor: Calculate `WriteResponseStats` before validation and `PushWrappers`. This prevents clients using Remote-Write 2.0 from seeing a diff in written samples, histograms and exemplars. #12682
* [BUGFIX] Compactor: Fix cortex_compactor_block_uploads_failed_total metric showing type="unknown". #12477
* [BUGFIX] Querier: Samples with the same timestamp are merged deterministically. Previously, this could lead to flapping query results when an out-of-order sample is ingested that conflicts with a previously ingested in-order sample's value. #8673
* [BUGFIX] Store-gateway: Fix potential goroutine leak by passing the scoped context in LabelValues. #12048
* [BUGFIX] Distributor: Fix pooled memory reuse bug that can cause corrupt data to appear in the err-mimir-label-value-too-long error message. #12266
* [BUGFIX] Querier: Fix timeout responding to query-frontend when response size is very close to `-querier.frontend-client.grpc-max-send-msg-size`. #12261
* [BUGFIX] Block-builder-scheduler: Fix a caching bug in initial job probing causing excessive memory usage at startup. #12389
* [BUGFIX] Ruler: Support labels at the rule group level. These were previously ignored even when set via the API. #12397
* [BUGFIX] Distributor: Fix metric metadata of type Unknown being silently dropped from RW2 requests. #12461
* [BUGFIX] Distributor: Preserve inconsistent metric metadata in Remote Write 1.0 to 2.0 conversion. Previously, when converting RW1.0 requests with multiple different metadata for the same series, only the first metadata was kept. Now all inconsistent metadata are preserved to match Prometheus behavior. This only affects experimental Remote Write 2.0. #12541 #12804
* [BUGFIX] Ruler: Fix ruler remotequerier request body consumption on retries. #12514
* [BUGFIX] Block-builder: Fix a bug where a consumption error can cause a job to stay assigned to a worker for the remainder of its lifetime. #12522
* [BUGFIX] Querier: Fix possible panic when evaluating a nested subquery where the parent has no steps. #12524
* [BUGFIX] Querier: Fix bug where the pruning toggles AST optimization pass doesn't work in the query planner. #12783
* [BUGFIX] Ingester: Fix a bug where prepare-instance-ring-downscale endpoint would return an error while compacting and not read-only. #12548
* [BUGFIX] Block-builder: Fix a bug where lease renewals would cease during graceful shutdown, leading to an elevated rate of job reassignments. #12643
* [BUGFIX] OTLP: Return HTTP OK for partially rejected requests, e.g. due to OOO exemplars. #12579
* [BUGFIX] Store-gateway: Fix a panic in BucketChunkReader when chunk loading encounter a broken chunk length. #12693 #12729
* [BUGFIX] Ingester, Block-builder: silently ignore duplicate sample if it's due to zero sample from created timestamp. Created timestamp equal to the timestamp of the first sample of series is a common case if created timestamp comes from OTLP where start time equal to timestamp of the first sample simply means unknown start time. #12726
* [BUGFIX] Distributor: Fix error when native histograms bucket limit is set then no NHCB passes validation. #12741
* [BUGFIX] Ingester: Fix continous reload of active series counters when cost-attribution labels are above the max cardinality. #12822
* [BUGFIX] Distributor: Report the correct size in the `err-mimir-distributor-max-write-message-size` error. #12799
* [BUGFIX] Query-frontend: Fix issue where expressions containing unary negation could be sharded incorrectly in some cases. #12911
* [BUGFIX] Query-frontend: Fix issue where shardable expressions containing aggregations with a shardable parameter (eg. `sum(foo)` in `topk(scalar(sum(foo)), sum by (pod) (bar))`) would not have the parameter sharded. #12958
* [BUGFIX] Ingester: Fix `max_inflight_push_requests` metric and internal counter not decremented under pressure, possibly causing the rejection of all push requests. #12975
* [BUGFIX] Store-gateway: Fix not being able to scale down via the `POST /prepare-shutdown` endpoint unless there are some active tenants with sharded blocks to the store-gateway replica. #12972
* [BUGFIX] MQE: Fix invalid source label name in `label_join` error message, so it refers to the source label rather than the destination label. #12185
* [BUGFIX] Continuous test: Fix false positive in metadata assertion when duplicate metadata is present in ingest-storage record correctness test. #12891
* [BUGFIX] Query-frontend: Fix issue where the query-frontend could behave unpredictably if a response was received from queriers multiple times for the same query. #12639

### Mixin

* [CHANGE] Enable ingest storage panels by default in all compiled mixins. #13023
* [CHANGE] Alerts: Removed `MimirFrontendQueriesStuck` alert given this is not relevant when the query-scheduler is running and the query-scheduler is now a required component. #12810
* [CHANGE] Alerts: Make `MimirIngesterHasNotShippedBlocksSinceStart` weaker to account for block-builder restarts. The change only affects the block-builder version of the alert. #12319
* [ENHANCEMENT] Rollout progress dashboard: make panels higher to fit more components. #12429
* [ENHANCEMENT] Add `max_series` limit to Writes Resources > Ingester > In-memory series panel. #12476
* [ENHANCEMENT] Alerts: Add `MimirHighGRPCConcurrentStreamsPerConnection` alert. #11947
* [ENHANCEMENT] Alerts: Add `rollout_stuck_alert_ignore_deployments` and `rollout_stuck_alert_ignore_statefulsets` configuration options to exclude particular Deployments or StatefulSets from the `MimirRolloutStuck` alert. #12951
* [ENHANCEMENT] Alerts: Replace experimental `BlockBuilderLagging` alert with `BlockBuilderSchedulerPendingJobs` alert. The new alert triggers when the block-builder scheduler has pending jobs, indicating that block-builders are unable to keep up with the workload. #12593
* [ENHANCEMENT] Rollout-operator: Vendor rollout-operator monitoring dashboard from rollout-operator repository. #12688
* [BUGFIX] Block-builder dashboard: fix reference to detected gaps metric in errors panel. #12401

### Jsonnet

* [CHANGE] Removed etcd-operator from the Jsonnet configuration. Users can still use etcd as a KV store for rings, but need to deploy and manage etcd themselves rather than via the operator. #13049
* [CHANGE] Distributor: Reduce calculated `GOMAXPROCS` to be closer to the requested number of CPUs. #12150
* [CHANGE] Query-scheduler: The query-scheduler is now a required component that is always used by queriers and query-frontends. #12187
* [CHANGE] Rollout-operator: Add `watch` permission to the rollout-operators's cluster role. #12360. See [rollout-operator#262](https://github.com/grafana/rollout-operator/pull/262)
* [CHANGE] Updates to CPU and memory scaling metric. Use `irate()` when calculating the CPU metric and remove `or vector(0)` from a leg of the memory query. These changes prevent downscaling deployments when scraping fails. #12406
* [CHANGE] Memcached: Remove configuration for enabling mTLS connections to Memcached servers. #12434
* [CHANGE] Ingester: Disable shipping of blocks on the third zone (zone-c) when using `ingest_storage_ingester_zones: 3` on ingest storage #12743 #12744
* [CHANGE] Distributor: Increase `server.grpc-max-concurrent-streams` from 100 to 1000. #12742
* [CHANGE] Ruler Query Frontend: Increase `server.grpc-max-concurrent-streams` from 100 to 300. #12742
* [CHANGE] Rollout-operator: Vendor jsonnet from rollout-operator repository. #12688 #12962 #12996
* [CHANGE] Removed per-component configuration options to set the pods toleration when multi-zone is enabled. Tolerations can still be configured globally using `_config.multi_zone_schedule_toleration`. The following configuration options have been removed: #13043
  * `_config.multi_zone_distributor_schedule_toleration`
  * `_config.multi_zone_etcd_schedule_toleration`
* [FEATURE] Memcached: Allow `minReadySeconds` to be set via `_config.cache_frontend_min_ready_seconds` (etc.) to slow down Memcached rollouts. #12938
* [FEATURE] Distributor: Allow setting GOMEMLIMIT equal to memory request, via `_config.distributor_gomemlimit_enabled`. If enabled, distributor horizontal auto-scaling memory trigger is also removed, since it doesn't make sense in combination with GOMEMLIMIT. #12963
* [ENHANCEMENT] Add timeout validation for querier and query-frontend. Enhanced `parseDuration` to support milliseconds and combined formats (e.g., "4m30s"). #12766
* [ENHANCEMENT] Allow the max number of OTEL events in a span to be configure via `_config.otel_span_event_count_limit`. #12865
* [ENHANCEMENT] Memcached: added the following fields to customise the memcached's node affinity matchers: #12987
  * `$.memcached_frontend_node_affinity_matchers`
  * `$.memcached_index_queries_node_affinity_matchers`
  * `$.memcached_chunks_node_affinity_matchers`
  * `$.memcached_metadata_node_affinity_matchers`
* [ENHANCEMENT] Rollout-operator: expose `rollout_operator_enabled` in `$._config`. #12419

### Documentation

* [CHANGE] Remove references to queriers having a Prometheus HTTP API. Instead, the query-frontend is now required for a Prometheus HTTP API. #12949
* [CHANGE] Helm: Remove GEM (Grafana Enterprise Metrics) references from Helm chart documentation. #13019 #13020 #13021
* [CHANGE] Update HA tracker documentation to use memberlist as the default KV store instead of consul/etcd. Consul and etcd are now marked as deprecated for the HA tracker as of Mimir 3.0. #13002
* [ENHANCEMENT] Add migration guide for HA tracker from Consul or etcd to memberlist. #13011
* [ENHANCEMENT] Improve the MimirIngesterReachingSeriesLimit runbook. #12356
* [ENHANCEMENT] Improve the description of how to limit the number of buckets in native histograms. #12797
* [ENHANCEMENT] Document native histograms with custom buckets. #12823
* [BUGFIX] Add a missing attribute to the list of default promoted OTel resource attributes in the docs: deployment.environment. #12181

### Tools

* [ENHANCEMENT] Base `mimirtool`, `metaconvert`, `copyblocks`, and `query-tee` images on `distroless/static-debian12`. #13014
* [ENHANCEMENT] kafkatool: add `format=json` to `kafkatool dump print`. #12737

### Query-tee

* [CHANGE] If you configure multiple secondary backends and enable comparisons, query-tee reports comparison results of the preferred backend against each of the secondaries. #13022

## 2.17.1

### Grafana Mimir

* [BUGFIX] Ingester: Fix a bug ingesters would get stuck in read-only mode after compactions. #12538
* [BUGFIX] Update to Go v1.24.6 to address [CVE-2025-4674](https://www.cve.org/CVERecord?id=CVE-2025-4674), [CVE-2025-47907](https://www.cve.org/CVERecord?id=CVE-2025-47907). #12580

## 2.17.0

### Grafana Mimir

* [CHANGE] Query-frontend: Ensure that cache keys generated from cardinality estimate middleware are less than 250 bytes in length by hashing the tenant IDs that are included in them. This change invalidates all cardinality estimates in the cache. #11568
* [CHANGE] Ruler: Remove experimental CLI flag `-ruler-storage.cache.rule-group-enabled` to enable or disable caching the contents of rule groups. Caching rule group contents is now always enabled when a cache is configured for the ruler. #10949
* [CHANGE] Ingester: Out-of-order native histograms are now enabled whenever both native histogram and out-of-order ingestion is enabled. The `-ingester.ooo-native-histograms-ingestion-enabled` CLI flag and corresponding `ooo_native_histograms_ingestion_enabled` runtime configuration option have been removed. #10956
* [CHANGE] Distributor: removed the `cortex_distributor_label_values_with_newlines_total` metric. #10977
* [CHANGE] Ingester/Distributor: renamed the experimental `max_cost_attribution_cardinality_per_user` config to `max_cost_attribution_cardinality`. #11092
* [CHANGE] Frontend: The subquery spin-off feature is now enabled with `-query-frontend.subquery-spin-off-enabled=true` instead of `-query-frontend.instant-queries-with-subquery-spin-off=.*` #11153
* [CHANGE] Overrides-exporter: Don't export per-tenant overrides that are set to their default values. #11173
* [CHANGE] gRPC/HTTP clients: Rename metric `cortex_client_request_invalid_cluster_validation_labels_total` to `cortex_client_invalid_cluster_validation_label_requests_total`. #11237
* [CHANGE] Querier: Use Mimir Query Engine (MQE) by default. Set `-querier.query-engine=prometheus` to continue using Prometheus' engine. #11501
* [CHANGE] Memcached: Ignore initial DNS resolution failure, meaning don't depend on Memcached on startup. #11602
* [CHANGE] Ingester: The `-ingester.stream-chunks-when-using-blocks` CLI flag and `ingester_stream_chunks_when_using_blocks` runtime configuration option have been deprecated and will be removed in a future release. #11711
* [CHANGE] Distributor: track `cortex_ingest_storage_writer_latency_seconds` metric for failed writes too. Added `outcome` label to distinguish between `success` and `failure`. #11770
* [CHANGE] Distributor: renamed few metrics used by experimental ingest storage. #11766
  * Renamed `cortex_ingest_storage_writer_produce_requests_total` to `cortex_ingest_storage_writer_produce_records_enqueued_total`
  * Renamed `cortex_ingest_storage_writer_produce_failures_total` to `cortex_ingest_storage_writer_produce_records_failed_total`
* [CHANGE] Distributor: moved HA tracker timeout config to limits. #11774
  * Moved `distributor.ha_tracker.ha_tracker_update_timeout` to `limits.ha_tracker_update_timeout`.
  * Moved `distributor.ha_tracker.ha_tracker_update_timeout_jitter_max` to `limits.ha_tracker_update_timeout_jitter_max`.
  * Moved `distributor.ha_tracker.ha_tracker_failover_timeout` to `limits.ha_tracker_failover_timeout`.
* [CHANGE] Distributor: `Memberlist` marked as stable as an option for backend storage for the HA tracker. #11861
* [CHANGE] Distributor: `etcd` deprecated as an option for backend storage for the HA tracker. #12047
* [CHANGE] Memberlist: Apply new default configuration values for MemberlistKV. This unlocks using it as backend storage for the HA Tracker. We have observed better performance with these defaults across different production loads. #11874
  * `memberlist.packet-dial-timeout`: `500ms`
  * `memberlist.packet-write-timeout`: `500ms`
  * `memberlist.max-concurrent-writes`: `5`
  * `memberlist.acquire-writer-timeout`: `1s`
    These defaults perform better but may cause long-running packets to be dropped in high-latency networks.
* [CHANGE] Query-frontend: Apply query pruning and check for disabled experimental functions earlier in query processing. #11939
* [FEATURE] Distributor: Experimental support for Prometheus Remote-Write 2.0 protocol. Limitations: Created timestamp is ignored, per series metadata is merged on metric family level automatically, ingestion might fail if client sends ProtoBuf fields out of order. The label `version` is added to the metric `cortex_distributor_requests_in_total` with a value of either `1.0` or `2.0` depending on the detected Remote-Write protocol. #11100 #11101 #11192 #11143
* [FEATURE] Query-frontend: expand `query-frontend.cache-errors` and `query-frontend.results-cache-ttl-for-errors` configuration options to cache non-transient response failures for instant queries. #11120
* [FEATURE] Query-frontend: Allow use of Mimir Query Engine (MQE) via the experimental CLI flags `-query-frontend.query-engine` or `-query-frontend.enable-query-engine-fallback` or corresponding YAML. #11417 #11775
* [FEATURE] Querier, query-frontend, ruler: Enable experimental support for duration expressions in PromQL, which are simple arithmetics on numbers in offset and range specification. #11344
* [FEATURE] You can configure Mimir to export traces in OTLP exposition format through the standard `OTEL_` environment variables. #11618
* [FEATURE] distributor: Allow configuring tenant-specific HA tracker failover timeouts. #11774
* [FEATURE] OTLP: Add experimental support for promoting OTel scope metadata (name, version, schema URL, attributes) to metric labels, prefixed with `otel_scope_`. Enable via the `-distributor.otel-promote-scope-metadata` flag. #11795
* [FEATURE] Distributor: Add experimental `-distributor.otel-native-delta-ingestion` option to allow primitive delta metrics ingestion via the OTLP endpoint. #11631
* [FEATURE] MQE: Add support for experimental `sort_by_label` and `sort_by_label_desc` PromQL functions. #11930
* [FEATURE] Ingester/Block-builder: Handle the created timestamp field for remote-write requests. #11977
* [FEATURE] Cost attribution: Labels specified in the limit configuration may specify an output label in order to override emitted label names. #12035
* [ENHANCEMENT] Dashboards: Add "Influx write requests" row to Writes Dashboard. #11731
* [ENHANCEMENT] Mixin: Add `MimirHighVolumeLevel1BlocksQueried` alert that fires when level 1 blocks are queried for more than 6 hours, indicating potential compactor performance issues. #11803
* [ENHANCEMENT] Querier: Make the maximum series limit for cardinality API requests configurable on a per-tenant basis with the `cardinality_analysis_max_results` option. #11456
* [ENHANCEMENT] Querier: Add configurable concurrency limit for remote read queries with the `--querier.max-concurrent-remote-read-queries` flag. Defaults to 2. Set to 0 for unlimited concurrency. #11892
* [ENHANCEMENT] Dashboards: Add "Queries / sec by read path" to Queries Dashboard. #11640
* [ENHANCEMENT] Dashboards: Add "Added Latency" row to Writes Dashboard. #11579
* [ENHANCEMENT] Ingester: Add support for exporting native histogram cost attribution metrics (`cortex_ingester_attributed_active_native_histogram_series` and `cortex_ingester_attributed_active_native_histogram_buckets`) with labels specified by customers to a custom Prometheus registry. #10892
* [ENHANCEMENT] Distributor: Add new metrics `cortex_distributor_received_native_histogram_samples_total` and `cortex_distributor_received_native_histogram_buckets_total` to track native histogram samples and bucket counts separately for billing calculations. Updated `cortex_distributor_received_samples_total` description to clarify it includes native histogram samples. #11728
* [ENHANCEMENT] Store-gateway: Download sparse headers uploaded by compactors. Compactors have to be configured with `-compactor.upload-sparse-index-headers=true` option. #10879 #11072.
* [ENHANCEMENT] Compactor: Upload block index file and multiple segment files concurrently. Concurrency scales linearly with block size up to `-compactor.max-per-block-upload-concurrency`. #10947
* [ENHANCEMENT] Ingester: Add per-user `cortex_ingester_tsdb_wal_replay_unknown_refs_total` and `cortex_ingester_tsdb_wbl_replay_unknown_refs_total` metrics to track unknown series references during WAL/WBL replay. #10981
* [ENHANCEMENT] Added `-ingest-storage.kafka.fetch-max-wait` configuration option to configure the maximum amount of time a Kafka broker waits for some records before a Fetch response is returned. #11012
* [ENHANCEMENT] Ingester: Add `cortex_ingester_tsdb_forced_compactions_in_progress` metric reporting a value of 1 when there's a forced TSDB head compaction in progress. #11006
* [ENHANCEMENT] Ingester: Add `cortex_ingest_storage_reader_records_batch_fetch_max_bytes` metric reporting the distribution of `MaxBytes` specified in the Fetch requests sent to Kafka. #11014
* [ENHANCEMENT] All: Add experimental support for cluster validation in HTTP calls. When it is enabled, HTTP server verifies if a request coming from an HTTP client comes from an expected cluster. This validation can be configured by the following experimental configuration options: #11010 #11549
  * `-server.cluster-validation.label`
  * `-server.cluster-validation.http.enabled`
  * `-server.cluster-validation.http.soft-validation`
  * `-server.cluster-validation.http.exclude-paths`
* [ENHANCEMENT] Query-frontend: Add experimental support to include the cluster validation label in HTTP request headers. When cluster validation is enabled on the HTTP server side, cluster validation labels from HTTP request headers are compared with the HTTP server's cluster validation label. #11010 #11145
  * By setting `-query-frontend.client-cluster-validation.label`, you configure the query-frontend's client cluster validation label.
  * The flag `-common.client-cluster-validation.label`, if set, provides the default for `-query-frontend.client-cluster-validation.label`.
* [ENHANCEMENT] Distributor: Add  `ignore_ingest_storage_errors` and `ingest_storage_max_wait_time` flags to control error handling and timeout behavior during ingest storage migration. #11291
  * `-ingest-storage.migration.ignore-ingest-storage-errors`
  * `-ingest-storage.migration.ingest-storage-max-wait-time`
* [ENHANCEMENT] Memberlist: Add `-memberlist.abort-if-fast-join-fails` support and retries on DNS resolution. #11067
* [ENHANCEMENT] Querier: Allow configuring all gRPC options for store-gateway client, similar to other gRPC clients. #11074
* [ENHANCEMENT] Ruler: Log the number of series returned for each query as `result_series_count` as part of `query stats` log lines. #11081
* [ENHANCEMENT] Ruler: Don't log statistics that are not available when using a remote query-frontend as part of `query stats` log lines. #11083
* [ENHANCEMENT] Ingester: Remove cost-attribution experimental `max_cost_attribution_labels_per_user` limit. #11090
* [ENHANCEMENT] Update Go to 1.24.2. #11114
* [ENHANCEMENT] Query-frontend: Add `cortex_query_samples_processed_total` metric. #11110
* [ENHANCEMENT] Query-frontend: Add `cortex_query_samples_processed_cache_adjusted_total` metric. #11164
* [ENHANCEMENT] Ingester/Distributor: Add `cortex_cost_attribution_*` metrics to observe the state of the cost-attribution trackers. #11112
* [ENHANCEMENT] Querier: Process multiple remote read queries concurrently instead of sequentially for improved performance. #11732
* [ENHANCEMENT] gRPC/HTTP servers: Add `cortex_server_invalid_cluster_validation_label_requests_total` metric, that is increased for every request with an invalid cluster validation label. #11241 #11277
* [ENHANCEMENT] OTLP: Add support for converting OTel explicit bucket histograms to Prometheus native histograms with custom buckets using the `distributor.otel-convert-histograms-to-nhcb` flag. #11077
* [ENHANCEMENT] Add configurable per-tenant `limited_queries`, which you can only run at or less than an allowed frequency. #11097
* [ENHANCEMENT] Ingest-Storage: Add `ingest-storage.kafka.producer-record-version` to allow control Kafka record versioning. #11244
* [ENHANCEMENT] Ruler: Update `<prometheus-http-prefix>/api/v1/rules` and `<prometheus-http-prefix>/api/v1/alerts` to reply with HTTP error 422 if rule evaluation is completely disabled for the tenant. If only recording rule or alerting rule evaluation is disabled for the tenant, the response now includes a corresponding warning. #11321 #11495 #11511
* [ENHANCEMENT] Add tenant configuration block `ruler_alertmanager_client_config` which allows the Ruler's Alertmanager client options to be specified on a per-tenant basis. #10816
* [ENHANCEMENT] Distributor: Trace when deduplicating a metric's samples or histograms. #11159 #11715
* [ENHANCEMENT] Store-gateway: Retry querying blocks from store-gateways with dynamic replication until trying all possible store-gateways. #11354 #11398
* [ENHANCEMENT] Mimirtool: Support multiple `--selector` flags in remote read commands to send multiple queries in a single protobuf request, leveraging the remote read protocol's native batching capabilities. #11733
* [ENHANCEMENT] Mimirtool: Added `--use-chunks` flag to remote read commands to control response type preference (chunked streaming vs sampled). #11733
* [ENHANCEMENT] Query-frontend: Add optional reason to blocked_queries config. #11407 #11434
* [ENHANCEMENT] Distributor: Gracefully handle type assertion of WatchPrefix in HA Tracker to continue checking for updates. #11411 #11461
* [ENHANCEMENT] Querier: Include chunks streamed from store-gateway in Mimir Query Engine memory estimate of query memory usage. #11453 #11465
* [ENHANCEMENT] Querier: Include chunks streamed from ingester in Mimir Query Engine memory estimate of query memory usage. #11457
* [ENHANCEMENT] Query-frontend: Add retry mechanism for remote reads, series, and cardinality prometheus endpoints #11533
* [ENHANCEMENT] Ruler: Ignore rulers in non-operation states when getting and syncing rules #11569
* [ENHANCEMENT] Query-frontend: add optional reason to blocked_queries config. #11407 #11434
* [ENHANCEMENT] Tracing: Add HTTP headers as span attributes when `-server.trace-request-headers` is enabled. You can configure which headers to exclude using the `-server.trace-request-headers-exclude-list` flag. #11655
* [ENHANCEMENT] Ruler: Add new per-tenant limit on minimum rule evaluation interval. #11665
* [ENHANCEMENT] store-gateway: download sparse headers on startup when lazy loading is enabled. #11686
* [ENHANCEMENT] Distributor: added more metrics to troubleshoot Kafka records production latency when experimental ingest storage is enabled: #11766 #11771
  * `cortex_ingest_storage_writer_produce_remaining_deadline_seconds`: measures the remaining deadline (in seconds) when records are requested to be produced.
  * `cortex_ingest_storage_writer_produce_records_enqueue_duration_seconds`: measures how long it takes to enqueue produced Kafka records in the client.
  * `cortex_ingest_storage_writer_kafka_write_wait_seconds`: measures the time spent waiting to write to Kafka backend.
  * `cortex_ingest_storage_writer_kafka_write_time_seconds`: measures the time spent writing to Kafka backend.
  * `cortex_ingest_storage_writer_kafka_read_wait_seconds`: measures the time spent waiting to read from Kafka backend.
  * `cortex_ingest_storage_writer_kafka_read_time_seconds`: measures the time spent reading from Kafka backend.
  * `cortex_ingest_storage_writer_kafka_request_duration_e2e_seconds`: measures the time from the start of when a Kafka request is written to the end of when the response for that request was fully read from the Kafka backend.
  * `cortex_ingest_storage_writer_kafka_request_throttled_seconds`: measures how long Kafka requests have been throttled by the Kafka client.
* [ENHANCEMENT] Distributor: Add per-user `cortex_distributor_sample_delay_seconds` to track delay of ingested samples with regard to wall clock. #11573
* [ENHANCEMENT] Distributor: added circuit breaker to not produce Kafka records at all if the context is already canceled / expired. This applied only when experimental ingest storage is enabled. #11768
* [ENHANCEMENT] Compactor: Optimize the planning phase for tenants with a very large number of blocks, such as tens or hundreds of thousands, at the cost of making it slightly slower for tenants with a very a small number of blocks. #11819
* [ENHANCEMENT] Query-frontend: Accurate tracking of samples processed from cache. #11719
* [ENHANCEMENT] Store-gateway: Change level 0 blocks to be reported as 'unknown/old_block' in metrics instead of '0' to improve clarity. Level 0 indicates blocks with metadata from before compaction level tracking was added to the bucket index. #11891
* [ENHANCEMENT] Compactor, distributor, ruler, scheduler and store-gateway: Makes `-<component-ring-config>.auto-forget-unhealthy-periods` configurable for each component. Deprecates the `-store-gateway.sharding-ring.auto-forget-enabled` flag. #11923
* [ENHANCEMENT] otlp: Stick to OTLP vocabulary on invalid label value length error. #11889
* [ENHANCEMENT] Ingester: Display user grace interval in the tenant list obtained through the `/ingester/tenants` endpoint. #11961
* [ENHANCEMENT] `kafkatool`: add `consumer-group delete-offset` command as a way to delete the committed offset for a consumer group. #11988
* [ENHANCEMENT] Block-builder-scheduler: Detect gaps in scheduled and completed jobs. #11867
* [ENHANCEMENT] Distributor: Experimental support for Prometheus Remote-Write 2.0 protocol has been updated. Created timestamps are now supported. This feature includes some limitations. If samples in a write request aren't ordered by time, the created timestamp might be dropped. Additionally, per-series metadata is automatically merged on the metric family level. Ingestion might fail if the client sends ProtoBuf fields out-of-order. The label `version` is added to the metric `cortex_distributor_requests_in_total` with a value of either `1.0` or `2.0`, depending on the detected remote-write protocol. #11977
* [ENHANCEMENT] Query-frontend: Added labels query optimizer that automatically removes redundant `__name__!=""` matchers from label names and label values queries, improving query performance. You can enable the optimizer per-tenant with the `labels_query_optimizer_enabled` runtime configuration flag. #12054 #12066 #12076 #12080
* [ENHANCEMENT] Query-frontend: Standardise non-regex patterns in query blocking upon loading of config. #12102
* [ENHANCEMENT] Ruler: Propagate GCS object mutation rate limit for rule group uploads. #12086
* [ENHANCEMENT] Stagger head compaction intervals across zones to prevent compactions from aligning simultaneously, which could otherwise cause strong consistency queries to fail when experimental ingest storage is enabled. #12090
* [ENHANCEMENT] Compactor: Add `-compactor.update-blocks-concurrency` flag to control concurrency for updating block metadata during bucket index updates, separate from deletion marker concurrency. #12117
* [ENHANCEMENT] Query-frontend: Allow users to set the `query-frontend.extra-propagated-headers` flag to specify the extra headers allowed to pass through to the rest of the query path. #12174
* [BUGFIX] OTLP: Fix response body and Content-Type header to align with spec. #10852
* [BUGFIX] Compactor: fix issue where block becomes permanently stuck when the Compactor's block cleanup job partially deletes a block. #10888
* [BUGFIX] Storage: fix intermittent failures in S3 upload retries. #10952
* [BUGFIX] Querier: return NaN from `irate()` if the second-last sample in the range is NaN and Prometheus' query engine is in use. #10956
* [BUGFIX] Ruler: don't count alerts towards `cortex_prometheus_notifications_dropped_total` if they are dropped due to alert relabelling. #10956
* [BUGFIX] Querier: Fix issue where an entire store-gateway zone leaving caused high CPU usage trying to find active members of the leaving zone. #11028
* [BUGFIX] Query-frontend: Fix blocks retention period enforcement when a request has multiple tenants (tenant federation). #11069
* [BUGFIX] Query-frontend: Fix `-query-frontend.query-sharding-max-sharded-queries` enforcement for instant queries with binary operators. #11086
* [BUGFIX] Memberlist: Fix hash ring updates before the full-join has been completed, when `-memberlist.notify-interval` is configured. #11098
* [BUGFIX] Query-frontend: Fix an issue where transient errors could be inadvertently cached. #11198
* [BUGFIX] Ingester: read reactive limiters should activate and deactivate when the ingester changes state. #11234
* [BUGFIX] Query-frontend: Fix an issue where errors from date/time parsing methods did not include the name of the invalid parameter. #11304
* [BUGFIX] Query-frontend: Fix a panic in monolithic mode caused by a clash in labels of the `cortex_client_invalid_cluster_validation_label_requests_total` metric definition. #11455
* [BUGFIX] Compactor: Fix issue where `MimirBucketIndexNotUpdated` can fire even though the index has been updated within the alert threshold. #11303
* [BUGFIX] Distributor: fix old entries in the HA Tracker with zero valued "elected at" timestamp. #11462
* [BUGFIX] Query-scheduler: Fix issue where deregistered querier goroutines can cause a panic if their backlogged dequeue requests are serviced. #11510
* [BUGFIX] Ruler: Failures during initial sync must be fatal for the service's startup. #11545
* [BUGFIX] Querier and query-frontend: Fix issue where aggregation functions like `topk` and `quantile` could return incorrect results if the scalar parameter is not a constant and Prometheus' query engine is in use. #11548
* [BUGFIX] Querier and query-frontend: Fix issue where range vector selectors could incorrectly ignore samples at the beginning of the range. #11548
* [BUGFIX] Querier: Fix rare panic if a query is canceled while a request to ingesters or store-gateways has just begun. #11613
* [BUGFIX] Ruler: Fix QueryOffset and AlignEvaluationTimeOnInterval being ignored when either recording or alerting rule evaluation is disabled. #11647
* [BUGFIX] Ingester: Fix issue where ingesters could leave read-only mode during forced compactions, resulting in write errors. #11664
* [BUGFIX] Ruler: Fix rare panic when the ruler is shutting down. #11781
* [BUGFIX] Block-builder-scheduler: Fix data loss bug in job assignment. #11785
* [BUGFIX] Compactor: start tracking `-compactor.max-compaction-time` after the initial compaction planning phase, to avoid rare cases where planning takes longer than `-compactor.max-compaction-time` and so actual compaction never runs for a tenant. #11834
* [BUGFIX] Distributor: Validate the RW2 symbols field and reject invalid requests that don't have an empty string as the first symbol. #11953
* [BUGFIX] Distributor: Check `max_inflight_push_requests_bytes` before decompressing incoming requests. #11967
* [BUGFIX] Query-frontend: Allow limit parameter to be 0 in label queries to explicitly request unlimited results. #12054
* [BUGFIX] Distributor: Fix a possible panic in the OTLP push path while handling a gRPC status error. #12072
* [BUGFIX] Query-frontend: Evaluate experimental duration expressions before sharding, splitting, and caching. Otherwise, the result is not correct. #12038
* [BUGFIX] Block-builder-scheduler: Fix bugs in handling of partitions with no commit. #12130
* [BUGFIX] Ingester: Fix issue where ingesters can exit read-only mode during idle compactions, resulting in write errors. #12128
* [BUGFIX] otlp: Reverts #11889 which has a pooled memory re-use bug. #12266

### Mixin

* [CHANGE] Alerts: Update the query for `MimirBucketIndexNotUpdated` to use `max_over_time` to prevent alert firing when pods rotate. #11311, #11426
* [CHANGE] Alerts: Make alerting threshold for `DistributorGcUsesTooMuchCpu` configurable. #11508
* [CHANGE] Remove support for the experimental read-write deployment mode. #11975
* [CHANGE] Alerts: Replace namespace with job label in golang_alerts. #11957
* [FEATURE] Add an alert if the block-builder-scheduler detects that it has skipped data. #12118
* [ENHANCEMENT] Dashboards: Include absolute number of notifications attempted to alertmanager in 'Mimir / Ruler'. #10918
* [ENHANCEMENT] Alerts: Make `MimirRolloutStuck` a critical alert if it has been firing for 6h. #10890
* [ENHANCEMENT] Dashboards: Add panels to the `Mimir / Tenants` and `Mimir / Top Tenants` dashboards showing the rate of gateway requests. #10978
* [ENHANCEMENT] Alerts: Improve `MimirIngesterFailsToProcessRecordsFromKafka` to not fire during forced TSDB head compaction. #11006
* [ENHANCEMENT] Alerts: Add alerts for invalid cluster validation labels. #11255 #11282 #11413
* [ENHANCEMENT] Dashboards: Improve "Kafka 100th percentile end-to-end latency when ingesters are running (outliers)" panel, computing the baseline latency on `max(10, 10%)` of ingesters instead of a fixed 10 replicas. #11581
* [ENHANCEMENT] Dashboards: Add "per-query memory consumption" and "fallback to Prometheus' query engine" panels to the Queries dashboard. #11626
* [ENHANCEMENT] Alerts: Add `MimirGoThreadsTooHigh` alert. #11836 #11845
* [ENHANCEMENT] Dashboards: Add autoscaling row for ruler query-frontends to `Mimir / Remote ruler reads` dashboard. #11838
* [BUGFIX] Dashboards: fix "Mimir / Tenants" legends for non-Kubernetes deployments. #10891
* [BUGFIX] Dashboards: fix Query-scheduler RPS panel legend in "Mimir / Reads". #11515
* [BUGFIX] Recording rules: fix `cluster_namespace_deployment:actual_replicas:count` recording rule when there's a mix on single-zone and multi-zone deployments. #11287
* [BUGFIX] Alerts: Enhance the `MimirRolloutStuck` alert, so it checks whether rollout groups as a whole (and not spread across instances) are changing or stuck. #11288

### Jsonnet

* [CHANGE] Increase the allowed number of rule groups for small, medium_small, and extra_small user tiers by 20%. #11152
* [CHANGE] Update rollout-operator to latest release. #11232 #11748
* [CHANGE] Memcached: Set a timeout of `500ms` for the `ruler-storage` cache instead of the default `200ms`. #11231
* [CHANGE] Ruler: If ingest storage is enabled, set the maximum buffered bytes in the Kafka client used by the ruler based on the expected maximum rule evaluation response size, clamping it between 1 GB (default) and 4 GB. #11602
* [CHANGE] All: Environment variable `JAEGER_REPORTER_MAX_QUEUE_SIZE` is no longer set. Components will use OTel's default value of `2048` unless explicitly configured. You can still configure `JAEGER_REPORTER_MAX_QUEUE_SIZE` if you configure tracing using Jaeger env vars, and you can always set `OTEL_BSP_MAX_QUEUE_SIZE` OTel configuration. #11700
* [CHANGE] Removed jaeger-agent-mixin and `_config.jaeger_agent_host` configuration. You can configure tracing using an OTLP endpoint through `_config.otlp_traces_endpoint`, see `tracing.libsonnet` for more configuration options. #11773
* [CHANGE] Removed `ingester_stream_chunks_when_using_blocks` option. #11711
* [CHANGE] Enable `memberlist.abort-if-fast-join-fails` for ingesters using memberlist #11931 #11950
* [CHANGE] Remove average per-pod series scaling trigger for ingest storage ingester HPA and use one based on max owned series instead. #11952
* [CHANGE] Add `store_gateway_grpc_max_query_response_size_bytes` config option to set the max store-gateway gRCP query response send size (and corresponsing querier receive size), and set to 200MB by default. #11968
* [CHANGE] Removed support for the experimental read-write deployment mode. #11974
* [FEATURE] Make ingest storage ingester HPA behavior configurable through `_config.ingest_storage_ingester_hpa_behavior`. #11168
* [FEATURE] Add an alternate ingest storage HPA trigger that targets maximum owned series per pod. #11356
* [FEATURE] Make tracing of HTTP headers as span attributes configurable through `_config.trace_request_headers`. You can exclude certain headers from being traced using `_config.trace_request_exclude_headers_list`. #11655 #11714
* [FEATURE] Allow configuring tracing with OTel environment variables through `$._config.otlp_traces_endpoint`. When configured, the `$.jaeger_mixin` is no longer available for use. #11773 #11981 #12074
* [FEATURE] Updated rollout-operator to support `OTEL_` environment variables for tracing. #11787
* [ENHANCEMENT] Add `query_frontend_only_args` option to specify CLI flags that apply only to query-frontends but not ruler-query-frontends. #11799
* [ENHANCEMENT] Make querier scale up (`$_config.autoscaling_querier_scaleup_percent_cap`) and scale down rates (`$_config.autoscaling_querier_scaledown_percent_cap`) configurable. #11862
* [ENHANCEMENT] Set resource requests and limits for the Memcached Prometheus exporter. #11933 #11946
* [ENHANCEMENT] Add assertion to ensure ingester ScaledObject has minimum and maximum replicas set to a value greater than 0. #11979
* [ENHANCEMENT] Add `ingest_storage_migration_ignore_ingest_storage_errors` and `ingest_storage_migration_ingest_storage_max_wait_time` configs to control error handling of the partition ingesters during ingest storage migrations. #12105
* [ENHANCEMENT] Add block-builder job processing duration timings and offset-skipped errors to the Block-builder dashboard. #12118
* [BUGFIX] Honor `weight` argument when building memory HPA query for resource scaled objects. #11935

### Mimirtool

* [FEATURE] Add `--enable-experimental-functions` flag to commands that parse PromQL to allow parsing experimental functions such as `sort_by_label()`.
* [ENHANCEMENT] Add `--block-size` CLI flag to `remote-read export` that allows setting the output block size. #12025
* [BUGFIX] Fix issue where `remote-read` doesn't behave like other mimirtool commands for authentication. #11402
* [BUGFIX] Fix issue where `remote-read export` could omit some samples if the query time range spans multiple blocks. #12025
* [BUGFIX] Fix issue where `remote-read export` could omit some output blocks in the list printed to the console or fail with `read/write on closed pipe`. #12025

### Mimir Continuous Test

* [FEATURE] Add `-tests.client.cluster-validation.label` flag to send the `X-Cluster` header with queries. #11418

### Query-tee

### Documentation

* [ENHANCEMENT] Update Thanos to Mimir migration guide with a tip to add the `__tenant_id__` label. #11584
* [ENHANCEMENT] Update the `MimirIngestedDataTooFarInTheFuture` runbook with a note about false positives and the endpoint to flush TSDB blocks by user. #11961

### Tools

* [ENHANCEMENT] `kafkatool`: Add `offsets` command for querying various partition offsets. #11115
* [ENHANCEMENT] `listblocks`: Output can now also be JSON or YAML for easier parsing. #11184
* [ENHANCEMENT] `mark-blocks`: Allow specifying blocks from multiple tenants. #11343
* [ENHANCEMENT] `undelete-blocks`: Support removing S3 delete markers to avoid copying data when recovering blocks. #11256
* [BUGFIX] `screenshots`: Update to tar-fs v3.1.0 to address [CVE-2025-48387](https://nvd.nist.gov/vuln/detail/CVE-2025-48387). #12030

## 2.16.2

### Grafana Mimir

* [BUGFIX] Update to Go v1.23.12 to address [CVE-2025-22871](https://nvd.nist.gov/vuln/detail/CVE-2025-22871), [CVE-2025-4673](https://nvd.nist.gov/vuln/detail/CVE-2025-4673), [CVE-2025-0913](https://nvd.nist.gov/vuln/detail/CVE-2025-0913). #12582
* [BUGFIX] Update Docker base images for tools from `alpine:3.21.3` to `alpine:3.21.5` to address [CVE-2025-9230](https://nvd.nist.gov/vuln/detail/CVE-2025-9230), [CVE-2025-9231](https://nvd.nist.gov/vuln/detail/CVE-2025-9231), [CVE-2025-2025-9232](https://nvd.nist.gov/vuln/detail/CVE-2025-9232). #12990

## 2.16.1

### Grafana Mimir

* [BUGFIX] Update to Go v1.23.9 to address [CVE-2025-22871](https://nvd.nist.gov/vuln/detail/CVE-2025-22871). #11543
* [BUGFIX] Update `golang.org/x/net` to v0.38.0 to address [CVE-2025-22872](https://nvd.nist.gov/vuln/detail/CVE-2025-22872). #11281
* [BUGFIX] Query-frontend: Fix a panic in monolithic mode caused by a clash in labels of the `cortex_client_invalid_cluster_validation_label_requests_total` metric definition. #11455

## 2.16.0

### Grafana Mimir

* [CHANGE] Querier: pass context to queryable `IsApplicable` hook. #10451
* [CHANGE] Distributor: OTLP and push handler replace all non-UTF8 characters with the unicode replacement character `\uFFFD` in error messages before propagating them. #10236
* [CHANGE] Querier: pass query matchers to queryable `IsApplicable` hook. #10256
* [CHANGE] Build: removed Mimir Alpine Docker image and related CI tests. #10469
* [CHANGE] Query-frontend: Add `topic` label to `cortex_ingest_storage_strong_consistency_requests_total`, `cortex_ingest_storage_strong_consistency_failures_total`, and `cortex_ingest_storage_strong_consistency_wait_duration_seconds` metrics. #10220
* [CHANGE] Ruler: cap the rate of retries for remote query evaluation to 170/sec. This is configurable via `-ruler.query-frontend.max-retries-rate`. #10375 #10403
* [CHANGE] Query-frontend: Add `topic` label to `cortex_ingest_storage_reader_last_produced_offset_requests_total`, `cortex_ingest_storage_reader_last_produced_offset_failures_total`, `cortex_ingest_storage_reader_last_produced_offset_request_duration_seconds`, `cortex_ingest_storage_reader_partition_start_offset_requests_total`, `cortex_ingest_storage_reader_partition_start_offset_failures_total`, `cortex_ingest_storage_reader_partition_start_offset_request_duration_seconds` metrics. #10462
* [CHANGE] Ingester: Set `-ingester.ooo-native-histograms-ingestion-enabled` to true by default. #10483
* [CHANGE] Ruler: Add `user` and `reason` labels to `cortex_ruler_write_requests_failed_total` and `cortex_ruler_queries_failed_total`; add `user` to
    `cortex_ruler_write_requests_total` and `cortex_ruler_queries_total` metrics. #10536
* [CHANGE] Querier / Query-frontend: Remove experimental `-querier.promql-experimental-functions-enabled` and `-query-frontend.block-promql-experimental-functions` CLI flags and respective YAML configuration options to enable experimental PromQL functions. Instead access to experimental PromQL functions is always blocked. You can enable them using the per-tenant setting `enabled_promql_experimental_functions`. #10660 #10712
* [CHANGE] Store-gateway: Include posting sampling rate in sparse index headers. When the sampling rate isn't set in a sparse index header, store gateway rebuilds the sparse header with the configured `blocks-storage.bucket-store.posting-offsets-in-mem-sampling` value. If the sparse header's sampling rate is set but doesn't match the configured rate, store gateway either rebuilds the sparse header or downsamples to the configured sampling rate. #10684 #10878
* [CHANGE] Distributor: Return specific error message when burst size limit is exceeded. #10835
* [CHANGE] Ingester: enable native histograms ingestion by default, meaning`ingester.native-histograms-ingestion-enabled` defaults to true. #10867
* [FEATURE] Query Frontend: Expose query stats in the `Server-Timing` header when the `X-Mimir-Response-Query-Stats: true` header is present in the request. #10192
* [FEATURE] Distributor: Add experimental `-distributor.otel-keep-identifying-resource-attributes` option to allow keeping `service.instance.id`, `service.name` and `service.namespace` in `target_info` on top of converting them to the `instance` and `job` labels. #10216
* [FEATURE] Ingester/Distributor: Add support for exporting cost attribution metrics (`cortex_ingester_attributed_active_series`, `cortex_distributor_received_attributed_samples_total`, and `cortex_discarded_attributed_samples_total`) with labels specified by customers to a custom Prometheus registry. This feature enables more flexible billing data tracking. #10269 #10702
* [FEATURE] Ruler: Added `/ruler/tenants` endpoints to list the discovered tenants with rule groups. #10738
* [FEATURE] Distributor: Add experimental Influx handler. #10153
* [FEATURE] Query-frontend: Configuration options `query-frontend.cache-errors` and `query-frontend.results-cache-ttl-for-errors` for caching non-transient error responses are no longer experimental. #10927
* [FEATURE] Distributor: Add experimental `memberlist` KV store for ha_tracker. You can enable it using the `-distributor.ha-tracker.kvstore.store` flag. You can configure Memberlist parameters via the `-memberlist-*` flags. #10054
* [ENHANCEMENT] Compactor: Expose `cortex_bucket_index_last_successful_update_timestamp_seconds` for all tenants assigned to the compactor before starting the block cleanup job. #10569
* [ENHANCEMENT] Query Frontend: Return server-side `samples_processed` statistics. #10103
* [ENHANCEMENT] Distributor: OTLP receiver now converts also metric metadata. See also https://github.com/prometheus/prometheus/pull/15416. #10168
* [ENHANCEMENT] Distributor: discard float and histogram samples with duplicated timestamps from each timeseries in a request before the request is forwarded to ingesters. Discarded samples are tracked by `cortex_discarded_samples_total` metrics with the reason `sample_duplicate_timestamp`. #10145 #10430
* [ENHANCEMENT] Ruler: Add `cortex_prometheus_rule_group_last_rule_duration_sum_seconds` metric to track the total evaluation duration of a rule group regardless of concurrency #10189
* [ENHANCEMENT] Distributor: Add native histogram support for `electedReplicaPropagationTime` metric in ha_tracker. #10264
* [ENHANCEMENT] Ingester: More efficient CPU/memory utilization-based read request limiting. #10325
* [ENHANCEMENT] OTLP: In addition to the flag `-distributor.otel-created-timestamp-zero-ingestion-enabled` there is now `-distributor.otel-start-time-quiet-zero` to convert OTel start timestamps to Prometheus QuietZeroNaNs. This flag is to make the change rollout safe between Ingesters and Distributors. #10238
* [ENHANCEMENT] Ruler: When rule concurrency is enabled for a rule group, its rules will now be reordered and run in batches based on their dependencies. This increases the number of rules that can potentially run concurrently. Note that the global and tenant-specific limits still apply #10400
* [ENHANCEMENT] Query-frontend: include more information about read consistency in trace spans produced when using experimental ingest storage. #10412
* [ENHANCEMENT] Ingester: Hide tokens in ingester ring status page when ingest storage is enabled #10399
* [ENHANCEMENT] Ingester: add `active_series_additional_custom_trackers` configuration, in addition to the already existing `active_series_custom_trackers`. The `active_series_additional_custom_trackers` configuration allows you to configure additional custom trackers that get merged with `active_series_custom_trackers` at runtime. #10428
* [ENHANCEMENT] Query-frontend: Allow blocking raw http requests with the `blocked_requests` configuration. Requests can be blocked based on their path, method or query parameters #10484
* [ENHANCEMENT] Ingester: Added the following metrics exported by `PostingsForMatchers` cache: #10500 #10525
  * `cortex_ingester_tsdb_head_postings_for_matchers_cache_hits_total`
  * `cortex_ingester_tsdb_head_postings_for_matchers_cache_misses_total`
  * `cortex_ingester_tsdb_head_postings_for_matchers_cache_requests_total`
  * `cortex_ingester_tsdb_head_postings_for_matchers_cache_skips_total`
  * `cortex_ingester_tsdb_head_postings_for_matchers_cache_evictions_total`
  * `cortex_ingester_tsdb_block_postings_for_matchers_cache_hits_total`
  * `cortex_ingester_tsdb_block_postings_for_matchers_cache_misses_total`
  * `cortex_ingester_tsdb_block_postings_for_matchers_cache_requests_total`
  * `cortex_ingester_tsdb_block_postings_for_matchers_cache_skips_total`
  * `cortex_ingester_tsdb_block_postings_for_matchers_cache_evictions_total`
* [ENHANCEMENT] Add support for the HTTP header `X-Filter-Queryables` which allows callers to decide which queryables should be used by the querier, useful for debugging and testing queryables in isolation. #10552 #10594
* [ENHANCEMENT] Compactor: Shuffle users' order in `BlocksCleaner`. Prevents bucket indexes from going an extended period without cleanup during compactor restarts. #10513
* [ENHANCEMENT] Distributor, querier, ingester and store-gateway: Add support for `limit` parameter for label names and values requests. #10410
* [ENHANCEMENT] Ruler: Adds support for filtering results from rule status endpoint by `file[]`, `rule_group[]` and `rule_name[]`. #10589
* [ENHANCEMENT] Query-frontend: Add option to "spin off" subqueries as actual range queries, so that they benefit from query acceleration techniques such as sharding, splitting, and caching. To enable this feature, set the `-query-frontend.instant-queries-with-subquery-spin-off=<comma separated list>` option on the frontend or the `instant_queries_with_subquery_spin_off` per-tenant override with regular expressions matching the queries to enable. #10460 #10603 #10621 #10742 #10796
* [ENHANCEMENT] Querier, ingester: The series API respects passed `limit` parameter. #10620 #10652
* [ENHANCEMENT] Store-gateway: Add experimental settings under `-store-gateway.dynamic-replication` to allow more than the default of 3 store-gateways to own recent blocks. #10382 #10637
* [ENHANCEMENT] Ingester: Add reactive concurrency limiters to protect push and read operations from overload. #10574
* [ENHANCEMENT] Compactor: Add experimental `-compactor.max-lookback` option to limit blocks considered in each compaction cycle. Blocks uploaded prior to the lookback period aren't processed. This option helps reduce CPU utilization in tenants with large block metadata files that are processed before each compaction. #10585 #10794
* [ENHANCEMENT] Distributor: Optionally expose the current HA replica for each tenant in the `cortex_ha_tracker_elected_replica_status` metric. This is enabled with the `-distributor.ha-tracker.enable-elected-replica-metric=true` flag. #10644
* [ENHANCEMENT] Enable three Go runtime metrics: #10641
  * `go_cpu_classes_gc_total_cpu_seconds_total`
  * `go_cpu_classes_total_cpu_seconds_total`
  * `go_cpu_classes_idle_cpu_seconds_total`
* [ENHANCEMENT] All: Add experimental support for cluster validation in gRPC calls. When it is enabled, gRPC server verifies if a request coming from a gRPC client comes from an expected cluster. This validation can be configured by the following experimental configuration options: #10767
  * `-server.cluster-validation.label`
  * `-server.cluster-validation.grpc.enabled`
  * `-server.cluster-validation.grpc.soft-validation`
* [ENHANCEMENT] gRPC clients: Add experimental support to include the cluster validation label in gRPC metadata. When cluster validation is enabled on gRPC server side, the cluster validation label from gRPC metadata is compared with the gRPC server's cluster validation label. #10869 #10883
  * By setting `-<grpc-client-config-path>.cluster-validation.label`, you configure the cluster validation label of _a single_ gRPC client, whose `grpcclient.Config` object is configurable through `-<grpc-client-config-path>`.
  * By setting `-common.client-cluster-validation.label`, you configure the cluster validation label of _all_ gRPC clients.
* [ENHANCEMENT] gRPC clients: Add `cortex_client_request_invalid_cluster_validation_labels_total` metrics, that are used by Mimir's gRPC clients to track invalid cluster validations. #10767
* [ENHANCEMENT] Add experimental metric `cortex_distributor_dropped_native_histograms_total` to measure native histograms silently dropped when native histograms are disabled for a tenant. #10760
* [ENHANCEMENT] Compactor: Add experimental `-compactor.upload-sparse-index-headers` option. When enabled, the compactor will attempt to upload sparse index headers to object storage. This prevents latency spikes after adding store-gateway replicas. #10684
* [ENHANCEMENT] Ruler: add support for YAML aliases in `alert`, `record` and `expr` fields in rule groups. https://github.com/prometheus/prometheus/pull/14957 #10884
* [ENHANCEMENT] Memcached: Add experimental `-<prefix>.memcached.addresses-provider` flag to use alternate DNS service discovery backends when discovering Memcached hosts. #10895
* [BUGFIX] Distributor: Use a boolean to track changes while merging the ReplicaDesc components, rather than comparing the objects directly. #10185
* [BUGFIX] Querier: fix timeout responding to query-frontend when response size is very close to `-querier.frontend-client.grpc-max-send-msg-size`. #10154
* [BUGFIX] Query-frontend and querier: show warning/info annotations in some cases where they were missing (if a lazy querier was used). #10277
* [BUGFIX] Query-frontend: Fix an issue where transient errors are inadvertently cached. #10537 #10631
* [BUGFIX] Ruler: fix indeterminate rules being always run concurrently (instead of never) when `-ruler.max-independent-rule-evaluation-concurrency` is set. https://github.com/prometheus/prometheus/pull/15560 #10258
* [BUGFIX] PromQL: Fix various UTF-8 bugs related to quoting. https://github.com/prometheus/prometheus/pull/15531 #10258
* [BUGFIX] Ruler: Fixed an issue when using the experimental `-ruler.max-independent-rule-evaluation-concurrency` feature, where if a rule group was eligible for concurrency, it would flap between running concurrently or not based on the time it took after running concurrently. #9726 #10189
* [BUGFIX] Mimirtool: `remote-read` commands will now return data. #10286
* [BUGFIX] PromQL: Fix deriv, predict_linear and double_exponential_smoothing with histograms https://github.com/prometheus/prometheus/pull/15686 #10383
* [BUGFIX] MQE: Fix deriv with histograms #10383
* [BUGFIX] PromQL: Fix <aggr_over_time> functions with histograms https://github.com/prometheus/prometheus/pull/15711 #10400
* [BUGFIX] MQE: Fix <aggr_over_time> functions with histograms #10400
* [BUGFIX] Distributor: return HTTP status 415 Unsupported Media Type instead of 200 Success for Remote Write 2.0 until we support it. #10423 #10916
* [BUGFIX] Query-frontend: Add flag `-query-frontend.prom2-range-compat` and corresponding YAML to rewrite queries with ranges that worked in Prometheus 2 but are invalid in Prometheus 3. #10445 #10461 #10502
* [BUGFIX] Distributor: Fix edge case at the HA-tracker with memberlist as KVStore, where when a replica in the KVStore is marked as deleted but not yet removed, it fails to update the KVStore. #10443
* [BUGFIX] Distributor: Fix panics in `DurationWithJitter` util functions when computed variance is zero. #10507
* [BUGFIX] Ingester: Fixed a race condition in the `PostingsForMatchers` cache that may have infrequently returned expired cached postings. #10500
* [BUGFIX] Distributor: Report partially converted OTLP requests with status 400 Bad Request. #10588
* [BUGFIX] Ruler: fix issue where rule evaluations could be missed while shutting down a ruler instance if that instance owns many rule groups. prometheus/prometheus#15804 #10762
* [BUGFIX] Ingester: Add additional check on reactive limiter queue sizes. #10722
* [BUGFIX] TSDB: fix unknown series errors and possible lost data during WAL replay when series are removed from the head due to inactivity and reappear before the next WAL checkpoint. https://github.com/prometheus/prometheus/pull/16060 https://github.com/prometheus/prometheus/pull/16231 #10824 #10955
* [BUGFIX] Querier: fix issue where `label_join` could incorrectly return multiple series with the same labels rather than failing with `vector cannot contain metrics with the same labelset`. https://github.com/prometheus/prometheus/pull/15975 #10826
* [BUGFIX] Querier: fix issue where counter resets on native histograms could be incorrectly under- or over-counted when using subqueries. https://github.com/prometheus/prometheus/pull/15987 #10871
* [BUGFIX] Querier: fix incorrect annotation emitted when `quantile_over_time` is evaluated over a range with both histograms and floats. https://github.com/prometheus/prometheus/pull/16018 #10884
* [BUGFIX] Querier: fix duplicated double quotes in invalid label name error from `count_values`. https://github.com/prometheus/prometheus/pull/16054 #10884
* [BUGFIX] Ingester: fix goroutines and memory leak when experimental ingest storage enabled and a server-side error occurs during metrics ingestion. #10915
* [BUGFIX] Alertmanager: Avoid fetching Grafana state if Grafana AM compatibility is not enabled. #10857
* [BUGFIX] Alertmanager: Fix decoding of queryFromGeneratorURL in templates. #8914
* [BUGFIX] Alertmanager: DedupStage to stop notification pipeline when the timestamp of notification log entry is after the pipeline was flushed #10989

### Mixin

* [CHANGE] Alerts: Only alert on errors performing cache operations if there are over 10 request/sec to avoid flapping. #10832
* [FEATURE] Add compiled mixin for GEM installations in `operations/mimir-mixin-compiled-gem`. #10690 #10877
* [ENHANCEMENT] Dashboards: clarify that the ingester and store-gateway panels on the 'Reads' dashboard show data from all query requests to that component, not just requests from the main query path (ie. requests from the ruler query path are included as well). #10598
* [ENHANCEMENT] Dashboards: add ingester and store-gateway panels from the 'Reads' dashboard to the 'Remote ruler reads' dashboard as well. #10598
* [ENHANCEMENT] Dashboards: add ingester and store-gateway panels showing only requests from the respective dashboard's query path to the 'Reads' and 'Remote ruler reads' dashboards. For example, the 'Remote ruler reads' dashboard now has panels showing the ingester query request rate from ruler-queriers. #10598
* [ENHANCEMENT] Dashboards: 'Writes' dashboard: show write requests broken down by request type. #10599
* [ENHANCEMENT] Dashboards: clarify when query-frontend and query-scheduler dashboard panels are expected to show no data. #10624
* [ENHANCEMENT] Alerts: Add warning alert `DistributorGcUsesTooMuchCpu`. #10641
* [ENHANCEMENT] Dashboards: Add "Federation-frontend" dashboard for GEM. #10697 #10736
* [ENHANCEMENT] Dashboards: Add Query-Scheduler <-> Querier Inflight Requests row to Query Reads and Remote Ruler reads dashboards. #10290
* [ENHANCEMENT] Alerts: Add "Federation-frontend" alert for remote clusters returning errors. #10698
* [BUGFIX] Dashboards: fix how we switch between classic and native histograms. #10018
* [BUGFIX] Alerts: Ignore cache errors performing `delete` operations since these are expected to fail when keys don't exist. #10287
* [BUGFIX] Dashboards: fix "Mimir / Rollout Progress" latency comparison when gateway is enabled. #10495
* [BUGFIX] Dashboards: fix autoscaling panels when Mimir is deployed using Helm. #10473
* [BUGFIX] Alerts: fix `MimirAutoscalerNotActive` alert. #10564

### Jsonnet

* [CHANGE] Update rollout-operator version to 0.23.0. #10229 #10750
* [CHANGE] Memcached: Update to Memcached 1.6.34. #10318
* [CHANGE] Change multi-AZ deployments default toleration value from 'multi-az' to 'secondary-az', and make it configurable via the following settings: #10596
  * `_config.multi_zone_schedule_toleration` (default)
  * `_config.multi_zone_distributor_schedule_toleration` (distributor's override)
  * `_config.multi_zone_etcd_schedule_toleration` (etcd's override)
* [CHANGE] Ring: relaxed the hash ring heartbeat timeout for store-gateways: #10634
  * `-store-gateway.sharding-ring.heartbeat-timeout` set to `10m`
* [CHANGE] Memcached: Use 3 replicas for all cache types by default. #10739
* [ENHANCEMENT] Enforce `persistentVolumeClaimRetentionPolicy` `Retain` policy on partition ingesters during migration to experimental ingest storage. #10395
* [ENHANCEMENT] Allow to not configure `topologySpreadConstraints` by setting the following configuration options to a negative value: #10540
  * `distributor_topology_spread_max_skew`
  * `query_frontend_topology_spread_max_skew`
  * `querier_topology_spread_max_skew`
  * `ruler_topology_spread_max_skew`
  * `ruler_querier_topology_spread_max_skew`
* [ENHANCEMENT] Validate the `$._config.shuffle_sharding.ingester_partitions_shard_size` value when partition shuffle sharding is enabled in the ingest-storage mode. #10746
* [BUGFIX] Ports in container rollout-operator. #10273
* [BUGFIX] When downscaling is enabled, the components must annotate `prepare-downscale-http-port` with the value set in `$._config.server_http_port`. #10367

### Mimirtool

* [BUGFIX] Fix issue where `MIMIR_HTTP_PREFIX` environment variable was ignored and the value from `MIMIR_MIMIR_HTTP_PREFIX` was used instead. #10207
* [ENHANCEMENT] Unify mimirtool authentication options and add extra-headers support for commands that depend on MimirClient. #10178
* [ENHANCEMENT] `mimirtool grafana analyze` now supports custom panels. #10669
* [ENHANCEMENT] `mimirtool grafana analyze` now supports bar chart, pie chart, state timeline, status history,
  histogram, candlestick, canvas, flame graph, geomap, node graph, trend, and XY chart panels. #10669

### Mimir Continuous Test

### Query-tee

* [ENHANCEMENT] Allow skipping comparisons when preferred backend fails. Disabled by default, enable with `-proxy.compare-skip-preferred-backend-failures=true`. #10612

### Documentation

* [CHANGE] Add production tips related to cache size, heavy multi-tenancy and latency spikes. #9978
* [ENHANCEMENT] Update `MimirAutoscalerNotActive` and `MimirAutoscalerKedaFailing` runbooks, with an instruction to check whether Prometheus has enough CPU allocated. #10257

### Tools

* [CHANGE] `copyblocks`: Remove /pprof endpoint. #10329
* [CHANGE] `mark-blocks`: Replace `markblocks` with added features including removing markers and reading block identifiers from a file. #10597

## 2.15.3

### Grafana Mimir

* [BUGFIX] Update to Go v1.23.9 to address [CVE-2025-22871](https://nvd.nist.gov/vuln/detail/CVE-2025-22871). #11537

### Mimirtool

* [BUGFIX] Upgrade Alpine Linux to 3.20.6, fixes CVE-2025-26519. #11530

### Mimir Continuous Test

* [BUGFIX] Upgrade Alpine Linux to 3.20.6, fixes CVE-2025-26519. #11530

## 2.15.2

### Grafana Mimir

* [BUGFIX] Update module golang.org/x/net to v0.36.0 to address [CVE-2025-22870](https://nvd.nist.gov/vuln/detail/CVE-2025-22870). #10875
* [BUGFIX] Update module github.com/golang-jwt/jwt/v5 to v5.2.2 to address [CVE-2025-30204](https://nvd.nist.gov/vuln/detail/CVE-2025-30204). #11045


## 2.15.1

### Grafana Mimir

* [BUGFIX] Update module github.com/golang/glog to v1.2.4 to address [CVE-2024-45339](https://nvd.nist.gov/vuln/detail/CVE-2024-45339). #10541
* [BUGFIX] Update module github.com/go-jose/go-jose/v4 to v4.0.5 to address [CVE-2025-27144](https://nvd.nist.gov/vuln/detail/CVE-2025-27144). #10783
* [BUGFIX] Update module golang.org/x/oauth2 to v0.27.0 to address [CVE-2025-22868](https://nvd.nist.gov/vuln/detail/CVE-2025-22868). #10803
* [BUGFIX] Update module golang.org/x/crypto to v0.35.0 to address [CVE-2025-22869](https://nvd.nist.gov/vuln/detail/CVE-2025-22869). #10804
* [BUGFIX] Upgrade Go to 1.23.7 to address [CVE-2024-45336](https://nvd.nist.gov/vuln/detail/CVE-2024-45336), [CVE-2024-45341](https://nvd.nist.gov/vuln/detail/CVE-2024-45341), and [CVE-2025-22866](https://nvd.nist.gov/vuln/detail/CVE-2025-22866). #10862


## 2.15.0

### Grafana Mimir

* [CHANGE] Alertmanager: the following metrics are not exported for a given `user` when the metric value is zero: #9359
  * `cortex_alertmanager_alerts_received_total`
  * `cortex_alertmanager_alerts_invalid_total`
  * `cortex_alertmanager_partial_state_merges_total`
  * `cortex_alertmanager_partial_state_merges_failed_total`
  * `cortex_alertmanager_state_replication_total`
  * `cortex_alertmanager_state_replication_failed_total`
  * `cortex_alertmanager_alerts`
  * `cortex_alertmanager_silences`
* [CHANGE] Distributor: Drop experimental `-distributor.direct-otlp-translation-enabled` flag, since direct OTLP translation is well tested at this point. #9647
* [CHANGE] Ingester: Change `-initial-delay` for circuit breakers to begin when the first request is received, rather than at breaker activation. #9842
* [CHANGE] Query-frontend: apply query pruning before query sharding instead of after. #9913
* [CHANGE] Ingester: remove experimental flags `-ingest-storage.kafka.ongoing-records-per-fetch` and `-ingest-storage.kafka.startup-records-per-fetch`. They are removed in favour of `-ingest-storage.kafka.max-buffered-bytes`. #9906
* [CHANGE] Ingester: Replace `cortex_discarded_samples_total` label from `sample-out-of-bounds` to `sample-timestamp-too-old`. #9885
* [CHANGE] Ruler: the `/prometheus/config/v1/rules` does not return an error anymore if a rule group is missing in the object storage after been successfully returned by listing the storage, because it could have been deleted in the meanwhile. #9936
* [CHANGE] Querier: The `.` pattern in regular expressions in PromQL matches newline characters. With this change regular expressions like `.*` match strings that include `\n`. To maintain the old behaviour, you will have to change regular expressions by replacing all `.` patterns with `[^\n]`, e.g. `foo[^\n]*`. This upgrades PromQL compatibility from Prometheus 2.0 to 3.0. #9844
* [CHANGE] Querier: Lookback and range selectors are left open and right closed (previously left closed and right closed). This change affects queries and subqueries when the evaluation time perfectly aligns with the sample timestamps. For example assume querying a timeseries with evenly spaced samples exactly 1 minute apart. Previously, a range query with `5m` would usually return 5 samples, or 6 samples if the query evaluation aligns perfectly with a scrape. Now, queries like this will always return 5 samples. This upgrades PromQL compatibility from Prometheus 2.0 to 3.0. #9844 #10188
* [CHANGE] Querier: promql(native histograms): Introduce exponential interpolation. #9844
* [CHANGE] Remove deprecated `api.get-request-for-ingester-shutdown-enabled` setting, which scheduled for removal in 2.15. #10197
* [FEATURE] Querier: add experimental streaming PromQL engine, enabled with `-querier.query-engine=mimir`. #10067
* [FEATURE] Distributor: Add support for `lz4` OTLP compression. #9763
* [FEATURE] Query-frontend: added experimental configuration options `query-frontend.cache-errors` and `query-frontend.results-cache-ttl-for-errors` to allow non-transient responses to be cached. When set to `true` error responses from hitting limits or bad data are cached for a short TTL. #9028
* [FEATURE] Query-frontend: add middleware to control access to specific PromQL experimental functions on a per-tenant basis. #9798
* [FEATURE] gRPC: Support S2 compression. #9322
  * `-alertmanager.alertmanager-client.grpc-compression=s2`
  * `-ingester.client.grpc-compression=s2`
  * `-querier.frontend-client.grpc-compression=s2`
  * `-querier.scheduler-client.grpc-compression=s2`
  * `-query-frontend.grpc-client-config.grpc-compression=s2`
  * `-query-scheduler.grpc-client-config.grpc-compression=s2`
  * `-ruler.client.grpc-compression=s2`
  * `-ruler.query-frontend.grpc-client-config.grpc-compression=s2`
* [FEATURE] Alertmanager: limit added for maximum size of the Grafana state (`-alertmanager.max-grafana-state-size-bytes`). #9475
* [FEATURE] Alertmanager: limit added for maximum size of the Grafana configuration (`-alertmanager.max-config-size-bytes`). #9402
* [FEATURE] Ingester: Experimental support for ingesting out-of-order native histograms. This is disabled by default and can be enabled by setting `-ingester.ooo-native-histograms-ingestion-enabled` to `true`. #7175
* [FEATURE] Distributor: Added `-api.skip-label-count-validation-header-enabled` option to allow skipping label count validation on the HTTP write path based on `X-Mimir-SkipLabelCountValidation` header being `true` or not. #9576
* [FEATURE] Ruler: Add experimental support for caching the contents of rule groups. This is disabled by default and can be enabled by setting `-ruler-storage.cache.rule-group-enabled`. #9595 #10024
* [FEATURE] PromQL: Add experimental `info` function. Experimental functions are disabled by default, but can be enabled setting `-querier.promql-experimental-functions-enabled=true` in the query-frontend and querier. #9879
* [FEATURE] Distributor: Support promotion of OTel resource attributes to labels. #8271
* [FEATURE] Querier: Add experimental `double_exponential_smoothing` PromQL function. Experimental functions are disabled by default, but can be enabled by setting `-querier.promql-experimental-functions-enabled=true` in the query-frontend and querier. #9844
* [ENHANCEMENT] Query Frontend: Return server-side `bytes_processed` statistics following Server-Timing format. #9645 #9985
* [ENHANCEMENT] mimirtool: Adds bearer token support for mimirtool's analyze ruler/prometheus commands. #9587
* [ENHANCEMENT] Ruler: Support `exclude_alerts` parameter in `<prometheus-http-prefix>/api/v1/rules` endpoint. #9300
* [ENHANCEMENT] Distributor: add a metric to track tenants who are sending newlines in their label values called `cortex_distributor_label_values_with_newlines_total`. #9400
* [ENHANCEMENT] Ingester: improve performance of reading the WAL. #9508
* [ENHANCEMENT] Query-scheduler: improve the errors and traces emitted by query-schedulers when communicating with queriers. #9519
* [ENHANCEMENT] Compactor: uploaded blocks cannot be bigger than max configured compactor time range, and cannot cross the boundary for given time range. #9524
* [ENHANCEMENT] The distributor now validates that received label values only contain allowed characters. #9185
* [ENHANCEMENT] Add SASL plain authentication support to Kafka client used by the experimental ingest storage. Configure SASL credentials via the following settings: #9584
  * `-ingest-storage.kafka.sasl-password`
  * `-ingest-storage.kafka.sasl-username`
* [ENHANCEMENT] memberlist: TCP transport write path is now non-blocking, and is configurable by new flags: #9594
  * `-memberlist.max-concurrent-writes`
  * `-memberlist.acquire-writer-timeout`
* [ENHANCEMENT] memberlist: Notifications can now be processed once per interval specified by `-memberlist.notify-interval` to reduce notify storm CPU activity in large clusters. #9594
* [ENHANCEMENT] Query-scheduler: Remove the experimental `query-scheduler.prioritize-query-components` flag. Request queues always prioritize query component dequeuing above tenant fairness. #9703
* [ENHANCEMENT] Ingester: Emit traces for block syncing, to join up block-upload traces. #9656
* [ENHANCEMENT] Querier: Enable the optional querying of additional storage queryables. #9712
* [ENHANCEMENT] Ingester: Disable the push circuit breaker when ingester is in read-only mode. #9760
* [ENHANCEMENT] Ingester: Reduced lock contention in the `PostingsForMatchers` cache. #9773
* [ENHANCEMENT] Storage: Allow HTTP client settings to be tuned for GCS and Azure backends via an `http` block or corresponding CLI flags. This was already supported by the S3 backend. #9778
* [ENHANCEMENT] Ruler: Support `group_limit` and `group_next_token` parameters in the `<prometheus-http-prefix>/api/v1/rules` endpoint. #9563
* [ENHANCEMENT] Ingester: improved lock contention affecting read and write latencies during TSDB head compaction. #9822
* [ENHANCEMENT] Distributor: when a label value fails validation due to invalid UTF-8 characters, don't include the invalid characters in the returned error. #9828
* [ENHANCEMENT] Ingester: when experimental ingest storage is enabled, do not buffer records in the Kafka client when fetch concurrency is in use. #9838 #9850
* [ENHANCEMENT] Compactor: refresh deletion marks when updating the bucket index concurrently. This speeds up updating the bucket index by up to 16 times when there is a lot of blocks churn (thousands of blocks churning every cleanup cycle). #9881
* [ENHANCEMENT] PromQL: make `sort_by_label` stable. #9879
* [ENHANCEMENT] Distributor: Initialize ha_tracker cache before ha_tracker and distributor reach running state and begin serving writes. #9826 #9976
* [ENHANCEMENT] Ingester: `-ingest-storage.kafka.max-buffered-bytes` to limit the memory for buffered records when using concurrent fetching. #9892
* [ENHANCEMENT] Querier: improve performance and memory consumption of queries that select many series. #9914
* [ENHANCEMENT] Ruler: Support OAuth2 and proxies in Alertmanager client #9945 #10030
* [ENHANCEMENT] Ingester: Add `-blocks-storage.tsdb.bigger-out-of-order-blocks-for-old-samples` to build 24h blocks for out-of-order data belonging to the previous days instead of building smaller 2h blocks. This reduces pressure on compactors and ingesters when the out-of-order samples span multiple days in the past. #9844 #10033 #10035
* [ENHANCEMENT] Distributor: allow a different limit for info series (series ending in `_info`) label count, via `-validation.max-label-names-per-info-series`. #10028
* [ENHANCEMENT] Ingester: do not reuse labels, samples and histograms slices in the write request if there are more entries than 10x the pre-allocated size. This should help to reduce the in-use memory in case of few requests with a very large number of labels, samples or histograms. #10040
* [ENHANCEMENT] Query-Frontend: prune `<subquery> and on() (vector(x)==y)` style queries and stop pruning `<subquery> < -Inf`. Triggered by https://github.com/prometheus/prometheus/pull/15245. #10026
* [ENHANCEMENT] Query-Frontend: perform request format validation before processing the request. #10093
* [BUGFIX] Fix issue where functions such as `rate()` over native histograms could return incorrect values if a float stale marker was present in the selected range. #9508
* [BUGFIX] Fix issue where negation of native histograms (eg. `-some_native_histogram_series`) did nothing. #9508
* [BUGFIX] Fix issue where `metric might not be a counter, name does not end in _total/_sum/_count/_bucket` annotation would be emitted even if `rate` or `increase` did not have enough samples to compute a result. #9508
* [BUGFIX] Fix issue where sharded queries could return annotations with incorrect or confusing position information. #9536
* [BUGFIX] Fix issue where downstream consumers may not generate correct cache keys for experimental error caching. #9644
* [BUGFIX] Fix issue where active series requests error when encountering a stale posting. #9580
* [BUGFIX] Fix pooling buffer reuse logic when `-distributor.max-request-pool-buffer-size` is set. #9666
* [BUGFIX] Fix issue when using the experimental `-ruler.max-independent-rule-evaluation-concurrency` feature, where the ruler could panic as it updates a running ruleset or shutdowns. #9726
* [BUGFIX] Always return unknown hint for first sample in non-gauge native histograms chunk to avoid incorrect counter reset hints when merging chunks from different sources. #10033
* [BUGFIX] Ensure native histograms counter reset hints are corrected when merging results from different sources. #9909
* [BUGFIX] Ingester: Fix race condition in per-tenant TSDB creation. #9708
* [BUGFIX] Ingester: Fix race condition in exemplar adding. #9765
* [BUGFIX] Ingester: Fix race condition in native histogram appending. #9765
* [BUGFIX] Ingester: Fix bug in concurrent fetching where a failure to list topics on startup would cause to use an invalid topic ID (0x00000000000000000000000000000000). #9883
* [BUGFIX] Ingester: Fix data loss bug in the experimental ingest storage when a Kafka Fetch is split into multiple requests and some of them return an error. #9963 #9964
* [BUGFIX] PromQL: `round` now removes the metric name again. #9879
* [BUGFIX] Query-Frontend: fix `QueryFrontendCodec` module initialization to set lookback delta from `-querier.lookback-delta`. #9984
* [BUGFIX] OTLP: Support integer exemplar value type. #9844
* [BUGFIX] Querier: Correct the behaviour of binary operators between native histograms and floats. #9844
* [BUGFIX] Querier: Fix stddev+stdvar aggregations to always ignore native histograms. #9844
* [BUGFIX] Querier: Fix stddev+stdvar aggregations to treat Infinity consistently. #9844
* [BUGFIX] Ingester: Chunks could have one unnecessary zero byte at the end. #9844
* [BUGFIX] OTLP receiver: Preserve colons and combine multiple consecutive underscores into one when generating metric names in suffix adding mode (`-distributor.otel-metric-suffixes-enabled`). #10075
* [BUGFIX] PromQL: Ignore native histograms in `clamp`, `clamp_max` and `clamp_min` functions. #10136
* [BUGFIX] PromQL: Ignore native histograms in `max`, `min`, `stdvar`, `stddev` aggregation operators and instead return an info annotation. #10136
* [BUGFIX] PromQL: Ignore native histograms when compared to float values with `==`, `!=`, `<`, `>`, `<=`, `>=` and instead return an info annotation. #10136
* [BUGFIX] PromQL: Return an info annotation if the `quantile` function is used on a float series that does not have `le` label. #10136
* [BUGFIX] PromQL: Fix `count_values` to take into account native histograms. #10168
* [BUGFIX] PromQL: Ignore native histograms in time functions `day_of_month`, `day_of_week`, `day_of_year`, `days_in_month`, `hour`, `minute`, `month` and `year`, which means they no longer yield any value when encountering a native histograms series. #10188
* [BUGFIX] PromQL: Ignore native histograms in `topk` and `bottomk` functions and return info annotation instead. #10188
* [BUGFIX] PromQL: Let `limitk` and `limit_ratio` include native histograms if applicable. #10188
* [BUGFIX] PromQL: Fix `changes` and `resets` functions to count switch between float and native histograms sample type as change and reset. #10188

### Mixin

* [CHANGE] Remove backwards compatibility for `thanos_memcached_` prefixed metrics in dashboards and alerts removed in 2.12. #9674 #9758
* [CHANGE] Reworked the alert `MimirIngesterStuckProcessingRecordsFromKafka` to also work when concurrent fetching is enabled. #9855
* [ENHANCEMENT] Unify ingester autoscaling panels on 'Mimir / Writes' dashboard to work for both ingest-storage and non-ingest-storage autoscaling. #9617
* [ENHANCEMENT] Alerts: Enable configuring job prefix for alerts to prevent clashes with metrics from Loki/Tempo. #9659
* [ENHANCEMENT] Dashboards: visualize the age of source blocks in the "Mimir / Compactor" dashboard. #9697
* [ENHANCEMENT] Dashboards: Include block compaction level on queried blocks in 'Mimir / Queries' dashboard. #9706
* [ENHANCEMENT] Alerts: add `MimirIngesterMissedRecordsFromKafka` to detect gaps in consumed records in the ingester when using the experimental Kafka-based storage. #9921 #9972
* [ENHANCEMENT] Dashboards: Add more panels to 'Mimir / Writes' for concurrent ingestion and fetching when using ingest storage. #10021
* [ENHANCEMENT] Dashboards: Include CPU and memory resources in 'Mimir / Ruler' dashboard. #10656
* [BUGFIX] Dashboards: Fix autoscaling metrics joins when series churn. #9412 #9450 #9432
* [BUGFIX] Alerts: Fix autoscaling metrics joins in `MimirAutoscalerNotActive` when series churn. #9412
* [BUGFIX] Alerts: Exclude failed cache "add" operations from alerting since failures are expected in normal operation. #9658
* [BUGFIX] Alerts: Exclude read-only replicas from `IngesterInstanceHasNoTenants` alert. #9843
* [BUGFIX] Alerts: Use resident set memory for the `EtcdAllocatingTooMuchMemory` alert so that ephemeral file cache memory doesn't cause the alert to misfire. #9997
* [BUGFIX] Query-frontend: support `X-Read-Consistency-Offsets` on labels queries too.

### Jsonnet

* [CHANGE] Remove support to set Redis as a cache backend from jsonnet. #9677
* [CHANGE] Rollout-operator now defaults to storing scaling operation metadata in a Kubernetes ConfigMap. This avoids recursively invoking the admission webhook in some Kubernetes environments. #9699
* [CHANGE] Update rollout-operator version to 0.20.0. #9995
* [CHANGE] Remove the `track_sizes` feature for Memcached pods since it is unused. #10032
* [CHANGE] The configuration options `autoscaling_distributor_min_replicas` and `autoscaling_distributor_max_replicas` has been renamed to `autoscaling_distributor_min_replicas_per_zone` and `autoscaling_distributor_max_replicas_per_zone` respectively. #10019
* [FEATURE] Add support to deploy distributors in multi availability zones. #9548
* [FEATURE] Add configuration settings to set the number of Memcached replicas for each type of cache (`memcached_frontend_replicas`, `memcached_index_queries_replicas`, `memcached_chunks_replicas`, `memcached_metadata_replicas`). #9679
* [ENHANCEMENT] Add `ingest_storage_ingester_autoscaling_triggers` option to specify multiple triggers in ScaledObject created for ingest-store ingester autoscaling. #9422
* [ENHANCEMENT] Add `ingest_storage_ingester_autoscaling_scale_up_stabilization_window_seconds` and `ingest_storage_ingester_autoscaling_scale_down_stabilization_window_seconds` config options to make stabilization window for ingester autoscaling when using ingest-storage configurable. #9445
* [ENHANCEMENT] Make label-selector in ReplicaTemplate/ingester-zone-a object configurable when using ingest-storage. #9480
* [ENHANCEMENT] Add `querier_only_args` option to specify CLI flags that apply only to queriers but not ruler-queriers. #9503
* [ENHANCEMENT] Validate the Kafka client ID configured when ingest storage is enabled. #9573
* [ENHANCEMENT] Configure pod anti-affinity and tolerations to run etcd pods multi-AZ when `_config.multi_zone_etcd_enabled` is set to `true`. #9725

### Mimirtool

### Mimir Continuous Test

### Query-tee

* [FEATURE] Added `-proxy.compare-skip-samples-before` to skip samples before the given time when comparing responses. The time can be in RFC3339 format (or) RFC3339 without the timezone and seconds (or) date only. #9515
* [FEATURE] Add `-backend.config-file` for a YAML configuration file for per-backend options. Currently, it only supports additional HTTP request headers. #10081
* [ENHANCEMENT] Added human-readable timestamps to comparison failure messages. #9665

### Documentation

* [BUGFIX] Send native histograms: update the migration guide with the corrected dashboard query for switching between classic and native histograms queries. #10052

### Tools

* [FEATURE] `splitblocks`: add new tool to split blocks larger than a specified duration into multiple blocks. #9517, #9779
* [ENHANCEMENT] `copyblocks`: add `--skip-no-compact-block-duration-check`, which defaults to `false`, to simplify targeting blocks that are not awaiting compaction. #9439
* [ENHANCEMENT] `copyblocks`: add `--user-mapping` to support copying blocks between users. #10110
* [ENHANCEMENT] `kafkatool`: add SASL plain authentication support. The following new CLI flags have been added: #9584
  * `--kafka-sasl-username`
  * `--kafka-sasl-password`
* [ENHANCEMENT] `kafkatool`: add `dump print` command to print the content of write requests from a dump. #9942
* [ENHANCEMENT] Updated `KubePersistentVolumeFillingUp` runbook, including a sample command to debug the distroless image. #9802

## 2.14.3

### Grafana Mimir

* [BUGFIX] Update `golang.org/x/crypto` to address [CVE-2024-45337](https://github.com/advisories/GHSA-v778-237x-gjrc). #10251
* [BUGFIX] Update `golang.org/x/net` to address [CVE-2024-45338](https://github.com/advisories/GHSA-w32m-9786-jp63). #10298

## 2.14.2

### Grafana Mimir

* [BUGFIX] Query-frontend: Do not break scheduler connection on malformed queries. #9833

## 2.14.1

### Grafana Mimir

* [BUGFIX] Update objstore library to resolve issues observed for some S3-compatible object stores, which respond to `StatObject` with `Range` incorrectly. #9625

## 2.14.0

### Grafana Mimir

* [CHANGE] Update minimal supported version of Go to 1.22. #9134
* [CHANGE] Store-gateway / querier: enable streaming chunks from store-gateways to queriers by default. #6646
* [CHANGE] Querier: honor the start/end time range specified in the read hints when executing a remote read request. #8431
* [CHANGE] Querier: return only samples within the queried start/end time range when executing a remote read request using "SAMPLES" mode. Previously, samples outside of the range could have been returned. Samples outside of the queried time range may still be returned when executing a remote read request using "STREAMED_XOR_CHUNKS" mode. #8463
* [CHANGE] Querier: Set minimum for `-querier.max-concurrent` to four to prevent queue starvation with querier-worker queue prioritization algorithm; values below the minimum four are ignored and set to the minimum. #9054
* [CHANGE] Store-gateway: enabled `-blocks-storage.bucket-store.max-concurrent-queue-timeout` by default with a timeout of 5 seconds. #8496
* [CHANGE] Store-gateway: enabled `-blocks-storage.bucket-store.index-header.lazy-loading-concurrency-queue-timeout` by default with a timeout of 5 seconds . #8667
* [CHANGE] Distributor: Incoming OTLP requests were previously size-limited by using limit from `-distributor.max-recv-msg-size` option. We have added option `-distributor.max-otlp-request-size` for limiting OTLP requests, with default value of 100 MiB. #8574
* [CHANGE] Distributor: remove metric `cortex_distributor_sample_delay_seconds`. #8698
* [CHANGE] Query-frontend: Remove deprecated `frontend.align_queries_with_step` YAML configuration. The configuration option has been moved to per-tenant and default `limits` since Mimir 2.12. #8733 #8735
* [CHANGE] Store-gateway: Change default of `-blocks-storage.bucket-store.max-concurrent` to 200. #8768
* [CHANGE] Added new metric `cortex_compactor_disk_out_of_space_errors_total` which counts how many times a compaction failed due to the compactor being out of disk, alert if there is a single increase. #8237 #8278
* [CHANGE] Store-gateway: Remove experimental parameter `-blocks-storage.bucket-store.series-selection-strategy`. The default strategy is now `worst-case`. #8702
* [CHANGE] Store-gateway: Rename `-blocks-storage.bucket-store.series-selection-strategies.worst-case-series-preference` to `-blocks-storage.bucket-store.series-fetch-preference` and promote to stable. #8702
* [CHANGE] Querier, store-gateway: remove deprecated `-querier.prefer-streaming-chunks-from-store-gateways=true`. Streaming from store-gateways is now always enabled. #8696
* [CHANGE] Ingester: remove deprecated `-ingester.return-only-grpc-errors`. #8699 #8828
* [CHANGE] Distributor, ruler: remove deprecated `-ingester.client.report-grpc-codes-in-instrumentation-label-enabled`. #8700
* [CHANGE] Ingester client: experimental support for client-side circuit breakers, their configuration options (`-ingester.client.circuit-breaker.*`) and metrics (`cortex_ingester_client_circuit_breaker_results_total`, `cortex_ingester_client_circuit_breaker_transitions_total`) were removed. #8802
* [CHANGE] Ingester: circuit breakers do not open in case of per-instance limit errors anymore. Opening can be triggered only in case of push and pull requests exceeding the configured duration. #8854
* [CHANGE] Query-frontend: Return `413 Request Entity Too Large` if a response shard for an `/active_series` request is too large. #8861
* [CHANGE] Distributor: Promote replying with `Retry-After` header on retryable errors to stable and set `-distributor.retry-after-header.enabled=true` by default. #8694
* [CHANGE] Distributor: Replace `-distributor.retry-after-header.max-backoff-exponent` and `-distributor.retry-after-header.base-seconds` with `-distributor.retry-after-header.min-backoff` and `-distributor.retry-after-header.max-backoff` for easier configuration. #8694
* [CHANGE] Ingester: increase the default inactivity timeout of active series (`-ingester.active-series-metrics-idle-timeout`) from `10m` to `20m`. #8975
* [CHANGE] Distributor: Remove `-distributor.enable-otlp-metadata-storage` flag, which was deprecated in version 2.12. #9069
* [CHANGE] Ruler: Removed `-ruler.drain-notification-queue-on-shutdown` option, which is now enabled by default. #9115
* [CHANGE] Querier: allow wrapping errors with context errors only when the former actually correspond to `context.Canceled` and `context.DeadlineExceeded`. #9175
* [CHANGE] Query-scheduler: Remove the experimental `-query-scheduler.use-multi-algorithm-query-queue` flag. The new multi-algorithm tree queue is always used for the scheduler. #9210
* [CHANGE] Distributor: reject incoming requests until the distributor service has started. #9317
* [CHANGE] Ingester, Distributor: Remove deprecated `-ingester.limit-inflight-requests-using-grpc-method-limiter` and `-distributor.limit-inflight-requests-using-grpc-method-limiter`. The feature was deprecated and enabled by default in Mimir 2.12. #9407
* [CHANGE] Querier: Remove deprecated `-querier.max-query-into-future`. The feature was deprecated in Mimir 2.12. #9407
* [CHANGE] Cache: Deprecate experimental support for Redis as a cache backend. The support is set to be removed in the next major release. #9453
* [FEATURE] Alertmanager: Added `-alertmanager.log-parsing-label-matchers` to control logging when parsing label matchers. This flag is intended to be used with `-alertmanager.utf8-strict-mode-enabled` to validate UTF-8 strict mode is working as intended. The default value is `false`. #9173
* [FEATURE] Alertmanager: Added `-alertmanager.utf8-migration-logging-enabled` to enable logging of tenant configurations that are incompatible with UTF-8 strict mode. The default value is `false`. #9174
* [FEATURE] Querier: add experimental streaming PromQL engine, enabled with `-querier.query-engine=mimir`. #8422 #8430 #8454 #8455 #8360 #8490 #8508 #8577 #8660 #8671 #8677 #8747 #8850 #8872 #8838 #8911 #8909 #8923 #8924 #8925 #8932 #8933 #8934 #8962 #8986 #8993 #8995 #9008 #9017 #9018 #9019 #9120 #9121 #9136 #9139 #9140 #9145 #9191 #9192 #9194 #9196 #9201 #9212 #9225 #9260 #9272 #9277 #9278 #9280 #9281 #9342 #9343 #9371 #9859 #9858
* [FEATURE] Experimental Kafka-based ingest storage. #6888 #6894 #6929 #6940 #6951 #6974 #6982 #7029 #7030 #7091 #7142 #7147 #7148 #7153 #7160 #7193 #7349 #7376 #7388 #7391 #7393 #7394 #7402 #7404 #7423 #7424 #7437 #7486 #7503 #7508 #7540 #7621 #7682 #7685 #7694 #7695 #7696 #7697 #7701 #7733 #7734 #7741 #7752 #7838 #7851 #7871 #7877 #7880 #7882 #7887 #7891 #7925 #7955 #7967 #8031 #8063 #8077 #8088 #8135 #8176 #8184 #8194 #8216 #8217 #8222 #8233 #8503 #8542 #8579 #8657 #8686 #8688 #8703 #8706 #8708 #8738 #8750 #8778 #8808 #8809 #8841 #8842 #8845 #8853 #8886 #8988
  * What it is:
    * When the new ingest storage architecture is enabled, distributors write incoming write requests to a Kafka-compatible backend, and the ingesters asynchronously replay ingested data from Kafka. In this architecture, the write and read path are de-coupled through a Kafka-compatible backend. The write path and Kafka load is a function of the incoming write traffic, the read path load is a function of received queries. Whatever the load on the read path, it doesn't affect the write path.
  * New configuration options:
    * `-ingest-storage.enabled`
    * `-ingest-storage.kafka.*`: configures Kafka-compatible backend and how clients interact with it.
    * `-ingest-storage.ingestion-partition-tenant-shard-size`: configures the per-tenant shuffle-sharding shard size used by partitions ring.
    * `-ingest-storage.read-consistency`: configures the default read consistency.
    * `-ingest-storage.migration.distributor-send-to-ingesters-enabled`: enabled tee-ing writes to classic ingesters and Kafka, used during a live migration to the new ingest storage architecture.
    * `-ingester.partition-ring.*`: configures partitions ring backend.
* [FEATURE] Querier: added support for `limitk()` and `limit_ratio()` experimental PromQL functions. Experimental functions are disabled by default, but can be enabled setting `-querier.promql-experimental-functions-enabled=true` in the query-frontend and querier. #8632
* [FEATURE] Querier: experimental support for `X-Mimir-Chunk-Info-Logger` header that triggers logging information about TSDB chunks loaded from ingesters and store-gateways in the querier. The header should contain the comma separated list of labels for which their value will be included in the logs. #8599
* [FEATURE] Query frontend: added new query pruning middleware to enable pruning dead code (eg. expressions that cannot produce any results) and simplifying expressions (eg. expressions that can be evaluated immediately) in queries. #9086
* [FEATURE] Ruler: added experimental configuration, `-ruler.rule-evaluation-write-enabled`, to disable writing the result of rule evaluation to ingesters. This feature can be used for testing purposes. #9060
* [FEATURE] Ingester: added experimental configuration `ingester.ignore-ooo-exemplars`. When set to `true` out of order exemplars are no longer reported to the remote write client. #9151
* [ENHANCEMENT] Compactor: Add `cortex_compactor_compaction_job_duration_seconds` and `cortex_compactor_compaction_job_blocks` histogram metrics to track duration of individual compaction jobs and number of blocks per job. #8371
* [ENHANCEMENT] Rules: Added per namespace max rules per rule group limit. The maximum number of rules per rule groups for all namespaces continues to be configured by `-ruler.max-rules-per-rule-group`, but now, this can be superseded by the new `-ruler.max-rules-per-rule-group-by-namespace` option on a per namespace basis. This new limit can be overridden using the overrides mechanism to be applied per-tenant. #8378
* [ENHANCEMENT] Rules: Added per namespace max rule groups per tenant limit. The maximum number of rule groups per rule tenant for all namespaces continues to be configured by `-ruler.max-rule-groups-per-tenant`, but now, this can be superseded by the new `-ruler.max-rule-groups-per-tenant-by-namespace` option on a per namespace basis. This new limit can be overridden using the overrides mechanism to be applied per-tenant. #8425
* [ENHANCEMENT] Ruler: Added support to protect rules namespaces from modification. The `-ruler.protected-namespaces` flag can be used to specify namespaces that are protected from rule modifications. The header `X-Mimir-Ruler-Override-Namespace-Protection` can be used to override the protection. #8444
* [ENHANCEMENT] Query-frontend: be able to block remote read queries via the per tenant runtime override `blocked_queries`. #8372 #8415
* [ENHANCEMENT] Query-frontend: added `remote_read` to `op` supported label values for the `cortex_query_frontend_queries_total` metric. #8412
* [ENHANCEMENT] Query-frontend: log the overall length and start, end time offset from current time for remote read requests. The start and end times are calculated as the miminum and maximum times of the individual queries in the remote read request. #8404
* [ENHANCEMENT] Storage Provider: Added option `-<prefix>.s3.dualstack-enabled` that allows disabling S3 client from resolving AWS S3 endpoint into dual-stack IPv4/IPv6 endpoint. Defaults to true. #8405
* [ENHANCEMENT] HA Tracker: Added reporting of most recent elected replica change via `cortex_ha_tracker_last_election_timestamp_seconds` gauge, logging, and a new column in the HA Tracker status page. #8507
* [ENHANCEMENT] Use sd_notify to send events to systemd at start and stop of mimir services. Default systemd mimir.service config now wait for those events with a configurable timeout `TimeoutStartSec` default is 3 min to handle long start time (ex. store-gateway). #8220 #8555 #8658
* [ENHANCEMENT] Alertmanager: Reloading config and templates no longer needs to hit the disk. #4967
* [ENHANCEMENT] Compactor: Added experimental `-compactor.in-memory-tenant-meta-cache-size` option to set size of in-memory cache (in number of items) for parsed meta.json files. This can help when a tenant has many meta.json files and their parsing before each compaction cycle is using a lot of CPU time. #8544
* [ENHANCEMENT] Distributor: Interrupt OTLP write request translation when context is canceled or has timed out. #8524
* [ENHANCEMENT] Ingester, store-gateway: optimised regular expression matching for patterns like `1.*|2.*|3.*|...|1000.*`. #8632
* [ENHANCEMENT] Query-frontend: Add `header_cache_control` to query stats. #8590
* [ENHANCEMENT] Query-scheduler: Introduce `query-scheduler.use-multi-algorithm-query-queue`, which allows use of an experimental queue structure, with no change in external queue behavior. #7873
* [ENHANCEMENT] Query-scheduler: Improve CPU/memory performance of experimental query-scheduler. #8871
* [ENHANCEMENT] Expose a new `s3.trace.enabled` configuration option to enable detailed logging of operations against S3-compatible object stores. #8690
* [ENHANCEMENT] memberlist: locally-generated messages (e.g. ring updates) are sent to gossip network before forwarded messages. Introduced `-memberlist.broadcast-timeout-for-local-updates-on-shutdown` option to modify how long to wait until queue with locally-generated messages is empty when shutting down. Previously this was hard-coded to 10s, and wait included all messages (locally-generated and forwarded). Now it defaults to 10s, 0 means no timeout. Increasing this value may help to avoid problem when ring updates on shutdown are not propagated to other nodes, and ring entry is left in a wrong state. #8761
* [ENHANCEMENT] Querier: allow using both raw numbers of seconds and duration literals in queries where previously only one or the other was permitted. For example, `predict_linear` now accepts a duration literal (eg. `predict_linear(..., 4h)`), and range vector selectors now accept a number of seconds (eg. `rate(metric[2])`). #8780
* [ENHANCEMENT] Ruler: Add `ruler.max-independent-rule-evaluation-concurrency` to allow independent rules of a tenant to be run concurrently. You can control the amount of concurrency per tenant is controlled via the `-ruler.max-independent-rule-evaluation-concurrency-per-tenan` as a limit. Use a `-ruler.max-independent-rule-evaluation-concurrency` value of `0` can be used to disable the feature for all tenants. By default, this feature is disabled. A rule is eligible for concurrency as long as it doesn't depend on any other rules, doesn't have any other rules that depend on it, and has a total rule group runtime that exceeds 50% of its interval by default. The threshold can can be adjusted with `-ruler.independent-rule-evaluation-concurrency-min-duration-percentage`. #8146 #8858 #8880 #8884
  * This work introduces the following metrics:
    * `cortex_ruler_independent_rule_evaluation_concurrency_slots_in_use`
    * `cortex_ruler_independent_rule_evaluation_concurrency_attempts_started_total`
    * `cortex_ruler_independent_rule_evaluation_concurrency_attempts_incomplete_total`
    * `cortex_ruler_independent_rule_evaluation_concurrency_attempts_completed_total`
* [ENHANCEMENT] Expose a new `s3.session-token` configuration option to enable using temporary security credentials. #8952
* [ENHANCEMENT] Add HA deduplication features to the `mimir-microservices-mode` development environment. #9012
* [ENHANCEMENT] Remove experimental `-query-frontend.additional-query-queue-dimensions-enabled` and `-query-scheduler.additional-query-queue-dimensions-enabled`. Mimir now always includes "query components" as a queue dimension. #8984 #9135
* [ENHANCEMENT] Add a new ingester endpoint to prepare instances to downscale. #8956
* [ENHANCEMENT] Query-scheduler: Add `query-scheduler.prioritize-query-components` which, when enabled, will primarily prioritize dequeuing fairly across queue components, and secondarily prioritize dequeuing fairly across tenants. When disabled, tenant fairness is primarily prioritized. `query-scheduler.use-multi-algorithm-query-queue` must be enabled in order to use this flag. #9016 #9071
* [ENHANCEMENT] Update runtime configuration to read gzip-compressed files with `.gz` extension. #9074
* [ENHANCEMENT] Ingester: add `cortex_lifecycler_read_only` metric which is set to 1 when ingester's lifecycler is set to read-only mode. #9095
* [ENHANCEMENT] Add a new field, `encode_time_seconds` to query stats log messages, to record the amount of time it takes the query-frontend to encode a response. This does not include any serialization time for downstream components. #9062
* [ENHANCEMENT] OTLP: If the flag `-distributor.otel-created-timestamp-zero-ingestion-enabled` is true, OTel start timestamps are converted to Prometheus zero samples to mark series start. #9131 #10053
* [ENHANCEMENT] Querier: attach logs emitted during query consistency check to trace span for query. #9213
* [ENHANCEMENT] Query-scheduler: Experimental `-query-scheduler.prioritize-query-components` flag enables the querier-worker queue priority algorithm to take precedence over tenant rotation when dequeuing requests. #9220
* [ENHANCEMENT] Add application credential arguments for Openstack Swift storage backend. #9181
* [ENHANCEMENT] Make MemberlistKV module targetable (can be run through `-target=memberlist-kv`). #9940
* [BUGFIX] Ruler: add support for draining any outstanding alert notifications before shutting down. This can be enabled with the `-ruler.drain-notification-queue-on-shutdown=true` CLI flag. #8346
* [BUGFIX] Query-frontend: fix `-querier.max-query-lookback` enforcement when `-compactor.blocks-retention-period` is not set, and viceversa. #8388
* [BUGFIX] Ingester: fix sporadic `not found` error causing an internal server error if label names are queried with matchers during head compaction. #8391
* [BUGFIX] Ingester, store-gateway: fix case insensitive regular expressions not matching correctly some Unicode characters. #8391
* [BUGFIX] Query-frontend: "query stats" log now includes the actual `status_code` when the request fails due to an error occurring in the query-frontend itself. #8407
* [BUGFIX] Store-gateway: fixed a case where, on a quick subsequent restart, the previous lazy-loaded index header snapshot was overwritten by a partially loaded one. #8281
* [BUGFIX] Ingester: fixed timestamp reported in the "the sample has been rejected because its timestamp is too old" error when the write request contains only histograms. #8462
* [BUGFIX] Store-gateway: store sparse index headers atomically to disk. #8485
* [BUGFIX] Query scheduler: fix a panic in request queueing. #8451
* [BUGFIX] Querier: fix issue where "context canceled" is logged for trace spans for requests to store-gateways that return no series when chunks streaming is enabled. #8510
* [BUGFIX] Alertmanager: Fix per-tenant silence limits not reloaded during runtime. #8456
* [BUGFIX] Alertmanager: Fixes a number of bugs in silences which could cause an existing silence to be deleted/expired when updating the silence failed. This could happen when the replacing silence was invalid or exceeded limits. #8525
* [BUGFIX] Alertmanager: Fix help message for utf-8-strict-mode. #8572
* [BUGFIX] Query-frontend: Ensure that internal errors result in an HTTP 500 response code instead of 422. #8595 #8666
* [BUGFIX] Configuration: Multi line envs variables are flatten during injection to be compatible with YAML syntax
* [BUGFIX] Querier: fix issue where queries can return incorrect results if a single store-gateway returns overlapping chunks for a series. #8827
* [BUGFIX] HA Tracker: store correct timestamp for last received request from elected replica. #8821
* [BUGFIX] Querier: do not return `grpc: the client connection is closing` errors as HTTP `499`. #8865 #8888
* [BUGFIX] Compactor: fix a race condition between different compactor replicas that may cause a deleted block to be still referenced as non-deleted in the bucket index. #8905
* [BUGFIX] Querier: fix issue where some native histogram-related warnings were not emitted when `rate()` was used over native histograms. #8918
* [BUGFIX] Ruler: map invalid org-id errors to 400 status code. #8935
* [BUGFIX] Querier: Fix invalid query results when multiple chunks are being merged. #8992
* [BUGFIX] Query-frontend: return annotations generated during evaluation of sharded queries. #9138
* [BUGFIX] Querier: Support optional start and end times on `/prometheus/api/v1/labels`, `/prometheus/api/v1/label/<label>/values`, and `/prometheus/api/v1/series` when `max_query_into_future: 0`. #9129
* [BUGFIX] Alertmanager: Fix config validation gap around unreferenced templates. #9207
* [BUGFIX] Alertmanager: Fix goroutine leak when stored config fails to apply and there is no existing tenant alertmanager #9211
* [BUGFIX] Querier: fix issue where both recently compacted blocks and their source blocks can be skipped during querying if store-gateways are restarting. #9224
* [BUGFIX] Alertmanager: fix receiver firewall to detect `0.0.0.0` and IPv6 interface-local multicast address as local addresses. #9308

### Mixin

* [CHANGE] Dashboards: set default auto-refresh rate to 5m. #8758
* [ENHANCEMENT] Dashboards: allow switching between using classic or native histograms in dashboards.
  * Overview dashboard: status, read/write latency and queries/ingestion per sec panels, `cortex_request_duration_seconds` metric. #7674 #8502 #8791
  * Writes dashboard: `cortex_request_duration_seconds` metric. #8757 #8791
  * Reads dashboard: `cortex_request_duration_seconds` metric. #8752
  * Rollout progress dashboard: `cortex_request_duration_seconds` metric. #8779
  * Alertmanager dashboard: `cortex_request_duration_seconds` metric. #8792
  * Ruler dashboard: `cortex_request_duration_seconds` metric. #8795
  * Queries dashboard: `cortex_request_duration_seconds` metric. #8800
  * Remote ruler reads dashboard: `cortex_request_duration_seconds` metric. #8801
* [ENHANCEMENT] Alerts: `MimirRunningIngesterReceiveDelayTooHigh` alert has been tuned to be more reactive to high receive delay. #8538
* [ENHANCEMENT] Dashboards: improve end-to-end latency and strong read consistency panels when experimental ingest storage is enabled. #8543 #8830
* [ENHANCEMENT] Dashboards: Add panels for monitoring ingester autoscaling when not using ingest-storage. These panels are disabled by default, but can be enabled using the `autoscaling.ingester.enabled: true` config option. #8484
* [ENHANCEMENT] Dashboards: Add panels for monitoring store-gateway autoscaling. These panels are disabled by default, but can be enabled using the `autoscaling.store_gateway.enabled: true` config option. #8824
* [ENHANCEMENT] Dashboards: add panels to show writes to experimental ingest storage backend in the "Mimir / Ruler" dashboard, when `_config.show_ingest_storage_panels` is enabled. #8732
* [ENHANCEMENT] Dashboards: show all series in tooltips on time series dashboard panels. #8748
* [ENHANCEMENT] Dashboards: add compactor autoscaling panels to "Mimir / Compactor" dashboard. The panels are disabled by default, but can be enabled setting `_config.autoscaling.compactor.enabled` to `true`. #8777
* [ENHANCEMENT] Alerts: added `MimirKafkaClientBufferedProduceBytesTooHigh` alert. #8763
* [ENHANCEMENT] Dashboards: added "Kafka produced records / sec" panel to "Mimir / Writes" dashboard. #8763
* [ENHANCEMENT] Alerts: added `MimirStrongConsistencyOffsetNotPropagatedToIngesters` alert, and rename `MimirIngesterFailsEnforceStrongConsistencyOnReadPath` alert to `MimirStrongConsistencyEnforcementFailed`. #8831
* [ENHANCEMENT] Dashboards: remove "All" option for namespace dropdown in dashboards. #8829
* [ENHANCEMENT] Dashboards: add Kafka end-to-end latency outliers panel in the "Mimir / Writes" dashboard. #8948
* [ENHANCEMENT] Dashboards: add "Out-of-order samples appended" panel to "Mimir / Tenants" dashboard. #8939
* [ENHANCEMENT] Alerts: `RequestErrors` and `RulerRemoteEvaluationFailing` have been enriched with a native histogram version. #9004
* [ENHANCEMENT] Dashboards: add 'Read path' selector to 'Mimir / Queries' dashboard. #8878
* [ENHANCEMENT] Dashboards: add annotation indicating active series are being reloaded to 'Mimir / Tenants' dashboard. #9257
* [ENHANCEMENT] Dashboards: limit results on the 'Failed evaluations rate' panel of the 'Mimir / Tenants' dashboard to 50 to avoid crashing the page when there are many failing groups. #9262
* [FEATURE] Alerts: add `MimirGossipMembersEndpointsOutOfSync` alert. #9347
* [BUGFIX] Dashboards: fix "current replicas" in autoscaling panels when HPA is not active. #8566
* [BUGFIX] Alerts: do not fire `MimirRingMembersMismatch` during the migration to experimental ingest storage. #8727
* [BUGFIX] Dashboards: avoid over-counting of ingesters metrics when migrating to experimental ingest storage. #9170
* [BUGFIX] Dashboards: fix `job_prefix` not utilized in `jobSelector`. #9155

### Jsonnet

* [CHANGE] Changed the following config options when the experimental ingest storage is enabled: #8874
  * `ingest_storage_ingester_autoscaling_min_replicas` changed to `ingest_storage_ingester_autoscaling_min_replicas_per_zone`
  * `ingest_storage_ingester_autoscaling_max_replicas` changed to `ingest_storage_ingester_autoscaling_max_replicas_per_zone`
* [CHANGE] Changed the overrides configmap generation to remove any field with `null` value. #9116
* [CHANGE] `$.replicaTemplate` function now takes replicas and labelSelector parameter. #9248
* [CHANGE] Renamed `ingest_storage_ingester_autoscaling_replica_template_custom_resource_definition_enabled` to `replica_template_custom_resource_definition_enabled`. #9248
* [FEATURE] Add support for automatically deleting compactor, store-gateway, ingester and read-write mode backend PVCs when the corresponding StatefulSet is scaled down. #8382 #8736
* [FEATURE] Automatically set GOMAXPROCS on ingesters. #9273
* [ENHANCEMENT] Added the following config options to set the number of partition ingester replicas when migrating to experimental ingest storage. #8517
  * `ingest_storage_migration_partition_ingester_zone_a_replicas`
  * `ingest_storage_migration_partition_ingester_zone_b_replicas`
  * `ingest_storage_migration_partition_ingester_zone_c_replicas`
* [ENHANCEMENT] Distributor: increase `-distributor.remote-timeout` when the experimental ingest storage is enabled. #8518
* [ENHANCEMENT] Memcached: Update to Memcached 1.6.28 and memcached-exporter 0.14.4. #8557
* [ENHANCEMENT] Rollout-operator: Allow the rollout-operator to be used as Kubernetes statefulset webhook to enable `no-downscale` and `prepare-downscale` annotations to be used on ingesters or store-gateways. #8743
* [ENHANCEMENT] Do not deploy ingester-zone-c when experimental ingest storage is enabled and `ingest_storage_ingester_zones` is configured to `2`. #8776
* [ENHANCEMENT] Added the config option `ingest_storage_migration_classic_ingesters_no_scale_down_delay` to disable the downscale delay on classic ingesters when migrating to experimental ingest storage. #8775 #8873
* [ENHANCEMENT] Configure experimental ingest storage on query-frontend too when enabled. #8843
* [ENHANCEMENT] Allow to override Kafka client ID on a per-component basis. #9026
* [ENHANCEMENT] Rollout-operator's access to ReplicaTemplate is now configured via config option `rollout_operator_replica_template_access_enabled`. #9252
* [ENHANCEMENT] Added support for new way of downscaling ingesters, using rollout-operator's resource-mirroring feature and read-only mode of ingesters. This can be enabled by using `ingester_automated_downscale_v2_enabled` config option. This is mutually exclusive with both `ingester_automated_downscale_enabled` (previous downscale mode) and `ingest_storage_ingester_autoscaling_enabled` (autoscaling for ingest-storage).
* [ENHANCEMENT] Update rollout-operator to `v0.19.1`. #9388
* [BUGFIX] Added missing node affinity matchers to write component. #8910

### Mimirtool

* [CHANGE] Disable colored output on mimirtool when the output is not to a terminal. #9423
* [CHANGE] Add `--force-color` flag to be able to enable colored output when the output is not to a terminal. #9423
* [CHANGE] Analyze Rules: Count recording rules used in rules group as used. #6133
* [CHANGE] Remove deprecated `--rule-files` flag in favor of CLI arguments for the following commands: #8701
  * `mimirtool rules load`
  * `mimirtool rules sync`
  * `mimirtool rules diff`
  * `mimirtool rules check`
  * `mimirtool rules prepare`
* [ENHANCEMENT] Remote read and backfill now supports the experimental native histograms. #9156

### Mimir Continuous Test

* [CHANGE] Use test metrics that do not pass through 0 to make identifying incorrect results easier. #8630
* [CHANGE] Allowed authentication to Mimir using both Tenant ID and basic/bearer auth. #9038
* [FEATURE] Experimental support for the `-tests.send-chunks-debugging-header` boolean flag to send the `X-Mimir-Chunk-Info-Logger: series_id` header with queries. #8599
* [ENHANCEMENT] Include human-friendly timestamps in diffs logged when a test fails. #8630
* [ENHANCEMENT] Add histograms to measure latency of read and write requests. #8583
* [ENHANCEMENT] Log successful test runs in addition to failed test runs. #8817
* [ENHANCEMENT] Series emitted by continuous-test now distribute more uniformly across ingesters. #9218 #9243
* [ENHANCEMENT] Configure `User-Agent` header for the Mimir client via `-tests.client.user-agent`. #9338
* [BUGFIX] Initialize test result metrics to 0 at startup so that alerts can correctly identify the first failure after startup. #8630

### Query-tee

* [CHANGE] If a preferred backend is configured, then query-tee always returns its response, regardless of the response status code. Previously, query-tee would only return the response from the preferred backend if it did not have a 5xx status code. #8634
* [ENHANCEMENT] Emit trace spans from query-tee. #8419
* [ENHANCEMENT] Log trace ID (if present) with all log messages written while processing a request. #8419
* [ENHANCEMENT] Log user agent when processing a request. #8419
* [ENHANCEMENT] Add `time` parameter to proxied instant queries if it is not included in the incoming request. This is optional but enabled by default, and can be disabled with `-proxy.add-missing-time-parameter-to-instant-queries=false`. #8419
* [ENHANCEMENT] Add support for sending only a proportion of requests to all backends, with the remainder only sent to the preferred backend. The default behaviour is to send all requests to all backends. This can be configured with `-proxy.secondary-backends-request-proportion`. #8532
* [ENHANCEMENT] Check annotations emitted by both backends are the same when comparing responses from two backends. #8660
* [ENHANCEMENT] Compare native histograms in query results when comparing results between two backends. #8724
* [ENHANCEMENT] Don't consider responses to be different during response comparison if both backends' responses contain different series, but all samples are within the recent sample window. #8749 #8894
* [ENHANCEMENT] When the expected and actual response for a matrix series is different, the full set of samples for that series from both backends will now be logged. #8947
* [ENHANCEMENT] Wait up to `-server.graceful-shutdown-timeout` for inflight requests to finish when shutting down, rather than immediately terminating inflight requests on shutdown. #8985
* [ENHANCEMENT] Optionally consider equivalent error messages the same when comparing responses. Enabled by default, disable with `-proxy.require-exact-error-match=true`. #9143 #9350 #9366
* [BUGFIX] Ensure any errors encountered while forwarding a request to a backend (eg. DNS resolution failures) are logged. #8419
* [BUGFIX] The comparison of the results should not fail when either side contains extra samples from within SkipRecentSamples duration. #8920
* [BUGFIX] When `-proxy.compare-skip-recent-samples` is enabled, compare sample timestamps with the time the query requests were made, rather than the time at which the comparison is occurring. #9416

### Documentation

* [ENHANCEMENT] Specify in which component the configuration flags `-compactor.blocks-retention-period`, `-querier.max-query-lookback`, `-query-frontend.max-total-query-length`, `-query-frontend.max-query-expression-size-bytes` are applied and that they are applied to remote read as well. #8433
* [ENHANCEMENT] Provide more detailed recommendations on how to migrate from classic to native histograms. #8864
* [ENHANCEMENT] Clarify that `{namespace}` and `{groupName}` path segments in the ruler config API should be URL-escaped. #8969
* [ENHANCEMENT] Include stalled compactor network drive information in runbooks. #9297
* [ENHANCEMENT] Document `/ingester/prepare-partition-downscale` and `/ingester/prepare-instance-ring-downscale` endpoints. #9132
* [ENHANCEMENT] Describe read-only mode of ingesters in component documentation. #9132

### Tools

* [CHANGE] `wal-reader`: Renamed `-series-entries` to `-print-series`. Renamed `-print-series-with-samples` to `-print-samples`. #8568
* [FEATURE] `query-bucket-index`: add new tool to query a bucket index file and print the blocks that would be used for a given query time range. #8818
* [FEATURE] `kafkatool`: add new CLI tool to operate Kafka. Supported commands: #9000
  * `brokers list-leaders-by-partition`
  * `consumer-group commit-offset`
  * `consumer-group copy-offset`
  * `consumer-group list-offsets`
  * `create-partitions`
* [ENHANCEMENT] `wal-reader`: References to unknown series from Samples, Exemplars, histogram or tombstones records are now always logged. #8568
* [ENHANCEMENT] `tsdb-series`: added `-stats` option to print min/max time of chunks, total number of samples and DPM for each series. #8420
* [ENHANCEMENT] `tsdb-print-chunk`: print counter reset information for native histograms. #8812
* [ENHANCEMENT] `grpcurl-query-ingesters`: print counter reset information for native histograms. #8820
* [ENHANCEMENT] `grpcurl-query-ingesters`: concurrently query ingesters. #9102
* [ENHANCEMENT] `grpcurl-query-ingesters`: sort series and chunks in output. #9180
* [ENHANCEMENT] `grpcurl-query-ingesters`: print full chunk timestamps, not just time component. #9180
* [ENHANCEMENT] `tsdb-series`: Added `-json` option to generate JSON output for easier post-processing. #8844
* [ENHANCEMENT] `tsdb-series`: Added `-min-time` and `-max-time` options to filter samples that are used for computing data-points per minute. #8844
* [ENHANCEMENT] `mimir-rules-action`: Added new input to support matching target namespaces by regex. #9244
* [ENHANCEMENT] `mimir-rules-action`: Added new inputs to support ignoring namespaces and ignoring namespaces by regex. #9258 #9324
* [BUGFIX] `copyblocks`, `undelete-blocks`, `copyprefix`: use a multipart upload to server-side copy objects greater than 5GiB in size on S3. #9357

## 2.13.1

### Grafana Mimir

* [BUGFIX] Upgrade Go to 1.22.9 to address [CVE-2024-34156](https://nvd.nist.gov/vuln/detail/CVE-2024-34156). #10097
* [BUGFIX] Update module google.golang.org/grpc to v1.64.1 to address [GHSA-xr7q-jx4m-x55m](https://github.com/advisories/GHSA-xr7q-jx4m-x55m). #8717
* [BUGFIX] Upgrade github.com/rs/cors to v1.11.0 address [GHSA-mh55-gqvf-xfwm](https://github.com/advisories/GHSA-mh55-gqvf-xfwm). #8611

## 2.13.0

### Grafana Mimir

* [CHANGE] Build: `grafana/mimir` docker image is now based on `gcr.io/distroless/static-debian12` image. Alpine-based docker image is still available as `grafana/mimir-alpine`, until Mimir 2.15. #8204 #8235
* [CHANGE] Ingester: `/ingester/flush` endpoint is now only allowed to execute only while the ingester is in `Running` state. The 503 status code is returned if the endpoint is called while the ingester is not in `Running` state. #7486
* [CHANGE] Distributor: Include label name in `err-mimir-label-value-too-long` error message: #7740
* [CHANGE] Ingester: enabled 1 out 10 errors log sampling by default. All the discarded samples will still be tracked by the `cortex_discarded_samples_total` metric. The feature can be configured via `-ingester.error-sample-rate` (0 to log all errors). #7807
* [CHANGE] Query-frontend: Query results caching and experimental query blocking now utilize the PromQL string-formatted query format rather than the unvalidated query as submitted to the frontend. #7742
  * Query results caching should be more stable as all equivalent queries receive the same cache key, but there may be cache churn on first deploy with the updated format
  * Query blocking can no longer be circumvented with an equivalent query in a different format; see [Configure queries to block](https://grafana.com/docs/mimir/latest/configure/configure-blocked-queries/)
* [CHANGE] Query-frontend: stop using `-validation.create-grace-period` to clamp how far into the future a query can span. #8075
* [CHANGE] Clamp [`GOMAXPROCS`](https://pkg.go.dev/runtime#GOMAXPROCS) to [`runtime.NumCPU`](https://pkg.go.dev/runtime#NumCPU). #8201
* [CHANGE] Anonymous usage statistics tracking: add CPU usage percentage tracking. #8282
* [CHANGE] Added new metric `cortex_compactor_disk_out_of_space_errors_total` which counts how many times a compaction failed due to the compactor being out of disk. #8237
* [CHANGE] Anonymous usage statistics tracking: report active series in addition to in-memory series. #8279
* [CHANGE] Ruler: `evaluation_delay` field in the rule group configuration has been deprecated. Please use `query_offset` instead (it has the same exact meaning and behaviour). #8295
* [CHANGE] General: remove `-log.buffered`. The configuration option has been enabled by default and deprecated since Mimir 2.11. #8395
* [CHANGE] Ruler: promote tenant federation from experimental to stable. #8400
* [CHANGE] Ruler: promote `-ruler.recording-rules-evaluation-enabled` and `-ruler.alerting-rules-evaluation-enabled` from experimental to stable. #8400
* [CHANGE] General: promote `-tenant-federation.max-tenants` from experimental to stable. #8400
* [FEATURE] Continuous-test: now runable as a module with `mimir -target=continuous-test`. #7747
* [FEATURE] Store-gateway: Allow specific tenants to be enabled or disabled via `-store-gateway.enabled-tenants` or `-store-gateway.disabled-tenants` CLI flags or their corresponding YAML settings. #7653
* [FEATURE] New `-<prefix>.s3.bucket-lookup-type` flag configures lookup style type, used to access bucket in s3 compatible providers. #7684
* [FEATURE] Querier: add experimental streaming PromQL engine, enabled with `-querier.promql-engine=mimir`. #7693 #7898 #7899 #8023 #8058 #8096 #8121 #8197 #8230 #8247 #8270 #8276 #8277 #8291 #8303 #8340 #8256 #8348
* [FEATURE] New `/ingester/unregister-on-shutdown` HTTP endpoint allows dynamic access to ingesters' `-ingester.ring.unregister-on-shutdown` configuration. #7739
* [FEATURE] Server: added experimental [PROXY protocol support](https://www.haproxy.org/download/2.3/doc/proxy-protocol.txt). The PROXY protocol support can be enabled via `-server.proxy-protocol-enabled=true`. When enabled, the support is added both to HTTP and gRPC listening ports. #7698
* [FEATURE] Query-frontend, querier: new experimental `/cardinality/active_native_histogram_metrics` API to get active native histogram metric names with statistics about active native histogram buckets. #7982 #7986 #8008
* [FEATURE] Alertmanager: Added `-alertmanager.max-silences-count` and `-alertmanager.max-silence-size-bytes` to set limits on per tenant silences. Disabled by default. #8241 #8249
* [FEATURE] Ingester: add experimental support for the server-side circuit breakers when writing to and reading from ingesters. This can be enabled using `-ingester.push-circuit-breaker.enabled` and `-ingester.read-circuit-breaker.enabled` options. Further `-ingester.push-circuit-breaker.*` and `-ingester.read-circuit-breaker.*` options for configuring circuit-breaker are available. Added metrics `cortex_ingester_circuit_breaker_results_total`,  `cortex_ingester_circuit_breaker_transitions_total`, `cortex_ingester_circuit_breaker_current_state` and `cortex_ingester_circuit_breaker_request_timeouts_total`. #8180 #8285 #8315 #8446
* [FEATURE] Distributor, ingester: add new setting `-validation.past-grace-period` to limit how old (based on the wall clock minus OOO window) the ingested samples can be. The default 0 value disables this limit. #8262
* [ENHANCEMENT] Distributor: add metrics `cortex_distributor_samples_per_request` and `cortex_distributor_exemplars_per_request` to track samples/exemplars per request. #8265
* [ENHANCEMENT] Reduced memory allocations in functions used to propagate contextual information between gRPC calls. #7529
* [ENHANCEMENT] Distributor: add experimental limit for exemplars per series per request, enabled with `-distributor.max-exemplars-per-series-per-request`, the number of discarded exemplars are tracked with `cortex_discarded_exemplars_total{reason="too_many_exemplars_per_series_per_request"}` #7989 #8010
* [ENHANCEMENT] Store-gateway: merge series from different blocks concurrently. #7456
* [ENHANCEMENT] Store-gateway: Add `stage="wait_max_concurrent"` to `cortex_bucket_store_series_request_stage_duration_seconds` which records how long the query had to wait for its turn for `-blocks-storage.bucket-store.max-concurrent`. #7609
* [ENHANCEMENT] Querier: add `cortex_querier_federation_upstream_query_wait_duration_seconds` to observe time from when a querier picks up a cross-tenant query to when work begins on its single-tenant counterparts. #7209
* [ENHANCEMENT] Compactor: Add `cortex_compactor_block_compaction_delay_seconds` metric to track how long it takes to compact blocks since the blocks are created. #7635
* [ENHANCEMENT] Store-gateway: add `outcome` label to `cortex_bucket_stores_gate_duration_seconds` histogram metric. Possible values for the `outcome` label are: `rejected_canceled`, `rejected_deadline_exceeded`, `rejected_other`, and `permitted`. #7784
* [ENHANCEMENT] Query-frontend: use zero-allocation experimental decoder for active series queries via `-query-frontend.use-active-series-decoder`. #7665
* [ENHANCEMENT] Go: updated to 1.22.2. #7802
* [ENHANCEMENT] Query-frontend: support `limit` parameter on `/prometheus/api/v1/label/{name}/values` and `/prometheus/api/v1/labels` endpoints. #7722
* [ENHANCEMENT] Expose TLS configuration for the S3 backend client. #7959
* [ENHANCEMENT] Rules: Support expansion of native histogram values when using rule templates #7974
* [ENHANCEMENT] Rules: Add metric `cortex_prometheus_rule_group_last_restore_duration_seconds` which measures how long it takes to restore rule groups using the `ALERTS_FOR_STATE` series #7974
* [ENHANCEMENT] OTLP: Improve remote write format translation performance by using label set hashes for metric identifiers instead of string based ones. #8012
* [ENHANCEMENT] Querying: Remove OpEmptyMatch from regex concatenations. #8012
* [ENHANCEMENT] Store-gateway: add `-blocks-storage.bucket-store.max-concurrent-queue-timeout`. When set, queries at the store-gateway's query gate will not wait longer than that to execute. If a query reaches the wait timeout, then the querier will retry the blocks on a different store-gateway. If all store-gateways are unavailable, then the query will fail with `err-mimir-store-consistency-check-failed`. #7777 #8149
* [ENHANCEMENT] Store-gateway: add `-blocks-storage.bucket-store.index-header.lazy-loading-concurrency-queue-timeout`. When set, loads of index-headers at the store-gateway's index-header lazy load gate will not wait longer than that to execute. If a load reaches the wait timeout, then the querier will retry the blocks on a different store-gateway. If all store-gateways are unavailable, then the query will fail with `err-mimir-store-consistency-check-failed`. #8138
* [ENHANCEMENT] Ingester: Optimize querying with regexp matchers. #8106
* [ENHANCEMENT] Distributor: Introduce `-distributor.max-request-pool-buffer-size` to allow configuring the maximum size of the request pool buffers. #8082
* [ENHANCEMENT] Store-gateway: improve performance when streaming chunks to queriers is enabled (`-querier.prefer-streaming-chunks-from-store-gateways=true`) and the query selects fewer than `-blocks-storage.bucket-store.batch-series-size` series (defaults to 5000 series). #8039
* [ENHANCEMENT] Ingester: active series are now updated along with owned series. They decrease when series change ownership between ingesters. This helps provide a more accurate total of active series when ingesters are added. This is only enabled when `-ingester.track-ingester-owned-series` or `-ingester.use-ingester-owned-series-for-limits` are enabled. #8084
* [ENHANCEMENT] Query-frontend: include route name in query stats log lines. #8191
* [ENHANCEMENT] OTLP: Speed up conversion from OTel to Mimir format by about 8% and reduce memory consumption by about 30%. Can be disabled via `-distributor.direct-otlp-translation-enabled=false` #7957
* [ENHANCEMENT] Ingester/Querier: Optimise regexps with long lists of alternates. #8221, #8234
* [ENHANCEMENT] Ingester: Include more detail in tracing of queries. #8242
* [ENHANCEMENT] Distributor: add `insight=true` to remote-write and OTLP write handlers when the HTTP response status code is 4xx. #8294
* [ENHANCEMENT] Ingester: reduce locked time while matching postings for a label, improving the write latency and compaction speed. #8327
* [ENHANCEMENT] Ingester: reduce the amount of locks taken during the Head compaction's garbage-collection process, improving the write latency and compaction speed. #8327
* [ENHANCEMENT] Query-frontend: log the start, end time and matchers for remote read requests to the query stats logs. #8326 #8370 #8373
* [BUGFIX] Distributor: prometheus retry on 5xx and 429 errors, while otlp collector only retry on 429, 502, 503 and 504, mapping other 5xx errors to the retryable ones in otlp endpoint. #8324 #8339
* [BUGFIX] Distributor: make OTLP endpoint return marshalled proto bytes as response body for 4xx/5xx errors. #8227
* [BUGFIX] Rules: improve error handling when querier is local to the ruler. #7567
* [BUGFIX] Querier, store-gateway: Protect against panics raised during snappy encoding. #7520
* [BUGFIX] Ingester: Prevent timely compaction of empty blocks. #7624
* [BUGFIX] Querier: Don't cache context.Canceled errors for bucket index. #7620
* [BUGFIX] Store-gateway: account for `"other"` time in LabelValues and LabelNames requests. #7622
* [BUGFIX] Query-frontend: Don't panic when using the `-query-frontend.downstream-url` flag. #7651
* [BUGFIX] Ingester: when receiving multiple exemplars for a native histogram via remote write, sort them and only report an error if all are older than the latest exemplar as this could be a partial update. #7640 #7948 #8014
* [BUGFIX] Ingester: don't retain blocks if they finish exactly on the boundary of the retention window. #7656
* [BUGFIX] Bug-fixes and improvements to experimental native histograms. #7744 #7813
* [BUGFIX] Querier: return an error when a query uses `label_join` with an invalid destination label name. #7744
* [BUGFIX] Compactor: correct outstanding job estimation in metrics and `compaction-planner` tool when block labels differ. #7745
* [BUGFIX] Ingester: turn native histogram validation errors in TSDB into soft ingester errors that result in returning 4xx to the end-user instead of 5xx. In the case of TSDB validation errors, the counter `cortex_discarded_samples_total` will be increased with the `reason` label set to `"invalid-native-histogram"`. #7736 #7773
* [BUGFIX] Do not wrap error message with `sampled 1/<frequency>` if it's not actually sampled. #7784
* [BUGFIX] Store-gateway: do not track cortex_querier_blocks_consistency_checks_failed_total metric if query has been canceled or interrued due to any error not related to blocks consistency check failed. #7752
* [BUGFIX] Ingester: ignore instances with no tokens when calculating local limits to prevent discards during ingester scale-up #7881
* [BUGFIX] Ingester: do not reuse exemplars slice in the write request if there are more than 10 exemplars per series. This should help to reduce the in-use memory in case of few requests with a very large number of exemplars. #7936
* [BUGFIX] Distributor: fix down scaling of native histograms in the distributor when timeseries unmarshal cache is in use. #7947
* [BUGFIX] Distributor: fix cardinality API to return more accurate number of in-memory series when number of zones is larger than replication factor. #7984
* [BUGFIX] All: fix config validation for non-ingester modules, when ingester's ring is configured with spread-minimizing token generation strategy. #7990
* [BUGFIX] Ingester: copy LabelValues strings out of mapped memory to avoid a segmentation fault if the region becomes unmapped before the result is marshaled. #8003
* [BUGFIX] OTLP: Don't generate target_info unless at least one identifying label is defined. #8012
* [BUGFIX] OTLP: Don't generate target_info unless there are metrics. #8012
* [BUGFIX] Query-frontend: Experimental query queue splitting: fix issue where offset and range selector duration were not considered when predicting query component. #7742
* [BUGFIX] Querying: Empty matrix results were incorrectly returning `null` instead of `[]`. #8029
* [BUGFIX] All: don't increment `thanos_objstore_bucket_operation_failures_total` metric for cancelled requests. #8072
* [BUGFIX] Query-frontend: fix empty metric name matcher not being applied under certain conditions. #8076
* [BUGFIX] Querying: Fix regex matching of multibyte runes with dot operator. #8089
* [BUGFIX] Querying: matrix results returned from instant queries were not sorted by series. #8113
* [BUGFIX] Query scheduler: Fix a crash in result marshaling. #8140
* [BUGFIX] Store-gateway: Allow long-running index scans to be interrupted. #8154
* [BUGFIX] Query-frontend: fix splitting of queries using `@ start()` and `@end()` modifiers on a subquery. Previously the `start()` and `end()` would be evaluated using the start end end of the split query instead of the original query. #8162
* [BUGFIX] Distributor: Don't discard time series with invalid exemplars, just drop affected exemplars. #8224
* [BUGFIX] Ingester: fixed in-memory series count when replaying a corrupted WAL. #8295
* [BUGFIX] Ingester: fix context cancellation handling when a query is busy looking up series in the TSDB index and `-blocks-storage.tsdb.head-postings-for-matchers-cache*` or `-blocks-storage.tsdb.block-postings-for-matchers-cache*` are in use. #8337
* [BUGFIX] Querier: fix edge case where bucket indexes are sometimes cached forever instead of with the expected TTL. #8343
* [BUGFIX] OTLP handler: fix errors returned by OTLP handler when used via httpgrpc tunneling. #8363
* [BUGFIX] Update `github.com/hashicorp/go-retryablehttp` to address [CVE-2024-6104](https://github.com/advisories/GHSA-v6v8-xj6m-xwqh). #8539
* [BUGFIX] Alertmanager: Fixes a number of bugs in silences which could cause an existing silence to be deleted/expired when updating the silence failed. This could happen when the replacing silence was invalid or exceeded limits. #8525
* [BUGFIX] Alertmanager: Fix per-tenant silence limits not reloaded during runtime. #8456
* [BUGFIX] Alertmanager: Fix help message for utf-8-strict-mode. #8572
* [BUGFIX] Upgrade golang to 1.22.5 to address [CVE-2024-24791](https://nvd.nist.gov/vuln/detail/CVE-2024-24791). #8600

### Mixin

* [CHANGE] Alerts: Removed obsolete `MimirQueriesIncorrect` alert that used test-exporter metrics. Test-exporter support was however removed in Mimir 2.0 release. #7774
* [CHANGE] Alerts: Change threshold for `MimirBucketIndexNotUpdated` alert to fire before queries begin to fail due to bucket index age. #7879
* [FEATURE] Dashboards: added 'Remote ruler reads networking' dashboard. #7751
* [FEATURE] Alerts: Add `MimirIngesterStuckProcessingRecordsFromKafka` alert. #8147
* [ENHANCEMENT] Alerts: allow configuring alerts range interval via `_config.base_alerts_range_interval_minutes`. #7591
* [ENHANCEMENT] Dashboards: Add panels for monitoring distributor and ingester when using ingest-storage. These panels are disabled by default, but can be enabled using `show_ingest_storage_panels: true` config option. Similarly existing panels used when distributors and ingesters use gRPC for forwarding requests can be disabled by setting `show_grpc_ingestion_panels: false`. #7670 #7699
* [ENHANCEMENT] Alerts: add the following alerts when using ingest-storage: #7699 #7702 #7867
  * `MimirIngesterLastConsumedOffsetCommitFailed`
  * `MimirIngesterFailedToReadRecordsFromKafka`
  * `MimirIngesterKafkaFetchErrorsRateTooHigh`
  * `MimirStartingIngesterKafkaReceiveDelayIncreasing`
  * `MimirRunningIngesterReceiveDelayTooHigh`
  * `MimirIngesterFailsToProcessRecordsFromKafka`
  * `MimirIngesterFailsEnforceStrongConsistencyOnReadPath`
* [ENHANCEMENT] Dashboards: add in-flight queries scaling metric panel for ruler-querier. #7749
* [ENHANCEMENT] Dashboards: renamed rows in the "Remote ruler reads" and "Remote ruler reads resources" dashboards to match the actual component names. #7750
* [ENHANCEMENT] Dashboards: allow switching between using classic of native histograms in dashboards. #7627
  * Overview dashboard, Status panel, `cortex_request_duration_seconds` metric.
* [ENHANCEMENT] Alerts: exclude `529` and `598` status codes from failure codes in `MimirRequestsError`. #7889
* [ENHANCEMENT] Dashboards: renamed "TCP Connections" panel to "Ingress TCP Connections" in the networking dashboards. #8092
* [ENHANCEMENT] Dashboards: update the use of deprecated "table (old)" panels to "table". #8181
* [ENHANCEMENT] Dashboards: added a `component` variable to "Slow queries" dashboard to allow checking the slow queries of the remote ruler evaluation query path. #8309
* [BUGFIX] Dashboards: fix regular expression for matching read-path gRPC ingester methods to include querying of exemplars, label-related queries, or active series queries. #7676
* [BUGFIX] Dashboards: fix user id abbreviations and column heads for Top Tenants dashboard. #7724
* [BUGFIX] Dashboards: fix incorrect query used for "queue length" panel on "Ruler" dashboard. #8006
* [BUGFIX] Dashboards: fix disk space utilization panels when running with a recent version of kube-state-metrics. #8212

### Jsonnet

* [CHANGE] Memcached: Change default read timeout for chunks and index caches to `750ms` from `450ms`. #7778
* [CHANGE] Fine-tuned `terminationGracePeriodSeconds` for the following components: #7364
  * Querier: changed from `30` to `180`
  * Query-scheduler: changed from `30` to `180`
* [CHANGE] Change TCP port exposed by `mimir-continuous-test` deployment to match with updated defaults of its container image (see changes below). #7958
* [FEATURE] Add support to deploy Mimir with experimental ingest storage enabled. #8028 #8222
* [ENHANCEMENT] Compactor: add `$._config.cortex_compactor_concurrent_rollout_enabled` option (disabled by default) that makes use of rollout-operator to speed up the rollout of compactors. #7783 #7878
* [ENHANCEMENT] Shuffle-sharding: add `$._config.shuffle_sharding.ingest_storage_partitions_enabled` and `$._config.shuffle_sharding.ingester_partitions_shard_size` options, that allow configuring partitions shard size in ingest-storage mode. #7804
* [ENHANCEMENT] Update rollout-operator to `v0.17.0`. #8399
* [ENHANCEMENT] Add `_config.autoscaling_querier_predictive_scaling_enabled` to scale querier based on inflight queries 7 days ago. #7775
* [ENHANCEMENT] Add support to autoscale ruler-querier replicas based on in-flight queries too (in addition to CPU and memory based scaling). #8060 #8188
* [ENHANCEMENT] Distributor: improved distributor HPA scaling metric to only take in account ready pods. This requires the metric `kube_pod_status_ready` to be available in the data source used by KEDA to query scaling metrics (configured via `_config.autoscaling_prometheus_url`). #8251
* [BUGFIX] Guard against missing samples in KEDA queries. #7691 #10013
* [BUGFIX] Alertmanager: Set -server.http-idle-timeout to avoid EOF errors in ruler. #8192

### Mimirtool

* [CHANGE] Deprecated `--rule-files` flag in favor of CLI arguments. #7756
* [FEATURE] mimirtool: Add `runtime-config verify` sub-command, for verifying Mimir runtime config files. #8123
* [ENHANCEMENT] `mimirtool promql format`: Format PromQL query with Prometheus' string or pretty-print formatter. #7742
* [ENHANCEMENT] Add `mimir-http-prefix` configuration to set the Mimir URL prefix when using legacy routes. #8069
* [ENHANCEMENT] Add option `--output-dir` to `mimirtool rules get` and `mimirtool rules print` to allow persisting rule groups to a file for edit and re-upload. #8142
* [BUGFIX] Fix panic in `loadgen` subcommand. #7629
* [BUGFIX] `mimirtool rules prepare`: do not add aggregation label to `on()` clause if already present in `group_left()` or `group_right()`. #7839
* [BUGFIX] Analyze Grafana: fix parsing queries with variables. #8062
* [BUGFIX] `mimirtool rules sync`: detect a change when the `query_offset` or the deprecated `evaluation_delay` configuration changes. #8297

### Mimir Continuous Test

* [CHANGE] `mimir-continuous-test` has been deprecated and replaced by a Mimir module that can be run as a target from the `mimir` binary using `mimir -target=continuous-test`. #7753
* [CHANGE] `-server.metrics-port` flag is no longer available for use in the module run of mimir-continuous-test, including the grafana/mimir-continuous-test Docker image which uses the new module. Configuring this port is still possible in the binary, which is deprecated. #7747
* [CHANGE] Allowed authenticatication to Mimir using both Tenant ID and basic/bearer auth #7619.
* [BUGFIX] Set `User-Agent` header for all requests sent from the testing client. #7607

### Query-tee

* [ENHANCEMENT] Log queries that take longer than `proxy.log-slow-query-response-threshold` when compared to other backends. #7346
* [ENHANCEMENT] Add two new metrics for measuring the relative duration between backends: #7782 #8013 #8330
  * `cortex_querytee_backend_response_relative_duration_seconds`
  * `cortex_querytee_backend_response_relative_duration_proportional`

### Documentation

* [CHANGE] Note that the _Play with Grafana Mimir_ tutorial directory path changed after the release of the video. #8319
* [ENHANCEMENT] Clarify Compactor and its storage volume when configured under Kubernetes. #7675
* [ENHANCEMENT] Add OTLP route to _Mimir routes by path_ runbooks section. #8074
* [ENHANCEMENT] Document option server.log-source-ips-full. #8268

### Tools

* [ENHANCEMENT] ulidtime: add option to show random part of ULID, timestamp in milliseconds and header. #7615
* [ENHANCEMENT] copyblocks: add a flag to configure part-size for multipart uploads in s3 client-side copying. #8292
* [ENHANCEMENT] copyblocks: enable pprof HTTP endpoints. #8292

## 2.12.0

### Grafana Mimir

* [CHANGE] Alertmanager: Deprecates the `v1` API. All `v1` API endpoints now respond with a JSON deprecation notice and a status code of `410`. All endpoints have a `v2` equivalent. The list of endpoints is: #7103
  * `<alertmanager-web.external-url>/api/v1/alerts`
  * `<alertmanager-web.external-url>/api/v1/receivers`
  * `<alertmanager-web.external-url>/api/v1/silence/{id}`
  * `<alertmanager-web.external-url>/api/v1/silences`
  * `<alertmanager-web.external-url>/api/v1/status`
* [CHANGE] Ingester: Increase default value of `-blocks-storage.tsdb.head-postings-for-matchers-cache-max-bytes` and `-blocks-storage.tsdb.block-postings-for-matchers-cache-max-bytes` to 100 MiB (previous default value was 10 MiB). #6764
* [CHANGE] Validate tenant IDs according to [documented behavior](https://grafana.com/docs/mimir/latest/configure/about-tenant-ids/) even when tenant federation is not enabled. Note that this will cause some previously accepted tenant IDs to be rejected such as those longer than 150 bytes or containing `|` characters. #6959
* [CHANGE] Ruler: don't use backoff retry on remote evaluation in case of `4xx` errors. #7004
* [CHANGE] Server: responses with HTTP 4xx status codes are now treated as errors and used in `status_code` label of request duration metric. #7045
* [CHANGE] Memberlist: change default for `-memberlist.stream-timeout` from `10s` to `2s`. #7076
* [CHANGE] Memcached: remove legacy `thanos_cache_memcached_*` and `thanos_memcached_*` prefixed metrics. Instead, Memcached and Redis cache clients now emit `thanos_cache_*` prefixed metrics with a `backend` label. #7076
* [CHANGE] Ruler: the following metrics, exposed when the ruler is configured to discover Alertmanager instances via service discovery, have been renamed: #7057
  * `prometheus_sd_failed_configs` renamed to `cortex_prometheus_sd_failed_configs`
  * `prometheus_sd_discovered_targets` renamed to `cortex_prometheus_sd_discovered_targets`
  * `prometheus_sd_received_updates_total` renamed to `cortex_prometheus_sd_received_updates_total`
  * `prometheus_sd_updates_delayed_total` renamed to `cortex_prometheus_sd_updates_delayed_total`
  * `prometheus_sd_updates_total` renamed to `cortex_prometheus_sd_updates_total`
  * `prometheus_sd_refresh_failures_total` renamed to `cortex_prometheus_sd_refresh_failures_total`
  * `prometheus_sd_refresh_duration_seconds` renamed to `cortex_prometheus_sd_refresh_duration_seconds`
* [CHANGE] Query-frontend: the default value for `-query-frontend.not-running-timeout` has been changed from 0 (disabled) to 2s. The configuration option has also been moved from "experimental" to "advanced". #7127
* [CHANGE] Store-gateway: to reduce disk contention on HDDs the default value for `blocks-storage.bucket-store.tenant-sync-concurrency` has been changed from `10` to `1` and the default value for `blocks-storage.bucket-store.block-sync-concurrency` has been changed from `20` to `4`. #7136
* [CHANGE] Store-gateway: Remove deprecated CLI flags `-blocks-storage.bucket-store.index-header-lazy-loading-enabled` and `-blocks-storage.bucket-store.index-header-lazy-loading-idle-timeout` and their corresponding YAML settings. Instead, use `-blocks-storage.bucket-store.index-header.lazy-loading-enabled` and `-blocks-storage.bucket-store.index-header.lazy-loading-idle-timeout`. #7521
* [CHANGE] Store-gateway: Mark experimental CLI flag `-blocks-storage.bucket-store.index-header.lazy-loading-concurrency` and its corresponding YAML settings as advanced. #7521
* [CHANGE] Store-gateway: Remove experimental CLI flag `-blocks-storage.bucket-store.index-header.sparse-persistence-enabled` since this is now the default behavior. #7535
* [CHANGE] All: set `-server.report-grpc-codes-in-instrumentation-label-enabled` to `true` by default, which enables reporting gRPC status codes as `status_code` labels in the `cortex_request_duration_seconds` metric. #7144
* [CHANGE] Distributor: report gRPC status codes as `status_code` labels in the `cortex_ingester_client_request_duration_seconds` metric by default. #7144
* [CHANGE] Distributor: CLI flag `-ingester.client.report-grpc-codes-in-instrumentation-label-enabled` has been deprecated, and its default value is set to `true`. #7144
* [CHANGE] Ingester: CLI flag `-ingester.return-only-grpc-errors` has been deprecated, and its default value is set to `true`. To ensure backwards compatibility, during a migration from a version prior to 2.11.0 to 2.12 or later, `-ingester.return-only-grpc-errors` should be set to `false`. Once all the components are migrated, the flag can be removed.   #7151
* [CHANGE] Ingester: the following CLI flags have been moved from "experimental" to "advanced": #7169
  * `-ingester.ring.token-generation-strategy`
  * `-ingester.ring.spread-minimizing-zones`
  * `-ingester.ring.spread-minimizing-join-ring-in-order`
* [CHANGE] Query-frontend: the default value of the CLI flag `-query-frontend.max-cache-freshness` (and its respective YAML configuration parameter) has been changed from `1m` to `10m`. #7161
* [CHANGE] Distributor: default the optimization `-distributor.write-requests-buffer-pooling-enabled` to `true`. #7165
* [CHANGE] Tracing: Move query information to span attributes instead of span logs. #7046
* [CHANGE] Distributor: the default value of circuit breaker's CLI flag `-ingester.client.circuit-breaker.cooldown-period` has been changed from `1m` to `10s`. #7310
* [CHANGE] Store-gateway: remove `cortex_bucket_store_blocks_loaded_by_duration`. `cortex_bucket_store_series_blocks_queried` is better suited for detecting when compactors are not able to keep up with the number of blocks to compact. #7309
* [CHANGE] Ingester, Distributor: the support for rejecting push requests received via gRPC before reading them into memory, enabled via `-ingester.limit-inflight-requests-using-grpc-method-limiter` and `-distributor.limit-inflight-requests-using-grpc-method-limiter`, is now stable and enabled by default. The configuration options have been deprecated and will be removed in Mimir 2.14. #7360
* [CHANGE] Distributor: Change`-distributor.enable-otlp-metadata-storage` flag's default to true, and deprecate it. The flag will be removed in Mimir 2.14. #7366
* [CHANGE] Store-gateway: Use a shorter TTL for cached items related to temporary blocks. #7407 #7534
* [CHANGE] Standardise exemplar label as "trace_id". #7475
* [CHANGE] The configuration option `-querier.max-query-into-future` has been deprecated and will be removed in Mimir 2.14. #7496
* [CHANGE] Distributor: the metric `cortex_distributor_sample_delay_seconds` has been deprecated and will be removed in Mimir 2.14. #7516
* [CHANGE] Query-frontend: The deprecated YAML setting `frontend.cache_unaligned_requests` has been moved to `limits.cache_unaligned_requests`. #7519
* [CHANGE] Querier: the CLI flag `-querier.minimize-ingester-requests` has been moved from "experimental" to "advanced". #7638
* [CHANGE] Ingester: allow only POST method on `/ingester/shutdown`, as previously it was too easy to accidentally trigger through GET requests. At the same time, add an option to keep the existing behavior by introducing an `-api.get-request-for-ingester-shutdown-enabled` flag. This flag will be removed in Mimir 2.15. #7707
* [FEATURE] Introduce `-server.log-source-ips-full` option to log all IPs from `Forwarded`, `X-Real-IP`, `X-Forwarded-For` headers. #7250
* [FEATURE] Introduce `-tenant-federation.max-tenants` option to limit the max number of tenants allowed for requests when federation is enabled. #6959
* [FEATURE] Cardinality API: added a new `count_method` parameter which enables counting active label names. #7085
* [FEATURE] Querier / query-frontend: added `-querier.promql-experimental-functions-enabled` CLI flag (and respective YAML config option) to enable experimental PromQL functions. The experimental functions introduced are: `mad_over_time()`, `sort_by_label()` and `sort_by_label_desc()`. #7057
* [FEATURE] Alertmanager API: added `-alertmanager.grafana-alertmanager-compatibility-enabled` CLI flag (and respective YAML config option) to enable an experimental API endpoints that support the migration of the Grafana Alertmanager. #7057
* [FEATURE] Alertmanager: Added `-alertmanager.utf8-strict-mode-enabled` to control support for any UTF-8 character as part of Alertmanager configuration/API matchers and labels. It's default value is set to `false`. #6898
* [FEATURE] Querier: added `histogram_avg()` function support to PromQL. #7293
* [FEATURE] Ingester: added `-blocks-storage.tsdb.timely-head-compaction` flag, which enables more timely head compaction, and defaults to `false`. #7372
* [FEATURE] Compactor: Added `/compactor/tenants` and `/compactor/tenant/{tenant}/planned_jobs` endpoints that provide functionality that was provided by `tools/compaction-planner` -- listing of planned compaction jobs based on tenants' bucket index. #7381
* [FEATURE] Add experimental support for streaming response bodies from queriers to frontends via `-querier.response-streaming-enabled`. This is currently only supported for the `/api/v1/cardinality/active_series` endpoint. #7173
* [FEATURE] Release: Added mimir distroless docker image. #7371
* [FEATURE] Add support for the new grammar of `{"metric_name", "l1"="val"}` to promql and some of the exposition formats. #7475 #7541
* [ENHANCEMENT] Distributor: Add a new metric `cortex_distributor_otlp_requests_total` to track the total number of OTLP requests. #7385
* [ENHANCEMENT] Vault: add lifecycle manager for token used to authenticate to Vault. This ensures the client token is always valid. Includes a gauge (`cortex_vault_token_lease_renewal_active`) to check whether token renewal is active, and the counters `cortex_vault_token_lease_renewal_success_total` and `cortex_vault_auth_success_total` to see the total number of successful lease renewals / authentications. #7337
* [ENHANCEMENT] Store-gateway: add no-compact details column on store-gateway tenants admin UI. #6848
* [ENHANCEMENT] PromQL: ignore small errors for bucketQuantile #6766
* [ENHANCEMENT] Distributor: improve efficiency of some errors #6785
* [ENHANCEMENT] Ruler: exclude vector queries from being tracked in `cortex_ruler_queries_zero_fetched_series_total`. #6544
* [ENHANCEMENT] Ruler: local storage backend now supports reading a rule group via `/config/api/v1/rules/{namespace}/{groupName}` configuration API endpoint. #6632
* [ENHANCEMENT] Query-Frontend and Query-Scheduler: split tenant query request queues by query component with `query-frontend.additional-query-queue-dimensions-enabled` and `query-scheduler.additional-query-queue-dimensions-enabled`. #6772
* [ENHANCEMENT] Distributor: support disabling metric relabel rules per-tenant via the flag `-distributor.metric-relabeling-enabled` or associated YAML. #6970
* [ENHANCEMENT] Distributor: `-distributor.remote-timeout` is now accounted from the first ingester push request being sent. #6972
* [ENHANCEMENT] Storage Provider: `-<prefix>.s3.sts-endpoint` sets a custom endpoint for AWS Security Token Service (AWS STS) in s3 storage provider. #6172
* [ENHANCEMENT] Querier: add `cortex_querier_queries_storage_type_total ` metric that indicates how many queries have executed for a source, ingesters or store-gateways. Add `cortex_querier_query_storegateway_chunks_total` metric to count the number of chunks fetched from a store gateway. #7099,#7145
* [ENHANCEMENT] Query-frontend: add experimental support for sharding active series queries via `-query-frontend.shard-active-series-queries`. #6784
* [ENHANCEMENT] Distributor: set `-distributor.reusable-ingester-push-workers=2000` by default and mark feature as `advanced`. #7128
* [ENHANCEMENT] All: set `-server.grpc.num-workers=100` by default and mark feature as `advanced`. #7131
* [ENHANCEMENT] Distributor: invalid metric name error message gets cleaned up to not include non-ascii strings. #7146
* [ENHANCEMENT] Store-gateway: add `source`, `level`, and `out_or_order` to `cortex_bucket_store_series_blocks_queried` metric that indicates the number of blocks that were queried from store gateways by block metadata. #7112 #7262 #7267
* [ENHANCEMENT] Compactor: After updating bucket-index, compactor now also computes estimated number of compaction jobs based on current bucket-index, and reports the result in `cortex_bucket_index_estimated_compaction_jobs` metric. If computation of jobs fails, `cortex_bucket_index_estimated_compaction_jobs_errors_total` is updated instead. #7299
* [ENHANCEMENT] Mimir: Integrate profiling into tracing instrumentation. #7363
* [ENHANCEMENT] Alertmanager: Adds metric `cortex_alertmanager_notifications_suppressed_total` that counts the total number of notifications suppressed for being silenced, inhibited, outside of active time intervals or within muted time intervals. #7384
* [ENHANCEMENT] Query-scheduler: added more buckets to `cortex_query_scheduler_queue_duration_seconds` histogram metric, in order to better track queries staying in the queue for longer than 10s. #7470
* [ENHANCEMENT] A `type` label is added to `prometheus_tsdb_head_out_of_order_samples_appended_total` metric. #7475
* [ENHANCEMENT] Distributor: Optimize OTLP endpoint. #7475
* [ENHANCEMENT] API: Use github.com/klauspost/compress for faster gzip and deflate compression of API responses. #7475
* [ENHANCEMENT] Ingester: Limiting on owned series (`-ingester.use-ingester-owned-series-for-limits`) now prevents discards in cases where a tenant is sharded across all ingesters (or shuffle sharding is disabled) and the ingester count increases. #7411
* [ENHANCEMENT] Block upload: include converted timestamps in the error message if block is from the future. #7538
* [ENHANCEMENT] Query-frontend: Introduce `-query-frontend.active-series-write-timeout` to allow configuring the server-side write timeout for active series requests. #7553 #7569
* [BUGFIX] Ingester: don't ignore errors encountered while iterating through chunks or samples in response to a query request. #6451
* [BUGFIX] Fix issue where queries can fail or omit OOO samples if OOO head compaction occurs between creating a querier and reading chunks #6766
* [BUGFIX] Fix issue where concatenatingChunkIterator can obscure errors #6766
* [BUGFIX] Fix panic during tsdb Commit #6766
* [BUGFIX] tsdb/head: wlog exemplars after samples #6766
* [BUGFIX] Ruler: fix issue where "failed to remotely evaluate query expression, will retry" messages are logged without context such as the trace ID and do not appear in trace events. #6789
* [BUGFIX] Ruler: do not retry requests to remote querier when server's response exceeds its configured max payload size. #7216
* [BUGFIX] Querier: fix issue where spans in query request traces were not nested correctly. #6893
* [BUGFIX] Fix issue where all incoming HTTP requests have duplicate trace spans. #6920
* [BUGFIX] Querier: do not retry requests to store-gateway when a query gets canceled. #6934
* [BUGFIX] Querier: return 499 status code instead of 500 when a request to remote read endpoint gets canceled. #6934
* [BUGFIX] Querier: fix issue where `-querier.max-fetched-series-per-query` is not applied to `/series` endpoint if the series are loaded from ingesters. #7055
* [BUGFIX] Distributor: fix issue where `-distributor.metric-relabeling-enabled` may cause distributors to panic #7176
* [BUGFIX] Distributor: fix issue where `-distributor.metric-relabeling-enabled` may cause distributors to write unsorted labels and corrupt blocks #7326
* [BUGFIX] Query-frontend: the `cortex_query_frontend_queries_total` report incorrectly reported `op="query"` for any request which wasn't a range query. Now the `op` label value can be one of the following: #7207
  * `query`: instant query
  * `query_range`: range query
  * `cardinality`: cardinality query
  * `label_names_and_values`: label names / values query
  * `active_series`: active series query
  * `other`: any other request
* [BUGFIX] Fix performance regression introduced in Mimir 2.11.0 when uploading blocks to AWS S3. #7240
* [BUGFIX] Query-frontend: fix race condition when sharding active series is enabled (see above) and response is compressed with snappy. #7290
* [BUGFIX] Query-frontend: "query stats" log unsuccessful replies from downstream as "failed". #7296
* [BUGFIX] Packaging: remove reload from systemd file as mimir does not take into account SIGHUP. #7345
* [BUGFIX] Compactor: do not allow out-of-order blocks to prevent timely compaction. #7342
* [BUGFIX] Update `google.golang.org/grpc` to resolve occasional issues with gRPC server closing its side of connection before it was drained by the client. #7380
* [BUGFIX] Query-frontend: abort response streaming for `active_series` requests when the request context is canceled. #7378
* [BUGFIX] Compactor: improve compaction of sporadic blocks. #7329
* [BUGFIX] Ruler: fix regression that caused client errors to be tracked in `cortex_ruler_write_requests_failed_total` metric. #7472
* [BUGFIX] promql: Fix Range selectors with an @ modifier are wrongly scoped in range queries. #7475
* [BUGFIX] Fix metadata API using wrong JSON field names. #7475
* [BUGFIX] Ruler: fix native histogram recording rule result corruption. #7552
* [BUGFIX] Querier: fix HTTP status code translations for remote read requests. Previously, remote-read had conflicting behaviours: when returning samples all internal errors were translated to HTTP 400; when returning chunks all internal errors were translated to HTTP 500. #7487
* [BUGFIX] Query-frontend: Fix memory leak on every request. #7654

### Mixin

* [CHANGE] The `job` label matcher for distributor and gateway have been extended to include any deployment matching `distributor.*` and `cortex-gw.*` respectively. This change allows to match custom and multi-zone distributor and gateway deployments too. #6817
* [ENHANCEMENT] Dashboards: Add panels for alertmanager activity of a tenant #6826
* [ENHANCEMENT] Dashboards: Add graphs to "Slow Queries" dashboard. #6880
* [ENHANCEMENT] Dashboards: Update all deprecated "graph" panels to "timeseries" panels. #6864 #7413 #7457
* [ENHANCEMENT] Dashboards: Make most columns in "Slow Queries" sortable. #7000
* [ENHANCEMENT] Dashboards: Render graph panels at full resolution as opposed to at half resolution. #7027
* [ENHANCEMENT] Dashboards: show query-scheduler queue length on "Reads" and "Remote Ruler Reads" dashboards. #7088
* [ENHANCEMENT] Dashboards: Add estimated number of compaction jobs to "Compactor", "Tenants" and "Top tenants" dashboards. #7449 #7481
* [ENHANCEMENT] Recording rules: add native histogram recording rules to `cortex_request_duration_seconds`. #7528
* [ENHANCEMENT] Dashboards: Add total owned series, and per-ingester in-memory and owned series to "Tenants" dashboard. #7511
* [BUGFIX] Dashboards: drop `step` parameter from targets as it is not supported. #7157
* [BUGFIX] Recording rules: drop rules for metrics removed in 2.0: `cortex_memcache_request_duration_seconds` and `cortex_cache_request_duration_seconds`. #7514

### Jsonnet

* [CHANGE] Distributor: Increase `JAEGER_REPORTER_MAX_QUEUE_SIZE` from the default (100) to 1000, to avoid dropping tracing spans. #7259
* [CHANGE] Querier: Increase `JAEGER_REPORTER_MAX_QUEUE_SIZE` from 1000 to 5000, to avoid dropping tracing spans. #6764
* [CHANGE] rollout-operator: remove default CPU limit. #7066
* [CHANGE] Store-gateway: Increase `JAEGER_REPORTER_MAX_QUEUE_SIZE` from the default (100) to 1000, to avoid dropping tracing spans. #7068
* [CHANGE] Query-frontend, ingester, ruler, backend and write instances: Increase `JAEGER_REPORTER_MAX_QUEUE_SIZE` from the default (100), to avoid dropping tracing spans. #7086
* [CHANGE] Ring: relaxed the hash ring heartbeat period and timeout for distributor, ingester, store-gateway and compactor: #6860
  * `-distributor.ring.heartbeat-period` set to `1m`
  * `-distributor.ring.heartbeat-timeout` set to `4m`
  * `-ingester.ring.heartbeat-period` set to `2m`
  * `-store-gateway.sharding-ring.heartbeat-period` set to `1m`
  * `-store-gateway.sharding-ring.heartbeat-timeout` set to `4m`
  * `-compactor.ring.heartbeat-period` set to `1m`
  * `-compactor.ring.heartbeat-timeout` set to `4m`
* [CHANGE] Ruler-querier: the topology spread constrain max skew is now configured through the configuration option `ruler_querier_topology_spread_max_skew` instead of `querier_topology_spread_max_skew`. #7204
* [CHANGE] Distributor: `-server.grpc.keepalive.max-connection-age` lowered from `2m` to `60s` and configured `-shutdown-delay=90s` and termination grace period to `100` seconds in order to reduce the chances of failed gRPC write requests when distributors gracefully shutdown. #7361
* [FEATURE] Added support for the following root-level settings to configure the list of matchers to apply to node affinity: #6782 #6829
  * `alertmanager_node_affinity_matchers`
  * `compactor_node_affinity_matchers`
  * `continuous_test_node_affinity_matchers`
  * `distributor_node_affinity_matchers`
  * `ingester_node_affinity_matchers`
  * `ingester_zone_a_node_affinity_matchers`
  * `ingester_zone_b_node_affinity_matchers`
  * `ingester_zone_c_node_affinity_matchers`
  * `mimir_backend_node_affinity_matchers`
  * `mimir_backend_zone_a_node_affinity_matchers`
  * `mimir_backend_zone_b_node_affinity_matchers`
  * `mimir_backend_zone_c_node_affinity_matchers`
  * `mimir_read_node_affinity_matchers`
  * `mimir_write_node_affinity_matchers`
  * `mimir_write_zone_a_node_affinity_matchers`
  * `mimir_write_zone_b_node_affinity_matchers`
  * `mimir_write_zone_c_node_affinity_matchers`
  * `overrides_exporter_node_affinity_matchers`
  * `querier_node_affinity_matchers`
  * `query_frontend_node_affinity_matchers`
  * `query_scheduler_node_affinity_matchers`
  * `rollout_operator_node_affinity_matchers`
  * `ruler_node_affinity_matchers`
  * `ruler_node_affinity_matchers`
  * `ruler_querier_node_affinity_matchers`
  * `ruler_query_frontend_node_affinity_matchers`
  * `ruler_query_scheduler_node_affinity_matchers`
  * `store_gateway_node_affinity_matchers`
  * `store_gateway_node_affinity_matchers`
  * `store_gateway_zone_a_node_affinity_matchers`
  * `store_gateway_zone_b_node_affinity_matchers`
  * `store_gateway_zone_c_node_affinity_matchers`
* [FEATURE] Ingester: Allow automated zone-by-zone downscaling, that can be enabled via the `ingester_automated_downscale_enabled` flag. It is disabled by default. #6850
* [ENHANCEMENT] Alerts: Add `MimirStoreGatewayTooManyFailedOperations` warning alert that triggers when Mimir store-gateway report error when interacting with the object storage. #6831
* [ENHANCEMENT] Querier HPA: improved scaling metric and scaling policies, in order to scale up and down more gradually. #6971
* [ENHANCEMENT] Rollout-operator: upgraded to v0.13.0. #7469
* [ENHANCEMENT] Rollout-operator: add tracing configuration to rollout-operator container (when tracing is enabled and configured). #7469
* [ENHANCEMENT] Query-frontend: configured `-shutdown-delay`, `-server.grpc.keepalive.max-connection-age` and termination grace period to reduce the likelihood of queries hitting terminated query-frontends. #7129
* [ENHANCEMENT] Autoscaling: add support for KEDA's `ignoreNullValues` option for Prometheus scaler. #7471
* [BUGFIX] Update memcached-exporter to 0.14.1 due to CVE-2023-39325. #6861

### Mimirtool

* [FEATURE] Add command `migrate-utf8` to migrate Alertmanager configurations for Alertmanager versions 0.27.0 and later. #7383
* [ENHANCEMENT] Add template render command to render locally a template. #7325
* [ENHANCEMENT] Add `--extra-headers` option to `mimirtool rules` command to add extra headers to requests for auth. #7141
* [ENHANCEMENT] Analyze Prometheus: set tenant header. #6737
* [ENHANCEMENT] Add argument `--output-dir` to `mimirtool alertmanager get` where the config and templates will be written to and can be loaded via `mimirtool alertmanager load` #6760
* [BUGFIX] Analyze rule-file: .metricsUsed field wasn't populated. #6953

### Mimir Continuous Test

* [ENHANCEMENT] Include comparison of all expected and actual values when any float sample does not match. #6756

### Query-tee

* [BUGFIX] Fix issue where `Host` HTTP header was not being correctly changed for the proxy targets. #7386
* [ENHANCEMENT] Allow using the value of X-Scope-OrgID for basic auth username in the forwarded request if URL username is set as `__REQUEST_HEADER_X_SCOPE_ORGID__`. #7452

### Documentation

* [CHANGE] No longer mark OTLP distributor endpoint as experimental. #7348
* [ENHANCEMENT] Added runbook for `KubePersistentVolumeFillingUp` alert. #7297
* [ENHANCEMENT] Add Grafana Cloud recommendations to OTLP documentation. #7375
* [BUGFIX] Fixed typo on single zone->zone aware replication Helm page. #7327

### Tools

* [CHANGE] copyblocks: The flags for copyblocks have been changed to align more closely with other tools. #6607
* [CHANGE] undelete-blocks: undelete-blocks-gcs has been removed and replaced with undelete-blocks, which supports recovering deleted blocks in versioned buckets from ABS, GCS, and S3-compatible object storage. #6607
* [FEATURE] copyprefix: Add tool to copy objects between prefixes. Supports ABS, GCS, and S3-compatible object storage. #6607

## 2.11.0

### Grafana Mimir

* [CHANGE] The following deprecated configurations have been removed: #6673 #6779 #6808 #6814
  * `-querier.iterators`
  * `-querier.batch-iterators`
  * `-blocks-storage.bucket-store.max-chunk-pool-bytes`
  * `-blocks-storage.bucket-store.chunk-pool-min-bucket-size-bytes`
  * `-blocks-storage.bucket-store.chunk-pool-max-bucket-size-bytes`
  * `-blocks-storage.bucket-store.bucket-index.enabled`
* [CHANGE] Querier: Split worker GRPC config into separate client configs for the frontend and scheduler to allow TLS to be configured correctly when specifying the `tls_server_name`. The GRPC config specified under `-querier.frontend-client.*` will no longer apply to the scheduler client, and will need to be set explicitly under `-querier.scheduler-client.*`. #6445 #6573
* [CHANGE] Store-gateway: enable sparse index headers by default. Sparse index headers reduce the time to load an index header up to 90%. #6005
* [CHANGE] Store-gateway: lazy-loading concurrency limit default value is now 4. #6004
* [CHANGE] General: enabled `-log.buffered` by default. The `-log.buffered` has been deprecated and will be removed in Mimir 2.13. #6131
* [CHANGE] Ingester: changed default `-blocks-storage.tsdb.series-hash-cache-max-size-bytes` setting from `1GB` to `350MB`. The new default cache size is enough to store the hashes for all series in a ingester, assuming up to 2M in-memory series per ingester and using the default 13h retention period for local TSDB blocks in the ingesters. #6130
* [CHANGE] Query-frontend: removed `cortex_query_frontend_workers_enqueued_requests_total`. Use `cortex_query_frontend_enqueue_duration_seconds_count` instead. #6121
* [CHANGE] Ingester / querier: enable ingester to querier chunks streaming by default and mark it as stable. #6174
* [CHANGE] Ingester / querier: enable ingester query request minimisation by default and mark it as stable. #6174
* [CHANGE] Ingester: changed the default value for the experimental configuration parameter `-blocks-storage.tsdb.early-head-compaction-min-estimated-series-reduction-percentage` from 10 to 15. #6186
* [CHANGE] Ingester: `/ingester/push` HTTP endpoint has been removed. This endpoint was added for testing and troubleshooting, but was never documented or used for anything. #6299
* [CHANGE] Experimental setting `-log.rate-limit-logs-per-second-burst` renamed to `-log.rate-limit-logs-burst-size`. #6230
* [CHANGE] Ingester: by setting the newly introduced experimental CLI flag `-ingester.return-only-grpc-errors` to true, ingester will return only gRPC errors. #6443 #6680 #6723
* [CHANGE] Upgrade Node.js to v20. #6540
* [CHANGE] Querier: `cortex_querier_blocks_consistency_checks_failed_total` is now incremented when a block couldn't be queried from any attempted store-gateway as opposed to incremented after each attempt. Also `cortex_querier_blocks_consistency_checks_total` is incremented once per query as opposed to once per attempt (with 3 attempts). #6590
* [CHANGE] Ingester: Modify utilization based read path limiter to base memory usage on Go heap size. #6584
* [FEATURE] Distributor: added option `-distributor.retry-after-header.enabled` to include the `Retry-After` header in recoverable error responses. #6608
* [FEATURE] Query-frontend: add experimental support for query blocking. Queries are blocked on a per-tenant basis and is configured via the limit `blocked_queries`. #5609
* [FEATURE] Vault: Added support for new Vault authentication methods: `AppRole`, `Kubernetes`, `UserPass` and `Token`. #6143
* [FEATURE] Add experimental endpoint `/api/v1/cardinality/active_series` to return the set of active series for a given selector. #6536 #6619 #6651 #6667 #6717
* [FEATURE] Added `-<prefix>.s3.part-size` flag to configure the S3 minimum file size in bytes used for multipart uploads. #6592
* [FEATURE] Add the experimental `-<prefix>.s3.send-content-md5` flag (defaults to `false`) to configure S3 Put Object requests to send a `Content-MD5` header. Setting this flag is not recommended unless your object storage does not support checksums. #6622
* [FEATURE] Distributor: add an experimental flag `-distributor.reusable-ingester-push-worker` that can be used to pre-allocate a pool of workers to be used to send push requests to the ingesters. #6660
* [FEATURE] Distributor: Support enabling of automatically generated name suffixes for metrics ingested via OTLP, through the flag `-distributor.otel-metric-suffixes-enabled`. #6542
* [FEATURE] Ingester: ingester can now track which of the user's series the ingester actually owns according to the ring, and only consider owned series when checking for user series limit. This helps to avoid hitting the user's series limit when scaling up ingesters or changing user's ingester shard size. Feature is currently experimental, and disabled by default. It can be enabled by setting `-ingester.use-ingester-owned-series-for-limits` (to use owned series for limiting). This is currently limited to multi-zone ingester setup, with replication factor being equal to number of zones. #6718 #7087
* [ENHANCEMENT] Query-frontend: don't treat cancel as an error. #4648
* [ENHANCEMENT] Ingester: exported summary `cortex_ingester_inflight_push_requests_summary` tracking total number of inflight requests in percentile buckets. #5845
* [ENHANCEMENT] Query-scheduler: add `cortex_query_scheduler_enqueue_duration_seconds` metric that records the time taken to enqueue or reject a query request. #5879
* [ENHANCEMENT] Query-frontend: add `cortex_query_frontend_enqueue_duration_seconds` metric that records the time taken to enqueue or reject a query request. When query-scheduler is in use, the metric has the `scheduler_address` label to differentiate the enqueue duration by query-scheduler backend. #5879 #6087 #6120
* [ENHANCEMENT] Store-gateway: add metric `cortex_bucket_store_blocks_loaded_by_duration` for counting the loaded number of blocks based on their duration. #6074  #6129
* [ENHANCEMENT] Expose `/sync/mutex/wait/total:seconds` Go runtime metric as `go_sync_mutex_wait_total_seconds_total` from all components. #5879
* [ENHANCEMENT] Query-scheduler: improve latency with many concurrent queriers. #5880
* [ENHANCEMENT] Ruler: add new per-tenant `cortex_ruler_queries_zero_fetched_series_total` metric to track rules that fetched no series. #5925
* [ENHANCEMENT] Implement support for `limit`, `limit_per_metric` and `metric` parameters for `<Prometheus HTTP prefix>/api/v1/metadata` endpoint. #5890
* [ENHANCEMENT] Distributor: add experimental support for storing metadata when ingesting metrics via OTLP. This makes metrics description and type available when ingesting metrics via OTLP. Enable with `-distributor.enable-otlp-metadata-storage=true`. #5693 #6035 #6254
* [ENHANCEMENT] Ingester: added support for sampling errors, which can be enabled by setting `-ingester.error-sample-rate`. This way each error will be logged once in the configured number of times. All the discarded samples will still be tracked by the `cortex_discarded_samples_total` metric. #5584 #6014
* [ENHANCEMENT] Ruler: Fetch secrets used to configure TLS on the Alertmanager client from Vault when `-vault.enabled` is true. #5239
* [ENHANCEMENT] Query-frontend: added query-sharding support for `group by` aggregation queries. #6024
* [ENHANCEMENT] Fetch secrets used to configure server-side TLS from Vault when `-vault.enabled` is true. #6052.
* [ENHANCEMENT] Packaging: add logrotate config file. #6142
* [ENHANCEMENT] Ingester: add the experimental configuration options `-blocks-storage.tsdb.head-postings-for-matchers-cache-max-bytes` and `-blocks-storage.tsdb.block-postings-for-matchers-cache-max-bytes` to enforce a limit in bytes on the `PostingsForMatchers()` cache used by ingesters (the cache limit is per TSDB head and block basis, not a global one). The experimental configuration options `-blocks-storage.tsdb.head-postings-for-matchers-cache-size` and `-blocks-storage.tsdb.block-postings-for-matchers-cache-size` have been deprecated. #6151
* [ENHANCEMENT] Ingester: use the `PostingsForMatchers()` in-memory cache for label values queries with matchers too. #6151
* [ENHANCEMENT] Ingester / store-gateway: optimized regex matchers. #6168 #6250
* [ENHANCEMENT] Distributor: Include ingester IDs in circuit breaker related metrics and logs. #6206
* [ENHANCEMENT] Querier: improve errors and logging when streaming chunks from ingesters and store-gateways. #6194 #6309
* [ENHANCEMENT] Querier: Add `cortex_querier_federation_exemplar_tenants_queried` and `cortex_querier_federation_tenants_queried` metrics to track the number of tenants queried by multi-tenant queries. #6374 #6409
* [ENHANCEMENT] All: added an experimental `-server.grpc.num-workers` flag that configures the number of long-living workers used to process gRPC requests. This could decrease the CPU usage by reducing the number of stack allocations. #6311
* [ENHANCEMENT] All: improved IPv6 support by using the proper host:port formatting. #6311
* [ENHANCEMENT] Querier: always return error encountered during chunks streaming, rather than `the stream has already been exhausted`. #6345 #6433
* [ENHANCEMENT] Query-frontend: add `instance_enable_ipv6` to support IPv6. #6111
* [ENHANCEMENT] Store-gateway: return same detailed error messages as queriers when chunks or series limits are reached. #6347
* [ENHANCEMENT] Querier: reduce memory consumed for queries that hit store-gateways. #6348
* [ENHANCEMENT] Ruler: include corresponding trace ID with log messages associated with rule evaluation. #6379 #6520
* [ENHANCEMENT] Querier: clarify log messages and span events emitted while querying ingesters, and include both ingester name and address when relevant. #6381
* [ENHANCEMENT] Memcached: introduce new experimental configuration parameters `-<prefix>.memcached.write-buffer-size-bytes` `-<prefix>.memcached.read-buffer-size-bytes` to customise the memcached client write and read buffer size (the buffer is allocated for each memcached connection). #6468
* [ENHANCEMENT] Ingester, Distributor: added experimental support for rejecting push requests received via gRPC before reading them into memory, if ingester or distributor is unable to accept the request. This is activated by using `-ingester.limit-inflight-requests-using-grpc-method-limiter` for ingester, and `-distributor.limit-inflight-requests-using-grpc-method-limiter` for distributor. #5976 #6300
* [ENHANCEMENT] Add capability in store-gateways to accept number of tokens through config. `-store-gateway.sharding-ring.num-tokens`, `default-value=512` #4863
* [ENHANCEMENT] Query-frontend: return warnings generated during query evaluation. #6391
* [ENHANCEMENT] Server: Add the option `-server.http-read-header-timeout` to enable specifying a timeout for reading HTTP request headers. It defaults to 0, in which case reading of headers can take up to `-server.http-read-timeout`, leaving no time for reading body, if there's any. #6517
* [ENHANCEMENT] Add connection-string option, `-<prefix>.azure.connection-string`, for Azure Blob Storage. #6487
* [ENHANCEMENT] Ingester: Add `-ingester.instance-limits.max-inflight-push-requests-bytes`. This limit protects the ingester against requests that together may cause an OOM. #6492
* [ENHANCEMENT] Ingester: add new per-tenant `cortex_ingester_local_limits` metric to expose the calculated local per-tenant limits seen at each ingester. Exports the local per-tenant series limit with label `{limit="max_global_series_per_user"}` #6403
* [ENHANCEMENT] Query-frontend: added "queue_time_seconds" field to "query stats" log. This is total time that query and subqueries spent in the queue, before queriers picked it up. #6537
* [ENHANCEMENT] Server: Add `-server.report-grpc-codes-in-instrumentation-label-enabled` CLI flag to specify whether gRPC status codes should be used in `status_code` label of `cortex_request_duration_seconds` metric. It defaults to false, meaning that successful and erroneous gRPC status codes are represented with `success` and `error` respectively. #6562
* [ENHANCEMENT] Server: Add `-ingester.client.report-grpc-codes-in-instrumentation-label-enabled` CLI flag to specify whether gRPC status codes should be used in `status_code` label of `cortex_ingester_client_request_duration_seconds` metric. It defaults to false, meaning that successful and erroneous gRPC status codes are represented with `2xx` and `error` respectively. #6562
* [ENHANCEMENT] Server: Add `-server.http-log-closed-connections-without-response-enabled` option to log details about connections to HTTP server that were closed before any data was sent back. This can happen if client doesn't manage to send complete HTTP headers before timeout. #6612
* [ENHANCEMENT] Query-frontend: include length of query, time since the earliest and latest points of a query, time since the earliest and latest points of a query, cached/uncached bytes in "query stats" logs. Time parameters (start/end/time) are always formatted as RFC3339 now. #6473 #6477 #6709 #6710
* [ENHANCEMENT] Query-frontend: `-query-frontend.align-queries-with-step` has been moved from a global flag to a per-tenant override. #6714
* [ENHANCEMENT] Distributor: added support for reducing the resolution of native histogram samples upon ingestion if the sample has too many buckets compared to `-validation.max-native-histogram-buckets`. This is enabled by default and can be turned off by setting `-validation.reduce-native-histogram-over-max-buckets` to `false`. #6535
* [ENHANCEMENT] Query-frontend: optionally wait for the frontend to complete startup if requests are received while the frontend is still starting. Disabled by default, set `-query-frontend.not-running-timeout` to a non-zero value to enable. #6621
* [ENHANCEMENT] Distributor: Include source IPs in OTLP push handler logs. #6652
* [ENHANCEMENT] Query-frontend: return clearer error message when a query request is received while shutting down. #6675
* [ENHANCEMENT] Querier: return clearer error message when a query request is cancelled by the caller. #6697
* [ENHANCEMENT] Compactor: Mark corrupted blocks for no-compaction to avoid blocking compactor future runs. #6588
* [ENHANCEMENT] Distributor: Added an experimental configuration option `distributor.ingestion-burst-factor` that overrides the `distributor.ingestion-burst-size` option if set. The `distributor.ingestion-burst-factor` is used to set the underlying ingestion rate limiter token bucket's burst size to a multiple of the per distributor `distributor.ingestion-rate-limit` and the `distributor.ingestion-burst-factor`. This is disabled by default. #6662
* [ENHANCEMENT] Add debug message to track tenants sending queries that are not able to benefit from caches. #6732
* [BUGFIX] Distributor: return server overload error in the event of exceeding the ingestion rate limit. #6549
* [BUGFIX] Ring: Ensure network addresses used for component hash rings are formatted correctly when using IPv6. #6068
* [BUGFIX] Query-scheduler: don't retain connections from queriers that have shut down, leading to gradually increasing enqueue latency over time. #6100 #6145
* [BUGFIX] Ingester: prevent query logic from continuing to execute after queries are canceled. #6085
* [BUGFIX] Ensure correct nesting of children of the `querier.Select` tracing span. #6085
* [BUGFIX] Packaging: fix preremove script preventing upgrades on RHEL based OS. #6067
* [BUGFIX] Querier: return actual error rather than `attempted to read series at index XXX from stream, but the stream has already been exhausted` (or even no error at all) when streaming chunks from ingesters or store-gateways is enabled and an error occurs while streaming chunks. #6346
* [BUGFIX] Querier: reduce log volume when querying ingesters with zone-awareness enabled and one or more instances in a single zone unavailable. #6381
* [BUGFIX] Querier: don't try to query further ingesters if ingester query request minimization is enabled and a query limit is reached as a result of the responses from the initial set of ingesters. #6402
* [BUGFIX] Ingester: Don't cache context cancellation error when querying. #6446
* [BUGFIX] Ingester: don't ignore errors encountered while iterating through chunks or samples in response to a query request. #6469
* [BUGFIX] All: fix issue where traces for some inter-component gRPC calls would incorrectly show the call as failing due to cancellation. #6470
* [BUGFIX] Querier: correctly mark streaming requests to ingesters or store-gateways as successful, not cancelled, in metrics and traces. #6471 #6505
* [BUGFIX] Querier: fix issue where queries fail with "context canceled" error when an ingester or store-gateway fails healthcheck while the query is in progress. #6550
* [BUGFIX] Tracing: When creating an OpenTelemetry tracing span, add it to the context for later retrieval. #6614
* [BUGFIX] Querier: always report query results to query-frontends, even when cancelled, to ensure query-frontends don't wait for results that will otherwise never arrive. #6703
* [BUGFIX] Querier: attempt to query ingesters in PENDING state, to reduce the likelihood that scaling up the number of ingesters in multiple zones simultaneously causes a read outage. #6726 #6727
* [BUGFIX] Querier: don't cancel inflight queries from a query-scheduler if the stream between the querier and query-scheduler is broken. #6728
* [BUGFIX] Store-gateway: Fix double-counting of some duration metrics. #6616
* [BUGFIX] Fixed possible series matcher corruption leading to wrong series being included in query results. #6884

### Mixin

* [CHANGE] Dashboards: enabled reporting gRPC codes as `status_code` label in Mimir dashboards. In case of gRPC calls, the successful `status_code` label on `cortex_request_duration_seconds` and gRPC client request duration metrics has changed from 'success' and '2xx' to 'OK'. #6561
* [CHANGE] Alerts: remove `MimirGossipMembersMismatch` alert and replace it with `MimirGossipMembersTooHigh` and `MimirGossipMembersTooLow` alerts that should have a higher signal-to-noise ratio. #6508
* [ENHANCEMENT] Dashboards: Optionally show rejected requests on Mimir Writes dashboard. Useful when used together with "early request rejection" in ingester and distributor. #6132 #6556
* [ENHANCEMENT] Alerts: added a critical alert for `CompactorSkippedBlocksWithOutOfOrderChunks` when multiple blocks are affected. #6410
* [ENHANCEMENT] Dashboards: Added the min-replicas for autoscaling dashboards. #6528
* [ENHANCEMENT] Dashboards: Show queries per second for the `/api/v1/cardinality/` endpoints on the "Overview" dashboard. #6720
* [BUGFIX] Alerts: fixed issue where `GossipMembersMismatch` warning message referred to per-instance labels that were not produced by the alert query. #6146
* [BUGFIX] Dashboards: Fix autoscaling dashboard panels for KEDA > 2.9. [Requires scraping the KEDA operator for metrics since they moved](https://github.com/kedacore/keda/issues/3972). #6528
* [BUGFIX] Alerts: Fix autoscaling alerts for KEDA > 2.9. [Requires scraping the KEDA operator for metrics since they moved](https://github.com/kedacore/keda/issues/3972). #6528

### Jsonnet

* [CHANGE] Ingester: reduce `-server.grpc-max-concurrent-streams` to 500. #5666
* [CHANGE] Changed default `_config.cluster_domain` from `cluster.local` to `cluster.local.` to reduce the number of DNS lookups made by Mimir. #6389
* [CHANGE] Query-frontend: changed default `_config.autoscaling_query_frontend_cpu_target_utilization` from `1` to `0.75`. #6395
* [CHANGE] Distributor: Increase HPA scale down period such that distributors are slower to scale down after autoscaling up. #6589
* [CHANGE] Store-gateway: Change the default timeout used for index-queries caches from `200ms` to `450ms`. #6786
* [FEATURE] Store-gateway: Allow automated zone-by-zone downscaling, that can be enabled via the `store_gateway_automated_downscale_enabled` flag. It is disabled by default. #6149
* [FEATURE] Ingester: Allow to configure TSDB Head early compaction using the following `_config` parameters: #6181
  * `ingester_tsdb_head_early_compaction_enabled` (disabled by default)
  * `ingester_tsdb_head_early_compaction_reduction_percentage`
  * `ingester_tsdb_head_early_compaction_min_in_memory_series`
* [ENHANCEMENT] Double the amount of rule groups for each user tier. #5897
* [ENHANCEMENT] Set `maxUnavailable` to 0 for `distributor`, `overrides-exporter`, `querier`, `query-frontend`, `query-scheduler` `ruler-querier`, `ruler-query-frontend`, `ruler-query-scheduler` and `consul` deployments, to ensure they don't become completely unavailable during a rollout. #5924
* [ENHANCEMENT] Update rollout-operator to `v0.9.0`. #6022 #6110 #6558 #6681
* [ENHANCEMENT] Update memcached to `memcached:1.6.22-alpine`. #6585
* [ENHANCEMENT] Store-gateway: replaced the following deprecated CLI flags: #6319
  * `-blocks-storage.bucket-store.index-header-lazy-loading-enabled` replaced with `-blocks-storage.bucket-store.index-header.lazy-loading-enabled`
  * `-blocks-storage.bucket-store.index-header-lazy-loading-idle-timeout` replaced with `-blocks-storage.bucket-store.index-header.lazy-loading-idle-timeout`
* [ENHANCEMENT] Store-gateway: Allow selective enablement of store-gateway automated scaling on a per-zone basis. #6302
* [BUGFIX] Autoscaling: KEDA > 2.9 removed the ability to set metricName in the trigger metadata. To help discern which metric is used by the HPA, we set the trigger name to what was the metricName. This is available as the `scaler` label on `keda_*` metrics. #6528

### Mimirtool

* [ENHANCEMENT] Analyze Grafana: Improve support for variables in range. #6657
* [BUGFIX] Fix out of bounds error on export with large timespans and/or series count. #5700
* [BUGFIX] Fix the issue where `--read-timeout` was applied to the entire `mimirtool analyze grafana` invocation rather than to individual Grafana API calls. #5915
* [BUGFIX] Fix incorrect remote-read path joining for `mimirtool remote-read` commands on Windows. #6011
* [BUGFIX] Fix template files full path being sent in `mimirtool alertmanager load` command. #6138
* [BUGFIX] Analyze rule-file: .metricsUsed field wasn't populated. #6953

### Mimir Continuous Test

### Query-tee

### Documentation

* [ENHANCEMENT] Document the concept of native histograms and how to send them to Mimir, migration path. #5956 #6488 #6539 #6752
* [ENHANCEMENT] Document native histograms query and visualization. #6231

### Tools

* [CHANGE] tsdb-index: Rename tool to tsdb-series. #6317
* [FEATURE] tsdb-labels: Add tool to print label names and values of a TSDB block. #6317
* [ENHANCEMENT] trafficdump: Trafficdump can now parse OTEL requests. Entire request is dumped to output, there's no filtering of fields or matching of series done. #6108

## 2.10.5

### Grafana Mimir

* [ENHANCEMENT] Update Docker base images from `alpine:3.18.3` to `alpine:3.18.5`. #6897
* [BUGFIX] Fixed possible series matcher corruption leading to wrong series being included in query results. #6886

### Documentation

* [ENHANCEMENT] Document the concept of native histograms and how to send them to Mimir, migration path. #6757
* [ENHANCEMENT] Document native histograms query and visualization. #6757

## 2.10.4

### Grafana Mimir

* [BUGFIX] Update otelhttp library to v0.44.0 as a mitigation for CVE-2023-45142. #6634

## 2.10.3

### Grafana Mimir

* [BUGFIX] Update grpc-go library to 1.57.2-dev that includes a fix for a bug introduced in 1.57.1. #6419

## 2.10.2

### Grafana Mimir

* [BUGFIX] Update grpc-go library to 1.57.1 and `golang.org/x/net` to `0.17`, which include fix for CVE-2023-44487. #6349

## 2.10.1

### Grafana Mimir

* [CHANGE] Update Go version to 1.21.3. #6244 #6325
* [BUGFIX] Query-frontend: Don't retry read requests rejected by the ingester due to utilization based read path limiting. #6032
* [BUGFIX] Ingester: fix panic in WAL replay of certain native histograms. #6086

## 2.10.0

### Grafana Mimir

* [CHANGE] Store-gateway: skip verifying index header integrity upon loading. To enable verification set `blocks_storage.bucket_store.index_header.verify_on_load: true`. #5174
* [CHANGE] Querier: change the default value of the experimental `-querier.streaming-chunks-per-ingester-buffer-size` flag to 256. #5203
* [CHANGE] Querier: only initiate query requests to ingesters in the `ACTIVE` state in the ring. #5342
* [CHANGE] Querier: renamed `-querier.prefer-streaming-chunks` to `-querier.prefer-streaming-chunks-from-ingesters` to enable streaming chunks from ingesters to queriers. #5182
* [CHANGE] Querier: `-query-frontend.cache-unaligned-requests` has been moved from a global flag to a per-tenant override. #5312
* [CHANGE] Ingester: removed `cortex_ingester_shipper_dir_syncs_total` and `cortex_ingester_shipper_dir_sync_failures_total` metrics. The former metric was not much useful, and the latter was never incremented. #5396
* [CHANGE] Ingester: removed logging of errors related to hitting per-instance limits to reduce resource usage when ingesters are under pressure. #5585
* [CHANGE] gRPC clients: use default connect timeout of 5s, and therefore enable default connect backoff max delay of 5s. #5562
* [CHANGE] Ingester: the `-validation.create-grace-period` is now enforced in the ingester too, other than distributor and query-frontend. If you've configured `-validation.create-grace-period` then make sure the configuration is applied to ingesters too. #5712
* [CHANGE] Distributor: the `-validation.create-grace-period` is now enforced for examplars too in the distributor. If an examplar has timestamp greater than "now + grace_period", then the exemplar will be dropped and the metric `cortex_discarded_exemplars_total{reason="exemplar_too_far_in_future",user="..."}` increased. #5761
* [CHANGE] Query-frontend: the `-validation.create-grace-period` is now enforced in the query-frontend even when the configured value is 0. When the value is 0, the query end time range is truncated to the current real-world time. #5829
* [CHANGE] Store-gateway: deprecated configuration parameters for index header under `blocks-storage.bucket-store` and use a new configurations in `blocks-storage.bucket-store.index-header`, deprecated configuration will be removed in Mimir 2.12. Configuration changes: #5726
  * `-blocks-storage.bucket-store.index-header-lazy-loading-enabled` is deprecated, use the new configuration `-blocks-storage.bucket-store.index-header.lazy-loading-enabled`
  * `-blocks-storage.bucket-store.index-header-lazy-loading-idle-timeout` is deprecated, use the new configuration `-blocks-storage.bucket-store.index-header.lazy-loading-idle-timeout`
  * `-blocks-storage.bucket-store.index-header-lazy-loading-concurrency` is deprecated, use the new configuration `-blocks-storage.bucket-store.index-header.lazy-loading-concurrency`
* [CHANGE] Store-gateway: remove experimental fine-grained chunks caching. The following experimental configuration parameters have been removed `-blocks-storage.bucket-store.chunks-cache.fine-grained-chunks-caching-enabled`, `-blocks-storage.bucket-store.fine-grained-chunks-caching-ranges-per-series`. #5816 #5875
* [CHANGE] Ingester: remove deprecated `blocks-storage.tsdb.max-tsdb-opening-concurrency-on-startup`. #5850
* [FEATURE] Introduced `-distributor.service-overload-status-code-on-rate-limit-enabled` flag for configuring status code to 529 instead of 429 upon rate limit exhaustion. #5752
* [FEATURE] Cardinality API: added a new `count_method` parameter which enables counting active series. #5136
* [FEATURE] Query-frontend: added experimental support to cache cardinality, label names and label values query responses. The cache will be used when `-query-frontend.cache-results` is enabled, and `-query-frontend.results-cache-ttl-for-cardinality-query` or `-query-frontend.results-cache-ttl-for-labels-query` set to a value greater than 0. The following metrics have been added to track the query results cache hit ratio per `request_type`: #5212 #5235 #5426 #5524
  * `cortex_frontend_query_result_cache_requests_total{request_type="query_range|cardinality|label_names_and_values"}`
  * `cortex_frontend_query_result_cache_hits_total{request_type="query_range|cardinality|label_names_and_values"}`
* [FEATURE] Added `-<prefix>.s3.list-objects-version` flag to configure the S3 list objects version. #5099
* [FEATURE] Ingester: add optional CPU/memory utilization based read request limiting, considered experimental. Disabled by default, enable by configuring limits via both of the following flags: #5012 #5392 #5394 #5526 #5508 #5704
  * `-ingester.read-path-cpu-utilization-limit`
  * `-ingester.read-path-memory-utilization-limit`
  * `-ingester.log-utilization-based-limiter-cpu-samples`
* [FEATURE] Ruler: support filtering results from rule status endpoint by `file`, `rule_group` and `rule_name`. #5291
* [FEATURE] Ingester: add experimental support for creating tokens by using spread minimizing strategy. This can be enabled with `-ingester.ring.token-generation-strategy: spread-minimizing` and `-ingester.ring.spread-minimizing-zones: <all available zones>`. In that case `-ingester.ring.tokens-file-path` must be empty. #5308 #5324
* [FEATURE] Storegateway: Persist sparse index-headers to disk and read from disk on index-header loads instead of reconstructing. #5465 #5651 #5726
* [FEATURE] Ingester: add experimental CLI flag `-ingester.ring.spread-minimizing-join-ring-in-order` that allows an ingester to register tokens in the ring only after all previous ingesters (with ID lower than its own ID) have already been registered. #5541
* [FEATURE] Ingester: add experimental support to compact the TSDB Head when the number of in-memory series is equal or greater than `-blocks-storage.tsdb.early-head-compaction-min-in-memory-series`, and the ingester estimates that the per-tenant TSDB Head compaction will reduce in-memory series by at least `-blocks-storage.tsdb.early-head-compaction-min-estimated-series-reduction-percentage`. #5371
* [FEATURE] Ingester: add new metrics for tracking native histograms in active series: `cortex_ingester_active_native_histogram_series`, `cortex_ingester_active_native_histogram_series_custom_tracker`, `cortex_ingester_active_native_histogram_buckets`, `cortex_ingester_active_native_histogram_buckets_custom_tracker`. The first 2 are the subsets of the existing and unmodified `cortex_ingester_active_series` and `cortex_ingester_active_series_custom_tracker` respectively, only tracking native histogram series, and the last 2 are the equivalents for tracking the number of buckets in native histogram series. #5318
* [FEATURE] Add experimental CLI flag `-<prefix>.s3.native-aws-auth-enabled` that allows to enable the default credentials provider chain of the AWS SDK. #5636
* [FEATURE] Distributor: add experimental support for circuit breaking when writing to ingesters via `-ingester.client.circuit-breaker.enabled`, `-ingester.client.circuit-breaker.failure-threshold`, or `-ingester.client.circuit-breaker.cooldown-period` or their corresponding YAML. #5650
* [FEATURE] The following features are no longer considered experimental. #5701 #5872
  * Ruler storage cache (`-ruler-storage.cache.*`)
  * Exclude ingesters running in specific zones (`-ingester.ring.excluded-zones`)
  * Cardinality-based query sharding (`-query-frontend.query-sharding-target-series-per-shard`)
  * Cardinality query result caching (`-query-frontend.results-cache-ttl-for-cardinality-query`)
  * Label names and values query result caching (`-query-frontend.results-cache-ttl-for-labels-query`)
  * Query expression size limit (`-query-frontend.max-query-expression-size-bytes`)
  * Peer discovery / tenant sharding for overrides exporters (`-overrides-exporter.ring.enabled`)
  * Configuring enabled metrics in overrides exporter (`-overrides-exporter.enabled-metrics`)
  * Per-tenant results cache TTL (`-query-frontend.results-cache-ttl`, `-query-frontend.results-cache-ttl-for-out-of-order-time-window`)
  * Shutdown delay (`-shutdown-delay`)
* [FEATURE] Querier: add experimental CLI flag `-tenant-federation.max-concurrent` to adjust the max number of per-tenant queries that can be run at a time when executing a single multi-tenant query. #5874
* [FEATURE] Alertmanager: add Microsoft Teams as a supported integration. #5840
* [ENHANCEMENT] Overrides-exporter: Add new metrics for write path and alertmanager (`max_global_metadata_per_user`, `max_global_metadata_per_metric`, `request_rate`, `request_burst_size`, `alertmanager_notification_rate_limit`, `alertmanager_max_dispatcher_aggregation_groups`, `alertmanager_max_alerts_count`, `alertmanager_max_alerts_size_bytes`) and added flag `-overrides-exporter.enabled-metrics` to explicitly configure desired metrics, e.g. `-overrides-exporter.enabled-metrics=request_rate,ingestion_rate`. Default value for this flag is: `ingestion_rate,ingestion_burst_size,max_global_series_per_user,max_global_series_per_metric,max_global_exemplars_per_user,max_fetched_chunks_per_query,max_fetched_series_per_query,ruler_max_rules_per_rule_group,ruler_max_rule_groups_per_tenant`. #5376
* [ENHANCEMENT] Cardinality API: when zone aware replication is enabled, the label values cardinality API can now tolerate single zone failure #5178
* [ENHANCEMENT] Distributor: optimize sending requests to ingesters when incoming requests don't need to be modified. For now this feature can be disabled by setting `-timeseries-unmarshal-caching-optimization-enabled=false`. #5137
* [ENHANCEMENT] Add advanced CLI flags to control gRPC client behaviour: #5161
  * `-<prefix>.connect-timeout`
  * `-<prefix>.connect-backoff-base-delay`
  * `-<prefix>.connect-backoff-max-delay`
  * `-<prefix>.initial-stream-window-size`
  * `-<prefix>.initial-connection-window-size`
* [ENHANCEMENT] Query-frontend: added "response_size_bytes" field to "query stats" log. #5196
* [ENHANCEMENT] Querier: refine error messages for per-tenant query limits, informing the user of the preferred strategy for not hitting the limit, in addition to how they may tweak the limit. #5059
* [ENHANCEMENT] Distributor: optimize sending of requests to ingesters by reusing memory buffers for marshalling requests. This optimization can be enabled by setting `-distributor.write-requests-buffer-pooling-enabled` to `true`. #5195 #5805 #5830
* [ENHANCEMENT] Querier: add experimental `-querier.minimize-ingester-requests` option to initially query only the minimum set of ingesters required to reach quorum. #5202 #5259 #5263
* [ENHANCEMENT] Querier: improve error message when streaming chunks from ingesters to queriers and a query limit is reached. #5245
* [ENHANCEMENT] Use new data structure for labels, to reduce memory consumption. #3555 #5731
* [ENHANCEMENT] Update alpine base image to 3.18.2. #5276
* [ENHANCEMENT] Ruler: add `cortex_ruler_sync_rules_duration_seconds` metric, tracking the time spent syncing all rule groups owned by the ruler instance. #5311
* [ENHANCEMENT] Store-gateway: add experimental `blocks-storage.bucket-store.index-header-lazy-loading-concurrency` config option to limit the number of concurrent index-headers loads when lazy loading. #5313 #5605
* [ENHANCEMENT] Ingester and querier: improve level of detail in traces emitted for queries that hit ingesters. #5315
* [ENHANCEMENT] Querier: add `cortex_querier_queries_rejected_total` metric that counts the number of queries rejected due to hitting a limit (eg. max series per query or max chunks per query). #5316 #5440 #5450
* [ENHANCEMENT] Querier: add experimental `-querier.minimize-ingester-requests-hedging-delay` option to initiate requests to further ingesters when request minimisation is enabled and not all initial requests have completed. #5368
* [ENHANCEMENT] Clarify docs for `-ingester.client.*` flags to make it clear that these are used by both queriers and distributors. #5375
* [ENHANCEMENT] Querier and store-gateway: add experimental support for streaming chunks from store-gateways to queriers while evaluating queries. This can be enabled with `-querier.prefer-streaming-chunks-from-store-gateways=true`. #5182
* [ENHANCEMENT] Querier: enforce `max-chunks-per-query` limit earlier in query processing when streaming chunks from ingesters to queriers to avoid unnecessarily consuming resources for queries that will be aborted. #5369 #5447
* [ENHANCEMENT] Ingester: added `cortex_ingester_shipper_last_successful_upload_timestamp_seconds` metric tracking the last successful TSDB block uploaded to the bucket (unix timestamp in seconds). #5396
* [ENHANCEMENT] Ingester: add two metrics tracking resource utilization calculated by utilization based limiter: #5496
  * `cortex_ingester_utilization_limiter_current_cpu_load`: The current exponential weighted moving average of the ingester's CPU load
  * `cortex_ingester_utilization_limiter_current_memory_usage_bytes`: The current ingester memory utilization
* [ENHANCEMENT] Ruler: added `insight=true` field to ruler's prometheus component for rule evaluation logs. #5510
* [ENHANCEMENT] Distributor Ingester: add metrics to count the number of requests rejected for hitting per-instance limits, `cortex_distributor_instance_rejected_requests_total` and `cortex_ingester_instance_rejected_requests_total` respectively. #5551
* [ENHANCEMENT] Distributor: add support for ingesting exponential histograms that are over the native histogram scale limit of 8 in OpenTelemetry format by downscaling them. #5532 #5607
* [ENHANCEMENT] General: buffered logging: #5506
  * `-log.buffered` CLI flag enable buffered logging.
* [ENHANCEMENT] Distributor: add more detailed information to traces generated while processing OTLP write requests. #5539
* [ENHANCEMENT] Distributor: improve performance ingesting OTLP payloads. #5531 #5607 #5616
* [ENHANCEMENT] Ingester: optimize label-values with matchers call when number of matched series is small. #5600
* [ENHANCEMENT] Compactor: delete bucket-index, markers and debug files if there are no blocks left in the bucket index. This cleanup must be enabled by using `-compactor.no-blocks-file-cleanup-enabled` option. #5648
* [ENHANCEMENT] Ingester: reduce memory usage of active series tracker. #5665
* [ENHANCEMENT] Store-gateway: added `-store-gateway.sharding-ring.auto-forget-enabled` configuration parameter to control whether store-gateway auto-forget feature should be enabled or disabled (enabled by default). #5702
* [ENHANCEMENT] Compactor: added per tenant block upload counters `cortex_block_upload_api_blocks_total`, `cortex_block_upload_api_bytes_total`, and `cortex_block_upload_api_files_total`. #5738
* [ENHANCEMENT] Compactor: verify time range of compacted block(s) matches the time range of input blocks. #5760
* [ENHANCEMENT] Querier: improved observability of calls to ingesters during queries. #5724
* [ENHANCEMENT] Compactor: block backfilling logging is now more verbose. #5711
* [ENHANCEMENT] Added support to rate limit application logs: #5764
  * `-log.rate-limit-enabled`
  * `-log.rate-limit-logs-per-second`
  * `-log.rate-limit-logs-per-second-burst`
* [ENHANCEMENT] Ingester: added `cortex_ingester_tsdb_head_min_timestamp_seconds` and `cortex_ingester_tsdb_head_max_timestamp_seconds` metrics which return min and max time of all TSDB Heads open in an ingester. #5786 #5815
* [ENHANCEMENT] Querier: cancel query requests to ingesters in a zone upon first error received from the zone, to reduce wasted effort spent computing results that won't be used #5764
* [ENHANCEMENT] All: improve tracing of internal HTTP requests sent over httpgrpc. #5782
* [ENHANCEMENT] Querier: add experimental per-query chunks limit based on an estimate of the number of chunks that will be sent from ingesters and store-gateways that is enforced earlier during query evaluation. This limit is disabled by default and can be configured with `-querier.max-estimated-fetched-chunks-per-query-multiplier`. #5765
* [ENHANCEMENT] Ingester: add UI for listing tenants with TSDB on given ingester and viewing details of tenants's TSDB on given ingester. #5803 #5824
* [ENHANCEMENT] Querier: improve observability of calls to store-gateways during queries. #5809
* [ENHANCEMENT] Query-frontend: improve tracing of interactions with query-scheduler. #5818
* [ENHANCEMENT] Query-scheduler: improve tracing of requests when request is rejected by query-scheduler. #5848
* [ENHANCEMENT] Ingester: avoid logging some errors that could cause logging contention. #5494 #5581
* [ENHANCEMENT] Store-gateway: wait for query gate after loading blocks. #5507
* [ENHANCEMENT] Store-gateway: always include `__name__` posting group in selection in order to reduce the number of object storage API calls. #5246
* [ENHANCEMENT] Ingester: track active series by ref instead of hash/labels to reduce memory usage. #5134 #5193
* [ENHANCEMENT] Go: updated to 1.21.1. #5955 #5960
* [ENHANCEMENT] Alertmanager: updated to alertmanager 0.26.0. #5840
* [BUGFIX] Ingester: Handle when previous ring state is leaving and the number of tokens has changed. #5204
* [BUGFIX] Querier: fix issue where queries that use the `timestamp()` function fail with `execution: attempted to read series at index 0 from stream, but the stream has already been exhausted` if streaming chunks from ingesters to queriers is enabled. #5370
* [BUGFIX] memberlist: bring back `memberlist_client_kv_store_count` metric that used to exist in Cortex, but got lost during dskit updates before Mimir 2.0. #5377
* [BUGFIX] Querier: pass on HTTP 503 query response code. #5364
* [BUGFIX] Store-gateway: Fix issue where stopping a store-gateway could cause all store-gateways to unload all blocks. #5464
* [BUGFIX] Allocate ballast in smaller blocks to avoid problem when entire ballast was kept in memory working set. #5565
* [BUGFIX] Querier: retry frontend result notification when an error is returned. #5591
* [BUGFIX] Querier: fix issue where `cortex_ingester_client_request_duration_seconds` metric did not include streaming query requests that did not return any series. #5695
* [BUGFIX] Ingester: fix ActiveSeries tracker double-counting series that have been deleted from the Head while still being active and then recreated again. #5678
* [BUGFIX] Ingester: don't set "last update time" of TSDB into the future when opening TSDB. This could prevent detecting of idle TSDB for a long time, if sample in distant future was ingested. #5787
* [BUGFIX] Store-gateway: fix bug when lazy index header could be closed prematurely even when still in use. #5795
* [BUGFIX] Ruler: gracefully shut down rule evaluations. #5778
* [BUGFIX] Querier: fix performance when ingesters stream samples. #5836
* [BUGFIX] Ingester: fix spurious `not found` errors on label values API during head compaction. #5957
* [BUGFIX] All: updated Minio object storage client from 7.0.62 to 7.0.63 to fix auto-detection of AWS GovCloud environments. #5905

### Mixin

* [CHANGE] Dashboards: show all workloads in selected namespace on "rollout progress" dashboard. #5113
* [CHANGE] Dashboards: show the number of updated and ready pods for each workload in the "rollout progress" panel on the "rollout progress" dashboard. #5113
* [CHANGE] Dashboards: removed "Query results cache misses" panel on the "Mimir / Queries" dashboard. #5423
* [CHANGE] Dashboards: default to shared crosshair on all dashboards. #5489
* [CHANGE] Dashboards: sort variable drop-down lists from A to Z, rather than Z to A. #5490
* [CHANGE] Alerts: removed `MimirProvisioningTooManyActiveSeries` alert. You should configure `-ingester.instance-limits.max-series` and rely on `MimirIngesterReachingSeriesLimit` alert instead. #5593
* [CHANGE] Alerts: removed `MimirProvisioningTooManyWrites` alert. The alerting threshold used in this alert was chosen arbitrarily and ingesters receiving an higher number of samples / sec don't necessarily have any issue. You should rely on SLOs metrics and alerts instead. #5706
* [CHANGE] Alerts: don't raise `MimirRequestErrors` or `MimirRequestLatency` alert for the `/debug/pprof` endpoint. #5826
* [ENHANCEMENT] Dashboards: adjust layout of "rollout progress" dashboard panels so that the "rollout progress" panel doesn't require scrolling. #5113
* [ENHANCEMENT] Dashboards: show container name first in "pods count per version" panel on "rollout progress" dashboard. #5113
* [ENHANCEMENT] Dashboards: show time spend waiting for turn when lazy loading index headers in the "index-header lazy load gate latency" panel on the "queries" dashboard. #5313
* [ENHANCEMENT] Dashboards: split query results cache hit ratio by request type in "Query results cache hit ratio" panel on the "Mimir / Queries" dashboard. #5423
* [ENHANCEMENT] Dashboards: add "rejected queries" panel to "queries" dashboard. #5429
* [ENHANCEMENT] Dashboards: add native histogram active series and active buckets to "tenants" dashboard. #5543
* [ENHANCEMENT] Dashboards: add panels to "Mimir / Writes" for requests rejected for per-instance limits. #5638
* [ENHANCEMENT] Dashboards: rename "Blocks currently loaded" to "Blocks currently owned" in the "Mimir / Queries" dashboard. #5705
* [ENHANCEMENT] Alerts: Add `MimirIngestedDataTooFarInTheFuture` warning alert that triggers when Mimir ingests sample with timestamp more than 1h in the future. #5822
* [BUGFIX] Alerts: fix `MimirIngesterRestarts` to fire only when the ingester container is restarted, excluding the cases the pod is rescheduled. #5397
* [BUGFIX] Dashboards: fix "unhealthy pods" panel on "rollout progress" dashboard showing only a number rather than the name of the workload and the number of unhealthy pods if only one workload has unhealthy pods. #5113 #5200
* [BUGFIX] Alerts: fixed `MimirIngesterHasNotShippedBlocks` and `MimirIngesterHasNotShippedBlocksSinceStart` alerts. #5396
* [BUGFIX] Alerts: Fix `MimirGossipMembersMismatch` to include `admin-api` and custom compactor pods. `admin-api` is a GEM component. #5641 #5797
* [BUGFIX] Dashboards: fix autoscaling dashboard panels that could show multiple series for a single component. #5810
* [BUGFIX] Dashboards: fix ruler-querier scaling metric panel query and split into CPU and memory scaling metric panels. #5739

### Jsonnet

* [CHANGE] Removed `_config.querier.concurrency` configuration option and replaced it with `_config.querier_max_concurrency` and `_config.ruler_querier_max_concurrency` to allow to easily fine tune it for different querier deployments. #5322
* [CHANGE] Change `_config.multi_zone_ingester_max_unavailable` to 50. #5327
* [CHANGE] Change distributors rolling update strategy configuration: `maxSurge` and `maxUnavailable` are set to `15%` and `0`. #5714
* [FEATURE] Alertmanager: Add horizontal pod autoscaler config, that can be enabled using `autoscaling_alertmanager_enabled: true`. #5194 #5249
* [ENHANCEMENT] Enable the `track_sizes` feature for Memcached pods to help determine cache efficiency. #5209
* [ENHANCEMENT] Add per-container map for environment variables. #5181
* [ENHANCEMENT] Add `PodDisruptionBudget`s for compactor, continuous-test, distributor, overrides-exporter, querier, query-frontend, query-scheduler, rollout-operator, ruler, ruler-querier, ruler-query-frontend, ruler-query-scheduler, and all memcached workloads. #5098
* [ENHANCEMENT] Ruler: configure the ruler storage cache when the metadata cache is enabled. #5326 #5334
* [ENHANCEMENT] Shuffle-sharding: ingester shards in user-classes can now be configured to target different series and limit percentage utilization through `_config.shuffle_sharding.target_series_per_ingester` and `_config.shuffle_sharding.target_utilization_percentage` values. #5470
* [ENHANCEMENT] Distributor: allow adjustment of the targeted CPU usage as a percentage of requested CPU. This can be adjusted with `_config.autoscaling_distributor_cpu_target_utilization`. #5525
* [ENHANCEMENT] Ruler: add configuration option `_config.ruler_remote_evaluation_max_query_response_size_bytes` to easily set the maximum query response size allowed (in bytes). #5592
* [ENHANCEMENT] Distributor: dynamically set `GOMAXPROCS` based on the CPU request. This should reduce distributor CPU utilization, assuming the CPU request is set to a value close to the actual utilization. #5588
* [ENHANCEMENT] Querier: dynamically set `GOMAXPROCS` based on the CPU request. This should reduce noisy neighbour issues created by the querier, whose CPU utilization could eventually saturate the Kubernetes node if unbounded. #5646 #5658
* [ENHANCEMENT] Allow to remove an entry from the configured environment variable for a given component, setting the environment value to `null` in the `*_env_map` objects (e.g. `store_gateway_env_map+:: { 'field': null}`). #5599
* [ENHANCEMENT] Allow overriding the default number of replicas for `etcd`. #5589
* [ENHANCEMENT] Memcached: reduce memory request for results, chunks and metadata caches. The requested memory is 5% greater than the configured memcached max cache size. #5661
* [ENHANCEMENT] Autoscaling: Add the following configuration options to fine tune autoscaler target utilization: #5679 #5682 #5689
  * `autoscaling_querier_target_utilization` (defaults to `0.75`)
  * `autoscaling_mimir_read_target_utilization` (defaults to `0.75`)
  * `autoscaling_ruler_querier_cpu_target_utilization` (defaults to `1`)
  * `autoscaling_distributor_memory_target_utilization` (defaults to `1`)
  * `autoscaling_ruler_cpu_target_utilization` (defaults to `1`)
  * `autoscaling_query_frontend_cpu_target_utilization` (defaults to `1`)
  * `autoscaling_ruler_query_frontend_cpu_target_utilization` (defaults to `1`)
  * `autoscaling_alertmanager_cpu_target_utilization` (defaults to `1`)
* [ENHANCEMENT] Gossip-ring: add appProtocol for istio compatibility. #5680
* [ENHANCEMENT] Add _config.commonConfig to allow adding common configuration parameters for all Mimir components. #5703
* [ENHANCEMENT] Update rollout-operator to `v0.7.0`. #5718
* [ENHANCEMENT] Increase the default rollout speed for store-gateway when lazy loading is disabled. #5823
* [ENHANCEMENT] Add autoscaling on memory for ruler-queriers. #5739
* [ENHANCEMENT] Deduplicate scaled object creation for most objects that scale on CPU and memory. #6411
* [BUGFIX] Fix compilation when index, chunks or metadata caches are disabled. #5710
* [BUGFIX] Autoscaling: treat OOMing containers as though they are using their full memory request. #5739
* [BUGFIX] Autoscaling: if no containers are up, report 0 memory usage instead of no data. #6411

### Mimirtool

* [ENHANCEMENT] Mimirtool uses paging to fetch all dashboards from Grafana when running `mimirtool analyse grafana`. This allows the tool to work correctly when running against Grafana instances with more than a 1000 dashboards. #5825
* [ENHANCEMENT] Extract metric name from queries that have a `__name__` matcher. #5911
* [BUGFIX] Mimirtool no longer parses label names as metric names when handling templating variables that are populated using `label_values(<label_name>)` when running `mimirtool analyse grafana`. #5832
* [BUGFIX] Fix panic when analyzing a grafana dashboard with multiline queries in templating variables. #5911

### Query-tee

* [CHANGE] Proxy `Content-Type` response header from backend. Previously `Content-Type: text/plain; charset=utf-8` was returned on all requests. #5183
* [CHANGE] Increase default value of `-proxy.compare-skip-recent-samples` to avoid racing with recording rule evaluation. #5561
* [CHANGE] Add `-backend.skip-tls-verify` to optionally skip TLS verification on backends. #5656

### Documentation

* [CHANGE] Fix reference to `get-started` documentation directory. #5476
* [CHANGE] Fix link to external OTLP/HTTP documentation.
* [ENHANCEMENT] Improved `MimirRulerTooManyFailedQueries` runbook. #5586
* [ENHANCEMENT] Improved "Recover accidentally deleted blocks" runbook. #5620
* [ENHANCEMENT] Documented options and trade-offs to query label names and values. #5582
* [ENHANCEMENT] Improved `MimirRequestErrors` runbook for alertmanager. #5694

### Tools

* [CHANGE] copyblocks: add support for S3 and the ability to copy between different object storage services. Due to this, the `-source-service` and `-destination-service` flags are now required and the `-service` flag has been removed. #5486
* [FEATURE] undelete-block-gcs: Added new tool for undeleting blocks on GCS storage. #5610 #5855
* [FEATURE] wal-reader: Added new tool for printing entries in TSDB WAL. #5780
* [ENHANCEMENT] ulidtime: add -seconds flag to print timestamps as Unix timestamps. #5621
* [ENHANCEMENT] ulidtime: exit with status code 1 if some ULIDs can't be parsed. #5621
* [ENHANCEMENT] tsdb-index-toc: added index-header size estimates. #5652
* [BUGFIX] Stop tools from panicking when `-help` flag is passed. #5412
* [BUGFIX] Remove github.com/golang/glog command line flags from tools. #5413

## 2.9.4

### Grafana Mimir

* [ENHANCEMENT] Update Docker base images from `alpine:3.18.3` to `alpine:3.18.5`. #6895

## 2.9.3

### Grafana Mimir

* [BUGFIX] Update `go.opentelemetry.io/contrib/instrumentation/net/http/otelhttp` to `0.44` which includes a fix for CVE-2023-45142. #6637

## 2.9.2

### Grafana Mimir

* [BUGFIX] Update grpc-go library to 1.56.3 and `golang.org/x/net` to `0.17`, which include fix for CVE-2023-44487. #6353 #6364

## 2.9.1

### Grafana Mimir

* [ENHANCEMENT] Update alpine base image to 3.18.3. #6021

## 2.9.0

### Grafana Mimir

* [CHANGE] Store-gateway: change expanded postings, postings, and label values index cache key format. These caches will be invalidated when rolling out the new Mimir version. #4770 #4978 #5037
* [CHANGE] Distributor: remove the "forwarding" feature as it isn't necessary anymore. #4876
* [CHANGE] Query-frontend: Change the default value of `-query-frontend.query-sharding-max-regexp-size-bytes` from `0` to `4096`. #4932
* [CHANGE] Querier: `-querier.query-ingesters-within` has been moved from a global flag to a per-tenant override. #4287
* [CHANGE] Querier: Use `-blocks-storage.tsdb.retention-period` instead of `-querier.query-ingesters-within` for calculating the lookback period for shuffle sharded ingesters. Setting `-querier.query-ingesters-within=0` no longer disables shuffle sharding on the read path. #4287
* [CHANGE] Block upload: `/api/v1/upload/block/{block}/files` endpoint now allows file uploads with no `Content-Length`. #4956
* [CHANGE] Store-gateway: deprecate configuration parameters for chunk pooling, they will be removed in Mimir 2.11. The following options are now also ignored: #4996
  * `-blocks-storage.bucket-store.max-chunk-pool-bytes`
  * `-blocks-storage.bucket-store.chunk-pool-min-bucket-size-bytes`
  * `-blocks-storage.bucket-store.chunk-pool-max-bucket-size-bytes`
* [CHANGE] Store-gateway: remove metrics `cortex_bucket_store_chunk_pool_requested_bytes_total` and `cortex_bucket_store_chunk_pool_returned_bytes_total`. #4996
* [CHANGE] Compactor: change default of `-compactor.partial-block-deletion-delay` to `1d`. This will automatically clean up partial blocks that were a result of failed block upload or deletion. #5026
* [CHANGE] Compactor: the deprecated configuration parameter `-compactor.consistency-delay` has been removed. #5050
* [CHANGE] Store-gateway: the deprecated configuration parameter `-blocks-storage.bucket-store.consistency-delay` has been removed. #5050
* [CHANGE] The configuration parameter `-blocks-storage.bucket-store.bucket-index.enabled` has been deprecated and will be removed in Mimir 2.11. Mimir is running by default with the bucket index enabled since version 2.0, and starting from the version 2.11 it will not be possible to disable it. #5051
* [CHANGE] The configuration parameters `-querier.iterators` and `-query.batch-iterators` have been deprecated and will be removed in Mimir 2.11. Mimir runs by default with `-querier.batch-iterators=true`, and starting from version 2.11 it will not be possible to change this. #5114
* [CHANGE] Compactor: change default of `-compactor.first-level-compaction-wait-period` to 25m. #5128
* [CHANGE] Ruler: changed default of `-ruler.poll-interval` from `1m` to `10m`. Starting from this release, the configured rule groups will also be re-synced each time they're modified calling the ruler configuration API. #5170
* [FEATURE] Query-frontend: add `-query-frontend.log-query-request-headers` to enable logging of request headers in query logs. #5030
* [FEATURE] Store-gateway: add experimental feature to retain lazy-loaded index headers between restarts by eagerly loading them during startup. This is disabled by default and can only be enabled if lazy loading is enabled. To enable this set the following: #5606
  * `-blocks-storage.bucket-store.index-header-lazy-loading-enabled` must be set to true
  * `-blocks-storage.bucket-store.index-header.eager-loading-startup-enabled` must be set to true
* [ENHANCEMENT] Add per-tenant limit `-validation.max-native-histogram-buckets` to be able to ignore native histogram samples that have too many buckets. #4765
* [ENHANCEMENT] Store-gateway: reduce memory usage in some LabelValues calls. #4789
* [ENHANCEMENT] Store-gateway: add a `stage` label to the metric `cortex_bucket_store_series_data_touched`. This label now applies to `data_type="chunks"` and `data_type="series"`. The `stage` label has 2 values: `processed` - the number of series that parsed - and `returned` - the number of series selected from the processed bytes to satisfy the query. #4797 #4830
* [ENHANCEMENT] Distributor: make `__meta_tenant_id` label available in relabeling rules configured via `metric_relabel_configs`. #4725
* [ENHANCEMENT] Compactor: added the configurable limit `compactor.block-upload-max-block-size-bytes` or `compactor_block_upload_max_block_size_bytes` to limit the byte size of uploaded or validated blocks. #4680
* [ENHANCEMENT] Querier: reduce CPU utilisation when shuffle sharding is enabled with large shard sizes. #4851
* [ENHANCEMENT] Packaging: facilitate configuration management by instructing systemd to start mimir with a configuration file. #4810
* [ENHANCEMENT] Store-gateway: reduce memory allocations when looking up postings from cache. #4861 #4869 #4962 #5047
* [ENHANCEMENT] Store-gateway: retain only necessary bytes when reading series from the bucket. #4926
* [ENHANCEMENT] Ingester, store-gateway: clear the shutdown marker after a successful shutdown to enable reusing their persistent volumes in case the ingester or store-gateway is restarted. #4985
* [ENHANCEMENT] Store-gateway, query-frontend: Reduced memory allocations when looking up cached entries from Memcached. #4862
* [ENHANCEMENT] Alertmanager: Add additional template function `queryFromGeneratorURL` returning query URL decoded query from the `GeneratorURL` field of an alert. #4301
* [ENHANCEMENT] Ruler: added experimental ruler storage cache support. The cache should reduce the number of "list objects" API calls issued to the object storage when there are 2+ ruler replicas running in a Mimir cluster. The cache can be configured setting `-ruler-storage.cache.*` CLI flags or their respective YAML config options. #4950 #5054
* [ENHANCEMENT] Store-gateway: added HTTP `/store-gateway/prepare-shutdown` endpoint for gracefully scaling down of store-gateways. A gauge `cortex_store_gateway_prepare_shutdown_requested` has been introduced for tracing this process. #4955
* [ENHANCEMENT] Updated Kuberesolver dependency (github.com/sercand/kuberesolver) from v2.4.0 to v4.0.0 and gRPC dependency (google.golang.org/grpc) from v1.47.0 to v1.53.0. #4922
* [ENHANCEMENT] Introduced new options for logging HTTP request headers: `-server.log-request-headers` enables logging HTTP request headers, `-server.log-request-headers-exclude-list` lists headers which should not be logged. #4922
* [ENHANCEMENT] Block upload: `/api/v1/upload/block/{block}/files` endpoint now disables read and write HTTP timeout, overriding `-server.http-read-timeout` and `-server.http-write-timeout` values. This is done to allow large file uploads to succeed. #4956
* [ENHANCEMENT] Alertmanager: Introduce new metrics from upstream. #4918
  * `cortex_alertmanager_notifications_failed_total` (added `reason` label)
  * `cortex_alertmanager_nflog_maintenance_total`
  * `cortex_alertmanager_nflog_maintenance_errors_total`
  * `cortex_alertmanager_silences_maintenance_total`
  * `cortex_alertmanager_silences_maintenance_errors_total`
* [ENHANCEMENT] Add native histogram support for `cortex_request_duration_seconds` metric family. #4987
* [ENHANCEMENT] Ruler: do not list rule groups in the object storage for disabled tenants. #5004
* [ENHANCEMENT] Query-frontend and querier: add HTTP API endpoint `<prometheus-http-prefix>/api/v1/format_query` to format a PromQL query. #4373
* [ENHANCEMENT] Query-frontend: Add `cortex_query_frontend_regexp_matcher_count` and `cortex_query_frontend_regexp_matcher_optimized_count` metrics to track optimization of regular expression label matchers. #4813
* [ENHANCEMENT] Alertmanager: Add configuration option to enable or disable the deletion of alertmanager state from object storage. This is useful when migrating alertmanager tenants from one cluster to another, because it avoids a condition where the state object is copied but then deleted before the configuration object is copied. #4989
* [ENHANCEMENT] Querier: only use the minimum set of chunks from ingesters when querying, and cancel unnecessary requests to ingesters sooner if we know their results won't be used. #5016
* [ENHANCEMENT] Add `-enable-go-runtime-metrics` flag to expose all go runtime metrics as Prometheus metrics. #5009
* [ENHANCEMENT] Ruler: trigger a synchronization of tenant's rule groups as soon as they change the rules configuration via API. This synchronization is in addition of the periodic syncing done every `-ruler.poll-interval`. The new behavior is enabled by default, but can be disabled with `-ruler.sync-rules-on-changes-enabled=false` (configurable on a per-tenant basis too). If you disable the new behaviour, then you may want to revert `-ruler.poll-interval` to `1m`. #4975 #5053 #5115 #5170
* [ENHANCEMENT] Distributor: Improve invalid tenant shard size error message. #5024
* [ENHANCEMENT] Store-gateway: record index header loading time separately in `cortex_bucket_store_series_request_stage_duration_seconds{stage="load_index_header"}`. Now index header loading will be visible in the "Mimir / Queries" dashboard in the "Series request p99/average latency" panels. #5011 #5062
* [ENHANCEMENT] Querier and ingester: add experimental support for streaming chunks from ingesters to queriers while evaluating queries. This can be enabled with `-querier.prefer-streaming-chunks=true`. #4886 #5078 #5094 #5126
* [ENHANCEMENT] Update Docker base images from `alpine:3.17.3` to `alpine:3.18.0`. #5065
* [ENHANCEMENT] Compactor: reduced the number of "object exists" API calls issued by the compactor to the object storage when syncing block's `meta.json` files. #5063
* [ENHANCEMENT] Distributor: Push request rate limits (`-distributor.request-rate-limit` and `-distributor.request-burst-size`) and their associated YAML configuration are now stable. #5124
* [ENHANCEMENT] Go: updated to 1.20.5. #5185
* [ENHANCEMENT] Update alpine base image to 3.18.2. #5274 #5276
* [BUGFIX] Metadata API: Mimir will now return an empty object when no metadata is available, matching Prometheus. #4782
* [BUGFIX] Store-gateway: add collision detection on expanded postings and individual postings cache keys. #4770
* [BUGFIX] Ruler: Support the `type=alert|record` query parameter for the API endpoint `<prometheus-http-prefix>/api/v1/rules`. #4302
* [BUGFIX] Backend: Check that alertmanager's data-dir doesn't overlap with bucket-sync dir. #4921
* [BUGFIX] Alertmanager: Allow to rate-limit webex, telegram and discord notifications. #4979
* [BUGFIX] Store-gateway: panics when decoding LabelValues responses that contain more than 655360 values. These responses are no longer cached. #5021
* [BUGFIX] Querier: don't leak memory when processing query requests from query-frontends (ie. when the query-scheduler is disabled). #5199

### Documentation

* [ENHANCEMENT] Improve `MimirIngesterReachingTenantsLimit` runbook. #4744 #4752
* [ENHANCEMENT] Add `symbol table size exceeds` case to `MimirCompactorHasNotSuccessfullyRunCompaction` runbook. #4945
* [ENHANCEMENT] Clarify which APIs use query sharding. #4948

### Mixin

* [CHANGE] Alerts: Remove `MimirQuerierHighRefetchRate`. #4980
* [CHANGE] Alerts: Remove `MimirTenantHasPartialBlocks`. This is obsoleted by the changed default of `-compactor.partial-block-deletion-delay` to `1d`, which will auto remediate this alert. #5026
* [ENHANCEMENT] Alertmanager dashboard: display active aggregation groups #4772
* [ENHANCEMENT] Alerts: `MimirIngesterTSDBWALCorrupted` now only fires when there are more than one corrupted WALs in single-zone deployments and when there are more than two zones affected in multi-zone deployments. #4920
* [ENHANCEMENT] Alerts: added labels to duplicated `MimirRolloutStuck` and `MimirCompactorHasNotUploadedBlocks` rules in order to distinguish them. #5023
* [ENHANCEMENT] Dashboards: fix holes in graph for lightly loaded clusters #4915
* [ENHANCEMENT] Dashboards: allow configuring additional services for the Rollout Progress dashboard. #5007
* [ENHANCEMENT] Alerts: do not fire `MimirAllocatingTooMuchMemory` alert for any matching container outside of namespaces where Mimir is running. #5089
* [BUGFIX] Dashboards: show cancelled requests in a different color to successful requests in throughput panels on dashboards. #5039
* [BUGFIX] Dashboards: fix dashboard panels that showed percentages with axes from 0 to 10000%. #5084
* [BUGFIX] Remove dependency on upstream Kubernetes mixin. #4732

### Jsonnet

* [CHANGE] Ruler: changed ruler autoscaling policy, extended scale down period from 60s to 600s. #4786
* [CHANGE] Update to v0.5.0 rollout-operator. #4893
* [CHANGE] Backend: add `alertmanager_args` to `mimir-backend` when running in read-write deployment mode. Remove hardcoded `filesystem` alertmanager storage. This moves alertmanager's data-dir to `/data/alertmanager` by default. #4907 #4921
* [CHANGE] Remove `-pdb` suffix from `PodDisruptionBudget` names. This will create new `PodDisruptionBudget` resources. Make sure to prune the old resources; otherwise, rollouts will be blocked. #5109
* [CHANGE] Query-frontend: enable query sharding for cardinality estimation via `-query-frontend.query-sharding-target-series-per-shard` by default if the results cache is enabled. #5128
* [ENHANCEMENT] Ingester: configure `-blocks-storage.tsdb.head-compaction-interval=15m` to spread TSDB head compaction over a wider time range. #4870
* [ENHANCEMENT] Ingester: configure `-blocks-storage.tsdb.wal-replay-concurrency` to CPU request minus 1. #4864
* [ENHANCEMENT] Compactor: configure `-compactor.first-level-compaction-wait-period` to TSDB head compaction interval plus 10 minutes. #4872
* [ENHANCEMENT] Store-gateway: set `GOMEMLIMIT` to the memory request value. This should reduce the likelihood the store-gateway may go out of memory, at the cost of an higher CPU utilization due to more frequent garbage collections when the memory utilization gets closer or above the configured requested memory. #4971
* [ENHANCEMENT] Store-gateway: dynamically set `GOMAXPROCS` based on the CPU request. This should reduce the likelihood a high load on the store-gateway will slow down the entire Kubernetes node. #5104
* [ENHANCEMENT] Store-gateway: add `store_gateway_lazy_loading_enabled` configuration option which combines disabled lazy-loading and reducing blocks sync concurrency. Reducing blocks sync concurrency improves startup times with disabled lazy loading on HDDs. #5025
* [ENHANCEMENT] Update `rollout-operator` image to `v0.6.0`. #5155
* [BUGFIX] Backend: configure `-ruler.alertmanager-url` to `mimir-backend` when running in read-write deployment mode. #4892
* [ENHANCEMENT] Memcached: don't overwrite upsteam memcached statefulset jsonnet to allow chosing between antiAffinity and topologySpreadConstraints.

### Mimirtool

* [CHANGE] check rules: will fail on duplicate rules when `--strict` is provided. #5035
* [FEATURE] sync/diff can now include/exclude namespaces based on a regular expression using `--namespaces-regex` and `--ignore-namespaces-regex`. #5100
* [ENHANCEMENT] analyze prometheus: allow to specify `-prometheus-http-prefix`. #4966
* [ENHANCEMENT] analyze grafana: allow to specify `--folder-title` to limit dashboards analysis based on their exact folder title. #4973

### Tools

* [CHANGE] copyblocks: copying between Azure Blob Storage buckets is now supported in addition to copying between Google Cloud Storage buckets. As a result, the `--service` flag is now required to be specified (accepted values are `gcs` or `abs`). #4756

## 2.8.0

### Grafana Mimir

* [CHANGE] Ingester: changed experimental CLI flag from `-out-of-order-blocks-external-label-enabled` to `-ingester.out-of-order-blocks-external-label-enabled` #4440
* [CHANGE] Store-gateway: The following metrics have been removed: #4332
  * `cortex_bucket_store_series_get_all_duration_seconds`
  * `cortex_bucket_store_series_merge_duration_seconds`
* [CHANGE] Ingester: changed default value of `-blocks-storage.tsdb.retention-period` from `24h` to `13h`. If you're running Mimir with a custom configuration and you're overriding `-querier.query-store-after` to a value greater than the default `12h` then you should increase `-blocks-storage.tsdb.retention-period` accordingly. #4382
* [CHANGE] Ingester: the configuration parameter `-blocks-storage.tsdb.max-tsdb-opening-concurrency-on-startup` has been deprecated and will be removed in Mimir 2.10. #4445
* [CHANGE] Query-frontend: Cached results now contain timestamp which allows Mimir to check if cached results are still valid based on current TTL configured for tenant. Results cached by previous Mimir version are used until they expire from cache, which can take up to 7 days. If you need to use per-tenant TTL sooner, please flush results cache manually. #4439
* [CHANGE] Ingester: the `cortex_ingester_tsdb_wal_replay_duration_seconds` metrics has been removed. #4465
* [CHANGE] Query-frontend and ruler: use protobuf internal query result payload format by default. This feature is no longer considered experimental. #4557 #4709
* [CHANGE] Ruler: reject creating federated rule groups while tenant federation is disabled. Previously the rule groups would be silently dropped during bucket sync. #4555
* [CHANGE] Compactor: the `/api/v1/upload/block/{block}/finish` endpoint now returns a `429` status code when the compactor has reached the limit specified by `-compactor.max-block-upload-validation-concurrency`. #4598
* [CHANGE] Compactor: when starting a block upload the maximum byte size of the block metadata provided in the request body is now limited to 1 MiB. If this limit is exceeded a `413` status code is returned. #4683
* [CHANGE] Store-gateway: cache key format for expanded postings has changed. This will invalidate the expanded postings in the index cache when deployed. #4667
* [FEATURE] Cache: Introduce experimental support for using Redis for results, chunks, index, and metadata caches. #4371
* [FEATURE] Vault: Introduce experimental integration with Vault to fetch secrets used to configure TLS for clients. Server TLS secrets will still be read from a file. `tls-ca-path`, `tls-cert-path` and `tls-key-path` will denote the path in Vault for the following CLI flags when `-vault.enabled` is true: #4446.
  * `-distributor.ha-tracker.etcd.*`
  * `-distributor.ring.etcd.*`
  * `-distributor.forwarding.grpc-client.*`
  * `-querier.store-gateway-client.*`
  * `-ingester.client.*`
  * `-ingester.ring.etcd.*`
  * `-querier.frontend-client.*`
  * `-query-frontend.grpc-client-config.*`
  * `-query-frontend.results-cache.redis.*`
  * `-blocks-storage.bucket-store.index-cache.redis.*`
  * `-blocks-storage.bucket-store.chunks-cache.redis.*`
  * `-blocks-storage.bucket-store.metadata-cache.redis.*`
  * `-compactor.ring.etcd.*`
  * `-store-gateway.sharding-ring.etcd.*`
  * `-ruler.client.*`
  * `-ruler.alertmanager-client.*`
  * `-ruler.ring.etcd.*`
  * `-ruler.query-frontend.grpc-client-config.*`
  * `-alertmanager.sharding-ring.etcd.*`
  * `-alertmanager.alertmanager-client.*`
  * `-memberlist.*`
  * `-query-scheduler.grpc-client-config.*`
  * `-query-scheduler.ring.etcd.*`
  * `-overrides-exporter.ring.etcd.*`
* [FEATURE] Distributor, ingester, querier, query-frontend, store-gateway: add experimental support for native histograms. Requires that the experimental protobuf query result response format is enabled by `-query-frontend.query-result-response-format=protobuf` on the query frontend. #4286 #4352 #4354 #4376 #4377 #4387 #4396 #4425 #4442 #4494 #4512 #4513 #4526
* [FEATURE] Added `-<prefix>.s3.storage-class` flag to configure the S3 storage class for objects written to S3 buckets. #4300
* [FEATURE] Add `freebsd` to the target OS when generating binaries for a Mimir release. #4654
* [FEATURE] Ingester: Add `prepare-shutdown` endpoint which can be used as part of Kubernetes scale down automations. #4718
* [ENHANCEMENT] Add timezone information to Alpine Docker images. #4583
* [ENHANCEMENT] Ruler: Sync rules when ruler JOINING the ring instead of ACTIVE, In order to reducing missed rule iterations during ruler restarts. #4451
* [ENHANCEMENT] Allow to define service name used for tracing via `JAEGER_SERVICE_NAME` environment variable. #4394
* [ENHANCEMENT] Querier and query-frontend: add experimental, more performant protobuf query result response format enabled with `-query-frontend.query-result-response-format=protobuf`. #4304 #4318 #4375
* [ENHANCEMENT] Compactor: added experimental configuration parameter `-compactor.first-level-compaction-wait-period`, to configure how long the compactor should wait before compacting 1st level blocks (uploaded by ingesters). This configuration option allows to reduce the chances compactor begins compacting blocks before all ingesters have uploaded their blocks to the storage. #4401
* [ENHANCEMENT] Store-gateway: use more efficient chunks fetching and caching. #4255
* [ENHANCEMENT] Query-frontend and ruler: add experimental, more performant protobuf internal query result response format enabled with `-ruler.query-frontend.query-result-response-format=protobuf`. #4331
* [ENHANCEMENT] Ruler: increased tolerance for missed iterations on alerts, reducing the chances of flapping firing alerts during ruler restarts. #4432
* [ENHANCEMENT] Optimized `.*` and `.+` regular expression label matchers. #4432
* [ENHANCEMENT] Optimized regular expression label matchers with alternates (e.g. `a|b|c`). #4647
* [ENHANCEMENT] Added an in-memory cache for regular expression matchers, to avoid parsing and compiling the same expression multiple times when used in recurring queries. #4633
* [ENHANCEMENT] Query-frontend: results cache TTL is now configurable by using `-query-frontend.results-cache-ttl` and `-query-frontend.results-cache-ttl-for-out-of-order-time-window` options. These values can also be specified per tenant. Default values are unchanged (7 days and 10 minutes respectively). #4385
* [ENHANCEMENT] Ingester: added advanced configuration parameter `-blocks-storage.tsdb.wal-replay-concurrency` representing the maximum number of CPUs used during WAL replay. #4445
* [ENHANCEMENT] Ingester: added metrics `cortex_ingester_tsdb_open_duration_seconds_total` to measure the total time it takes to open all existing TSDBs. The time tracked by this metric also includes the TSDBs WAL replay duration. #4465
* [ENHANCEMENT] Store-gateway: use streaming implementation for LabelNames RPC. The batch size for streaming is controlled by `-blocks-storage.bucket-store.batch-series-size`. #4464
* [ENHANCEMENT] Memcached: Add support for TLS or mTLS connections to cache servers. #4535
* [ENHANCEMENT] Compactor: blocks index files are now validated for correctness for blocks uploaded via the TSDB block upload feature. #4503
* [ENHANCEMENT] Compactor: block chunks and segment files are now validated for correctness for blocks uploaded via the TSDB block upload feature. #4549
* [ENHANCEMENT] Ingester: added configuration options to configure the "postings for matchers" cache of each compacted block queried from ingesters: #4561
  * `-blocks-storage.tsdb.block-postings-for-matchers-cache-ttl`
  * `-blocks-storage.tsdb.block-postings-for-matchers-cache-size`
  * `-blocks-storage.tsdb.block-postings-for-matchers-cache-force`
* [ENHANCEMENT] Compactor: validation of blocks uploaded via the TSDB block upload feature is now configurable on a per tenant basis: #4585
  * `-compactor.block-upload-validation-enabled` has been added, `compactor_block_upload_validation_enabled` can be used to override per tenant
  * `-compactor.block-upload.block-validation-enabled` was the previous global flag and has been removed
* [ENHANCEMENT] TSDB Block Upload: block upload validation concurrency can now be limited with `-compactor.max-block-upload-validation-concurrency`. #4598
* [ENHANCEMENT] OTLP: Add support for converting OTel exponential histograms to Prometheus native histograms. The ingestion of native histograms must be enabled, please set `-ingester.native-histograms-ingestion-enabled` to `true`. #4063 #4639
* [ENHANCEMENT] Query-frontend: add metric `cortex_query_fetched_index_bytes_total` to measure TSDB index bytes fetched to execute a query. #4597
* [ENHANCEMENT] Query-frontend: add experimental limit to enforce a max query expression size in bytes via `-query-frontend.max-query-expression-size-bytes` or `max_query_expression_size_bytes`. #4604
* [ENHANCEMENT] Query-tee: improve message logged when comparing responses and one response contains a non-JSON payload. #4588
* [ENHANCEMENT] Distributor: add ability to set per-distributor limits via `distributor_limits` block in runtime configuration in addition to the existing configuration. #4619
* [ENHANCEMENT] Querier: reduce peak memory consumption for queries that touch a large number of chunks. #4625
* [ENHANCEMENT] Query-frontend: added experimental `-query-frontend.query-sharding-max-regexp-size-bytes` limit to query-frontend. When set to a value greater than 0, query-frontend disabled query sharding for any query with a regexp matcher longer than the configured limit. #4632
* [ENHANCEMENT] Store-gateway: include statistics from LabelValues and LabelNames calls in `cortex_bucket_store_series*` metrics. #4673
* [ENHANCEMENT] Query-frontend: improve readability of distributed tracing spans. #4656
* [ENHANCEMENT] Update Docker base images from `alpine:3.17.2` to `alpine:3.17.3`. #4685
* [ENHANCEMENT] Querier: improve performance when shuffle sharding is enabled and the shard size is large. #4711
* [ENHANCEMENT] Ingester: improve performance when Active Series Tracker is in use. #4717
* [ENHANCEMENT] Store-gateway: optionally select `-blocks-storage.bucket-store.series-selection-strategy`, which can limit the impact of large posting lists (when many series share the same label name and value). #4667 #4695 #4698
* [ENHANCEMENT] Querier: Cache the converted float histogram from chunk iterator, hence there is no need to lookup chunk every time to get the converted float histogram. #4684
* [ENHANCEMENT] Ruler: Improve rule upload performance when not enforcing per-tenant rule group limits. #4828
* [ENHANCEMENT] Improved memory limit on the in-memory cache used for regular expression matchers. #4751
* [BUGFIX] Querier: Streaming remote read will now continue to return multiple chunks per frame after the first frame. #4423
* [BUGFIX] Store-gateway: the values for `stage="processed"` for the metrics `cortex_bucket_store_series_data_touched` and  `cortex_bucket_store_series_data_size_touched_bytes` when using fine-grained chunks caching is now reporting the correct values of chunks held in memory. #4449
* [BUGFIX] Compactor: fixed reporting a compaction error when compactor is correctly shut down while populating blocks. #4580
* [BUGFIX] OTLP: Do not drop exemplars of the OTLP Monotonic Sum metric. #4063
* [BUGFIX] Packaging: flag `/etc/default/mimir` and `/etc/sysconfig/mimir` as config to prevent overwrite. #4587
* [BUGFIX] Query-frontend: don't retry queries which error inside PromQL. #4643
* [BUGFIX] Store-gateway & query-frontend: report more consistent statistics for fetched index bytes. #4671
* [BUGFIX] Native histograms: fix how IsFloatHistogram determines if mimirpb.Histogram is a float histogram. #4706
* [BUGFIX] Query-frontend: fix query sharding for native histograms. #4666
* [BUGFIX] Ring status page: fixed the owned tokens percentage value displayed. #4730
* [BUGFIX] Querier: fixed chunk iterator that can return sample with wrong timestamp. #4450
* [BUGFIX] Packaging: fix preremove script preventing upgrades. #4801
* [BUGFIX] Security: updates Go to version 1.20.4 to fix CVE-2023-24539, CVE-2023-24540, CVE-2023-29400. #4903

### Mixin

* [ENHANCEMENT] Queries: Display data touched per sec in bytes instead of number of items. #4492
* [ENHANCEMENT] `_config.job_names.<job>` values can now be arrays of regular expressions in addition to a single string. Strings are still supported and behave as before. #4543
* [ENHANCEMENT] Queries dashboard: remove mention to store-gateway "streaming enabled" in panels because store-gateway only support streaming series since Mimir 2.7. #4569
* [ENHANCEMENT] Ruler: Add panel description for Read QPS panel in Ruler dashboard to explain values when in remote ruler mode. #4675
* [BUGFIX] Ruler dashboard: show data for reads from ingesters. #4543
* [BUGFIX] Pod selector regex for deployments: change `(.*-mimir-)` to `(.*mimir-)`. #4603

### Jsonnet

* [CHANGE] Ruler: changed ruler deployment max surge from `0` to `50%`, and max unavailable from `1` to `0`. #4381
* [CHANGE] Memcached connections parameters `-blocks-storage.bucket-store.index-cache.memcached.max-idle-connections`, `-blocks-storage.bucket-store.chunks-cache.memcached.max-idle-connections` and `-blocks-storage.bucket-store.metadata-cache.memcached.max-idle-connections` settings are now configured based on `max-get-multi-concurrency` and `max-async-concurrency`. #4591
* [CHANGE] Add support to use external Redis as cache. Following are some changes in the jsonnet config: #4386 #4640
  * Renamed `memcached_*_enabled` config options to `cache_*_enabled`
  * Renamed `memcached_*_max_item_size_mb` config options to `cache_*_max_item_size_mb`
  * Added `cache_*_backend` config options
* [CHANGE] Store-gateway StatefulSets with disabled multi-zone deployment are also unregistered from the ring on shutdown. This eliminated resharding during rollouts, at the cost of extra effort during scaling down store-gateways. For more information see [Scaling down store-gateways](https://grafana.com/docs/mimir/v2.7.x/operators-guide/run-production-environment/scaling-out/#scaling-down-store-gateways). #4713
* [CHANGE] Removed `$._config.querier.replicas` and `$._config.queryFrontend.replicas`. If you need to customize the number of querier or query-frontend replicas, and autoscaling is disabled, please set an override as is done for other stateless components (e.g. distributors). #5130
* [ENHANCEMENT] Alertmanager: add `alertmanager_data_disk_size` and  `alertmanager_data_disk_class` configuration options, by default no storage class is set. #4389
* [ENHANCEMENT] Update `rollout-operator` to `v0.4.0`. #4524
* [ENHANCEMENT] Update memcached to `memcached:1.6.19-alpine`. #4581
* [ENHANCEMENT] Add support for mTLS connections to Memcached servers. #4553
* [ENHANCEMENT] Update the `memcached-exporter` to `v0.11.2`. #4570
* [ENHANCEMENT] Autoscaling: Add `autoscaling_query_frontend_memory_target_utilization`, `autoscaling_ruler_query_frontend_memory_target_utilization`, and `autoscaling_ruler_memory_target_utilization` configuration options, for controlling the corresponding autoscaler memory thresholds. Each has a default of 1, i.e. 100%. #4612
* [ENHANCEMENT] Distributor: add ability to set per-distributor limits via `distributor_instance_limits` using runtime configuration. #4627
* [BUGFIX] Add missing query sharding settings for user_24M and user_32M plans. #4374

### Mimirtool

* [ENHANCEMENT] Backfill: mimirtool will now sleep and retry if it receives a 429 response while trying to finish an upload due to validation concurrency limits. #4598
* [ENHANCEMENT] `gauge` panel type is supported now in `mimirtool analyze dashboard`. #4679
* [ENHANCEMENT] Set a `User-Agent` header on requests to Mimir or Prometheus servers. #4700

### Mimir Continuous Test

* [FEATURE] Allow continuous testing of native histograms as well by enabling the flag `-tests.write-read-series-test.histogram-samples-enabled`. The metrics exposed by the tool will now have a new label called `type` with possible values of `float`, `histogram_float_counter`, `histogram_float_gauge`, `histogram_int_counter`, `histogram_int_gauge`, the list of metrics impacted: #4457
  * `mimir_continuous_test_writes_total`
  * `mimir_continuous_test_writes_failed_total`
  * `mimir_continuous_test_queries_total`
  * `mimir_continuous_test_queries_failed_total`
  * `mimir_continuous_test_query_result_checks_total`
  * `mimir_continuous_test_query_result_checks_failed_total`
* [ENHANCEMENT] Added a new metric `mimir_continuous_test_build_info` that reports version information, similar to the existing `cortex_build_info` metric exposed by other Mimir components. #4712
* [ENHANCEMENT] Add coherency for the selected ranges and instants of test queries. #4704

### Query-tee

### Documentation

* [CHANGE] Clarify what deprecation means in the lifecycle of configuration parameters. #4499
* [CHANGE] Update compactor `split-groups` and `split-and-merge-shards` recommendation on component page. #4623
* [FEATURE] Add instructions about how to configure native histograms. #4527
* [ENHANCEMENT] Runbook for MimirCompactorHasNotSuccessfullyRunCompaction extended to include scenario where compaction has fallen behind. #4609
* [ENHANCEMENT] Add explanation for QPS values for reads in remote ruler mode and writes generally, to the Ruler dashboard page. #4629
* [ENHANCEMENT] Expand zone-aware replication page to cover single physical availability zone deployments. #4631
* [FEATURE] Add instructions to use puppet module. #4610
* [FEATURE] Add documentation on how deploy mixin with terraform. #4161

### Tools

* [ENHANCEMENT] tsdb-index: iteration over index is now faster when any equal matcher is supplied. #4515

## 2.7.3

### Grafana Mimir

* [BUGFIX] Security: updates Go to version 1.20.4 to fix CVE-2023-24539, CVE-2023-24540, CVE-2023-29400. #4905

## 2.7.2

### Grafana Mimir

* [BUGFIX] Security: updated Go version to 1.20.3 to fix CVE-2023-24538 #4795

## 2.7.1

**Note**: During the release process, version 2.7.0 was tagged too early, before completing the release checklist and production testing. Release 2.7.1 doesn't include any code changes since 2.7.0, but now has proper release notes, published documentation, and has been fully tested in our production environment.

### Grafana Mimir

* [CHANGE] Ingester: the configuration parameter `-ingester.ring.readiness-check-ring-health` has been deprecated and will be removed in Mimir 2.9. #4422
* [CHANGE] Ruler: changed default value of `-ruler.evaluation-delay-duration` option from 0 to 1m. #4250
* [CHANGE] Querier: Errors with status code `422` coming from the store-gateway are propagated and not converted to the consistency check error anymore. #4100
* [CHANGE] Store-gateway: When a query hits `max_fetched_chunks_per_query` and `max_fetched_series_per_query` limits, an error with the status code `422` is created and returned. #4056
* [CHANGE] Packaging: Migrate FPM packaging solution to NFPM. Rationalize packages dependencies and add package for all binaries. #3911
* [CHANGE] Store-gateway: Deprecate flag `-blocks-storage.bucket-store.chunks-cache.subrange-size` since there's no benefit to changing the default of `16000`. #4135
* [CHANGE] Experimental support for ephemeral storage introduced in Mimir 2.6.0 has been removed. Following options are no longer available: #4252
  * `-blocks-storage.ephemeral-tsdb.*`
  * `-distributor.ephemeral-series-enabled`
  * `-distributor.ephemeral-series-matchers`
  * `-ingester.max-ephemeral-series-per-user`
  * `-ingester.instance-limits.max-ephemeral-series`
Querying with using `{__mimir_storage__="ephemeral"}` selector no longer works. All label values with `ephemeral-` prefix in `reason` label of `cortex_discarded_samples_total` metric are no longer available. Following metrics have been removed:
  * `cortex_ingester_ephemeral_series`
  * `cortex_ingester_ephemeral_series_created_total`
  * `cortex_ingester_ephemeral_series_removed_total`
  * `cortex_ingester_ingested_ephemeral_samples_total`
  * `cortex_ingester_ingested_ephemeral_samples_failures_total`
  * `cortex_ingester_memory_ephemeral_users`
  * `cortex_ingester_queries_ephemeral_total`
  * `cortex_ingester_queried_ephemeral_samples`
  * `cortex_ingester_queried_ephemeral_series`
* [CHANGE] Store-gateway: use mmap-less index-header reader by default and remove mmap-based index header reader. The following flags have changed: #4280
   * `-blocks-storage.bucket-store.index-header.map-populate-enabled` has been removed
   * `-blocks-storage.bucket-store.index-header.stream-reader-enabled` has been removed
   * `-blocks-storage.bucket-store.index-header.stream-reader-max-idle-file-handles` has been renamed to `-blocks-storage.bucket-store.index-header.max-idle-file-handles`, and the corresponding configuration file option has been renamed from `stream_reader_max_idle_file_handles` to `max_idle_file_handles`
* [CHANGE] Store-gateway: the streaming store-gateway is now enabled by default. The new default setting for `-blocks-storage.bucket-store.batch-series-size` is `5000`. #4330
* [CHANGE] Compactor: the configuration parameter `-compactor.consistency-delay` has been deprecated and will be removed in Mimir 2.9. #4409
* [CHANGE] Store-gateway: the configuration parameter `-blocks-storage.bucket-store.consistency-delay` has been deprecated and will be removed in Mimir 2.9. #4409
* [FEATURE] Ruler: added `keep_firing_for` support to alerting rules. #4099
* [FEATURE] Distributor, ingester: ingestion of native histograms. The new per-tenant limit `-ingester.native-histograms-ingestion-enabled` controls whether native histograms are stored or ignored. #4159
* [FEATURE] Query-frontend: Introduce experimental `-query-frontend.query-sharding-target-series-per-shard` to allow query sharding to take into account cardinality of similar requests executed previously. This feature uses the same cache that's used for results caching. #4121 #4177 #4188 #4254
* [ENHANCEMENT] Go: update go to 1.20.1. #4266
* [ENHANCEMENT] Ingester: added `out_of_order_blocks_external_label_enabled` shipper option to label out-of-order blocks before shipping them to cloud storage. #4182 #4297
* [ENHANCEMENT] Ruler: introduced concurrency when loading per-tenant rules configuration. This improvement is expected to speed up the ruler start up time in a Mimir cluster with a large number of tenants. #4258
* [ENHANCEMENT] Compactor: Add `reason` label to `cortex_compactor_runs_failed_total`. The value can be `shutdown` or `error`. #4012
* [ENHANCEMENT] Store-gateway: enforce `max_fetched_series_per_query`. #4056
* [ENHANCEMENT] Query-frontend: Disambiguate logs for failed queries. #4067
* [ENHANCEMENT] Query-frontend: log caller user agent in query stats logs. #4093
* [ENHANCEMENT] Store-gateway: add `data_type` label with values on `cortex_bucket_store_partitioner_extended_ranges_total`, `cortex_bucket_store_partitioner_expanded_ranges_total`, `cortex_bucket_store_partitioner_requested_ranges_total`, `cortex_bucket_store_partitioner_expanded_bytes_total`, `cortex_bucket_store_partitioner_requested_bytes_total` for `postings`, `series`, and `chunks`. #4095
* [ENHANCEMENT] Store-gateway: Reduce memory allocation rate when loading TSDB chunks from Memcached. #4074
* [ENHANCEMENT] Query-frontend: track `cortex_frontend_query_response_codec_duration_seconds` and `cortex_frontend_query_response_codec_payload_bytes` metrics to measure the time taken and bytes read / written while encoding and decoding query result payloads. #4110
* [ENHANCEMENT] Alertmanager: expose additional upstream metrics `cortex_alertmanager_dispatcher_aggregation_groups`, `cortex_alertmanager_dispatcher_alert_processing_duration_seconds`. #4151
* [ENHANCEMENT] Querier and query-frontend: add experimental, more performant protobuf internal query result response format enabled with `-query-frontend.query-result-response-format=protobuf`. #4153
* [ENHANCEMENT] Store-gateway: use more efficient chunks fetching and caching. This should reduce CPU, memory utilization, and receive bandwidth of a store-gateway. Enable with `-blocks-storage.bucket-store.chunks-cache.fine-grained-chunks-caching-enabled=true`. #4163 #4174 #4227
* [ENHANCEMENT] Query-frontend: Wait for in-flight queries to finish before shutting down. #4073 #4170
* [ENHANCEMENT] Store-gateway: added `encode` and `other` stage to `cortex_bucket_store_series_request_stage_duration_seconds` metric. #4179
* [ENHANCEMENT] Ingester: log state of TSDB when shipping or forced compaction can't be done due to unexpected state of TSDB. #4211
* [ENHANCEMENT] Update Docker base images from `alpine:3.17.1` to `alpine:3.17.2`. #4240
* [ENHANCEMENT] Store-gateway: add a `stage` label to the metrics `cortex_bucket_store_series_data_fetched`, `cortex_bucket_store_series_data_size_fetched_bytes`, `cortex_bucket_store_series_data_touched`, `cortex_bucket_store_series_data_size_touched_bytes`. This label only applies to `data_type="chunks"`. For `fetched` metrics with `data_type="chunks"` the `stage` label has 2 values: `fetched` - the chunks or bytes that were fetched from the cache or the object store, `refetched` - the chunks or bytes that had to be refetched from the cache or the object store because their size was underestimated during the first fetch. For `touched` metrics with `data_type="chunks"` the `stage` label has 2 values: `processed` - the chunks or bytes that were read from the fetched chunks or bytes and were processed in memory, `returned` - the chunks or bytes that were selected from the processed bytes to satisfy the query. #4227 #4316
* [ENHANCEMENT] Compactor: improve the partial block check related to `compactor.partial-block-deletion-delay` to potentially issue less requests to object storage. #4246
* [ENHANCEMENT] Memcached: added `-*.memcached.min-idle-connections-headroom-percentage` support to configure the minimum number of idle connections to keep open as a percentage (0-100) of the number of recently used idle connections. This feature is disabled when set to a negative value (default), which means idle connections are kept open indefinitely. #4249
* [ENHANCEMENT] Querier and store-gateway: optimized regular expression label matchers with case insensitive alternate operator. #4340 #4357
* [ENHANCEMENT] Compactor: added the experimental flag `-compactor.block-upload.block-validation-enabled` with the default `true` to configure whether block validation occurs on backfilled blocks. #3411
* [ENHANCEMENT] Ingester: apply a jitter to the first TSDB head compaction interval configured via `-blocks-storage.tsdb.head-compaction-interval`. Subsequent checks will happen at the configured interval. This should help to spread the TSDB head compaction among different ingesters over the configured interval. #4364
* [ENHANCEMENT] Ingester: the maximum accepted value for `-blocks-storage.tsdb.head-compaction-interval` has been increased from 5m to 15m. #4364
* [BUGFIX] Store-gateway: return `Canceled` rather than `Aborted` or `Internal` error when the calling querier cancels a label names or values request, and return `Internal` if processing the request fails for another reason. #4061
* [BUGFIX] Querier: track canceled requests with status code `499` in the metrics instead of `503` or `422`. #4099
* [BUGFIX] Ingester: compact out-of-order data during `/ingester/flush` or when TSDB is idle. #4180
* [BUGFIX] Ingester: conversion of global limits `max-series-per-user`, `max-series-per-metric`, `max-metadata-per-user` and `max-metadata-per-metric` into corresponding local limits now takes into account the number of ingesters in each zone. #4238
* [BUGFIX] Ingester: track `cortex_ingester_memory_series` metric consistently with `cortex_ingester_memory_series_created_total` and `cortex_ingester_memory_series_removed_total`. #4312
* [BUGFIX] Querier: fixed a bug which was incorrectly matching series with regular expression label matchers with begin/end anchors in the middle of the regular expression. #4340

### Mixin

* [CHANGE] Move auto-scaling panel rows down beneath logical network path in Reads and Writes dashboards. #4049
* [CHANGE] Make distributor auto-scaling metric panels show desired number of replicas. #4218
* [CHANGE] Alerts: The alert `MimirMemcachedRequestErrors` has been renamed to `MimirCacheRequestErrors`. #4242
* [ENHANCEMENT] Alerts: Added `MimirAutoscalerKedaFailing` alert firing when a KEDA scaler is failing. #4045
* [ENHANCEMENT] Add auto-scaling panels to ruler dashboard. #4046
* [ENHANCEMENT] Add gateway auto-scaling panels to Reads and Writes dashboards. #4049 #4216
* [ENHANCEMENT] Dashboards: distinguish between label names and label values queries. #4065
* [ENHANCEMENT] Add query-frontend and ruler-query-frontend auto-scaling panels to Reads and Ruler dashboards. #4199
* [BUGFIX] Alerts: Fixed `MimirAutoscalerNotActive` to not fire if scaling metric does not exist, to avoid false positives on scaled objects with 0 min replicas. #4045
* [BUGFIX] Alerts: `MimirCompactorHasNotSuccessfullyRunCompaction` is no longer triggered by frequent compactor restarts. #4012
* [BUGFIX] Tenants dashboard: Correctly show the ruler-query-scheduler queue size. #4152

### Jsonnet

* [CHANGE] Create the `query-frontend-discovery` service only when Mimir is deployed in microservice mode without query-scheduler. #4353
* [CHANGE] Add results cache backend config to `ruler-query-frontend` configuration to allow cache reuse for cardinality-estimation based sharding. #4257
* [ENHANCEMENT] Add support for ruler auto-scaling. #4046
* [ENHANCEMENT] Add optional `weight` param to `newQuerierScaledObject` and `newRulerQuerierScaledObject` to allow running multiple querier deployments on different node types. #4141
* [ENHANCEMENT] Add support for query-frontend and ruler-query-frontend auto-scaling. #4199
* [BUGFIX] Shuffle sharding: when applying user class limits, honor the minimum shard size configured in `$._config.shuffle_sharding.*`. #4363

### Mimirtool

* [FEATURE] Added `keep_firing_for` support to rules configuration. #4099
* [ENHANCEMENT] Add `-tls-insecure-skip-verify` to rules, alertmanager and backfill commands. #4162

### Query-tee

* [CHANGE] Increase default value of `-backend.read-timeout` to 150s, to accommodate default querier and query frontend timeout of 120s. #4262
* [ENHANCEMENT] Log errors that occur while performing requests to compare two endpoints. #4262
* [ENHANCEMENT] When comparing two responses that both contain an error, only consider the comparison failed if the errors differ. Previously, if either response contained an error, the comparison always failed, even if both responses contained the same error. #4262
* [ENHANCEMENT] Include the value of the `X-Scope-OrgID` header when logging a comparison failure. #4262
* [BUGFIX] Parameters (expression, time range etc.) for a query request where the parameters are in the HTTP request body rather than in the URL are now logged correctly when responses differ. #4265

### Documentation

* [ENHANCEMENT] Add guide on alternative migration method for Thanos to Mimir #3554
* [ENHANCEMENT] Restore "Migrate from Cortex" for Jsonnet. #3929
* [ENHANCEMENT] Document migration from microservices to read-write deployment mode. #3951
* [ENHANCEMENT] Do not error when there is nothing to commit as part of a publish #4058
* [ENHANCEMENT] Explain how to run Mimir locally using docker-compose #4079
* [ENHANCEMENT] Docs: use long flag names in runbook commands. #4088
* [ENHANCEMENT] Clarify how ingester replication happens. #4101
* [ENHANCEMENT] Improvements to the Get Started guide. #4315
* [BUGFIX] Added indentation to Azure and SWIFT backend definition. #4263

### Tools

* [ENHANCEMENT] Adapt tsdb-print-chunk for native histograms. #4186
* [ENHANCEMENT] Adapt tsdb-index-health for blocks containing native histograms. #4186
* [ENHANCEMENT] Adapt tsdb-chunks tool to handle native histograms. #4186

## 2.6.2

* [BUGFIX] Security: updates Go to version 1.20.4 to fix CVE-2023-24539, CVE-2023-24540, CVE-2023-29400. #4903

## 2.6.1

### Grafana Mimir

* [BUGFIX] Security: updates Go to version 1.20.3 to fix CVE-2023-24538 #4798

## 2.6.0

### Grafana Mimir

* [CHANGE] Querier: Introduce `-querier.max-partial-query-length` to limit the time range for partial queries at the querier level and deprecate `-store.max-query-length`. #3825 #4017
* [CHANGE] Store-gateway: Remove experimental `-blocks-storage.bucket-store.max-concurrent-reject-over-limit` flag. #3706
* [CHANGE] Ingester: If shipping is enabled block retention will now be relative to the upload time to cloud storage. If shipping is disabled block retention will be relative to the creation time of the block instead of the mintime of the last block created. #3816
* [CHANGE] Query-frontend: Deprecated CLI flag `-query-frontend.align-querier-with-step` has been removed. #3982
* [CHANGE] Alertmanager: added default configuration for `-alertmanager.configs.fallback`. Allows tenants to send alerts without first uploading an Alertmanager configuration. #3541
* [FEATURE] Store-gateway: streaming of series. The store-gateway can now stream results back to the querier instead of buffering them. This is expected to greatly reduce peak memory consumption while keeping latency the same. You can enable this feature by setting `-blocks-storage.bucket-store.batch-series-size` to a value in the high thousands (5000-10000). This is still an experimental feature and is subject to a changing API and instability. #3540 #3546 #3587 #3606 #3611 #3620 #3645 #3355 #3697 #3666 #3687 #3728 #3739 #3751 #3779 #3839
* [FEATURE] Alertmanager: Added support for the Webex receiver. #3758
* [FEATURE] Limits: Added the `-validation.separate-metrics-group-label` flag. This allows further separation of the `cortex_discarded_samples_total` metric by an additional `group` label - which is configured by this flag to be the value of a specific label on an incoming timeseries. Active groups are tracked and inactive groups are cleaned up on a defined interval. The maximum number of groups tracked is controlled by the `-max-separate-metrics-groups-per-user` flag. #3439
* [FEATURE] Overrides-exporter: Added experimental ring support to overrides-exporter via `-overrides-exporter.ring.enabled`. When enabled, the ring is used to establish a leader replica for the export of limit override metrics. #3908 #3953
* [FEATURE] Ephemeral storage (experimental): Mimir can now accept samples into "ephemeral storage". Such samples are available for querying for a short amount of time (`-blocks-storage.ephemeral-tsdb.retention-period`, defaults to 10 minutes), and then removed from memory. To use ephemeral storage, distributor must be configured with `-distributor.ephemeral-series-enabled` option. Series matching `-distributor.ephemeral-series-matchers` will be marked for storing into ephemeral storage in ingesters. Each tenant needs to have ephemeral storage enabled by using `-ingester.max-ephemeral-series-per-user` limit, which defaults to 0 (no ephemeral storage). Ingesters have new `-ingester.instance-limits.max-ephemeral-series` limit for total number of series in ephemeral storage across all tenants. If ingestion of samples into ephemeral storage fails, `cortex_discarded_samples_total` metric will use values prefixed with `ephemeral-` for `reason` label. Querying of ephemeral storage is possible by using `{__mimir_storage__="ephemeral"}` as metric selector. Following new metrics related to ephemeral storage are introduced: #3897 #3922 #3961 #3997 #4004
  * `cortex_ingester_ephemeral_series`
  * `cortex_ingester_ephemeral_series_created_total`
  * `cortex_ingester_ephemeral_series_removed_total`
  * `cortex_ingester_ingested_ephemeral_samples_total`
  * `cortex_ingester_ingested_ephemeral_samples_failures_total`
  * `cortex_ingester_memory_ephemeral_users`
  * `cortex_ingester_queries_ephemeral_total`
  * `cortex_ingester_queried_ephemeral_samples`
  * `cortex_ingester_queried_ephemeral_series`
* [ENHANCEMENT] Added new metric `thanos_shipper_last_successful_upload_time`: Unix timestamp (in seconds) of the last successful TSDB block uploaded to the bucket. #3627
* [ENHANCEMENT] Ruler: Added `-ruler.alertmanager-client.tls-enabled` configuration for alertmanager client. #3432 #3597
* [ENHANCEMENT] Activity tracker logs now have `component=activity-tracker` label. #3556
* [ENHANCEMENT] Distributor: remove labels with empty values #2439
* [ENHANCEMENT] Query-frontend: track query HTTP requests in the Activity Tracker. #3561
* [ENHANCEMENT] Store-gateway: Add experimental alternate implementation of index-header reader that does not use memory mapped files. The index-header reader is expected to improve stability of the store-gateway. You can enable this implementation with the flag `-blocks-storage.bucket-store.index-header.stream-reader-enabled`. #3639 #3691 #3703 #3742 #3785 #3787 #3797
* [ENHANCEMENT] Query-scheduler: add `cortex_query_scheduler_cancelled_requests_total` metric to track the number of requests that are already cancelled when dequeued. #3696
* [ENHANCEMENT] Store-gateway: add `cortex_bucket_store_partitioner_extended_ranges_total` metric to keep track of the ranges that the partitioner decided to overextend and merge in order to save API call to the object storage. #3769
* [ENHANCEMENT] Compactor: Auto-forget unhealthy compactors after ten failed ring heartbeats. #3771
* [ENHANCEMENT] Ruler: change default value of `-ruler.for-grace-period` from `10m` to `2m` and update help text. The new default value reflects how we operate Mimir at Grafana Labs. #3817
* [ENHANCEMENT] Ingester: Added experimental flags to force usage of _postings for matchers cache_. These flags will be removed in the future and it's not recommended to change them. #3823
  * `-blocks-storage.tsdb.head-postings-for-matchers-cache-ttl`
  * `-blocks-storage.tsdb.head-postings-for-matchers-cache-size`
  * `-blocks-storage.tsdb.head-postings-for-matchers-cache-force`
* [ENHANCEMENT] Ingester: Improved series selection performance when some of the matchers do not match any series. #3827
* [ENHANCEMENT] Alertmanager: Add new additional template function `tenantID` returning id of the tenant owning the alert. #3758
* [ENHANCEMENT] Alertmanager: Add additional template function `grafanaExploreURL` returning URL to grafana explore with range query. #3849
* [ENHANCEMENT] Reduce overhead of debug logging when filtered out. #3875
* [ENHANCEMENT] Update Docker base images from `alpine:3.16.2` to `alpine:3.17.1`. #3898
* [ENHANCEMENT] Ingester: Add new `/ingester/tsdb_metrics` endpoint to return tenant-specific TSDB metrics. #3923
* [ENHANCEMENT] Query-frontend: CLI flag `-query-frontend.max-total-query-length` and its associated YAML configuration is now stable. #3882
* [ENHANCEMENT] Ruler: rule groups now support optional and experimental `align_evaluation_time_on_interval` field, which causes all evaluations to happen on interval-aligned timestamp. #4013
* [ENHANCEMENT] Query-scheduler: ring-based service discovery is now stable. #4028
* [ENHANCEMENT] Store-gateway: improved performance of prefix matching on the labels. #4055 #4080
* [BUGFIX] Log the names of services that are not yet running rather than `unsupported value type` when calling `/ready` and some services are not running. #3625
* [BUGFIX] Alertmanager: Fix template spurious deletion with relative data dir. #3604
* [BUGFIX] Security: update prometheus/exporter-toolkit for CVE-2022-46146. #3675
* [BUGFIX] Security: update golang.org/x/net for CVE-2022-41717. #3755
* [BUGFIX] Debian package: Fix post-install, environment file path and user creation. #3720
* [BUGFIX] memberlist: Fix panic during Mimir startup when Mimir receives gossip message before it's ready. #3746
* [BUGFIX] Store-gateway: fix `cortex_bucket_store_partitioner_requested_bytes_total` metric to not double count overlapping ranges. #3769
* [BUGFIX] Update `github.com/thanos-io/objstore` to address issue with Multipart PUT on s3-compatible Object Storage. #3802 #3821
* [BUGFIX] Distributor, Query-scheduler: Make sure ring metrics include a `cortex_` prefix as expected by dashboards. #3809
* [BUGFIX] Querier: canceled requests are no longer reported as "consistency check" failures. #3837 #3927
* [BUGFIX] Distributor: don't panic when `metric_relabel_configs` in overrides contains null element. #3868
* [BUGFIX] Distributor: don't panic when OTLP histograms don't have any buckets. #3853
* [BUGFIX] Ingester, Compactor: fix panic that can occur when compaction fails. #3955
* [BUGFIX] Store-gateway: return `Canceled` rather than `Aborted` error when the calling querier cancels the request. #4007

### Mixin

* [ENHANCEMENT] Alerts: Added `MimirIngesterInstanceHasNoTenants` alert that fires when an ingester replica is not receiving write requests for any tenant. #3681
* [ENHANCEMENT] Alerts: Extended `MimirAllocatingTooMuchMemory` to check read-write deployment containers. #3710
* [ENHANCEMENT] Alerts: Added `MimirAlertmanagerInstanceHasNoTenants` alert that fires when an alertmanager instance ows no tenants. #3826
* [ENHANCEMENT] Alerts: Added `MimirRulerInstanceHasNoRuleGroups` alert that fires when a ruler replica is not assigned any rule group to evaluate. #3723
* [ENHANCEMENT] Support for baremetal deployment for alerts and scaling recording rules. #3719
* [ENHANCEMENT] Dashboards: querier autoscaling now supports multiple scaled objects (configurable via `$._config.autoscale.querier.hpa_name`). #3962
* [BUGFIX] Alerts: Fixed `MimirIngesterRestarts` alert when Mimir is deployed in read-write mode. #3716
* [BUGFIX] Alerts: Fixed `MimirIngesterHasNotShippedBlocks` and `MimirIngesterHasNotShippedBlocksSinceStart` alerts for when Mimir is deployed in read-write or monolithic modes and updated them to use new `thanos_shipper_last_successful_upload_time` metric. #3627
* [BUGFIX] Alerts: Fixed `MimirMemoryMapAreasTooHigh` alert when Mimir is deployed in read-write mode. #3626
* [BUGFIX] Alerts: Fixed `MimirCompactorSkippedBlocksWithOutOfOrderChunks` matching on non-existent label. #3628
* [BUGFIX] Dashboards: Fix `Rollout Progress` dashboard incorrectly using Gateway metrics when Gateway was not enabled. #3709
* [BUGFIX] Tenants dashboard: Make it compatible with all deployment types. #3754
* [BUGFIX] Alerts: Fixed `MimirCompactorHasNotUploadedBlocks` to not fire if compactor has nothing to do. #3793
* [BUGFIX] Alerts: Fixed `MimirAutoscalerNotActive` to not fire if scaling metric is 0, to avoid false positives on scaled objects with 0 min replicas. #3999

### Jsonnet

* [CHANGE] Replaced the deprecated `policy/v1beta1` with `policy/v1` when configuring a PodDisruptionBudget for read-write deployment mode. #3811
* [CHANGE] Removed `-server.http-write-timeout` default option value from querier and query-frontend, as it defaults to a higher value in the code now, and cannot be lower than `-querier.timeout`. #3836
* [CHANGE] Replaced `-store.max-query-length` with `-query-frontend.max-total-query-length` in the query-frontend config. #3879
* [CHANGE] Changed default `mimir_backend_data_disk_size` from `100Gi` to `250Gi`. #3894
* [ENHANCEMENT] Update `rollout-operator` to `v0.2.0`. #3624
* [ENHANCEMENT] Add `user_24M` and `user_32M` classes to operations config. #3367
* [ENHANCEMENT] Update memcached image from `memcached:1.6.16-alpine` to `memcached:1.6.17-alpine`. #3914
* [ENHANCEMENT] Allow configuring the ring for overrides-exporter. #3995
* [BUGFIX] Apply ingesters and store-gateways per-zone CLI flags overrides to read-write deployment mode too. #3766
* [BUGFIX] Apply overrides-exporter CLI flags to mimir-backend when running Mimir in read-write deployment mode. #3790
* [BUGFIX] Fixed `mimir-write` and `mimir-read` Kubernetes service to correctly balance requests among pods. #3855 #3864 #3906
* [BUGFIX] Fixed `ruler-query-frontend` and `mimir-read` gRPC server configuration to force clients to periodically re-resolve the backend addresses. #3862
* [BUGFIX] Fixed `mimir-read` CLI flags to ensure query-frontend configuration takes precedence over querier configuration. #3877

### Mimirtool

* [ENHANCEMENT] Update `mimirtool config convert` to work with Mimir 2.4, 2.5, 2.6 changes. #3952
* [ENHANCEMENT] Mimirtool is now available to install through Homebrew with `brew install mimirtool`. #3776
* [ENHANCEMENT] Added `--concurrency` to `mimirtool rules sync` command. #3996
* [BUGFIX] Fix summary output from `mimirtool rules sync` to display correct number of groups created and updated. #3918

### Documentation

* [BUGFIX] Querier: Remove assertion that the `-querier.max-concurrent` flag must also be set for the query-frontend. #3678
* [ENHANCEMENT] Update migration from cortex documentation. #3662
* [ENHANCEMENT] Query-scheduler: documented how to migrate from DNS-based to ring-based service discovery. #4028

### Tools

## 2.5.0

### Grafana Mimir

* [CHANGE] Flag `-azure.msi-resource` is now ignored, and will be removed in Mimir 2.7. This setting is now made automatically by Azure. #2682
* [CHANGE] Experimental flag `-blocks-storage.tsdb.out-of-order-capacity-min` has been removed. #3261
* [CHANGE] Distributor: Wrap errors from pushing to ingesters with useful context, for example clarifying timeouts. #3307
* [CHANGE] The default value of `-server.http-write-timeout` has changed from 30s to 2m. #3346
* [CHANGE] Reduce period of health checks in connection pools for querier->store-gateway, ruler->ruler, and alertmanager->alertmanager clients to 10s. This reduces the time to fail a gRPC call when the remote stops responding. #3168
* [CHANGE] Hide TSDB block ranges period config from doc and mark it experimental. #3518
* [FEATURE] Alertmanager: added Discord support. #3309
* [ENHANCEMENT] Added `-server.tls-min-version` and `-server.tls-cipher-suites` flags to configure cipher suites and min TLS version supported by HTTP and gRPC servers. #2898
* [ENHANCEMENT] Distributor: Add age filter to forwarding functionality, to not forward samples which are older than defined duration. If such samples are not ingested, `cortex_discarded_samples_total{reason="forwarded-sample-too-old"}` is increased. #3049 #3113
* [ENHANCEMENT] Store-gateway: Reduce memory allocation when generating ids in index cache. #3179
* [ENHANCEMENT] Query-frontend: truncate queries based on the configured creation grace period (`--validation.create-grace-period`) to avoid querying too far into the future. #3172
* [ENHANCEMENT] Ingester: Reduce activity tracker memory allocation. #3203
* [ENHANCEMENT] Query-frontend: Log more detailed information in the case of a failed query. #3190
* [ENHANCEMENT] Added `-usage-stats.installation-mode` configuration to track the installation mode via the anonymous usage statistics. #3244
* [ENHANCEMENT] Compactor: Add new `cortex_compactor_block_max_time_delta_seconds` histogram for detecting if compaction of blocks is lagging behind. #3240 #3429
* [ENHANCEMENT] Ingester: reduced the memory footprint of active series custom trackers. #2568
* [ENHANCEMENT] Distributor: Include `X-Scope-OrgId` header in requests forwarded to configured forwarding endpoint. #3283 #3385
* [ENHANCEMENT] Alertmanager: reduced memory utilization in Mimir clusters with a large number of tenants. #3309
* [ENHANCEMENT] Add experimental flag `-shutdown-delay` to allow components to wait after receiving SIGTERM and before stopping. In this time the component returns 503 from /ready endpoint. #3298
* [ENHANCEMENT] Go: update to go 1.19.3. #3371
* [ENHANCEMENT] Alerts: added `RulerRemoteEvaluationFailing` alert, firing when communication between ruler and frontend fails in remote operational mode. #3177 #3389
* [ENHANCEMENT] Clarify which S3 signature versions are supported in the error "unsupported signature version". #3376
* [ENHANCEMENT] Store-gateway: improved index header reading performance. #3393 #3397 #3436
* [ENHANCEMENT] Store-gateway: improved performance of series matching. #3391
* [ENHANCEMENT] Move the validation of incoming series before the distributor's forwarding functionality, so that we don't forward invalid series. #3386 #3458
* [ENHANCEMENT] S3 bucket configuration now validates that the endpoint does not have the bucket name prefix. #3414
* [ENHANCEMENT] Query-frontend: added "fetched index bytes" to query statistics, so that the statistics contain the total bytes read by store-gateways from TSDB block indexes. #3206
* [ENHANCEMENT] Distributor: push wrapper should only receive unforwarded samples. #2980
* [ENHANCEMENT] Added `/api/v1/status/config` and `/api/v1/status/flags` APIs to maintain compatibility with prometheus. #3596 #3983
* [BUGFIX] Flusher: Add `Overrides` as a dependency to prevent panics when starting with `-target=flusher`. #3151
* [BUGFIX] Updated `golang.org/x/text` dependency to fix CVE-2022-32149. #3285
* [BUGFIX] Query-frontend: properly close gRPC streams to the query-scheduler to stop memory and goroutines leak. #3302
* [BUGFIX] Ruler: persist evaluation delay configured in the rulegroup. #3392
* [BUGFIX] Ring status pages: show 100% ownership as "100%", not "1e+02%". #3435
* [BUGFIX] Fix panics in OTLP ingest path when parse errors exist. #3538

### Mixin

* [CHANGE] Alerts: Change `MimirSchedulerQueriesStuck` `for` time to 7 minutes to account for the time it takes for HPA to scale up. #3223
* [CHANGE] Dashboards: Removed the `Querier > Stages` panel from the `Mimir / Queries` dashboard. #3311
* [CHANGE] Configuration: The format of the `autoscaling` section of the configuration has changed to support more components. #3378
  * Instead of specific config variables for each component, they are listed in a dictionary. For example, `autoscaling.querier_enabled` becomes `autoscaling.querier.enabled`.
* [FEATURE] Dashboards: Added "Mimir / Overview resources" dashboard, providing an high level view over a Mimir cluster resources utilization. #3481
* [FEATURE] Dashboards: Added "Mimir / Overview networking" dashboard, providing an high level view over a Mimir cluster network bandwidth, inflight requests and TCP connections. #3487
* [FEATURE] Compile baremetal mixin along k8s mixin. #3162 #3514
* [ENHANCEMENT] Alerts: Add MimirRingMembersMismatch firing when a component does not have the expected number of running jobs. #2404
* [ENHANCEMENT] Dashboards: Add optional row about the Distributor's metric forwarding feature to the `Mimir / Writes` dashboard. #3182 #3394 #3394 #3461
* [ENHANCEMENT] Dashboards: Remove the "Instance Mapper" row from the "Alertmanager Resources Dashboard". This is a Grafana Cloud specific service and not relevant for external users. #3152
* [ENHANCEMENT] Dashboards: Add "remote read", "metadata", and "exemplar" queries to "Mimir / Overview" dashboard. #3245
* [ENHANCEMENT] Dashboards: Use non-red colors for non-error series in the "Mimir / Overview" dashboard. #3246
* [ENHANCEMENT] Dashboards: Add support to multi-zone deployments for the experimental read-write deployment mode. #3256
* [ENHANCEMENT] Dashboards: If enabled, add new row to the `Mimir / Writes` for distributor autoscaling metrics. #3378
* [ENHANCEMENT] Dashboards: Add read path insights row to the "Mimir / Tenants" dashboard. #3326
* [ENHANCEMENT] Alerts: Add runbook urls for alerts. #3452
* [ENHANCEMENT] Configuration: Make it possible to configure namespace label, job label, and job prefix. #3482
* [ENHANCEMENT] Dashboards: improved resources and networking dashboards to work with read-write deployment mode too. #3497 #3504 #3519 #3531
* [ENHANCEMENT] Alerts: Added "MimirDistributorForwardingErrorRate" alert, which fires on high error rates in the distributor’s forwarding feature. #3200
* [ENHANCEMENT] Improve phrasing in Overview dashboard. #3488
* [BUGFIX] Dashboards: Fix legend showing `persistentvolumeclaim` when using `deployment_type=baremetal` for `Disk space utilization` panels. #3173 #3184
* [BUGFIX] Alerts: Fixed `MimirGossipMembersMismatch` alert when Mimir is deployed in read-write mode. #3489
* [BUGFIX] Dashboards: Remove "Inflight requests" from object store panels because the panel is not tracking the inflight requests to object storage. #3521

### Jsonnet

* [CHANGE] Replaced the deprecated `policy/v1beta1` with `policy/v1` when configuring a PodDisruptionBudget. #3284
* [CHANGE] [Common storage configuration](https://grafana.com/docs/mimir/v2.3.x/operators-guide/configure/configure-object-storage-backend/#common-configuration) is now used to configure object storage in all components. This is a breaking change in terms of Jsonnet manifests and also a CLI flag update for components that use object storage, so it will require a rollout of those components. The changes include: #3257
  * `blocks_storage_backend` was renamed to `storage_backend` and is now used as the common storage backend for all components.
    * So were the related `blocks_storage_azure_account_(name|key)` and `blocks_storage_s3_endpoint` configurations.
  * `storage_s3_endpoint` is now rendered by default using the `aws_region` configuration instead of a hardcoded `us-east-1`.
  * `ruler_client_type` and `alertmanager_client_type` were renamed to `ruler_storage_backend` and `alertmanager_storage_backend` respectively, and their corresponding CLI flags won't be rendered unless explicitly set to a value different from the one in `storage_backend` (like `local`).
  * `alertmanager_s3_bucket_name`, `alertmanager_gcs_bucket_name` and `alertmanager_azure_container_name` have been removed, and replaced by a single `alertmanager_storage_bucket_name` configuration used for all object storages.
  * `genericBlocksStorageConfig` configuration object was removed, and so any extensions to it will be now ignored. Use `blockStorageConfig` instead.
  * `rulerClientConfig` and `alertmanagerStorageClientConfig` configuration objects were renamed to `rulerStorageConfig` and `alertmanagerStorageConfig` respectively, and so any extensions to their previous names will be now ignored. Use the new names instead.
  * The CLI flags `*.s3.region` are no longer rendered as they are optional and the region can be inferred by Mimir by performing an initial API call to the endpoint.
  * The migration to this change should usually consist of:
    * Renaming `blocks_storage_backend` key to `storage_backend`.
    * For Azure/S3:
      * Renaming `blocks_storage_(azure|s3)_*` configurations to `storage_(azure|s3)_*`.
      * If `ruler_storage_(azure|s3)_*` and `alertmanager_storage_(azure|s3)_*` keys were different from the `block_storage_*` ones, they should be now provided using CLI flags, see [configuration reference](https://grafana.com/docs/mimir/v2.3.x/operators-guide/configure/reference-configuration-parameters/) for more details.
    * Removing `ruler_client_type` and `alertmanager_client_type` if their value match the `storage_backend`, or renaming them to their new names otherwise.
    * Reviewing any possible extensions to `genericBlocksStorageConfig`, `rulerClientConfig` and `alertmanagerStorageClientConfig` and moving them to the corresponding new options.
    * Renaming the alertmanager's bucket name configuration from provider-specific to the new `alertmanager_storage_bucket_name` key.
* [CHANGE] The `overrides-exporter.libsonnet` file is now always imported. The overrides-exporter can be enabled in jsonnet setting the following: #3379
  ```jsonnet
  {
    _config+:: {
      overrides_exporter_enabled: true,
    }
  }
  ```
* [FEATURE] Added support for experimental read-write deployment mode. Enabling the read-write deployment mode on a existing Mimir cluster is a destructive operation, because the cluster will be re-created. If you're creating a new Mimir cluster, you can deploy it in read-write mode adding the following configuration: #3379 #3475 #3405
  ```jsonnet
  {
    _config+:: {
      deployment_mode: 'read-write',

      // See operations/mimir/read-write-deployment.libsonnet for more configuration options.
      mimir_write_replicas: 3,
      mimir_read_replicas: 2,
      mimir_backend_replicas: 3,
    }
  }
  ```
* [ENHANCEMENT] Add autoscaling support to the `mimir-read` component when running the read-write-deployment model. #3419
* [ENHANCEMENT] Added `$._config.usageStatsConfig` to track the installation mode via the anonymous usage statistics. #3294
* [ENHANCEMENT] The query-tee node port (`$._config.query_tee_node_port`) is now optional. #3272
* [ENHANCEMENT] Add support for autoscaling distributors. #3378
* [ENHANCEMENT] Make auto-scaling logic ensure integer KEDA thresholds. #3512
* [BUGFIX] Fixed query-scheduler ring configuration for dedicated ruler's queries and query-frontends. #3237 #3239
* [BUGFIX] Jsonnet: Fix auto-scaling so that ruler-querier CPU threshold is a string-encoded integer millicores value. #3520

### Mimirtool

* [FEATURE] Added `mimirtool alertmanager verify` command to validate configuration without uploading. #3440
* [ENHANCEMENT] Added `mimirtool rules delete-namespace` command to delete all of the rule groups in a namespace including the namespace itself. #3136
* [ENHANCEMENT] Refactor `mimirtool analyze prometheus`: add concurrency and resiliency #3349
  * Add `--concurrency` flag. Default: number of logical CPUs
* [BUGFIX] `--log.level=debug` now correctly prints the response from the remote endpoint when a request fails. #3180

### Documentation

* [ENHANCEMENT] Documented how to configure HA deduplication using Consul in a Mimir Helm deployment. #2972
* [ENHANCEMENT] Improve `MimirQuerierAutoscalerNotActive` runbook. #3186
* [ENHANCEMENT] Improve `MimirSchedulerQueriesStuck` runbook to reflect debug steps with querier auto-scaling enabled. #3223
* [ENHANCEMENT] Use imperative for docs titles. #3178 #3332 #3343
* [ENHANCEMENT] Docs: mention gRPC compression in "Production tips". #3201
* [ENHANCEMENT] Update ADOPTERS.md. #3224 #3225
* [ENHANCEMENT] Add a note for jsonnet deploying. #3213
* [ENHANCEMENT] out-of-order runbook update with use case. #3253
* [ENHANCEMENT] Fixed TSDB retention mentioned in the "Recover source blocks from ingesters" runbook. #3280
* [ENHANCEMENT] Run Grafana Mimir in production using the Helm chart. #3072
* [ENHANCEMENT] Use common configuration in the tutorial. #3282
* [ENHANCEMENT] Updated detailed steps for migrating blocks from Thanos to Mimir. #3290
* [ENHANCEMENT] Add scheme to DNS service discovery docs. #3450
* [BUGFIX] Remove reference to file that no longer exists in contributing guide. #3404
* [BUGFIX] Fix some minor typos in the contributing guide and on the runbooks page. #3418
* [BUGFIX] Fix small typos in API reference. #3526
* [BUGFIX] Fixed TSDB retention mentioned in the "Recover source blocks from ingesters" runbook. #3278
* [BUGFIX] Fixed configuration example in the "Configuring the Grafana Mimir query-frontend to work with Prometheus" guide. #3374

### Tools

* [FEATURE] Add `copyblocks` tool, to copy Mimir blocks between two GCS buckets. #3264
* [ENHANCEMENT] copyblocks: copy no-compact global markers and optimize min time filter check. #3268
* [ENHANCEMENT] Mimir rules GitHub action: Added the ability to change default value of `label` when running `prepare` command. #3236
* [BUGFIX] Mimir rules Github action: Fix single line output. #3421

## 2.4.0

### Grafana Mimir

* [CHANGE] Distributor: change the default value of `-distributor.remote-timeout` to `2s` from `20s` and `-distributor.forwarding.request-timeout` to `2s` from `10s` to improve distributor resource usage when ingesters crash. #2728 #2912
* [CHANGE] Anonymous usage statistics tracking: added the `-ingester.ring.store` value. #2981
* [CHANGE] Series metadata `HELP` that is longer than `-validation.max-metadata-length` is now truncated silently, instead of being dropped with a 400 status code. #2993
* [CHANGE] Ingester: changed default setting for `-ingester.ring.readiness-check-ring-health` from `true` to `false`. #2953
* [CHANGE] Anonymous usage statistics tracking has been enabled by default, to help Mimir maintainers make better decisions to support the open source community. #2939 #3034
* [CHANGE] Anonymous usage statistics tracking: added the minimum and maximum value of `-ingester.out-of-order-time-window`. #2940
* [CHANGE] The default hash ring heartbeat period for distributors, ingesters, rulers and compactors has been increased from `5s` to `15s`. Now the default heartbeat period for all Mimir hash rings is `15s`. #3033
* [CHANGE] Reduce the default TSDB head compaction concurrency (`-blocks-storage.tsdb.head-compaction-concurrency`) from 5 to 1, in order to reduce CPU spikes. #3093
* [CHANGE] Ruler: the ruler's [remote evaluation mode](https://grafana.com/docs/mimir/latest/operators-guide/architecture/components/ruler/#remote) (`-ruler.query-frontend.address`) is now stable. #3109
* [CHANGE] Limits: removed the deprecated YAML configuration option `active_series_custom_trackers_config`. Please use `active_series_custom_trackers` instead. #3110
* [CHANGE] Ingester: removed the deprecated configuration option `-ingester.ring.join-after`. #3111
* [CHANGE] Querier: removed the deprecated configuration option `-querier.shuffle-sharding-ingesters-lookback-period`. The value of `-querier.query-ingesters-within` is now used internally for shuffle sharding lookback, while you can use `-querier.shuffle-sharding-ingesters-enabled` to enable or disable shuffle sharding on the read path. #3111
* [CHANGE] Memberlist: cluster label verification feature (`-memberlist.cluster-label` and `-memberlist.cluster-label-verification-disabled`) is now marked as stable. #3108
* [CHANGE] Distributor: only single per-tenant forwarding endpoint can be configured now. Support for per-rule endpoint has been removed. #3095
* [FEATURE] Query-scheduler: added an experimental ring-based service discovery support for the query-scheduler. Refer to [query-scheduler configuration](https://grafana.com/docs/mimir/next/operators-guide/architecture/components/query-scheduler/#configuration) for more information. #2957
* [FEATURE] Introduced the experimental endpoint `/api/v1/user_limits` exposed by all components that load runtime configuration. This endpoint exposes realtime limits for the authenticated tenant, in JSON format. #2864 #3017
* [FEATURE] Query-scheduler: added the experimental configuration option `-query-scheduler.max-used-instances` to restrict the number of query-schedulers effectively used regardless how many replicas are running. This feature can be useful when using the experimental read-write deployment mode. #3005
* [ENHANCEMENT] Go: updated to go 1.19.2. #2637 #3127 #3129
* [ENHANCEMENT] Runtime config: don't unmarshal runtime configuration files if they haven't changed. This can save a bit of CPU and memory on every component using runtime config. #2954
* [ENHANCEMENT] Query-frontend: Add `cortex_frontend_query_result_cache_skipped_total` and `cortex_frontend_query_result_cache_attempted_total` metrics to track the reason why query results are not cached. #2855
* [ENHANCEMENT] Distributor: pool more connections per host when forwarding request. Mark requests as idempotent so they can be retried under some conditions. #2968
* [ENHANCEMENT] Distributor: failure to send request to forwarding target now also increments `cortex_distributor_forward_errors_total`, with `status_code="failed"`. #2968
* [ENHANCEMENT] Distributor: added support forwarding push requests via gRPC, using `httpgrpc` messages from weaveworks/common library. #2996
* [ENHANCEMENT] Query-frontend / Querier: increase internal backoff period used to retry connections to query-frontend / query-scheduler. #3011
* [ENHANCEMENT] Querier: do not log "error processing requests from scheduler" when the query-scheduler is shutting down. #3012
* [ENHANCEMENT] Query-frontend: query sharding process is now time-bounded and it is cancelled if the request is aborted. #3028
* [ENHANCEMENT] Query-frontend: improved Prometheus response JSON encoding performance. #2450
* [ENHANCEMENT] TLS: added configuration parameters to configure the client's TLS cipher suites and minimum version. The following new CLI flags have been added: #3070
  * `-alertmanager.alertmanager-client.tls-cipher-suites`
  * `-alertmanager.alertmanager-client.tls-min-version`
  * `-alertmanager.sharding-ring.etcd.tls-cipher-suites`
  * `-alertmanager.sharding-ring.etcd.tls-min-version`
  * `-compactor.ring.etcd.tls-cipher-suites`
  * `-compactor.ring.etcd.tls-min-version`
  * `-distributor.forwarding.grpc-client.tls-cipher-suites`
  * `-distributor.forwarding.grpc-client.tls-min-version`
  * `-distributor.ha-tracker.etcd.tls-cipher-suites`
  * `-distributor.ha-tracker.etcd.tls-min-version`
  * `-distributor.ring.etcd.tls-cipher-suites`
  * `-distributor.ring.etcd.tls-min-version`
  * `-ingester.client.tls-cipher-suites`
  * `-ingester.client.tls-min-version`
  * `-ingester.ring.etcd.tls-cipher-suites`
  * `-ingester.ring.etcd.tls-min-version`
  * `-memberlist.tls-cipher-suites`
  * `-memberlist.tls-min-version`
  * `-querier.frontend-client.tls-cipher-suites`
  * `-querier.frontend-client.tls-min-version`
  * `-querier.store-gateway-client.tls-cipher-suites`
  * `-querier.store-gateway-client.tls-min-version`
  * `-query-frontend.grpc-client-config.tls-cipher-suites`
  * `-query-frontend.grpc-client-config.tls-min-version`
  * `-query-scheduler.grpc-client-config.tls-cipher-suites`
  * `-query-scheduler.grpc-client-config.tls-min-version`
  * `-query-scheduler.ring.etcd.tls-cipher-suites`
  * `-query-scheduler.ring.etcd.tls-min-version`
  * `-ruler.alertmanager-client.tls-cipher-suites`
  * `-ruler.alertmanager-client.tls-min-version`
  * `-ruler.client.tls-cipher-suites`
  * `-ruler.client.tls-min-version`
  * `-ruler.query-frontend.grpc-client-config.tls-cipher-suites`
  * `-ruler.query-frontend.grpc-client-config.tls-min-version`
  * `-ruler.ring.etcd.tls-cipher-suites`
  * `-ruler.ring.etcd.tls-min-version`
  * `-store-gateway.sharding-ring.etcd.tls-cipher-suites`
  * `-store-gateway.sharding-ring.etcd.tls-min-version`
* [ENHANCEMENT] Store-gateway: Add `-blocks-storage.bucket-store.max-concurrent-reject-over-limit` option to allow requests that exceed the max number of inflight object storage requests to be rejected. #2999
* [ENHANCEMENT] Query-frontend: allow setting a separate limit on the total (before splitting/sharding) query length of range queries with the new experimental `-query-frontend.max-total-query-length` flag, which defaults to `-store.max-query-length` if unset or set to 0. #3058
* [ENHANCEMENT] Query-frontend: Lower TTL for cache entries overlapping the out-of-order samples ingestion window (re-using `-ingester.out-of-order-allowance` from ingesters). #2935
* [ENHANCEMENT] Ruler: added support to forcefully disable recording and/or alerting rules evaluation. The following new configuration options have been introduced, which can be overridden on a per-tenant basis in the runtime configuration: #3088
  * `-ruler.recording-rules-evaluation-enabled`
  * `-ruler.alerting-rules-evaluation-enabled`
* [ENHANCEMENT] Distributor: Improved error messages reported when the distributor fails to remote write to ingesters. #3055
* [ENHANCEMENT] Improved tracing spans tracked by distributors, ingesters and store-gateways. #2879 #3099 #3089
* [ENHANCEMENT] Ingester: improved the performance of label value cardinality endpoint. #3044
* [ENHANCEMENT] Ruler: use backoff retry on remote evaluation #3098
* [ENHANCEMENT] Query-frontend: Include multiple tenant IDs in query logs when present instead of dropping them. #3125
* [ENHANCEMENT] Query-frontend: truncate queries based on the configured blocks retention period (`-compactor.blocks-retention-period`) to avoid querying past this period. #3134
* [ENHANCEMENT] Alertmanager: reduced memory utilization in Mimir clusters with a large number of tenants. #3143
* [ENHANCEMENT] Store-gateway: added extra span logging to improve observability. #3131
* [ENHANCEMENT] Compactor: cleaning up different tenants' old blocks and updating bucket indexes is now more independent. This prevents a single tenant from delaying cleanup for other tenants. #2631
* [ENHANCEMENT] Distributor: request rate, ingestion rate, and inflight requests limits are now enforced before reading and parsing the body of the request. This makes the distributor more resilient against a burst of requests over those limit. #2419
* [BUGFIX] Querier: Fix 400 response while handling streaming remote read. #2963
* [BUGFIX] Fix a bug causing query-frontend, query-scheduler, and querier not failing if one of their internal components fail. #2978
* [BUGFIX] Querier: re-balance the querier worker connections when a query-frontend or query-scheduler is terminated. #3005
* [BUGFIX] Distributor: Now returns the quorum error from ingesters. For example, with replication_factor=3, two HTTP 400 errors and one HTTP 500 error, now the distributor will always return HTTP 400. Previously the behaviour was to return the error which the distributor first received. #2979
* [BUGFIX] Ruler: fix panic when ruler.external_url is explicitly set to an empty string ("") in YAML. #2915
* [BUGFIX] Alertmanager: Fix support for the Telegram API URL in the global settings. #3097
* [BUGFIX] Alertmanager: Fix parsing of label matchers without label value in the API used to retrieve alerts. #3097
* [BUGFIX] Ruler: Fix not restoring alert state for rule groups when other ruler replicas shut down. #3156
* [BUGFIX] Updated `golang.org/x/net` dependency to fix CVE-2022-27664. #3124
* [BUGFIX] Fix distributor from returning a `500` status code when a `400` was received from the ingester. #3211
* [BUGFIX] Fix incorrect OS value set in Mimir v2.3.* RPM packages. #3221

### Mixin

* [CHANGE] Alerts: MimirQuerierAutoscalerNotActive is now critical and fires after 1h instead of 15m. #2958
* [FEATURE] Dashboards: Added "Mimir / Overview" dashboards, providing an high level view over a Mimir cluster. #3122 #3147 #3155
* [ENHANCEMENT] Dashboards: Updated the "Writes" and "Rollout progress" dashboards to account for samples ingested via the new OTLP ingestion endpoint. #2919 #2938
* [ENHANCEMENT] Dashboards: Include per-tenant request rate in "Tenants" dashboard. #2874
* [ENHANCEMENT] Dashboards: Include inflight object store requests in "Reads" dashboard. #2914
* [ENHANCEMENT] Dashboards: Make queries used to find job, cluster and namespace for dropdown menus configurable. #2893
* [ENHANCEMENT] Dashboards: Include rate of label and series queries in "Reads" dashboard. #3065 #3074
* [ENHANCEMENT] Dashboards: Fix legend showing on per-pod panels. #2944
* [ENHANCEMENT] Dashboards: Use the "req/s" unit on panels showing the requests rate. #3118
* [ENHANCEMENT] Dashboards: Use a consistent color across dashboards for the error rate. #3154

### Jsonnet

* [FEATURE] Added support for query-scheduler ring-based service discovery. #3128
* [ENHANCEMENT] Querier autoscaling is now slower on scale downs: scale down 10% every 1m instead of 100%. #2962
* [BUGFIX] Memberlist: `gossip_member_label` is now set for ruler-queriers. #3141

### Mimirtool

* [ENHANCEMENT] mimirtool analyze: Store the query errors instead of exit during the analysis. #3052
* [BUGFIX] mimir-tool remote-read: fix returns where some conditions [return nil error even if there is error](https://github.com/grafana/cortex-tools/issues/260). #3053

### Documentation

* [ENHANCEMENT] Added documentation on how to configure storage retention. #2970
* [ENHANCEMENT] Improved gRPC clients config documentation. #3020
* [ENHANCEMENT] Added documentation on how to manage alerting and recording rules. #2983
* [ENHANCEMENT] Improved `MimirSchedulerQueriesStuck` runbook. #3006
* [ENHANCEMENT] Added "Cluster label verification" section to memberlist documentation. #3096
* [ENHANCEMENT] Mention compression in multi-zone replication documentation. #3107
* [BUGFIX] Fixed configuration option names in "Enabling zone-awareness via the Grafana Mimir Jsonnet". #3018
* [BUGFIX] Fixed `mimirtool analyze` parameters documentation. #3094
* [BUGFIX] Fixed YAML configuraton in the "Manage the configuration of Grafana Mimir with Helm" guide. #3042
* [BUGFIX] Fixed Alertmanager capacity planning documentation. #3132

### Tools

- [BUGFIX] trafficdump: Fixed panic occurring when `-success-only=true` and the captured request failed. #2863

## 2.3.1

### Grafana Mimir
* [BUGFIX] Query-frontend: query sharding took exponential time to map binary expressions. #3027
* [BUGFIX] Distributor: Stop panics on OTLP endpoint when a single metric has multiple timeseries. #3040

## 2.3.0

### Grafana Mimir

* [CHANGE] Ingester: Added user label to ingester metric `cortex_ingester_tsdb_out_of_order_samples_appended_total`. On multitenant clusters this helps us find the rate of appended out-of-order samples for a specific tenant. #2493
* [CHANGE] Compactor: delete source and output blocks from local disk on compaction failed, to reduce likelihood that subsequent compactions fail because of no space left on disk. #2261
* [CHANGE] Ruler: Remove unused CLI flags `-ruler.search-pending-for` and `-ruler.flush-period` (and their respective YAML config options). #2288
* [CHANGE] Successful gRPC requests are no longer logged (only affects internal API calls). #2309
* [CHANGE] Add new `-*.consul.cas-retry-delay` flags. They have a default value of `1s`, while previously there was no delay between retries. #2309
* [CHANGE] Store-gateway: Remove the experimental ability to run requests in a dedicated OS thread pool and associated CLI flag `-store-gateway.thread-pool-size`. #2423
* [CHANGE] Memberlist: disabled TCP-based ping fallback, because Mimir already uses a custom transport based on TCP. #2456
* [CHANGE] Change default value for `-distributor.ha-tracker.max-clusters` to `100` to provide a DoS protection. #2465
* [CHANGE] Experimental block upload API exposed by compactor has changed: Previous `/api/v1/upload/block/{block}` endpoint for starting block upload is now `/api/v1/upload/block/{block}/start`, and previous endpoint `/api/v1/upload/block/{block}?uploadComplete=true` for finishing block upload is now `/api/v1/upload/block/{block}/finish`. New API endpoint has been added: `/api/v1/upload/block/{block}/check`. #2486 #2548
* [CHANGE] Compactor: changed `-compactor.max-compaction-time` default from `0s` (disabled) to `1h`. When compacting blocks for a tenant, the compactor will move to compact blocks of another tenant or re-plan blocks to compact at least every 1h. #2514
* [CHANGE] Distributor: removed previously deprecated `extend_writes` (see #1856) YAML key and `-distributor.extend-writes` CLI flag from the distributor config. #2551
* [CHANGE] Ingester: removed previously deprecated `active_series_custom_trackers` (see #1188) YAML key from the ingester config. #2552
* [CHANGE] The tenant ID `__mimir_cluster` is reserved by Mimir and not allowed to store metrics. #2643
* [CHANGE] Purger: removed the purger component and moved its API endpoints `/purger/delete_tenant` and `/purger/delete_tenant_status` to the compactor at `/compactor/delete_tenant` and `/compactor/delete_tenant_status`. The new endpoints on the compactor are stable. #2644
* [CHANGE] Memberlist: Change the leave timeout duration (`-memberlist.leave-timeout duration`) from 5s to 20s and connection timeout (`-memberlist.packet-dial-timeout`) from 5s to 2s. This makes leave timeout 10x the connection timeout, so that we can communicate the leave to at least 1 node, if the first 9 we try to contact times out. #2669
* [CHANGE] Alertmanager: return status code `412 Precondition Failed` and log info message when alertmanager isn't configured for a tenant. #2635
* [CHANGE] Distributor: if forwarding rules are used to forward samples, exemplars are now removed from the request. #2710 #2725
* [CHANGE] Limits: change the default value of `max_global_series_per_metric` limit to `0` (disabled). Setting this limit by default does not provide much benefit because series are sharded by all labels. #2714
* [CHANGE] Ingester: experimental `-blocks-storage.tsdb.new-chunk-disk-mapper` has been removed, new chunk disk mapper is now always used, and is no longer marked experimental. Default value of `-blocks-storage.tsdb.head-chunks-write-queue-size` has changed to 1000000, this enables async chunk queue by default, which leads to improved latency on the write path when new chunks are created in ingesters. #2762
* [CHANGE] Ingester: removed deprecated `-blocks-storage.tsdb.isolation-enabled` option. TSDB-level isolation is now always disabled in Mimir. #2782
* [CHANGE] Compactor: `-compactor.partial-block-deletion-delay` must either be set to 0 (to disable partial blocks deletion) or a value higher than `4h`. #2787
* [CHANGE] Query-frontend: CLI flag `-query-frontend.align-querier-with-step` has been deprecated. Please use `-query-frontend.align-queries-with-step` instead. #2840
* [FEATURE] Compactor: Adds the ability to delete partial blocks after a configurable delay. This option can be configured per tenant. #2285
  - `-compactor.partial-block-deletion-delay`, as a duration string, allows you to set the delay since a partial block has been modified before marking it for deletion. A value of `0`, the default, disables this feature.
  - The metric `cortex_compactor_blocks_marked_for_deletion_total` has a new value for the `reason` label `reason="partial"`, when a block deletion marker is triggered by the partial block deletion delay.
* [FEATURE] Querier: enabled support for queries with negative offsets, which are not cached in the query results cache. #2429
* [FEATURE] EXPERIMENTAL: OpenTelemetry Metrics ingestion path on `/otlp/v1/metrics`. #695 #2436 #2461
* [FEATURE] Querier: Added support for tenant federation to metric metadata endpoint. #2467
* [FEATURE] Query-frontend: introduced experimental support to split instant queries by time. The instant query splitting can be enabled setting `-query-frontend.split-instant-queries-by-interval`. #2469 #2564 #2565 #2570 #2571 #2572 #2573 #2574 #2575 #2576 #2581 #2582 #2601 #2632 #2633 #2634 #2641 #2642 #2766
* [FEATURE] Introduced an experimental anonymous usage statistics tracking (disabled by default), to help Mimir maintainers make better decisions to support the open source community. The tracking system anonymously collects non-sensitive, non-personally identifiable information about the running Mimir cluster, and is disabled by default. #2643 #2662 #2685 #2732 #2733 #2735
* [FEATURE] Introduced an experimental deployment mode called read-write and running a fully featured Mimir cluster with three components: write, read and backend. The read-write deployment mode is a trade-off between the monolithic mode (only one component, no isolation) and the microservices mode (many components, high isolation). #2754 #2838
* [ENHANCEMENT] Distributor: Decreased distributor tests execution time. #2562
* [ENHANCEMENT] Alertmanager: Allow the HTTP `proxy_url` configuration option in the receiver's configuration. #2317
* [ENHANCEMENT] ring: optimize shuffle-shard computation when lookback is used, and all instances have registered timestamp within the lookback window. In that case we can immediately return origial ring, because we would select all instances anyway. #2309
* [ENHANCEMENT] Memberlist: added experimental memberlist cluster label support via `-memberlist.cluster-label` and `-memberlist.cluster-label-verification-disabled` CLI flags (and their respective YAML config options). #2354
* [ENHANCEMENT] Object storage can now be configured for all components using the `common` YAML config option key (or `-common.storage.*` CLI flags). #2330 #2347
* [ENHANCEMENT] Go: updated to go 1.18.4. #2400
* [ENHANCEMENT] Store-gateway, listblocks: list of blocks now includes stats from `meta.json` file: number of series, samples and chunks. #2425
* [ENHANCEMENT] Added more buckets to `cortex_ingester_client_request_duration_seconds` histogram metric, to correctly track requests taking longer than 1s (up until 16s). #2445
* [ENHANCEMENT] Azure client: Improve memory usage for large object storage downloads. #2408
* [ENHANCEMENT] Distributor: Add `-distributor.instance-limits.max-inflight-push-requests-bytes`. This limit protects the distributor against multiple large requests that together may cause an OOM, but are only a few, so do not trigger the `max-inflight-push-requests` limit. #2413
* [ENHANCEMENT] Distributor: Drop exemplars in distributor for tenants where exemplars are disabled. #2504
* [ENHANCEMENT] Runtime Config: Allow operator to specify multiple comma-separated yaml files in `-runtime-config.file` that will be merged in left to right order. #2583
* [ENHANCEMENT] Query sharding: shard binary operations only if it doesn't lead to non-shardable vector selectors in one of the operands. #2696
* [ENHANCEMENT] Add packaging for both debian based deb file and redhat based rpm file using FPM. #1803
* [ENHANCEMENT] Distributor: Add `cortex_distributor_query_ingester_chunks_deduped_total` and `cortex_distributor_query_ingester_chunks_total` metrics for determining how effective ingester chunk deduplication at query time is. #2713
* [ENHANCEMENT] Upgrade Docker base images to `alpine:3.16.2`. #2729
* [ENHANCEMENT] Ruler: Add `<prometheus-http-prefix>/api/v1/status/buildinfo` endpoint. #2724
* [ENHANCEMENT] Querier: Ensure all queries pulled from query-frontend or query-scheduler are immediately executed. The maximum workers concurrency in each querier is configured by `-querier.max-concurrent`. #2598
* [ENHANCEMENT] Distributor: Add `cortex_distributor_received_requests_total` and `cortex_distributor_requests_in_total` metrics to provide visiblity into appropriate per-tenant request limits. #2770
* [ENHANCEMENT] Distributor: Add single forwarding remote-write endpoint for a tenant (`forwarding_endpoint`), instead of using per-rule endpoints. This takes precendence over per-rule endpoints. #2801
* [ENHANCEMENT] Added `err-mimir-distributor-max-write-message-size` to the errors catalog. #2470
* [ENHANCEMENT] Add sanity check at startup to ensure the configured filesystem directories don't overlap for different components. #2828 #2947
* [BUGFIX] TSDB: Fixed a bug on the experimental out-of-order implementation that led to wrong query results. #2701
* [BUGFIX] Compactor: log the actual error on compaction failed. #2261
* [BUGFIX] Alertmanager: restore state from storage even when running a single replica. #2293
* [BUGFIX] Ruler: do not block "List Prometheus rules" API endpoint while syncing rules. #2289
* [BUGFIX] Ruler: return proper `*status.Status` error when running in remote operational mode. #2417
* [BUGFIX] Alertmanager: ensure the configured `-alertmanager.web.external-url` is either a path starting with `/`, or a full URL including the scheme and hostname. #2381 #2542
* [BUGFIX] Memberlist: fix problem with loss of some packets, typically ring updates when instances were removed from the ring during shutdown. #2418
* [BUGFIX] Ingester: fix misfiring `MimirIngesterHasUnshippedBlocks` and stale `cortex_ingester_oldest_unshipped_block_timestamp_seconds` when some block uploads fail. #2435
* [BUGFIX] Query-frontend: fix incorrect mapping of http status codes 429 to 500 when request queue is full. #2447
* [BUGFIX] Memberlist: Fix problem with ring being empty right after startup. Memberlist KV store now tries to "fast-join" the cluster to avoid serving empty KV store. #2505
* [BUGFIX] Compactor: Fix bug when using `-compactor.partial-block-deletion-delay`: compactor didn't correctly check for modification time of all block files. #2559
* [BUGFIX] Query-frontend: fix wrong query sharding results for queries with boolean result like `1 < bool 0`. #2558
* [BUGFIX] Fixed error messages related to per-instance limits incorrectly reporting they can be set on a per-tenant basis. #2610
* [BUGFIX] Perform HA-deduplication before forwarding samples according to forwarding rules in the distributor. #2603 #2709
* [BUGFIX] Fix reporting of tracing spans from PromQL engine. #2707
* [BUGFIX] Apply relabel and drop_label rules before forwarding rules in the distributor. #2703
* [BUGFIX] Distributor: Register `cortex_discarded_requests_total` metric, which previously was not registered and therefore not exported. #2712
* [BUGFIX] Ruler: fix not restoring alerts' state at startup. #2648
* [BUGFIX] Ingester: Fix disk filling up after restarting ingesters with out-of-order support disabled while it was enabled before. #2799
* [BUGFIX] Memberlist: retry joining memberlist cluster on startup when no nodes are resolved. #2837
* [BUGFIX] Query-frontend: fix incorrect mapping of http status codes 413 to 500 when request is too large. #2819
* [BUGFIX] Alertmanager: revert upstream alertmananger to v0.24.0 to fix panic when unmarshalling email headers #2924 #2925

### Mixin

* [CHANGE] Dashboards: "Slow Queries" dashboard no longer works with versions older than Grafana 9.0. #2223
* [CHANGE] Alerts: use RSS memory instead of working set memory in the `MimirAllocatingTooMuchMemory` alert for ingesters. #2480
* [CHANGE] Dashboards: remove the "Cache - Latency (old)" panel from the "Mimir / Queries" dashboard. #2796
* [FEATURE] Dashboards: added support to experimental read-write deployment mode. #2780
* [ENHANCEMENT] Dashboards: added missed rule evaluations to the "Evaluations per second" panel in the "Mimir / Ruler" dashboard. #2314
* [ENHANCEMENT] Dashboards: add k8s resource requests to CPU and memory panels. #2346
* [ENHANCEMENT] Dashboards: add RSS memory utilization panel for ingesters, store-gateways and compactors. #2479
* [ENHANCEMENT] Dashboards: allow to configure graph tooltip. #2647
* [ENHANCEMENT] Alerts: MimirFrontendQueriesStuck and MimirSchedulerQueriesStuck alerts are more reliable now as they consider all the intermediate samples in the minute prior to the evaluation. #2630
* [ENHANCEMENT] Alerts: added `RolloutOperatorNotReconciling` alert, firing if the optional rollout-operator is not successfully reconciling. #2700
* [ENHANCEMENT] Dashboards: added support to query-tee in front of ruler-query-frontend in the "Remote ruler reads" dashboard. #2761
* [ENHANCEMENT] Dashboards: Introduce support for baremetal deployment, setting `deployment_type: 'baremetal'` in the mixin `_config`. #2657
* [ENHANCEMENT] Dashboards: use timeseries panel to show exemplars. #2800
* [BUGFIX] Dashboards: fixed unit of latency panels in the "Mimir / Ruler" dashboard. #2312
* [BUGFIX] Dashboards: fixed "Intervals per query" panel in the "Mimir / Queries" dashboard. #2308
* [BUGFIX] Dashboards: Make "Slow Queries" dashboard works with Grafana 9.0. #2223
* [BUGFIX] Dashboards: add missing API routes to Ruler dashboard. #2412
* [BUGFIX] Dashboards: stop setting 'interval' in dashboards; it should be set on your datasource. #2802

### Jsonnet

* [CHANGE] query-scheduler is enabled by default. We advise to deploy the query-scheduler to improve the scalability of the query-frontend. #2431
* [CHANGE] Replaced anti-affinity rules with pod topology spread constraints for distributor, query-frontend, querier and ruler. #2517
  - The following configuration options have been removed:
    - `distributor_allow_multiple_replicas_on_same_node`
    - `query_frontend_allow_multiple_replicas_on_same_node`
    - `querier_allow_multiple_replicas_on_same_node`
    - `ruler_allow_multiple_replicas_on_same_node`
  - The following configuration options have been added:
    - `distributor_topology_spread_max_skew`
    - `query_frontend_topology_spread_max_skew`
    - `querier_topology_spread_max_skew`
    - `ruler_topology_spread_max_skew`
* [CHANGE] Change `max_global_series_per_metric` to 0 in all plans, and as a default value. #2669
* [FEATURE] Memberlist: added support for experimental memberlist cluster label, through the jsonnet configuration options `memberlist_cluster_label` and `memberlist_cluster_label_verification_disabled`. #2349
* [FEATURE] Added ruler-querier autoscaling support. It requires [KEDA](https://keda.sh) installed in the Kubernetes cluster. Ruler-querier autoscaler can be enabled and configure through the following options in the jsonnet config: #2545
  * `autoscaling_ruler_querier_enabled`: `true` to enable autoscaling.
  * `autoscaling_ruler_querier_min_replicas`: minimum number of ruler-querier replicas.
  * `autoscaling_ruler_querier_max_replicas`: maximum number of ruler-querier replicas.
  * `autoscaling_prometheus_url`: Prometheus base URL from which to scrape Mimir metrics (e.g. `http://prometheus.default:9090/prometheus`).
* [ENHANCEMENT] Memberlist now uses DNS service-discovery by default. #2549
* [ENHANCEMENT] Upgrade memcached image tag to `memcached:1.6.16-alpine`. #2740
* [ENHANCEMENT] Added `$._config.configmaps` and `$._config.runtime_config_files` to make it easy to add new configmaps or runtime config file to all components. #2748

### Mimirtool

* [ENHANCEMENT] Added `mimirtool backfill` command to upload Prometheus blocks using API available in the compactor. #1822
* [ENHANCEMENT] mimirtool bucket-validation: Verify existing objects can be overwritten by subsequent uploads. #2491
* [ENHANCEMENT] mimirtool config convert: Now supports migrating to the current version of Mimir. #2629
* [BUGFIX] mimirtool analyze: Fix dashboard JSON unmarshalling errors by using custom parsing. #2386
* [BUGFIX] Version checking no longer prompts for updating when already on latest version. #2723

### Mimir Continuous Test

* [ENHANCEMENT] Added basic authentication and bearer token support for when Mimir is behind a gateway authenticating the calls. #2717

### Query-tee

* [CHANGE] Renamed CLI flag `-server.service-port` to `-server.http-service-port`. #2683
* [CHANGE] Renamed metric `cortex_querytee_request_duration_seconds` to `cortex_querytee_backend_request_duration_seconds`. Metric `cortex_querytee_request_duration_seconds` is now reported without label `backend`. #2683
* [ENHANCEMENT] Added HTTP over gRPC support to `query-tee` to allow testing gRPC requests to Mimir instances. #2683

### Documentation

* [ENHANCEMENT] Referenced `mimirtool` commands in the HTTP API documentation. #2516
* [ENHANCEMENT] Improved DNS service discovery documentation. #2513

### Tools

* [ENHANCEMENT] `markblocks` now processes multiple blocks concurrently. #2677

## 2.2.0

### Grafana Mimir

* [CHANGE] Increased default configuration for `-server.grpc-max-recv-msg-size-bytes` and `-server.grpc-max-send-msg-size-bytes` from 4MB to 100MB. #1884
* [CHANGE] Default values have changed for the following settings. This improves query performance for recent data (within 12h) by only reading from ingesters: #1909 #1921
    - `-blocks-storage.bucket-store.ignore-blocks-within` now defaults to `10h` (previously `0`)
    - `-querier.query-store-after` now defaults to `12h` (previously `0`)
* [CHANGE] Alertmanager: removed support for migrating local files from Cortex 1.8 or earlier. Related to original Cortex PR https://github.com/cortexproject/cortex/pull/3910. #2253
* [CHANGE] The following settings are now classified as advanced because the defaults should work for most users and tuning them requires in-depth knowledge of how the read path works: #1929
    - `-querier.query-ingesters-within`
    - `-querier.query-store-after`
* [CHANGE] Config flag category overrides can be set dynamically at runtime. #1934
* [CHANGE] Ingester: deprecated `-ingester.ring.join-after`. Mimir now behaves as this setting is always set to 0s. This configuration option will be removed in Mimir 2.4.0. #1965
* [CHANGE] Blocks uploaded by ingester no longer contain `__org_id__` label. Compactor now ignores this label and will compact blocks with and without this label together. `mimirconvert` tool will remove the label from blocks as "unknown" label. #1972
* [CHANGE] Querier: deprecated `-querier.shuffle-sharding-ingesters-lookback-period`, instead adding `-querier.shuffle-sharding-ingesters-enabled` to enable or disable shuffle sharding on the read path. The value of `-querier.query-ingesters-within` is now used internally for shuffle sharding lookback. #2110
* [CHANGE] Memberlist: `-memberlist.abort-if-join-fails` now defaults to false. Previously it defaulted to true. #2168
* [CHANGE] Ruler: `/api/v1/rules*` and `/prometheus/rules*` configuration endpoints are removed. Use `/prometheus/config/v1/rules*`. #2182
* [CHANGE] Ingester: `-ingester.exemplars-update-period` has been renamed to `-ingester.tsdb-config-update-period`. You can use it to update multiple, per-tenant TSDB configurations. #2187
* [FEATURE] Ingester: (Experimental) Add the ability to ingest out-of-order samples up to an allowed limit. If you enable this feature, it requires additional memory and disk space. This feature also enables a write-behind log, which might lead to longer ingester-start replays. When this feature is disabled, there is no overhead on memory, disk space, or startup times. #2187
  * `-ingester.out-of-order-time-window`, as duration string, allows you to set how back in time a sample can be. The default is `0s`, where `s` is seconds.
  * `cortex_ingester_tsdb_out_of_order_samples_appended_total` metric tracks the total number of out-of-order samples ingested by the ingester.
  * `cortex_discarded_samples_total` has a new label `reason="sample-too-old"`, when the `-ingester.out-of-order-time-window` flag is greater than zero. The label tracks the number of samples that were discarded for being too old; they were out of order, but beyond the time window allowed. The labels `reason="sample-out-of-order"` and `reason="sample-out-of-bounds"` are not used when out-of-order ingestion is enabled.
* [ENHANCEMENT] Distributor: Added limit to prevent tenants from sending excessive number of requests: #1843
  * The following CLI flags (and their respective YAML config options) have been added:
    * `-distributor.request-rate-limit`
    * `-distributor.request-burst-limit`
  * The following metric is exposed to tell how many requests have been rejected:
    * `cortex_discarded_requests_total`
* [ENHANCEMENT] Store-gateway: Add the experimental ability to run requests in a dedicated OS thread pool. This feature can be configured using `-store-gateway.thread-pool-size` and is disabled by default. Replaces the ability to run index header operations in a dedicated thread pool. #1660 #1812
* [ENHANCEMENT] Improved error messages to make them easier to understand; each now have a unique, global identifier that you can use to look up in the runbooks for more information. #1907 #1919 #1888 #1939 #1984 #2009 #2056 #2066 #2104 #2150 #2234
* [ENHANCEMENT] Memberlist KV: incoming messages are now processed on per-key goroutine. This may reduce loss of "maintanance" packets in busy memberlist installations, but use more CPU. New `memberlist_client_received_broadcasts_dropped_total` counter tracks number of dropped per-key messages. #1912
* [ENHANCEMENT] Blocks Storage, Alertmanager, Ruler: add support a prefix to the bucket store (`*_storage.storage_prefix`). This enables using the same bucket for the three components. #1686 #1951
* [ENHANCEMENT] Upgrade Docker base images to `alpine:3.16.0`. #2028
* [ENHANCEMENT] Store-gateway: Add experimental configuration option for the store-gateway to attempt to pre-populate the file system cache when memory-mapping index-header files. Enabled with `-blocks-storage.bucket-store.index-header.map-populate-enabled=true`. Note this flag only has an effect when running on Linux. #2019 #2054
* [ENHANCEMENT] Chunk Mapper: reduce memory usage of async chunk mapper. #2043
* [ENHANCEMENT] Ingester: reduce sleep time when reading WAL. #2098
* [ENHANCEMENT] Compactor: Run sanity check on blocks storage configuration at startup. #2144
* [ENHANCEMENT] Compactor: Add HTTP API for uploading TSDB blocks. Enabled with `-compactor.block-upload-enabled`. #1694 #2126
* [ENHANCEMENT] Ingester: Enable querying overlapping blocks by default. #2187
* [ENHANCEMENT] Distributor: Auto-forget unhealthy distributors after ten failed ring heartbeats. #2154
* [ENHANCEMENT] Distributor: Add new metric `cortex_distributor_forward_errors_total` for error codes resulting from forwarding requests. #2077
* [ENHANCEMENT] `/ready` endpoint now returns and logs detailed services information. #2055
* [ENHANCEMENT] Memcached client: Reduce number of connections required to fetch cached keys from memcached. #1920
* [ENHANCEMENT] Improved error message returned when `-querier.query-store-after` validation fails. #1914
* [BUGFIX] Fix regexp parsing panic for regexp label matchers with start/end quantifiers. #1883
* [BUGFIX] Ingester: fixed deceiving error log "failed to update cached shipped blocks after shipper initialisation", occurring for each new tenant in the ingester. #1893
* [BUGFIX] Ring: fix bug where instances may appear unhealthy in the hash ring web UI even though they are not. #1933
* [BUGFIX] API: gzip is now enforced when identity encoding is explicitly rejected. #1864
* [BUGFIX] Fix panic at startup when Mimir is running in monolithic mode and query sharding is enabled. #2036
* [BUGFIX] Ruler: report `cortex_ruler_queries_failed_total` metric for any remote query error except 4xx when remote operational mode is enabled. #2053 #2143
* [BUGFIX] Ingester: fix slow rollout when using `-ingester.ring.unregister-on-shutdown=false` with long `-ingester.ring.heartbeat-period`. #2085
* [BUGFIX] Ruler: add timeout for remote rule evaluation queries to prevent rule group evaluations getting stuck indefinitely. The duration is configurable with `-querier.timeout` (default `2m`). #2090 #2222
* [BUGFIX] Limits: Active series custom tracker configuration has been named back from `active_series_custom_trackers_config` to `active_series_custom_trackers`. For backwards compatibility both version is going to be supported for until Mimir v2.4. When both fields are specified, `active_series_custom_trackers_config` takes precedence over `active_series_custom_trackers`. #2101
* [BUGFIX] Ingester: fixed the order of labels applied when incrementing the `cortex_discarded_metadata_total` metric. #2096
* [BUGFIX] Ingester: fixed bug where retrieving metadata for a metric with multiple metadata entries would return multiple copies of a single metadata entry rather than all available entries. #2096
* [BUGFIX] Distributor: canceled requests are no longer accounted as internal errors. #2157
* [BUGFIX] Memberlist: Fix typo in memberlist admin UI. #2202
* [BUGFIX] Ruler: fixed typo in error message when ruler failed to decode a rule group. #2151
* [BUGFIX] Active series custom tracker configuration is now displayed properly on `/runtime_config` page. #2065
* [BUGFIX] Query-frontend: `vector` and `time` functions were sharded, which made expressions like `vector(1) > 0 and vector(1)` fail. #2355

### Mixin

* [CHANGE] Split `mimir_queries` rules group into `mimir_queries` and `mimir_ingester_queries` to keep number of rules per group within the default per-tenant limit. #1885
* [CHANGE] Dashboards: Expose full image tag in "Mimir / Rollout progress" dashboard's "Pod per version panel." #1932
* [CHANGE] Dashboards: Disabled gateway panels by default, because most users don't have a gateway exposing the metrics expected by Mimir dashboards. You can re-enable it setting `gateway_enabled: true` in the mixin config and recompiling the mixin running `make build-mixin`. #1955
* [CHANGE] Alerts: adapt `MimirFrontendQueriesStuck` and `MimirSchedulerQueriesStuck` to consider ruler query path components. #1949
* [CHANGE] Alerts: Change `MimirRulerTooManyFailedQueries` severity to `critical`. #2165
* [ENHANCEMENT] Dashboards: Add config option `datasource_regex` to customise the regular expression used to select valid datasources for Mimir dashboards. #1802
* [ENHANCEMENT] Dashboards: Added "Mimir / Remote ruler reads" and "Mimir / Remote ruler reads resources" dashboards. #1911 #1937
* [ENHANCEMENT] Dashboards: Make networking panels work for pods created by the mimir-distributed helm chart. #1927
* [ENHANCEMENT] Alerts: Add `MimirStoreGatewayNoSyncedTenants` alert that fires when there is a store-gateway owning no tenants. #1882
* [ENHANCEMENT] Rules: Make `recording_rules_range_interval` configurable for cases where Mimir metrics are scraped less often that every 30 seconds. #2118
* [ENHANCEMENT] Added minimum Grafana version to mixin dashboards. #1943
* [BUGFIX] Fix `container_memory_usage_bytes:sum` recording rule. #1865
* [BUGFIX] Fix `MimirGossipMembersMismatch` alerts if Mimir alertmanager is activated. #1870
* [BUGFIX] Fix `MimirRulerMissedEvaluations` to show % of missed alerts as a value between 0 and 100 instead of 0 and 1. #1895
* [BUGFIX] Fix `MimirCompactorHasNotUploadedBlocks` alert false positive when Mimir is deployed in monolithic mode. #1902
* [BUGFIX] Fix `MimirGossipMembersMismatch` to make it less sensitive during rollouts and fire one alert per installation, not per job. #1926
* [BUGFIX] Do not trigger `MimirAllocatingTooMuchMemory` alerts if no container limits are supplied. #1905
* [BUGFIX] Dashboards: Remove empty "Chunks per query" panel from `Mimir / Queries` dashboard. #1928
* [BUGFIX] Dashboards: Use Grafana's `$__rate_interval` for rate queries in dashboards to support scrape intervals of >15s. #2011
* [BUGFIX] Alerts: Make each version of `MimirCompactorHasNotUploadedBlocks` distinct to avoid rule evaluation failures due to duplicate series being generated. #2197
* [BUGFIX] Fix `MimirGossipMembersMismatch` alert when using remote ruler evaluation. #2159

### Jsonnet

* [CHANGE] Remove use of `-querier.query-store-after`, `-querier.shuffle-sharding-ingesters-lookback-period`, `-blocks-storage.bucket-store.ignore-blocks-within`, and `-blocks-storage.tsdb.close-idle-tsdb-timeout` CLI flags since the values now match defaults. #1915 #1921
* [CHANGE] Change default value for `-blocks-storage.bucket-store.chunks-cache.memcached.timeout` to `450ms` to increase use of cached data. #2035
* [CHANGE] The `memberlist_ring_enabled` configuration now applies to Alertmanager. #2102 #2103 #2107
* [CHANGE] Default value for `memberlist_ring_enabled` is now true. It means that all hash rings use Memberlist as default KV store instead of Consul (previous default). #2161
* [CHANGE] Configure `-ingester.max-global-metadata-per-user` to correspond to 20% of the configured max number of series per tenant. #2250
* [CHANGE] Configure `-ingester.max-global-metadata-per-metric` to be 10. #2250
* [CHANGE] Change `_config.multi_zone_ingester_max_unavailable` to 25. #2251
* [FEATURE] Added querier autoscaling support. It requires [KEDA](https://keda.sh) installed in the Kubernetes cluster and query-scheduler enabled in the Mimir cluster. Querier autoscaler can be enabled and configure through the following options in the jsonnet config: #2013 #2023
  * `autoscaling_querier_enabled`: `true` to enable autoscaling.
  * `autoscaling_querier_min_replicas`: minimum number of querier replicas.
  * `autoscaling_querier_max_replicas`: maximum number of querier replicas.
  * `autoscaling_prometheus_url`: Prometheus base URL from which to scrape Mimir metrics (e.g. `http://prometheus.default:9090/prometheus`).
* [FEATURE] Jsonnet: Add support for ruler remote evaluation mode (`ruler_remote_evaluation_enabled`), which deploys and uses a dedicated query path for rule evaluation. This enables the benefits of the query-frontend for rule evaluation, such as query sharding. #2073
* [ENHANCEMENT] Added `compactor` service, that can be used to route requests directly to compactor (e.g. admin UI). #2063
* [ENHANCEMENT] Added a `consul_enabled` configuration option to provide the ability to disable consul. It is automatically set to false when `memberlist_ring_enabled` is true and `multikv_migration_enabled` (used for migration from Consul to memberlist) is not set. #2093 #2152
* [BUGFIX] Querier: Fix disabling shuffle sharding on the read path whilst keeping it enabled on write path. #2164

### Mimirtool

* [CHANGE] mimirtool rules: `--use-legacy-routes` now toggles between using `/prometheus/config/v1/rules` (default) and `/api/v1/rules` (legacy) endpoints. #2182
* [FEATURE] Added bearer token support for when Mimir is behind a gateway authenticating by bearer token. #2146
* [BUGFIX] mimirtool analyze: Fix dashboard JSON unmarshalling errors (#1840). #1973
* [BUGFIX] Make mimirtool build for Windows work again. #2273

### Mimir Continuous Test

* [ENHANCEMENT] Added the `-tests.smoke-test` flag to run the `mimir-continuous-test` suite once and immediately exit. #2047 #2094
* [ENHANCEMENT] Added the `-tests.write-protocol` flag to write using the `prometheus` remote write protocol or `otlp-http` in the `mimir-continuous-test` suite. #5719

### Documentation

* [ENHANCEMENT] Published Grafana Mimir runbooks as part of documentation. #1970
* [ENHANCEMENT] Improved ruler's "remote operational mode" documentation. #1906
* [ENHANCEMENT] Recommend fast disks for ingesters and store-gateways in production tips. #1903
* [ENHANCEMENT] Explain the runtime override of active series matchers. #1868
* [ENHANCEMENT] Clarify "Set rule group" API specification. #1869
* [ENHANCEMENT] Published Mimir jsonnet documentation. #2024
* [ENHANCEMENT] Documented required scrape interval for using alerting and recording rules from Mimir jsonnet. #2147
* [ENHANCEMENT] Runbooks: Mention memberlist as possible source of problems for various alerts. #2158
* [ENHANCEMENT] Added step-by-step article about migrating from Consul to Memberlist KV store using jsonnet without downtime. #2166
* [ENHANCEMENT] Documented `/memberlist` admin page. #2166
* [ENHANCEMENT] Documented how to configure Grafana Mimir's ruler with Jsonnet. #2127
* [ENHANCEMENT] Documented how to configure queriers’ autoscaling with Jsonnet. #2128
* [ENHANCEMENT] Updated mixin building instructions in "Installing Grafana Mimir dashboards and alerts" article. #2015 #2163
* [ENHANCEMENT] Fix location of "Monitoring Grafana Mimir" article in the documentation hierarchy. #2130
* [ENHANCEMENT] Runbook for `MimirRequestLatency` was expanded with more practical advice. #1967
* [BUGFIX] Fixed ruler configuration used in the getting started guide. #2052
* [BUGFIX] Fixed Mimir Alertmanager datasource in Grafana used by "Play with Grafana Mimir" tutorial. #2115
* [BUGFIX] Fixed typos in "Scaling out Grafana Mimir" article. #2170
* [BUGFIX] Added missing ring endpoint exposed by Ingesters. #1918

## 2.1.0

### Grafana Mimir

* [CHANGE] Compactor: No longer upload debug meta files to object storage. #1257
* [CHANGE] Default values have changed for the following settings: #1547
    - `-alertmanager.alertmanager-client.grpc-max-recv-msg-size` now defaults to 100 MiB (previously was not configurable and set to 16 MiB)
    - `-alertmanager.alertmanager-client.grpc-max-send-msg-size` now defaults to 100 MiB (previously was not configurable and set to 4 MiB)
    - `-alertmanager.max-recv-msg-size` now defaults to 100 MiB (previously was 16 MiB)
* [CHANGE] Ingester: Add `user` label to metrics `cortex_ingester_ingested_samples_total` and `cortex_ingester_ingested_samples_failures_total`. #1533
* [CHANGE] Ingester: Changed `-blocks-storage.tsdb.isolation-enabled` default from `true` to `false`. The config option has also been deprecated and will be removed in 2 minor version. #1655
* [CHANGE] Query-frontend: results cache keys are now versioned, this will cause cache to be re-filled when rolling out this version. #1631
* [CHANGE] Store-gateway: enabled attributes in-memory cache by default. New default configuration is `-blocks-storage.bucket-store.chunks-cache.attributes-in-memory-max-items=50000`. #1727
* [CHANGE] Compactor: Removed the metric `cortex_compactor_garbage_collected_blocks_total` since it duplicates `cortex_compactor_blocks_marked_for_deletion_total`. #1728
* [CHANGE] All: Logs that used the`org_id` label now use `user` label. #1634 #1758
* [CHANGE] Alertmanager: the following metrics are not exported for a given `user` and `integration` when the metric value is zero: #1783
  * `cortex_alertmanager_notifications_total`
  * `cortex_alertmanager_notifications_failed_total`
  * `cortex_alertmanager_notification_requests_total`
  * `cortex_alertmanager_notification_requests_failed_total`
  * `cortex_alertmanager_notification_rate_limited_total`
* [CHANGE] Removed the following metrics exposed by the Mimir hash rings: #1791
  * `cortex_member_ring_tokens_owned`
  * `cortex_member_ring_tokens_to_own`
  * `cortex_ring_tokens_owned`
  * `cortex_ring_member_ownership_percent`
* [CHANGE] Querier / Ruler: removed the following metrics tracking number of query requests send to each ingester. You can use `cortex_request_duration_seconds_count{route=~"/cortex.Ingester/(QueryStream|QueryExemplars)"}` instead. #1797
  * `cortex_distributor_ingester_queries_total`
  * `cortex_distributor_ingester_query_failures_total`
* [CHANGE] Distributor: removed the following metrics tracking the number of requests from a distributor to ingesters: #1799
  * `cortex_distributor_ingester_appends_total`
  * `cortex_distributor_ingester_append_failures_total`
* [CHANGE] Distributor / Ruler: deprecated `-distributor.extend-writes`. Now Mimir always behaves as if this setting was set to `false`, which we expect to be safe for every Mimir cluster setup. #1856
* [FEATURE] Querier: Added support for [streaming remote read](https://prometheus.io/blog/2019/10/10/remote-read-meets-streaming/). Should be noted that benefits of chunking the response are partial here, since in a typical `query-frontend` setup responses will be buffered until they've been completed. #1735
* [FEATURE] Ruler: Allow setting `evaluation_delay` for each rule group via rules group configuration file. #1474
* [FEATURE] Ruler: Added support for expression remote evaluation. #1536 #1818
  * The following CLI flags (and their respective YAML config options) have been added:
    * `-ruler.query-frontend.address`
    * `-ruler.query-frontend.grpc-client-config.grpc-max-recv-msg-size`
    * `-ruler.query-frontend.grpc-client-config.grpc-max-send-msg-size`
    * `-ruler.query-frontend.grpc-client-config.grpc-compression`
    * `-ruler.query-frontend.grpc-client-config.grpc-client-rate-limit`
    * `-ruler.query-frontend.grpc-client-config.grpc-client-rate-limit-burst`
    * `-ruler.query-frontend.grpc-client-config.backoff-on-ratelimits`
    * `-ruler.query-frontend.grpc-client-config.backoff-min-period`
    * `-ruler.query-frontend.grpc-client-config.backoff-max-period`
    * `-ruler.query-frontend.grpc-client-config.backoff-retries`
    * `-ruler.query-frontend.grpc-client-config.tls-enabled`
    * `-ruler.query-frontend.grpc-client-config.tls-ca-path`
    * `-ruler.query-frontend.grpc-client-config.tls-cert-path`
    * `-ruler.query-frontend.grpc-client-config.tls-key-path`
    * `-ruler.query-frontend.grpc-client-config.tls-server-name`
    * `-ruler.query-frontend.grpc-client-config.tls-insecure-skip-verify`
* [FEATURE] Distributor: Added the ability to forward specifics metrics to alternative remote_write API endpoints. #1052
* [FEATURE] Ingester: Active series custom trackers now supports runtime tenant-specific overrides. The configuration has been moved to limit config, the ingester config has been deprecated.  #1188
* [ENHANCEMENT] Alertmanager API: Concurrency limit for GET requests is now configurable using `-alertmanager.max-concurrent-get-requests-per-tenant`. #1547
* [ENHANCEMENT] Alertmanager: Added the ability to configure additional gRPC client settings for the Alertmanager distributor #1547
  - `-alertmanager.alertmanager-client.backoff-max-period`
  - `-alertmanager.alertmanager-client.backoff-min-period`
  - `-alertmanager.alertmanager-client.backoff-on-ratelimits`
  - `-alertmanager.alertmanager-client.backoff-retries`
  - `-alertmanager.alertmanager-client.grpc-client-rate-limit`
  - `-alertmanager.alertmanager-client.grpc-client-rate-limit-burst`
  - `-alertmanager.alertmanager-client.grpc-compression`
  - `-alertmanager.alertmanager-client.grpc-max-recv-msg-size`
  - `-alertmanager.alertmanager-client.grpc-max-send-msg-size`
* [ENHANCEMENT] Ruler: Add more detailed query information to ruler query stats logging. #1411
* [ENHANCEMENT] Admin: Admin API now has some styling. #1482 #1549 #1821 #1824
* [ENHANCEMENT] Alertmanager: added `insight=true` field to alertmanager dispatch logs. #1379
* [ENHANCEMENT] Store-gateway: Add the experimental ability to run index header operations in a dedicated thread pool. This feature can be configured using `-blocks-storage.bucket-store.index-header-thread-pool-size` and is disabled by default. #1660
* [ENHANCEMENT] Store-gateway: don't drop all blocks if instance finds itself as unhealthy or missing in the ring. #1806 #1823
* [ENHANCEMENT] Querier: wait until inflight queries are completed when shutting down queriers. #1756 #1767
* [BUGFIX] Query-frontend: do not shard queries with a subquery unless the subquery is inside a shardable aggregation function call. #1542
* [BUGFIX] Query-frontend: added `component=query-frontend` label to results cache memcached metrics to fix a panic when Mimir is running in single binary mode and results cache is enabled. #1704
* [BUGFIX] Mimir: services' status content-type is now correctly set to `text/html`. #1575
* [BUGFIX] Multikv: Fix panic when using using runtime config to set primary KV store used by `multi` KV. #1587
* [BUGFIX] Multikv: Fix watching for runtime config changes in `multi` KV store in ruler and querier. #1665
* [BUGFIX] Memcached: allow to use CNAME DNS records for the memcached backend addresses. #1654
* [BUGFIX] Querier: fixed temporary partial query results when shuffle sharding is enabled and hash ring backend storage is flushed / reset. #1829
* [BUGFIX] Alertmanager: prevent more file traversal cases related to template names. #1833
* [BUGFUX] Alertmanager: Allow usage with `-alertmanager-storage.backend=local`. Note that when using this storage type, the Alertmanager is not able persist state remotely, so it not recommended for production use. #1836
* [BUGFIX] Alertmanager: Do not validate alertmanager configuration if it's not running. #1835

### Mixin

* [CHANGE] Dashboards: Remove per-user series legends from Tenants dashboard. #1605
* [CHANGE] Dashboards: Show in-memory series and the per-user series limit on Tenants dashboard. #1613
* [CHANGE] Dashboards: Slow-queries dashboard now uses `user` label from logs instead of `org_id`. #1634
* [CHANGE] Dashboards: changed all Grafana dashboards UIDs to not conflict with Cortex ones, to let people install both while migrating from Cortex to Mimir: #1801 #1808
  * Alertmanager from `a76bee5913c97c918d9e56a3cc88cc28` to `b0d38d318bbddd80476246d4930f9e55`
  * Alertmanager Resources from `68b66aed90ccab448009089544a8d6c6` to `a6883fb22799ac74479c7db872451092`
  * Compactor from `9c408e1d55681ecb8a22c9fab46875cc` to `1b3443aea86db629e6efdb7d05c53823`
  * Compactor Resources from `df9added6f1f4332f95848cca48ebd99` to `09a5c49e9cdb2f2b24c6d184574a07fd`
  * Config from `61bb048ced9817b2d3e07677fb1c6290` to `5d9d0b4724c0f80d68467088ec61e003`
  * Object Store from `d5a3a4489d57c733b5677fb55370a723` to `e1324ee2a434f4158c00a9ee279d3292`
  * Overrides from `b5c95fee2e5e7c4b5930826ff6e89a12` to `1e2c358600ac53f09faea133f811b5bb`
  * Queries from `d9931b1054053c8b972d320774bb8f1d` to `b3abe8d5c040395cc36615cb4334c92d`
  * Reads from `8d6ba60eccc4b6eedfa329b24b1bd339` to `e327503188913dc38ad571c647eef643`
  * Reads Networking from `c0464f0d8bd026f776c9006b05910000` to `54b2a0a4748b3bd1aefa92ce5559a1c2`
  * Reads Resources from `2fd2cda9eea8d8af9fbc0a5960425120` to `cc86fd5aa9301c6528986572ad974db9`
  * Rollout Progress from `7544a3a62b1be6ffd919fc990ab8ba8f` to `7f0b5567d543a1698e695b530eb7f5de`
  * Ruler from `44d12bcb1f95661c6ab6bc946dfc3473` to `631e15d5d85afb2ca8e35d62984eeaa0`
  * Scaling from `88c041017b96856c9176e07cf557bdcf` to `64bbad83507b7289b514725658e10352`
  * Slow queries from `e6f3091e29d2636e3b8393447e925668` to `6089e1ce1e678788f46312a0a1e647e6`
  * Tenants from `35fa247ce651ba189debf33d7ae41611` to `35fa247ce651ba189debf33d7ae41611`
  * Top Tenants from `bc6e12d4fe540e4a1785b9d3ca0ffdd9` to `bc6e12d4fe540e4a1785b9d3ca0ffdd9`
  * Writes from `0156f6d15aa234d452a33a4f13c838e3` to `8280707b8f16e7b87b840fc1cc92d4c5`
  * Writes Networking from `681cd62b680b7154811fe73af55dcfd4` to `978c1cb452585c96697a238eaac7fe2d`
  * Writes Resources from `c0464f0d8bd026f776c9006b0591bb0b` to `bc9160e50b52e89e0e49c840fea3d379`
* [FEATURE] Alerts: added the following alerts on `mimir-continuous-test` tool: #1676
  - `MimirContinuousTestNotRunningOnWrites`
  - `MimirContinuousTestNotRunningOnReads`
  - `MimirContinuousTestFailed`
* [ENHANCEMENT] Added `per_cluster_label` support to allow to change the label name used to differentiate between Kubernetes clusters. #1651
* [ENHANCEMENT] Dashboards: Show QPS and latency of the Alertmanager Distributor. #1696
* [ENHANCEMENT] Playbooks: Add Alertmanager suggestions for `MimirRequestErrors` and `MimirRequestLatency` #1702
* [ENHANCEMENT] Dashboards: Allow custom datasources. #1749
* [ENHANCEMENT] Dashboards: Add config option `gateway_enabled` (defaults to `true`) to disable gateway panels from dashboards. #1761
* [ENHANCEMENT] Dashboards: Extend Top tenants dashboard with queries for tenants with highest sample rate, discard rate, and discard rate growth. #1842
* [ENHANCEMENT] Dashboards: Show ingestion rate limit and rule group limit on Tenants dashboard. #1845
* [ENHANCEMENT] Dashboards: Add "last successful run" panel to compactor dashboard. #1628
* [BUGFIX] Dashboards: Fix "Failed evaluation rate" panel on Tenants dashboard. #1629
* [BUGFIX] Honor the configured `per_instance_label` in all dashboards and alerts. #1697

### Jsonnet

* [FEATURE] Added support for `mimir-continuous-test`. To deploy `mimir-continuous-test` you can use the following configuration: #1675 #1850
  ```jsonnet
  _config+: {
    continuous_test_enabled: true,
    continuous_test_tenant_id: 'type-tenant-id',
    continuous_test_write_endpoint: 'http://type-write-path-hostname',
    continuous_test_read_endpoint: 'http://type-read-path-hostname/prometheus',
  },
  ```
* [ENHANCEMENT] Ingester anti-affinity can now be disabled by using `ingester_allow_multiple_replicas_on_same_node` configuration key. #1581
* [ENHANCEMENT] Added `node_selector` configuration option to select Kubernetes nodes where Mimir should run. #1596
* [ENHANCEMENT] Alertmanager: Added a `PodDisruptionBudget` of `withMaxUnavailable = 1`, to ensure we maintain quorum during rollouts. #1683
* [ENHANCEMENT] Store-gateway anti-affinity can now be enabled/disabled using `store_gateway_allow_multiple_replicas_on_same_node` configuration key. #1730
* [ENHANCEMENT] Added `store_gateway_zone_a_args`, `store_gateway_zone_b_args` and `store_gateway_zone_c_args` configuration options. #1807
* [BUGFIX] Pass primary and secondary multikv stores via CLI flags. Introduced new `multikv_switch_primary_secondary` config option to flip primary and secondary in runtime config.

### Mimirtool

* [BUGFIX] `config convert`: Retain Cortex defaults for `blocks_storage.backend`, `ruler_storage.backend`, `alertmanager_storage.backend`, `auth.type`, `activity_tracker.filepath`, `alertmanager.data_dir`, `blocks_storage.filesystem.dir`, `compactor.data_dir`, `ruler.rule_path`, `ruler_storage.filesystem.dir`, and `graphite.querier.schemas.backend`. #1626 #1762

### Tools

* [FEATURE] Added a `markblocks` tool that creates `no-compact` and `delete` marks for the blocks. #1551
* [FEATURE] Added `mimir-continuous-test` tool to continuously run smoke tests on live Mimir clusters. #1535 #1540 #1653 #1603 #1630 #1691 #1675 #1676 #1692 #1706 #1709 #1775 #1777 #1778 #1795
* [FEATURE] Added `mimir-rules-action` GitHub action, located at `operations/mimir-rules-action/`, used to lint, prepare, verify, diff, and sync rules to a Mimir cluster. #1723

## 2.0.0

### Grafana Mimir

_Changes since Cortex 1.10.0._

* [CHANGE] Remove chunks storage engine. #86 #119 #510 #545 #743 #744 #748 #753 #755 #757 #758 #759 #760 #762 #764 #789 #812 #813
  * The following CLI flags (and their respective YAML config options) have been removed:
    * `-store.engine`
    * `-schema-config-file`
    * `-ingester.checkpoint-duration`
    * `-ingester.checkpoint-enabled`
    * `-ingester.chunk-encoding`
    * `-ingester.chunk-age-jitter`
    * `-ingester.concurrent-flushes`
    * `-ingester.flush-on-shutdown-with-wal-enabled`
    * `-ingester.flush-op-timeout`
    * `-ingester.flush-period`
    * `-ingester.max-chunk-age`
    * `-ingester.max-chunk-idle`
    * `-ingester.max-series-per-query` (and `max_series_per_query` from runtime config)
    * `-ingester.max-stale-chunk-idle`
    * `-ingester.max-transfer-retries`
    * `-ingester.min-chunk-length`
    * `-ingester.recover-from-wal`
    * `-ingester.retain-period`
    * `-ingester.spread-flushes`
    * `-ingester.wal-dir`
    * `-ingester.wal-enabled`
    * `-querier.query-parallelism`
    * `-querier.second-store-engine`
    * `-querier.use-second-store-before-time`
    * `-flusher.wal-dir`
    * `-flusher.concurrent-flushes`
    * `-flusher.flush-op-timeout`
    * All `-table-manager.*` flags
    * All `-deletes.*` flags
    * All `-purger.*` flags
    * All `-metrics.*` flags
    * All `-dynamodb.*` flags
    * All `-s3.*` flags
    * All `-azure.*` flags
    * All `-bigtable.*` flags
    * All `-gcs.*` flags
    * All `-cassandra.*` flags
    * All `-boltdb.*` flags
    * All `-local.*` flags
    * All `-swift.*` flags
    * All `-store.*` flags except `-store.engine`, `-store.max-query-length`, `-store.max-labels-query-length`
    * All `-grpc-store.*` flags
  * The following API endpoints have been removed:
    * `/api/v1/chunks` and `/chunks`
  * The following metrics have been removed:
    * `cortex_ingester_flush_queue_length`
    * `cortex_ingester_queried_chunks`
    * `cortex_ingester_chunks_created_total`
    * `cortex_ingester_wal_replay_duration_seconds`
    * `cortex_ingester_wal_corruptions_total`
    * `cortex_ingester_sent_chunks`
    * `cortex_ingester_received_chunks`
    * `cortex_ingester_flush_series_in_progress`
    * `cortex_ingester_chunk_utilization`
    * `cortex_ingester_chunk_length`
    * `cortex_ingester_chunk_size_bytes`
    * `cortex_ingester_chunk_age_seconds`
    * `cortex_ingester_memory_chunks`
    * `cortex_ingester_flushing_enqueued_series_total`
    * `cortex_ingester_flushing_dequeued_series_total`
    * `cortex_ingester_dropped_chunks_total`
    * `cortex_oldest_unflushed_chunk_timestamp_seconds`
    * `prometheus_local_storage_chunk_ops_total`
    * `prometheus_local_storage_chunkdesc_ops_total`
    * `prometheus_local_storage_memory_chunkdescs`
* [CHANGE] Changed default storage backends from `s3` to `filesystem` #833
  This effects the following flags:
  * `-blocks-storage.backend` now defaults to `filesystem`
  * `-blocks-storage.filesystem.dir` now defaults to `blocks`
  * `-alertmanager-storage.backend` now defaults to `filesystem`
  * `-alertmanager-storage.filesystem.dir` now defaults to `alertmanager`
  * `-ruler-storage.backend` now defaults to `filesystem`
  * `-ruler-storage.filesystem.dir` now defaults to `ruler`
* [CHANGE] Renamed metric `cortex_experimental_features_in_use_total` as `cortex_experimental_features_used_total` and added `feature` label. #32 #658
* [CHANGE] Removed `log_messages_total` metric. #32
* [CHANGE] Some files and directories created by Mimir components on local disk now have stricter permissions, and are only readable by owner, but not group or others. #58
* [CHANGE] Memcached client DNS resolution switched from golang built-in to [`miekg/dns`](https://github.com/miekg/dns). #142
* [CHANGE] The metric `cortex_deprecated_flags_inuse_total` has been renamed to `deprecated_flags_inuse_total` as part of using grafana/dskit functionality. #185
* [CHANGE] API: The `-api.response-compression-enabled` flag has been removed, and GZIP response compression is always enabled except on `/api/v1/push` and `/push` endpoints. #880
* [CHANGE] Update Go version to 1.17.3. #480
* [CHANGE] The `status_code` label on gRPC client metrics has changed from '200' and '500' to '2xx', '5xx', '4xx', 'cancel' or 'error'. #537
* [CHANGE] Removed the deprecated `-<prefix>.fifocache.size` flag. #618
* [CHANGE] Enable index header lazy loading by default. #693
  * `-blocks-storage.bucket-store.index-header-lazy-loading-enabled` default from `false` to `true`
  * `-blocks-storage.bucket-store.index-header-lazy-loading-idle-timeout` default from `20m` to `1h`
* [CHANGE] Shuffle-sharding:
  * `-distributor.sharding-strategy` option has been removed, and shuffle sharding is enabled by default. Default shard size is set to 0, which disables shuffle sharding for the tenant (all ingesters will receive tenants's samples). #888
  * `-ruler.sharding-strategy` option has been removed from ruler. Ruler now uses shuffle-sharding by default, but respects `ruler_tenant_shard_size`, which defaults to 0 (ie. use all rulers for tenant). #889
  * `-store-gateway.sharding-strategy` option has been removed store-gateways. Store-gateway now uses shuffle-sharding by default, but respects `store_gateway_tenant_shard_size` for tenant, and this value defaults to 0. #891
* [CHANGE] Server: `-server.http-listen-port` (yaml: `server.http_listen_port`) now defaults to `8080` (previously `80`). #871
* [CHANGE] Changed the default value of `-blocks-storage.bucket-store.ignore-deletion-marks-delay` from 6h to 1h. #892
* [CHANGE] Changed default settings for memcached clients: #959 #1000
  * The default value for the following config options has changed from `10000` to `25000`:
    * `-blocks-storage.bucket-store.chunks-cache.memcached.max-async-buffer-size`
    * `-blocks-storage.bucket-store.index-cache.memcached.max-async-buffer-size`
    * `-blocks-storage.bucket-store.metadata-cache.memcached.max-async-buffer-size`
    * `-query-frontend.results-cache.memcached.max-async-buffer-size`
  * The default value for the following config options has changed from `0` (unlimited) to `100`:
    * `-blocks-storage.bucket-store.chunks-cache.memcached.max-get-multi-batch-size`
    * `-blocks-storage.bucket-store.index-cache.memcached.max-get-multi-batch-size`
    * `-blocks-storage.bucket-store.metadata-cache.memcached.max-get-multi-batch-size`
    * `-query-frontend.results-cache.memcached.max-get-multi-batch-size`
  * The default value for the following config options has changed from `16` to `100`:
    * `-blocks-storage.bucket-store.chunks-cache.memcached.max-idle-connections`
    * `-blocks-storage.bucket-store.index-cache.memcached.max-idle-connections`
    * `-blocks-storage.bucket-store.metadata-cache.memcached.max-idle-connections`
    * `-query-frontend.results-cache.memcached.max-idle-connections`
  * The default value for the following config options has changed from `100ms` to `200ms`:
    * `-blocks-storage.bucket-store.metadata-cache.memcached.timeout`
    * `-blocks-storage.bucket-store.index-cache.memcached.timeout`
    * `-blocks-storage.bucket-store.chunks-cache.memcached.timeout`
    * `-query-frontend.results-cache.memcached.timeout`
* [CHANGE] Changed the default value of `-blocks-storage.bucket-store.bucket-index.enabled` to `true`. The default configuration must now run the compactor in order to write the bucket index or else queries to long term storage will fail. #924
* [CHANGE] Option `-auth.enabled` has been renamed to `-auth.multitenancy-enabled`. #1130
* [CHANGE] Default tenant ID used with disabled auth (`-auth.multitenancy-enabled=false`) has changed from `fake` to `anonymous`. This tenant ID can now be changed with `-auth.no-auth-tenant` option. #1063
* [CHANGE] The default values for the following local directories have changed: #1072
  * `-alertmanager.storage.path` default value changed to `./data-alertmanager/`
  * `-compactor.data-dir` default value changed to `./data-compactor/`
  * `-ruler.rule-path` default value changed to `./data-ruler/`
* [CHANGE] The default value for gRPC max send message size has been changed from 16MB to 100MB. This affects the following parameters: #1152
  * `-query-frontend.grpc-client-config.grpc-max-send-msg-size`
  * `-ingester.client.grpc-max-send-msg-size`
  * `-querier.frontend-client.grpc-max-send-msg-size`
  * `-query-scheduler.grpc-client-config.grpc-max-send-msg-size`
  * `-ruler.client.grpc-max-send-msg-size`
* [CHANGE] Remove `-http.prefix` flag (and `http_prefix` config file option). #763
* [CHANGE] Remove legacy endpoints. Please use their alternatives listed below. As part of the removal process we are
  introducing two new sets of endpoints for the ruler configuration API: `<prometheus-http-prefix>/rules` and
  `<prometheus-http-prefix>/config/v1/rules/**`. We are also deprecating `<prometheus-http-prefix>/rules` and `/api/v1/rules`;
  and will remove them in Mimir 2.2.0. #763 #1222
  * Query endpoints

    | Legacy                                                  | Alternative                                                |
    | ------------------------------------------------------- | ---------------------------------------------------------- |
    | `/<legacy-http-prefix>/api/v1/query`                    | `<prometheus-http-prefix>/api/v1/query`                    |
    | `/<legacy-http-prefix>/api/v1/query_range`              | `<prometheus-http-prefix>/api/v1/query_range`              |
    | `/<legacy-http-prefix>/api/v1/query_exemplars`          | `<prometheus-http-prefix>/api/v1/query_exemplars`          |
    | `/<legacy-http-prefix>/api/v1/series`                   | `<prometheus-http-prefix>/api/v1/series`                   |
    | `/<legacy-http-prefix>/api/v1/labels`                   | `<prometheus-http-prefix>/api/v1/labels`                   |
    | `/<legacy-http-prefix>/api/v1/label/{name}/values`      | `<prometheus-http-prefix>/api/v1/label/{name}/values`      |
    | `/<legacy-http-prefix>/api/v1/metadata`                 | `<prometheus-http-prefix>/api/v1/metadata`                 |
    | `/<legacy-http-prefix>/api/v1/read`                     | `<prometheus-http-prefix>/api/v1/read`                     |
    | `/<legacy-http-prefix>/api/v1/cardinality/label_names`  | `<prometheus-http-prefix>/api/v1/cardinality/label_names`  |
    | `/<legacy-http-prefix>/api/v1/cardinality/label_values` | `<prometheus-http-prefix>/api/v1/cardinality/label_values` |
    | `/api/prom/user_stats`                                  | `/api/v1/user_stats`                                       |

  * Distributor endpoints

    | Legacy endpoint               | Alternative                   |
    | ----------------------------- | ----------------------------- |
    | `/<legacy-http-prefix>/push`  | `/api/v1/push`                |
    | `/all_user_stats`             | `/distributor/all_user_stats` |
    | `/ha-tracker`                 | `/distributor/ha_tracker`     |

  * Ingester endpoints

    | Legacy          | Alternative           |
    | --------------- | --------------------- |
    | `/ring`         | `/ingester/ring`      |
    | `/shutdown`     | `/ingester/shutdown`  |
    | `/flush`        | `/ingester/flush`     |
    | `/push`         | `/ingester/push`      |

  * Ruler endpoints

    | Legacy                                                | Alternative                                         | Alternative #2 (not available before Mimir 2.0.0)                    |
    | ----------------------------------------------------- | --------------------------------------------------- | ------------------------------------------------------------------- |
    | `/<legacy-http-prefix>/api/v1/rules`                  | `<prometheus-http-prefix>/api/v1/rules`             |                                                                     |
    | `/<legacy-http-prefix>/api/v1/alerts`                 | `<prometheus-http-prefix>/api/v1/alerts`            |                                                                     |
    | `/<legacy-http-prefix>/rules`                         | `/api/v1/rules` (see below)                         |  `<prometheus-http-prefix>/config/v1/rules`                         |
    | `/<legacy-http-prefix>/rules/{namespace}`             | `/api/v1/rules/{namespace}` (see below)             |  `<prometheus-http-prefix>/config/v1/rules/{namespace}`             |
    | `/<legacy-http-prefix>/rules/{namespace}/{groupName}` | `/api/v1/rules/{namespace}/{groupName}` (see below) |  `<prometheus-http-prefix>/config/v1/rules/{namespace}/{groupName}` |
    | `/<legacy-http-prefix>/rules/{namespace}`             | `/api/v1/rules/{namespace}` (see below)             |  `<prometheus-http-prefix>/config/v1/rules/{namespace}`             |
    | `/<legacy-http-prefix>/rules/{namespace}/{groupName}` | `/api/v1/rules/{namespace}/{groupName}` (see below) |  `<prometheus-http-prefix>/config/v1/rules/{namespace}/{groupName}` |
    | `/<legacy-http-prefix>/rules/{namespace}`             | `/api/v1/rules/{namespace}` (see below)             |  `<prometheus-http-prefix>/config/v1/rules/{namespace}`             |
    | `/ruler_ring`                                         | `/ruler/ring`                                       |                                                                     |

    > __Note:__ The `/api/v1/rules/**` endpoints are considered deprecated with Mimir 2.0.0 and will be removed
    in Mimir 2.2.0. After upgrading to 2.0.0 we recommend switching uses to the equivalent
    `/<prometheus-http-prefix>/config/v1/**` endpoints that Mimir 2.0.0 introduces.

  * Alertmanager endpoints

    | Legacy                      | Alternative                        |
    | --------------------------- | ---------------------------------- |
    | `/<legacy-http-prefix>`     | `/alertmanager`                    |
    | `/status`                   | `/multitenant_alertmanager/status` |

* [CHANGE] Ingester: changed `-ingester.stream-chunks-when-using-blocks` default value from `false` to `true`. #717
* [CHANGE] Ingester: default `-ingester.ring.min-ready-duration` reduced from 1m to 15s. #126
* [CHANGE] Ingester: `-ingester.ring.min-ready-duration` now start counting the delay after the ring's health checks have passed instead of when the ring client was started. #126
* [CHANGE] Ingester: allow experimental ingester max-exemplars setting to be changed dynamically #144
  * CLI flag `-blocks-storage.tsdb.max-exemplars` is renamed to `-ingester.max-global-exemplars-per-user`.
  * YAML `max_exemplars` is moved from `tsdb` to `overrides` and renamed to `max_global_exemplars_per_user`.
* [CHANGE] Ingester: active series metrics `cortex_ingester_active_series` and `cortex_ingester_active_series_custom_tracker` are now removed when their value is zero. #672 #690
* [CHANGE] Ingester: changed default value of `-blocks-storage.tsdb.retention-period` from `6h` to `24h`. #966
* [CHANGE] Ingester: changed default value of `-blocks-storage.tsdb.close-idle-tsdb-timeout` from `0` to `13h`. #967
* [CHANGE] Ingester: changed default value of `-ingester.ring.final-sleep` from `30s` to `0s`. #981
* [CHANGE] Ingester: the following low level settings have been removed: #1153
  * `-ingester-client.expected-labels`
  * `-ingester-client.expected-samples-per-series`
  * `-ingester-client.expected-timeseries`
* [CHANGE] Ingester: following command line options related to ingester ring were renamed: #1155
  * `-consul.*` changed to `-ingester.ring.consul.*`
  * `-etcd.*` changed to `-ingester.ring.etcd.*`
  * `-multi.*` changed to `-ingester.ring.multi.*`
  * `-distributor.excluded-zones` changed to `-ingester.ring.excluded-zones`
  * `-distributor.replication-factor` changed to `-ingester.ring.replication-factor`
  * `-distributor.zone-awareness-enabled` changed to `-ingester.ring.zone-awareness-enabled`
  * `-ingester.availability-zone` changed to `-ingester.ring.instance-availability-zone`
  * `-ingester.final-sleep` changed to `-ingester.ring.final-sleep`
  * `-ingester.heartbeat-period` changed to `-ingester.ring.heartbeat-period`
  * `-ingester.join-after` changed to `-ingester.ring.join-after`
  * `-ingester.lifecycler.ID` changed to `-ingester.ring.instance-id`
  * `-ingester.lifecycler.addr` changed to `-ingester.ring.instance-addr`
  * `-ingester.lifecycler.interface` changed to `-ingester.ring.instance-interface-names`
  * `-ingester.lifecycler.port` changed to `-ingester.ring.instance-port`
  * `-ingester.min-ready-duration` changed to `-ingester.ring.min-ready-duration`
  * `-ingester.num-tokens` changed to `-ingester.ring.num-tokens`
  * `-ingester.observe-period` changed to `-ingester.ring.observe-period`
  * `-ingester.readiness-check-ring-health` changed to `-ingester.ring.readiness-check-ring-health`
  * `-ingester.tokens-file-path` changed to `-ingester.ring.tokens-file-path`
  * `-ingester.unregister-on-shutdown` changed to `-ingester.ring.unregister-on-shutdown`
  * `-ring.heartbeat-timeout` changed to `-ingester.ring.heartbeat-timeout`
  * `-ring.prefix` changed to `-ingester.ring.prefix`
  * `-ring.store` changed to `-ingester.ring.store`
* [CHANGE] Ingester: fields in YAML configuration for ingester ring have been changed: #1155
  * `ingester.lifecycler` changed to `ingester.ring`
  * Fields from `ingester.lifecycler.ring` moved to `ingester.ring`
  * `ingester.lifecycler.address` changed to `ingester.ring.instance_addr`
  * `ingester.lifecycler.id` changed to `ingester.ring.instance_id`
  * `ingester.lifecycler.port` changed to `ingester.ring.instance_port`
  * `ingester.lifecycler.availability_zone` changed to `ingester.ring.instance_availability_zone`
  * `ingester.lifecycler.interface_names` changed to `ingester.ring.instance_interface_names`
* [CHANGE] Distributor: removed the `-distributor.shard-by-all-labels` configuration option. It is now assumed to be true. #698
* [CHANGE] Distributor: change default value of `-distributor.instance-limits.max-inflight-push-requests` to `2000`. #964
* [CHANGE] Distributor: change default value of `-distributor.remote-timeout` from `2s` to `20s`. #970
* [CHANGE] Distributor: removed the `-distributor.extra-query-delay` flag (and its respective YAML config option). #1048
* [CHANGE] Query-frontend: Enable query stats by default, they can still be disabled with `-query-frontend.query-stats-enabled=false`. #83
* [CHANGE] Query-frontend: the `cortex_frontend_mapped_asts_total` metric has been renamed to `cortex_frontend_query_sharding_rewrites_attempted_total`. #150
* [CHANGE] Query-frontend: added `sharded` label to `cortex_query_seconds_total` metric. #235
* [CHANGE] Query-frontend: changed the flag name for controlling query sharding total shards from `-querier.total-shards` to `-query-frontend.query-sharding-total-shards`. #230
* [CHANGE] Query-frontend: flag `-querier.parallelise-shardable-queries` has been renamed to `-query-frontend.parallelize-shardable-queries` #284
* [CHANGE] Query-frontend: removed the deprecated (and unused) `-frontend.cache-split-interval`. Use `-query-frontend.split-queries-by-interval` instead. #587
* [CHANGE] Query-frontend: range query response now omits the `data` field when it's empty (error case) like Prometheus does, previously it was `"data":{"resultType":"","result":null}`. #629
* [CHANGE] Query-frontend: instant queries now honor the `-query-frontend.max-retries-per-request` flag. #630
* [CHANGE] Query-frontend: removed in-memory and Redis cache support. Reason is that these caching backends were just supported by query-frontend, while all other Mimir services only support memcached. #796
  * The following CLI flags (and their respective YAML config options) have been removed:
    * `-frontend.cache.enable-fifocache`
    * `-frontend.redis.*`
    * `-frontend.fifocache.*`
  * The following metrics have been removed:
    * `querier_cache_added_total`
    * `querier_cache_added_new_total`
    * `querier_cache_evicted_total`
    * `querier_cache_entries`
    * `querier_cache_gets_total`
    * `querier_cache_misses_total`
    * `querier_cache_stale_gets_total`
    * `querier_cache_memory_bytes`
    * `cortex_rediscache_request_duration_seconds`
* [CHANGE] Query-frontend: migrated memcached backend client to the same one used in other components (memcached config and metrics are now consistent across all Mimir services). #821
  * The following CLI flags (and their respective YAML config options) have been added:
    * `-query-frontend.results-cache.backend` (set it to `memcached` if `-query-frontend.cache-results=true`)
  * The following CLI flags (and their respective YAML config options) have been changed:
    * `-frontend.memcached.hostname` and `-frontend.memcached.service` have been removed: use `-query-frontend.results-cache.memcached.addresses` instead
  * The following CLI flags (and their respective YAML config options) have been renamed:
    * `-frontend.background.write-back-concurrency` renamed to `-query-frontend.results-cache.memcached.max-async-concurrency`
    * `-frontend.background.write-back-buffer` renamed to `-query-frontend.results-cache.memcached.max-async-buffer-size`
    * `-frontend.memcached.batchsize` renamed to `-query-frontend.results-cache.memcached.max-get-multi-batch-size`
    * `-frontend.memcached.parallelism` renamed to `-query-frontend.results-cache.memcached.max-get-multi-concurrency`
    * `-frontend.memcached.timeout` renamed to `-query-frontend.results-cache.memcached.timeout`
    * `-frontend.memcached.max-item-size` renamed to `-query-frontend.results-cache.memcached.max-item-size`
    * `-frontend.memcached.max-idle-conns` renamed to `-query-frontend.results-cache.memcached.max-idle-connections`
    * `-frontend.compression` renamed to `-query-frontend.results-cache.compression`
  * The following CLI flags (and their respective YAML config options) have been removed:
    * `-frontend.memcached.circuit-breaker-consecutive-failures`: feature removed
    * `-frontend.memcached.circuit-breaker-timeout`: feature removed
    * `-frontend.memcached.circuit-breaker-interval`: feature removed
    * `-frontend.memcached.update-interval`: new setting is hardcoded to 30s
    * `-frontend.memcached.consistent-hash`: new setting is always enabled
    * `-frontend.default-validity` and `-frontend.memcached.expiration`: new setting is hardcoded to 7 days
  * The following metrics have been changed:
    * `cortex_cache_dropped_background_writes_total{name}` changed to `thanos_memcached_operation_skipped_total{name, operation, reason}`
    * `cortex_cache_value_size_bytes{name, method}` changed to `thanos_memcached_operation_data_size_bytes{name}`
    * `cortex_cache_request_duration_seconds{name, method, status_code}` changed to `thanos_memcached_operation_duration_seconds{name, operation}`
    * `cortex_cache_fetched_keys{name}` changed to `thanos_cache_memcached_requests_total{name}`
    * `cortex_cache_hits{name}` changed to `thanos_cache_memcached_hits_total{name}`
    * `cortex_memcache_request_duration_seconds{name, method, status_code}` changed to `thanos_memcached_operation_duration_seconds{name, operation}`
    * `cortex_memcache_client_servers{name}` changed to `thanos_memcached_dns_provider_results{name, addr}`
    * `cortex_memcache_client_set_skip_total{name}` changed to `thanos_memcached_operation_skipped_total{name, operation, reason}`
    * `cortex_dns_lookups_total` changed to `thanos_memcached_dns_lookups_total`
    * For all metrics the value of the "name" label has changed from `frontend.memcached` to `frontend-cache`
  * The following metrics have been removed:
    * `cortex_cache_background_queue_length{name}`
* [CHANGE] Query-frontend: merged `query_range` into `frontend` in the YAML config (keeping the same keys) and renamed flags: #825
  * `-querier.max-retries-per-request` renamed to `-query-frontend.max-retries-per-request`
  * `-querier.split-queries-by-interval` renamed to `-query-frontend.split-queries-by-interval`
  * `-querier.align-querier-with-step` renamed to `-query-frontend.align-querier-with-step`
  * `-querier.cache-results` renamed to `-query-frontend.cache-results`
  * `-querier.parallelise-shardable-queries` renamed to `-query-frontend.parallelize-shardable-queries`
* [CHANGE] Query-frontend: the default value of `-query-frontend.split-queries-by-interval` has changed from `0` to `24h`. #1131
* [CHANGE] Query-frontend: `-frontend.` flags were renamed to `-query-frontend.`: #1167
* [CHANGE] Query-frontend / Query-scheduler: classified the `-query-frontend.querier-forget-delay` and `-query-scheduler.querier-forget-delay` flags (and their respective YAML config options) as experimental. #1208
* [CHANGE] Querier / ruler: Change `-querier.max-fetched-chunks-per-query` configuration to limit to maximum number of chunks that can be fetched in a single query. The number of chunks fetched by ingesters AND long-term storare combined should not exceed the value configured on `-querier.max-fetched-chunks-per-query`. [#4260](https://github.com/cortexproject/cortex/pull/4260)
* [CHANGE] Querier / ruler: Option `-querier.ingester-streaming` has been removed. Querier/ruler now always use streaming method to query ingesters. #204
* [CHANGE] Querier: always fetch labels from store and respect start/end times in request; the option `-querier.query-store-for-labels-enabled` has been removed and is now always on. #518 #1132
* [CHANGE] Querier / ruler: removed the `-store.query-chunk-limit` flag (and its respective YAML config option `max_chunks_per_query`). `-querier.max-fetched-chunks-per-query` (and its respective YAML config option `max_fetched_chunks_per_query`) should be used instead. #705
* [CHANGE] Querier/Ruler: `-querier.active-query-tracker-dir` option has been removed. Active query tracking is now done via Activity tracker configured by `-activity-tracker.filepath` and enabled by default. Limit for max number of concurrent queries (`-querier.max-concurrent`) is now respected even if activity tracking is not enabled. #661 #822
* [CHANGE] Querier/ruler/query-frontend: the experimental `-querier.at-modifier-enabled` CLI flag has been removed and the PromQL `@` modifier is always enabled. #941
* [CHANGE] Querier: removed `-querier.worker-match-max-concurrent` and `-querier.worker-parallelism` CLI flags (and their respective YAML config options). Mimir now behaves like if `-querier.worker-match-max-concurrent` is always enabled and you should configure the max concurrency per querier process using `-querier.max-concurrent` instead. #958
* [CHANGE] Querier: changed default value of `-querier.query-ingesters-within` from `0` to `13h`. #967
* [CHANGE] Querier: rename metric `cortex_query_fetched_chunks_bytes_total` to `cortex_query_fetched_chunk_bytes_total` to be consistent with the limit name. #476
* [CHANGE] Ruler: add two new metrics `cortex_ruler_list_rules_seconds` and `cortex_ruler_load_rule_groups_seconds` to the ruler. #906
* [CHANGE] Ruler: endpoints for listing configured rules now return HTTP status code 200 and an empty map when there are no rules instead of an HTTP 404 and plain text error message. The following endpoints are affected: #456
  * `<prometheus-http-prefix>/config/v1/rules`
  * `<prometheus-http-prefix>/config/v1/rules/{namespace}`
  * `<prometheus-http-prefix>/rules` (deprecated)
  * `<prometheus-http-prefix>/rules/{namespace}` (deprecated)
  * `/api/v1/rules` (deprecated)
  * `/api/v1/rules/{namespace}` (deprecated)
* [CHANGE] Ruler: removed `configdb` support from Ruler backend storages. #15 #38 #819
* [CHANGE] Ruler: removed the support for the deprecated storage configuration via `-ruler.storage.*` CLI flags (and their respective YAML config options). Use `-ruler-storage.*` instead. #628
* [CHANGE] Ruler: set new default limits for rule groups: `-ruler.max-rules-per-rule-group` to 20 (previously 0, disabled) and `-ruler.max-rule-groups-per-tenant` to 70 (previously 0, disabled). #847
* [CHANGE] Ruler: removed `-ruler.enable-sharding` option, and changed default value of `-ruler.ring.store` to `memberlist`. #943
* [CHANGE] Ruler: `-ruler.alertmanager-use-v2` has been removed. The ruler will always use the `v2` endpoints. #954 #1100
* [CHANGE] Ruler: `-experimental.ruler.enable-api` flag has been renamed to `-ruler.enable-api` and is now stable. The default value has also changed from `false` to `true`, so both ruler and alertmanager API are enabled by default. #913 #1065
* [CHANGE] Ruler: add support for [DNS service discovery format](./docs/sources/configuration/arguments.md#dns-service-discovery) for `-ruler.alertmanager-url`. `-ruler.alertmanager-discovery` flag has been removed. URLs following the prior SRV format, will be treated as a static target. To continue using service discovery for these URLs prepend `dnssrvnoa+` to them. #993
  * The following metrics for Alertmanager DNS service discovery are replaced:
    * `prometheus_sd_dns_lookups_total` replaced by `cortex_dns_lookups_total{component="ruler"}`
    * `prometheus_sd_dns_lookup_failures_total` replaced by `cortex_dns_failures_total{component="ruler"}`
* [CHANGE] Ruler: deprecate `/api/v1/rules/**` and `<prometheus-http-prefix/rules/**` configuration API endpoints in favour of `/<prometheus-http-prefix>/config/v1/rules/**`. Deprecated endpoints will be removed in Mimir 2.2.0. Main configuration API endpoints are now `/<prometheus-http-prefix>/config/api/v1/rules/**` introduced in Mimir 2.0.0. #1222
* [CHANGE] Store-gateway: index cache now includes tenant in cache keys, this invalidates previous cached entries. #607
* [CHANGE] Store-gateway: increased memcached index caching TTL from 1 day to 7 days. #718
* [CHANGE] Store-gateway: options `-store-gateway.sharding-enabled` and `-querier.store-gateway-addresses` were removed. Default value of `-store-gateway.sharding-ring.store` is now `memberlist` and default value for `-store-gateway.sharding-ring.wait-stability-min-duration` changed from `1m` to `0` (disabled). #976
* [CHANGE] Compactor: compactor will no longer try to compact blocks that are already marked for deletion. Previously compactor would consider blocks marked for deletion within `-compactor.deletion-delay / 2` period as eligible for compaction. [#4328](https://github.com/cortexproject/cortex/pull/4328)
* [CHANGE] Compactor: Removed support for block deletion marks migration. If you're upgrading from Cortex < 1.7.0 to Mimir, you should upgrade the compactor to Cortex >= 1.7.0 first, run it at least once and then upgrade to Mimir. #122
* [CHANGE] Compactor: removed the `cortex_compactor_group_vertical_compactions_total` metric. #278
* [CHANGE] Compactor: no longer waits for initial blocks cleanup to finish before starting compactions. #282
* [CHANGE] Compactor: removed overlapping sources detection. Overlapping sources may exist due to edge cases (timing issues) when horizontally sharding compactor, but are correctly handled by compactor. #494
* [CHANGE] Compactor: compactor now uses deletion marks from `<tenant>/markers` location in the bucket. Marker files are no longer fetched, only listed. #550
* [CHANGE] Compactor: Default value of `-compactor.block-sync-concurrency` has changed from 20 to 8. This flag is now only used to control number of goroutines for downloading and uploading blocks during compaction. #552
* [CHANGE] Compactor is now included in `all` target (single-binary). #866
* [CHANGE] Compactor: Removed `-compactor.sharding-enabled` option. Sharding in compactor is now always enabled. Default value of `-compactor.ring.store` has changed from `consul` to `memberlist`. Default value of `-compactor.ring.wait-stability-min-duration` is now 0, which disables the feature. #956
* [CHANGE] Alertmanager: removed `-alertmanager.configs.auto-webhook-root` #977
* [CHANGE] Alertmanager: removed `configdb` support from Alertmanager backend storages. #15 #38 #819
* [CHANGE] Alertmanager: Don't count user-not-found errors from replicas as failures in the `cortex_alertmanager_state_fetch_replica_state_failed_total` metric. #190
* [CHANGE] Alertmanager: Use distributor for non-API routes. #213
* [CHANGE] Alertmanager: removed `-alertmanager.storage.*` configuration options, with the exception of the CLI flags `-alertmanager.storage.path` and `-alertmanager.storage.retention`. Use `-alertmanager-storage.*` instead. #632
* [CHANGE] Alertmanager: set default value for `-alertmanager.web.external-url=http://localhost:8080/alertmanager` to match the default configuration. #808 #1067
* [CHANGE] Alertmanager: `-experimental.alertmanager.enable-api` flag has been renamed to `-alertmanager.enable-api` and is now stable. #913
* [CHANGE] Alertmanager: now always runs with sharding enabled; other modes of operation are removed. #1044 #1126
  * The following configuration options are removed:
    * `-alertmanager.sharding-enabled`
    * `-alertmanager.cluster.advertise-address`
    * `-alertmanager.cluster.gossip-interval`
    * `-alertmanager.cluster.listen-address`
    * `-alertmanager.cluster.peers`
    * `-alertmanager.cluster.push-pull-interval`
  * The following configuration options are renamed:
    * `-alertmanager.cluster.peer-timeout` to `-alertmanager.peer-timeout`
* [CHANGE] Alertmanager: the default value of `-alertmanager.sharding-ring.store` is now `memberlist`. #1171
* [CHANGE] Ring: changed default value of `-distributor.ring.store` (Distributor ring) and `-ring.store` (Ingester ring) to `memberlist`. #1046
* [CHANGE] Memberlist: the `memberlist_kv_store_value_bytes` metric has been removed due to values no longer being stored in-memory as encoded bytes. [#4345](https://github.com/cortexproject/cortex/pull/4345)
* [CHANGE] Memberlist: forward only changes, not entire original message. [#4419](https://github.com/cortexproject/cortex/pull/4419)
* [CHANGE] Memberlist: don't accept old tombstones as incoming change, and don't forward such messages to other gossip members. [#4420](https://github.com/cortexproject/cortex/pull/4420)
* [CHANGE] Memberlist: changed probe interval from `1s` to `5s` and probe timeout from `500ms` to `2s`. #563
* [CHANGE] Memberlist: the `name` label on metrics `cortex_dns_failures_total`, `cortex_dns_lookups_total` and `cortex_dns_provider_results` was renamed to `component`. #993
* [CHANGE] Limits: removed deprecated limits for rejecting old samples #799
  This removes the following flags:
  * `-validation.reject-old-samples`
  * `-validation.reject-old-samples.max-age`
* [CHANGE] Limits: removed local limit-related flags in favor of global limits. #725
  The distributor ring is now required, and can be configured via the `distributor.ring.*` flags.
  This removes the following flags:
  * `-distributor.ingestion-rate-strategy` -> will now always use the "global" strategy
  * `-ingester.max-series-per-user` -> set `-ingester.max-global-series-per-user` to `N` times the existing value of `-ingester.max-series-per-user` instead
  * `-ingester.max-series-per-metric` -> set `-ingester.max-global-series-per-metric`  to `N` times the existing value of `-ingester.max-series-per-metric` instead
  * `-ingester.max-metadata-per-user` -> set `-ingester.max-global-metadata-per-user` to `N` times the existing value of `-ingester.max-metadata-per-user` instead
  * `-ingester.max-metadata-per-metric` -> set `-ingester.max-global-metadata-per-metric` to `N` times the existing value of `-ingester.max-metadata-per-metric` instead
  * In the above notes, `N` refers to the number of ingester replicas
  Additionally, default values for the following flags have changed:
  * `-ingester.max-global-series-per-user` from `0` to `150000`
  * `-ingester.max-global-series-per-metric` from `0` to `20000`
  * `-distributor.ingestion-rate-limit` from `25000` to `10000`
  * `-distributor.ingestion-burst-size` from `50000` to `200000`
* [CHANGE] Limits: removed limit `enforce_metric_name`, now behave as if set to `true` always. #686
* [CHANGE] Limits: Option `-ingester.max-samples-per-query` and its YAML field `max_samples_per_query` have been removed. It required `-querier.ingester-streaming` option to be set to false, but since `-querier.ingester-streaming` is removed (always defaulting to true), the limit using it was removed as well. #204 #1132
* [CHANGE] Limits: Set the default max number of inflight ingester push requests (`-ingester.instance-limits.max-inflight-push-requests`) to 30000 in order to prevent clusters from being overwhelmed by request volume or temporary slow-downs. #259
* [CHANGE] Overrides exporter: renamed metric `cortex_overrides` to `cortex_limits_overrides`. #173 #407
* [FEATURE] The following features have been moved from experimental to stable: #913 #1002
  * Alertmanager config API
  * Alertmanager receiver firewall
  * Alertmanager sharding
  * Azure blob storage support
  * Blocks storage bucket index
  * Disable the ring health check in the readiness endpoint (`-ingester.readiness-check-ring-health=false`)
  * Distributor: do not extend writes on unhealthy ingesters
  * Do not unregister ingesters from ring on shutdown (`-ingester.unregister-on-shutdown=false`)
  * HA Tracker: cleanup of old replicas from KV Store
  * Instance limits in ingester and distributor
  * OpenStack Swift storage support
  * Query-frontend: query stats tracking
  * Query-scheduler
  * Querier: tenant federation
  * Ruler config API
  * S3 Server Side Encryption (SSE) using KMS
  * TLS configuration for gRPC, HTTP and etcd clients
  * Zone-aware replication
  * `/labels` API using matchers
  * The following querier limits:
    * `-querier.max-fetched-chunks-per-query`
    * `-querier.max-fetched-chunk-bytes-per-query`
    * `-querier.max-fetched-series-per-query`
  * The following alertmanager limits:
    * Notification rate (`-alertmanager.notification-rate-limit` and `-alertmanager.notification-rate-limit-per-integration`)
    * Dispatcher groups (`-alertmanager.max-dispatcher-aggregation-groups`)
    * User config size (`-alertmanager.max-config-size-bytes`)
    * Templates count in user config (`-alertmanager.max-templates-count`)
    * Max template size (`-alertmanager.max-template-size-bytes`)
* [FEATURE] The endpoints `/api/v1/status/buildinfo`, `<prometheus-http-prefix>/api/v1/status/buildinfo`, and `<alertmanager-http-prefix>/api/v1/status/buildinfo` have been added to display build information and enabled features. #1219 #1240
* [FEATURE] PromQL: added `present_over_time` support. #139
* [FEATURE] Added "Activity tracker" feature which can log ongoing activities from previous Mimir run in case of a crash. It is enabled by default and controlled by the `-activity-tracker.filepath` flag. It can be disabled by setting this path to an empty string. Currently, the Store-gateway, Ruler, Querier, Query-frontend and Ingester components use this feature to track queries. #631 #782 #822 #1121
* [FEATURE] Divide configuration parameters into categories "basic", "advanced", and "experimental". Only flags in the basic category are shown when invoking `-help`, whereas `-help-all` will include flags in all categories (basic, advanced, experimental). #840
* [FEATURE] Querier: Added support for tenant federation to exemplar endpoints. #927
* [FEATURE] Ingester: can expose metrics on active series matching custom trackers configured via `-ingester.active-series-custom-trackers` (or its respective YAML config option). When configured, active series for custom trackers are exposed by the `cortex_ingester_active_series_custom_tracker` metric. #42 #672
* [FEATURE] Ingester: Enable snapshotting of in-memory TSDB on disk during shutdown via `-blocks-storage.tsdb.memory-snapshot-on-shutdown` (experimental). #249
* [FEATURE] Ingester: Added `-blocks-storage.tsdb.isolation-enabled` flag, which allows disabling TSDB isolation feature. This is enabled by default (per TSDB default), but disabling can improve performance of write requests. #512
* [FEATURE] Ingester: Added `-blocks-storage.tsdb.head-chunks-write-queue-size` flag, which allows setting the size of the queue used by the TSDB before m-mapping chunks (experimental). #591
  * Added `cortex_ingester_tsdb_mmap_chunk_write_queue_operations_total` metric to track different operations of this queue.
* [FEATURE] Distributor: Added `-api.skip-label-name-validation-header-enabled` option to allow skipping label name validation on the HTTP write path based on `X-Mimir-SkipLabelNameValidation` header being `true` or not. #390
* [FEATURE] Query-frontend: Add `cortex_query_fetched_series_total` and `cortex_query_fetched_chunks_bytes_total` per-user counters to expose the number of series and bytes fetched as part of queries. These metrics can be enabled with the `-frontend.query-stats-enabled` flag (or its respective YAML config option `query_stats_enabled`). [#4343](https://github.com/cortexproject/cortex/pull/4343)
* [FEATURE] Query-frontend: Add `cortex_query_fetched_chunks_total` per-user counter to expose the number of chunks fetched as part of queries. This metric can be enabled with the `-query-frontend.query-stats-enabled` flag (or its respective YAML config option `query_stats_enabled`). #31
* [FEATURE] Query-frontend: Add query sharding for instant and range queries. You can enable querysharding by setting `-query-frontend.parallelize-shardable-queries` to `true`. The following additional config and exported metrics have been added. #79 #80 #100 #124 #140 #148 #150 #151 #153 #154 #155 #156 #157 #158 #159 #160 #163 #169 #172 #196 #205 #225 #226 #227 #228 #230 #235 #240 #239 #246 #244 #319 #330 #371 #385 #400 #458 #586 #630 #660 #707 #1542
  * New config options:
    * `-query-frontend.query-sharding-total-shards`: The amount of shards to use when doing parallelisation via query sharding.
    * `-query-frontend.query-sharding-max-sharded-queries`: The max number of sharded queries that can be run for a given received query. 0 to disable limit.
    * `-blocks-storage.bucket-store.series-hash-cache-max-size-bytes`: Max size - in bytes - of the in-memory series hash cache in the store-gateway.
    * `-blocks-storage.tsdb.series-hash-cache-max-size-bytes`: Max size - in bytes - of the in-memory series hash cache in the ingester.
  * New exported metrics:
    * `cortex_bucket_store_series_hash_cache_requests_total`
    * `cortex_bucket_store_series_hash_cache_hits_total`
    * `cortex_frontend_query_sharding_rewrites_succeeded_total`
    * `cortex_frontend_sharded_queries_per_query`
  * Renamed metrics:
    * `cortex_frontend_mapped_asts_total` to `cortex_frontend_query_sharding_rewrites_attempted_total`
  * Modified metrics:
    * added `sharded` label to `cortex_query_seconds_total`
  * When query sharding is enabled, the following querier config must be set on query-frontend too:
    * `-querier.max-concurrent`
    * `-querier.timeout`
    * `-querier.max-samples`
    * `-querier.at-modifier-enabled`
    * `-querier.default-evaluation-interval`
    * `-querier.active-query-tracker-dir`
    * `-querier.lookback-delta`
  * Sharding can be dynamically controlled per request using the `Sharding-Control: 64` header. (0 to disable)
  * Sharding can be dynamically controlled per tenant using the limit `query_sharding_total_shards`. (0 to disable)
  * Added `sharded_queries` count to the "query stats" log.
  * The number of shards is adjusted to be compatible with number of compactor shards that are used by a split-and-merge compactor. The querier can use this to avoid querying blocks that cannot have series in a given query shard.
* [FEATURE] Query-Frontend: Added `-query-frontend.cache-unaligned-requests` option to cache responses for requests that do not have step-aligned start and end times. This can improve speed of repeated queries, but can also pollute cache with results that are never reused. #432
* [FEATURE] Querier: Added label names cardinality endpoint `<prefix>/api/v1/cardinality/label_names` that is disabled by default. Can be enabled/disabled via the CLI flag `-querier.cardinality-analysis-enabled` or its respective YAML config option. Configurable on a per-tenant basis. #301 #377 #474
* [FEATURE] Querier: Added label values cardinality endpoint `<prefix>/api/v1/cardinality/label_values` that is disabled by default. Can be enabled/disabled via the CLI flag `-querier.cardinality-analysis-enabled` or its respective YAML config option, and configurable on a per-tenant basis. The maximum number of label names allowed to be queried in a single API call can be controlled via `-querier.label-values-max-cardinality-label-names-per-request`. #332 #395 #474
* [FEATURE] Querier: Added `-store.max-labels-query-length` to restrict the range of `/series`, label-names and label-values requests. #507
* [FEATURE] Ruler: Add new `-ruler.query-stats-enabled` which when enabled will report the `cortex_ruler_query_seconds_total` as a per-user metric that tracks the sum of the wall time of executing queries in the ruler in seconds. [#4317](https://github.com/cortexproject/cortex/pull/4317)
* [FEATURE] Ruler: Added federated rule groups. #533
  * Added `-ruler.tenant-federation.enabled` config flag.
  * Added support for `source_tenants` field on rule groups.
* [FEATURE] Store-gateway: Added `/store-gateway/tenants` and `/store-gateway/tenant/{tenant}/blocks` endpoints that provide functionality that was provided by `tools/listblocks`. #911 #973
* [FEATURE] Compactor: compactor now uses new algorithm that we call "split-and-merge". Previous compaction strategy was removed. With the `split-and-merge` compactor source blocks for a given tenant are grouped into `-compactor.split-groups` number of groups. Each group of blocks is then compacted separately, and is split into `-compactor.split-and-merge-shards` shards (configurable on a per-tenant basis). Compaction of each tenant shards can be horizontally scaled. Number of compactors that work on jobs for single tenant can be limited by using `-compactor.compactor-tenant-shard-size` parameter, or per-tenant `compactor_tenant_shard_size` override.  #275 #281 #282 #283 #288 #290 #303 #307 #317 #323 #324 #328 #353 #368 #479 #820
* [FEATURE] Compactor: Added `-compactor.max-compaction-time` to control how long can compaction for a single tenant take. If compactions for a tenant take longer, no new compactions are started in the same compaction cycle. Running compactions are not stopped however, and may take much longer. #523
* [FEATURE] Compactor: When compactor finds blocks with out-of-order chunks, it will mark them for no-compaction. Blocks marked for no-compaction are ignored in future compactions too. Added metric `cortex_compactor_blocks_marked_for_no_compaction_total` to track number of blocks marked for no-compaction. Added `CortexCompactorSkippedBlocksWithOutOfOrderChunks` alert based on new metric. Markers are only checked from `<tenant>/markers` location, but uploaded to the block directory too. #520 #535 #550
* [FEATURE] Compactor: multiple blocks are now downloaded and uploaded at once, which can shorten compaction process. #552
* [ENHANCEMENT] Exemplars are now emitted for all gRPC calls and many operations tracked by histograms. #180
* [ENHANCEMENT] New options `-server.http-listen-network` and `-server.grpc-listen-network` allow binding as 'tcp4' or 'tcp6'. #180
* [ENHANCEMENT] Query federation: improve performance in MergeQueryable by memoizing labels. #312
* [ENHANCEMENT] Add histogram metrics `cortex_distributor_sample_delay_seconds` and `cortex_ingester_tsdb_sample_out_of_order_delta_seconds` #488
* [ENHANCEMENT] Check internal directory access before starting up. #1217
* [ENHANCEMENT] Azure client: expose option to configure MSI URL and user-assigned identity. #584
* [ENHANCEMENT] Added a new metric `mimir_build_info` to coincide with `cortex_build_info`. The metric `cortex_build_info` has not been removed. #1022
* [ENHANCEMENT] Mimir runs a sanity check of storage config at startup and will fail to start if the sanity check doesn't pass. This is done to find potential config issues before starting up. #1180
* [ENHANCEMENT] Validate alertmanager and ruler storage configurations to ensure they don't use same bucket name and region values as those configured for the blocks storage. #1214
* [ENHANCEMENT] Ingester: added option `-ingester.readiness-check-ring-health` to disable the ring health check in the readiness endpoint. When disabled, the health checks are run against only the ingester itself instead of all ingesters in the ring. #48 #126
* [ENHANCEMENT] Ingester: reduce CPU and memory utilization if remote write requests contains a large amount of "out of bounds" samples. #413
* [ENHANCEMENT] Ingester: reduce CPU and memory utilization when querying chunks from ingesters. #430
* [ENHANCEMENT] Ingester: Expose ingester ring page on ingesters. #654
* [ENHANCEMENT] Distributor: added option `-distributor.excluded-zones` to exclude ingesters running in specific zones both on write and read path. #51
* [ENHANCEMENT] Distributor: add tags to tracing span for distributor push with user, cluster and replica. #210
* [ENHANCEMENT] Distributor: performance optimisations. #212 #217 #242
* [ENHANCEMENT] Distributor: reduce latency when HA-Tracking by doing KVStore updates in the background. #271
* [ENHANCEMENT] Distributor: make distributor inflight push requests count include background calls to ingester. #398
* [ENHANCEMENT] Distributor: silently drop exemplars more than 5 minutes older than samples in the same batch. #544
* [ENHANCEMENT] Distributor: reject exemplars with blank label names or values. The `cortex_discarded_exemplars_total` metric will use the `exemplar_labels_blank` reason in this case. #873
* [ENHANCEMENT] Query-frontend: added `cortex_query_frontend_workers_enqueued_requests_total` metric to track the number of requests enqueued in each query-scheduler. #384
* [ENHANCEMENT] Query-frontend: added `cortex_query_frontend_non_step_aligned_queries_total` to track the total number of range queries with start/end not aligned to step. #347 #357 #582
* [ENHANCEMENT] Query-scheduler: exported summary `cortex_query_scheduler_inflight_requests` tracking total number of inflight requests (both enqueued and processing) in percentile buckets. #675
* [ENHANCEMENT] Querier: can use the `LabelNames` call with matchers, if matchers are provided in the `/labels` API call, instead of using the more expensive `MetricsForLabelMatchers` call as before. #3 #1186
* [ENHANCEMENT] Querier / store-gateway: optimized regex matchers. #319 #334 #355
* [ENHANCEMENT] Querier: when fetching data for specific query-shard, we can ignore some blocks based on compactor-shard ID, since sharding of series by query sharding and compactor is the same. Added metrics: #438 #450
  * `cortex_querier_blocks_found_total`
  * `cortex_querier_blocks_queried_total`
  * `cortex_querier_blocks_with_compactor_shard_but_incompatible_query_shard_total`
* [ENHANCEMENT] Querier / ruler: reduce cpu usage, latency and peak memory consumption. #459 #463 #589
* [ENHANCEMENT] Querier: labels requests now obey `-querier.query-ingesters-within`, making them a little more efficient. #518
* [ENHANCEMENT] Querier: retry store-gateway in case of unexpected failure, instead of failing the query. #1003
* [ENHANCEMENT] Querier / ruler: reduce memory used by streaming queries, particularly in ruler. [#4341](https://github.com/cortexproject/cortex/pull/4341)
* [ENHANCEMENT] Ruler: Using shuffle sharding subring on GetRules API. [#4466](https://github.com/cortexproject/cortex/pull/4466)
* [ENHANCEMENT] Ruler: wait for ruler ring client to self-detect during startup. #990
* [ENHANCEMENT] Store-gateway: added `cortex_bucket_store_sent_chunk_size_bytes` metric, tracking the size of chunks sent from store-gateway to querier. #123
* [ENHANCEMENT] Store-gateway: reduced CPU and memory utilization due to exported metrics aggregation for instances with a large number of tenants. #123 #142
* [ENHANCEMENT] Store-gateway: added an in-memory LRU cache for chunks attributes. Can be enabled setting `-blocks-storage.bucket-store.chunks-cache.attributes-in-memory-max-items=X` where `X` is the max number of items to keep in the in-memory cache. The following new metrics are exposed: #279 #415 #437
  * `cortex_cache_memory_requests_total`
  * `cortex_cache_memory_hits_total`
  * `cortex_cache_memory_items_count`
* [ENHANCEMENT] Store-gateway: log index cache requests to tracing spans. #419
* [ENHANCEMENT] Store-gateway: store-gateway can now ignore blocks with minimum time within `-blocks-storage.bucket-store.ignore-blocks-within` duration. Useful when used together with `-querier.query-store-after`. #502
* [ENHANCEMENT] Store-gateway: label values with matchers now doesn't preload or list series, reducing latency and memory consumption. #534
* [ENHANCEMENT] Store-gateway: the results of `LabelNames()`, `LabelValues()` and `Series(skipChunks=true)` calls are now cached in the index cache. #590
* [ENHANCEMENT] Store-gateway: Added `-store-gateway.sharding-ring.unregister-on-shutdown` option that allows store-gateway to stay in the ring even after shutdown. Defaults to `true`, which is the same as current behaviour. #610 #614
* [ENHANCEMENT] Store-gateway: wait for ring tokens stability instead of ring stability to speed up startup and tests. #620
* [ENHANCEMENT] Compactor: add timeout for waiting on compactor to become ACTIVE in the ring. [#4262](https://github.com/cortexproject/cortex/pull/4262)
* [ENHANCEMENT] Compactor: skip already planned compaction jobs if the tenant doesn't belong to the compactor instance anymore. #303
* [ENHANCEMENT] Compactor: Blocks cleaner will ignore users that it no longer "owns" when sharding is enabled, and user ownership has changed since last scan. #325
* [ENHANCEMENT] Compactor: added `-compactor.compaction-jobs-order` support to configure which compaction jobs should run first for a given tenant (in case there are multiple ones). Supported values are: `smallest-range-oldest-blocks-first` (default), `newest-blocks-first`. #364
* [ENHANCEMENT] Compactor: delete blocks marked for deletion faster. #490
* [ENHANCEMENT] Compactor: expose low-level concurrency options for compactor: `-compactor.max-opening-blocks-concurrency`, `-compactor.max-closing-blocks-concurrency`, `-compactor.symbols-flushers-concurrency`. #569 #701
* [ENHANCEMENT] Compactor: expand compactor logs to include total compaction job time, total time for uploads and block counts. #549
* [ENHANCEMENT] Ring: allow experimental configuration of disabling of heartbeat timeouts by setting the relevant configuration value to zero. Applies to the following: [#4342](https://github.com/cortexproject/cortex/pull/4342)
  * `-distributor.ring.heartbeat-timeout`
  * `-ingester.ring.heartbeat-timeout`
  * `-ruler.ring.heartbeat-timeout`
  * `-alertmanager.sharding-ring.heartbeat-timeout`
  * `-compactor.ring.heartbeat-timeout`
  * `-store-gateway.sharding-ring.heartbeat-timeout`
* [ENHANCEMENT] Ring: allow heartbeats to be explicitly disabled by setting the interval to zero. This is considered experimental. This applies to the following configuration options: [#4344](https://github.com/cortexproject/cortex/pull/4344)
  * `-distributor.ring.heartbeat-period`
  * `-ingester.ring.heartbeat-period`
  * `-ruler.ring.heartbeat-period`
  * `-alertmanager.sharding-ring.heartbeat-period`
  * `-compactor.ring.heartbeat-period`
  * `-store-gateway.sharding-ring.heartbeat-period`
* [ENHANCEMENT] Memberlist: optimized receive path for processing ring state updates, to help reduce CPU utilization in large clusters. [#4345](https://github.com/cortexproject/cortex/pull/4345)
* [ENHANCEMENT] Memberlist: expose configuration of memberlist packet compression via `-memberlist.compression-enabled`. [#4346](https://github.com/cortexproject/cortex/pull/4346)
* [ENHANCEMENT] Memberlist: Add `-memberlist.advertise-addr` and `-memberlist.advertise-port` options for setting the address to advertise to other members of the cluster to enable NAT traversal. #260
* [ENHANCEMENT] Memberlist: reduce CPU utilization for rings with a large number of members. #537 #563 #634
* [ENHANCEMENT] Overrides exporter: include additional limits in the per-tenant override exporter. The following limits have been added to the `cortex_limit_overrides` metric: #21
  * `max_fetched_series_per_query`
  * `max_fetched_chunk_bytes_per_query`
  * `ruler_max_rules_per_rule_group`
  * `ruler_max_rule_groups_per_tenant`
* [ENHANCEMENT] Overrides exporter: add a metrics `cortex_limits_defaults` to expose the default values of limits. #173
* [ENHANCEMENT] Overrides exporter: Add `max_fetched_chunks_per_query` and `max_global_exemplars_per_user` limits to the default and per-tenant limits exported as metrics. #471 #515
* [ENHANCEMENT] Upgrade Go to 1.17.8. #1347 #1381
* [ENHANCEMENT] Upgrade Docker base images to `alpine:3.15.0`. #1348
* [BUGFIX] Azure storage: only create HTTP client once, to reduce memory utilization. #605
* [BUGFIX] Ingester: fixed ingester stuck on start up (LEAVING ring state) when `-ingester.ring.heartbeat-period=0` and `-ingester.unregister-on-shutdown=false`. [#4366](https://github.com/cortexproject/cortex/pull/4366)
* [BUGFIX] Ingester: prevent any reads or writes while the ingester is stopping. This will prevent accessing TSDB blocks once they have been already closed. [#4304](https://github.com/cortexproject/cortex/pull/4304)
* [BUGFIX] Ingester: TSDB now waits for pending readers before truncating Head block, fixing the `chunk not found` error and preventing wrong query results. #16
* [BUGFIX] Ingester: don't create TSDB or appender if no samples are sent by a tenant. #162
* [BUGFIX] Ingester: fix out-of-order chunks in TSDB head in-memory series after WAL replay in case some samples were appended to TSDB WAL before series. #530
* [BUGFIX] Distributor: when cleaning up obsolete elected replicas from KV store, HA tracker didn't update number of cluster per user correctly. [#4336](https://github.com/cortexproject/cortex/pull/4336)
* [BUGFIX] Distributor: fix bug in query-exemplar where some results would get dropped. #583
* [BUGFIX] Query-frontend: Fixes @ modifier functions (start/end) when splitting queries by time. #206
* [BUGFIX] Query-frontend: Ensure query_range requests handled by the query-frontend return JSON formatted errors. #360 #499
* [BUGFIX] Query-frontend: don't reuse cached results for queries that are not step-aligned. #424
* [BUGFIX] Query-frontend: fix API error messages that were mentioning Prometheus `--enable-feature=promql-negative-offset` and `--enable-feature=promql-at-modifier` flags. #688
* [BUGFIX] Query-frontend: worker's cancellation channels are now buffered to ensure that all request cancellations are properly handled. #741
* [BUGFIX] Querier: fixed `/api/v1/user_stats` endpoint. When zone-aware replication is enabled, `MaxUnavailableZones` param is used instead of `MaxErrors`, so setting `MaxErrors = 0` doesn't make the Querier wait for all Ingesters responses. #474
* [BUGFIX] Querier: Disable query scheduler SRV DNS lookup. #689
* [BUGFIX] Ruler: fixed counting of PromQL evaluation errors as user-errors when updating `cortex_ruler_queries_failed_total`. [#4335](https://github.com/cortexproject/cortex/pull/4335)
* [BUGFIX] Ruler: fix formatting of rule groups in `/ruler/rule_groups` endpoint. #655
* [BUGFIX] Ruler: do not log `unable to read rules directory` at startup if the directory hasn't been created yet. #1058
* [BUGFIX] Ruler: enable Prometheus-compatible endpoints regardless of `-ruler.enable-api`. The flag now only controls the configuration API. This is what the config flag description stated, but not what was happening. #1216
* [BUGFIX] Compactor: fixed panic while collecting Prometheus metrics. #28
* [BUGFIX] Compactor: compactor should now be able to correctly mark blocks for deletion and no-compaction, if such marking was previously interrupted. #1015
* [BUGFIX] Alertmanager: remove stale template files. #4495
* [BUGFIX] Alertmanager: don't replace user configurations with blank fallback configurations (when enabled), particularly during scaling up/down instances when sharding is enabled. #224
* [BUGFIX] Ring: multi KV runtime config changes are now propagated to all rings, not just ingester ring. #1047
* [BUGFIX] Memberlist: fixed corrupted packets when sending compound messages with more than 255 messages or messages bigger than 64KB. #551
* [BUGFIX] Overrides exporter: successfully startup even if runtime config is not set. #1056
* [BUGFIX] Fix internal modules to wait for other modules depending on them before stopping. #1472

### Mixin

_Changes since `grafana/cortex-jsonnet` `1.9.0`._

* [CHANGE] Removed chunks storage support from mixin. #641 #643 #645 #811 #812 #813
  * Removed `tsdb.libsonnet`: no need to import it anymore (its content is already automatically included when using Jsonnet)
  * Removed the following fields from `_config`:
    * `storage_engine` (defaults to `blocks`)
    * `chunk_index_backend`
    * `chunk_store_backend`
  * Removed schema config map
  * Removed the following dashboards:
    * "Cortex / Chunks"
    * "Cortex / WAL"
    * "Cortex / Blocks vs Chunks"
  * Removed the following alerts:
    * `CortexOldChunkInMemory`
    * `CortexCheckpointCreationFailed`
    * `CortexCheckpointDeletionFailed`
    * `CortexProvisioningMemcachedTooSmall`
    * `CortexWALCorruption`
    * `CortexTableSyncFailure`
    * `CortexTransferFailed`
  * Removed the following recording rules:
    * `cortex_chunk_store_index_lookups_per_query`
    * `cortex_chunk_store_series_pre_intersection_per_query`
    * `cortex_chunk_store_series_post_intersection_per_query`
    * `cortex_chunk_store_chunks_per_query`
    * `cortex_bigtable_request_duration_seconds`
    * `cortex_cassandra_request_duration_seconds`
    * `cortex_dynamo_request_duration_seconds`
    * `cortex_database_request_duration_seconds`
    * `cortex_gcs_request_duration_seconds`
* [CHANGE] Update grafana-builder dependency: use $__rate_interval in qpsPanel and latencyPanel. [#372](https://github.com/grafana/cortex-jsonnet/pull/372)
* [CHANGE] `namespace` template variable in dashboards now only selects namespaces for selected clusters. [#311](https://github.com/grafana/cortex-jsonnet/pull/311)
* [CHANGE] `CortexIngesterRestarts` alert severity changed from `critical` to `warning`. [#321](https://github.com/grafana/cortex-jsonnet/pull/321)
* [CHANGE] Dashboards: added overridable `job_labels` and `cluster_labels` to the configuration object as label lists to uniquely identify jobs and clusters in the metric names and group-by lists in dashboards. [#319](https://github.com/grafana/cortex-jsonnet/pull/319)
* [CHANGE] Dashboards: `alert_aggregation_labels` has been removed from the configuration and overriding this value has been deprecated. Instead the labels are now defined by the `cluster_labels` list, and should be overridden accordingly through that list. [#319](https://github.com/grafana/cortex-jsonnet/pull/319)
* [CHANGE] Renamed `CortexCompactorHasNotUploadedBlocksSinceStart` to `CortexCompactorHasNotUploadedBlocks`. [#334](https://github.com/grafana/cortex-jsonnet/pull/334)
* [CHANGE] Renamed `CortexCompactorRunFailed` to `CortexCompactorHasNotSuccessfullyRunCompaction`. [#334](https://github.com/grafana/cortex-jsonnet/pull/334)
* [CHANGE] Renamed `CortexInconsistentConfig` alert to `CortexInconsistentRuntimeConfig` and increased severity to `critical`. [#335](https://github.com/grafana/cortex-jsonnet/pull/335)
* [CHANGE] Increased `CortexBadRuntimeConfig` alert severity to `critical` and removed support for `cortex_overrides_last_reload_successful` metric (was removed in Cortex 1.3.0). [#335](https://github.com/grafana/cortex-jsonnet/pull/335)
* [CHANGE] Grafana 'min step' changed to 15s so dashboard show better detail. [#340](https://github.com/grafana/cortex-jsonnet/pull/340)
* [CHANGE] Replace `CortexRulerFailedEvaluations` with two new alerts: `CortexRulerTooManyFailedPushes` and `CortexRulerTooManyFailedQueries`. [#347](https://github.com/grafana/cortex-jsonnet/pull/347)
* [CHANGE] Removed `CortexCacheRequestErrors` alert. This alert was not working because the legacy Cortex cache client instrumentation doesn't track errors. [#346](https://github.com/grafana/cortex-jsonnet/pull/346)
* [CHANGE] Removed `CortexQuerierCapacityFull` alert. [#342](https://github.com/grafana/cortex-jsonnet/pull/342)
* [CHANGE] Changes blocks storage alerts to group metrics by the configured `cluster_labels` (supporting the deprecated `alert_aggregation_labels`). [#351](https://github.com/grafana/cortex-jsonnet/pull/351)
* [CHANGE] Increased `CortexIngesterReachingSeriesLimit` critical alert threshold from 80% to 85%. [#363](https://github.com/grafana/cortex-jsonnet/pull/363)
* [CHANGE] Changed default `job_names` for query-frontend, query-scheduler and querier to match custom deployments too. [#376](https://github.com/grafana/cortex-jsonnet/pull/376)
* [CHANGE] Split `cortex_api` recording rule group into three groups. This is a workaround for large clusters where this group can become slow to evaluate. [#401](https://github.com/grafana/cortex-jsonnet/pull/401)
* [CHANGE] Increased `CortexIngesterReachingSeriesLimit` warning threshold from 70% to 80% and critical threshold from 85% to 90%. [#404](https://github.com/grafana/cortex-jsonnet/pull/404)
* [CHANGE] Raised `CortexKVStoreFailure` alert severity from warning to critical. #493
* [CHANGE] Increase `CortexRolloutStuck` alert "for" duration from 15m to 30m. #493 #573
* [CHANGE] The Alertmanager and Ruler compiled dashboards (`alertmanager.json` and `ruler.json`) have been respectively renamed to `mimir-alertmanager.json` and `mimir-ruler.json`. #869
* [CHANGE] Removed `cortex_overrides_metric` from `_config`. #871
* [CHANGE] Renamed recording rule groups (`cortex_` prefix changed to `mimir_`). #871
* [CHANGE] Alerts name prefix has been changed from `Cortex` to `Mimir` (eg. alert `CortexIngesterUnhealthy` has been renamed to `MimirIngesterUnhealthy`). #879
* [CHANGE] Enabled resources dashboards by default. Can be disabled setting `resources_dashboards_enabled` config field to `false`. #920
* [FEATURE] Added `Cortex / Overrides` dashboard, displaying default limits and per-tenant overrides applied to Mimir. #673
* [FEATURE] Added `Mimir / Tenants` and `Mimir / Top tenants` dashboards, displaying user-based metrics. #776
* [FEATURE] Added querier autoscaling panels and alerts. #1006 #1016
* [FEATURE] Mimir / Top tenants dashboard now has tenants ranked by rule group size and evaluation time. #1338
* [ENHANCEMENT] cortex-mixin: Make `cluster_namespace_deployment:kube_pod_container_resource_requests_{cpu_cores,memory_bytes}:sum` backwards compatible with `kube-state-metrics` v2.0.0. [#317](https://github.com/grafana/cortex-jsonnet/pull/317)
* [ENHANCEMENT] Cortex-mixin: Include `cortex-gw-internal` naming variation in default `gateway` job names. [#328](https://github.com/grafana/cortex-jsonnet/pull/328)
* [ENHANCEMENT] Ruler dashboard: added object storage metrics. [#354](https://github.com/grafana/cortex-jsonnet/pull/354)
* [ENHANCEMENT] Alertmanager dashboard: added object storage metrics. [#354](https://github.com/grafana/cortex-jsonnet/pull/354)
* [ENHANCEMENT] Added documentation text panels and descriptions to reads and writes dashboards. [#324](https://github.com/grafana/cortex-jsonnet/pull/324)
* [ENHANCEMENT] Dashboards: defined container functions for common resources panels: containerDiskWritesPanel, containerDiskReadsPanel, containerDiskSpaceUtilization. [#331](https://github.com/grafana/cortex-jsonnet/pull/331)
* [ENHANCEMENT] cortex-mixin: Added `alert_excluded_routes` config to exclude specific routes from alerts. [#338](https://github.com/grafana/cortex-jsonnet/pull/338)
* [ENHANCEMENT] Added `CortexMemcachedRequestErrors` alert. [#346](https://github.com/grafana/cortex-jsonnet/pull/346)
* [ENHANCEMENT] Ruler dashboard: added "Per route p99 latency" panel in the "Configuration API" row. [#353](https://github.com/grafana/cortex-jsonnet/pull/353)
* [ENHANCEMENT] Increased the `for` duration of the `CortexIngesterReachingSeriesLimit` warning alert to 3h. [#362](https://github.com/grafana/cortex-jsonnet/pull/362)
* [ENHANCEMENT] Added a new tier (`medium_small_user`) so we have another tier between 100K and 1Mil active series. [#364](https://github.com/grafana/cortex-jsonnet/pull/364)
* [ENHANCEMENT] Extend Alertmanager dashboard: [#313](https://github.com/grafana/cortex-jsonnet/pull/313)
  * "Tenants" stat panel - shows number of discovered tenant configurations.
  * "Replication" row - information about the replication of tenants/alerts/silences over instances.
  * "Tenant Configuration Sync" row - information about the configuration sync procedure.
  * "Sharding Initial State Sync" row - information about the initial state sync procedure when sharding is enabled.
  * "Sharding Runtime State Sync" row - information about various state operations which occur when sharding is enabled (replication, fetch, marge, persist).
* [ENHANCEMENT] Update gsutil command for `not healthy index found` playbook [#370](https://github.com/grafana/cortex-jsonnet/pull/370)
* [ENHANCEMENT] Added Alertmanager alerts and playbooks covering configuration syncs and sharding operation: [#377 [#378](https://github.com/grafana/cortex-jsonnet/pull/378)
  * `CortexAlertmanagerSyncConfigsFailing`
  * `CortexAlertmanagerRingCheckFailing`
  * `CortexAlertmanagerPartialStateMergeFailing`
  * `CortexAlertmanagerReplicationFailing`
  * `CortexAlertmanagerPersistStateFailing`
  * `CortexAlertmanagerInitialSyncFailed`
* [ENHANCEMENT] Add recording rules to improve responsiveness of Alertmanager dashboard. [#387](https://github.com/grafana/cortex-jsonnet/pull/387)
* [ENHANCEMENT] Add `CortexRolloutStuck` alert. [#405](https://github.com/grafana/cortex-jsonnet/pull/405)
* [ENHANCEMENT] Added `CortexKVStoreFailure` alert. [#406](https://github.com/grafana/cortex-jsonnet/pull/406)
* [ENHANCEMENT] Use configured `ruler` jobname for ruler dashboard panels. [#409](https://github.com/grafana/cortex-jsonnet/pull/409)
* [ENHANCEMENT] Add ability to override `datasource` for generated dashboards. [#407](https://github.com/grafana/cortex-jsonnet/pull/407)
* [ENHANCEMENT] Use alertmanager jobname for alertmanager dashboard panels [#411](https://github.com/grafana/cortex-jsonnet/pull/411)
* [ENHANCEMENT] Added `CortexDistributorReachingInflightPushRequestLimit` alert. [#408](https://github.com/grafana/cortex-jsonnet/pull/408)
* [ENHANCEMENT] Added `CortexReachingTCPConnectionsLimit` alert. #403
* [ENHANCEMENT] Added "Cortex / Writes Networking" and "Cortex / Reads Networking" dashboards. #405
* [ENHANCEMENT] Improved "Queue length" panel in "Cortex / Queries" dashboard. #408
* [ENHANCEMENT] Add `CortexDistributorReachingInflightPushRequestLimit` alert and playbook. #401
* [ENHANCEMENT] Added "Recover accidentally deleted blocks (Google Cloud specific)" playbook. #475
* [ENHANCEMENT] Added support to multi-zone store-gateway deployments. #608 #615
* [ENHANCEMENT] Show supplementary alertmanager services in the Rollout Progress dashboard. #738 #855
* [ENHANCEMENT] Added `mimir` to default job names. This makes dashboards and alerts working when Mimir is installed in single-binary mode and the deployment is named `mimir`. #921
* [ENHANCEMENT] Introduced a new alert for the Alertmanager: `MimirAlertmanagerAllocatingTooMuchMemory`. It has two severities based on the memory usage against limits, a `warning` level at 80% and a `critical` level at 90%. #1206
* [ENHANCEMENT] Faster memcached cache requests. #2720
* [BUGFIX] Fixed `CortexIngesterHasNotShippedBlocks` alert false positive in case an ingester instance had ingested samples in the past, then no traffic was received for a long period and then it started receiving samples again. [#308](https://github.com/grafana/cortex-jsonnet/pull/308)
* [BUGFIX] Fixed `CortexInconsistentRuntimeConfig` metric. [#335](https://github.com/grafana/cortex-jsonnet/pull/335)
* [BUGFIX] Fixed scaling dashboard to correctly work when a Cortex service deployment spans across multiple zones (a zone is expected to have the `zone-[a-z]` suffix). [#365](https://github.com/grafana/cortex-jsonnet/pull/365)
* [BUGFIX] Fixed rollout progress dashboard to correctly work when a Cortex service deployment spans across multiple zones (a zone is expected to have the `zone-[a-z]` suffix). [#366](https://github.com/grafana/cortex-jsonnet/pull/366)
* [BUGFIX] Fixed rollout progress dashboard to include query-scheduler too. [#376](https://github.com/grafana/cortex-jsonnet/pull/376)
* [BUGFIX] Upstream recording rule `node_namespace_pod_container:container_cpu_usage_seconds_total:sum_irate` renamed. [#379](https://github.com/grafana/cortex-jsonnet/pull/379)
* [BUGFIX] Fixed writes/reads/alertmanager resources dashboards to use `$._config.job_names.gateway`. [#403](https://github.com/grafana/cortex-jsonnet/pull/403)
* [BUGFIX] Span the annotation.message in alerts as YAML multiline strings. [#412](https://github.com/grafana/cortex-jsonnet/pull/412)
* [BUGFIX] Fixed "Instant queries / sec" in "Cortex / Reads" dashboard. #445
* [BUGFIX] Fixed and added missing KV store panels in Writes, Reads, Ruler and Compactor dashboards. #448
* [BUGFIX] Fixed Alertmanager dashboard when alertmanager is running as part of single binary. #1064
* [BUGFIX] Fixed Ruler dashboard when ruler is running as part of single binary. #1260
* [BUGFIX] Query-frontend: fixed bad querier status code mapping with query-sharding enabled. #1227

### Jsonnet

_Changes since `grafana/cortex-jsonnet` `1.9.0`._

* [CHANGE] Removed chunks storage support. #639
  * Removed the following fields from `_config`:
    * `storage_engine` (defaults to `blocks`)
    * `querier_second_storage_engine` (not supported anymore)
    * `table_manager_enabled`, `table_prefix`
    * `memcached_index_writes_enabled` and `memcached_index_writes_max_item_size_mb`
    * `storeMemcachedChunksConfig`
    * `storeConfig`
    * `max_chunk_idle`
    * `schema` (the schema configmap is still added for backward compatibility reasons)
    * `bigtable_instance` and `bigtable_project`
    * `client_configs`
    * `enabledBackends`
    * `storage_backend`
    * `cassandra_addresses`
    * `s3_bucket_name`
    * `ingester_deployment_without_wal` (was only used by chunks storage)
    * `ingester` (was only used to configure chunks storage WAL)
  * Removed the following CLI flags from `ingester_args`:
    * `ingester.max-chunk-age`
    * `ingester.max-stale-chunk-idle`
    * `ingester.max-transfer-retries`
    * `ingester.retain-period`
* [CHANGE] Changed `overrides-exporter.libsonnet` from being based on cortex-tools to Mimir `overrides-exporter` target. #646
* [CHANGE] Store gateway: set `-blocks-storage.bucket-store.index-cache.memcached.max-get-multi-concurrency`,
  `-blocks-storage.bucket-store.chunks-cache.memcached.max-get-multi-concurrency`,
  `-blocks-storage.bucket-store.metadata-cache.memcached.max-get-multi-concurrency`,
  `-blocks-storage.bucket-store.index-cache.memcached.max-idle-connections`,
  `-blocks-storage.bucket-store.chunks-cache.memcached.max-idle-connections`,
  `-blocks-storage.bucket-store.metadata-cache.memcached.max-idle-connections` to 100 [#414](https://github.com/grafana/cortex-jsonnet/pull/414)
* [CHANGE] Alertmanager: mounted overrides configmap to alertmanager too. [#315](https://github.com/grafana/cortex-jsonnet/pull/315)
* [CHANGE] Memcached: upgraded memcached from `1.5.17` to `1.6.9`. [#316](https://github.com/grafana/cortex-jsonnet/pull/316)
* [CHANGE] Store-gateway: increased memory request and limit respectively from 6GB / 6GB to 12GB / 18GB. [#322](https://github.com/grafana/cortex-jsonnet/pull/322)
* [CHANGE] Store-gateway: increased `-blocks-storage.bucket-store.max-chunk-pool-bytes` from 2GB (default) to 12GB. [#322](https://github.com/grafana/cortex-jsonnet/pull/322)
* [CHANGE] Ingester/Ruler: set `-server.grpc-max-send-msg-size-bytes` and `-server.grpc-max-send-msg-size-bytes` to sensible default values (10MB). [#326](https://github.com/grafana/cortex-jsonnet/pull/326)
* [CHANGE] Decreased `-server.grpc-max-concurrent-streams` from 100k to 10k. [#369](https://github.com/grafana/cortex-jsonnet/pull/369)
* [CHANGE] Decreased blocks storage ingesters graceful termination period from 80m to 20m. [#369](https://github.com/grafana/cortex-jsonnet/pull/369)
* [CHANGE] Increase the rules per group and rule groups limits on different tiers. [#396](https://github.com/grafana/cortex-jsonnet/pull/396)
* [CHANGE] Removed `max_samples_per_query` limit, since it only works with chunks and only when using `-distributor.shard-by-all-labels=false`. [#397](https://github.com/grafana/cortex-jsonnet/pull/397)
* [CHANGE] Removed chunks storage query sharding config support. The following config options have been removed: [#398](https://github.com/grafana/cortex-jsonnet/pull/398)
  * `_config` > `queryFrontend` > `shard_factor`
  * `_config` > `queryFrontend` > `sharded_queries_enabled`
  * `_config` > `queryFrontend` > `query_split_factor`
* [CHANGE] Rename ruler_s3_bucket_name and ruler_gcs_bucket_name to ruler_storage_bucket_name: [#415](https://github.com/grafana/cortex-jsonnet/pull/415)
* [CHANGE] Fine-tuned rolling update policy for distributor, querier, query-frontend, query-scheduler. [#420](https://github.com/grafana/cortex-jsonnet/pull/420)
* [CHANGE] Increased memcached metadata/chunks/index-queries max connections from 4k to 16k. [#420](https://github.com/grafana/cortex-jsonnet/pull/420)
* [CHANGE] Disabled step alignment in query-frontend to be compliant with PromQL. [#420](https://github.com/grafana/cortex-jsonnet/pull/420)
* [CHANGE] Do not limit compactor CPU and request a number of cores equal to the configured concurrency. [#420](https://github.com/grafana/cortex-jsonnet/pull/420)
* [CHANGE] Configured split-and-merge compactor. #853
  * The following CLI flags are set on compactor:
    * `-compactor.split-and-merge-shards=0`
    * `-compactor.compactor-tenant-shard-size=1`
    * `-compactor.split-groups=1`
    * `-compactor.max-opening-blocks-concurrency=4`
    * `-compactor.max-closing-blocks-concurrency=2`
    * `-compactor.symbols-flushers-concurrency=4`
  * The following per-tenant overrides have been set on `super_user` and `mega_user` classes:
    ```
    compactor_split_and_merge_shards: 2,
    compactor_tenant_shard_size: 2,
    compactor_split_groups: 2,
    ```
* [CHANGE] The entrypoint file to include has been renamed from `cortex.libsonnet` to `mimir.libsonnet`. #897
* [CHANGE] The default image config field has been renamed from `cortex` to `mimir`. #896
   ```
   {
     _images+:: {
       mimir: '...',
     },
   }
   ```
* [CHANGE] Removed `cortex_` prefix from config fields. #898
  * The following config fields have been renamed:
    * `cortex_bucket_index_enabled` renamed to `bucket_index_enabled`
    * `cortex_compactor_cleanup_interval` renamed to `compactor_cleanup_interval`
    * `cortex_compactor_data_disk_class` renamed to `compactor_data_disk_class`
    * `cortex_compactor_data_disk_size` renamed to `compactor_data_disk_size`
    * `cortex_compactor_max_concurrency` renamed to `compactor_max_concurrency`
    * `cortex_distributor_allow_multiple_replicas_on_same_node` renamed to `distributor_allow_multiple_replicas_on_same_node`
    * `cortex_ingester_data_disk_class` renamed to `ingester_data_disk_class`
    * `cortex_ingester_data_disk_size` renamed to `ingester_data_disk_size`
    * `cortex_querier_allow_multiple_replicas_on_same_node` renamed to `querier_allow_multiple_replicas_on_same_node`
    * `cortex_query_frontend_allow_multiple_replicas_on_same_node` renamed to `query_frontend_allow_multiple_replicas_on_same_node`
    * `cortex_query_sharding_enabled` renamed to `query_sharding_enabled`
    * `cortex_query_sharding_msg_size_factor` renamed to `query_sharding_msg_size_factor`
    * `cortex_ruler_allow_multiple_replicas_on_same_node` renamed to `ruler_allow_multiple_replicas_on_same_node`
    * `cortex_store_gateway_data_disk_class` renamed to `store_gateway_data_disk_class`
    * `cortex_store_gateway_data_disk_size` renamed to `store_gateway_data_disk_size`
* [CHANGE] The overrides configmap default mountpoint has changed from `/etc/cortex` to `/etc/mimir`. It can be customized via the `overrides_configmap_mountpoint` config field. #899
* [CHANGE] Enabled in the querier the features to query label names with matchers, PromQL at modifier and query long-term storage for labels. #905
* [CHANGE] Reduced TSDB blocks retention on ingesters disk from 96h to 24h. #905
* [CHANGE] Enabled closing of idle TSDB in ingesters. #905
* [CHANGE] Disabled TSDB isolation in ingesters for better performances. #905
* [CHANGE] Changed log level of querier, query-frontend, query-scheduler and alertmanager from `debug` to `info`. #905
* [CHANGE] Enabled attributes in-memory cache in store-gateway. #905
* [CHANGE] Configured store-gateway to not load blocks containing samples more recent than 10h (because such samples are queried from ingesters). #905
* [CHANGE] Dynamically compute `-compactor.deletion-delay` based on other settings, in order to reduce the deletion delay as much as possible and lower the number of live blocks in the storage. #907
* [CHANGE] The config field `distributorConfig` has been renamed to `ingesterRingClientConfig`. Config field `ringClient` has been removed in favor of `ingesterRingClientConfig`. #997 #1057
* [CHANGE] Gossip.libsonnet has been fixed to modify all ring configurations, not only the ingester ring config. Furthermore it now supports migration via multi KV store. #1057 #1099
* [CHANGE] Changed the default of `bucket_index_enabled` to `true`. #924
* [CHANGE] Remove the support for the test-exporter. #1133
* [CHANGE] Removed `$.distributor_deployment_labels`, `$.ingester_deployment_labels` and `$.querier_deployment_labels` fields, that were used by gossip.libsonnet to inject additional label. Now the label is injected directly into pods of statefulsets and deployments. #1297
* [CHANGE] Disabled `-ingester.readiness-check-ring-health`. #1352
* [CHANGE] Changed Alertmanager CPU request from `100m` to `2` cores, and memory request from `1Gi` to `10Gi`. Set Alertmanager memory limit to `15Gi`. #1206
* [CHANGE] gossip.libsonnet has been renamed to memberlist.libsonnet, and is now imported by default. Use of memberlist for ring is enabled by setting `_config.memberlist_ring_enabled` to true. #1526
* [FEATURE] Added query sharding support. It can be enabled setting `cortex_query_sharding_enabled: true` in the `_config` object. #653
* [FEATURE] Added shuffle-sharding support. It can be enabled and configured using the following config: #902
   ```
   _config+:: {
     shuffle_sharding:: {
       ingester_write_path_enabled: true,
       ingester_read_path_enabled: true,
       querier_enabled: true,
       ruler_enabled: true,
       store_gateway_enabled: true,
     },
   }
   ```
* [FEATURE] Added multi-zone ingesters and store-gateways support. #1352 #1552
* [ENHANCEMENT] Add overrides config to compactor. This allows setting retention configs per user. [#386](https://github.com/grafana/cortex-jsonnet/pull/386)
* [ENHANCEMENT] Added 256MB memory ballast to querier. [#369](https://github.com/grafana/cortex-jsonnet/pull/369)
* [ENHANCEMENT] Update `etcd-operator` to latest version (see https://github.com/grafana/jsonnet-libs/pull/480). [#263](https://github.com/grafana/cortex-jsonnet/pull/263)
* [ENHANCEMENT] Add support for Azure storage in Alertmanager configuration. [#381](https://github.com/grafana/cortex-jsonnet/pull/381)
* [ENHANCEMENT] Add support for running Alertmanager in sharding mode. [#394](https://github.com/grafana/cortex-jsonnet/pull/394)
* [ENHANCEMENT] Allow to customize PromQL engine settings via `queryEngineConfig`. [#399](https://github.com/grafana/cortex-jsonnet/pull/399)
* [ENHANCEMENT] Define Azure object storage ruler args. [#416](https://github.com/grafana/cortex-jsonnet/pull/416)
* [ENHANCEMENT] Added the following config options to allow to schedule multiple replicas of the same service on the same node: [#418](https://github.com/grafana/cortex-jsonnet/pull/418)
  * `cortex_distributor_allow_multiple_replicas_on_same_node`
  * `cortex_ruler_allow_multiple_replicas_on_same_node`
  * `cortex_querier_allow_multiple_replicas_on_same_node`
  * `cortex_query_frontend_allow_multiple_replicas_on_same_node`
* [BUGFIX] Alertmanager: fixed `--alertmanager.cluster.peers` CLI flag passed to alertmanager when HA is enabled. [#329](https://github.com/grafana/cortex-jsonnet/pull/329)
* [BUGFIX] Fixed `-distributor.extend-writes` setting on ruler when `unregister_ingesters_on_shutdown` is disabled. [#369](https://github.com/grafana/cortex-jsonnet/pull/369)
* [BUGFIX] Treat `compactor_blocks_retention_period` type as string rather than int.[#395](https://github.com/grafana/cortex-jsonnet/pull/395)
* [BUGFIX] Pass `-ruler-storage.s3.endpoint` to ruler when using S3. [#421](https://github.com/grafana/cortex-jsonnet/pull/421)
* [BUGFIX] Remove service selector on label `gossip_ring_member` from other services than `gossip-ring`. [#1008](https://github.com/grafana/mimir/pull/1008)
* [BUGFIX] Rename `-ingester.readiness-check-ring-health` to `-ingester.ring.readiness-check-ring-health`, to reflect current name of flag. #1460

### Mimirtool

_Changes since cortextool `0.10.7`._

* [CHANGE] The following environment variables have been renamed: #883
  * `CORTEX_ADDRESS` to `MIMIR_ADDRESS`
  * `CORTEX_API_USER` to `MIMIR_API_USER`
  * `CORTEX_API_KEY` to `MIMIR_API_KEY`
  * `CORTEX_TENANT_ID` to `MIMIR_TENANT_ID`
  * `CORTEX_TLS_CA_PATH` to `MIMIR_TLS_CA_PATH`
  * `CORTEX_TLS_CERT_PATH` to `MIMIR_TLS_CERT_PATH`
  * `CORTEX_TLS_KEY_PATH` to `MIMIR_TLS_KEY_PATH`
* [CHANGE] Change `cortex` backend to `mimir`. #883
* [CHANGE] Do not publish `mimirtool` binary for 386 windows architecture. #1263
* [CHANGE] `analyse` command has been renamed to `analyze`. #1318
* [FEATURE] Support Arm64 on Darwin for all binaries (benchtool etc). https://github.com/grafana/cortex-tools/pull/215
* [ENHANCEMENT] Correctly support federated rules. #823
* [BUGFIX] Fix `cortextool rules` legends displaying wrong symbols for updates and deletions. https://github.com/grafana/cortex-tools/pull/226

### Query-tee

_Changes since Cortex `1.10.0`._

* [ENHANCEMENT] Added `/api/v1/query_exemplars` API endpoint support (no results comparison). #168
* [ENHANCEMENT] Add a flag (`--proxy.compare-use-relative-error`) in the query-tee to compare floating point values using relative error. #208
* [ENHANCEMENT] Add a flag (`--proxy.compare-skip-recent-samples`) in the query-tee to skip comparing recent samples. By default samples not older than 1 minute are skipped. #234
* [BUGFIX] Fixes a panic in the query-tee when comparing result. #207
* [BUGFIX] Ensure POST requests are handled correctly #286

### Blocksconvert

_Changes since Cortex `1.10.0`._

* [CHANGE] Blocksconvert tool was removed from Mimir. #637

### Metaconvert

_Changes since Cortex `1.10.0`._

* [CHANGE] `thanosconvert` tool has been renamed to `metaconvert`. `-config.file` option has been removed, while it now requires `-tenant` option to work on single tenant only. It now also preserves labels recognized by Mimir. #1120

### Test-exporter

_Changes since Cortex `1.10.0`._

* [CHANGE] Removed the test-exporter tool. #1133

### Tools

_Changes since Cortex `1.10.0`._

* [CHANGE] Removed `query-audit`. You can use `query-tee` to compare query results and performances of two Grafana Mimir backends. #1380

## [Cortex 1.10.0 CHANGELOG](https://github.com/grafana/mimir/blob/a13959db5d38ff65c2b7ef52c56331d2f4dbc00c/CHANGELOG.md#cortex-1100--2021-08-03)<|MERGE_RESOLUTION|>--- conflicted
+++ resolved
@@ -14,11 +14,8 @@
 * [CHANGE] Querier: `-querier.active-series-results-max-size-bytes` is now stable and no longer experimental. #13110
 * [CHANGE] All: remove experimental feature that allowed disabling ring heartbeats and timeouts. #13142
 * [CHANGE] Store-gateway: Removed experimental `-blocks-storage.bucket-store.index-header.eager-loading-startup-enabled` flag. The eager loading feature is now always enabled when lazy loading is enabled. #13126
-<<<<<<< HEAD
+* [CHANGE] API: The `/api/v1/cardinality/active_series` endpoint is now stable and no longer experimental. #13111
 * [CHANGE] Compactor: remove experimental `-compactor.in-memory-tenant-meta-cache-size`. #13131
-=======
-* [CHANGE] API: The `/api/v1/cardinality/active_series` endpoint is now stable and no longer experimental. #13111
->>>>>>> ffc1ffd9
 * [FEATURE] Query-frontends: Automatically adjust features used in query plans generated for remote execution based on what the available queriers support. #13017
 * [FEATURE] Memberlist: Add experimental support for zone-aware routing, in order to reduce memberlist cross-AZ data transfer. #13129
 * [ENHANCEMENT] Compactor, Store-gateway: Change default value of `-compactor.upload-sparse-index-headers` to `true`. This improves lazy loading performance in the store-gateway. #13089
