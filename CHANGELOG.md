--- conflicted
+++ resolved
@@ -4,11 +4,8 @@
 
 ### Grafana Mimir
 
-<<<<<<< HEAD
 * [CHANGE] Store-gateway: enable sparse index headers by default. Sparse index headers reduce the time to load an index header up to 90%. #6005
-=======
 * [CHANGE] Store-gateway: lazy-loading concurrency limit default value is now 4. #6004
->>>>>>> a766fb4f
 * [ENHANCEMENT] Query-scheduler: add `cortex_query_scheduler_enqueue_duration_seconds` metric that records the time taken to enqueue or reject a query request. #5879
 * [ENHANCEMENT] Query-frontend: add `cortex_query_frontend_enqueue_duration_seconds` metric that records the time taken to enqueue or reject a query request when not using the query-scheduler. #5879
 * [ENHANCEMENT] Expose `/sync/mutex/wait/total:seconds` Go runtime metric as `go_sync_mutex_wait_total_seconds_total` from all components. #5879
