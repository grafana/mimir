--- conflicted
+++ resolved
@@ -1,6 +1,5 @@
 # Changelog
 
-<<<<<<< HEAD
 ## main / unreleased
 
 ### Grafana Mimir
@@ -174,7 +173,7 @@
 * [ENHANCEMENT] `listblocks`: Output can now also be JSON or YAML for easier parsing. #11184
 * [ENHANCEMENT] `mark-blocks`: Allow specifying blocks from multiple tenants. #11343
 * [ENHANCEMENT] `undelete-blocks`: Support removing S3 delete markers to avoid copying data when recovering blocks. #11256
-=======
+
 ## 2.16.1
 
 ### Grafana Mimir
@@ -182,7 +181,6 @@
 * [BUGFIX] Update to Go v1.23.9 to address [CVE-2025-22871](https://nvd.nist.gov/vuln/detail/CVE-2025-22871). #11543
 * [BUGFIX] Update `golang.org/x/net` to v0.38.0 to address [CVE-2025-22872](https://nvd.nist.gov/vuln/detail/CVE-2025-22872). #11281
 * [BUGFIX] Query-frontend: Fix a panic in monolithic mode caused by a clash in labels of the `cortex_client_invalid_cluster_validation_label_requests_total` metric definition. #11455
->>>>>>> 876d470f
 
 ## 2.16.0
 
@@ -202,10 +200,7 @@
 * [CHANGE] Store-gateway: Include posting sampling rate in sparse index headers. When the sampling rate isn't set in a sparse index header, store gateway rebuilds the sparse header with the configured `blocks-storage.bucket-store.posting-offsets-in-mem-sampling` value. If the sparse header's sampling rate is set but doesn't match the configured rate, store gateway either rebuilds the sparse header or downsamples to the configured sampling rate. #10684 #10878
 * [CHANGE] Distributor: Return specific error message when burst size limit is exceeded. #10835
 * [CHANGE] Ingester: enable native histograms ingestion by default, meaning`ingester.native-histograms-ingestion-enabled` defaults to true. #10867
-<<<<<<< HEAD
 * [FEATURE] Query Frontend: Expose query stats in the `Server-Timing` header when the `X-Mimir-Response-Query-Stats: true` header is present in the request. #10192
-=======
->>>>>>> 876d470f
 * [FEATURE] Distributor: Add experimental `-distributor.otel-keep-identifying-resource-attributes` option to allow keeping `service.instance.id`, `service.name` and `service.namespace` in `target_info` on top of converting them to the `instance` and `job` labels. #10216
 * [FEATURE] Ingester/Distributor: Add support for exporting cost attribution metrics (`cortex_ingester_attributed_active_series`, `cortex_distributor_received_attributed_samples_total`, and `cortex_discarded_attributed_samples_total`) with labels specified by customers to a custom Prometheus registry. This feature enables more flexible billing data tracking. #10269 #10702
 * [FEATURE] Ruler: Added `/ruler/tenants` endpoints to list the discovered tenants with rule groups. #10738
