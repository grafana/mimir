--- conflicted
+++ resolved
@@ -17,12 +17,9 @@
 * [ENHANCEMENT] Distributor: add experimental support for storing metadata when ingesting metrics via OTLP. This makes metrics description and type available when ingesting metrics via OTLP. Enable with `-distributor.enable-otlp-metadata-storage=true`. #5693 #6035
 * [ENHANCEMENT] Ingester: added support for sampling errors, which can be enabled by setting `-ingester.error-sample-rate`. This way each error will be logged once in the configured number of times. All the discarded samples will still be tracked by the `cortex_discarded_samples_total` metric. #5584 #6014
 * [ENHANCEMENT] Ruler: Fetch secrets used to configure TLS on the Alertmanager client from Vault when `-vault.enabled` is true. #5239
-<<<<<<< HEAD
 * [ENHANCEMENT] Query-frontend: added query-sharding support for `group by` aggregation queries. #6024
 * [BUGFIX] Ingester: fix spurious `not found` errors on label values API during head compaction. #5957
-=======
 * [BUGFIX] Query-frontend: Don't retry read requests rejected by the ingester due to utilization based read path limiting. #6032
->>>>>>> 2ae5e79d
 
 ### Mixin
 
