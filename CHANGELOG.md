--- conflicted
+++ resolved
@@ -10,11 +10,8 @@
     * `cortex_bucket_store_series_merge_duration_seconds`
 * [CHANGE] Ingester: changed default value of `-blocks-storage.tsdb.retention-period` from `24h` to `13h`. If you're running Mimir with a custom configuration and you're overriding `-querier.query-store-after` to a value greater than the default `12h` then you should increase `-blocks-storage.tsdb.retention-period` accordingly. #4382
 * [CHANGE] Ingester: the configuration parameter `-blocks-storage.tsdb.max-tsdb-opening-concurrency-on-startup` has been deprecated and will be removed in Mimir 2.10. #4445
-<<<<<<< HEAD
 * [CHANGE] Query-frontend: Cached results now contain timestamp which allows Mimir to check if cached results are still valid based on current TTL configured for tenant. Results cached by previous Mimir version are used until they expire from cache, which can take up to 7 days. If you need to use per-tenant TTL sooner, please flush results cache manually. #4439
-=======
 * [CHANGE] Ingester: the `cortex_ingester_tsdb_wal_replay_duration_seconds` metrics has been removed. #4465
->>>>>>> 71b5cf53
 * [FEATURE] Cache: Introduce experimental support for using Redis for results, chunks, index, and metadata caches. #4371
 * [ENHANCEMENT] Allow to define service name used for tracing via `JAEGER_SERVICE_NAME` environment variable. #4394
 * [ENHANCEMENT] Querier and query-frontend: add experimental, more performant protobuf query result response format enabled with `-query-frontend.query-result-response-format=protobuf`. #4304 #4318 #4375
