# Changelog

## main / unreleased

### Grafana Mimir

* [CHANGE] Build: Include updated Mozilla CA bundle from Debian Testing. #12247
* [CHANGE] Query-frontend: Add support for UTF-8 label and metric names in `/api/v1/cardinality/{label_values|label_values|active_series}` endpoints. #11848.
* [CHANGE] Querier: Add support for UTF-8 label and metric names in `label_join`, `label_replace` and `count_values` PromQL functions. #11848.
* [CHANGE] Remove support for Redis as a cache backend. #12163
* [CHANGE] Memcached: Remove experimental `-<prefix>.memcached.addresses-provider` flag to use alternate DNS service discovery backends. The more reliable backend introduced in 2.16.0 (#10895) is now the default. As a result of this change, DNS-based cache service discovery no longer supports search domains. #12175 #12385
* [CHANGE] Query-frontend: Remove the CLI flag `-query-frontend.downstream-url` and corresponding YAML configuration and the ability to use the query-frontend to proxy arbitrary Prometheus backends. #12191 #12517
* [CHANGE] Query-frontend: Remove experimental instant query splitting feature. #12267
* [CHANGE] Query-frontend, querier: Replace `query-frontend.prune-queries` flag with `querier.mimir-query-engine.enable-prune-toggles` as pruning middleware has been moved into MQE. #12303 #12375
* [CHANGE] Distributor: Remove deprecated global HA tracker timeout configuration flags. #12321
* [CHANGE] Query-frontend: Use the Mimir Query Engine (MQE) by default. #12361
* [CHANGE] Query-frontend: Remove the CLI flags `-querier.frontend-address`, `-querier.max-outstanding-requests-per-tenant`, and `-query-frontend.querier-forget-delay` and corresponding YAML configurations. This is part of a change that makes the query-scheduler a required component. This removes the ability to run the query-frontend with an embedded query-scheduler. Instead, you must run a dedicated query-scheduler component. #12200
* [CHANGE] Ingester: Remove deprecated `-ingester.stream-chunks-when-using-blocks` CLI flag and `ingester_stream_chunks_when_using_blocks` runtime configuration option. #12615
* [CHANGE] Remove support for the experimental read-write deployment mode. #12584
* [CHANGE] Store-gateway: Update default value of `-store-gateway.dynamic-replication.multiple` to `5` to increase replication of recent blocks. #12433
* [CHANGE] Cost attribution: Reduce the default maximum per-user cardinality of cost attribution labels to 2000. #12625
* [CHANGE] Querier, query-frontend: Add `_total` suffix to `cortex_mimir_query_engine_common_subexpression_elimination_duplication_nodes_introduced`, `cortex_mimir_query_engine_common_subexpression_elimination_selectors_eliminated` and `cortex_mimir_query_engine_common_subexpression_elimination_selectors_inspected` metric names. #12636
* [FEATURE] Distributor, ruler: Add experimental `-validation.name-validation-scheme` flag to specify the validation scheme for metric and label names. #12215
* [FEATURE] Ruler: Add support to use a Prometheus-compatible HTTP endpoint for remote rule evaluation. See [remote evaluation mode](https://grafana.com/docs/mimir/latest/operators-guide/architecture/components/ruler/#remote-over-http-https) for more details. This feature can be used to federate data from multiple Mimir instances. #11415
* [FEATURE] Distributor: Add experimental `-distributor.otel-translation-strategy` flag to support configuring the metric and label name translation strategy in the OTLP endpoint. #12284 #12306 #12369
* [FEATURE] Query-frontend: Add `query-frontend.rewrite-propagate-matchers` flag that enables a new MQE AST optimization pass that copies relevant label matchers across binary operations. #12304
* [FEATURE] Query-frontend: Add `query-frontend.rewrite-histogram-queries` flag that enables a new MQE AST optimization pass that rewrites histogram queries for a more efficient order of execution. #12305
* [FEATURE] Usage-tracker: Introduce a new experimental service to enforce active series limits before Kafka ingestion. #12358
* [FEATURE] Ingester: Add experimental `-include-tenant-id-in-profile-labels` flag to include tenant ID in pprof profiling labels for sampled traces. Currently only supported by the ingester. This can help debug performance issues for specific tenants. #12404
* [FEATURE] Alertmanager: Add experimental `-alertmanager.storage.state-read-timeout` flag to configure the timeout for reading the Alertmanager state (notification log, silences) from object storage during the initial sync. #12425
* [FEATURE] Ingester: Add experimental `-blocks-storage.tsdb.head-statistics-collection-frequency` flag to configure the periodic collection of statistics from the TSDB head. #12407
* [FEATURE] Ingester: Add experimental `blocks-storage.tsdb.index-lookup-planning-enabled` flag to configure use of a cost-based index lookup planner. #12530
* [FEATURE] Query-frontend: Add a native histogram presenting the length of query expressions handled by the query-frontend #12571
* [ENHANCEMENT] Query-frontend: CLI flag `-query-frontend.enabled-promql-experimental-functions` and its associated YAML configuration is now stable. #12368
* [ENHANCEMENT] Query-scheduler/query-frontend: Add native histogram definitions to `cortex_query_{scheduler|frontend}_queue_duration_seconds`. #12288
* [ENHANCEMENT] Querier: Add native histogram definition to `cortex_bucket_index_load_duration_seconds`. #12094
* [ENHANCEMENT] Query-frontend: Allow users to set the `query-frontend.extra-propagated-headers` flag to specify the extra headers allowed to pass through to the rest of the query path. #12174
* [ENHANCEMENT] MQE: Add support for applying common subexpression elimination to range vector expressions in instant queries. #12236
* [ENHANCEMENT] Ingester: Improve the performance of active series custom trackers matchers. #12184
* [ENHANCEMENT] Ingester: Add postings cache sharing and invalidation. Sharing and head cache invalidation can be enabled via `-blocks-storage.tsdb.shared-postings-for-matchers-cache` and `-blocks-storage.tsdb.head-postings-for-matchers-cache-invalidation` respectively, and the number of metric versions per cache can be configured via -`blocks-storage.tsdb.head-postings-for-matchers-cache-versions`. #12333
* [ENHANCEMENT] Overrides-exporter: The overrides-exporter can now export arbitrary fields from the limits configuration. Metric names are automatically discovered from YAML tags in the limits structure, eliminating the need to maintain hardcoded lists when adding new exportable metrics. #12244
* [ENHANCEMENT] OTLP: Stick to OTLP vocabulary on invalid label value length error. #12273
* [ENHANCEMENT] Elide SeriesChunksStreamReader.StartBuffering span on queries; show as events on parent span. #12257
* [ENHANCEMENT] Ruler: Add `-ruler.max-notification-batch-size` CLI flag that can be used to configure the maximum Alertmanager notification batch size. #12469
* [ENHANCEMENT] Ingester: Skip read path load shedding when an ingester is the only available replica. #12448
* [ENHANCEMENT] Querier: Include more information about inflight queries in the activity tracker. A querier logs this information after it restarts following a crash. #12526
* [ENHANCEMENT] Ingester: Add experimental `-blocks-storage.tsdb.index-lookup-planning-comparison-portion` flag to enable mirrored chunk querier comparison between queries with and without index lookup planning. #12460
* [ENHANCEMENT] Ruler: Add native histogram version of `cortex_ruler_sync_rules_duration_seconds`. #12628
* [ENHANCEMENT] Query-frontend: Labels query optimizer is no longer experimental and is enabled by default. It can be disabled with `-query-frontend.labels-query-optimizer-enabled=false` CLI flag. #12606
<<<<<<< HEAD
* [BUGFIX] Compactor: Fix cortex_compactor_block_uploads_failed_total metric showing type="unknown". #12477
=======
* [ENHANCEMENT] Distributor: Add value length to "label value too long" error. #12583
>>>>>>> 884072f8
* [BUGFIX] Querier: Samples with the same timestamp are merged deterministically. Previously, this could lead to flapping query results when an out-of-order sample is ingested that conflicts with a previously ingested in-order sample's value. #8673
* [BUGFIX] Store-gateway: Fix potential goroutine leak by passing the scoped context in LabelValues. #12048
* [BUGFIX] Distributor: Fix pooled memory reuse bug that can cause corrupt data to appear in the err-mimir-label-value-too-long error message. #12048
* [BUGFIX] Querier: Fix timeout responding to query-frontend when response size is very close to `-querier.frontend-client.grpc-max-send-msg-size`. #12261
* [BUGFIX] Block-builder-scheduler: Fix a caching bug in initial job probing causing excessive memory usage at startup. #12389
* [BUGFIX] Ruler: Support labels at the rule group level. These were previously ignored even when set via the API. #12397
* [BUGFIX] Distributor: Fix metric metadata of type Unknown being silently dropped from RW2 requests. #12461
* [BUGFIX] Ruler: Fix ruler remotequerier request body consumption on retries. #12514
* [BUGFIX] Block-builder: Fix a bug where a consumption error can cause a job to stay assigned to a worker for the remainder of its lifetime. #12522
* [BUGFIX] Querier: Fix possible panic when evaluating a nested subquery where the parent has no steps. #12524
* [BUGFIX] Ingester: Fix a bug where prepare-instance-ring-downscale endpoint would return an error while compacting and not read-only. #12548
<<<<<<< HEAD
* [BUGFIX] OTLP: Return HTTP OK for partially rejected requests, e.g. due to OOO exemplars. #12579
=======
* [BUGFIX] Block-builder: Fix a bug where lease renewals would cease during graceful shutdown, leading to an elevated rate of job reassignments. #12643
>>>>>>> 884072f8

### Mixin

* [ENHANCEMENT] Rollout progress dashboard: make panels higher to fit more components. #12429
* [ENHANCEMENT] Add `max_series` limit to Writes Resources > Ingester > In-memory series panel. #12476
* [BUGFIX] Block-builder dashboard: fix reference to detected gaps metric in errors panel. #12401

### Jsonnet

* [CHANGE] Distributor: Reduce calculated `GOMAXPROCS` to be closer to the requested number of CPUs. #12150
* [CHANGE] Query-scheduler: The query-scheduler is now a required component that is always used by queriers and query-frontends. #12187
* [CHANGE] Rollout-operator: Add `watch` permission to the rollout-operators's cluster role. #12360. See [rollout-operator#262](https://github.com/grafana/rollout-operator/pull/262)
* [CHANGE] Updates to CPU and memory scaling metric. Use `irate()` when calculating the CPU metric and remove `or vector(0)` from a leg of the memory query. These changes prevent downscaling deployments when scraping fails. #12406
* [CHANGE] Memcached: Remove configuration for enabling mTLS connections to Memcached servers. #12434

### Documentation

* [ENHANCEMENT] Improve the MimirIngesterReachingSeriesLimit runbook. #12356
* [BUGFIX] Add a missing attribute to the list of default promoted OTel resource attributes in the docs: deployment.environment. #12181

## 2.17.1

### Grafana Mimir

* [BUGFIX] Ingester: Fix a bug ingesters would get stuck in read-only mode after compactions. #12538
* [BUGFIX] Update to Go v1.24.6 to address [CVE-2025-4674](https://www.cve.org/CVERecord?id=CVE-2025-4674), [CVE-2025-47907](https://www.cve.org/CVERecord?id=CVE-2025-47907). #12580

## 2.17.0

### Grafana Mimir

* [CHANGE] Query-frontend: Ensure that cache keys generated from cardinality estimate middleware are less than 250 bytes in length by hashing the tenant IDs that are included in them. This change invalidates all cardinality estimates in the cache. #11568
* [CHANGE] Ruler: Remove experimental CLI flag `-ruler-storage.cache.rule-group-enabled` to enable or disable caching the contents of rule groups. Caching rule group contents is now always enabled when a cache is configured for the ruler. #10949
* [CHANGE] Ingester: Out-of-order native histograms are now enabled whenever both native histogram and out-of-order ingestion is enabled. The `-ingester.ooo-native-histograms-ingestion-enabled` CLI flag and corresponding `ooo_native_histograms_ingestion_enabled` runtime configuration option have been removed. #10956
* [CHANGE] Distributor: removed the `cortex_distributor_label_values_with_newlines_total` metric. #10977
* [CHANGE] Ingester/Distributor: renamed the experimental `max_cost_attribution_cardinality_per_user` config to `max_cost_attribution_cardinality`. #11092
* [CHANGE] Frontend: The subquery spin-off feature is now enabled with `-query-frontend.subquery-spin-off-enabled=true` instead of `-query-frontend.instant-queries-with-subquery-spin-off=.*` #11153
* [CHANGE] Overrides-exporter: Don't export per-tenant overrides that are set to their default values. #11173
* [CHANGE] gRPC/HTTP clients: Rename metric `cortex_client_request_invalid_cluster_validation_labels_total` to `cortex_client_invalid_cluster_validation_label_requests_total`. #11237
* [CHANGE] Querier: Use Mimir Query Engine (MQE) by default. Set `-querier.query-engine=prometheus` to continue using Prometheus' engine. #11501
* [CHANGE] Memcached: Ignore initial DNS resolution failure, meaning don't depend on Memcached on startup. #11602
* [CHANGE] Ingester: The `-ingester.stream-chunks-when-using-blocks` CLI flag and `ingester_stream_chunks_when_using_blocks` runtime configuration option have been deprecated and will be removed in a future release. #11711
* [CHANGE] Distributor: track `cortex_ingest_storage_writer_latency_seconds` metric for failed writes too. Added `outcome` label to distinguish between `success` and `failure`. #11770
* [CHANGE] Distributor: renamed few metrics used by experimental ingest storage. #11766
  * Renamed `cortex_ingest_storage_writer_produce_requests_total` to `cortex_ingest_storage_writer_produce_records_enqueued_total`
  * Renamed `cortex_ingest_storage_writer_produce_failures_total` to `cortex_ingest_storage_writer_produce_records_failed_total`
* [CHANGE] Distributor: moved HA tracker timeout config to limits. #11774
  * Moved `distributor.ha_tracker.ha_tracker_update_timeout` to `limits.ha_tracker_update_timeout`.
  * Moved `distributor.ha_tracker.ha_tracker_update_timeout_jitter_max` to `limits.ha_tracker_update_timeout_jitter_max`.
  * Moved `distributor.ha_tracker.ha_tracker_failover_timeout` to `limits.ha_tracker_failover_timeout`.
* [CHANGE] Distributor: `Memberlist` marked as stable as an option for backend storage for the HA tracker. #11861
* [CHANGE] Distributor: `etcd` deprecated as an option for backend storage for the HA tracker. #12047
* [CHANGE] Memberlist: Apply new default configuration values for MemberlistKV. This unlocks using it as backend storage for the HA Tracker. We have observed better performance with these defaults across different production loads. #11874
  * `memberlist.packet-dial-timeout`: `500ms`
  * `memberlist.packet-write-timeout`: `500ms`
  * `memberlist.max-concurrent-writes`: `5`
  * `memberlist.acquire-writer-timeout`: `1s`
    These defaults perform better but may cause long-running packets to be dropped in high-latency networks.
* [CHANGE] Query-frontend: Apply query pruning and check for disabled experimental functions earlier in query processing. #11939
* [FEATURE] Distributor: Experimental support for Prometheus Remote-Write 2.0 protocol. Limitations: Created timestamp is ignored, per series metadata is merged on metric family level automatically, ingestion might fail if client sends ProtoBuf fields out of order. The label `version` is added to the metric `cortex_distributor_requests_in_total` with a value of either `1.0` or `2.0` depending on the detected Remote-Write protocol. #11100 #11101 #11192 #11143
* [FEATURE] Query-frontend: expand `query-frontend.cache-errors` and `query-frontend.results-cache-ttl-for-errors` configuration options to cache non-transient response failures for instant queries. #11120
* [FEATURE] Query-frontend: Allow use of Mimir Query Engine (MQE) via the experimental CLI flags `-query-frontend.query-engine` or `-query-frontend.enable-query-engine-fallback` or corresponding YAML. #11417 #11775
* [FEATURE] Querier, query-frontend, ruler: Enable experimental support for duration expressions in PromQL, which are simple arithmetics on numbers in offset and range specification. #11344
* [FEATURE] You can configure Mimir to export traces in OTLP exposition format through the standard `OTEL_` environment variables. #11618
* [FEATURE] distributor: Allow configuring tenant-specific HA tracker failover timeouts. #11774
* [FEATURE] OTLP: Add experimental support for promoting OTel scope metadata (name, version, schema URL, attributes) to metric labels, prefixed with `otel_scope_`. Enable via the `-distributor.otel-promote-scope-metadata` flag. #11795
* [FEATURE] Distributor: Add experimental `-distributor.otel-native-delta-ingestion` option to allow primitive delta metrics ingestion via the OTLP endpoint. #11631
* [FEATURE] MQE: Add support for experimental `sort_by_label` and `sort_by_label_desc` PromQL functions. #11930
* [FEATURE] Ingester/Block-builder: Handle the created timestamp field for remote-write requests. #11977
* [FEATURE] Cost attribution: Labels specified in the limit configuration may specify an output label in order to override emitted label names. #12035
* [ENHANCEMENT] Dashboards: Add "Influx write requests" row to Writes Dashboard. #11731
* [ENHANCEMENT] Mixin: Add `MimirHighVolumeLevel1BlocksQueried` alert that fires when level 1 blocks are queried for more than 6 hours, indicating potential compactor performance issues. #11803
* [ENHANCEMENT] Querier: Make the maximum series limit for cardinality API requests configurable on a per-tenant basis with the `cardinality_analysis_max_results` option. #11456
* [ENHANCEMENT] Querier: Add configurable concurrency limit for remote read queries with the `--querier.max-concurrent-remote-read-queries` flag. Defaults to 2. Set to 0 for unlimited concurrency. #11892
* [ENHANCEMENT] Dashboards: Add "Queries / sec by read path" to Queries Dashboard. #11640
* [ENHANCEMENT] Dashboards: Add "Added Latency" row to Writes Dashboard. #11579
* [ENHANCEMENT] Ingester: Add support for exporting native histogram cost attribution metrics (`cortex_ingester_attributed_active_native_histogram_series` and `cortex_ingester_attributed_active_native_histogram_buckets`) with labels specified by customers to a custom Prometheus registry. #10892
* [ENHANCEMENT] Distributor: Add new metrics `cortex_distributor_received_native_histogram_samples_total` and `cortex_distributor_received_native_histogram_buckets_total` to track native histogram samples and bucket counts separately for billing calculations. Updated `cortex_distributor_received_samples_total` description to clarify it includes native histogram samples. #11728
* [ENHANCEMENT] Store-gateway: Download sparse headers uploaded by compactors. Compactors have to be configured with `-compactor.upload-sparse-index-headers=true` option. #10879 #11072.
* [ENHANCEMENT] Compactor: Upload block index file and multiple segment files concurrently. Concurrency scales linearly with block size up to `-compactor.max-per-block-upload-concurrency`. #10947
* [ENHANCEMENT] Ingester: Add per-user `cortex_ingester_tsdb_wal_replay_unknown_refs_total` and `cortex_ingester_tsdb_wbl_replay_unknown_refs_total` metrics to track unknown series references during WAL/WBL replay. #10981
* [ENHANCEMENT] Added `-ingest-storage.kafka.fetch-max-wait` configuration option to configure the maximum amount of time a Kafka broker waits for some records before a Fetch response is returned. #11012
* [ENHANCEMENT] Ingester: Add `cortex_ingester_tsdb_forced_compactions_in_progress` metric reporting a value of 1 when there's a forced TSDB head compaction in progress. #11006
* [ENHANCEMENT] Ingester: Add `cortex_ingest_storage_reader_records_batch_fetch_max_bytes` metric reporting the distribution of `MaxBytes` specified in the Fetch requests sent to Kafka. #11014
* [ENHANCEMENT] All: Add experimental support for cluster validation in HTTP calls. When it is enabled, HTTP server verifies if a request coming from an HTTP client comes from an expected cluster. This validation can be configured by the following experimental configuration options: #11010 #11549
  * `-server.cluster-validation.label`
  * `-server.cluster-validation.http.enabled`
  * `-server.cluster-validation.http.soft-validation`
  * `-server.cluster-validation.http.exclude-paths`
* [ENHANCEMENT] Query-frontend: Add experimental support to include the cluster validation label in HTTP request headers. When cluster validation is enabled on the HTTP server side, cluster validation labels from HTTP request headers are compared with the HTTP server's cluster validation label. #11010 #11145
  * By setting `-query-frontend.client-cluster-validation.label`, you configure the query-frontend's client cluster validation label.
  * The flag `-common.client-cluster-validation.label`, if set, provides the default for `-query-frontend.client-cluster-validation.label`.
* [ENHANCEMENT] Distributor: Add  `ignore_ingest_storage_errors` and `ingest_storage_max_wait_time` flags to control error handling and timeout behavior during ingest storage migration. #11291
  * `-ingest-storage.migration.ignore-ingest-storage-errors`
  * `-ingest-storage.migration.ingest-storage-max-wait-time`
* [ENHANCEMENT] Memberlist: Add `-memberlist.abort-if-fast-join-fails` support and retries on DNS resolution. #11067
* [ENHANCEMENT] Querier: Allow configuring all gRPC options for store-gateway client, similar to other gRPC clients. #11074
* [ENHANCEMENT] Ruler: Log the number of series returned for each query as `result_series_count` as part of `query stats` log lines. #11081
* [ENHANCEMENT] Ruler: Don't log statistics that are not available when using a remote query-frontend as part of `query stats` log lines. #11083
* [ENHANCEMENT] Ingester: Remove cost-attribution experimental `max_cost_attribution_labels_per_user` limit. #11090
* [ENHANCEMENT] Update Go to 1.24.2. #11114
* [ENHANCEMENT] Query-frontend: Add `cortex_query_samples_processed_total` metric. #11110
* [ENHANCEMENT] Query-frontend: Add `cortex_query_samples_processed_cache_adjusted_total` metric. #11164
* [ENHANCEMENT] Ingester/Distributor: Add `cortex_cost_attribution_*` metrics to observe the state of the cost-attribution trackers. #11112
* [ENHANCEMENT] Querier: Process multiple remote read queries concurrently instead of sequentially for improved performance. #11732
* [ENHANCEMENT] gRPC/HTTP servers: Add `cortex_server_invalid_cluster_validation_label_requests_total` metric, that is increased for every request with an invalid cluster validation label. #11241 #11277
* [ENHANCEMENT] OTLP: Add support for converting OTel explicit bucket histograms to Prometheus native histograms with custom buckets using the `distributor.otel-convert-histograms-to-nhcb` flag. #11077
* [ENHANCEMENT] Add configurable per-tenant `limited_queries`, which you can only run at or less than an allowed frequency. #11097
* [ENHANCEMENT] Ingest-Storage: Add `ingest-storage.kafka.producer-record-version` to allow control Kafka record versioning. #11244
* [ENHANCEMENT] Ruler: Update `<prometheus-http-prefix>/api/v1/rules` and `<prometheus-http-prefix>/api/v1/alerts` to reply with HTTP error 422 if rule evaluation is completely disabled for the tenant. If only recording rule or alerting rule evaluation is disabled for the tenant, the response now includes a corresponding warning. #11321 #11495 #11511
* [ENHANCEMENT] Add tenant configuration block `ruler_alertmanager_client_config` which allows the Ruler's Alertmanager client options to be specified on a per-tenant basis. #10816
* [ENHANCEMENT] Distributor: Trace when deduplicating a metric's samples or histograms. #11159 #11715
* [ENHANCEMENT] Store-gateway: Retry querying blocks from store-gateways with dynamic replication until trying all possible store-gateways. #11354 #11398
* [ENHANCEMENT] Mimirtool: Support multiple `--selector` flags in remote read commands to send multiple queries in a single protobuf request, leveraging the remote read protocol's native batching capabilities. #11733
* [ENHANCEMENT] Mimirtool: Added `--use-chunks` flag to remote read commands to control response type preference (chunked streaming vs sampled). #11733
* [ENHANCEMENT] Query-frontend: Add optional reason to blocked_queries config. #11407 #11434
* [ENHANCEMENT] Distributor: Gracefully handle type assertion of WatchPrefix in HA Tracker to continue checking for updates. #11411 #11461
* [ENHANCEMENT] Querier: Include chunks streamed from store-gateway in Mimir Query Engine memory estimate of query memory usage. #11453 #11465
* [ENHANCEMENT] Querier: Include chunks streamed from ingester in Mimir Query Engine memory estimate of query memory usage. #11457
* [ENHANCEMENT] Query-frontend: Add retry mechanism for remote reads, series, and cardinality prometheus endpoints #11533
* [ENHANCEMENT] Ruler: Ignore rulers in non-operation states when getting and syncing rules #11569
* [ENHANCEMENT] Query-frontend: add optional reason to blocked_queries config. #11407 #11434
* [ENHANCEMENT] Tracing: Add HTTP headers as span attributes when `-server.trace-request-headers` is enabled. You can configure which headers to exclude using the `-server.trace-request-headers-exclude-list` flag. #11655
* [ENHANCEMENT] Ruler: Add new per-tenant limit on minimum rule evaluation interval. #11665
* [ENHANCEMENT] store-gateway: download sparse headers on startup when lazy loading is enabled. #11686
* [ENHANCEMENT] Distributor: added more metrics to troubleshoot Kafka records production latency when experimental ingest storage is enabled: #11766 #11771
  * `cortex_ingest_storage_writer_produce_remaining_deadline_seconds`: measures the remaining deadline (in seconds) when records are requested to be produced.
  * `cortex_ingest_storage_writer_produce_records_enqueue_duration_seconds`: measures how long it takes to enqueue produced Kafka records in the client.
  * `cortex_ingest_storage_writer_kafka_write_wait_seconds`: measures the time spent waiting to write to Kafka backend.
  * `cortex_ingest_storage_writer_kafka_write_time_seconds`: measures the time spent writing to Kafka backend.
  * `cortex_ingest_storage_writer_kafka_read_wait_seconds`: measures the time spent waiting to read from Kafka backend.
  * `cortex_ingest_storage_writer_kafka_read_time_seconds`: measures the time spent reading from Kafka backend.
  * `cortex_ingest_storage_writer_kafka_request_duration_e2e_seconds`: measures the time from the start of when a Kafka request is written to the end of when the response for that request was fully read from the Kafka backend.
  * `cortex_ingest_storage_writer_kafka_request_throttled_seconds`: measures how long Kafka requests have been throttled by the Kafka client.
* [ENHANCEMENT] Distributor: Add per-user `cortex_distributor_sample_delay_seconds` to track delay of ingested samples with regard to wall clock. #11573
* [ENHANCEMENT] Distributor: added circuit breaker to not produce Kafka records at all if the context is already canceled / expired. This applied only when experimental ingest storage is enabled. #11768
* [ENHANCEMENT] Compactor: Optimize the planning phase for tenants with a very large number of blocks, such as tens or hundreds of thousands, at the cost of making it slightly slower for tenants with a very a small number of blocks. #11819
* [ENHANCEMENT] Query-frontend: Accurate tracking of samples processed from cache. #11719
* [ENHANCEMENT] Store-gateway: Change level 0 blocks to be reported as 'unknown/old_block' in metrics instead of '0' to improve clarity. Level 0 indicates blocks with metadata from before compaction level tracking was added to the bucket index. #11891
* [ENHANCEMENT] Compactor, distributor, ruler, scheduler and store-gateway: Makes `-<component-ring-config>.auto-forget-unhealthy-periods` configurable for each component. Deprecates the `-store-gateway.sharding-ring.auto-forget-enabled` flag. #11923
* [ENHANCEMENT] otlp: Stick to OTLP vocabulary on invalid label value length error. #11889
* [ENHANCEMENT] Ingester: Display user grace interval in the tenant list obtained through the `/ingester/tenants` endpoint. #11961
* [ENHANCEMENT] `kafkatool`: add `consumer-group delete-offset` command as a way to delete the committed offset for a consumer group. #11988
* [ENHANCEMENT] Block-builder-scheduler: Detect gaps in scheduled and completed jobs. #11867
* [ENHANCEMENT] Distributor: Experimental support for Prometheus Remote-Write 2.0 protocol has been updated. Created timestamps are now supported. This feature includes some limitations. If samples in a write request aren't ordered by time, the created timestamp might be dropped. Additionally, per-series metadata is automatically merged on the metric family level. Ingestion might fail if the client sends ProtoBuf fields out-of-order. The label `version` is added to the metric `cortex_distributor_requests_in_total` with a value of either `1.0` or `2.0`, depending on the detected remote-write protocol. #11977
* [ENHANCEMENT] Query-frontend: Added labels query optimizer that automatically removes redundant `__name__!=""` matchers from label names and label values queries, improving query performance. You can enable the optimizer per-tenant with the `labels_query_optimizer_enabled` runtime configuration flag. #12054 #12066 #12076 #12080
* [ENHANCEMENT] Query-frontend: Standardise non-regex patterns in query blocking upon loading of config. #12102
* [ENHANCEMENT] Ruler: Propagate GCS object mutation rate limit for rule group uploads. #12086
* [ENHANCEMENT] Stagger head compaction intervals across zones to prevent compactions from aligning simultaneously, which could otherwise cause strong consistency queries to fail when experimental ingest storage is enabled. #12090
* [ENHANCEMENT] Compactor: Add `-compactor.update-blocks-concurrency` flag to control concurrency for updating block metadata during bucket index updates, separate from deletion marker concurrency. #12117
* [ENHANCEMENT] Query-frontend: Allow users to set the `query-frontend.extra-propagated-headers` flag to specify the extra headers allowed to pass through to the rest of the query path. #12174
* [BUGFIX] OTLP: Fix response body and Content-Type header to align with spec. #10852
* [BUGFIX] Compactor: fix issue where block becomes permanently stuck when the Compactor's block cleanup job partially deletes a block. #10888
* [BUGFIX] Storage: fix intermittent failures in S3 upload retries. #10952
* [BUGFIX] Querier: return NaN from `irate()` if the second-last sample in the range is NaN and Prometheus' query engine is in use. #10956
* [BUGFIX] Ruler: don't count alerts towards `cortex_prometheus_notifications_dropped_total` if they are dropped due to alert relabelling. #10956
* [BUGFIX] Querier: Fix issue where an entire store-gateway zone leaving caused high CPU usage trying to find active members of the leaving zone. #11028
* [BUGFIX] Query-frontend: Fix blocks retention period enforcement when a request has multiple tenants (tenant federation). #11069
* [BUGFIX] Query-frontend: Fix `-query-frontend.query-sharding-max-sharded-queries` enforcement for instant queries with binary operators. #11086
* [BUGFIX] Memberlist: Fix hash ring updates before the full-join has been completed, when `-memberlist.notify-interval` is configured. #11098
* [BUGFIX] Query-frontend: Fix an issue where transient errors could be inadvertently cached. #11198
* [BUGFIX] Ingester: read reactive limiters should activate and deactivate when the ingester changes state. #11234
* [BUGFIX] Query-frontend: Fix an issue where errors from date/time parsing methods did not include the name of the invalid parameter. #11304
* [BUGFIX] Query-frontend: Fix a panic in monolithic mode caused by a clash in labels of the `cortex_client_invalid_cluster_validation_label_requests_total` metric definition. #11455
* [BUGFIX] Compactor: Fix issue where `MimirBucketIndexNotUpdated` can fire even though the index has been updated within the alert threshold. #11303
* [BUGFIX] Distributor: fix old entries in the HA Tracker with zero valued "elected at" timestamp. #11462
* [BUGFIX] Query-scheduler: Fix issue where deregistered querier goroutines can cause a panic if their backlogged dequeue requests are serviced. #11510
* [BUGFIX] Ruler: Failures during initial sync must be fatal for the service's startup. #11545
* [BUGFIX] Querier and query-frontend: Fix issue where aggregation functions like `topk` and `quantile` could return incorrect results if the scalar parameter is not a constant and Prometheus' query engine is in use. #11548
* [BUGFIX] Querier and query-frontend: Fix issue where range vector selectors could incorrectly ignore samples at the beginning of the range. #11548
* [BUGFIX] Querier: Fix rare panic if a query is canceled while a request to ingesters or store-gateways has just begun. #11613
* [BUGFIX] Ruler: Fix QueryOffset and AlignEvaluationTimeOnInterval being ignored when either recording or alerting rule evaluation is disabled. #11647
* [BUGFIX] Ingester: Fix issue where ingesters could leave read-only mode during forced compactions, resulting in write errors. #11664
* [BUGFIX] Ruler: Fix rare panic when the ruler is shutting down. #11781
* [BUGFIX] Block-builder-scheduler: Fix data loss bug in job assignment. #11785
* [BUGFIX] Compactor: start tracking `-compactor.max-compaction-time` after the initial compaction planning phase, to avoid rare cases where planning takes longer than `-compactor.max-compaction-time` and so actual compaction never runs for a tenant. #11834
* [BUGFIX] Distributor: Validate the RW2 symbols field and reject invalid requests that don't have an empty string as the first symbol. #11953
* [BUGFIX] Distributor: Check `max_inflight_push_requests_bytes` before decompressing incoming requests. #11967
* [BUGFIX] Query-frontend: Allow limit parameter to be 0 in label queries to explicitly request unlimited results. #12054
* [BUGFIX] Distributor: Fix a possible panic in the OTLP push path while handling a gRPC status error. #12072
* [BUGFIX] Query-frontend: Evaluate experimental duration expressions before sharding, splitting, and caching. Otherwise, the result is not correct. #12038
* [BUGFIX] Block-builder-scheduler: Fix bugs in handling of partitions with no commit. #12130
* [BUGFIX] Ingester: Fix issue where ingesters can exit read-only mode during idle compactions, resulting in write errors. #12128
* [BUGFIX] otlp: Reverts #11889 which has a pooled memory re-use bug. #12266

### Mixin

* [CHANGE] Alerts: Update the query for `MimirBucketIndexNotUpdated` to use `max_over_time` to prevent alert firing when pods rotate. #11311, #11426
* [CHANGE] Alerts: Make alerting threshold for `DistributorGcUsesTooMuchCpu` configurable. #11508
* [CHANGE] Remove support for the experimental read-write deployment mode. #11975
* [CHANGE] Alerts: Replace namespace with job label in golang_alerts. #11957
* [FEATURE] Add an alert if the block-builder-scheduler detects that it has skipped data. #12118
* [ENHANCEMENT] Dashboards: Include absolute number of notifications attempted to alertmanager in 'Mimir / Ruler'. #10918
* [ENHANCEMENT] Alerts: Make `MimirRolloutStuck` a critical alert if it has been firing for 6h. #10890
* [ENHANCEMENT] Dashboards: Add panels to the `Mimir / Tenants` and `Mimir / Top Tenants` dashboards showing the rate of gateway requests. #10978
* [ENHANCEMENT] Alerts: Improve `MimirIngesterFailsToProcessRecordsFromKafka` to not fire during forced TSDB head compaction. #11006
* [ENHANCEMENT] Alerts: Add alerts for invalid cluster validation labels. #11255 #11282 #11413
* [ENHANCEMENT] Dashboards: Improve "Kafka 100th percentile end-to-end latency when ingesters are running (outliers)" panel, computing the baseline latency on `max(10, 10%)` of ingesters instead of a fixed 10 replicas. #11581
* [ENHANCEMENT] Dashboards: Add "per-query memory consumption" and "fallback to Prometheus' query engine" panels to the Queries dashboard. #11626
* [ENHANCEMENT] Alerts: Add `MimirGoThreadsTooHigh` alert. #11836 #11845
* [ENHANCEMENT] Dashboards: Add autoscaling row for ruler query-frontends to `Mimir / Remote ruler reads` dashboard. #11838
* [BUGFIX] Dashboards: fix "Mimir / Tenants" legends for non-Kubernetes deployments. #10891
* [BUGFIX] Dashboards: fix Query-scheduler RPS panel legend in "Mimir / Reads". #11515
* [BUGFIX] Recording rules: fix `cluster_namespace_deployment:actual_replicas:count` recording rule when there's a mix on single-zone and multi-zone deployments. #11287
* [BUGFIX] Alerts: Enhance the `MimirRolloutStuck` alert, so it checks whether rollout groups as a whole (and not spread across instances) are changing or stuck. #11288

### Jsonnet

* [CHANGE] Increase the allowed number of rule groups for small, medium_small, and extra_small user tiers by 20%. #11152
* [CHANGE] Update rollout-operator to latest release. #11232 #11748
* [CHANGE] Memcached: Set a timeout of `500ms` for the `ruler-storage` cache instead of the default `200ms`. #11231
* [CHANGE] Ruler: If ingest storage is enabled, set the maximum buffered bytes in the Kafka client used by the ruler based on the expected maximum rule evaluation response size, clamping it between 1 GB (default) and 4 GB. #11602
* [CHANGE] All: Environment variable `JAEGER_REPORTER_MAX_QUEUE_SIZE` is no longer set. Components will use OTel's default value of `2048` unless explicitly configured. You can still configure `JAEGER_REPORTER_MAX_QUEUE_SIZE` if you configure tracing using Jaeger env vars, and you can always set `OTEL_BSP_MAX_QUEUE_SIZE` OTel configuration. #11700
* [CHANGE] Removed jaeger-agent-mixin and `_config.jaeger_agent_host` configuration. You can configure tracing using an OTLP endpoint through `_config.otlp_traces_endpoint`, see `tracing.libsonnet` for more configuration options. #11773
* [CHANGE] Removed `ingester_stream_chunks_when_using_blocks` option. #11711
* [CHANGE] Enable `memberlist.abort-if-fast-join-fails` for ingesters using memberlist #11931 #11950
* [CHANGE] Remove average per-pod series scaling trigger for ingest storage ingester HPA and use one based on max owned series instead. #11952
* [CHANGE] Add `store_gateway_grpc_max_query_response_size_bytes` config option to set the max store-gateway gRCP query response send size (and corresponsing querier receive size), and set to 200MB by default. #11968
* [CHANGE] Removed support for the experimental read-write deployment mode. #11974
* [FEATURE] Make ingest storage ingester HPA behavior configurable through `_config.ingest_storage_ingester_hpa_behavior`. #11168
* [FEATURE] Add an alternate ingest storage HPA trigger that targets maximum owned series per pod. #11356
* [FEATURE] Make tracing of HTTP headers as span attributes configurable through `_config.trace_request_headers`. You can exclude certain headers from being traced using `_config.trace_request_exclude_headers_list`. #11655 #11714
* [FEATURE] Allow configuring tracing with OTel environment variables through `$._config.otlp_traces_endpoint`. When configured, the `$.jaeger_mixin` is no longer available for use. #11773 #11981 #12074
* [FEATURE] Updated rollout-operator to support `OTEL_` environment variables for tracing. #11787
* [ENHANCEMENT] Add `query_frontend_only_args` option to specify CLI flags that apply only to query-frontends but not ruler-query-frontends. #11799
* [ENHANCEMENT] Make querier scale up (`$_config.autoscaling_querier_scaleup_percent_cap`) and scale down rates (`$_config.autoscaling_querier_scaledown_percent_cap`) configurable. #11862
* [ENHANCEMENT] Set resource requests and limits for the Memcached Prometheus exporter. #11933 #11946
* [ENHANCEMENT] Add assertion to ensure ingester ScaledObject has minimum and maximum replicas set to a value greater than 0. #11979
* [ENHANCEMENT] Add `ingest_storage_migration_ignore_ingest_storage_errors` and `ingest_storage_migration_ingest_storage_max_wait_time` configs to control error handling of the partition ingesters during ingest storage migrations. #12105
* [ENHANCEMENT] Add block-builder job processing duration timings and offset-skipped errors to the Block-builder dashboard. #12118
* [BUGFIX] Honor `weight` argument when building memory HPA query for resource scaled objects. #11935

### Mimirtool

* [FEATURE] Add `--enable-experimental-functions` flag to commands that parse PromQL to allow parsing experimental functions such as `sort_by_label()`.
* [ENHANCEMENT] Add `--block-size` CLI flag to `remote-read export` that allows setting the output block size. #12025
* [BUGFIX] Fix issue where `remote-read` doesn't behave like other mimirtool commands for authentication. #11402
* [BUGFIX] Fix issue where `remote-read export` could omit some samples if the query time range spans multiple blocks. #12025
* [BUGFIX] Fix issue where `remote-read export` could omit some output blocks in the list printed to the console or fail with `read/write on closed pipe`. #12025

### Mimir Continuous Test

* [FEATURE] Add `-tests.client.cluster-validation.label` flag to send the `X-Cluster` header with queries. #11418

### Query-tee

### Documentation

* [ENHANCEMENT] Update Thanos to Mimir migration guide with a tip to add the `__tenant_id__` label. #11584
* [ENHANCEMENT] Update the `MimirIngestedDataTooFarInTheFuture` runbook with a note about false positives and the endpoint to flush TSDB blocks by user. #11961

### Tools

* [ENHANCEMENT] `kafkatool`: Add `offsets` command for querying various partition offsets. #11115
* [ENHANCEMENT] `listblocks`: Output can now also be JSON or YAML for easier parsing. #11184
* [ENHANCEMENT] `mark-blocks`: Allow specifying blocks from multiple tenants. #11343
* [ENHANCEMENT] `undelete-blocks`: Support removing S3 delete markers to avoid copying data when recovering blocks. #11256
* [BUGFIX] `screenshots`: Update to tar-fs v3.1.0 to address [CVE-2025-48387](https://nvd.nist.gov/vuln/detail/CVE-2025-48387). #12030

## 2.16.1

### Grafana Mimir

* [BUGFIX] Update to Go v1.23.9 to address [CVE-2025-22871](https://nvd.nist.gov/vuln/detail/CVE-2025-22871). #11543
* [BUGFIX] Update `golang.org/x/net` to v0.38.0 to address [CVE-2025-22872](https://nvd.nist.gov/vuln/detail/CVE-2025-22872). #11281
* [BUGFIX] Query-frontend: Fix a panic in monolithic mode caused by a clash in labels of the `cortex_client_invalid_cluster_validation_label_requests_total` metric definition. #11455

## 2.16.0

### Grafana Mimir

* [CHANGE] Querier: pass context to queryable `IsApplicable` hook. #10451
* [CHANGE] Distributor: OTLP and push handler replace all non-UTF8 characters with the unicode replacement character `\uFFFD` in error messages before propagating them. #10236
* [CHANGE] Querier: pass query matchers to queryable `IsApplicable` hook. #10256
* [CHANGE] Build: removed Mimir Alpine Docker image and related CI tests. #10469
* [CHANGE] Query-frontend: Add `topic` label to `cortex_ingest_storage_strong_consistency_requests_total`, `cortex_ingest_storage_strong_consistency_failures_total`, and `cortex_ingest_storage_strong_consistency_wait_duration_seconds` metrics. #10220
* [CHANGE] Ruler: cap the rate of retries for remote query evaluation to 170/sec. This is configurable via `-ruler.query-frontend.max-retries-rate`. #10375 #10403
* [CHANGE] Query-frontend: Add `topic` label to `cortex_ingest_storage_reader_last_produced_offset_requests_total`, `cortex_ingest_storage_reader_last_produced_offset_failures_total`, `cortex_ingest_storage_reader_last_produced_offset_request_duration_seconds`, `cortex_ingest_storage_reader_partition_start_offset_requests_total`, `cortex_ingest_storage_reader_partition_start_offset_failures_total`, `cortex_ingest_storage_reader_partition_start_offset_request_duration_seconds` metrics. #10462
* [CHANGE] Ingester: Set `-ingester.ooo-native-histograms-ingestion-enabled` to true by default. #10483
* [CHANGE] Ruler: Add `user` and `reason` labels to `cortex_ruler_write_requests_failed_total` and `cortex_ruler_queries_failed_total`; add `user` to
    `cortex_ruler_write_requests_total` and `cortex_ruler_queries_total` metrics. #10536
* [CHANGE] Querier / Query-frontend: Remove experimental `-querier.promql-experimental-functions-enabled` and `-query-frontend.block-promql-experimental-functions` CLI flags and respective YAML configuration options to enable experimental PromQL functions. Instead access to experimental PromQL functions is always blocked. You can enable them using the per-tenant setting `enabled_promql_experimental_functions`. #10660 #10712
* [CHANGE] Store-gateway: Include posting sampling rate in sparse index headers. When the sampling rate isn't set in a sparse index header, store gateway rebuilds the sparse header with the configured `blocks-storage.bucket-store.posting-offsets-in-mem-sampling` value. If the sparse header's sampling rate is set but doesn't match the configured rate, store gateway either rebuilds the sparse header or downsamples to the configured sampling rate. #10684 #10878
* [CHANGE] Distributor: Return specific error message when burst size limit is exceeded. #10835
* [CHANGE] Ingester: enable native histograms ingestion by default, meaning`ingester.native-histograms-ingestion-enabled` defaults to true. #10867
* [FEATURE] Query Frontend: Expose query stats in the `Server-Timing` header when the `X-Mimir-Response-Query-Stats: true` header is present in the request. #10192
* [FEATURE] Distributor: Add experimental `-distributor.otel-keep-identifying-resource-attributes` option to allow keeping `service.instance.id`, `service.name` and `service.namespace` in `target_info` on top of converting them to the `instance` and `job` labels. #10216
* [FEATURE] Ingester/Distributor: Add support for exporting cost attribution metrics (`cortex_ingester_attributed_active_series`, `cortex_distributor_received_attributed_samples_total`, and `cortex_discarded_attributed_samples_total`) with labels specified by customers to a custom Prometheus registry. This feature enables more flexible billing data tracking. #10269 #10702
* [FEATURE] Ruler: Added `/ruler/tenants` endpoints to list the discovered tenants with rule groups. #10738
* [FEATURE] Distributor: Add experimental Influx handler. #10153
* [FEATURE] Query-frontend: Configuration options `query-frontend.cache-errors` and `query-frontend.results-cache-ttl-for-errors` for caching non-transient error responses are no longer experimental. #10927
* [FEATURE] Distributor: Add experimental `memberlist` KV store for ha_tracker. You can enable it using the `-distributor.ha-tracker.kvstore.store` flag. You can configure Memberlist parameters via the `-memberlist-*` flags. #10054
* [ENHANCEMENT] Compactor: Expose `cortex_bucket_index_last_successful_update_timestamp_seconds` for all tenants assigned to the compactor before starting the block cleanup job. #10569
* [ENHANCEMENT] Query Frontend: Return server-side `samples_processed` statistics. #10103
* [ENHANCEMENT] Distributor: OTLP receiver now converts also metric metadata. See also https://github.com/prometheus/prometheus/pull/15416. #10168
* [ENHANCEMENT] Distributor: discard float and histogram samples with duplicated timestamps from each timeseries in a request before the request is forwarded to ingesters. Discarded samples are tracked by `cortex_discarded_samples_total` metrics with the reason `sample_duplicate_timestamp`. #10145 #10430
* [ENHANCEMENT] Ruler: Add `cortex_prometheus_rule_group_last_rule_duration_sum_seconds` metric to track the total evaluation duration of a rule group regardless of concurrency #10189
* [ENHANCEMENT] Distributor: Add native histogram support for `electedReplicaPropagationTime` metric in ha_tracker. #10264
* [ENHANCEMENT] Ingester: More efficient CPU/memory utilization-based read request limiting. #10325
* [ENHANCEMENT] OTLP: In addition to the flag `-distributor.otel-created-timestamp-zero-ingestion-enabled` there is now `-distributor.otel-start-time-quiet-zero` to convert OTel start timestamps to Prometheus QuietZeroNaNs. This flag is to make the change rollout safe between Ingesters and Distributors. #10238
* [ENHANCEMENT] Ruler: When rule concurrency is enabled for a rule group, its rules will now be reordered and run in batches based on their dependencies. This increases the number of rules that can potentially run concurrently. Note that the global and tenant-specific limits still apply #10400
* [ENHANCEMENT] Query-frontend: include more information about read consistency in trace spans produced when using experimental ingest storage. #10412
* [ENHANCEMENT] Ingester: Hide tokens in ingester ring status page when ingest storage is enabled #10399
* [ENHANCEMENT] Ingester: add `active_series_additional_custom_trackers` configuration, in addition to the already existing `active_series_custom_trackers`. The `active_series_additional_custom_trackers` configuration allows you to configure additional custom trackers that get merged with `active_series_custom_trackers` at runtime. #10428
* [ENHANCEMENT] Query-frontend: Allow blocking raw http requests with the `blocked_requests` configuration. Requests can be blocked based on their path, method or query parameters #10484
* [ENHANCEMENT] Ingester: Added the following metrics exported by `PostingsForMatchers` cache: #10500 #10525
  * `cortex_ingester_tsdb_head_postings_for_matchers_cache_hits_total`
  * `cortex_ingester_tsdb_head_postings_for_matchers_cache_misses_total`
  * `cortex_ingester_tsdb_head_postings_for_matchers_cache_requests_total`
  * `cortex_ingester_tsdb_head_postings_for_matchers_cache_skips_total`
  * `cortex_ingester_tsdb_head_postings_for_matchers_cache_evictions_total`
  * `cortex_ingester_tsdb_block_postings_for_matchers_cache_hits_total`
  * `cortex_ingester_tsdb_block_postings_for_matchers_cache_misses_total`
  * `cortex_ingester_tsdb_block_postings_for_matchers_cache_requests_total`
  * `cortex_ingester_tsdb_block_postings_for_matchers_cache_skips_total`
  * `cortex_ingester_tsdb_block_postings_for_matchers_cache_evictions_total`
* [ENHANCEMENT] Add support for the HTTP header `X-Filter-Queryables` which allows callers to decide which queryables should be used by the querier, useful for debugging and testing queryables in isolation. #10552 #10594
* [ENHANCEMENT] Compactor: Shuffle users' order in `BlocksCleaner`. Prevents bucket indexes from going an extended period without cleanup during compactor restarts. #10513
* [ENHANCEMENT] Distributor, querier, ingester and store-gateway: Add support for `limit` parameter for label names and values requests. #10410
* [ENHANCEMENT] Ruler: Adds support for filtering results from rule status endpoint by `file[]`, `rule_group[]` and `rule_name[]`. #10589
* [ENHANCEMENT] Query-frontend: Add option to "spin off" subqueries as actual range queries, so that they benefit from query acceleration techniques such as sharding, splitting, and caching. To enable this feature, set the `-query-frontend.instant-queries-with-subquery-spin-off=<comma separated list>` option on the frontend or the `instant_queries_with_subquery_spin_off` per-tenant override with regular expressions matching the queries to enable. #10460 #10603 #10621 #10742 #10796
* [ENHANCEMENT] Querier, ingester: The series API respects passed `limit` parameter. #10620 #10652
* [ENHANCEMENT] Store-gateway: Add experimental settings under `-store-gateway.dynamic-replication` to allow more than the default of 3 store-gateways to own recent blocks. #10382 #10637
* [ENHANCEMENT] Ingester: Add reactive concurrency limiters to protect push and read operations from overload. #10574
* [ENHANCEMENT] Compactor: Add experimental `-compactor.max-lookback` option to limit blocks considered in each compaction cycle. Blocks uploaded prior to the lookback period aren't processed. This option helps reduce CPU utilization in tenants with large block metadata files that are processed before each compaction. #10585 #10794
* [ENHANCEMENT] Distributor: Optionally expose the current HA replica for each tenant in the `cortex_ha_tracker_elected_replica_status` metric. This is enabled with the `-distributor.ha-tracker.enable-elected-replica-metric=true` flag. #10644
* [ENHANCEMENT] Enable three Go runtime metrics: #10641
  * `go_cpu_classes_gc_total_cpu_seconds_total`
  * `go_cpu_classes_total_cpu_seconds_total`
  * `go_cpu_classes_idle_cpu_seconds_total`
* [ENHANCEMENT] All: Add experimental support for cluster validation in gRPC calls. When it is enabled, gRPC server verifies if a request coming from a gRPC client comes from an expected cluster. This validation can be configured by the following experimental configuration options: #10767
  * `-server.cluster-validation.label`
  * `-server.cluster-validation.grpc.enabled`
  * `-server.cluster-validation.grpc.soft-validation`
* [ENHANCEMENT] gRPC clients: Add experimental support to include the cluster validation label in gRPC metadata. When cluster validation is enabled on gRPC server side, the cluster validation label from gRPC metadata is compared with the gRPC server's cluster validation label. #10869 #10883
  * By setting `-<grpc-client-config-path>.cluster-validation.label`, you configure the cluster validation label of _a single_ gRPC client, whose `grpcclient.Config` object is configurable through `-<grpc-client-config-path>`.
  * By setting `-common.client-cluster-validation.label`, you configure the cluster validation label of _all_ gRPC clients.
* [ENHANCEMENT] gRPC clients: Add `cortex_client_request_invalid_cluster_validation_labels_total` metrics, that are used by Mimir's gRPC clients to track invalid cluster validations. #10767
* [ENHANCEMENT] Add experimental metric `cortex_distributor_dropped_native_histograms_total` to measure native histograms silently dropped when native histograms are disabled for a tenant. #10760
* [ENHANCEMENT] Compactor: Add experimental `-compactor.upload-sparse-index-headers` option. When enabled, the compactor will attempt to upload sparse index headers to object storage. This prevents latency spikes after adding store-gateway replicas. #10684
* [ENHANCEMENT] Ruler: add support for YAML aliases in `alert`, `record` and `expr` fields in rule groups. https://github.com/prometheus/prometheus/pull/14957 #10884
* [ENHANCEMENT] Memcached: Add experimental `-<prefix>.memcached.addresses-provider` flag to use alternate DNS service discovery backends when discovering Memcached hosts. #10895
* [BUGFIX] Distributor: Use a boolean to track changes while merging the ReplicaDesc components, rather than comparing the objects directly. #10185
* [BUGFIX] Querier: fix timeout responding to query-frontend when response size is very close to `-querier.frontend-client.grpc-max-send-msg-size`. #10154
* [BUGFIX] Query-frontend and querier: show warning/info annotations in some cases where they were missing (if a lazy querier was used). #10277
* [BUGFIX] Query-frontend: Fix an issue where transient errors are inadvertently cached. #10537 #10631
* [BUGFIX] Ruler: fix indeterminate rules being always run concurrently (instead of never) when `-ruler.max-independent-rule-evaluation-concurrency` is set. https://github.com/prometheus/prometheus/pull/15560 #10258
* [BUGFIX] PromQL: Fix various UTF-8 bugs related to quoting. https://github.com/prometheus/prometheus/pull/15531 #10258
* [BUGFIX] Ruler: Fixed an issue when using the experimental `-ruler.max-independent-rule-evaluation-concurrency` feature, where if a rule group was eligible for concurrency, it would flap between running concurrently or not based on the time it took after running concurrently. #9726 #10189
* [BUGFIX] Mimirtool: `remote-read` commands will now return data. #10286
* [BUGFIX] PromQL: Fix deriv, predict_linear and double_exponential_smoothing with histograms https://github.com/prometheus/prometheus/pull/15686 #10383
* [BUGFIX] MQE: Fix deriv with histograms #10383
* [BUGFIX] PromQL: Fix <aggr_over_time> functions with histograms https://github.com/prometheus/prometheus/pull/15711 #10400
* [BUGFIX] MQE: Fix <aggr_over_time> functions with histograms #10400
* [BUGFIX] Distributor: return HTTP status 415 Unsupported Media Type instead of 200 Success for Remote Write 2.0 until we support it. #10423 #10916
* [BUGFIX] Query-frontend: Add flag `-query-frontend.prom2-range-compat` and corresponding YAML to rewrite queries with ranges that worked in Prometheus 2 but are invalid in Prometheus 3. #10445 #10461 #10502
* [BUGFIX] Distributor: Fix edge case at the HA-tracker with memberlist as KVStore, where when a replica in the KVStore is marked as deleted but not yet removed, it fails to update the KVStore. #10443
* [BUGFIX] Distributor: Fix panics in `DurationWithJitter` util functions when computed variance is zero. #10507
* [BUGFIX] Ingester: Fixed a race condition in the `PostingsForMatchers` cache that may have infrequently returned expired cached postings. #10500
* [BUGFIX] Distributor: Report partially converted OTLP requests with status 400 Bad Request. #10588
* [BUGFIX] Ruler: fix issue where rule evaluations could be missed while shutting down a ruler instance if that instance owns many rule groups. prometheus/prometheus#15804 #10762
* [BUGFIX] Ingester: Add additional check on reactive limiter queue sizes. #10722
* [BUGFIX] TSDB: fix unknown series errors and possible lost data during WAL replay when series are removed from the head due to inactivity and reappear before the next WAL checkpoint. https://github.com/prometheus/prometheus/pull/16060 https://github.com/prometheus/prometheus/pull/16231 #10824 #10955
* [BUGFIX] Querier: fix issue where `label_join` could incorrectly return multiple series with the same labels rather than failing with `vector cannot contain metrics with the same labelset`. https://github.com/prometheus/prometheus/pull/15975 #10826
* [BUGFIX] Querier: fix issue where counter resets on native histograms could be incorrectly under- or over-counted when using subqueries. https://github.com/prometheus/prometheus/pull/15987 #10871
* [BUGFIX] Querier: fix incorrect annotation emitted when `quantile_over_time` is evaluated over a range with both histograms and floats. https://github.com/prometheus/prometheus/pull/16018 #10884
* [BUGFIX] Querier: fix duplicated double quotes in invalid label name error from `count_values`. https://github.com/prometheus/prometheus/pull/16054 #10884
* [BUGFIX] Ingester: fix goroutines and memory leak when experimental ingest storage enabled and a server-side error occurs during metrics ingestion. #10915
* [BUGFIX] Alertmanager: Avoid fetching Grafana state if Grafana AM compatibility is not enabled. #10857
* [BUGFIX] Alertmanager: Fix decoding of queryFromGeneratorURL in templates. #8914
* [BUGFIX] Alertmanager: DedupStage to stop notification pipeline when the timestamp of notification log entry is after the pipeline was flushed #10989

### Mixin

* [CHANGE] Alerts: Only alert on errors performing cache operations if there are over 10 request/sec to avoid flapping. #10832
* [FEATURE] Add compiled mixin for GEM installations in `operations/mimir-mixin-compiled-gem`. #10690 #10877
* [ENHANCEMENT] Dashboards: clarify that the ingester and store-gateway panels on the 'Reads' dashboard show data from all query requests to that component, not just requests from the main query path (ie. requests from the ruler query path are included as well). #10598
* [ENHANCEMENT] Dashboards: add ingester and store-gateway panels from the 'Reads' dashboard to the 'Remote ruler reads' dashboard as well. #10598
* [ENHANCEMENT] Dashboards: add ingester and store-gateway panels showing only requests from the respective dashboard's query path to the 'Reads' and 'Remote ruler reads' dashboards. For example, the 'Remote ruler reads' dashboard now has panels showing the ingester query request rate from ruler-queriers. #10598
* [ENHANCEMENT] Dashboards: 'Writes' dashboard: show write requests broken down by request type. #10599
* [ENHANCEMENT] Dashboards: clarify when query-frontend and query-scheduler dashboard panels are expected to show no data. #10624
* [ENHANCEMENT] Alerts: Add warning alert `DistributorGcUsesTooMuchCpu`. #10641
* [ENHANCEMENT] Dashboards: Add "Federation-frontend" dashboard for GEM. #10697 #10736
* [ENHANCEMENT] Dashboards: Add Query-Scheduler <-> Querier Inflight Requests row to Query Reads and Remote Ruler reads dashboards. #10290
* [ENHANCEMENT] Alerts: Add "Federation-frontend" alert for remote clusters returning errors. #10698
* [BUGFIX] Dashboards: fix how we switch between classic and native histograms. #10018
* [BUGFIX] Alerts: Ignore cache errors performing `delete` operations since these are expected to fail when keys don't exist. #10287
* [BUGFIX] Dashboards: fix "Mimir / Rollout Progress" latency comparison when gateway is enabled. #10495
* [BUGFIX] Dashboards: fix autoscaling panels when Mimir is deployed using Helm. #10473
* [BUGFIX] Alerts: fix `MimirAutoscalerNotActive` alert. #10564

### Jsonnet

* [CHANGE] Update rollout-operator version to 0.23.0. #10229 #10750
* [CHANGE] Memcached: Update to Memcached 1.6.34. #10318
* [CHANGE] Change multi-AZ deployments default toleration value from 'multi-az' to 'secondary-az', and make it configurable via the following settings: #10596
  * `_config.multi_zone_schedule_toleration` (default)
  * `_config.multi_zone_distributor_schedule_toleration` (distributor's override)
  * `_config.multi_zone_etcd_schedule_toleration` (etcd's override)
* [CHANGE] Ring: relaxed the hash ring heartbeat timeout for store-gateways: #10634
  * `-store-gateway.sharding-ring.heartbeat-timeout` set to `10m`
* [CHANGE] Memcached: Use 3 replicas for all cache types by default. #10739
* [ENHANCEMENT] Enforce `persistentVolumeClaimRetentionPolicy` `Retain` policy on partition ingesters during migration to experimental ingest storage. #10395
* [ENHANCEMENT] Allow to not configure `topologySpreadConstraints` by setting the following configuration options to a negative value: #10540
  * `distributor_topology_spread_max_skew`
  * `query_frontend_topology_spread_max_skew`
  * `querier_topology_spread_max_skew`
  * `ruler_topology_spread_max_skew`
  * `ruler_querier_topology_spread_max_skew`
* [ENHANCEMENT] Validate the `$._config.shuffle_sharding.ingester_partitions_shard_size` value when partition shuffle sharding is enabled in the ingest-storage mode. #10746
* [BUGFIX] Ports in container rollout-operator. #10273
* [BUGFIX] When downscaling is enabled, the components must annotate `prepare-downscale-http-port` with the value set in `$._config.server_http_port`. #10367

### Mimirtool

* [BUGFIX] Fix issue where `MIMIR_HTTP_PREFIX` environment variable was ignored and the value from `MIMIR_MIMIR_HTTP_PREFIX` was used instead. #10207
* [ENHANCEMENT] Unify mimirtool authentication options and add extra-headers support for commands that depend on MimirClient. #10178
* [ENHANCEMENT] `mimirtool grafana analyze` now supports custom panels. #10669
* [ENHANCEMENT] `mimirtool grafana analyze` now supports bar chart, pie chart, state timeline, status history,
  histogram, candlestick, canvas, flame graph, geomap, node graph, trend, and XY chart panels. #10669

### Mimir Continuous Test

### Query-tee

* [ENHANCEMENT] Allow skipping comparisons when preferred backend fails. Disabled by default, enable with `-proxy.compare-skip-preferred-backend-failures=true`. #10612

### Documentation

* [CHANGE] Add production tips related to cache size, heavy multi-tenancy and latency spikes. #9978
* [ENHANCEMENT] Update `MimirAutoscalerNotActive` and `MimirAutoscalerKedaFailing` runbooks, with an instruction to check whether Prometheus has enough CPU allocated. #10257

### Tools

* [CHANGE] `copyblocks`: Remove /pprof endpoint. #10329
* [CHANGE] `mark-blocks`: Replace `markblocks` with added features including removing markers and reading block identifiers from a file. #10597

## 2.15.3

### Grafana Mimir

* [BUGFIX] Update to Go v1.23.9 to address [CVE-2025-22871](https://nvd.nist.gov/vuln/detail/CVE-2025-22871). #11537

### Mimirtool

* [BUGFIX] Upgrade Alpine Linux to 3.20.6, fixes CVE-2025-26519. #11530

### Mimir Continuous Test

* [BUGFIX] Upgrade Alpine Linux to 3.20.6, fixes CVE-2025-26519. #11530

## 2.15.2

### Grafana Mimir

* [BUGFIX] Update module golang.org/x/net to v0.36.0 to address [CVE-2025-22870](https://nvd.nist.gov/vuln/detail/CVE-2025-22870). #10875
* [BUGFIX] Update module github.com/golang-jwt/jwt/v5 to v5.2.2 to address [CVE-2025-30204](https://nvd.nist.gov/vuln/detail/CVE-2025-30204). #11045


## 2.15.1

### Grafana Mimir

* [BUGFIX] Update module github.com/golang/glog to v1.2.4 to address [CVE-2024-45339](https://nvd.nist.gov/vuln/detail/CVE-2024-45339). #10541
* [BUGFIX] Update module github.com/go-jose/go-jose/v4 to v4.0.5 to address [CVE-2025-27144](https://nvd.nist.gov/vuln/detail/CVE-2025-27144). #10783
* [BUGFIX] Update module golang.org/x/oauth2 to v0.27.0 to address [CVE-2025-22868](https://nvd.nist.gov/vuln/detail/CVE-2025-22868). #10803
* [BUGFIX] Update module golang.org/x/crypto to v0.35.0 to address [CVE-2025-22869](https://nvd.nist.gov/vuln/detail/CVE-2025-22869). #10804
* [BUGFIX] Upgrade Go to 1.23.7 to address [CVE-2024-45336](https://nvd.nist.gov/vuln/detail/CVE-2024-45336), [CVE-2024-45341](https://nvd.nist.gov/vuln/detail/CVE-2024-45341), and [CVE-2025-22866](https://nvd.nist.gov/vuln/detail/CVE-2025-22866). #10862


## 2.15.0

### Grafana Mimir

* [CHANGE] Alertmanager: the following metrics are not exported for a given `user` when the metric value is zero: #9359
  * `cortex_alertmanager_alerts_received_total`
  * `cortex_alertmanager_alerts_invalid_total`
  * `cortex_alertmanager_partial_state_merges_total`
  * `cortex_alertmanager_partial_state_merges_failed_total`
  * `cortex_alertmanager_state_replication_total`
  * `cortex_alertmanager_state_replication_failed_total`
  * `cortex_alertmanager_alerts`
  * `cortex_alertmanager_silences`
* [CHANGE] Distributor: Drop experimental `-distributor.direct-otlp-translation-enabled` flag, since direct OTLP translation is well tested at this point. #9647
* [CHANGE] Ingester: Change `-initial-delay` for circuit breakers to begin when the first request is received, rather than at breaker activation. #9842
* [CHANGE] Query-frontend: apply query pruning before query sharding instead of after. #9913
* [CHANGE] Ingester: remove experimental flags `-ingest-storage.kafka.ongoing-records-per-fetch` and `-ingest-storage.kafka.startup-records-per-fetch`. They are removed in favour of `-ingest-storage.kafka.max-buffered-bytes`. #9906
* [CHANGE] Ingester: Replace `cortex_discarded_samples_total` label from `sample-out-of-bounds` to `sample-timestamp-too-old`. #9885
* [CHANGE] Ruler: the `/prometheus/config/v1/rules` does not return an error anymore if a rule group is missing in the object storage after been successfully returned by listing the storage, because it could have been deleted in the meanwhile. #9936
* [CHANGE] Querier: The `.` pattern in regular expressions in PromQL matches newline characters. With this change regular expressions like `.*` match strings that include `\n`. To maintain the old behaviour, you will have to change regular expressions by replacing all `.` patterns with `[^\n]`, e.g. `foo[^\n]*`. This upgrades PromQL compatibility from Prometheus 2.0 to 3.0. #9844
* [CHANGE] Querier: Lookback and range selectors are left open and right closed (previously left closed and right closed). This change affects queries and subqueries when the evaluation time perfectly aligns with the sample timestamps. For example assume querying a timeseries with evenly spaced samples exactly 1 minute apart. Previously, a range query with `5m` would usually return 5 samples, or 6 samples if the query evaluation aligns perfectly with a scrape. Now, queries like this will always return 5 samples. This upgrades PromQL compatibility from Prometheus 2.0 to 3.0. #9844 #10188
* [CHANGE] Querier: promql(native histograms): Introduce exponential interpolation. #9844
* [CHANGE] Remove deprecated `api.get-request-for-ingester-shutdown-enabled` setting, which scheduled for removal in 2.15. #10197
* [FEATURE] Querier: add experimental streaming PromQL engine, enabled with `-querier.query-engine=mimir`. #10067
* [FEATURE] Distributor: Add support for `lz4` OTLP compression. #9763
* [FEATURE] Query-frontend: added experimental configuration options `query-frontend.cache-errors` and `query-frontend.results-cache-ttl-for-errors` to allow non-transient responses to be cached. When set to `true` error responses from hitting limits or bad data are cached for a short TTL. #9028
* [FEATURE] Query-frontend: add middleware to control access to specific PromQL experimental functions on a per-tenant basis. #9798
* [FEATURE] gRPC: Support S2 compression. #9322
  * `-alertmanager.alertmanager-client.grpc-compression=s2`
  * `-ingester.client.grpc-compression=s2`
  * `-querier.frontend-client.grpc-compression=s2`
  * `-querier.scheduler-client.grpc-compression=s2`
  * `-query-frontend.grpc-client-config.grpc-compression=s2`
  * `-query-scheduler.grpc-client-config.grpc-compression=s2`
  * `-ruler.client.grpc-compression=s2`
  * `-ruler.query-frontend.grpc-client-config.grpc-compression=s2`
* [FEATURE] Alertmanager: limit added for maximum size of the Grafana state (`-alertmanager.max-grafana-state-size-bytes`). #9475
* [FEATURE] Alertmanager: limit added for maximum size of the Grafana configuration (`-alertmanager.max-config-size-bytes`). #9402
* [FEATURE] Ingester: Experimental support for ingesting out-of-order native histograms. This is disabled by default and can be enabled by setting `-ingester.ooo-native-histograms-ingestion-enabled` to `true`. #7175
* [FEATURE] Distributor: Added `-api.skip-label-count-validation-header-enabled` option to allow skipping label count validation on the HTTP write path based on `X-Mimir-SkipLabelCountValidation` header being `true` or not. #9576
* [FEATURE] Ruler: Add experimental support for caching the contents of rule groups. This is disabled by default and can be enabled by setting `-ruler-storage.cache.rule-group-enabled`. #9595 #10024
* [FEATURE] PromQL: Add experimental `info` function. Experimental functions are disabled by default, but can be enabled setting `-querier.promql-experimental-functions-enabled=true` in the query-frontend and querier. #9879
* [FEATURE] Distributor: Support promotion of OTel resource attributes to labels. #8271
* [FEATURE] Querier: Add experimental `double_exponential_smoothing` PromQL function. Experimental functions are disabled by default, but can be enabled by setting `-querier.promql-experimental-functions-enabled=true` in the query-frontend and querier. #9844
* [ENHANCEMENT] Query Frontend: Return server-side `bytes_processed` statistics following Server-Timing format. #9645 #9985
* [ENHANCEMENT] mimirtool: Adds bearer token support for mimirtool's analyze ruler/prometheus commands. #9587
* [ENHANCEMENT] Ruler: Support `exclude_alerts` parameter in `<prometheus-http-prefix>/api/v1/rules` endpoint. #9300
* [ENHANCEMENT] Distributor: add a metric to track tenants who are sending newlines in their label values called `cortex_distributor_label_values_with_newlines_total`. #9400
* [ENHANCEMENT] Ingester: improve performance of reading the WAL. #9508
* [ENHANCEMENT] Query-scheduler: improve the errors and traces emitted by query-schedulers when communicating with queriers. #9519
* [ENHANCEMENT] Compactor: uploaded blocks cannot be bigger than max configured compactor time range, and cannot cross the boundary for given time range. #9524
* [ENHANCEMENT] The distributor now validates that received label values only contain allowed characters. #9185
* [ENHANCEMENT] Add SASL plain authentication support to Kafka client used by the experimental ingest storage. Configure SASL credentials via the following settings: #9584
  * `-ingest-storage.kafka.sasl-password`
  * `-ingest-storage.kafka.sasl-username`
* [ENHANCEMENT] memberlist: TCP transport write path is now non-blocking, and is configurable by new flags: #9594
  * `-memberlist.max-concurrent-writes`
  * `-memberlist.acquire-writer-timeout`
* [ENHANCEMENT] memberlist: Notifications can now be processed once per interval specified by `-memberlist.notify-interval` to reduce notify storm CPU activity in large clusters. #9594
* [ENHANCEMENT] Query-scheduler: Remove the experimental `query-scheduler.prioritize-query-components` flag. Request queues always prioritize query component dequeuing above tenant fairness. #9703
* [ENHANCEMENT] Ingester: Emit traces for block syncing, to join up block-upload traces. #9656
* [ENHANCEMENT] Querier: Enable the optional querying of additional storage queryables. #9712
* [ENHANCEMENT] Ingester: Disable the push circuit breaker when ingester is in read-only mode. #9760
* [ENHANCEMENT] Ingester: Reduced lock contention in the `PostingsForMatchers` cache. #9773
* [ENHANCEMENT] Storage: Allow HTTP client settings to be tuned for GCS and Azure backends via an `http` block or corresponding CLI flags. This was already supported by the S3 backend. #9778
* [ENHANCEMENT] Ruler: Support `group_limit` and `group_next_token` parameters in the `<prometheus-http-prefix>/api/v1/rules` endpoint. #9563
* [ENHANCEMENT] Ingester: improved lock contention affecting read and write latencies during TSDB head compaction. #9822
* [ENHANCEMENT] Distributor: when a label value fails validation due to invalid UTF-8 characters, don't include the invalid characters in the returned error. #9828
* [ENHANCEMENT] Ingester: when experimental ingest storage is enabled, do not buffer records in the Kafka client when fetch concurrency is in use. #9838 #9850
* [ENHANCEMENT] Compactor: refresh deletion marks when updating the bucket index concurrently. This speeds up updating the bucket index by up to 16 times when there is a lot of blocks churn (thousands of blocks churning every cleanup cycle). #9881
* [ENHANCEMENT] PromQL: make `sort_by_label` stable. #9879
* [ENHANCEMENT] Distributor: Initialize ha_tracker cache before ha_tracker and distributor reach running state and begin serving writes. #9826 #9976
* [ENHANCEMENT] Ingester: `-ingest-storage.kafka.max-buffered-bytes` to limit the memory for buffered records when using concurrent fetching. #9892
* [ENHANCEMENT] Querier: improve performance and memory consumption of queries that select many series. #9914
* [ENHANCEMENT] Ruler: Support OAuth2 and proxies in Alertmanager client #9945 #10030
* [ENHANCEMENT] Ingester: Add `-blocks-storage.tsdb.bigger-out-of-order-blocks-for-old-samples` to build 24h blocks for out-of-order data belonging to the previous days instead of building smaller 2h blocks. This reduces pressure on compactors and ingesters when the out-of-order samples span multiple days in the past. #9844 #10033 #10035
* [ENHANCEMENT] Distributor: allow a different limit for info series (series ending in `_info`) label count, via `-validation.max-label-names-per-info-series`. #10028
* [ENHANCEMENT] Ingester: do not reuse labels, samples and histograms slices in the write request if there are more entries than 10x the pre-allocated size. This should help to reduce the in-use memory in case of few requests with a very large number of labels, samples or histograms. #10040
* [ENHANCEMENT] Query-Frontend: prune `<subquery> and on() (vector(x)==y)` style queries and stop pruning `<subquery> < -Inf`. Triggered by https://github.com/prometheus/prometheus/pull/15245. #10026
* [ENHANCEMENT] Query-Frontend: perform request format validation before processing the request. #10093
* [BUGFIX] Fix issue where functions such as `rate()` over native histograms could return incorrect values if a float stale marker was present in the selected range. #9508
* [BUGFIX] Fix issue where negation of native histograms (eg. `-some_native_histogram_series`) did nothing. #9508
* [BUGFIX] Fix issue where `metric might not be a counter, name does not end in _total/_sum/_count/_bucket` annotation would be emitted even if `rate` or `increase` did not have enough samples to compute a result. #9508
* [BUGFIX] Fix issue where sharded queries could return annotations with incorrect or confusing position information. #9536
* [BUGFIX] Fix issue where downstream consumers may not generate correct cache keys for experimental error caching. #9644
* [BUGFIX] Fix issue where active series requests error when encountering a stale posting. #9580
* [BUGFIX] Fix pooling buffer reuse logic when `-distributor.max-request-pool-buffer-size` is set. #9666
* [BUGFIX] Fix issue when using the experimental `-ruler.max-independent-rule-evaluation-concurrency` feature, where the ruler could panic as it updates a running ruleset or shutdowns. #9726
* [BUGFIX] Always return unknown hint for first sample in non-gauge native histograms chunk to avoid incorrect counter reset hints when merging chunks from different sources. #10033
* [BUGFIX] Ensure native histograms counter reset hints are corrected when merging results from different sources. #9909
* [BUGFIX] Ingester: Fix race condition in per-tenant TSDB creation. #9708
* [BUGFIX] Ingester: Fix race condition in exemplar adding. #9765
* [BUGFIX] Ingester: Fix race condition in native histogram appending. #9765
* [BUGFIX] Ingester: Fix bug in concurrent fetching where a failure to list topics on startup would cause to use an invalid topic ID (0x00000000000000000000000000000000). #9883
* [BUGFIX] Ingester: Fix data loss bug in the experimental ingest storage when a Kafka Fetch is split into multiple requests and some of them return an error. #9963 #9964
* [BUGFIX] PromQL: `round` now removes the metric name again. #9879
* [BUGFIX] Query-Frontend: fix `QueryFrontendCodec` module initialization to set lookback delta from `-querier.lookback-delta`. #9984
* [BUGFIX] OTLP: Support integer exemplar value type. #9844
* [BUGFIX] Querier: Correct the behaviour of binary operators between native histograms and floats. #9844
* [BUGFIX] Querier: Fix stddev+stdvar aggregations to always ignore native histograms. #9844
* [BUGFIX] Querier: Fix stddev+stdvar aggregations to treat Infinity consistently. #9844
* [BUGFIX] Ingester: Chunks could have one unnecessary zero byte at the end. #9844
* [BUGFIX] OTLP receiver: Preserve colons and combine multiple consecutive underscores into one when generating metric names in suffix adding mode (`-distributor.otel-metric-suffixes-enabled`). #10075
* [BUGFIX] PromQL: Ignore native histograms in `clamp`, `clamp_max` and `clamp_min` functions. #10136
* [BUGFIX] PromQL: Ignore native histograms in `max`, `min`, `stdvar`, `stddev` aggregation operators and instead return an info annotation. #10136
* [BUGFIX] PromQL: Ignore native histograms when compared to float values with `==`, `!=`, `<`, `>`, `<=`, `>=` and instead return an info annotation. #10136
* [BUGFIX] PromQL: Return an info annotation if the `quantile` function is used on a float series that does not have `le` label. #10136
* [BUGFIX] PromQL: Fix `count_values` to take into account native histograms. #10168
* [BUGFIX] PromQL: Ignore native histograms in time functions `day_of_month`, `day_of_week`, `day_of_year`, `days_in_month`, `hour`, `minute`, `month` and `year`, which means they no longer yield any value when encountering a native histograms series. #10188
* [BUGFIX] PromQL: Ignore native histograms in `topk` and `bottomk` functions and return info annotation instead. #10188
* [BUGFIX] PromQL: Let `limitk` and `limit_ratio` include native histograms if applicable. #10188
* [BUGFIX] PromQL: Fix `changes` and `resets` functions to count switch between float and native histograms sample type as change and reset. #10188

### Mixin

* [CHANGE] Remove backwards compatibility for `thanos_memcached_` prefixed metrics in dashboards and alerts removed in 2.12. #9674 #9758
* [CHANGE] Reworked the alert `MimirIngesterStuckProcessingRecordsFromKafka` to also work when concurrent fetching is enabled. #9855
* [ENHANCEMENT] Unify ingester autoscaling panels on 'Mimir / Writes' dashboard to work for both ingest-storage and non-ingest-storage autoscaling. #9617
* [ENHANCEMENT] Alerts: Enable configuring job prefix for alerts to prevent clashes with metrics from Loki/Tempo. #9659
* [ENHANCEMENT] Dashboards: visualize the age of source blocks in the "Mimir / Compactor" dashboard. #9697
* [ENHANCEMENT] Dashboards: Include block compaction level on queried blocks in 'Mimir / Queries' dashboard. #9706
* [ENHANCEMENT] Alerts: add `MimirIngesterMissedRecordsFromKafka` to detect gaps in consumed records in the ingester when using the experimental Kafka-based storage. #9921 #9972
* [ENHANCEMENT] Dashboards: Add more panels to 'Mimir / Writes' for concurrent ingestion and fetching when using ingest storage. #10021
* [ENHANCEMENT] Dashboards: Include CPU and memory resources in 'Mimir / Ruler' dashboard. #10656
* [BUGFIX] Dashboards: Fix autoscaling metrics joins when series churn. #9412 #9450 #9432
* [BUGFIX] Alerts: Fix autoscaling metrics joins in `MimirAutoscalerNotActive` when series churn. #9412
* [BUGFIX] Alerts: Exclude failed cache "add" operations from alerting since failures are expected in normal operation. #9658
* [BUGFIX] Alerts: Exclude read-only replicas from `IngesterInstanceHasNoTenants` alert. #9843
* [BUGFIX] Alerts: Use resident set memory for the `EtcdAllocatingTooMuchMemory` alert so that ephemeral file cache memory doesn't cause the alert to misfire. #9997
* [BUGFIX] Query-frontend: support `X-Read-Consistency-Offsets` on labels queries too.

### Jsonnet

* [CHANGE] Remove support to set Redis as a cache backend from jsonnet. #9677
* [CHANGE] Rollout-operator now defaults to storing scaling operation metadata in a Kubernetes ConfigMap. This avoids recursively invoking the admission webhook in some Kubernetes environments. #9699
* [CHANGE] Update rollout-operator version to 0.20.0. #9995
* [CHANGE] Remove the `track_sizes` feature for Memcached pods since it is unused. #10032
* [CHANGE] The configuration options `autoscaling_distributor_min_replicas` and `autoscaling_distributor_max_replicas` has been renamed to `autoscaling_distributor_min_replicas_per_zone` and `autoscaling_distributor_max_replicas_per_zone` respectively. #10019
* [FEATURE] Add support to deploy distributors in multi availability zones. #9548
* [FEATURE] Add configuration settings to set the number of Memcached replicas for each type of cache (`memcached_frontend_replicas`, `memcached_index_queries_replicas`, `memcached_chunks_replicas`, `memcached_metadata_replicas`). #9679
* [ENHANCEMENT] Add `ingest_storage_ingester_autoscaling_triggers` option to specify multiple triggers in ScaledObject created for ingest-store ingester autoscaling. #9422
* [ENHANCEMENT] Add `ingest_storage_ingester_autoscaling_scale_up_stabilization_window_seconds` and `ingest_storage_ingester_autoscaling_scale_down_stabilization_window_seconds` config options to make stabilization window for ingester autoscaling when using ingest-storage configurable. #9445
* [ENHANCEMENT] Make label-selector in ReplicaTemplate/ingester-zone-a object configurable when using ingest-storage. #9480
* [ENHANCEMENT] Add `querier_only_args` option to specify CLI flags that apply only to queriers but not ruler-queriers. #9503
* [ENHANCEMENT] Validate the Kafka client ID configured when ingest storage is enabled. #9573
* [ENHANCEMENT] Configure pod anti-affinity and tolerations to run etcd pods multi-AZ when `_config.multi_zone_etcd_enabled` is set to `true`. #9725

### Mimirtool

### Mimir Continuous Test

### Query-tee

* [FEATURE] Added `-proxy.compare-skip-samples-before` to skip samples before the given time when comparing responses. The time can be in RFC3339 format (or) RFC3339 without the timezone and seconds (or) date only. #9515
* [FEATURE] Add `-backend.config-file` for a YAML configuration file for per-backend options. Currently, it only supports additional HTTP request headers. #10081
* [ENHANCEMENT] Added human-readable timestamps to comparison failure messages. #9665

### Documentation

* [BUGFIX] Send native histograms: update the migration guide with the corrected dashboard query for switching between classic and native histograms queries. #10052

### Tools

* [FEATURE] `splitblocks`: add new tool to split blocks larger than a specified duration into multiple blocks. #9517, #9779
* [ENHANCEMENT] `copyblocks`: add `--skip-no-compact-block-duration-check`, which defaults to `false`, to simplify targeting blocks that are not awaiting compaction. #9439
* [ENHANCEMENT] `copyblocks`: add `--user-mapping` to support copying blocks between users. #10110
* [ENHANCEMENT] `kafkatool`: add SASL plain authentication support. The following new CLI flags have been added: #9584
  * `--kafka-sasl-username`
  * `--kafka-sasl-password`
* [ENHANCEMENT] `kafkatool`: add `dump print` command to print the content of write requests from a dump. #9942
* [ENHANCEMENT] Updated `KubePersistentVolumeFillingUp` runbook, including a sample command to debug the distroless image. #9802

## 2.14.3

### Grafana Mimir

* [BUGFIX] Update `golang.org/x/crypto` to address [CVE-2024-45337](https://github.com/advisories/GHSA-v778-237x-gjrc). #10251
* [BUGFIX] Update `golang.org/x/net` to address [CVE-2024-45338](https://github.com/advisories/GHSA-w32m-9786-jp63). #10298

## 2.14.2

### Grafana Mimir

* [BUGFIX] Query-frontend: Do not break scheduler connection on malformed queries. #9833

## 2.14.1

### Grafana Mimir

* [BUGFIX] Update objstore library to resolve issues observed for some S3-compatible object stores, which respond to `StatObject` with `Range` incorrectly. #9625

## 2.14.0

### Grafana Mimir

* [CHANGE] Update minimal supported version of Go to 1.22. #9134
* [CHANGE] Store-gateway / querier: enable streaming chunks from store-gateways to queriers by default. #6646
* [CHANGE] Querier: honor the start/end time range specified in the read hints when executing a remote read request. #8431
* [CHANGE] Querier: return only samples within the queried start/end time range when executing a remote read request using "SAMPLES" mode. Previously, samples outside of the range could have been returned. Samples outside of the queried time range may still be returned when executing a remote read request using "STREAMED_XOR_CHUNKS" mode. #8463
* [CHANGE] Querier: Set minimum for `-querier.max-concurrent` to four to prevent queue starvation with querier-worker queue prioritization algorithm; values below the minimum four are ignored and set to the minimum. #9054
* [CHANGE] Store-gateway: enabled `-blocks-storage.bucket-store.max-concurrent-queue-timeout` by default with a timeout of 5 seconds. #8496
* [CHANGE] Store-gateway: enabled `-blocks-storage.bucket-store.index-header.lazy-loading-concurrency-queue-timeout` by default with a timeout of 5 seconds . #8667
* [CHANGE] Distributor: Incoming OTLP requests were previously size-limited by using limit from `-distributor.max-recv-msg-size` option. We have added option `-distributor.max-otlp-request-size` for limiting OTLP requests, with default value of 100 MiB. #8574
* [CHANGE] Distributor: remove metric `cortex_distributor_sample_delay_seconds`. #8698
* [CHANGE] Query-frontend: Remove deprecated `frontend.align_queries_with_step` YAML configuration. The configuration option has been moved to per-tenant and default `limits` since Mimir 2.12. #8733 #8735
* [CHANGE] Store-gateway: Change default of `-blocks-storage.bucket-store.max-concurrent` to 200. #8768
* [CHANGE] Added new metric `cortex_compactor_disk_out_of_space_errors_total` which counts how many times a compaction failed due to the compactor being out of disk, alert if there is a single increase. #8237 #8278
* [CHANGE] Store-gateway: Remove experimental parameter `-blocks-storage.bucket-store.series-selection-strategy`. The default strategy is now `worst-case`. #8702
* [CHANGE] Store-gateway: Rename `-blocks-storage.bucket-store.series-selection-strategies.worst-case-series-preference` to `-blocks-storage.bucket-store.series-fetch-preference` and promote to stable. #8702
* [CHANGE] Querier, store-gateway: remove deprecated `-querier.prefer-streaming-chunks-from-store-gateways=true`. Streaming from store-gateways is now always enabled. #8696
* [CHANGE] Ingester: remove deprecated `-ingester.return-only-grpc-errors`. #8699 #8828
* [CHANGE] Distributor, ruler: remove deprecated `-ingester.client.report-grpc-codes-in-instrumentation-label-enabled`. #8700
* [CHANGE] Ingester client: experimental support for client-side circuit breakers, their configuration options (`-ingester.client.circuit-breaker.*`) and metrics (`cortex_ingester_client_circuit_breaker_results_total`, `cortex_ingester_client_circuit_breaker_transitions_total`) were removed. #8802
* [CHANGE] Ingester: circuit breakers do not open in case of per-instance limit errors anymore. Opening can be triggered only in case of push and pull requests exceeding the configured duration. #8854
* [CHANGE] Query-frontend: Return `413 Request Entity Too Large` if a response shard for an `/active_series` request is too large. #8861
* [CHANGE] Distributor: Promote replying with `Retry-After` header on retryable errors to stable and set `-distributor.retry-after-header.enabled=true` by default. #8694
* [CHANGE] Distributor: Replace `-distributor.retry-after-header.max-backoff-exponent` and `-distributor.retry-after-header.base-seconds` with `-distributor.retry-after-header.min-backoff` and `-distributor.retry-after-header.max-backoff` for easier configuration. #8694
* [CHANGE] Ingester: increase the default inactivity timeout of active series (`-ingester.active-series-metrics-idle-timeout`) from `10m` to `20m`. #8975
* [CHANGE] Distributor: Remove `-distributor.enable-otlp-metadata-storage` flag, which was deprecated in version 2.12. #9069
* [CHANGE] Ruler: Removed `-ruler.drain-notification-queue-on-shutdown` option, which is now enabled by default. #9115
* [CHANGE] Querier: allow wrapping errors with context errors only when the former actually correspond to `context.Canceled` and `context.DeadlineExceeded`. #9175
* [CHANGE] Query-scheduler: Remove the experimental `-query-scheduler.use-multi-algorithm-query-queue` flag. The new multi-algorithm tree queue is always used for the scheduler. #9210
* [CHANGE] Distributor: reject incoming requests until the distributor service has started. #9317
* [CHANGE] Ingester, Distributor: Remove deprecated `-ingester.limit-inflight-requests-using-grpc-method-limiter` and `-distributor.limit-inflight-requests-using-grpc-method-limiter`. The feature was deprecated and enabled by default in Mimir 2.12. #9407
* [CHANGE] Querier: Remove deprecated `-querier.max-query-into-future`. The feature was deprecated in Mimir 2.12. #9407
* [CHANGE] Cache: Deprecate experimental support for Redis as a cache backend. The support is set to be removed in the next major release. #9453
* [FEATURE] Alertmanager: Added `-alertmanager.log-parsing-label-matchers` to control logging when parsing label matchers. This flag is intended to be used with `-alertmanager.utf8-strict-mode-enabled` to validate UTF-8 strict mode is working as intended. The default value is `false`. #9173
* [FEATURE] Alertmanager: Added `-alertmanager.utf8-migration-logging-enabled` to enable logging of tenant configurations that are incompatible with UTF-8 strict mode. The default value is `false`. #9174
* [FEATURE] Querier: add experimental streaming PromQL engine, enabled with `-querier.query-engine=mimir`. #8422 #8430 #8454 #8455 #8360 #8490 #8508 #8577 #8660 #8671 #8677 #8747 #8850 #8872 #8838 #8911 #8909 #8923 #8924 #8925 #8932 #8933 #8934 #8962 #8986 #8993 #8995 #9008 #9017 #9018 #9019 #9120 #9121 #9136 #9139 #9140 #9145 #9191 #9192 #9194 #9196 #9201 #9212 #9225 #9260 #9272 #9277 #9278 #9280 #9281 #9342 #9343 #9371 #9859 #9858
* [FEATURE] Experimental Kafka-based ingest storage. #6888 #6894 #6929 #6940 #6951 #6974 #6982 #7029 #7030 #7091 #7142 #7147 #7148 #7153 #7160 #7193 #7349 #7376 #7388 #7391 #7393 #7394 #7402 #7404 #7423 #7424 #7437 #7486 #7503 #7508 #7540 #7621 #7682 #7685 #7694 #7695 #7696 #7697 #7701 #7733 #7734 #7741 #7752 #7838 #7851 #7871 #7877 #7880 #7882 #7887 #7891 #7925 #7955 #7967 #8031 #8063 #8077 #8088 #8135 #8176 #8184 #8194 #8216 #8217 #8222 #8233 #8503 #8542 #8579 #8657 #8686 #8688 #8703 #8706 #8708 #8738 #8750 #8778 #8808 #8809 #8841 #8842 #8845 #8853 #8886 #8988
  * What it is:
    * When the new ingest storage architecture is enabled, distributors write incoming write requests to a Kafka-compatible backend, and the ingesters asynchronously replay ingested data from Kafka. In this architecture, the write and read path are de-coupled through a Kafka-compatible backend. The write path and Kafka load is a function of the incoming write traffic, the read path load is a function of received queries. Whatever the load on the read path, it doesn't affect the write path.
  * New configuration options:
    * `-ingest-storage.enabled`
    * `-ingest-storage.kafka.*`: configures Kafka-compatible backend and how clients interact with it.
    * `-ingest-storage.ingestion-partition-tenant-shard-size`: configures the per-tenant shuffle-sharding shard size used by partitions ring.
    * `-ingest-storage.read-consistency`: configures the default read consistency.
    * `-ingest-storage.migration.distributor-send-to-ingesters-enabled`: enabled tee-ing writes to classic ingesters and Kafka, used during a live migration to the new ingest storage architecture.
    * `-ingester.partition-ring.*`: configures partitions ring backend.
* [FEATURE] Querier: added support for `limitk()` and `limit_ratio()` experimental PromQL functions. Experimental functions are disabled by default, but can be enabled setting `-querier.promql-experimental-functions-enabled=true` in the query-frontend and querier. #8632
* [FEATURE] Querier: experimental support for `X-Mimir-Chunk-Info-Logger` header that triggers logging information about TSDB chunks loaded from ingesters and store-gateways in the querier. The header should contain the comma separated list of labels for which their value will be included in the logs. #8599
* [FEATURE] Query frontend: added new query pruning middleware to enable pruning dead code (eg. expressions that cannot produce any results) and simplifying expressions (eg. expressions that can be evaluated immediately) in queries. #9086
* [FEATURE] Ruler: added experimental configuration, `-ruler.rule-evaluation-write-enabled`, to disable writing the result of rule evaluation to ingesters. This feature can be used for testing purposes. #9060
* [FEATURE] Ingester: added experimental configuration `ingester.ignore-ooo-exemplars`. When set to `true` out of order exemplars are no longer reported to the remote write client. #9151
* [ENHANCEMENT] Compactor: Add `cortex_compactor_compaction_job_duration_seconds` and `cortex_compactor_compaction_job_blocks` histogram metrics to track duration of individual compaction jobs and number of blocks per job. #8371
* [ENHANCEMENT] Rules: Added per namespace max rules per rule group limit. The maximum number of rules per rule groups for all namespaces continues to be configured by `-ruler.max-rules-per-rule-group`, but now, this can be superseded by the new `-ruler.max-rules-per-rule-group-by-namespace` option on a per namespace basis. This new limit can be overridden using the overrides mechanism to be applied per-tenant. #8378
* [ENHANCEMENT] Rules: Added per namespace max rule groups per tenant limit. The maximum number of rule groups per rule tenant for all namespaces continues to be configured by `-ruler.max-rule-groups-per-tenant`, but now, this can be superseded by the new `-ruler.max-rule-groups-per-tenant-by-namespace` option on a per namespace basis. This new limit can be overridden using the overrides mechanism to be applied per-tenant. #8425
* [ENHANCEMENT] Ruler: Added support to protect rules namespaces from modification. The `-ruler.protected-namespaces` flag can be used to specify namespaces that are protected from rule modifications. The header `X-Mimir-Ruler-Override-Namespace-Protection` can be used to override the protection. #8444
* [ENHANCEMENT] Query-frontend: be able to block remote read queries via the per tenant runtime override `blocked_queries`. #8372 #8415
* [ENHANCEMENT] Query-frontend: added `remote_read` to `op` supported label values for the `cortex_query_frontend_queries_total` metric. #8412
* [ENHANCEMENT] Query-frontend: log the overall length and start, end time offset from current time for remote read requests. The start and end times are calculated as the miminum and maximum times of the individual queries in the remote read request. #8404
* [ENHANCEMENT] Storage Provider: Added option `-<prefix>.s3.dualstack-enabled` that allows disabling S3 client from resolving AWS S3 endpoint into dual-stack IPv4/IPv6 endpoint. Defaults to true. #8405
* [ENHANCEMENT] HA Tracker: Added reporting of most recent elected replica change via `cortex_ha_tracker_last_election_timestamp_seconds` gauge, logging, and a new column in the HA Tracker status page. #8507
* [ENHANCEMENT] Use sd_notify to send events to systemd at start and stop of mimir services. Default systemd mimir.service config now wait for those events with a configurable timeout `TimeoutStartSec` default is 3 min to handle long start time (ex. store-gateway). #8220 #8555 #8658
* [ENHANCEMENT] Alertmanager: Reloading config and templates no longer needs to hit the disk. #4967
* [ENHANCEMENT] Compactor: Added experimental `-compactor.in-memory-tenant-meta-cache-size` option to set size of in-memory cache (in number of items) for parsed meta.json files. This can help when a tenant has many meta.json files and their parsing before each compaction cycle is using a lot of CPU time. #8544
* [ENHANCEMENT] Distributor: Interrupt OTLP write request translation when context is canceled or has timed out. #8524
* [ENHANCEMENT] Ingester, store-gateway: optimised regular expression matching for patterns like `1.*|2.*|3.*|...|1000.*`. #8632
* [ENHANCEMENT] Query-frontend: Add `header_cache_control` to query stats. #8590
* [ENHANCEMENT] Query-scheduler: Introduce `query-scheduler.use-multi-algorithm-query-queue`, which allows use of an experimental queue structure, with no change in external queue behavior. #7873
* [ENHANCEMENT] Query-scheduler: Improve CPU/memory performance of experimental query-scheduler. #8871
* [ENHANCEMENT] Expose a new `s3.trace.enabled` configuration option to enable detailed logging of operations against S3-compatible object stores. #8690
* [ENHANCEMENT] memberlist: locally-generated messages (e.g. ring updates) are sent to gossip network before forwarded messages. Introduced `-memberlist.broadcast-timeout-for-local-updates-on-shutdown` option to modify how long to wait until queue with locally-generated messages is empty when shutting down. Previously this was hard-coded to 10s, and wait included all messages (locally-generated and forwarded). Now it defaults to 10s, 0 means no timeout. Increasing this value may help to avoid problem when ring updates on shutdown are not propagated to other nodes, and ring entry is left in a wrong state. #8761
* [ENHANCEMENT] Querier: allow using both raw numbers of seconds and duration literals in queries where previously only one or the other was permitted. For example, `predict_linear` now accepts a duration literal (eg. `predict_linear(..., 4h)`), and range vector selectors now accept a number of seconds (eg. `rate(metric[2])`). #8780
* [ENHANCEMENT] Ruler: Add `ruler.max-independent-rule-evaluation-concurrency` to allow independent rules of a tenant to be run concurrently. You can control the amount of concurrency per tenant is controlled via the `-ruler.max-independent-rule-evaluation-concurrency-per-tenan` as a limit. Use a `-ruler.max-independent-rule-evaluation-concurrency` value of `0` can be used to disable the feature for all tenants. By default, this feature is disabled. A rule is eligible for concurrency as long as it doesn't depend on any other rules, doesn't have any other rules that depend on it, and has a total rule group runtime that exceeds 50% of its interval by default. The threshold can can be adjusted with `-ruler.independent-rule-evaluation-concurrency-min-duration-percentage`. #8146 #8858 #8880 #8884
  * This work introduces the following metrics:
    * `cortex_ruler_independent_rule_evaluation_concurrency_slots_in_use`
    * `cortex_ruler_independent_rule_evaluation_concurrency_attempts_started_total`
    * `cortex_ruler_independent_rule_evaluation_concurrency_attempts_incomplete_total`
    * `cortex_ruler_independent_rule_evaluation_concurrency_attempts_completed_total`
* [ENHANCEMENT] Expose a new `s3.session-token` configuration option to enable using temporary security credentials. #8952
* [ENHANCEMENT] Add HA deduplication features to the `mimir-microservices-mode` development environment. #9012
* [ENHANCEMENT] Remove experimental `-query-frontend.additional-query-queue-dimensions-enabled` and `-query-scheduler.additional-query-queue-dimensions-enabled`. Mimir now always includes "query components" as a queue dimension. #8984 #9135
* [ENHANCEMENT] Add a new ingester endpoint to prepare instances to downscale. #8956
* [ENHANCEMENT] Query-scheduler: Add `query-scheduler.prioritize-query-components` which, when enabled, will primarily prioritize dequeuing fairly across queue components, and secondarily prioritize dequeuing fairly across tenants. When disabled, tenant fairness is primarily prioritized. `query-scheduler.use-multi-algorithm-query-queue` must be enabled in order to use this flag. #9016 #9071
* [ENHANCEMENT] Update runtime configuration to read gzip-compressed files with `.gz` extension. #9074
* [ENHANCEMENT] Ingester: add `cortex_lifecycler_read_only` metric which is set to 1 when ingester's lifecycler is set to read-only mode. #9095
* [ENHANCEMENT] Add a new field, `encode_time_seconds` to query stats log messages, to record the amount of time it takes the query-frontend to encode a response. This does not include any serialization time for downstream components. #9062
* [ENHANCEMENT] OTLP: If the flag `-distributor.otel-created-timestamp-zero-ingestion-enabled` is true, OTel start timestamps are converted to Prometheus zero samples to mark series start. #9131 #10053
* [ENHANCEMENT] Querier: attach logs emitted during query consistency check to trace span for query. #9213
* [ENHANCEMENT] Query-scheduler: Experimental `-query-scheduler.prioritize-query-components` flag enables the querier-worker queue priority algorithm to take precedence over tenant rotation when dequeuing requests. #9220
* [ENHANCEMENT] Add application credential arguments for Openstack Swift storage backend. #9181
* [ENHANCEMENT] Make MemberlistKV module targetable (can be run through `-target=memberlist-kv`). #9940
* [BUGFIX] Ruler: add support for draining any outstanding alert notifications before shutting down. This can be enabled with the `-ruler.drain-notification-queue-on-shutdown=true` CLI flag. #8346
* [BUGFIX] Query-frontend: fix `-querier.max-query-lookback` enforcement when `-compactor.blocks-retention-period` is not set, and viceversa. #8388
* [BUGFIX] Ingester: fix sporadic `not found` error causing an internal server error if label names are queried with matchers during head compaction. #8391
* [BUGFIX] Ingester, store-gateway: fix case insensitive regular expressions not matching correctly some Unicode characters. #8391
* [BUGFIX] Query-frontend: "query stats" log now includes the actual `status_code` when the request fails due to an error occurring in the query-frontend itself. #8407
* [BUGFIX] Store-gateway: fixed a case where, on a quick subsequent restart, the previous lazy-loaded index header snapshot was overwritten by a partially loaded one. #8281
* [BUGFIX] Ingester: fixed timestamp reported in the "the sample has been rejected because its timestamp is too old" error when the write request contains only histograms. #8462
* [BUGFIX] Store-gateway: store sparse index headers atomically to disk. #8485
* [BUGFIX] Query scheduler: fix a panic in request queueing. #8451
* [BUGFIX] Querier: fix issue where "context canceled" is logged for trace spans for requests to store-gateways that return no series when chunks streaming is enabled. #8510
* [BUGFIX] Alertmanager: Fix per-tenant silence limits not reloaded during runtime. #8456
* [BUGFIX] Alertmanager: Fixes a number of bugs in silences which could cause an existing silence to be deleted/expired when updating the silence failed. This could happen when the replacing silence was invalid or exceeded limits. #8525
* [BUGFIX] Alertmanager: Fix help message for utf-8-strict-mode. #8572
* [BUGFIX] Query-frontend: Ensure that internal errors result in an HTTP 500 response code instead of 422. #8595 #8666
* [BUGFIX] Configuration: Multi line envs variables are flatten during injection to be compatible with YAML syntax
* [BUGFIX] Querier: fix issue where queries can return incorrect results if a single store-gateway returns overlapping chunks for a series. #8827
* [BUGFIX] HA Tracker: store correct timestamp for last received request from elected replica. #8821
* [BUGFIX] Querier: do not return `grpc: the client connection is closing` errors as HTTP `499`. #8865 #8888
* [BUGFIX] Compactor: fix a race condition between different compactor replicas that may cause a deleted block to be still referenced as non-deleted in the bucket index. #8905
* [BUGFIX] Querier: fix issue where some native histogram-related warnings were not emitted when `rate()` was used over native histograms. #8918
* [BUGFIX] Ruler: map invalid org-id errors to 400 status code. #8935
* [BUGFIX] Querier: Fix invalid query results when multiple chunks are being merged. #8992
* [BUGFIX] Query-frontend: return annotations generated during evaluation of sharded queries. #9138
* [BUGFIX] Querier: Support optional start and end times on `/prometheus/api/v1/labels`, `/prometheus/api/v1/label/<label>/values`, and `/prometheus/api/v1/series` when `max_query_into_future: 0`. #9129
* [BUGFIX] Alertmanager: Fix config validation gap around unreferenced templates. #9207
* [BUGFIX] Alertmanager: Fix goroutine leak when stored config fails to apply and there is no existing tenant alertmanager #9211
* [BUGFIX] Querier: fix issue where both recently compacted blocks and their source blocks can be skipped during querying if store-gateways are restarting. #9224
* [BUGFIX] Alertmanager: fix receiver firewall to detect `0.0.0.0` and IPv6 interface-local multicast address as local addresses. #9308

### Mixin

* [CHANGE] Dashboards: set default auto-refresh rate to 5m. #8758
* [ENHANCEMENT] Dashboards: allow switching between using classic or native histograms in dashboards.
  * Overview dashboard: status, read/write latency and queries/ingestion per sec panels, `cortex_request_duration_seconds` metric. #7674 #8502 #8791
  * Writes dashboard: `cortex_request_duration_seconds` metric. #8757 #8791
  * Reads dashboard: `cortex_request_duration_seconds` metric. #8752
  * Rollout progress dashboard: `cortex_request_duration_seconds` metric. #8779
  * Alertmanager dashboard: `cortex_request_duration_seconds` metric. #8792
  * Ruler dashboard: `cortex_request_duration_seconds` metric. #8795
  * Queries dashboard: `cortex_request_duration_seconds` metric. #8800
  * Remote ruler reads dashboard: `cortex_request_duration_seconds` metric. #8801
* [ENHANCEMENT] Alerts: `MimirRunningIngesterReceiveDelayTooHigh` alert has been tuned to be more reactive to high receive delay. #8538
* [ENHANCEMENT] Dashboards: improve end-to-end latency and strong read consistency panels when experimental ingest storage is enabled. #8543 #8830
* [ENHANCEMENT] Dashboards: Add panels for monitoring ingester autoscaling when not using ingest-storage. These panels are disabled by default, but can be enabled using the `autoscaling.ingester.enabled: true` config option. #8484
* [ENHANCEMENT] Dashboards: Add panels for monitoring store-gateway autoscaling. These panels are disabled by default, but can be enabled using the `autoscaling.store_gateway.enabled: true` config option. #8824
* [ENHANCEMENT] Dashboards: add panels to show writes to experimental ingest storage backend in the "Mimir / Ruler" dashboard, when `_config.show_ingest_storage_panels` is enabled. #8732
* [ENHANCEMENT] Dashboards: show all series in tooltips on time series dashboard panels. #8748
* [ENHANCEMENT] Dashboards: add compactor autoscaling panels to "Mimir / Compactor" dashboard. The panels are disabled by default, but can be enabled setting `_config.autoscaling.compactor.enabled` to `true`. #8777
* [ENHANCEMENT] Alerts: added `MimirKafkaClientBufferedProduceBytesTooHigh` alert. #8763
* [ENHANCEMENT] Dashboards: added "Kafka produced records / sec" panel to "Mimir / Writes" dashboard. #8763
* [ENHANCEMENT] Alerts: added `MimirStrongConsistencyOffsetNotPropagatedToIngesters` alert, and rename `MimirIngesterFailsEnforceStrongConsistencyOnReadPath` alert to `MimirStrongConsistencyEnforcementFailed`. #8831
* [ENHANCEMENT] Dashboards: remove "All" option for namespace dropdown in dashboards. #8829
* [ENHANCEMENT] Dashboards: add Kafka end-to-end latency outliers panel in the "Mimir / Writes" dashboard. #8948
* [ENHANCEMENT] Dashboards: add "Out-of-order samples appended" panel to "Mimir / Tenants" dashboard. #8939
* [ENHANCEMENT] Alerts: `RequestErrors` and `RulerRemoteEvaluationFailing` have been enriched with a native histogram version. #9004
* [ENHANCEMENT] Dashboards: add 'Read path' selector to 'Mimir / Queries' dashboard. #8878
* [ENHANCEMENT] Dashboards: add annotation indicating active series are being reloaded to 'Mimir / Tenants' dashboard. #9257
* [ENHANCEMENT] Dashboards: limit results on the 'Failed evaluations rate' panel of the 'Mimir / Tenants' dashboard to 50 to avoid crashing the page when there are many failing groups. #9262
* [FEATURE] Alerts: add `MimirGossipMembersEndpointsOutOfSync` alert. #9347
* [BUGFIX] Dashboards: fix "current replicas" in autoscaling panels when HPA is not active. #8566
* [BUGFIX] Alerts: do not fire `MimirRingMembersMismatch` during the migration to experimental ingest storage. #8727
* [BUGFIX] Dashboards: avoid over-counting of ingesters metrics when migrating to experimental ingest storage. #9170
* [BUGFIX] Dashboards: fix `job_prefix` not utilized in `jobSelector`. #9155

### Jsonnet

* [CHANGE] Changed the following config options when the experimental ingest storage is enabled: #8874
  * `ingest_storage_ingester_autoscaling_min_replicas` changed to `ingest_storage_ingester_autoscaling_min_replicas_per_zone`
  * `ingest_storage_ingester_autoscaling_max_replicas` changed to `ingest_storage_ingester_autoscaling_max_replicas_per_zone`
* [CHANGE] Changed the overrides configmap generation to remove any field with `null` value. #9116
* [CHANGE] `$.replicaTemplate` function now takes replicas and labelSelector parameter. #9248
* [CHANGE] Renamed `ingest_storage_ingester_autoscaling_replica_template_custom_resource_definition_enabled` to `replica_template_custom_resource_definition_enabled`. #9248
* [FEATURE] Add support for automatically deleting compactor, store-gateway, ingester and read-write mode backend PVCs when the corresponding StatefulSet is scaled down. #8382 #8736
* [FEATURE] Automatically set GOMAXPROCS on ingesters. #9273
* [ENHANCEMENT] Added the following config options to set the number of partition ingester replicas when migrating to experimental ingest storage. #8517
  * `ingest_storage_migration_partition_ingester_zone_a_replicas`
  * `ingest_storage_migration_partition_ingester_zone_b_replicas`
  * `ingest_storage_migration_partition_ingester_zone_c_replicas`
* [ENHANCEMENT] Distributor: increase `-distributor.remote-timeout` when the experimental ingest storage is enabled. #8518
* [ENHANCEMENT] Memcached: Update to Memcached 1.6.28 and memcached-exporter 0.14.4. #8557
* [ENHANCEMENT] Rollout-operator: Allow the rollout-operator to be used as Kubernetes statefulset webhook to enable `no-downscale` and `prepare-downscale` annotations to be used on ingesters or store-gateways. #8743
* [ENHANCEMENT] Do not deploy ingester-zone-c when experimental ingest storage is enabled and `ingest_storage_ingester_zones` is configured to `2`. #8776
* [ENHANCEMENT] Added the config option `ingest_storage_migration_classic_ingesters_no_scale_down_delay` to disable the downscale delay on classic ingesters when migrating to experimental ingest storage. #8775 #8873
* [ENHANCEMENT] Configure experimental ingest storage on query-frontend too when enabled. #8843
* [ENHANCEMENT] Allow to override Kafka client ID on a per-component basis. #9026
* [ENHANCEMENT] Rollout-operator's access to ReplicaTemplate is now configured via config option `rollout_operator_replica_template_access_enabled`. #9252
* [ENHANCEMENT] Added support for new way of downscaling ingesters, using rollout-operator's resource-mirroring feature and read-only mode of ingesters. This can be enabled by using `ingester_automated_downscale_v2_enabled` config option. This is mutually exclusive with both `ingester_automated_downscale_enabled` (previous downscale mode) and `ingest_storage_ingester_autoscaling_enabled` (autoscaling for ingest-storage).
* [ENHANCEMENT] Update rollout-operator to `v0.19.1`. #9388
* [BUGFIX] Added missing node affinity matchers to write component. #8910

### Mimirtool

* [CHANGE] Disable colored output on mimirtool when the output is not to a terminal. #9423
* [CHANGE] Add `--force-color` flag to be able to enable colored output when the output is not to a terminal. #9423
* [CHANGE] Analyze Rules: Count recording rules used in rules group as used. #6133
* [CHANGE] Remove deprecated `--rule-files` flag in favor of CLI arguments for the following commands: #8701
  * `mimirtool rules load`
  * `mimirtool rules sync`
  * `mimirtool rules diff`
  * `mimirtool rules check`
  * `mimirtool rules prepare`
* [ENHANCEMENT] Remote read and backfill now supports the experimental native histograms. #9156

### Mimir Continuous Test

* [CHANGE] Use test metrics that do not pass through 0 to make identifying incorrect results easier. #8630
* [CHANGE] Allowed authentication to Mimir using both Tenant ID and basic/bearer auth. #9038
* [FEATURE] Experimental support for the `-tests.send-chunks-debugging-header` boolean flag to send the `X-Mimir-Chunk-Info-Logger: series_id` header with queries. #8599
* [ENHANCEMENT] Include human-friendly timestamps in diffs logged when a test fails. #8630
* [ENHANCEMENT] Add histograms to measure latency of read and write requests. #8583
* [ENHANCEMENT] Log successful test runs in addition to failed test runs. #8817
* [ENHANCEMENT] Series emitted by continuous-test now distribute more uniformly across ingesters. #9218 #9243
* [ENHANCEMENT] Configure `User-Agent` header for the Mimir client via `-tests.client.user-agent`. #9338
* [BUGFIX] Initialize test result metrics to 0 at startup so that alerts can correctly identify the first failure after startup. #8630

### Query-tee

* [CHANGE] If a preferred backend is configured, then query-tee always returns its response, regardless of the response status code. Previously, query-tee would only return the response from the preferred backend if it did not have a 5xx status code. #8634
* [ENHANCEMENT] Emit trace spans from query-tee. #8419
* [ENHANCEMENT] Log trace ID (if present) with all log messages written while processing a request. #8419
* [ENHANCEMENT] Log user agent when processing a request. #8419
* [ENHANCEMENT] Add `time` parameter to proxied instant queries if it is not included in the incoming request. This is optional but enabled by default, and can be disabled with `-proxy.add-missing-time-parameter-to-instant-queries=false`. #8419
* [ENHANCEMENT] Add support for sending only a proportion of requests to all backends, with the remainder only sent to the preferred backend. The default behaviour is to send all requests to all backends. This can be configured with `-proxy.secondary-backends-request-proportion`. #8532
* [ENHANCEMENT] Check annotations emitted by both backends are the same when comparing responses from two backends. #8660
* [ENHANCEMENT] Compare native histograms in query results when comparing results between two backends. #8724
* [ENHANCEMENT] Don't consider responses to be different during response comparison if both backends' responses contain different series, but all samples are within the recent sample window. #8749 #8894
* [ENHANCEMENT] When the expected and actual response for a matrix series is different, the full set of samples for that series from both backends will now be logged. #8947
* [ENHANCEMENT] Wait up to `-server.graceful-shutdown-timeout` for inflight requests to finish when shutting down, rather than immediately terminating inflight requests on shutdown. #8985
* [ENHANCEMENT] Optionally consider equivalent error messages the same when comparing responses. Enabled by default, disable with `-proxy.require-exact-error-match=true`. #9143 #9350 #9366
* [BUGFIX] Ensure any errors encountered while forwarding a request to a backend (eg. DNS resolution failures) are logged. #8419
* [BUGFIX] The comparison of the results should not fail when either side contains extra samples from within SkipRecentSamples duration. #8920
* [BUGFIX] When `-proxy.compare-skip-recent-samples` is enabled, compare sample timestamps with the time the query requests were made, rather than the time at which the comparison is occurring. #9416

### Documentation

* [ENHANCEMENT] Specify in which component the configuration flags `-compactor.blocks-retention-period`, `-querier.max-query-lookback`, `-query-frontend.max-total-query-length`, `-query-frontend.max-query-expression-size-bytes` are applied and that they are applied to remote read as well. #8433
* [ENHANCEMENT] Provide more detailed recommendations on how to migrate from classic to native histograms. #8864
* [ENHANCEMENT] Clarify that `{namespace}` and `{groupName}` path segments in the ruler config API should be URL-escaped. #8969
* [ENHANCEMENT] Include stalled compactor network drive information in runbooks. #9297
* [ENHANCEMENT] Document `/ingester/prepare-partition-downscale` and `/ingester/prepare-instance-ring-downscale` endpoints. #9132
* [ENHANCEMENT] Describe read-only mode of ingesters in component documentation. #9132

### Tools

* [CHANGE] `wal-reader`: Renamed `-series-entries` to `-print-series`. Renamed `-print-series-with-samples` to `-print-samples`. #8568
* [FEATURE] `query-bucket-index`: add new tool to query a bucket index file and print the blocks that would be used for a given query time range. #8818
* [FEATURE] `kafkatool`: add new CLI tool to operate Kafka. Supported commands: #9000
  * `brokers list-leaders-by-partition`
  * `consumer-group commit-offset`
  * `consumer-group copy-offset`
  * `consumer-group list-offsets`
  * `create-partitions`
* [ENHANCEMENT] `wal-reader`: References to unknown series from Samples, Exemplars, histogram or tombstones records are now always logged. #8568
* [ENHANCEMENT] `tsdb-series`: added `-stats` option to print min/max time of chunks, total number of samples and DPM for each series. #8420
* [ENHANCEMENT] `tsdb-print-chunk`: print counter reset information for native histograms. #8812
* [ENHANCEMENT] `grpcurl-query-ingesters`: print counter reset information for native histograms. #8820
* [ENHANCEMENT] `grpcurl-query-ingesters`: concurrently query ingesters. #9102
* [ENHANCEMENT] `grpcurl-query-ingesters`: sort series and chunks in output. #9180
* [ENHANCEMENT] `grpcurl-query-ingesters`: print full chunk timestamps, not just time component. #9180
* [ENHANCEMENT] `tsdb-series`: Added `-json` option to generate JSON output for easier post-processing. #8844
* [ENHANCEMENT] `tsdb-series`: Added `-min-time` and `-max-time` options to filter samples that are used for computing data-points per minute. #8844
* [ENHANCEMENT] `mimir-rules-action`: Added new input to support matching target namespaces by regex. #9244
* [ENHANCEMENT] `mimir-rules-action`: Added new inputs to support ignoring namespaces and ignoring namespaces by regex. #9258 #9324
* [BUGFIX] `copyblocks`, `undelete-blocks`, `copyprefix`: use a multipart upload to server-side copy objects greater than 5GiB in size on S3. #9357

## 2.13.1

### Grafana Mimir

* [BUGFIX] Upgrade Go to 1.22.9 to address [CVE-2024-34156](https://nvd.nist.gov/vuln/detail/CVE-2024-34156). #10097
* [BUGFIX] Update module google.golang.org/grpc to v1.64.1 to address [GHSA-xr7q-jx4m-x55m](https://github.com/advisories/GHSA-xr7q-jx4m-x55m). #8717
* [BUGFIX] Upgrade github.com/rs/cors to v1.11.0 address [GHSA-mh55-gqvf-xfwm](https://github.com/advisories/GHSA-mh55-gqvf-xfwm). #8611

## 2.13.0

### Grafana Mimir

* [CHANGE] Build: `grafana/mimir` docker image is now based on `gcr.io/distroless/static-debian12` image. Alpine-based docker image is still available as `grafana/mimir-alpine`, until Mimir 2.15. #8204 #8235
* [CHANGE] Ingester: `/ingester/flush` endpoint is now only allowed to execute only while the ingester is in `Running` state. The 503 status code is returned if the endpoint is called while the ingester is not in `Running` state. #7486
* [CHANGE] Distributor: Include label name in `err-mimir-label-value-too-long` error message: #7740
* [CHANGE] Ingester: enabled 1 out 10 errors log sampling by default. All the discarded samples will still be tracked by the `cortex_discarded_samples_total` metric. The feature can be configured via `-ingester.error-sample-rate` (0 to log all errors). #7807
* [CHANGE] Query-frontend: Query results caching and experimental query blocking now utilize the PromQL string-formatted query format rather than the unvalidated query as submitted to the frontend. #7742
  * Query results caching should be more stable as all equivalent queries receive the same cache key, but there may be cache churn on first deploy with the updated format
  * Query blocking can no longer be circumvented with an equivalent query in a different format; see [Configure queries to block](https://grafana.com/docs/mimir/latest/configure/configure-blocked-queries/)
* [CHANGE] Query-frontend: stop using `-validation.create-grace-period` to clamp how far into the future a query can span. #8075
* [CHANGE] Clamp [`GOMAXPROCS`](https://pkg.go.dev/runtime#GOMAXPROCS) to [`runtime.NumCPU`](https://pkg.go.dev/runtime#NumCPU). #8201
* [CHANGE] Anonymous usage statistics tracking: add CPU usage percentage tracking. #8282
* [CHANGE] Added new metric `cortex_compactor_disk_out_of_space_errors_total` which counts how many times a compaction failed due to the compactor being out of disk. #8237
* [CHANGE] Anonymous usage statistics tracking: report active series in addition to in-memory series. #8279
* [CHANGE] Ruler: `evaluation_delay` field in the rule group configuration has been deprecated. Please use `query_offset` instead (it has the same exact meaning and behaviour). #8295
* [CHANGE] General: remove `-log.buffered`. The configuration option has been enabled by default and deprecated since Mimir 2.11. #8395
* [CHANGE] Ruler: promote tenant federation from experimental to stable. #8400
* [CHANGE] Ruler: promote `-ruler.recording-rules-evaluation-enabled` and `-ruler.alerting-rules-evaluation-enabled` from experimental to stable. #8400
* [CHANGE] General: promote `-tenant-federation.max-tenants` from experimental to stable. #8400
* [FEATURE] Continuous-test: now runable as a module with `mimir -target=continuous-test`. #7747
* [FEATURE] Store-gateway: Allow specific tenants to be enabled or disabled via `-store-gateway.enabled-tenants` or `-store-gateway.disabled-tenants` CLI flags or their corresponding YAML settings. #7653
* [FEATURE] New `-<prefix>.s3.bucket-lookup-type` flag configures lookup style type, used to access bucket in s3 compatible providers. #7684
* [FEATURE] Querier: add experimental streaming PromQL engine, enabled with `-querier.promql-engine=mimir`. #7693 #7898 #7899 #8023 #8058 #8096 #8121 #8197 #8230 #8247 #8270 #8276 #8277 #8291 #8303 #8340 #8256 #8348
* [FEATURE] New `/ingester/unregister-on-shutdown` HTTP endpoint allows dynamic access to ingesters' `-ingester.ring.unregister-on-shutdown` configuration. #7739
* [FEATURE] Server: added experimental [PROXY protocol support](https://www.haproxy.org/download/2.3/doc/proxy-protocol.txt). The PROXY protocol support can be enabled via `-server.proxy-protocol-enabled=true`. When enabled, the support is added both to HTTP and gRPC listening ports. #7698
* [FEATURE] Query-frontend, querier: new experimental `/cardinality/active_native_histogram_metrics` API to get active native histogram metric names with statistics about active native histogram buckets. #7982 #7986 #8008
* [FEATURE] Alertmanager: Added `-alertmanager.max-silences-count` and `-alertmanager.max-silence-size-bytes` to set limits on per tenant silences. Disabled by default. #8241 #8249
* [FEATURE] Ingester: add experimental support for the server-side circuit breakers when writing to and reading from ingesters. This can be enabled using `-ingester.push-circuit-breaker.enabled` and `-ingester.read-circuit-breaker.enabled` options. Further `-ingester.push-circuit-breaker.*` and `-ingester.read-circuit-breaker.*` options for configuring circuit-breaker are available. Added metrics `cortex_ingester_circuit_breaker_results_total`,  `cortex_ingester_circuit_breaker_transitions_total`, `cortex_ingester_circuit_breaker_current_state` and `cortex_ingester_circuit_breaker_request_timeouts_total`. #8180 #8285 #8315 #8446
* [FEATURE] Distributor, ingester: add new setting `-validation.past-grace-period` to limit how old (based on the wall clock minus OOO window) the ingested samples can be. The default 0 value disables this limit. #8262
* [ENHANCEMENT] Distributor: add metrics `cortex_distributor_samples_per_request` and `cortex_distributor_exemplars_per_request` to track samples/exemplars per request. #8265
* [ENHANCEMENT] Reduced memory allocations in functions used to propagate contextual information between gRPC calls. #7529
* [ENHANCEMENT] Distributor: add experimental limit for exemplars per series per request, enabled with `-distributor.max-exemplars-per-series-per-request`, the number of discarded exemplars are tracked with `cortex_discarded_exemplars_total{reason="too_many_exemplars_per_series_per_request"}` #7989 #8010
* [ENHANCEMENT] Store-gateway: merge series from different blocks concurrently. #7456
* [ENHANCEMENT] Store-gateway: Add `stage="wait_max_concurrent"` to `cortex_bucket_store_series_request_stage_duration_seconds` which records how long the query had to wait for its turn for `-blocks-storage.bucket-store.max-concurrent`. #7609
* [ENHANCEMENT] Querier: add `cortex_querier_federation_upstream_query_wait_duration_seconds` to observe time from when a querier picks up a cross-tenant query to when work begins on its single-tenant counterparts. #7209
* [ENHANCEMENT] Compactor: Add `cortex_compactor_block_compaction_delay_seconds` metric to track how long it takes to compact blocks since the blocks are created. #7635
* [ENHANCEMENT] Store-gateway: add `outcome` label to `cortex_bucket_stores_gate_duration_seconds` histogram metric. Possible values for the `outcome` label are: `rejected_canceled`, `rejected_deadline_exceeded`, `rejected_other`, and `permitted`. #7784
* [ENHANCEMENT] Query-frontend: use zero-allocation experimental decoder for active series queries via `-query-frontend.use-active-series-decoder`. #7665
* [ENHANCEMENT] Go: updated to 1.22.2. #7802
* [ENHANCEMENT] Query-frontend: support `limit` parameter on `/prometheus/api/v1/label/{name}/values` and `/prometheus/api/v1/labels` endpoints. #7722
* [ENHANCEMENT] Expose TLS configuration for the S3 backend client. #7959
* [ENHANCEMENT] Rules: Support expansion of native histogram values when using rule templates #7974
* [ENHANCEMENT] Rules: Add metric `cortex_prometheus_rule_group_last_restore_duration_seconds` which measures how long it takes to restore rule groups using the `ALERTS_FOR_STATE` series #7974
* [ENHANCEMENT] OTLP: Improve remote write format translation performance by using label set hashes for metric identifiers instead of string based ones. #8012
* [ENHANCEMENT] Querying: Remove OpEmptyMatch from regex concatenations. #8012
* [ENHANCEMENT] Store-gateway: add `-blocks-storage.bucket-store.max-concurrent-queue-timeout`. When set, queries at the store-gateway's query gate will not wait longer than that to execute. If a query reaches the wait timeout, then the querier will retry the blocks on a different store-gateway. If all store-gateways are unavailable, then the query will fail with `err-mimir-store-consistency-check-failed`. #7777 #8149
* [ENHANCEMENT] Store-gateway: add `-blocks-storage.bucket-store.index-header.lazy-loading-concurrency-queue-timeout`. When set, loads of index-headers at the store-gateway's index-header lazy load gate will not wait longer than that to execute. If a load reaches the wait timeout, then the querier will retry the blocks on a different store-gateway. If all store-gateways are unavailable, then the query will fail with `err-mimir-store-consistency-check-failed`. #8138
* [ENHANCEMENT] Ingester: Optimize querying with regexp matchers. #8106
* [ENHANCEMENT] Distributor: Introduce `-distributor.max-request-pool-buffer-size` to allow configuring the maximum size of the request pool buffers. #8082
* [ENHANCEMENT] Store-gateway: improve performance when streaming chunks to queriers is enabled (`-querier.prefer-streaming-chunks-from-store-gateways=true`) and the query selects fewer than `-blocks-storage.bucket-store.batch-series-size` series (defaults to 5000 series). #8039
* [ENHANCEMENT] Ingester: active series are now updated along with owned series. They decrease when series change ownership between ingesters. This helps provide a more accurate total of active series when ingesters are added. This is only enabled when `-ingester.track-ingester-owned-series` or `-ingester.use-ingester-owned-series-for-limits` are enabled. #8084
* [ENHANCEMENT] Query-frontend: include route name in query stats log lines. #8191
* [ENHANCEMENT] OTLP: Speed up conversion from OTel to Mimir format by about 8% and reduce memory consumption by about 30%. Can be disabled via `-distributor.direct-otlp-translation-enabled=false` #7957
* [ENHANCEMENT] Ingester/Querier: Optimise regexps with long lists of alternates. #8221, #8234
* [ENHANCEMENT] Ingester: Include more detail in tracing of queries. #8242
* [ENHANCEMENT] Distributor: add `insight=true` to remote-write and OTLP write handlers when the HTTP response status code is 4xx. #8294
* [ENHANCEMENT] Ingester: reduce locked time while matching postings for a label, improving the write latency and compaction speed. #8327
* [ENHANCEMENT] Ingester: reduce the amount of locks taken during the Head compaction's garbage-collection process, improving the write latency and compaction speed. #8327
* [ENHANCEMENT] Query-frontend: log the start, end time and matchers for remote read requests to the query stats logs. #8326 #8370 #8373
* [BUGFIX] Distributor: prometheus retry on 5xx and 429 errors, while otlp collector only retry on 429, 502, 503 and 504, mapping other 5xx errors to the retryable ones in otlp endpoint. #8324 #8339
* [BUGFIX] Distributor: make OTLP endpoint return marshalled proto bytes as response body for 4xx/5xx errors. #8227
* [BUGFIX] Rules: improve error handling when querier is local to the ruler. #7567
* [BUGFIX] Querier, store-gateway: Protect against panics raised during snappy encoding. #7520
* [BUGFIX] Ingester: Prevent timely compaction of empty blocks. #7624
* [BUGFIX] Querier: Don't cache context.Canceled errors for bucket index. #7620
* [BUGFIX] Store-gateway: account for `"other"` time in LabelValues and LabelNames requests. #7622
* [BUGFIX] Query-frontend: Don't panic when using the `-query-frontend.downstream-url` flag. #7651
* [BUGFIX] Ingester: when receiving multiple exemplars for a native histogram via remote write, sort them and only report an error if all are older than the latest exemplar as this could be a partial update. #7640 #7948 #8014
* [BUGFIX] Ingester: don't retain blocks if they finish exactly on the boundary of the retention window. #7656
* [BUGFIX] Bug-fixes and improvements to experimental native histograms. #7744 #7813
* [BUGFIX] Querier: return an error when a query uses `label_join` with an invalid destination label name. #7744
* [BUGFIX] Compactor: correct outstanding job estimation in metrics and `compaction-planner` tool when block labels differ. #7745
* [BUGFIX] Ingester: turn native histogram validation errors in TSDB into soft ingester errors that result in returning 4xx to the end-user instead of 5xx. In the case of TSDB validation errors, the counter `cortex_discarded_samples_total` will be increased with the `reason` label set to `"invalid-native-histogram"`. #7736 #7773
* [BUGFIX] Do not wrap error message with `sampled 1/<frequency>` if it's not actually sampled. #7784
* [BUGFIX] Store-gateway: do not track cortex_querier_blocks_consistency_checks_failed_total metric if query has been canceled or interrued due to any error not related to blocks consistency check failed. #7752
* [BUGFIX] Ingester: ignore instances with no tokens when calculating local limits to prevent discards during ingester scale-up #7881
* [BUGFIX] Ingester: do not reuse exemplars slice in the write request if there are more than 10 exemplars per series. This should help to reduce the in-use memory in case of few requests with a very large number of exemplars. #7936
* [BUGFIX] Distributor: fix down scaling of native histograms in the distributor when timeseries unmarshal cache is in use. #7947
* [BUGFIX] Distributor: fix cardinality API to return more accurate number of in-memory series when number of zones is larger than replication factor. #7984
* [BUGFIX] All: fix config validation for non-ingester modules, when ingester's ring is configured with spread-minimizing token generation strategy. #7990
* [BUGFIX] Ingester: copy LabelValues strings out of mapped memory to avoid a segmentation fault if the region becomes unmapped before the result is marshaled. #8003
* [BUGFIX] OTLP: Don't generate target_info unless at least one identifying label is defined. #8012
* [BUGFIX] OTLP: Don't generate target_info unless there are metrics. #8012
* [BUGFIX] Query-frontend: Experimental query queue splitting: fix issue where offset and range selector duration were not considered when predicting query component. #7742
* [BUGFIX] Querying: Empty matrix results were incorrectly returning `null` instead of `[]`. #8029
* [BUGFIX] All: don't increment `thanos_objstore_bucket_operation_failures_total` metric for cancelled requests. #8072
* [BUGFIX] Query-frontend: fix empty metric name matcher not being applied under certain conditions. #8076
* [BUGFIX] Querying: Fix regex matching of multibyte runes with dot operator. #8089
* [BUGFIX] Querying: matrix results returned from instant queries were not sorted by series. #8113
* [BUGFIX] Query scheduler: Fix a crash in result marshaling. #8140
* [BUGFIX] Store-gateway: Allow long-running index scans to be interrupted. #8154
* [BUGFIX] Query-frontend: fix splitting of queries using `@ start()` and `@end()` modifiers on a subquery. Previously the `start()` and `end()` would be evaluated using the start end end of the split query instead of the original query. #8162
* [BUGFIX] Distributor: Don't discard time series with invalid exemplars, just drop affected exemplars. #8224
* [BUGFIX] Ingester: fixed in-memory series count when replaying a corrupted WAL. #8295
* [BUGFIX] Ingester: fix context cancellation handling when a query is busy looking up series in the TSDB index and `-blocks-storage.tsdb.head-postings-for-matchers-cache*` or `-blocks-storage.tsdb.block-postings-for-matchers-cache*` are in use. #8337
* [BUGFIX] Querier: fix edge case where bucket indexes are sometimes cached forever instead of with the expected TTL. #8343
* [BUGFIX] OTLP handler: fix errors returned by OTLP handler when used via httpgrpc tunneling. #8363
* [BUGFIX] Update `github.com/hashicorp/go-retryablehttp` to address [CVE-2024-6104](https://github.com/advisories/GHSA-v6v8-xj6m-xwqh). #8539
* [BUGFIX] Alertmanager: Fixes a number of bugs in silences which could cause an existing silence to be deleted/expired when updating the silence failed. This could happen when the replacing silence was invalid or exceeded limits. #8525
* [BUGFIX] Alertmanager: Fix per-tenant silence limits not reloaded during runtime. #8456
* [BUGFIX] Alertmanager: Fix help message for utf-8-strict-mode. #8572
* [BUGFIX] Upgrade golang to 1.22.5 to address [CVE-2024-24791](https://nvd.nist.gov/vuln/detail/CVE-2024-24791). #8600

### Mixin

* [CHANGE] Alerts: Removed obsolete `MimirQueriesIncorrect` alert that used test-exporter metrics. Test-exporter support was however removed in Mimir 2.0 release. #7774
* [CHANGE] Alerts: Change threshold for `MimirBucketIndexNotUpdated` alert to fire before queries begin to fail due to bucket index age. #7879
* [FEATURE] Dashboards: added 'Remote ruler reads networking' dashboard. #7751
* [FEATURE] Alerts: Add `MimirIngesterStuckProcessingRecordsFromKafka` alert. #8147
* [ENHANCEMENT] Alerts: allow configuring alerts range interval via `_config.base_alerts_range_interval_minutes`. #7591
* [ENHANCEMENT] Dashboards: Add panels for monitoring distributor and ingester when using ingest-storage. These panels are disabled by default, but can be enabled using `show_ingest_storage_panels: true` config option. Similarly existing panels used when distributors and ingesters use gRPC for forwarding requests can be disabled by setting `show_grpc_ingestion_panels: false`. #7670 #7699
* [ENHANCEMENT] Alerts: add the following alerts when using ingest-storage: #7699 #7702 #7867
  * `MimirIngesterLastConsumedOffsetCommitFailed`
  * `MimirIngesterFailedToReadRecordsFromKafka`
  * `MimirIngesterKafkaFetchErrorsRateTooHigh`
  * `MimirStartingIngesterKafkaReceiveDelayIncreasing`
  * `MimirRunningIngesterReceiveDelayTooHigh`
  * `MimirIngesterFailsToProcessRecordsFromKafka`
  * `MimirIngesterFailsEnforceStrongConsistencyOnReadPath`
* [ENHANCEMENT] Dashboards: add in-flight queries scaling metric panel for ruler-querier. #7749
* [ENHANCEMENT] Dashboards: renamed rows in the "Remote ruler reads" and "Remote ruler reads resources" dashboards to match the actual component names. #7750
* [ENHANCEMENT] Dashboards: allow switching between using classic of native histograms in dashboards. #7627
  * Overview dashboard, Status panel, `cortex_request_duration_seconds` metric.
* [ENHANCEMENT] Alerts: exclude `529` and `598` status codes from failure codes in `MimirRequestsError`. #7889
* [ENHANCEMENT] Dashboards: renamed "TCP Connections" panel to "Ingress TCP Connections" in the networking dashboards. #8092
* [ENHANCEMENT] Dashboards: update the use of deprecated "table (old)" panels to "table". #8181
* [ENHANCEMENT] Dashboards: added a `component` variable to "Slow queries" dashboard to allow checking the slow queries of the remote ruler evaluation query path. #8309
* [BUGFIX] Dashboards: fix regular expression for matching read-path gRPC ingester methods to include querying of exemplars, label-related queries, or active series queries. #7676
* [BUGFIX] Dashboards: fix user id abbreviations and column heads for Top Tenants dashboard. #7724
* [BUGFIX] Dashboards: fix incorrect query used for "queue length" panel on "Ruler" dashboard. #8006
* [BUGFIX] Dashboards: fix disk space utilization panels when running with a recent version of kube-state-metrics. #8212

### Jsonnet

* [CHANGE] Memcached: Change default read timeout for chunks and index caches to `750ms` from `450ms`. #7778
* [CHANGE] Fine-tuned `terminationGracePeriodSeconds` for the following components: #7364
  * Querier: changed from `30` to `180`
  * Query-scheduler: changed from `30` to `180`
* [CHANGE] Change TCP port exposed by `mimir-continuous-test` deployment to match with updated defaults of its container image (see changes below). #7958
* [FEATURE] Add support to deploy Mimir with experimental ingest storage enabled. #8028 #8222
* [ENHANCEMENT] Compactor: add `$._config.cortex_compactor_concurrent_rollout_enabled` option (disabled by default) that makes use of rollout-operator to speed up the rollout of compactors. #7783 #7878
* [ENHANCEMENT] Shuffle-sharding: add `$._config.shuffle_sharding.ingest_storage_partitions_enabled` and `$._config.shuffle_sharding.ingester_partitions_shard_size` options, that allow configuring partitions shard size in ingest-storage mode. #7804
* [ENHANCEMENT] Update rollout-operator to `v0.17.0`. #8399
* [ENHANCEMENT] Add `_config.autoscaling_querier_predictive_scaling_enabled` to scale querier based on inflight queries 7 days ago. #7775
* [ENHANCEMENT] Add support to autoscale ruler-querier replicas based on in-flight queries too (in addition to CPU and memory based scaling). #8060 #8188
* [ENHANCEMENT] Distributor: improved distributor HPA scaling metric to only take in account ready pods. This requires the metric `kube_pod_status_ready` to be available in the data source used by KEDA to query scaling metrics (configured via `_config.autoscaling_prometheus_url`). #8251
* [BUGFIX] Guard against missing samples in KEDA queries. #7691 #10013
* [BUGFIX] Alertmanager: Set -server.http-idle-timeout to avoid EOF errors in ruler. #8192

### Mimirtool

* [CHANGE] Deprecated `--rule-files` flag in favor of CLI arguments. #7756
* [FEATURE] mimirtool: Add `runtime-config verify` sub-command, for verifying Mimir runtime config files. #8123
* [ENHANCEMENT] `mimirtool promql format`: Format PromQL query with Prometheus' string or pretty-print formatter. #7742
* [ENHANCEMENT] Add `mimir-http-prefix` configuration to set the Mimir URL prefix when using legacy routes. #8069
* [ENHANCEMENT] Add option `--output-dir` to `mimirtool rules get` and `mimirtool rules print` to allow persisting rule groups to a file for edit and re-upload. #8142
* [BUGFIX] Fix panic in `loadgen` subcommand. #7629
* [BUGFIX] `mimirtool rules prepare`: do not add aggregation label to `on()` clause if already present in `group_left()` or `group_right()`. #7839
* [BUGFIX] Analyze Grafana: fix parsing queries with variables. #8062
* [BUGFIX] `mimirtool rules sync`: detect a change when the `query_offset` or the deprecated `evaluation_delay` configuration changes. #8297

### Mimir Continuous Test

* [CHANGE] `mimir-continuous-test` has been deprecated and replaced by a Mimir module that can be run as a target from the `mimir` binary using `mimir -target=continuous-test`. #7753
* [CHANGE] `-server.metrics-port` flag is no longer available for use in the module run of mimir-continuous-test, including the grafana/mimir-continuous-test Docker image which uses the new module. Configuring this port is still possible in the binary, which is deprecated. #7747
* [CHANGE] Allowed authenticatication to Mimir using both Tenant ID and basic/bearer auth #7619.
* [BUGFIX] Set `User-Agent` header for all requests sent from the testing client. #7607

### Query-tee

* [ENHANCEMENT] Log queries that take longer than `proxy.log-slow-query-response-threshold` when compared to other backends. #7346
* [ENHANCEMENT] Add two new metrics for measuring the relative duration between backends: #7782 #8013 #8330
  * `cortex_querytee_backend_response_relative_duration_seconds`
  * `cortex_querytee_backend_response_relative_duration_proportional`

### Documentation

* [CHANGE] Note that the _Play with Grafana Mimir_ tutorial directory path changed after the release of the video. #8319
* [ENHANCEMENT] Clarify Compactor and its storage volume when configured under Kubernetes. #7675
* [ENHANCEMENT] Add OTLP route to _Mimir routes by path_ runbooks section. #8074
* [ENHANCEMENT] Document option server.log-source-ips-full. #8268

### Tools

* [ENHANCEMENT] ulidtime: add option to show random part of ULID, timestamp in milliseconds and header. #7615
* [ENHANCEMENT] copyblocks: add a flag to configure part-size for multipart uploads in s3 client-side copying. #8292
* [ENHANCEMENT] copyblocks: enable pprof HTTP endpoints. #8292

## 2.12.0

### Grafana Mimir

* [CHANGE] Alertmanager: Deprecates the `v1` API. All `v1` API endpoints now respond with a JSON deprecation notice and a status code of `410`. All endpoints have a `v2` equivalent. The list of endpoints is: #7103
  * `<alertmanager-web.external-url>/api/v1/alerts`
  * `<alertmanager-web.external-url>/api/v1/receivers`
  * `<alertmanager-web.external-url>/api/v1/silence/{id}`
  * `<alertmanager-web.external-url>/api/v1/silences`
  * `<alertmanager-web.external-url>/api/v1/status`
* [CHANGE] Ingester: Increase default value of `-blocks-storage.tsdb.head-postings-for-matchers-cache-max-bytes` and `-blocks-storage.tsdb.block-postings-for-matchers-cache-max-bytes` to 100 MiB (previous default value was 10 MiB). #6764
* [CHANGE] Validate tenant IDs according to [documented behavior](https://grafana.com/docs/mimir/latest/configure/about-tenant-ids/) even when tenant federation is not enabled. Note that this will cause some previously accepted tenant IDs to be rejected such as those longer than 150 bytes or containing `|` characters. #6959
* [CHANGE] Ruler: don't use backoff retry on remote evaluation in case of `4xx` errors. #7004
* [CHANGE] Server: responses with HTTP 4xx status codes are now treated as errors and used in `status_code` label of request duration metric. #7045
* [CHANGE] Memberlist: change default for `-memberlist.stream-timeout` from `10s` to `2s`. #7076
* [CHANGE] Memcached: remove legacy `thanos_cache_memcached_*` and `thanos_memcached_*` prefixed metrics. Instead, Memcached and Redis cache clients now emit `thanos_cache_*` prefixed metrics with a `backend` label. #7076
* [CHANGE] Ruler: the following metrics, exposed when the ruler is configured to discover Alertmanager instances via service discovery, have been renamed: #7057
  * `prometheus_sd_failed_configs` renamed to `cortex_prometheus_sd_failed_configs`
  * `prometheus_sd_discovered_targets` renamed to `cortex_prometheus_sd_discovered_targets`
  * `prometheus_sd_received_updates_total` renamed to `cortex_prometheus_sd_received_updates_total`
  * `prometheus_sd_updates_delayed_total` renamed to `cortex_prometheus_sd_updates_delayed_total`
  * `prometheus_sd_updates_total` renamed to `cortex_prometheus_sd_updates_total`
  * `prometheus_sd_refresh_failures_total` renamed to `cortex_prometheus_sd_refresh_failures_total`
  * `prometheus_sd_refresh_duration_seconds` renamed to `cortex_prometheus_sd_refresh_duration_seconds`
* [CHANGE] Query-frontend: the default value for `-query-frontend.not-running-timeout` has been changed from 0 (disabled) to 2s. The configuration option has also been moved from "experimental" to "advanced". #7127
* [CHANGE] Store-gateway: to reduce disk contention on HDDs the default value for `blocks-storage.bucket-store.tenant-sync-concurrency` has been changed from `10` to `1` and the default value for `blocks-storage.bucket-store.block-sync-concurrency` has been changed from `20` to `4`. #7136
* [CHANGE] Store-gateway: Remove deprecated CLI flags `-blocks-storage.bucket-store.index-header-lazy-loading-enabled` and `-blocks-storage.bucket-store.index-header-lazy-loading-idle-timeout` and their corresponding YAML settings. Instead, use `-blocks-storage.bucket-store.index-header.lazy-loading-enabled` and `-blocks-storage.bucket-store.index-header.lazy-loading-idle-timeout`. #7521
* [CHANGE] Store-gateway: Mark experimental CLI flag `-blocks-storage.bucket-store.index-header.lazy-loading-concurrency` and its corresponding YAML settings as advanced. #7521
* [CHANGE] Store-gateway: Remove experimental CLI flag `-blocks-storage.bucket-store.index-header.sparse-persistence-enabled` since this is now the default behavior. #7535
* [CHANGE] All: set `-server.report-grpc-codes-in-instrumentation-label-enabled` to `true` by default, which enables reporting gRPC status codes as `status_code` labels in the `cortex_request_duration_seconds` metric. #7144
* [CHANGE] Distributor: report gRPC status codes as `status_code` labels in the `cortex_ingester_client_request_duration_seconds` metric by default. #7144
* [CHANGE] Distributor: CLI flag `-ingester.client.report-grpc-codes-in-instrumentation-label-enabled` has been deprecated, and its default value is set to `true`. #7144
* [CHANGE] Ingester: CLI flag `-ingester.return-only-grpc-errors` has been deprecated, and its default value is set to `true`. To ensure backwards compatibility, during a migration from a version prior to 2.11.0 to 2.12 or later, `-ingester.return-only-grpc-errors` should be set to `false`. Once all the components are migrated, the flag can be removed.   #7151
* [CHANGE] Ingester: the following CLI flags have been moved from "experimental" to "advanced": #7169
  * `-ingester.ring.token-generation-strategy`
  * `-ingester.ring.spread-minimizing-zones`
  * `-ingester.ring.spread-minimizing-join-ring-in-order`
* [CHANGE] Query-frontend: the default value of the CLI flag `-query-frontend.max-cache-freshness` (and its respective YAML configuration parameter) has been changed from `1m` to `10m`. #7161
* [CHANGE] Distributor: default the optimization `-distributor.write-requests-buffer-pooling-enabled` to `true`. #7165
* [CHANGE] Tracing: Move query information to span attributes instead of span logs. #7046
* [CHANGE] Distributor: the default value of circuit breaker's CLI flag `-ingester.client.circuit-breaker.cooldown-period` has been changed from `1m` to `10s`. #7310
* [CHANGE] Store-gateway: remove `cortex_bucket_store_blocks_loaded_by_duration`. `cortex_bucket_store_series_blocks_queried` is better suited for detecting when compactors are not able to keep up with the number of blocks to compact. #7309
* [CHANGE] Ingester, Distributor: the support for rejecting push requests received via gRPC before reading them into memory, enabled via `-ingester.limit-inflight-requests-using-grpc-method-limiter` and `-distributor.limit-inflight-requests-using-grpc-method-limiter`, is now stable and enabled by default. The configuration options have been deprecated and will be removed in Mimir 2.14. #7360
* [CHANGE] Distributor: Change`-distributor.enable-otlp-metadata-storage` flag's default to true, and deprecate it. The flag will be removed in Mimir 2.14. #7366
* [CHANGE] Store-gateway: Use a shorter TTL for cached items related to temporary blocks. #7407 #7534
* [CHANGE] Standardise exemplar label as "trace_id". #7475
* [CHANGE] The configuration option `-querier.max-query-into-future` has been deprecated and will be removed in Mimir 2.14. #7496
* [CHANGE] Distributor: the metric `cortex_distributor_sample_delay_seconds` has been deprecated and will be removed in Mimir 2.14. #7516
* [CHANGE] Query-frontend: The deprecated YAML setting `frontend.cache_unaligned_requests` has been moved to `limits.cache_unaligned_requests`. #7519
* [CHANGE] Querier: the CLI flag `-querier.minimize-ingester-requests` has been moved from "experimental" to "advanced". #7638
* [CHANGE] Ingester: allow only POST method on `/ingester/shutdown`, as previously it was too easy to accidentally trigger through GET requests. At the same time, add an option to keep the existing behavior by introducing an `-api.get-request-for-ingester-shutdown-enabled` flag. This flag will be removed in Mimir 2.15. #7707
* [FEATURE] Introduce `-server.log-source-ips-full` option to log all IPs from `Forwarded`, `X-Real-IP`, `X-Forwarded-For` headers. #7250
* [FEATURE] Introduce `-tenant-federation.max-tenants` option to limit the max number of tenants allowed for requests when federation is enabled. #6959
* [FEATURE] Cardinality API: added a new `count_method` parameter which enables counting active label names. #7085
* [FEATURE] Querier / query-frontend: added `-querier.promql-experimental-functions-enabled` CLI flag (and respective YAML config option) to enable experimental PromQL functions. The experimental functions introduced are: `mad_over_time()`, `sort_by_label()` and `sort_by_label_desc()`. #7057
* [FEATURE] Alertmanager API: added `-alertmanager.grafana-alertmanager-compatibility-enabled` CLI flag (and respective YAML config option) to enable an experimental API endpoints that support the migration of the Grafana Alertmanager. #7057
* [FEATURE] Alertmanager: Added `-alertmanager.utf8-strict-mode-enabled` to control support for any UTF-8 character as part of Alertmanager configuration/API matchers and labels. It's default value is set to `false`. #6898
* [FEATURE] Querier: added `histogram_avg()` function support to PromQL. #7293
* [FEATURE] Ingester: added `-blocks-storage.tsdb.timely-head-compaction` flag, which enables more timely head compaction, and defaults to `false`. #7372
* [FEATURE] Compactor: Added `/compactor/tenants` and `/compactor/tenant/{tenant}/planned_jobs` endpoints that provide functionality that was provided by `tools/compaction-planner` -- listing of planned compaction jobs based on tenants' bucket index. #7381
* [FEATURE] Add experimental support for streaming response bodies from queriers to frontends via `-querier.response-streaming-enabled`. This is currently only supported for the `/api/v1/cardinality/active_series` endpoint. #7173
* [FEATURE] Release: Added mimir distroless docker image. #7371
* [FEATURE] Add support for the new grammar of `{"metric_name", "l1"="val"}` to promql and some of the exposition formats. #7475 #7541
* [ENHANCEMENT] Distributor: Add a new metric `cortex_distributor_otlp_requests_total` to track the total number of OTLP requests. #7385
* [ENHANCEMENT] Vault: add lifecycle manager for token used to authenticate to Vault. This ensures the client token is always valid. Includes a gauge (`cortex_vault_token_lease_renewal_active`) to check whether token renewal is active, and the counters `cortex_vault_token_lease_renewal_success_total` and `cortex_vault_auth_success_total` to see the total number of successful lease renewals / authentications. #7337
* [ENHANCEMENT] Store-gateway: add no-compact details column on store-gateway tenants admin UI. #6848
* [ENHANCEMENT] PromQL: ignore small errors for bucketQuantile #6766
* [ENHANCEMENT] Distributor: improve efficiency of some errors #6785
* [ENHANCEMENT] Ruler: exclude vector queries from being tracked in `cortex_ruler_queries_zero_fetched_series_total`. #6544
* [ENHANCEMENT] Ruler: local storage backend now supports reading a rule group via `/config/api/v1/rules/{namespace}/{groupName}` configuration API endpoint. #6632
* [ENHANCEMENT] Query-Frontend and Query-Scheduler: split tenant query request queues by query component with `query-frontend.additional-query-queue-dimensions-enabled` and `query-scheduler.additional-query-queue-dimensions-enabled`. #6772
* [ENHANCEMENT] Distributor: support disabling metric relabel rules per-tenant via the flag `-distributor.metric-relabeling-enabled` or associated YAML. #6970
* [ENHANCEMENT] Distributor: `-distributor.remote-timeout` is now accounted from the first ingester push request being sent. #6972
* [ENHANCEMENT] Storage Provider: `-<prefix>.s3.sts-endpoint` sets a custom endpoint for AWS Security Token Service (AWS STS) in s3 storage provider. #6172
* [ENHANCEMENT] Querier: add `cortex_querier_queries_storage_type_total ` metric that indicates how many queries have executed for a source, ingesters or store-gateways. Add `cortex_querier_query_storegateway_chunks_total` metric to count the number of chunks fetched from a store gateway. #7099,#7145
* [ENHANCEMENT] Query-frontend: add experimental support for sharding active series queries via `-query-frontend.shard-active-series-queries`. #6784
* [ENHANCEMENT] Distributor: set `-distributor.reusable-ingester-push-workers=2000` by default and mark feature as `advanced`. #7128
* [ENHANCEMENT] All: set `-server.grpc.num-workers=100` by default and mark feature as `advanced`. #7131
* [ENHANCEMENT] Distributor: invalid metric name error message gets cleaned up to not include non-ascii strings. #7146
* [ENHANCEMENT] Store-gateway: add `source`, `level`, and `out_or_order` to `cortex_bucket_store_series_blocks_queried` metric that indicates the number of blocks that were queried from store gateways by block metadata. #7112 #7262 #7267
* [ENHANCEMENT] Compactor: After updating bucket-index, compactor now also computes estimated number of compaction jobs based on current bucket-index, and reports the result in `cortex_bucket_index_estimated_compaction_jobs` metric. If computation of jobs fails, `cortex_bucket_index_estimated_compaction_jobs_errors_total` is updated instead. #7299
* [ENHANCEMENT] Mimir: Integrate profiling into tracing instrumentation. #7363
* [ENHANCEMENT] Alertmanager: Adds metric `cortex_alertmanager_notifications_suppressed_total` that counts the total number of notifications suppressed for being silenced, inhibited, outside of active time intervals or within muted time intervals. #7384
* [ENHANCEMENT] Query-scheduler: added more buckets to `cortex_query_scheduler_queue_duration_seconds` histogram metric, in order to better track queries staying in the queue for longer than 10s. #7470
* [ENHANCEMENT] A `type` label is added to `prometheus_tsdb_head_out_of_order_samples_appended_total` metric. #7475
* [ENHANCEMENT] Distributor: Optimize OTLP endpoint. #7475
* [ENHANCEMENT] API: Use github.com/klauspost/compress for faster gzip and deflate compression of API responses. #7475
* [ENHANCEMENT] Ingester: Limiting on owned series (`-ingester.use-ingester-owned-series-for-limits`) now prevents discards in cases where a tenant is sharded across all ingesters (or shuffle sharding is disabled) and the ingester count increases. #7411
* [ENHANCEMENT] Block upload: include converted timestamps in the error message if block is from the future. #7538
* [ENHANCEMENT] Query-frontend: Introduce `-query-frontend.active-series-write-timeout` to allow configuring the server-side write timeout for active series requests. #7553 #7569
* [BUGFIX] Ingester: don't ignore errors encountered while iterating through chunks or samples in response to a query request. #6451
* [BUGFIX] Fix issue where queries can fail or omit OOO samples if OOO head compaction occurs between creating a querier and reading chunks #6766
* [BUGFIX] Fix issue where concatenatingChunkIterator can obscure errors #6766
* [BUGFIX] Fix panic during tsdb Commit #6766
* [BUGFIX] tsdb/head: wlog exemplars after samples #6766
* [BUGFIX] Ruler: fix issue where "failed to remotely evaluate query expression, will retry" messages are logged without context such as the trace ID and do not appear in trace events. #6789
* [BUGFIX] Ruler: do not retry requests to remote querier when server's response exceeds its configured max payload size. #7216
* [BUGFIX] Querier: fix issue where spans in query request traces were not nested correctly. #6893
* [BUGFIX] Fix issue where all incoming HTTP requests have duplicate trace spans. #6920
* [BUGFIX] Querier: do not retry requests to store-gateway when a query gets canceled. #6934
* [BUGFIX] Querier: return 499 status code instead of 500 when a request to remote read endpoint gets canceled. #6934
* [BUGFIX] Querier: fix issue where `-querier.max-fetched-series-per-query` is not applied to `/series` endpoint if the series are loaded from ingesters. #7055
* [BUGFIX] Distributor: fix issue where `-distributor.metric-relabeling-enabled` may cause distributors to panic #7176
* [BUGFIX] Distributor: fix issue where `-distributor.metric-relabeling-enabled` may cause distributors to write unsorted labels and corrupt blocks #7326
* [BUGFIX] Query-frontend: the `cortex_query_frontend_queries_total` report incorrectly reported `op="query"` for any request which wasn't a range query. Now the `op` label value can be one of the following: #7207
  * `query`: instant query
  * `query_range`: range query
  * `cardinality`: cardinality query
  * `label_names_and_values`: label names / values query
  * `active_series`: active series query
  * `other`: any other request
* [BUGFIX] Fix performance regression introduced in Mimir 2.11.0 when uploading blocks to AWS S3. #7240
* [BUGFIX] Query-frontend: fix race condition when sharding active series is enabled (see above) and response is compressed with snappy. #7290
* [BUGFIX] Query-frontend: "query stats" log unsuccessful replies from downstream as "failed". #7296
* [BUGFIX] Packaging: remove reload from systemd file as mimir does not take into account SIGHUP. #7345
* [BUGFIX] Compactor: do not allow out-of-order blocks to prevent timely compaction. #7342
* [BUGFIX] Update `google.golang.org/grpc` to resolve occasional issues with gRPC server closing its side of connection before it was drained by the client. #7380
* [BUGFIX] Query-frontend: abort response streaming for `active_series` requests when the request context is canceled. #7378
* [BUGFIX] Compactor: improve compaction of sporadic blocks. #7329
* [BUGFIX] Ruler: fix regression that caused client errors to be tracked in `cortex_ruler_write_requests_failed_total` metric. #7472
* [BUGFIX] promql: Fix Range selectors with an @ modifier are wrongly scoped in range queries. #7475
* [BUGFIX] Fix metadata API using wrong JSON field names. #7475
* [BUGFIX] Ruler: fix native histogram recording rule result corruption. #7552
* [BUGFIX] Querier: fix HTTP status code translations for remote read requests. Previously, remote-read had conflicting behaviours: when returning samples all internal errors were translated to HTTP 400; when returning chunks all internal errors were translated to HTTP 500. #7487
* [BUGFIX] Query-frontend: Fix memory leak on every request. #7654

### Mixin

* [CHANGE] The `job` label matcher for distributor and gateway have been extended to include any deployment matching `distributor.*` and `cortex-gw.*` respectively. This change allows to match custom and multi-zone distributor and gateway deployments too. #6817
* [ENHANCEMENT] Dashboards: Add panels for alertmanager activity of a tenant #6826
* [ENHANCEMENT] Dashboards: Add graphs to "Slow Queries" dashboard. #6880
* [ENHANCEMENT] Dashboards: Update all deprecated "graph" panels to "timeseries" panels. #6864 #7413 #7457
* [ENHANCEMENT] Dashboards: Make most columns in "Slow Queries" sortable. #7000
* [ENHANCEMENT] Dashboards: Render graph panels at full resolution as opposed to at half resolution. #7027
* [ENHANCEMENT] Dashboards: show query-scheduler queue length on "Reads" and "Remote Ruler Reads" dashboards. #7088
* [ENHANCEMENT] Dashboards: Add estimated number of compaction jobs to "Compactor", "Tenants" and "Top tenants" dashboards. #7449 #7481
* [ENHANCEMENT] Recording rules: add native histogram recording rules to `cortex_request_duration_seconds`. #7528
* [ENHANCEMENT] Dashboards: Add total owned series, and per-ingester in-memory and owned series to "Tenants" dashboard. #7511
* [BUGFIX] Dashboards: drop `step` parameter from targets as it is not supported. #7157
* [BUGFIX] Recording rules: drop rules for metrics removed in 2.0: `cortex_memcache_request_duration_seconds` and `cortex_cache_request_duration_seconds`. #7514

### Jsonnet

* [CHANGE] Distributor: Increase `JAEGER_REPORTER_MAX_QUEUE_SIZE` from the default (100) to 1000, to avoid dropping tracing spans. #7259
* [CHANGE] Querier: Increase `JAEGER_REPORTER_MAX_QUEUE_SIZE` from 1000 to 5000, to avoid dropping tracing spans. #6764
* [CHANGE] rollout-operator: remove default CPU limit. #7066
* [CHANGE] Store-gateway: Increase `JAEGER_REPORTER_MAX_QUEUE_SIZE` from the default (100) to 1000, to avoid dropping tracing spans. #7068
* [CHANGE] Query-frontend, ingester, ruler, backend and write instances: Increase `JAEGER_REPORTER_MAX_QUEUE_SIZE` from the default (100), to avoid dropping tracing spans. #7086
* [CHANGE] Ring: relaxed the hash ring heartbeat period and timeout for distributor, ingester, store-gateway and compactor: #6860
  * `-distributor.ring.heartbeat-period` set to `1m`
  * `-distributor.ring.heartbeat-timeout` set to `4m`
  * `-ingester.ring.heartbeat-period` set to `2m`
  * `-store-gateway.sharding-ring.heartbeat-period` set to `1m`
  * `-store-gateway.sharding-ring.heartbeat-timeout` set to `4m`
  * `-compactor.ring.heartbeat-period` set to `1m`
  * `-compactor.ring.heartbeat-timeout` set to `4m`
* [CHANGE] Ruler-querier: the topology spread constrain max skew is now configured through the configuration option `ruler_querier_topology_spread_max_skew` instead of `querier_topology_spread_max_skew`. #7204
* [CHANGE] Distributor: `-server.grpc.keepalive.max-connection-age` lowered from `2m` to `60s` and configured `-shutdown-delay=90s` and termination grace period to `100` seconds in order to reduce the chances of failed gRPC write requests when distributors gracefully shutdown. #7361
* [FEATURE] Added support for the following root-level settings to configure the list of matchers to apply to node affinity: #6782 #6829
  * `alertmanager_node_affinity_matchers`
  * `compactor_node_affinity_matchers`
  * `continuous_test_node_affinity_matchers`
  * `distributor_node_affinity_matchers`
  * `ingester_node_affinity_matchers`
  * `ingester_zone_a_node_affinity_matchers`
  * `ingester_zone_b_node_affinity_matchers`
  * `ingester_zone_c_node_affinity_matchers`
  * `mimir_backend_node_affinity_matchers`
  * `mimir_backend_zone_a_node_affinity_matchers`
  * `mimir_backend_zone_b_node_affinity_matchers`
  * `mimir_backend_zone_c_node_affinity_matchers`
  * `mimir_read_node_affinity_matchers`
  * `mimir_write_node_affinity_matchers`
  * `mimir_write_zone_a_node_affinity_matchers`
  * `mimir_write_zone_b_node_affinity_matchers`
  * `mimir_write_zone_c_node_affinity_matchers`
  * `overrides_exporter_node_affinity_matchers`
  * `querier_node_affinity_matchers`
  * `query_frontend_node_affinity_matchers`
  * `query_scheduler_node_affinity_matchers`
  * `rollout_operator_node_affinity_matchers`
  * `ruler_node_affinity_matchers`
  * `ruler_node_affinity_matchers`
  * `ruler_querier_node_affinity_matchers`
  * `ruler_query_frontend_node_affinity_matchers`
  * `ruler_query_scheduler_node_affinity_matchers`
  * `store_gateway_node_affinity_matchers`
  * `store_gateway_node_affinity_matchers`
  * `store_gateway_zone_a_node_affinity_matchers`
  * `store_gateway_zone_b_node_affinity_matchers`
  * `store_gateway_zone_c_node_affinity_matchers`
* [FEATURE] Ingester: Allow automated zone-by-zone downscaling, that can be enabled via the `ingester_automated_downscale_enabled` flag. It is disabled by default. #6850
* [ENHANCEMENT] Alerts: Add `MimirStoreGatewayTooManyFailedOperations` warning alert that triggers when Mimir store-gateway report error when interacting with the object storage. #6831
* [ENHANCEMENT] Querier HPA: improved scaling metric and scaling policies, in order to scale up and down more gradually. #6971
* [ENHANCEMENT] Rollout-operator: upgraded to v0.13.0. #7469
* [ENHANCEMENT] Rollout-operator: add tracing configuration to rollout-operator container (when tracing is enabled and configured). #7469
* [ENHANCEMENT] Query-frontend: configured `-shutdown-delay`, `-server.grpc.keepalive.max-connection-age` and termination grace period to reduce the likelihood of queries hitting terminated query-frontends. #7129
* [ENHANCEMENT] Autoscaling: add support for KEDA's `ignoreNullValues` option for Prometheus scaler. #7471
* [BUGFIX] Update memcached-exporter to 0.14.1 due to CVE-2023-39325. #6861

### Mimirtool

* [FEATURE] Add command `migrate-utf8` to migrate Alertmanager configurations for Alertmanager versions 0.27.0 and later. #7383
* [ENHANCEMENT] Add template render command to render locally a template. #7325
* [ENHANCEMENT] Add `--extra-headers` option to `mimirtool rules` command to add extra headers to requests for auth. #7141
* [ENHANCEMENT] Analyze Prometheus: set tenant header. #6737
* [ENHANCEMENT] Add argument `--output-dir` to `mimirtool alertmanager get` where the config and templates will be written to and can be loaded via `mimirtool alertmanager load` #6760
* [BUGFIX] Analyze rule-file: .metricsUsed field wasn't populated. #6953

### Mimir Continuous Test

* [ENHANCEMENT] Include comparison of all expected and actual values when any float sample does not match. #6756

### Query-tee

* [BUGFIX] Fix issue where `Host` HTTP header was not being correctly changed for the proxy targets. #7386
* [ENHANCEMENT] Allow using the value of X-Scope-OrgID for basic auth username in the forwarded request if URL username is set as `__REQUEST_HEADER_X_SCOPE_ORGID__`. #7452

### Documentation

* [CHANGE] No longer mark OTLP distributor endpoint as experimental. #7348
* [ENHANCEMENT] Added runbook for `KubePersistentVolumeFillingUp` alert. #7297
* [ENHANCEMENT] Add Grafana Cloud recommendations to OTLP documentation. #7375
* [BUGFIX] Fixed typo on single zone->zone aware replication Helm page. #7327

### Tools

* [CHANGE] copyblocks: The flags for copyblocks have been changed to align more closely with other tools. #6607
* [CHANGE] undelete-blocks: undelete-blocks-gcs has been removed and replaced with undelete-blocks, which supports recovering deleted blocks in versioned buckets from ABS, GCS, and S3-compatible object storage. #6607
* [FEATURE] copyprefix: Add tool to copy objects between prefixes. Supports ABS, GCS, and S3-compatible object storage. #6607

## 2.11.0

### Grafana Mimir

* [CHANGE] The following deprecated configurations have been removed: #6673 #6779 #6808 #6814
  * `-querier.iterators`
  * `-querier.batch-iterators`
  * `-blocks-storage.bucket-store.max-chunk-pool-bytes`
  * `-blocks-storage.bucket-store.chunk-pool-min-bucket-size-bytes`
  * `-blocks-storage.bucket-store.chunk-pool-max-bucket-size-bytes`
  * `-blocks-storage.bucket-store.bucket-index.enabled`
* [CHANGE] Querier: Split worker GRPC config into separate client configs for the frontend and scheduler to allow TLS to be configured correctly when specifying the `tls_server_name`. The GRPC config specified under `-querier.frontend-client.*` will no longer apply to the scheduler client, and will need to be set explicitly under `-querier.scheduler-client.*`. #6445 #6573
* [CHANGE] Store-gateway: enable sparse index headers by default. Sparse index headers reduce the time to load an index header up to 90%. #6005
* [CHANGE] Store-gateway: lazy-loading concurrency limit default value is now 4. #6004
* [CHANGE] General: enabled `-log.buffered` by default. The `-log.buffered` has been deprecated and will be removed in Mimir 2.13. #6131
* [CHANGE] Ingester: changed default `-blocks-storage.tsdb.series-hash-cache-max-size-bytes` setting from `1GB` to `350MB`. The new default cache size is enough to store the hashes for all series in a ingester, assuming up to 2M in-memory series per ingester and using the default 13h retention period for local TSDB blocks in the ingesters. #6130
* [CHANGE] Query-frontend: removed `cortex_query_frontend_workers_enqueued_requests_total`. Use `cortex_query_frontend_enqueue_duration_seconds_count` instead. #6121
* [CHANGE] Ingester / querier: enable ingester to querier chunks streaming by default and mark it as stable. #6174
* [CHANGE] Ingester / querier: enable ingester query request minimisation by default and mark it as stable. #6174
* [CHANGE] Ingester: changed the default value for the experimental configuration parameter `-blocks-storage.tsdb.early-head-compaction-min-estimated-series-reduction-percentage` from 10 to 15. #6186
* [CHANGE] Ingester: `/ingester/push` HTTP endpoint has been removed. This endpoint was added for testing and troubleshooting, but was never documented or used for anything. #6299
* [CHANGE] Experimental setting `-log.rate-limit-logs-per-second-burst` renamed to `-log.rate-limit-logs-burst-size`. #6230
* [CHANGE] Ingester: by setting the newly introduced experimental CLI flag `-ingester.return-only-grpc-errors` to true, ingester will return only gRPC errors. #6443 #6680 #6723
* [CHANGE] Upgrade Node.js to v20. #6540
* [CHANGE] Querier: `cortex_querier_blocks_consistency_checks_failed_total` is now incremented when a block couldn't be queried from any attempted store-gateway as opposed to incremented after each attempt. Also `cortex_querier_blocks_consistency_checks_total` is incremented once per query as opposed to once per attempt (with 3 attempts). #6590
* [CHANGE] Ingester: Modify utilization based read path limiter to base memory usage on Go heap size. #6584
* [FEATURE] Distributor: added option `-distributor.retry-after-header.enabled` to include the `Retry-After` header in recoverable error responses. #6608
* [FEATURE] Query-frontend: add experimental support for query blocking. Queries are blocked on a per-tenant basis and is configured via the limit `blocked_queries`. #5609
* [FEATURE] Vault: Added support for new Vault authentication methods: `AppRole`, `Kubernetes`, `UserPass` and `Token`. #6143
* [FEATURE] Add experimental endpoint `/api/v1/cardinality/active_series` to return the set of active series for a given selector. #6536 #6619 #6651 #6667 #6717
* [FEATURE] Added `-<prefix>.s3.part-size` flag to configure the S3 minimum file size in bytes used for multipart uploads. #6592
* [FEATURE] Add the experimental `-<prefix>.s3.send-content-md5` flag (defaults to `false`) to configure S3 Put Object requests to send a `Content-MD5` header. Setting this flag is not recommended unless your object storage does not support checksums. #6622
* [FEATURE] Distributor: add an experimental flag `-distributor.reusable-ingester-push-worker` that can be used to pre-allocate a pool of workers to be used to send push requests to the ingesters. #6660
* [FEATURE] Distributor: Support enabling of automatically generated name suffixes for metrics ingested via OTLP, through the flag `-distributor.otel-metric-suffixes-enabled`. #6542
* [FEATURE] Ingester: ingester can now track which of the user's series the ingester actually owns according to the ring, and only consider owned series when checking for user series limit. This helps to avoid hitting the user's series limit when scaling up ingesters or changing user's ingester shard size. Feature is currently experimental, and disabled by default. It can be enabled by setting `-ingester.use-ingester-owned-series-for-limits` (to use owned series for limiting). This is currently limited to multi-zone ingester setup, with replication factor being equal to number of zones. #6718 #7087
* [ENHANCEMENT] Query-frontend: don't treat cancel as an error. #4648
* [ENHANCEMENT] Ingester: exported summary `cortex_ingester_inflight_push_requests_summary` tracking total number of inflight requests in percentile buckets. #5845
* [ENHANCEMENT] Query-scheduler: add `cortex_query_scheduler_enqueue_duration_seconds` metric that records the time taken to enqueue or reject a query request. #5879
* [ENHANCEMENT] Query-frontend: add `cortex_query_frontend_enqueue_duration_seconds` metric that records the time taken to enqueue or reject a query request. When query-scheduler is in use, the metric has the `scheduler_address` label to differentiate the enqueue duration by query-scheduler backend. #5879 #6087 #6120
* [ENHANCEMENT] Store-gateway: add metric `cortex_bucket_store_blocks_loaded_by_duration` for counting the loaded number of blocks based on their duration. #6074  #6129
* [ENHANCEMENT] Expose `/sync/mutex/wait/total:seconds` Go runtime metric as `go_sync_mutex_wait_total_seconds_total` from all components. #5879
* [ENHANCEMENT] Query-scheduler: improve latency with many concurrent queriers. #5880
* [ENHANCEMENT] Ruler: add new per-tenant `cortex_ruler_queries_zero_fetched_series_total` metric to track rules that fetched no series. #5925
* [ENHANCEMENT] Implement support for `limit`, `limit_per_metric` and `metric` parameters for `<Prometheus HTTP prefix>/api/v1/metadata` endpoint. #5890
* [ENHANCEMENT] Distributor: add experimental support for storing metadata when ingesting metrics via OTLP. This makes metrics description and type available when ingesting metrics via OTLP. Enable with `-distributor.enable-otlp-metadata-storage=true`. #5693 #6035 #6254
* [ENHANCEMENT] Ingester: added support for sampling errors, which can be enabled by setting `-ingester.error-sample-rate`. This way each error will be logged once in the configured number of times. All the discarded samples will still be tracked by the `cortex_discarded_samples_total` metric. #5584 #6014
* [ENHANCEMENT] Ruler: Fetch secrets used to configure TLS on the Alertmanager client from Vault when `-vault.enabled` is true. #5239
* [ENHANCEMENT] Query-frontend: added query-sharding support for `group by` aggregation queries. #6024
* [ENHANCEMENT] Fetch secrets used to configure server-side TLS from Vault when `-vault.enabled` is true. #6052.
* [ENHANCEMENT] Packaging: add logrotate config file. #6142
* [ENHANCEMENT] Ingester: add the experimental configuration options `-blocks-storage.tsdb.head-postings-for-matchers-cache-max-bytes` and `-blocks-storage.tsdb.block-postings-for-matchers-cache-max-bytes` to enforce a limit in bytes on the `PostingsForMatchers()` cache used by ingesters (the cache limit is per TSDB head and block basis, not a global one). The experimental configuration options `-blocks-storage.tsdb.head-postings-for-matchers-cache-size` and `-blocks-storage.tsdb.block-postings-for-matchers-cache-size` have been deprecated. #6151
* [ENHANCEMENT] Ingester: use the `PostingsForMatchers()` in-memory cache for label values queries with matchers too. #6151
* [ENHANCEMENT] Ingester / store-gateway: optimized regex matchers. #6168 #6250
* [ENHANCEMENT] Distributor: Include ingester IDs in circuit breaker related metrics and logs. #6206
* [ENHANCEMENT] Querier: improve errors and logging when streaming chunks from ingesters and store-gateways. #6194 #6309
* [ENHANCEMENT] Querier: Add `cortex_querier_federation_exemplar_tenants_queried` and `cortex_querier_federation_tenants_queried` metrics to track the number of tenants queried by multi-tenant queries. #6374 #6409
* [ENHANCEMENT] All: added an experimental `-server.grpc.num-workers` flag that configures the number of long-living workers used to process gRPC requests. This could decrease the CPU usage by reducing the number of stack allocations. #6311
* [ENHANCEMENT] All: improved IPv6 support by using the proper host:port formatting. #6311
* [ENHANCEMENT] Querier: always return error encountered during chunks streaming, rather than `the stream has already been exhausted`. #6345 #6433
* [ENHANCEMENT] Query-frontend: add `instance_enable_ipv6` to support IPv6. #6111
* [ENHANCEMENT] Store-gateway: return same detailed error messages as queriers when chunks or series limits are reached. #6347
* [ENHANCEMENT] Querier: reduce memory consumed for queries that hit store-gateways. #6348
* [ENHANCEMENT] Ruler: include corresponding trace ID with log messages associated with rule evaluation. #6379 #6520
* [ENHANCEMENT] Querier: clarify log messages and span events emitted while querying ingesters, and include both ingester name and address when relevant. #6381
* [ENHANCEMENT] Memcached: introduce new experimental configuration parameters `-<prefix>.memcached.write-buffer-size-bytes` `-<prefix>.memcached.read-buffer-size-bytes` to customise the memcached client write and read buffer size (the buffer is allocated for each memcached connection). #6468
* [ENHANCEMENT] Ingester, Distributor: added experimental support for rejecting push requests received via gRPC before reading them into memory, if ingester or distributor is unable to accept the request. This is activated by using `-ingester.limit-inflight-requests-using-grpc-method-limiter` for ingester, and `-distributor.limit-inflight-requests-using-grpc-method-limiter` for distributor. #5976 #6300
* [ENHANCEMENT] Add capability in store-gateways to accept number of tokens through config. `-store-gateway.sharding-ring.num-tokens`, `default-value=512` #4863
* [ENHANCEMENT] Query-frontend: return warnings generated during query evaluation. #6391
* [ENHANCEMENT] Server: Add the option `-server.http-read-header-timeout` to enable specifying a timeout for reading HTTP request headers. It defaults to 0, in which case reading of headers can take up to `-server.http-read-timeout`, leaving no time for reading body, if there's any. #6517
* [ENHANCEMENT] Add connection-string option, `-<prefix>.azure.connection-string`, for Azure Blob Storage. #6487
* [ENHANCEMENT] Ingester: Add `-ingester.instance-limits.max-inflight-push-requests-bytes`. This limit protects the ingester against requests that together may cause an OOM. #6492
* [ENHANCEMENT] Ingester: add new per-tenant `cortex_ingester_local_limits` metric to expose the calculated local per-tenant limits seen at each ingester. Exports the local per-tenant series limit with label `{limit="max_global_series_per_user"}` #6403
* [ENHANCEMENT] Query-frontend: added "queue_time_seconds" field to "query stats" log. This is total time that query and subqueries spent in the queue, before queriers picked it up. #6537
* [ENHANCEMENT] Server: Add `-server.report-grpc-codes-in-instrumentation-label-enabled` CLI flag to specify whether gRPC status codes should be used in `status_code` label of `cortex_request_duration_seconds` metric. It defaults to false, meaning that successful and erroneous gRPC status codes are represented with `success` and `error` respectively. #6562
* [ENHANCEMENT] Server: Add `-ingester.client.report-grpc-codes-in-instrumentation-label-enabled` CLI flag to specify whether gRPC status codes should be used in `status_code` label of `cortex_ingester_client_request_duration_seconds` metric. It defaults to false, meaning that successful and erroneous gRPC status codes are represented with `2xx` and `error` respectively. #6562
* [ENHANCEMENT] Server: Add `-server.http-log-closed-connections-without-response-enabled` option to log details about connections to HTTP server that were closed before any data was sent back. This can happen if client doesn't manage to send complete HTTP headers before timeout. #6612
* [ENHANCEMENT] Query-frontend: include length of query, time since the earliest and latest points of a query, time since the earliest and latest points of a query, cached/uncached bytes in "query stats" logs. Time parameters (start/end/time) are always formatted as RFC3339 now. #6473 #6477 #6709 #6710
* [ENHANCEMENT] Query-frontend: `-query-frontend.align-queries-with-step` has been moved from a global flag to a per-tenant override. #6714
* [ENHANCEMENT] Distributor: added support for reducing the resolution of native histogram samples upon ingestion if the sample has too many buckets compared to `-validation.max-native-histogram-buckets`. This is enabled by default and can be turned off by setting `-validation.reduce-native-histogram-over-max-buckets` to `false`. #6535
* [ENHANCEMENT] Query-frontend: optionally wait for the frontend to complete startup if requests are received while the frontend is still starting. Disabled by default, set `-query-frontend.not-running-timeout` to a non-zero value to enable. #6621
* [ENHANCEMENT] Distributor: Include source IPs in OTLP push handler logs. #6652
* [ENHANCEMENT] Query-frontend: return clearer error message when a query request is received while shutting down. #6675
* [ENHANCEMENT] Querier: return clearer error message when a query request is cancelled by the caller. #6697
* [ENHANCEMENT] Compactor: Mark corrupted blocks for no-compaction to avoid blocking compactor future runs. #6588
* [ENHANCEMENT] Distributor: Added an experimental configuration option `distributor.ingestion-burst-factor` that overrides the `distributor.ingestion-burst-size` option if set. The `distributor.ingestion-burst-factor` is used to set the underlying ingestion rate limiter token bucket's burst size to a multiple of the per distributor `distributor.ingestion-rate-limit` and the `distributor.ingestion-burst-factor`. This is disabled by default. #6662
* [ENHANCEMENT] Add debug message to track tenants sending queries that are not able to benefit from caches. #6732
* [BUGFIX] Distributor: return server overload error in the event of exceeding the ingestion rate limit. #6549
* [BUGFIX] Ring: Ensure network addresses used for component hash rings are formatted correctly when using IPv6. #6068
* [BUGFIX] Query-scheduler: don't retain connections from queriers that have shut down, leading to gradually increasing enqueue latency over time. #6100 #6145
* [BUGFIX] Ingester: prevent query logic from continuing to execute after queries are canceled. #6085
* [BUGFIX] Ensure correct nesting of children of the `querier.Select` tracing span. #6085
* [BUGFIX] Packaging: fix preremove script preventing upgrades on RHEL based OS. #6067
* [BUGFIX] Querier: return actual error rather than `attempted to read series at index XXX from stream, but the stream has already been exhausted` (or even no error at all) when streaming chunks from ingesters or store-gateways is enabled and an error occurs while streaming chunks. #6346
* [BUGFIX] Querier: reduce log volume when querying ingesters with zone-awareness enabled and one or more instances in a single zone unavailable. #6381
* [BUGFIX] Querier: don't try to query further ingesters if ingester query request minimization is enabled and a query limit is reached as a result of the responses from the initial set of ingesters. #6402
* [BUGFIX] Ingester: Don't cache context cancellation error when querying. #6446
* [BUGFIX] Ingester: don't ignore errors encountered while iterating through chunks or samples in response to a query request. #6469
* [BUGFIX] All: fix issue where traces for some inter-component gRPC calls would incorrectly show the call as failing due to cancellation. #6470
* [BUGFIX] Querier: correctly mark streaming requests to ingesters or store-gateways as successful, not cancelled, in metrics and traces. #6471 #6505
* [BUGFIX] Querier: fix issue where queries fail with "context canceled" error when an ingester or store-gateway fails healthcheck while the query is in progress. #6550
* [BUGFIX] Tracing: When creating an OpenTelemetry tracing span, add it to the context for later retrieval. #6614
* [BUGFIX] Querier: always report query results to query-frontends, even when cancelled, to ensure query-frontends don't wait for results that will otherwise never arrive. #6703
* [BUGFIX] Querier: attempt to query ingesters in PENDING state, to reduce the likelihood that scaling up the number of ingesters in multiple zones simultaneously causes a read outage. #6726 #6727
* [BUGFIX] Querier: don't cancel inflight queries from a query-scheduler if the stream between the querier and query-scheduler is broken. #6728
* [BUGFIX] Store-gateway: Fix double-counting of some duration metrics. #6616
* [BUGFIX] Fixed possible series matcher corruption leading to wrong series being included in query results. #6884

### Mixin

* [CHANGE] Dashboards: enabled reporting gRPC codes as `status_code` label in Mimir dashboards. In case of gRPC calls, the successful `status_code` label on `cortex_request_duration_seconds` and gRPC client request duration metrics has changed from 'success' and '2xx' to 'OK'. #6561
* [CHANGE] Alerts: remove `MimirGossipMembersMismatch` alert and replace it with `MimirGossipMembersTooHigh` and `MimirGossipMembersTooLow` alerts that should have a higher signal-to-noise ratio. #6508
* [ENHANCEMENT] Dashboards: Optionally show rejected requests on Mimir Writes dashboard. Useful when used together with "early request rejection" in ingester and distributor. #6132 #6556
* [ENHANCEMENT] Alerts: added a critical alert for `CompactorSkippedBlocksWithOutOfOrderChunks` when multiple blocks are affected. #6410
* [ENHANCEMENT] Dashboards: Added the min-replicas for autoscaling dashboards. #6528
* [ENHANCEMENT] Dashboards: Show queries per second for the `/api/v1/cardinality/` endpoints on the "Overview" dashboard. #6720
* [BUGFIX] Alerts: fixed issue where `GossipMembersMismatch` warning message referred to per-instance labels that were not produced by the alert query. #6146
* [BUGFIX] Dashboards: Fix autoscaling dashboard panels for KEDA > 2.9. [Requires scraping the KEDA operator for metrics since they moved](https://github.com/kedacore/keda/issues/3972). #6528
* [BUGFIX] Alerts: Fix autoscaling alerts for KEDA > 2.9. [Requires scraping the KEDA operator for metrics since they moved](https://github.com/kedacore/keda/issues/3972). #6528

### Jsonnet

* [CHANGE] Ingester: reduce `-server.grpc-max-concurrent-streams` to 500. #5666
* [CHANGE] Changed default `_config.cluster_domain` from `cluster.local` to `cluster.local.` to reduce the number of DNS lookups made by Mimir. #6389
* [CHANGE] Query-frontend: changed default `_config.autoscaling_query_frontend_cpu_target_utilization` from `1` to `0.75`. #6395
* [CHANGE] Distributor: Increase HPA scale down period such that distributors are slower to scale down after autoscaling up. #6589
* [CHANGE] Store-gateway: Change the default timeout used for index-queries caches from `200ms` to `450ms`. #6786
* [FEATURE] Store-gateway: Allow automated zone-by-zone downscaling, that can be enabled via the `store_gateway_automated_downscale_enabled` flag. It is disabled by default. #6149
* [FEATURE] Ingester: Allow to configure TSDB Head early compaction using the following `_config` parameters: #6181
  * `ingester_tsdb_head_early_compaction_enabled` (disabled by default)
  * `ingester_tsdb_head_early_compaction_reduction_percentage`
  * `ingester_tsdb_head_early_compaction_min_in_memory_series`
* [ENHANCEMENT] Double the amount of rule groups for each user tier. #5897
* [ENHANCEMENT] Set `maxUnavailable` to 0 for `distributor`, `overrides-exporter`, `querier`, `query-frontend`, `query-scheduler` `ruler-querier`, `ruler-query-frontend`, `ruler-query-scheduler` and `consul` deployments, to ensure they don't become completely unavailable during a rollout. #5924
* [ENHANCEMENT] Update rollout-operator to `v0.9.0`. #6022 #6110 #6558 #6681
* [ENHANCEMENT] Update memcached to `memcached:1.6.22-alpine`. #6585
* [ENHANCEMENT] Store-gateway: replaced the following deprecated CLI flags: #6319
  * `-blocks-storage.bucket-store.index-header-lazy-loading-enabled` replaced with `-blocks-storage.bucket-store.index-header.lazy-loading-enabled`
  * `-blocks-storage.bucket-store.index-header-lazy-loading-idle-timeout` replaced with `-blocks-storage.bucket-store.index-header.lazy-loading-idle-timeout`
* [ENHANCEMENT] Store-gateway: Allow selective enablement of store-gateway automated scaling on a per-zone basis. #6302
* [BUGFIX] Autoscaling: KEDA > 2.9 removed the ability to set metricName in the trigger metadata. To help discern which metric is used by the HPA, we set the trigger name to what was the metricName. This is available as the `scaler` label on `keda_*` metrics. #6528

### Mimirtool

* [ENHANCEMENT] Analyze Grafana: Improve support for variables in range. #6657
* [BUGFIX] Fix out of bounds error on export with large timespans and/or series count. #5700
* [BUGFIX] Fix the issue where `--read-timeout` was applied to the entire `mimirtool analyze grafana` invocation rather than to individual Grafana API calls. #5915
* [BUGFIX] Fix incorrect remote-read path joining for `mimirtool remote-read` commands on Windows. #6011
* [BUGFIX] Fix template files full path being sent in `mimirtool alertmanager load` command. #6138
* [BUGFIX] Analyze rule-file: .metricsUsed field wasn't populated. #6953

### Mimir Continuous Test

### Query-tee

### Documentation

* [ENHANCEMENT] Document the concept of native histograms and how to send them to Mimir, migration path. #5956 #6488 #6539 #6752
* [ENHANCEMENT] Document native histograms query and visualization. #6231

### Tools

* [CHANGE] tsdb-index: Rename tool to tsdb-series. #6317
* [FEATURE] tsdb-labels: Add tool to print label names and values of a TSDB block. #6317
* [ENHANCEMENT] trafficdump: Trafficdump can now parse OTEL requests. Entire request is dumped to output, there's no filtering of fields or matching of series done. #6108

## 2.10.5

### Grafana Mimir

* [ENHANCEMENT] Update Docker base images from `alpine:3.18.3` to `alpine:3.18.5`. #6897
* [BUGFIX] Fixed possible series matcher corruption leading to wrong series being included in query results. #6886

### Documentation

* [ENHANCEMENT] Document the concept of native histograms and how to send them to Mimir, migration path. #6757
* [ENHANCEMENT] Document native histograms query and visualization. #6757

## 2.10.4

### Grafana Mimir

* [BUGFIX] Update otelhttp library to v0.44.0 as a mitigation for CVE-2023-45142. #6634

## 2.10.3

### Grafana Mimir

* [BUGFIX] Update grpc-go library to 1.57.2-dev that includes a fix for a bug introduced in 1.57.1. #6419

## 2.10.2

### Grafana Mimir

* [BUGFIX] Update grpc-go library to 1.57.1 and `golang.org/x/net` to `0.17`, which include fix for CVE-2023-44487. #6349

## 2.10.1

### Grafana Mimir

* [CHANGE] Update Go version to 1.21.3. #6244 #6325
* [BUGFIX] Query-frontend: Don't retry read requests rejected by the ingester due to utilization based read path limiting. #6032
* [BUGFIX] Ingester: fix panic in WAL replay of certain native histograms. #6086

## 2.10.0

### Grafana Mimir

* [CHANGE] Store-gateway: skip verifying index header integrity upon loading. To enable verification set `blocks_storage.bucket_store.index_header.verify_on_load: true`. #5174
* [CHANGE] Querier: change the default value of the experimental `-querier.streaming-chunks-per-ingester-buffer-size` flag to 256. #5203
* [CHANGE] Querier: only initiate query requests to ingesters in the `ACTIVE` state in the ring. #5342
* [CHANGE] Querier: renamed `-querier.prefer-streaming-chunks` to `-querier.prefer-streaming-chunks-from-ingesters` to enable streaming chunks from ingesters to queriers. #5182
* [CHANGE] Querier: `-query-frontend.cache-unaligned-requests` has been moved from a global flag to a per-tenant override. #5312
* [CHANGE] Ingester: removed `cortex_ingester_shipper_dir_syncs_total` and `cortex_ingester_shipper_dir_sync_failures_total` metrics. The former metric was not much useful, and the latter was never incremented. #5396
* [CHANGE] Ingester: removed logging of errors related to hitting per-instance limits to reduce resource usage when ingesters are under pressure. #5585
* [CHANGE] gRPC clients: use default connect timeout of 5s, and therefore enable default connect backoff max delay of 5s. #5562
* [CHANGE] Ingester: the `-validation.create-grace-period` is now enforced in the ingester too, other than distributor and query-frontend. If you've configured `-validation.create-grace-period` then make sure the configuration is applied to ingesters too. #5712
* [CHANGE] Distributor: the `-validation.create-grace-period` is now enforced for examplars too in the distributor. If an examplar has timestamp greater than "now + grace_period", then the exemplar will be dropped and the metric `cortex_discarded_exemplars_total{reason="exemplar_too_far_in_future",user="..."}` increased. #5761
* [CHANGE] Query-frontend: the `-validation.create-grace-period` is now enforced in the query-frontend even when the configured value is 0. When the value is 0, the query end time range is truncated to the current real-world time. #5829
* [CHANGE] Store-gateway: deprecated configuration parameters for index header under `blocks-storage.bucket-store` and use a new configurations in `blocks-storage.bucket-store.index-header`, deprecated configuration will be removed in Mimir 2.12. Configuration changes: #5726
  * `-blocks-storage.bucket-store.index-header-lazy-loading-enabled` is deprecated, use the new configuration `-blocks-storage.bucket-store.index-header.lazy-loading-enabled`
  * `-blocks-storage.bucket-store.index-header-lazy-loading-idle-timeout` is deprecated, use the new configuration `-blocks-storage.bucket-store.index-header.lazy-loading-idle-timeout`
  * `-blocks-storage.bucket-store.index-header-lazy-loading-concurrency` is deprecated, use the new configuration `-blocks-storage.bucket-store.index-header.lazy-loading-concurrency`
* [CHANGE] Store-gateway: remove experimental fine-grained chunks caching. The following experimental configuration parameters have been removed `-blocks-storage.bucket-store.chunks-cache.fine-grained-chunks-caching-enabled`, `-blocks-storage.bucket-store.fine-grained-chunks-caching-ranges-per-series`. #5816 #5875
* [CHANGE] Ingester: remove deprecated `blocks-storage.tsdb.max-tsdb-opening-concurrency-on-startup`. #5850
* [FEATURE] Introduced `-distributor.service-overload-status-code-on-rate-limit-enabled` flag for configuring status code to 529 instead of 429 upon rate limit exhaustion. #5752
* [FEATURE] Cardinality API: added a new `count_method` parameter which enables counting active series. #5136
* [FEATURE] Query-frontend: added experimental support to cache cardinality, label names and label values query responses. The cache will be used when `-query-frontend.cache-results` is enabled, and `-query-frontend.results-cache-ttl-for-cardinality-query` or `-query-frontend.results-cache-ttl-for-labels-query` set to a value greater than 0. The following metrics have been added to track the query results cache hit ratio per `request_type`: #5212 #5235 #5426 #5524
  * `cortex_frontend_query_result_cache_requests_total{request_type="query_range|cardinality|label_names_and_values"}`
  * `cortex_frontend_query_result_cache_hits_total{request_type="query_range|cardinality|label_names_and_values"}`
* [FEATURE] Added `-<prefix>.s3.list-objects-version` flag to configure the S3 list objects version. #5099
* [FEATURE] Ingester: add optional CPU/memory utilization based read request limiting, considered experimental. Disabled by default, enable by configuring limits via both of the following flags: #5012 #5392 #5394 #5526 #5508 #5704
  * `-ingester.read-path-cpu-utilization-limit`
  * `-ingester.read-path-memory-utilization-limit`
  * `-ingester.log-utilization-based-limiter-cpu-samples`
* [FEATURE] Ruler: support filtering results from rule status endpoint by `file`, `rule_group` and `rule_name`. #5291
* [FEATURE] Ingester: add experimental support for creating tokens by using spread minimizing strategy. This can be enabled with `-ingester.ring.token-generation-strategy: spread-minimizing` and `-ingester.ring.spread-minimizing-zones: <all available zones>`. In that case `-ingester.ring.tokens-file-path` must be empty. #5308 #5324
* [FEATURE] Storegateway: Persist sparse index-headers to disk and read from disk on index-header loads instead of reconstructing. #5465 #5651 #5726
* [FEATURE] Ingester: add experimental CLI flag `-ingester.ring.spread-minimizing-join-ring-in-order` that allows an ingester to register tokens in the ring only after all previous ingesters (with ID lower than its own ID) have already been registered. #5541
* [FEATURE] Ingester: add experimental support to compact the TSDB Head when the number of in-memory series is equal or greater than `-blocks-storage.tsdb.early-head-compaction-min-in-memory-series`, and the ingester estimates that the per-tenant TSDB Head compaction will reduce in-memory series by at least `-blocks-storage.tsdb.early-head-compaction-min-estimated-series-reduction-percentage`. #5371
* [FEATURE] Ingester: add new metrics for tracking native histograms in active series: `cortex_ingester_active_native_histogram_series`, `cortex_ingester_active_native_histogram_series_custom_tracker`, `cortex_ingester_active_native_histogram_buckets`, `cortex_ingester_active_native_histogram_buckets_custom_tracker`. The first 2 are the subsets of the existing and unmodified `cortex_ingester_active_series` and `cortex_ingester_active_series_custom_tracker` respectively, only tracking native histogram series, and the last 2 are the equivalents for tracking the number of buckets in native histogram series. #5318
* [FEATURE] Add experimental CLI flag `-<prefix>.s3.native-aws-auth-enabled` that allows to enable the default credentials provider chain of the AWS SDK. #5636
* [FEATURE] Distributor: add experimental support for circuit breaking when writing to ingesters via `-ingester.client.circuit-breaker.enabled`, `-ingester.client.circuit-breaker.failure-threshold`, or `-ingester.client.circuit-breaker.cooldown-period` or their corresponding YAML. #5650
* [FEATURE] The following features are no longer considered experimental. #5701 #5872
  * Ruler storage cache (`-ruler-storage.cache.*`)
  * Exclude ingesters running in specific zones (`-ingester.ring.excluded-zones`)
  * Cardinality-based query sharding (`-query-frontend.query-sharding-target-series-per-shard`)
  * Cardinality query result caching (`-query-frontend.results-cache-ttl-for-cardinality-query`)
  * Label names and values query result caching (`-query-frontend.results-cache-ttl-for-labels-query`)
  * Query expression size limit (`-query-frontend.max-query-expression-size-bytes`)
  * Peer discovery / tenant sharding for overrides exporters (`-overrides-exporter.ring.enabled`)
  * Configuring enabled metrics in overrides exporter (`-overrides-exporter.enabled-metrics`)
  * Per-tenant results cache TTL (`-query-frontend.results-cache-ttl`, `-query-frontend.results-cache-ttl-for-out-of-order-time-window`)
  * Shutdown delay (`-shutdown-delay`)
* [FEATURE] Querier: add experimental CLI flag `-tenant-federation.max-concurrent` to adjust the max number of per-tenant queries that can be run at a time when executing a single multi-tenant query. #5874
* [FEATURE] Alertmanager: add Microsoft Teams as a supported integration. #5840
* [ENHANCEMENT] Overrides-exporter: Add new metrics for write path and alertmanager (`max_global_metadata_per_user`, `max_global_metadata_per_metric`, `request_rate`, `request_burst_size`, `alertmanager_notification_rate_limit`, `alertmanager_max_dispatcher_aggregation_groups`, `alertmanager_max_alerts_count`, `alertmanager_max_alerts_size_bytes`) and added flag `-overrides-exporter.enabled-metrics` to explicitly configure desired metrics, e.g. `-overrides-exporter.enabled-metrics=request_rate,ingestion_rate`. Default value for this flag is: `ingestion_rate,ingestion_burst_size,max_global_series_per_user,max_global_series_per_metric,max_global_exemplars_per_user,max_fetched_chunks_per_query,max_fetched_series_per_query,ruler_max_rules_per_rule_group,ruler_max_rule_groups_per_tenant`. #5376
* [ENHANCEMENT] Cardinality API: when zone aware replication is enabled, the label values cardinality API can now tolerate single zone failure #5178
* [ENHANCEMENT] Distributor: optimize sending requests to ingesters when incoming requests don't need to be modified. For now this feature can be disabled by setting `-timeseries-unmarshal-caching-optimization-enabled=false`. #5137
* [ENHANCEMENT] Add advanced CLI flags to control gRPC client behaviour: #5161
  * `-<prefix>.connect-timeout`
  * `-<prefix>.connect-backoff-base-delay`
  * `-<prefix>.connect-backoff-max-delay`
  * `-<prefix>.initial-stream-window-size`
  * `-<prefix>.initial-connection-window-size`
* [ENHANCEMENT] Query-frontend: added "response_size_bytes" field to "query stats" log. #5196
* [ENHANCEMENT] Querier: refine error messages for per-tenant query limits, informing the user of the preferred strategy for not hitting the limit, in addition to how they may tweak the limit. #5059
* [ENHANCEMENT] Distributor: optimize sending of requests to ingesters by reusing memory buffers for marshalling requests. This optimization can be enabled by setting `-distributor.write-requests-buffer-pooling-enabled` to `true`. #5195 #5805 #5830
* [ENHANCEMENT] Querier: add experimental `-querier.minimize-ingester-requests` option to initially query only the minimum set of ingesters required to reach quorum. #5202 #5259 #5263
* [ENHANCEMENT] Querier: improve error message when streaming chunks from ingesters to queriers and a query limit is reached. #5245
* [ENHANCEMENT] Use new data structure for labels, to reduce memory consumption. #3555 #5731
* [ENHANCEMENT] Update alpine base image to 3.18.2. #5276
* [ENHANCEMENT] Ruler: add `cortex_ruler_sync_rules_duration_seconds` metric, tracking the time spent syncing all rule groups owned by the ruler instance. #5311
* [ENHANCEMENT] Store-gateway: add experimental `blocks-storage.bucket-store.index-header-lazy-loading-concurrency` config option to limit the number of concurrent index-headers loads when lazy loading. #5313 #5605
* [ENHANCEMENT] Ingester and querier: improve level of detail in traces emitted for queries that hit ingesters. #5315
* [ENHANCEMENT] Querier: add `cortex_querier_queries_rejected_total` metric that counts the number of queries rejected due to hitting a limit (eg. max series per query or max chunks per query). #5316 #5440 #5450
* [ENHANCEMENT] Querier: add experimental `-querier.minimize-ingester-requests-hedging-delay` option to initiate requests to further ingesters when request minimisation is enabled and not all initial requests have completed. #5368
* [ENHANCEMENT] Clarify docs for `-ingester.client.*` flags to make it clear that these are used by both queriers and distributors. #5375
* [ENHANCEMENT] Querier and store-gateway: add experimental support for streaming chunks from store-gateways to queriers while evaluating queries. This can be enabled with `-querier.prefer-streaming-chunks-from-store-gateways=true`. #5182
* [ENHANCEMENT] Querier: enforce `max-chunks-per-query` limit earlier in query processing when streaming chunks from ingesters to queriers to avoid unnecessarily consuming resources for queries that will be aborted. #5369 #5447
* [ENHANCEMENT] Ingester: added `cortex_ingester_shipper_last_successful_upload_timestamp_seconds` metric tracking the last successful TSDB block uploaded to the bucket (unix timestamp in seconds). #5396
* [ENHANCEMENT] Ingester: add two metrics tracking resource utilization calculated by utilization based limiter: #5496
  * `cortex_ingester_utilization_limiter_current_cpu_load`: The current exponential weighted moving average of the ingester's CPU load
  * `cortex_ingester_utilization_limiter_current_memory_usage_bytes`: The current ingester memory utilization
* [ENHANCEMENT] Ruler: added `insight=true` field to ruler's prometheus component for rule evaluation logs. #5510
* [ENHANCEMENT] Distributor Ingester: add metrics to count the number of requests rejected for hitting per-instance limits, `cortex_distributor_instance_rejected_requests_total` and `cortex_ingester_instance_rejected_requests_total` respectively. #5551
* [ENHANCEMENT] Distributor: add support for ingesting exponential histograms that are over the native histogram scale limit of 8 in OpenTelemetry format by downscaling them. #5532 #5607
* [ENHANCEMENT] General: buffered logging: #5506
  * `-log.buffered` CLI flag enable buffered logging.
* [ENHANCEMENT] Distributor: add more detailed information to traces generated while processing OTLP write requests. #5539
* [ENHANCEMENT] Distributor: improve performance ingesting OTLP payloads. #5531 #5607 #5616
* [ENHANCEMENT] Ingester: optimize label-values with matchers call when number of matched series is small. #5600
* [ENHANCEMENT] Compactor: delete bucket-index, markers and debug files if there are no blocks left in the bucket index. This cleanup must be enabled by using `-compactor.no-blocks-file-cleanup-enabled` option. #5648
* [ENHANCEMENT] Ingester: reduce memory usage of active series tracker. #5665
* [ENHANCEMENT] Store-gateway: added `-store-gateway.sharding-ring.auto-forget-enabled` configuration parameter to control whether store-gateway auto-forget feature should be enabled or disabled (enabled by default). #5702
* [ENHANCEMENT] Compactor: added per tenant block upload counters `cortex_block_upload_api_blocks_total`, `cortex_block_upload_api_bytes_total`, and `cortex_block_upload_api_files_total`. #5738
* [ENHANCEMENT] Compactor: verify time range of compacted block(s) matches the time range of input blocks. #5760
* [ENHANCEMENT] Querier: improved observability of calls to ingesters during queries. #5724
* [ENHANCEMENT] Compactor: block backfilling logging is now more verbose. #5711
* [ENHANCEMENT] Added support to rate limit application logs: #5764
  * `-log.rate-limit-enabled`
  * `-log.rate-limit-logs-per-second`
  * `-log.rate-limit-logs-per-second-burst`
* [ENHANCEMENT] Ingester: added `cortex_ingester_tsdb_head_min_timestamp_seconds` and `cortex_ingester_tsdb_head_max_timestamp_seconds` metrics which return min and max time of all TSDB Heads open in an ingester. #5786 #5815
* [ENHANCEMENT] Querier: cancel query requests to ingesters in a zone upon first error received from the zone, to reduce wasted effort spent computing results that won't be used #5764
* [ENHANCEMENT] All: improve tracing of internal HTTP requests sent over httpgrpc. #5782
* [ENHANCEMENT] Querier: add experimental per-query chunks limit based on an estimate of the number of chunks that will be sent from ingesters and store-gateways that is enforced earlier during query evaluation. This limit is disabled by default and can be configured with `-querier.max-estimated-fetched-chunks-per-query-multiplier`. #5765
* [ENHANCEMENT] Ingester: add UI for listing tenants with TSDB on given ingester and viewing details of tenants's TSDB on given ingester. #5803 #5824
* [ENHANCEMENT] Querier: improve observability of calls to store-gateways during queries. #5809
* [ENHANCEMENT] Query-frontend: improve tracing of interactions with query-scheduler. #5818
* [ENHANCEMENT] Query-scheduler: improve tracing of requests when request is rejected by query-scheduler. #5848
* [ENHANCEMENT] Ingester: avoid logging some errors that could cause logging contention. #5494 #5581
* [ENHANCEMENT] Store-gateway: wait for query gate after loading blocks. #5507
* [ENHANCEMENT] Store-gateway: always include `__name__` posting group in selection in order to reduce the number of object storage API calls. #5246
* [ENHANCEMENT] Ingester: track active series by ref instead of hash/labels to reduce memory usage. #5134 #5193
* [ENHANCEMENT] Go: updated to 1.21.1. #5955 #5960
* [ENHANCEMENT] Alertmanager: updated to alertmanager 0.26.0. #5840
* [BUGFIX] Ingester: Handle when previous ring state is leaving and the number of tokens has changed. #5204
* [BUGFIX] Querier: fix issue where queries that use the `timestamp()` function fail with `execution: attempted to read series at index 0 from stream, but the stream has already been exhausted` if streaming chunks from ingesters to queriers is enabled. #5370
* [BUGFIX] memberlist: bring back `memberlist_client_kv_store_count` metric that used to exist in Cortex, but got lost during dskit updates before Mimir 2.0. #5377
* [BUGFIX] Querier: pass on HTTP 503 query response code. #5364
* [BUGFIX] Store-gateway: Fix issue where stopping a store-gateway could cause all store-gateways to unload all blocks. #5464
* [BUGFIX] Allocate ballast in smaller blocks to avoid problem when entire ballast was kept in memory working set. #5565
* [BUGFIX] Querier: retry frontend result notification when an error is returned. #5591
* [BUGFIX] Querier: fix issue where `cortex_ingester_client_request_duration_seconds` metric did not include streaming query requests that did not return any series. #5695
* [BUGFIX] Ingester: fix ActiveSeries tracker double-counting series that have been deleted from the Head while still being active and then recreated again. #5678
* [BUGFIX] Ingester: don't set "last update time" of TSDB into the future when opening TSDB. This could prevent detecting of idle TSDB for a long time, if sample in distant future was ingested. #5787
* [BUGFIX] Store-gateway: fix bug when lazy index header could be closed prematurely even when still in use. #5795
* [BUGFIX] Ruler: gracefully shut down rule evaluations. #5778
* [BUGFIX] Querier: fix performance when ingesters stream samples. #5836
* [BUGFIX] Ingester: fix spurious `not found` errors on label values API during head compaction. #5957
* [BUGFIX] All: updated Minio object storage client from 7.0.62 to 7.0.63 to fix auto-detection of AWS GovCloud environments. #5905

### Mixin

* [CHANGE] Dashboards: show all workloads in selected namespace on "rollout progress" dashboard. #5113
* [CHANGE] Dashboards: show the number of updated and ready pods for each workload in the "rollout progress" panel on the "rollout progress" dashboard. #5113
* [CHANGE] Dashboards: removed "Query results cache misses" panel on the "Mimir / Queries" dashboard. #5423
* [CHANGE] Dashboards: default to shared crosshair on all dashboards. #5489
* [CHANGE] Dashboards: sort variable drop-down lists from A to Z, rather than Z to A. #5490
* [CHANGE] Alerts: removed `MimirProvisioningTooManyActiveSeries` alert. You should configure `-ingester.instance-limits.max-series` and rely on `MimirIngesterReachingSeriesLimit` alert instead. #5593
* [CHANGE] Alerts: removed `MimirProvisioningTooManyWrites` alert. The alerting threshold used in this alert was chosen arbitrarily and ingesters receiving an higher number of samples / sec don't necessarily have any issue. You should rely on SLOs metrics and alerts instead. #5706
* [CHANGE] Alerts: don't raise `MimirRequestErrors` or `MimirRequestLatency` alert for the `/debug/pprof` endpoint. #5826
* [ENHANCEMENT] Dashboards: adjust layout of "rollout progress" dashboard panels so that the "rollout progress" panel doesn't require scrolling. #5113
* [ENHANCEMENT] Dashboards: show container name first in "pods count per version" panel on "rollout progress" dashboard. #5113
* [ENHANCEMENT] Dashboards: show time spend waiting for turn when lazy loading index headers in the "index-header lazy load gate latency" panel on the "queries" dashboard. #5313
* [ENHANCEMENT] Dashboards: split query results cache hit ratio by request type in "Query results cache hit ratio" panel on the "Mimir / Queries" dashboard. #5423
* [ENHANCEMENT] Dashboards: add "rejected queries" panel to "queries" dashboard. #5429
* [ENHANCEMENT] Dashboards: add native histogram active series and active buckets to "tenants" dashboard. #5543
* [ENHANCEMENT] Dashboards: add panels to "Mimir / Writes" for requests rejected for per-instance limits. #5638
* [ENHANCEMENT] Dashboards: rename "Blocks currently loaded" to "Blocks currently owned" in the "Mimir / Queries" dashboard. #5705
* [ENHANCEMENT] Alerts: Add `MimirIngestedDataTooFarInTheFuture` warning alert that triggers when Mimir ingests sample with timestamp more than 1h in the future. #5822
* [BUGFIX] Alerts: fix `MimirIngesterRestarts` to fire only when the ingester container is restarted, excluding the cases the pod is rescheduled. #5397
* [BUGFIX] Dashboards: fix "unhealthy pods" panel on "rollout progress" dashboard showing only a number rather than the name of the workload and the number of unhealthy pods if only one workload has unhealthy pods. #5113 #5200
* [BUGFIX] Alerts: fixed `MimirIngesterHasNotShippedBlocks` and `MimirIngesterHasNotShippedBlocksSinceStart` alerts. #5396
* [BUGFIX] Alerts: Fix `MimirGossipMembersMismatch` to include `admin-api` and custom compactor pods. `admin-api` is a GEM component. #5641 #5797
* [BUGFIX] Dashboards: fix autoscaling dashboard panels that could show multiple series for a single component. #5810
* [BUGFIX] Dashboards: fix ruler-querier scaling metric panel query and split into CPU and memory scaling metric panels. #5739

### Jsonnet

* [CHANGE] Removed `_config.querier.concurrency` configuration option and replaced it with `_config.querier_max_concurrency` and `_config.ruler_querier_max_concurrency` to allow to easily fine tune it for different querier deployments. #5322
* [CHANGE] Change `_config.multi_zone_ingester_max_unavailable` to 50. #5327
* [CHANGE] Change distributors rolling update strategy configuration: `maxSurge` and `maxUnavailable` are set to `15%` and `0`. #5714
* [FEATURE] Alertmanager: Add horizontal pod autoscaler config, that can be enabled using `autoscaling_alertmanager_enabled: true`. #5194 #5249
* [ENHANCEMENT] Enable the `track_sizes` feature for Memcached pods to help determine cache efficiency. #5209
* [ENHANCEMENT] Add per-container map for environment variables. #5181
* [ENHANCEMENT] Add `PodDisruptionBudget`s for compactor, continuous-test, distributor, overrides-exporter, querier, query-frontend, query-scheduler, rollout-operator, ruler, ruler-querier, ruler-query-frontend, ruler-query-scheduler, and all memcached workloads. #5098
* [ENHANCEMENT] Ruler: configure the ruler storage cache when the metadata cache is enabled. #5326 #5334
* [ENHANCEMENT] Shuffle-sharding: ingester shards in user-classes can now be configured to target different series and limit percentage utilization through `_config.shuffle_sharding.target_series_per_ingester` and `_config.shuffle_sharding.target_utilization_percentage` values. #5470
* [ENHANCEMENT] Distributor: allow adjustment of the targeted CPU usage as a percentage of requested CPU. This can be adjusted with `_config.autoscaling_distributor_cpu_target_utilization`. #5525
* [ENHANCEMENT] Ruler: add configuration option `_config.ruler_remote_evaluation_max_query_response_size_bytes` to easily set the maximum query response size allowed (in bytes). #5592
* [ENHANCEMENT] Distributor: dynamically set `GOMAXPROCS` based on the CPU request. This should reduce distributor CPU utilization, assuming the CPU request is set to a value close to the actual utilization. #5588
* [ENHANCEMENT] Querier: dynamically set `GOMAXPROCS` based on the CPU request. This should reduce noisy neighbour issues created by the querier, whose CPU utilization could eventually saturate the Kubernetes node if unbounded. #5646 #5658
* [ENHANCEMENT] Allow to remove an entry from the configured environment variable for a given component, setting the environment value to `null` in the `*_env_map` objects (e.g. `store_gateway_env_map+:: { 'field': null}`). #5599
* [ENHANCEMENT] Allow overriding the default number of replicas for `etcd`. #5589
* [ENHANCEMENT] Memcached: reduce memory request for results, chunks and metadata caches. The requested memory is 5% greater than the configured memcached max cache size. #5661
* [ENHANCEMENT] Autoscaling: Add the following configuration options to fine tune autoscaler target utilization: #5679 #5682 #5689
  * `autoscaling_querier_target_utilization` (defaults to `0.75`)
  * `autoscaling_mimir_read_target_utilization` (defaults to `0.75`)
  * `autoscaling_ruler_querier_cpu_target_utilization` (defaults to `1`)
  * `autoscaling_distributor_memory_target_utilization` (defaults to `1`)
  * `autoscaling_ruler_cpu_target_utilization` (defaults to `1`)
  * `autoscaling_query_frontend_cpu_target_utilization` (defaults to `1`)
  * `autoscaling_ruler_query_frontend_cpu_target_utilization` (defaults to `1`)
  * `autoscaling_alertmanager_cpu_target_utilization` (defaults to `1`)
* [ENHANCEMENT] Gossip-ring: add appProtocol for istio compatibility. #5680
* [ENHANCEMENT] Add _config.commonConfig to allow adding common configuration parameters for all Mimir components. #5703
* [ENHANCEMENT] Update rollout-operator to `v0.7.0`. #5718
* [ENHANCEMENT] Increase the default rollout speed for store-gateway when lazy loading is disabled. #5823
* [ENHANCEMENT] Add autoscaling on memory for ruler-queriers. #5739
* [ENHANCEMENT] Deduplicate scaled object creation for most objects that scale on CPU and memory. #6411
* [BUGFIX] Fix compilation when index, chunks or metadata caches are disabled. #5710
* [BUGFIX] Autoscaling: treat OOMing containers as though they are using their full memory request. #5739
* [BUGFIX] Autoscaling: if no containers are up, report 0 memory usage instead of no data. #6411

### Mimirtool

* [ENHANCEMENT] Mimirtool uses paging to fetch all dashboards from Grafana when running `mimirtool analyse grafana`. This allows the tool to work correctly when running against Grafana instances with more than a 1000 dashboards. #5825
* [ENHANCEMENT] Extract metric name from queries that have a `__name__` matcher. #5911
* [BUGFIX] Mimirtool no longer parses label names as metric names when handling templating variables that are populated using `label_values(<label_name>)` when running `mimirtool analyse grafana`. #5832
* [BUGFIX] Fix panic when analyzing a grafana dashboard with multiline queries in templating variables. #5911

### Query-tee

* [CHANGE] Proxy `Content-Type` response header from backend. Previously `Content-Type: text/plain; charset=utf-8` was returned on all requests. #5183
* [CHANGE] Increase default value of `-proxy.compare-skip-recent-samples` to avoid racing with recording rule evaluation. #5561
* [CHANGE] Add `-backend.skip-tls-verify` to optionally skip TLS verification on backends. #5656

### Documentation

* [CHANGE] Fix reference to `get-started` documentation directory. #5476
* [CHANGE] Fix link to external OTLP/HTTP documentation.
* [ENHANCEMENT] Improved `MimirRulerTooManyFailedQueries` runbook. #5586
* [ENHANCEMENT] Improved "Recover accidentally deleted blocks" runbook. #5620
* [ENHANCEMENT] Documented options and trade-offs to query label names and values. #5582
* [ENHANCEMENT] Improved `MimirRequestErrors` runbook for alertmanager. #5694

### Tools

* [CHANGE] copyblocks: add support for S3 and the ability to copy between different object storage services. Due to this, the `-source-service` and `-destination-service` flags are now required and the `-service` flag has been removed. #5486
* [FEATURE] undelete-block-gcs: Added new tool for undeleting blocks on GCS storage. #5610 #5855
* [FEATURE] wal-reader: Added new tool for printing entries in TSDB WAL. #5780
* [ENHANCEMENT] ulidtime: add -seconds flag to print timestamps as Unix timestamps. #5621
* [ENHANCEMENT] ulidtime: exit with status code 1 if some ULIDs can't be parsed. #5621
* [ENHANCEMENT] tsdb-index-toc: added index-header size estimates. #5652
* [BUGFIX] Stop tools from panicking when `-help` flag is passed. #5412
* [BUGFIX] Remove github.com/golang/glog command line flags from tools. #5413

## 2.9.4

### Grafana Mimir

* [ENHANCEMENT] Update Docker base images from `alpine:3.18.3` to `alpine:3.18.5`. #6895

## 2.9.3

### Grafana Mimir

* [BUGFIX] Update `go.opentelemetry.io/contrib/instrumentation/net/http/otelhttp` to `0.44` which includes a fix for CVE-2023-45142. #6637

## 2.9.2

### Grafana Mimir

* [BUGFIX] Update grpc-go library to 1.56.3 and `golang.org/x/net` to `0.17`, which include fix for CVE-2023-44487. #6353 #6364

## 2.9.1

### Grafana Mimir

* [ENHANCEMENT] Update alpine base image to 3.18.3. #6021

## 2.9.0

### Grafana Mimir

* [CHANGE] Store-gateway: change expanded postings, postings, and label values index cache key format. These caches will be invalidated when rolling out the new Mimir version. #4770 #4978 #5037
* [CHANGE] Distributor: remove the "forwarding" feature as it isn't necessary anymore. #4876
* [CHANGE] Query-frontend: Change the default value of `-query-frontend.query-sharding-max-regexp-size-bytes` from `0` to `4096`. #4932
* [CHANGE] Querier: `-querier.query-ingesters-within` has been moved from a global flag to a per-tenant override. #4287
* [CHANGE] Querier: Use `-blocks-storage.tsdb.retention-period` instead of `-querier.query-ingesters-within` for calculating the lookback period for shuffle sharded ingesters. Setting `-querier.query-ingesters-within=0` no longer disables shuffle sharding on the read path. #4287
* [CHANGE] Block upload: `/api/v1/upload/block/{block}/files` endpoint now allows file uploads with no `Content-Length`. #4956
* [CHANGE] Store-gateway: deprecate configuration parameters for chunk pooling, they will be removed in Mimir 2.11. The following options are now also ignored: #4996
  * `-blocks-storage.bucket-store.max-chunk-pool-bytes`
  * `-blocks-storage.bucket-store.chunk-pool-min-bucket-size-bytes`
  * `-blocks-storage.bucket-store.chunk-pool-max-bucket-size-bytes`
* [CHANGE] Store-gateway: remove metrics `cortex_bucket_store_chunk_pool_requested_bytes_total` and `cortex_bucket_store_chunk_pool_returned_bytes_total`. #4996
* [CHANGE] Compactor: change default of `-compactor.partial-block-deletion-delay` to `1d`. This will automatically clean up partial blocks that were a result of failed block upload or deletion. #5026
* [CHANGE] Compactor: the deprecated configuration parameter `-compactor.consistency-delay` has been removed. #5050
* [CHANGE] Store-gateway: the deprecated configuration parameter `-blocks-storage.bucket-store.consistency-delay` has been removed. #5050
* [CHANGE] The configuration parameter `-blocks-storage.bucket-store.bucket-index.enabled` has been deprecated and will be removed in Mimir 2.11. Mimir is running by default with the bucket index enabled since version 2.0, and starting from the version 2.11 it will not be possible to disable it. #5051
* [CHANGE] The configuration parameters `-querier.iterators` and `-query.batch-iterators` have been deprecated and will be removed in Mimir 2.11. Mimir runs by default with `-querier.batch-iterators=true`, and starting from version 2.11 it will not be possible to change this. #5114
* [CHANGE] Compactor: change default of `-compactor.first-level-compaction-wait-period` to 25m. #5128
* [CHANGE] Ruler: changed default of `-ruler.poll-interval` from `1m` to `10m`. Starting from this release, the configured rule groups will also be re-synced each time they're modified calling the ruler configuration API. #5170
* [FEATURE] Query-frontend: add `-query-frontend.log-query-request-headers` to enable logging of request headers in query logs. #5030
* [FEATURE] Store-gateway: add experimental feature to retain lazy-loaded index headers between restarts by eagerly loading them during startup. This is disabled by default and can only be enabled if lazy loading is enabled. To enable this set the following: #5606
  * `-blocks-storage.bucket-store.index-header-lazy-loading-enabled` must be set to true
  * `-blocks-storage.bucket-store.index-header.eager-loading-startup-enabled` must be set to true
* [ENHANCEMENT] Add per-tenant limit `-validation.max-native-histogram-buckets` to be able to ignore native histogram samples that have too many buckets. #4765
* [ENHANCEMENT] Store-gateway: reduce memory usage in some LabelValues calls. #4789
* [ENHANCEMENT] Store-gateway: add a `stage` label to the metric `cortex_bucket_store_series_data_touched`. This label now applies to `data_type="chunks"` and `data_type="series"`. The `stage` label has 2 values: `processed` - the number of series that parsed - and `returned` - the number of series selected from the processed bytes to satisfy the query. #4797 #4830
* [ENHANCEMENT] Distributor: make `__meta_tenant_id` label available in relabeling rules configured via `metric_relabel_configs`. #4725
* [ENHANCEMENT] Compactor: added the configurable limit `compactor.block-upload-max-block-size-bytes` or `compactor_block_upload_max_block_size_bytes` to limit the byte size of uploaded or validated blocks. #4680
* [ENHANCEMENT] Querier: reduce CPU utilisation when shuffle sharding is enabled with large shard sizes. #4851
* [ENHANCEMENT] Packaging: facilitate configuration management by instructing systemd to start mimir with a configuration file. #4810
* [ENHANCEMENT] Store-gateway: reduce memory allocations when looking up postings from cache. #4861 #4869 #4962 #5047
* [ENHANCEMENT] Store-gateway: retain only necessary bytes when reading series from the bucket. #4926
* [ENHANCEMENT] Ingester, store-gateway: clear the shutdown marker after a successful shutdown to enable reusing their persistent volumes in case the ingester or store-gateway is restarted. #4985
* [ENHANCEMENT] Store-gateway, query-frontend: Reduced memory allocations when looking up cached entries from Memcached. #4862
* [ENHANCEMENT] Alertmanager: Add additional template function `queryFromGeneratorURL` returning query URL decoded query from the `GeneratorURL` field of an alert. #4301
* [ENHANCEMENT] Ruler: added experimental ruler storage cache support. The cache should reduce the number of "list objects" API calls issued to the object storage when there are 2+ ruler replicas running in a Mimir cluster. The cache can be configured setting `-ruler-storage.cache.*` CLI flags or their respective YAML config options. #4950 #5054
* [ENHANCEMENT] Store-gateway: added HTTP `/store-gateway/prepare-shutdown` endpoint for gracefully scaling down of store-gateways. A gauge `cortex_store_gateway_prepare_shutdown_requested` has been introduced for tracing this process. #4955
* [ENHANCEMENT] Updated Kuberesolver dependency (github.com/sercand/kuberesolver) from v2.4.0 to v4.0.0 and gRPC dependency (google.golang.org/grpc) from v1.47.0 to v1.53.0. #4922
* [ENHANCEMENT] Introduced new options for logging HTTP request headers: `-server.log-request-headers` enables logging HTTP request headers, `-server.log-request-headers-exclude-list` lists headers which should not be logged. #4922
* [ENHANCEMENT] Block upload: `/api/v1/upload/block/{block}/files` endpoint now disables read and write HTTP timeout, overriding `-server.http-read-timeout` and `-server.http-write-timeout` values. This is done to allow large file uploads to succeed. #4956
* [ENHANCEMENT] Alertmanager: Introduce new metrics from upstream. #4918
  * `cortex_alertmanager_notifications_failed_total` (added `reason` label)
  * `cortex_alertmanager_nflog_maintenance_total`
  * `cortex_alertmanager_nflog_maintenance_errors_total`
  * `cortex_alertmanager_silences_maintenance_total`
  * `cortex_alertmanager_silences_maintenance_errors_total`
* [ENHANCEMENT] Add native histogram support for `cortex_request_duration_seconds` metric family. #4987
* [ENHANCEMENT] Ruler: do not list rule groups in the object storage for disabled tenants. #5004
* [ENHANCEMENT] Query-frontend and querier: add HTTP API endpoint `<prometheus-http-prefix>/api/v1/format_query` to format a PromQL query. #4373
* [ENHANCEMENT] Query-frontend: Add `cortex_query_frontend_regexp_matcher_count` and `cortex_query_frontend_regexp_matcher_optimized_count` metrics to track optimization of regular expression label matchers. #4813
* [ENHANCEMENT] Alertmanager: Add configuration option to enable or disable the deletion of alertmanager state from object storage. This is useful when migrating alertmanager tenants from one cluster to another, because it avoids a condition where the state object is copied but then deleted before the configuration object is copied. #4989
* [ENHANCEMENT] Querier: only use the minimum set of chunks from ingesters when querying, and cancel unnecessary requests to ingesters sooner if we know their results won't be used. #5016
* [ENHANCEMENT] Add `-enable-go-runtime-metrics` flag to expose all go runtime metrics as Prometheus metrics. #5009
* [ENHANCEMENT] Ruler: trigger a synchronization of tenant's rule groups as soon as they change the rules configuration via API. This synchronization is in addition of the periodic syncing done every `-ruler.poll-interval`. The new behavior is enabled by default, but can be disabled with `-ruler.sync-rules-on-changes-enabled=false` (configurable on a per-tenant basis too). If you disable the new behaviour, then you may want to revert `-ruler.poll-interval` to `1m`. #4975 #5053 #5115 #5170
* [ENHANCEMENT] Distributor: Improve invalid tenant shard size error message. #5024
* [ENHANCEMENT] Store-gateway: record index header loading time separately in `cortex_bucket_store_series_request_stage_duration_seconds{stage="load_index_header"}`. Now index header loading will be visible in the "Mimir / Queries" dashboard in the "Series request p99/average latency" panels. #5011 #5062
* [ENHANCEMENT] Querier and ingester: add experimental support for streaming chunks from ingesters to queriers while evaluating queries. This can be enabled with `-querier.prefer-streaming-chunks=true`. #4886 #5078 #5094 #5126
* [ENHANCEMENT] Update Docker base images from `alpine:3.17.3` to `alpine:3.18.0`. #5065
* [ENHANCEMENT] Compactor: reduced the number of "object exists" API calls issued by the compactor to the object storage when syncing block's `meta.json` files. #5063
* [ENHANCEMENT] Distributor: Push request rate limits (`-distributor.request-rate-limit` and `-distributor.request-burst-size`) and their associated YAML configuration are now stable. #5124
* [ENHANCEMENT] Go: updated to 1.20.5. #5185
* [ENHANCEMENT] Update alpine base image to 3.18.2. #5274 #5276
* [BUGFIX] Metadata API: Mimir will now return an empty object when no metadata is available, matching Prometheus. #4782
* [BUGFIX] Store-gateway: add collision detection on expanded postings and individual postings cache keys. #4770
* [BUGFIX] Ruler: Support the `type=alert|record` query parameter for the API endpoint `<prometheus-http-prefix>/api/v1/rules`. #4302
* [BUGFIX] Backend: Check that alertmanager's data-dir doesn't overlap with bucket-sync dir. #4921
* [BUGFIX] Alertmanager: Allow to rate-limit webex, telegram and discord notifications. #4979
* [BUGFIX] Store-gateway: panics when decoding LabelValues responses that contain more than 655360 values. These responses are no longer cached. #5021
* [BUGFIX] Querier: don't leak memory when processing query requests from query-frontends (ie. when the query-scheduler is disabled). #5199

### Documentation

* [ENHANCEMENT] Improve `MimirIngesterReachingTenantsLimit` runbook. #4744 #4752
* [ENHANCEMENT] Add `symbol table size exceeds` case to `MimirCompactorHasNotSuccessfullyRunCompaction` runbook. #4945
* [ENHANCEMENT] Clarify which APIs use query sharding. #4948

### Mixin

* [CHANGE] Alerts: Remove `MimirQuerierHighRefetchRate`. #4980
* [CHANGE] Alerts: Remove `MimirTenantHasPartialBlocks`. This is obsoleted by the changed default of `-compactor.partial-block-deletion-delay` to `1d`, which will auto remediate this alert. #5026
* [ENHANCEMENT] Alertmanager dashboard: display active aggregation groups #4772
* [ENHANCEMENT] Alerts: `MimirIngesterTSDBWALCorrupted` now only fires when there are more than one corrupted WALs in single-zone deployments and when there are more than two zones affected in multi-zone deployments. #4920
* [ENHANCEMENT] Alerts: added labels to duplicated `MimirRolloutStuck` and `MimirCompactorHasNotUploadedBlocks` rules in order to distinguish them. #5023
* [ENHANCEMENT] Dashboards: fix holes in graph for lightly loaded clusters #4915
* [ENHANCEMENT] Dashboards: allow configuring additional services for the Rollout Progress dashboard. #5007
* [ENHANCEMENT] Alerts: do not fire `MimirAllocatingTooMuchMemory` alert for any matching container outside of namespaces where Mimir is running. #5089
* [BUGFIX] Dashboards: show cancelled requests in a different color to successful requests in throughput panels on dashboards. #5039
* [BUGFIX] Dashboards: fix dashboard panels that showed percentages with axes from 0 to 10000%. #5084
* [BUGFIX] Remove dependency on upstream Kubernetes mixin. #4732

### Jsonnet

* [CHANGE] Ruler: changed ruler autoscaling policy, extended scale down period from 60s to 600s. #4786
* [CHANGE] Update to v0.5.0 rollout-operator. #4893
* [CHANGE] Backend: add `alertmanager_args` to `mimir-backend` when running in read-write deployment mode. Remove hardcoded `filesystem` alertmanager storage. This moves alertmanager's data-dir to `/data/alertmanager` by default. #4907 #4921
* [CHANGE] Remove `-pdb` suffix from `PodDisruptionBudget` names. This will create new `PodDisruptionBudget` resources. Make sure to prune the old resources; otherwise, rollouts will be blocked. #5109
* [CHANGE] Query-frontend: enable query sharding for cardinality estimation via `-query-frontend.query-sharding-target-series-per-shard` by default if the results cache is enabled. #5128
* [ENHANCEMENT] Ingester: configure `-blocks-storage.tsdb.head-compaction-interval=15m` to spread TSDB head compaction over a wider time range. #4870
* [ENHANCEMENT] Ingester: configure `-blocks-storage.tsdb.wal-replay-concurrency` to CPU request minus 1. #4864
* [ENHANCEMENT] Compactor: configure `-compactor.first-level-compaction-wait-period` to TSDB head compaction interval plus 10 minutes. #4872
* [ENHANCEMENT] Store-gateway: set `GOMEMLIMIT` to the memory request value. This should reduce the likelihood the store-gateway may go out of memory, at the cost of an higher CPU utilization due to more frequent garbage collections when the memory utilization gets closer or above the configured requested memory. #4971
* [ENHANCEMENT] Store-gateway: dynamically set `GOMAXPROCS` based on the CPU request. This should reduce the likelihood a high load on the store-gateway will slow down the entire Kubernetes node. #5104
* [ENHANCEMENT] Store-gateway: add `store_gateway_lazy_loading_enabled` configuration option which combines disabled lazy-loading and reducing blocks sync concurrency. Reducing blocks sync concurrency improves startup times with disabled lazy loading on HDDs. #5025
* [ENHANCEMENT] Update `rollout-operator` image to `v0.6.0`. #5155
* [BUGFIX] Backend: configure `-ruler.alertmanager-url` to `mimir-backend` when running in read-write deployment mode. #4892
* [ENHANCEMENT] Memcached: don't overwrite upsteam memcached statefulset jsonnet to allow chosing between antiAffinity and topologySpreadConstraints.

### Mimirtool

* [CHANGE] check rules: will fail on duplicate rules when `--strict` is provided. #5035
* [FEATURE] sync/diff can now include/exclude namespaces based on a regular expression using `--namespaces-regex` and `--ignore-namespaces-regex`. #5100
* [ENHANCEMENT] analyze prometheus: allow to specify `-prometheus-http-prefix`. #4966
* [ENHANCEMENT] analyze grafana: allow to specify `--folder-title` to limit dashboards analysis based on their exact folder title. #4973

### Tools

* [CHANGE] copyblocks: copying between Azure Blob Storage buckets is now supported in addition to copying between Google Cloud Storage buckets. As a result, the `--service` flag is now required to be specified (accepted values are `gcs` or `abs`). #4756

## 2.8.0

### Grafana Mimir

* [CHANGE] Ingester: changed experimental CLI flag from `-out-of-order-blocks-external-label-enabled` to `-ingester.out-of-order-blocks-external-label-enabled` #4440
* [CHANGE] Store-gateway: The following metrics have been removed: #4332
  * `cortex_bucket_store_series_get_all_duration_seconds`
  * `cortex_bucket_store_series_merge_duration_seconds`
* [CHANGE] Ingester: changed default value of `-blocks-storage.tsdb.retention-period` from `24h` to `13h`. If you're running Mimir with a custom configuration and you're overriding `-querier.query-store-after` to a value greater than the default `12h` then you should increase `-blocks-storage.tsdb.retention-period` accordingly. #4382
* [CHANGE] Ingester: the configuration parameter `-blocks-storage.tsdb.max-tsdb-opening-concurrency-on-startup` has been deprecated and will be removed in Mimir 2.10. #4445
* [CHANGE] Query-frontend: Cached results now contain timestamp which allows Mimir to check if cached results are still valid based on current TTL configured for tenant. Results cached by previous Mimir version are used until they expire from cache, which can take up to 7 days. If you need to use per-tenant TTL sooner, please flush results cache manually. #4439
* [CHANGE] Ingester: the `cortex_ingester_tsdb_wal_replay_duration_seconds` metrics has been removed. #4465
* [CHANGE] Query-frontend and ruler: use protobuf internal query result payload format by default. This feature is no longer considered experimental. #4557 #4709
* [CHANGE] Ruler: reject creating federated rule groups while tenant federation is disabled. Previously the rule groups would be silently dropped during bucket sync. #4555
* [CHANGE] Compactor: the `/api/v1/upload/block/{block}/finish` endpoint now returns a `429` status code when the compactor has reached the limit specified by `-compactor.max-block-upload-validation-concurrency`. #4598
* [CHANGE] Compactor: when starting a block upload the maximum byte size of the block metadata provided in the request body is now limited to 1 MiB. If this limit is exceeded a `413` status code is returned. #4683
* [CHANGE] Store-gateway: cache key format for expanded postings has changed. This will invalidate the expanded postings in the index cache when deployed. #4667
* [FEATURE] Cache: Introduce experimental support for using Redis for results, chunks, index, and metadata caches. #4371
* [FEATURE] Vault: Introduce experimental integration with Vault to fetch secrets used to configure TLS for clients. Server TLS secrets will still be read from a file. `tls-ca-path`, `tls-cert-path` and `tls-key-path` will denote the path in Vault for the following CLI flags when `-vault.enabled` is true: #4446.
  * `-distributor.ha-tracker.etcd.*`
  * `-distributor.ring.etcd.*`
  * `-distributor.forwarding.grpc-client.*`
  * `-querier.store-gateway-client.*`
  * `-ingester.client.*`
  * `-ingester.ring.etcd.*`
  * `-querier.frontend-client.*`
  * `-query-frontend.grpc-client-config.*`
  * `-query-frontend.results-cache.redis.*`
  * `-blocks-storage.bucket-store.index-cache.redis.*`
  * `-blocks-storage.bucket-store.chunks-cache.redis.*`
  * `-blocks-storage.bucket-store.metadata-cache.redis.*`
  * `-compactor.ring.etcd.*`
  * `-store-gateway.sharding-ring.etcd.*`
  * `-ruler.client.*`
  * `-ruler.alertmanager-client.*`
  * `-ruler.ring.etcd.*`
  * `-ruler.query-frontend.grpc-client-config.*`
  * `-alertmanager.sharding-ring.etcd.*`
  * `-alertmanager.alertmanager-client.*`
  * `-memberlist.*`
  * `-query-scheduler.grpc-client-config.*`
  * `-query-scheduler.ring.etcd.*`
  * `-overrides-exporter.ring.etcd.*`
* [FEATURE] Distributor, ingester, querier, query-frontend, store-gateway: add experimental support for native histograms. Requires that the experimental protobuf query result response format is enabled by `-query-frontend.query-result-response-format=protobuf` on the query frontend. #4286 #4352 #4354 #4376 #4377 #4387 #4396 #4425 #4442 #4494 #4512 #4513 #4526
* [FEATURE] Added `-<prefix>.s3.storage-class` flag to configure the S3 storage class for objects written to S3 buckets. #4300
* [FEATURE] Add `freebsd` to the target OS when generating binaries for a Mimir release. #4654
* [FEATURE] Ingester: Add `prepare-shutdown` endpoint which can be used as part of Kubernetes scale down automations. #4718
* [ENHANCEMENT] Add timezone information to Alpine Docker images. #4583
* [ENHANCEMENT] Ruler: Sync rules when ruler JOINING the ring instead of ACTIVE, In order to reducing missed rule iterations during ruler restarts. #4451
* [ENHANCEMENT] Allow to define service name used for tracing via `JAEGER_SERVICE_NAME` environment variable. #4394
* [ENHANCEMENT] Querier and query-frontend: add experimental, more performant protobuf query result response format enabled with `-query-frontend.query-result-response-format=protobuf`. #4304 #4318 #4375
* [ENHANCEMENT] Compactor: added experimental configuration parameter `-compactor.first-level-compaction-wait-period`, to configure how long the compactor should wait before compacting 1st level blocks (uploaded by ingesters). This configuration option allows to reduce the chances compactor begins compacting blocks before all ingesters have uploaded their blocks to the storage. #4401
* [ENHANCEMENT] Store-gateway: use more efficient chunks fetching and caching. #4255
* [ENHANCEMENT] Query-frontend and ruler: add experimental, more performant protobuf internal query result response format enabled with `-ruler.query-frontend.query-result-response-format=protobuf`. #4331
* [ENHANCEMENT] Ruler: increased tolerance for missed iterations on alerts, reducing the chances of flapping firing alerts during ruler restarts. #4432
* [ENHANCEMENT] Optimized `.*` and `.+` regular expression label matchers. #4432
* [ENHANCEMENT] Optimized regular expression label matchers with alternates (e.g. `a|b|c`). #4647
* [ENHANCEMENT] Added an in-memory cache for regular expression matchers, to avoid parsing and compiling the same expression multiple times when used in recurring queries. #4633
* [ENHANCEMENT] Query-frontend: results cache TTL is now configurable by using `-query-frontend.results-cache-ttl` and `-query-frontend.results-cache-ttl-for-out-of-order-time-window` options. These values can also be specified per tenant. Default values are unchanged (7 days and 10 minutes respectively). #4385
* [ENHANCEMENT] Ingester: added advanced configuration parameter `-blocks-storage.tsdb.wal-replay-concurrency` representing the maximum number of CPUs used during WAL replay. #4445
* [ENHANCEMENT] Ingester: added metrics `cortex_ingester_tsdb_open_duration_seconds_total` to measure the total time it takes to open all existing TSDBs. The time tracked by this metric also includes the TSDBs WAL replay duration. #4465
* [ENHANCEMENT] Store-gateway: use streaming implementation for LabelNames RPC. The batch size for streaming is controlled by `-blocks-storage.bucket-store.batch-series-size`. #4464
* [ENHANCEMENT] Memcached: Add support for TLS or mTLS connections to cache servers. #4535
* [ENHANCEMENT] Compactor: blocks index files are now validated for correctness for blocks uploaded via the TSDB block upload feature. #4503
* [ENHANCEMENT] Compactor: block chunks and segment files are now validated for correctness for blocks uploaded via the TSDB block upload feature. #4549
* [ENHANCEMENT] Ingester: added configuration options to configure the "postings for matchers" cache of each compacted block queried from ingesters: #4561
  * `-blocks-storage.tsdb.block-postings-for-matchers-cache-ttl`
  * `-blocks-storage.tsdb.block-postings-for-matchers-cache-size`
  * `-blocks-storage.tsdb.block-postings-for-matchers-cache-force`
* [ENHANCEMENT] Compactor: validation of blocks uploaded via the TSDB block upload feature is now configurable on a per tenant basis: #4585
  * `-compactor.block-upload-validation-enabled` has been added, `compactor_block_upload_validation_enabled` can be used to override per tenant
  * `-compactor.block-upload.block-validation-enabled` was the previous global flag and has been removed
* [ENHANCEMENT] TSDB Block Upload: block upload validation concurrency can now be limited with `-compactor.max-block-upload-validation-concurrency`. #4598
* [ENHANCEMENT] OTLP: Add support for converting OTel exponential histograms to Prometheus native histograms. The ingestion of native histograms must be enabled, please set `-ingester.native-histograms-ingestion-enabled` to `true`. #4063 #4639
* [ENHANCEMENT] Query-frontend: add metric `cortex_query_fetched_index_bytes_total` to measure TSDB index bytes fetched to execute a query. #4597
* [ENHANCEMENT] Query-frontend: add experimental limit to enforce a max query expression size in bytes via `-query-frontend.max-query-expression-size-bytes` or `max_query_expression_size_bytes`. #4604
* [ENHANCEMENT] Query-tee: improve message logged when comparing responses and one response contains a non-JSON payload. #4588
* [ENHANCEMENT] Distributor: add ability to set per-distributor limits via `distributor_limits` block in runtime configuration in addition to the existing configuration. #4619
* [ENHANCEMENT] Querier: reduce peak memory consumption for queries that touch a large number of chunks. #4625
* [ENHANCEMENT] Query-frontend: added experimental `-query-frontend.query-sharding-max-regexp-size-bytes` limit to query-frontend. When set to a value greater than 0, query-frontend disabled query sharding for any query with a regexp matcher longer than the configured limit. #4632
* [ENHANCEMENT] Store-gateway: include statistics from LabelValues and LabelNames calls in `cortex_bucket_store_series*` metrics. #4673
* [ENHANCEMENT] Query-frontend: improve readability of distributed tracing spans. #4656
* [ENHANCEMENT] Update Docker base images from `alpine:3.17.2` to `alpine:3.17.3`. #4685
* [ENHANCEMENT] Querier: improve performance when shuffle sharding is enabled and the shard size is large. #4711
* [ENHANCEMENT] Ingester: improve performance when Active Series Tracker is in use. #4717
* [ENHANCEMENT] Store-gateway: optionally select `-blocks-storage.bucket-store.series-selection-strategy`, which can limit the impact of large posting lists (when many series share the same label name and value). #4667 #4695 #4698
* [ENHANCEMENT] Querier: Cache the converted float histogram from chunk iterator, hence there is no need to lookup chunk every time to get the converted float histogram. #4684
* [ENHANCEMENT] Ruler: Improve rule upload performance when not enforcing per-tenant rule group limits. #4828
* [ENHANCEMENT] Improved memory limit on the in-memory cache used for regular expression matchers. #4751
* [BUGFIX] Querier: Streaming remote read will now continue to return multiple chunks per frame after the first frame. #4423
* [BUGFIX] Store-gateway: the values for `stage="processed"` for the metrics `cortex_bucket_store_series_data_touched` and  `cortex_bucket_store_series_data_size_touched_bytes` when using fine-grained chunks caching is now reporting the correct values of chunks held in memory. #4449
* [BUGFIX] Compactor: fixed reporting a compaction error when compactor is correctly shut down while populating blocks. #4580
* [BUGFIX] OTLP: Do not drop exemplars of the OTLP Monotonic Sum metric. #4063
* [BUGFIX] Packaging: flag `/etc/default/mimir` and `/etc/sysconfig/mimir` as config to prevent overwrite. #4587
* [BUGFIX] Query-frontend: don't retry queries which error inside PromQL. #4643
* [BUGFIX] Store-gateway & query-frontend: report more consistent statistics for fetched index bytes. #4671
* [BUGFIX] Native histograms: fix how IsFloatHistogram determines if mimirpb.Histogram is a float histogram. #4706
* [BUGFIX] Query-frontend: fix query sharding for native histograms. #4666
* [BUGFIX] Ring status page: fixed the owned tokens percentage value displayed. #4730
* [BUGFIX] Querier: fixed chunk iterator that can return sample with wrong timestamp. #4450
* [BUGFIX] Packaging: fix preremove script preventing upgrades. #4801
* [BUGFIX] Security: updates Go to version 1.20.4 to fix CVE-2023-24539, CVE-2023-24540, CVE-2023-29400. #4903

### Mixin

* [ENHANCEMENT] Queries: Display data touched per sec in bytes instead of number of items. #4492
* [ENHANCEMENT] `_config.job_names.<job>` values can now be arrays of regular expressions in addition to a single string. Strings are still supported and behave as before. #4543
* [ENHANCEMENT] Queries dashboard: remove mention to store-gateway "streaming enabled" in panels because store-gateway only support streaming series since Mimir 2.7. #4569
* [ENHANCEMENT] Ruler: Add panel description for Read QPS panel in Ruler dashboard to explain values when in remote ruler mode. #4675
* [BUGFIX] Ruler dashboard: show data for reads from ingesters. #4543
* [BUGFIX] Pod selector regex for deployments: change `(.*-mimir-)` to `(.*mimir-)`. #4603

### Jsonnet

* [CHANGE] Ruler: changed ruler deployment max surge from `0` to `50%`, and max unavailable from `1` to `0`. #4381
* [CHANGE] Memcached connections parameters `-blocks-storage.bucket-store.index-cache.memcached.max-idle-connections`, `-blocks-storage.bucket-store.chunks-cache.memcached.max-idle-connections` and `-blocks-storage.bucket-store.metadata-cache.memcached.max-idle-connections` settings are now configured based on `max-get-multi-concurrency` and `max-async-concurrency`. #4591
* [CHANGE] Add support to use external Redis as cache. Following are some changes in the jsonnet config: #4386 #4640
  * Renamed `memcached_*_enabled` config options to `cache_*_enabled`
  * Renamed `memcached_*_max_item_size_mb` config options to `cache_*_max_item_size_mb`
  * Added `cache_*_backend` config options
* [CHANGE] Store-gateway StatefulSets with disabled multi-zone deployment are also unregistered from the ring on shutdown. This eliminated resharding during rollouts, at the cost of extra effort during scaling down store-gateways. For more information see [Scaling down store-gateways](https://grafana.com/docs/mimir/v2.7.x/operators-guide/run-production-environment/scaling-out/#scaling-down-store-gateways). #4713
* [CHANGE] Removed `$._config.querier.replicas` and `$._config.queryFrontend.replicas`. If you need to customize the number of querier or query-frontend replicas, and autoscaling is disabled, please set an override as is done for other stateless components (e.g. distributors). #5130
* [ENHANCEMENT] Alertmanager: add `alertmanager_data_disk_size` and  `alertmanager_data_disk_class` configuration options, by default no storage class is set. #4389
* [ENHANCEMENT] Update `rollout-operator` to `v0.4.0`. #4524
* [ENHANCEMENT] Update memcached to `memcached:1.6.19-alpine`. #4581
* [ENHANCEMENT] Add support for mTLS connections to Memcached servers. #4553
* [ENHANCEMENT] Update the `memcached-exporter` to `v0.11.2`. #4570
* [ENHANCEMENT] Autoscaling: Add `autoscaling_query_frontend_memory_target_utilization`, `autoscaling_ruler_query_frontend_memory_target_utilization`, and `autoscaling_ruler_memory_target_utilization` configuration options, for controlling the corresponding autoscaler memory thresholds. Each has a default of 1, i.e. 100%. #4612
* [ENHANCEMENT] Distributor: add ability to set per-distributor limits via `distributor_instance_limits` using runtime configuration. #4627
* [BUGFIX] Add missing query sharding settings for user_24M and user_32M plans. #4374

### Mimirtool

* [ENHANCEMENT] Backfill: mimirtool will now sleep and retry if it receives a 429 response while trying to finish an upload due to validation concurrency limits. #4598
* [ENHANCEMENT] `gauge` panel type is supported now in `mimirtool analyze dashboard`. #4679
* [ENHANCEMENT] Set a `User-Agent` header on requests to Mimir or Prometheus servers. #4700

### Mimir Continuous Test

* [FEATURE] Allow continuous testing of native histograms as well by enabling the flag `-tests.write-read-series-test.histogram-samples-enabled`. The metrics exposed by the tool will now have a new label called `type` with possible values of `float`, `histogram_float_counter`, `histogram_float_gauge`, `histogram_int_counter`, `histogram_int_gauge`, the list of metrics impacted: #4457
  * `mimir_continuous_test_writes_total`
  * `mimir_continuous_test_writes_failed_total`
  * `mimir_continuous_test_queries_total`
  * `mimir_continuous_test_queries_failed_total`
  * `mimir_continuous_test_query_result_checks_total`
  * `mimir_continuous_test_query_result_checks_failed_total`
* [ENHANCEMENT] Added a new metric `mimir_continuous_test_build_info` that reports version information, similar to the existing `cortex_build_info` metric exposed by other Mimir components. #4712
* [ENHANCEMENT] Add coherency for the selected ranges and instants of test queries. #4704

### Query-tee

### Documentation

* [CHANGE] Clarify what deprecation means in the lifecycle of configuration parameters. #4499
* [CHANGE] Update compactor `split-groups` and `split-and-merge-shards` recommendation on component page. #4623
* [FEATURE] Add instructions about how to configure native histograms. #4527
* [ENHANCEMENT] Runbook for MimirCompactorHasNotSuccessfullyRunCompaction extended to include scenario where compaction has fallen behind. #4609
* [ENHANCEMENT] Add explanation for QPS values for reads in remote ruler mode and writes generally, to the Ruler dashboard page. #4629
* [ENHANCEMENT] Expand zone-aware replication page to cover single physical availability zone deployments. #4631
* [FEATURE] Add instructions to use puppet module. #4610
* [FEATURE] Add documentation on how deploy mixin with terraform. #4161

### Tools

* [ENHANCEMENT] tsdb-index: iteration over index is now faster when any equal matcher is supplied. #4515

## 2.7.3

### Grafana Mimir

* [BUGFIX] Security: updates Go to version 1.20.4 to fix CVE-2023-24539, CVE-2023-24540, CVE-2023-29400. #4905

## 2.7.2

### Grafana Mimir

* [BUGFIX] Security: updated Go version to 1.20.3 to fix CVE-2023-24538 #4795

## 2.7.1

**Note**: During the release process, version 2.7.0 was tagged too early, before completing the release checklist and production testing. Release 2.7.1 doesn't include any code changes since 2.7.0, but now has proper release notes, published documentation, and has been fully tested in our production environment.

### Grafana Mimir

* [CHANGE] Ingester: the configuration parameter `-ingester.ring.readiness-check-ring-health` has been deprecated and will be removed in Mimir 2.9. #4422
* [CHANGE] Ruler: changed default value of `-ruler.evaluation-delay-duration` option from 0 to 1m. #4250
* [CHANGE] Querier: Errors with status code `422` coming from the store-gateway are propagated and not converted to the consistency check error anymore. #4100
* [CHANGE] Store-gateway: When a query hits `max_fetched_chunks_per_query` and `max_fetched_series_per_query` limits, an error with the status code `422` is created and returned. #4056
* [CHANGE] Packaging: Migrate FPM packaging solution to NFPM. Rationalize packages dependencies and add package for all binaries. #3911
* [CHANGE] Store-gateway: Deprecate flag `-blocks-storage.bucket-store.chunks-cache.subrange-size` since there's no benefit to changing the default of `16000`. #4135
* [CHANGE] Experimental support for ephemeral storage introduced in Mimir 2.6.0 has been removed. Following options are no longer available: #4252
  * `-blocks-storage.ephemeral-tsdb.*`
  * `-distributor.ephemeral-series-enabled`
  * `-distributor.ephemeral-series-matchers`
  * `-ingester.max-ephemeral-series-per-user`
  * `-ingester.instance-limits.max-ephemeral-series`
Querying with using `{__mimir_storage__="ephemeral"}` selector no longer works. All label values with `ephemeral-` prefix in `reason` label of `cortex_discarded_samples_total` metric are no longer available. Following metrics have been removed:
  * `cortex_ingester_ephemeral_series`
  * `cortex_ingester_ephemeral_series_created_total`
  * `cortex_ingester_ephemeral_series_removed_total`
  * `cortex_ingester_ingested_ephemeral_samples_total`
  * `cortex_ingester_ingested_ephemeral_samples_failures_total`
  * `cortex_ingester_memory_ephemeral_users`
  * `cortex_ingester_queries_ephemeral_total`
  * `cortex_ingester_queried_ephemeral_samples`
  * `cortex_ingester_queried_ephemeral_series`
* [CHANGE] Store-gateway: use mmap-less index-header reader by default and remove mmap-based index header reader. The following flags have changed: #4280
   * `-blocks-storage.bucket-store.index-header.map-populate-enabled` has been removed
   * `-blocks-storage.bucket-store.index-header.stream-reader-enabled` has been removed
   * `-blocks-storage.bucket-store.index-header.stream-reader-max-idle-file-handles` has been renamed to `-blocks-storage.bucket-store.index-header.max-idle-file-handles`, and the corresponding configuration file option has been renamed from `stream_reader_max_idle_file_handles` to `max_idle_file_handles`
* [CHANGE] Store-gateway: the streaming store-gateway is now enabled by default. The new default setting for `-blocks-storage.bucket-store.batch-series-size` is `5000`. #4330
* [CHANGE] Compactor: the configuration parameter `-compactor.consistency-delay` has been deprecated and will be removed in Mimir 2.9. #4409
* [CHANGE] Store-gateway: the configuration parameter `-blocks-storage.bucket-store.consistency-delay` has been deprecated and will be removed in Mimir 2.9. #4409
* [FEATURE] Ruler: added `keep_firing_for` support to alerting rules. #4099
* [FEATURE] Distributor, ingester: ingestion of native histograms. The new per-tenant limit `-ingester.native-histograms-ingestion-enabled` controls whether native histograms are stored or ignored. #4159
* [FEATURE] Query-frontend: Introduce experimental `-query-frontend.query-sharding-target-series-per-shard` to allow query sharding to take into account cardinality of similar requests executed previously. This feature uses the same cache that's used for results caching. #4121 #4177 #4188 #4254
* [ENHANCEMENT] Go: update go to 1.20.1. #4266
* [ENHANCEMENT] Ingester: added `out_of_order_blocks_external_label_enabled` shipper option to label out-of-order blocks before shipping them to cloud storage. #4182 #4297
* [ENHANCEMENT] Ruler: introduced concurrency when loading per-tenant rules configuration. This improvement is expected to speed up the ruler start up time in a Mimir cluster with a large number of tenants. #4258
* [ENHANCEMENT] Compactor: Add `reason` label to `cortex_compactor_runs_failed_total`. The value can be `shutdown` or `error`. #4012
* [ENHANCEMENT] Store-gateway: enforce `max_fetched_series_per_query`. #4056
* [ENHANCEMENT] Query-frontend: Disambiguate logs for failed queries. #4067
* [ENHANCEMENT] Query-frontend: log caller user agent in query stats logs. #4093
* [ENHANCEMENT] Store-gateway: add `data_type` label with values on `cortex_bucket_store_partitioner_extended_ranges_total`, `cortex_bucket_store_partitioner_expanded_ranges_total`, `cortex_bucket_store_partitioner_requested_ranges_total`, `cortex_bucket_store_partitioner_expanded_bytes_total`, `cortex_bucket_store_partitioner_requested_bytes_total` for `postings`, `series`, and `chunks`. #4095
* [ENHANCEMENT] Store-gateway: Reduce memory allocation rate when loading TSDB chunks from Memcached. #4074
* [ENHANCEMENT] Query-frontend: track `cortex_frontend_query_response_codec_duration_seconds` and `cortex_frontend_query_response_codec_payload_bytes` metrics to measure the time taken and bytes read / written while encoding and decoding query result payloads. #4110
* [ENHANCEMENT] Alertmanager: expose additional upstream metrics `cortex_alertmanager_dispatcher_aggregation_groups`, `cortex_alertmanager_dispatcher_alert_processing_duration_seconds`. #4151
* [ENHANCEMENT] Querier and query-frontend: add experimental, more performant protobuf internal query result response format enabled with `-query-frontend.query-result-response-format=protobuf`. #4153
* [ENHANCEMENT] Store-gateway: use more efficient chunks fetching and caching. This should reduce CPU, memory utilization, and receive bandwidth of a store-gateway. Enable with `-blocks-storage.bucket-store.chunks-cache.fine-grained-chunks-caching-enabled=true`. #4163 #4174 #4227
* [ENHANCEMENT] Query-frontend: Wait for in-flight queries to finish before shutting down. #4073 #4170
* [ENHANCEMENT] Store-gateway: added `encode` and `other` stage to `cortex_bucket_store_series_request_stage_duration_seconds` metric. #4179
* [ENHANCEMENT] Ingester: log state of TSDB when shipping or forced compaction can't be done due to unexpected state of TSDB. #4211
* [ENHANCEMENT] Update Docker base images from `alpine:3.17.1` to `alpine:3.17.2`. #4240
* [ENHANCEMENT] Store-gateway: add a `stage` label to the metrics `cortex_bucket_store_series_data_fetched`, `cortex_bucket_store_series_data_size_fetched_bytes`, `cortex_bucket_store_series_data_touched`, `cortex_bucket_store_series_data_size_touched_bytes`. This label only applies to `data_type="chunks"`. For `fetched` metrics with `data_type="chunks"` the `stage` label has 2 values: `fetched` - the chunks or bytes that were fetched from the cache or the object store, `refetched` - the chunks or bytes that had to be refetched from the cache or the object store because their size was underestimated during the first fetch. For `touched` metrics with `data_type="chunks"` the `stage` label has 2 values: `processed` - the chunks or bytes that were read from the fetched chunks or bytes and were processed in memory, `returned` - the chunks or bytes that were selected from the processed bytes to satisfy the query. #4227 #4316
* [ENHANCEMENT] Compactor: improve the partial block check related to `compactor.partial-block-deletion-delay` to potentially issue less requests to object storage. #4246
* [ENHANCEMENT] Memcached: added `-*.memcached.min-idle-connections-headroom-percentage` support to configure the minimum number of idle connections to keep open as a percentage (0-100) of the number of recently used idle connections. This feature is disabled when set to a negative value (default), which means idle connections are kept open indefinitely. #4249
* [ENHANCEMENT] Querier and store-gateway: optimized regular expression label matchers with case insensitive alternate operator. #4340 #4357
* [ENHANCEMENT] Compactor: added the experimental flag `-compactor.block-upload.block-validation-enabled` with the default `true` to configure whether block validation occurs on backfilled blocks. #3411
* [ENHANCEMENT] Ingester: apply a jitter to the first TSDB head compaction interval configured via `-blocks-storage.tsdb.head-compaction-interval`. Subsequent checks will happen at the configured interval. This should help to spread the TSDB head compaction among different ingesters over the configured interval. #4364
* [ENHANCEMENT] Ingester: the maximum accepted value for `-blocks-storage.tsdb.head-compaction-interval` has been increased from 5m to 15m. #4364
* [BUGFIX] Store-gateway: return `Canceled` rather than `Aborted` or `Internal` error when the calling querier cancels a label names or values request, and return `Internal` if processing the request fails for another reason. #4061
* [BUGFIX] Querier: track canceled requests with status code `499` in the metrics instead of `503` or `422`. #4099
* [BUGFIX] Ingester: compact out-of-order data during `/ingester/flush` or when TSDB is idle. #4180
* [BUGFIX] Ingester: conversion of global limits `max-series-per-user`, `max-series-per-metric`, `max-metadata-per-user` and `max-metadata-per-metric` into corresponding local limits now takes into account the number of ingesters in each zone. #4238
* [BUGFIX] Ingester: track `cortex_ingester_memory_series` metric consistently with `cortex_ingester_memory_series_created_total` and `cortex_ingester_memory_series_removed_total`. #4312
* [BUGFIX] Querier: fixed a bug which was incorrectly matching series with regular expression label matchers with begin/end anchors in the middle of the regular expression. #4340

### Mixin

* [CHANGE] Move auto-scaling panel rows down beneath logical network path in Reads and Writes dashboards. #4049
* [CHANGE] Make distributor auto-scaling metric panels show desired number of replicas. #4218
* [CHANGE] Alerts: The alert `MimirMemcachedRequestErrors` has been renamed to `MimirCacheRequestErrors`. #4242
* [ENHANCEMENT] Alerts: Added `MimirAutoscalerKedaFailing` alert firing when a KEDA scaler is failing. #4045
* [ENHANCEMENT] Add auto-scaling panels to ruler dashboard. #4046
* [ENHANCEMENT] Add gateway auto-scaling panels to Reads and Writes dashboards. #4049 #4216
* [ENHANCEMENT] Dashboards: distinguish between label names and label values queries. #4065
* [ENHANCEMENT] Add query-frontend and ruler-query-frontend auto-scaling panels to Reads and Ruler dashboards. #4199
* [BUGFIX] Alerts: Fixed `MimirAutoscalerNotActive` to not fire if scaling metric does not exist, to avoid false positives on scaled objects with 0 min replicas. #4045
* [BUGFIX] Alerts: `MimirCompactorHasNotSuccessfullyRunCompaction` is no longer triggered by frequent compactor restarts. #4012
* [BUGFIX] Tenants dashboard: Correctly show the ruler-query-scheduler queue size. #4152

### Jsonnet

* [CHANGE] Create the `query-frontend-discovery` service only when Mimir is deployed in microservice mode without query-scheduler. #4353
* [CHANGE] Add results cache backend config to `ruler-query-frontend` configuration to allow cache reuse for cardinality-estimation based sharding. #4257
* [ENHANCEMENT] Add support for ruler auto-scaling. #4046
* [ENHANCEMENT] Add optional `weight` param to `newQuerierScaledObject` and `newRulerQuerierScaledObject` to allow running multiple querier deployments on different node types. #4141
* [ENHANCEMENT] Add support for query-frontend and ruler-query-frontend auto-scaling. #4199
* [BUGFIX] Shuffle sharding: when applying user class limits, honor the minimum shard size configured in `$._config.shuffle_sharding.*`. #4363

### Mimirtool

* [FEATURE] Added `keep_firing_for` support to rules configuration. #4099
* [ENHANCEMENT] Add `-tls-insecure-skip-verify` to rules, alertmanager and backfill commands. #4162

### Query-tee

* [CHANGE] Increase default value of `-backend.read-timeout` to 150s, to accommodate default querier and query frontend timeout of 120s. #4262
* [ENHANCEMENT] Log errors that occur while performing requests to compare two endpoints. #4262
* [ENHANCEMENT] When comparing two responses that both contain an error, only consider the comparison failed if the errors differ. Previously, if either response contained an error, the comparison always failed, even if both responses contained the same error. #4262
* [ENHANCEMENT] Include the value of the `X-Scope-OrgID` header when logging a comparison failure. #4262
* [BUGFIX] Parameters (expression, time range etc.) for a query request where the parameters are in the HTTP request body rather than in the URL are now logged correctly when responses differ. #4265

### Documentation

* [ENHANCEMENT] Add guide on alternative migration method for Thanos to Mimir #3554
* [ENHANCEMENT] Restore "Migrate from Cortex" for Jsonnet. #3929
* [ENHANCEMENT] Document migration from microservices to read-write deployment mode. #3951
* [ENHANCEMENT] Do not error when there is nothing to commit as part of a publish #4058
* [ENHANCEMENT] Explain how to run Mimir locally using docker-compose #4079
* [ENHANCEMENT] Docs: use long flag names in runbook commands. #4088
* [ENHANCEMENT] Clarify how ingester replication happens. #4101
* [ENHANCEMENT] Improvements to the Get Started guide. #4315
* [BUGFIX] Added indentation to Azure and SWIFT backend definition. #4263

### Tools

* [ENHANCEMENT] Adapt tsdb-print-chunk for native histograms. #4186
* [ENHANCEMENT] Adapt tsdb-index-health for blocks containing native histograms. #4186
* [ENHANCEMENT] Adapt tsdb-chunks tool to handle native histograms. #4186

## 2.6.2

* [BUGFIX] Security: updates Go to version 1.20.4 to fix CVE-2023-24539, CVE-2023-24540, CVE-2023-29400. #4903

## 2.6.1

### Grafana Mimir

* [BUGFIX] Security: updates Go to version 1.20.3 to fix CVE-2023-24538 #4798

## 2.6.0

### Grafana Mimir

* [CHANGE] Querier: Introduce `-querier.max-partial-query-length` to limit the time range for partial queries at the querier level and deprecate `-store.max-query-length`. #3825 #4017
* [CHANGE] Store-gateway: Remove experimental `-blocks-storage.bucket-store.max-concurrent-reject-over-limit` flag. #3706
* [CHANGE] Ingester: If shipping is enabled block retention will now be relative to the upload time to cloud storage. If shipping is disabled block retention will be relative to the creation time of the block instead of the mintime of the last block created. #3816
* [CHANGE] Query-frontend: Deprecated CLI flag `-query-frontend.align-querier-with-step` has been removed. #3982
* [CHANGE] Alertmanager: added default configuration for `-alertmanager.configs.fallback`. Allows tenants to send alerts without first uploading an Alertmanager configuration. #3541
* [FEATURE] Store-gateway: streaming of series. The store-gateway can now stream results back to the querier instead of buffering them. This is expected to greatly reduce peak memory consumption while keeping latency the same. You can enable this feature by setting `-blocks-storage.bucket-store.batch-series-size` to a value in the high thousands (5000-10000). This is still an experimental feature and is subject to a changing API and instability. #3540 #3546 #3587 #3606 #3611 #3620 #3645 #3355 #3697 #3666 #3687 #3728 #3739 #3751 #3779 #3839
* [FEATURE] Alertmanager: Added support for the Webex receiver. #3758
* [FEATURE] Limits: Added the `-validation.separate-metrics-group-label` flag. This allows further separation of the `cortex_discarded_samples_total` metric by an additional `group` label - which is configured by this flag to be the value of a specific label on an incoming timeseries. Active groups are tracked and inactive groups are cleaned up on a defined interval. The maximum number of groups tracked is controlled by the `-max-separate-metrics-groups-per-user` flag. #3439
* [FEATURE] Overrides-exporter: Added experimental ring support to overrides-exporter via `-overrides-exporter.ring.enabled`. When enabled, the ring is used to establish a leader replica for the export of limit override metrics. #3908 #3953
* [FEATURE] Ephemeral storage (experimental): Mimir can now accept samples into "ephemeral storage". Such samples are available for querying for a short amount of time (`-blocks-storage.ephemeral-tsdb.retention-period`, defaults to 10 minutes), and then removed from memory. To use ephemeral storage, distributor must be configured with `-distributor.ephemeral-series-enabled` option. Series matching `-distributor.ephemeral-series-matchers` will be marked for storing into ephemeral storage in ingesters. Each tenant needs to have ephemeral storage enabled by using `-ingester.max-ephemeral-series-per-user` limit, which defaults to 0 (no ephemeral storage). Ingesters have new `-ingester.instance-limits.max-ephemeral-series` limit for total number of series in ephemeral storage across all tenants. If ingestion of samples into ephemeral storage fails, `cortex_discarded_samples_total` metric will use values prefixed with `ephemeral-` for `reason` label. Querying of ephemeral storage is possible by using `{__mimir_storage__="ephemeral"}` as metric selector. Following new metrics related to ephemeral storage are introduced: #3897 #3922 #3961 #3997 #4004
  * `cortex_ingester_ephemeral_series`
  * `cortex_ingester_ephemeral_series_created_total`
  * `cortex_ingester_ephemeral_series_removed_total`
  * `cortex_ingester_ingested_ephemeral_samples_total`
  * `cortex_ingester_ingested_ephemeral_samples_failures_total`
  * `cortex_ingester_memory_ephemeral_users`
  * `cortex_ingester_queries_ephemeral_total`
  * `cortex_ingester_queried_ephemeral_samples`
  * `cortex_ingester_queried_ephemeral_series`
* [ENHANCEMENT] Added new metric `thanos_shipper_last_successful_upload_time`: Unix timestamp (in seconds) of the last successful TSDB block uploaded to the bucket. #3627
* [ENHANCEMENT] Ruler: Added `-ruler.alertmanager-client.tls-enabled` configuration for alertmanager client. #3432 #3597
* [ENHANCEMENT] Activity tracker logs now have `component=activity-tracker` label. #3556
* [ENHANCEMENT] Distributor: remove labels with empty values #2439
* [ENHANCEMENT] Query-frontend: track query HTTP requests in the Activity Tracker. #3561
* [ENHANCEMENT] Store-gateway: Add experimental alternate implementation of index-header reader that does not use memory mapped files. The index-header reader is expected to improve stability of the store-gateway. You can enable this implementation with the flag `-blocks-storage.bucket-store.index-header.stream-reader-enabled`. #3639 #3691 #3703 #3742 #3785 #3787 #3797
* [ENHANCEMENT] Query-scheduler: add `cortex_query_scheduler_cancelled_requests_total` metric to track the number of requests that are already cancelled when dequeued. #3696
* [ENHANCEMENT] Store-gateway: add `cortex_bucket_store_partitioner_extended_ranges_total` metric to keep track of the ranges that the partitioner decided to overextend and merge in order to save API call to the object storage. #3769
* [ENHANCEMENT] Compactor: Auto-forget unhealthy compactors after ten failed ring heartbeats. #3771
* [ENHANCEMENT] Ruler: change default value of `-ruler.for-grace-period` from `10m` to `2m` and update help text. The new default value reflects how we operate Mimir at Grafana Labs. #3817
* [ENHANCEMENT] Ingester: Added experimental flags to force usage of _postings for matchers cache_. These flags will be removed in the future and it's not recommended to change them. #3823
  * `-blocks-storage.tsdb.head-postings-for-matchers-cache-ttl`
  * `-blocks-storage.tsdb.head-postings-for-matchers-cache-size`
  * `-blocks-storage.tsdb.head-postings-for-matchers-cache-force`
* [ENHANCEMENT] Ingester: Improved series selection performance when some of the matchers do not match any series. #3827
* [ENHANCEMENT] Alertmanager: Add new additional template function `tenantID` returning id of the tenant owning the alert. #3758
* [ENHANCEMENT] Alertmanager: Add additional template function `grafanaExploreURL` returning URL to grafana explore with range query. #3849
* [ENHANCEMENT] Reduce overhead of debug logging when filtered out. #3875
* [ENHANCEMENT] Update Docker base images from `alpine:3.16.2` to `alpine:3.17.1`. #3898
* [ENHANCEMENT] Ingester: Add new `/ingester/tsdb_metrics` endpoint to return tenant-specific TSDB metrics. #3923
* [ENHANCEMENT] Query-frontend: CLI flag `-query-frontend.max-total-query-length` and its associated YAML configuration is now stable. #3882
* [ENHANCEMENT] Ruler: rule groups now support optional and experimental `align_evaluation_time_on_interval` field, which causes all evaluations to happen on interval-aligned timestamp. #4013
* [ENHANCEMENT] Query-scheduler: ring-based service discovery is now stable. #4028
* [ENHANCEMENT] Store-gateway: improved performance of prefix matching on the labels. #4055 #4080
* [BUGFIX] Log the names of services that are not yet running rather than `unsupported value type` when calling `/ready` and some services are not running. #3625
* [BUGFIX] Alertmanager: Fix template spurious deletion with relative data dir. #3604
* [BUGFIX] Security: update prometheus/exporter-toolkit for CVE-2022-46146. #3675
* [BUGFIX] Security: update golang.org/x/net for CVE-2022-41717. #3755
* [BUGFIX] Debian package: Fix post-install, environment file path and user creation. #3720
* [BUGFIX] memberlist: Fix panic during Mimir startup when Mimir receives gossip message before it's ready. #3746
* [BUGFIX] Store-gateway: fix `cortex_bucket_store_partitioner_requested_bytes_total` metric to not double count overlapping ranges. #3769
* [BUGFIX] Update `github.com/thanos-io/objstore` to address issue with Multipart PUT on s3-compatible Object Storage. #3802 #3821
* [BUGFIX] Distributor, Query-scheduler: Make sure ring metrics include a `cortex_` prefix as expected by dashboards. #3809
* [BUGFIX] Querier: canceled requests are no longer reported as "consistency check" failures. #3837 #3927
* [BUGFIX] Distributor: don't panic when `metric_relabel_configs` in overrides contains null element. #3868
* [BUGFIX] Distributor: don't panic when OTLP histograms don't have any buckets. #3853
* [BUGFIX] Ingester, Compactor: fix panic that can occur when compaction fails. #3955
* [BUGFIX] Store-gateway: return `Canceled` rather than `Aborted` error when the calling querier cancels the request. #4007

### Mixin

* [ENHANCEMENT] Alerts: Added `MimirIngesterInstanceHasNoTenants` alert that fires when an ingester replica is not receiving write requests for any tenant. #3681
* [ENHANCEMENT] Alerts: Extended `MimirAllocatingTooMuchMemory` to check read-write deployment containers. #3710
* [ENHANCEMENT] Alerts: Added `MimirAlertmanagerInstanceHasNoTenants` alert that fires when an alertmanager instance ows no tenants. #3826
* [ENHANCEMENT] Alerts: Added `MimirRulerInstanceHasNoRuleGroups` alert that fires when a ruler replica is not assigned any rule group to evaluate. #3723
* [ENHANCEMENT] Support for baremetal deployment for alerts and scaling recording rules. #3719
* [ENHANCEMENT] Dashboards: querier autoscaling now supports multiple scaled objects (configurable via `$._config.autoscale.querier.hpa_name`). #3962
* [BUGFIX] Alerts: Fixed `MimirIngesterRestarts` alert when Mimir is deployed in read-write mode. #3716
* [BUGFIX] Alerts: Fixed `MimirIngesterHasNotShippedBlocks` and `MimirIngesterHasNotShippedBlocksSinceStart` alerts for when Mimir is deployed in read-write or monolithic modes and updated them to use new `thanos_shipper_last_successful_upload_time` metric. #3627
* [BUGFIX] Alerts: Fixed `MimirMemoryMapAreasTooHigh` alert when Mimir is deployed in read-write mode. #3626
* [BUGFIX] Alerts: Fixed `MimirCompactorSkippedBlocksWithOutOfOrderChunks` matching on non-existent label. #3628
* [BUGFIX] Dashboards: Fix `Rollout Progress` dashboard incorrectly using Gateway metrics when Gateway was not enabled. #3709
* [BUGFIX] Tenants dashboard: Make it compatible with all deployment types. #3754
* [BUGFIX] Alerts: Fixed `MimirCompactorHasNotUploadedBlocks` to not fire if compactor has nothing to do. #3793
* [BUGFIX] Alerts: Fixed `MimirAutoscalerNotActive` to not fire if scaling metric is 0, to avoid false positives on scaled objects with 0 min replicas. #3999

### Jsonnet

* [CHANGE] Replaced the deprecated `policy/v1beta1` with `policy/v1` when configuring a PodDisruptionBudget for read-write deployment mode. #3811
* [CHANGE] Removed `-server.http-write-timeout` default option value from querier and query-frontend, as it defaults to a higher value in the code now, and cannot be lower than `-querier.timeout`. #3836
* [CHANGE] Replaced `-store.max-query-length` with `-query-frontend.max-total-query-length` in the query-frontend config. #3879
* [CHANGE] Changed default `mimir_backend_data_disk_size` from `100Gi` to `250Gi`. #3894
* [ENHANCEMENT] Update `rollout-operator` to `v0.2.0`. #3624
* [ENHANCEMENT] Add `user_24M` and `user_32M` classes to operations config. #3367
* [ENHANCEMENT] Update memcached image from `memcached:1.6.16-alpine` to `memcached:1.6.17-alpine`. #3914
* [ENHANCEMENT] Allow configuring the ring for overrides-exporter. #3995
* [BUGFIX] Apply ingesters and store-gateways per-zone CLI flags overrides to read-write deployment mode too. #3766
* [BUGFIX] Apply overrides-exporter CLI flags to mimir-backend when running Mimir in read-write deployment mode. #3790
* [BUGFIX] Fixed `mimir-write` and `mimir-read` Kubernetes service to correctly balance requests among pods. #3855 #3864 #3906
* [BUGFIX] Fixed `ruler-query-frontend` and `mimir-read` gRPC server configuration to force clients to periodically re-resolve the backend addresses. #3862
* [BUGFIX] Fixed `mimir-read` CLI flags to ensure query-frontend configuration takes precedence over querier configuration. #3877

### Mimirtool

* [ENHANCEMENT] Update `mimirtool config convert` to work with Mimir 2.4, 2.5, 2.6 changes. #3952
* [ENHANCEMENT] Mimirtool is now available to install through Homebrew with `brew install mimirtool`. #3776
* [ENHANCEMENT] Added `--concurrency` to `mimirtool rules sync` command. #3996
* [BUGFIX] Fix summary output from `mimirtool rules sync` to display correct number of groups created and updated. #3918

### Documentation

* [BUGFIX] Querier: Remove assertion that the `-querier.max-concurrent` flag must also be set for the query-frontend. #3678
* [ENHANCEMENT] Update migration from cortex documentation. #3662
* [ENHANCEMENT] Query-scheduler: documented how to migrate from DNS-based to ring-based service discovery. #4028

### Tools

## 2.5.0

### Grafana Mimir

* [CHANGE] Flag `-azure.msi-resource` is now ignored, and will be removed in Mimir 2.7. This setting is now made automatically by Azure. #2682
* [CHANGE] Experimental flag `-blocks-storage.tsdb.out-of-order-capacity-min` has been removed. #3261
* [CHANGE] Distributor: Wrap errors from pushing to ingesters with useful context, for example clarifying timeouts. #3307
* [CHANGE] The default value of `-server.http-write-timeout` has changed from 30s to 2m. #3346
* [CHANGE] Reduce period of health checks in connection pools for querier->store-gateway, ruler->ruler, and alertmanager->alertmanager clients to 10s. This reduces the time to fail a gRPC call when the remote stops responding. #3168
* [CHANGE] Hide TSDB block ranges period config from doc and mark it experimental. #3518
* [FEATURE] Alertmanager: added Discord support. #3309
* [ENHANCEMENT] Added `-server.tls-min-version` and `-server.tls-cipher-suites` flags to configure cipher suites and min TLS version supported by HTTP and gRPC servers. #2898
* [ENHANCEMENT] Distributor: Add age filter to forwarding functionality, to not forward samples which are older than defined duration. If such samples are not ingested, `cortex_discarded_samples_total{reason="forwarded-sample-too-old"}` is increased. #3049 #3113
* [ENHANCEMENT] Store-gateway: Reduce memory allocation when generating ids in index cache. #3179
* [ENHANCEMENT] Query-frontend: truncate queries based on the configured creation grace period (`--validation.create-grace-period`) to avoid querying too far into the future. #3172
* [ENHANCEMENT] Ingester: Reduce activity tracker memory allocation. #3203
* [ENHANCEMENT] Query-frontend: Log more detailed information in the case of a failed query. #3190
* [ENHANCEMENT] Added `-usage-stats.installation-mode` configuration to track the installation mode via the anonymous usage statistics. #3244
* [ENHANCEMENT] Compactor: Add new `cortex_compactor_block_max_time_delta_seconds` histogram for detecting if compaction of blocks is lagging behind. #3240 #3429
* [ENHANCEMENT] Ingester: reduced the memory footprint of active series custom trackers. #2568
* [ENHANCEMENT] Distributor: Include `X-Scope-OrgId` header in requests forwarded to configured forwarding endpoint. #3283 #3385
* [ENHANCEMENT] Alertmanager: reduced memory utilization in Mimir clusters with a large number of tenants. #3309
* [ENHANCEMENT] Add experimental flag `-shutdown-delay` to allow components to wait after receiving SIGTERM and before stopping. In this time the component returns 503 from /ready endpoint. #3298
* [ENHANCEMENT] Go: update to go 1.19.3. #3371
* [ENHANCEMENT] Alerts: added `RulerRemoteEvaluationFailing` alert, firing when communication between ruler and frontend fails in remote operational mode. #3177 #3389
* [ENHANCEMENT] Clarify which S3 signature versions are supported in the error "unsupported signature version". #3376
* [ENHANCEMENT] Store-gateway: improved index header reading performance. #3393 #3397 #3436
* [ENHANCEMENT] Store-gateway: improved performance of series matching. #3391
* [ENHANCEMENT] Move the validation of incoming series before the distributor's forwarding functionality, so that we don't forward invalid series. #3386 #3458
* [ENHANCEMENT] S3 bucket configuration now validates that the endpoint does not have the bucket name prefix. #3414
* [ENHANCEMENT] Query-frontend: added "fetched index bytes" to query statistics, so that the statistics contain the total bytes read by store-gateways from TSDB block indexes. #3206
* [ENHANCEMENT] Distributor: push wrapper should only receive unforwarded samples. #2980
* [ENHANCEMENT] Added `/api/v1/status/config` and `/api/v1/status/flags` APIs to maintain compatibility with prometheus. #3596 #3983
* [BUGFIX] Flusher: Add `Overrides` as a dependency to prevent panics when starting with `-target=flusher`. #3151
* [BUGFIX] Updated `golang.org/x/text` dependency to fix CVE-2022-32149. #3285
* [BUGFIX] Query-frontend: properly close gRPC streams to the query-scheduler to stop memory and goroutines leak. #3302
* [BUGFIX] Ruler: persist evaluation delay configured in the rulegroup. #3392
* [BUGFIX] Ring status pages: show 100% ownership as "100%", not "1e+02%". #3435
* [BUGFIX] Fix panics in OTLP ingest path when parse errors exist. #3538

### Mixin

* [CHANGE] Alerts: Change `MimirSchedulerQueriesStuck` `for` time to 7 minutes to account for the time it takes for HPA to scale up. #3223
* [CHANGE] Dashboards: Removed the `Querier > Stages` panel from the `Mimir / Queries` dashboard. #3311
* [CHANGE] Configuration: The format of the `autoscaling` section of the configuration has changed to support more components. #3378
  * Instead of specific config variables for each component, they are listed in a dictionary. For example, `autoscaling.querier_enabled` becomes `autoscaling.querier.enabled`.
* [FEATURE] Dashboards: Added "Mimir / Overview resources" dashboard, providing an high level view over a Mimir cluster resources utilization. #3481
* [FEATURE] Dashboards: Added "Mimir / Overview networking" dashboard, providing an high level view over a Mimir cluster network bandwidth, inflight requests and TCP connections. #3487
* [FEATURE] Compile baremetal mixin along k8s mixin. #3162 #3514
* [ENHANCEMENT] Alerts: Add MimirRingMembersMismatch firing when a component does not have the expected number of running jobs. #2404
* [ENHANCEMENT] Dashboards: Add optional row about the Distributor's metric forwarding feature to the `Mimir / Writes` dashboard. #3182 #3394 #3394 #3461
* [ENHANCEMENT] Dashboards: Remove the "Instance Mapper" row from the "Alertmanager Resources Dashboard". This is a Grafana Cloud specific service and not relevant for external users. #3152
* [ENHANCEMENT] Dashboards: Add "remote read", "metadata", and "exemplar" queries to "Mimir / Overview" dashboard. #3245
* [ENHANCEMENT] Dashboards: Use non-red colors for non-error series in the "Mimir / Overview" dashboard. #3246
* [ENHANCEMENT] Dashboards: Add support to multi-zone deployments for the experimental read-write deployment mode. #3256
* [ENHANCEMENT] Dashboards: If enabled, add new row to the `Mimir / Writes` for distributor autoscaling metrics. #3378
* [ENHANCEMENT] Dashboards: Add read path insights row to the "Mimir / Tenants" dashboard. #3326
* [ENHANCEMENT] Alerts: Add runbook urls for alerts. #3452
* [ENHANCEMENT] Configuration: Make it possible to configure namespace label, job label, and job prefix. #3482
* [ENHANCEMENT] Dashboards: improved resources and networking dashboards to work with read-write deployment mode too. #3497 #3504 #3519 #3531
* [ENHANCEMENT] Alerts: Added "MimirDistributorForwardingErrorRate" alert, which fires on high error rates in the distributor’s forwarding feature. #3200
* [ENHANCEMENT] Improve phrasing in Overview dashboard. #3488
* [BUGFIX] Dashboards: Fix legend showing `persistentvolumeclaim` when using `deployment_type=baremetal` for `Disk space utilization` panels. #3173 #3184
* [BUGFIX] Alerts: Fixed `MimirGossipMembersMismatch` alert when Mimir is deployed in read-write mode. #3489
* [BUGFIX] Dashboards: Remove "Inflight requests" from object store panels because the panel is not tracking the inflight requests to object storage. #3521

### Jsonnet

* [CHANGE] Replaced the deprecated `policy/v1beta1` with `policy/v1` when configuring a PodDisruptionBudget. #3284
* [CHANGE] [Common storage configuration](https://grafana.com/docs/mimir/v2.3.x/operators-guide/configure/configure-object-storage-backend/#common-configuration) is now used to configure object storage in all components. This is a breaking change in terms of Jsonnet manifests and also a CLI flag update for components that use object storage, so it will require a rollout of those components. The changes include: #3257
  * `blocks_storage_backend` was renamed to `storage_backend` and is now used as the common storage backend for all components.
    * So were the related `blocks_storage_azure_account_(name|key)` and `blocks_storage_s3_endpoint` configurations.
  * `storage_s3_endpoint` is now rendered by default using the `aws_region` configuration instead of a hardcoded `us-east-1`.
  * `ruler_client_type` and `alertmanager_client_type` were renamed to `ruler_storage_backend` and `alertmanager_storage_backend` respectively, and their corresponding CLI flags won't be rendered unless explicitly set to a value different from the one in `storage_backend` (like `local`).
  * `alertmanager_s3_bucket_name`, `alertmanager_gcs_bucket_name` and `alertmanager_azure_container_name` have been removed, and replaced by a single `alertmanager_storage_bucket_name` configuration used for all object storages.
  * `genericBlocksStorageConfig` configuration object was removed, and so any extensions to it will be now ignored. Use `blockStorageConfig` instead.
  * `rulerClientConfig` and `alertmanagerStorageClientConfig` configuration objects were renamed to `rulerStorageConfig` and `alertmanagerStorageConfig` respectively, and so any extensions to their previous names will be now ignored. Use the new names instead.
  * The CLI flags `*.s3.region` are no longer rendered as they are optional and the region can be inferred by Mimir by performing an initial API call to the endpoint.
  * The migration to this change should usually consist of:
    * Renaming `blocks_storage_backend` key to `storage_backend`.
    * For Azure/S3:
      * Renaming `blocks_storage_(azure|s3)_*` configurations to `storage_(azure|s3)_*`.
      * If `ruler_storage_(azure|s3)_*` and `alertmanager_storage_(azure|s3)_*` keys were different from the `block_storage_*` ones, they should be now provided using CLI flags, see [configuration reference](https://grafana.com/docs/mimir/v2.3.x/operators-guide/configure/reference-configuration-parameters/) for more details.
    * Removing `ruler_client_type` and `alertmanager_client_type` if their value match the `storage_backend`, or renaming them to their new names otherwise.
    * Reviewing any possible extensions to `genericBlocksStorageConfig`, `rulerClientConfig` and `alertmanagerStorageClientConfig` and moving them to the corresponding new options.
    * Renaming the alertmanager's bucket name configuration from provider-specific to the new `alertmanager_storage_bucket_name` key.
* [CHANGE] The `overrides-exporter.libsonnet` file is now always imported. The overrides-exporter can be enabled in jsonnet setting the following: #3379
  ```jsonnet
  {
    _config+:: {
      overrides_exporter_enabled: true,
    }
  }
  ```
* [FEATURE] Added support for experimental read-write deployment mode. Enabling the read-write deployment mode on a existing Mimir cluster is a destructive operation, because the cluster will be re-created. If you're creating a new Mimir cluster, you can deploy it in read-write mode adding the following configuration: #3379 #3475 #3405
  ```jsonnet
  {
    _config+:: {
      deployment_mode: 'read-write',

      // See operations/mimir/read-write-deployment.libsonnet for more configuration options.
      mimir_write_replicas: 3,
      mimir_read_replicas: 2,
      mimir_backend_replicas: 3,
    }
  }
  ```
* [ENHANCEMENT] Add autoscaling support to the `mimir-read` component when running the read-write-deployment model. #3419
* [ENHANCEMENT] Added `$._config.usageStatsConfig` to track the installation mode via the anonymous usage statistics. #3294
* [ENHANCEMENT] The query-tee node port (`$._config.query_tee_node_port`) is now optional. #3272
* [ENHANCEMENT] Add support for autoscaling distributors. #3378
* [ENHANCEMENT] Make auto-scaling logic ensure integer KEDA thresholds. #3512
* [BUGFIX] Fixed query-scheduler ring configuration for dedicated ruler's queries and query-frontends. #3237 #3239
* [BUGFIX] Jsonnet: Fix auto-scaling so that ruler-querier CPU threshold is a string-encoded integer millicores value. #3520

### Mimirtool

* [FEATURE] Added `mimirtool alertmanager verify` command to validate configuration without uploading. #3440
* [ENHANCEMENT] Added `mimirtool rules delete-namespace` command to delete all of the rule groups in a namespace including the namespace itself. #3136
* [ENHANCEMENT] Refactor `mimirtool analyze prometheus`: add concurrency and resiliency #3349
  * Add `--concurrency` flag. Default: number of logical CPUs
* [BUGFIX] `--log.level=debug` now correctly prints the response from the remote endpoint when a request fails. #3180

### Documentation

* [ENHANCEMENT] Documented how to configure HA deduplication using Consul in a Mimir Helm deployment. #2972
* [ENHANCEMENT] Improve `MimirQuerierAutoscalerNotActive` runbook. #3186
* [ENHANCEMENT] Improve `MimirSchedulerQueriesStuck` runbook to reflect debug steps with querier auto-scaling enabled. #3223
* [ENHANCEMENT] Use imperative for docs titles. #3178 #3332 #3343
* [ENHANCEMENT] Docs: mention gRPC compression in "Production tips". #3201
* [ENHANCEMENT] Update ADOPTERS.md. #3224 #3225
* [ENHANCEMENT] Add a note for jsonnet deploying. #3213
* [ENHANCEMENT] out-of-order runbook update with use case. #3253
* [ENHANCEMENT] Fixed TSDB retention mentioned in the "Recover source blocks from ingesters" runbook. #3280
* [ENHANCEMENT] Run Grafana Mimir in production using the Helm chart. #3072
* [ENHANCEMENT] Use common configuration in the tutorial. #3282
* [ENHANCEMENT] Updated detailed steps for migrating blocks from Thanos to Mimir. #3290
* [ENHANCEMENT] Add scheme to DNS service discovery docs. #3450
* [BUGFIX] Remove reference to file that no longer exists in contributing guide. #3404
* [BUGFIX] Fix some minor typos in the contributing guide and on the runbooks page. #3418
* [BUGFIX] Fix small typos in API reference. #3526
* [BUGFIX] Fixed TSDB retention mentioned in the "Recover source blocks from ingesters" runbook. #3278
* [BUGFIX] Fixed configuration example in the "Configuring the Grafana Mimir query-frontend to work with Prometheus" guide. #3374

### Tools

* [FEATURE] Add `copyblocks` tool, to copy Mimir blocks between two GCS buckets. #3264
* [ENHANCEMENT] copyblocks: copy no-compact global markers and optimize min time filter check. #3268
* [ENHANCEMENT] Mimir rules GitHub action: Added the ability to change default value of `label` when running `prepare` command. #3236
* [BUGFIX] Mimir rules Github action: Fix single line output. #3421

## 2.4.0

### Grafana Mimir

* [CHANGE] Distributor: change the default value of `-distributor.remote-timeout` to `2s` from `20s` and `-distributor.forwarding.request-timeout` to `2s` from `10s` to improve distributor resource usage when ingesters crash. #2728 #2912
* [CHANGE] Anonymous usage statistics tracking: added the `-ingester.ring.store` value. #2981
* [CHANGE] Series metadata `HELP` that is longer than `-validation.max-metadata-length` is now truncated silently, instead of being dropped with a 400 status code. #2993
* [CHANGE] Ingester: changed default setting for `-ingester.ring.readiness-check-ring-health` from `true` to `false`. #2953
* [CHANGE] Anonymous usage statistics tracking has been enabled by default, to help Mimir maintainers make better decisions to support the open source community. #2939 #3034
* [CHANGE] Anonymous usage statistics tracking: added the minimum and maximum value of `-ingester.out-of-order-time-window`. #2940
* [CHANGE] The default hash ring heartbeat period for distributors, ingesters, rulers and compactors has been increased from `5s` to `15s`. Now the default heartbeat period for all Mimir hash rings is `15s`. #3033
* [CHANGE] Reduce the default TSDB head compaction concurrency (`-blocks-storage.tsdb.head-compaction-concurrency`) from 5 to 1, in order to reduce CPU spikes. #3093
* [CHANGE] Ruler: the ruler's [remote evaluation mode](https://grafana.com/docs/mimir/latest/operators-guide/architecture/components/ruler/#remote) (`-ruler.query-frontend.address`) is now stable. #3109
* [CHANGE] Limits: removed the deprecated YAML configuration option `active_series_custom_trackers_config`. Please use `active_series_custom_trackers` instead. #3110
* [CHANGE] Ingester: removed the deprecated configuration option `-ingester.ring.join-after`. #3111
* [CHANGE] Querier: removed the deprecated configuration option `-querier.shuffle-sharding-ingesters-lookback-period`. The value of `-querier.query-ingesters-within` is now used internally for shuffle sharding lookback, while you can use `-querier.shuffle-sharding-ingesters-enabled` to enable or disable shuffle sharding on the read path. #3111
* [CHANGE] Memberlist: cluster label verification feature (`-memberlist.cluster-label` and `-memberlist.cluster-label-verification-disabled`) is now marked as stable. #3108
* [CHANGE] Distributor: only single per-tenant forwarding endpoint can be configured now. Support for per-rule endpoint has been removed. #3095
* [FEATURE] Query-scheduler: added an experimental ring-based service discovery support for the query-scheduler. Refer to [query-scheduler configuration](https://grafana.com/docs/mimir/next/operators-guide/architecture/components/query-scheduler/#configuration) for more information. #2957
* [FEATURE] Introduced the experimental endpoint `/api/v1/user_limits` exposed by all components that load runtime configuration. This endpoint exposes realtime limits for the authenticated tenant, in JSON format. #2864 #3017
* [FEATURE] Query-scheduler: added the experimental configuration option `-query-scheduler.max-used-instances` to restrict the number of query-schedulers effectively used regardless how many replicas are running. This feature can be useful when using the experimental read-write deployment mode. #3005
* [ENHANCEMENT] Go: updated to go 1.19.2. #2637 #3127 #3129
* [ENHANCEMENT] Runtime config: don't unmarshal runtime configuration files if they haven't changed. This can save a bit of CPU and memory on every component using runtime config. #2954
* [ENHANCEMENT] Query-frontend: Add `cortex_frontend_query_result_cache_skipped_total` and `cortex_frontend_query_result_cache_attempted_total` metrics to track the reason why query results are not cached. #2855
* [ENHANCEMENT] Distributor: pool more connections per host when forwarding request. Mark requests as idempotent so they can be retried under some conditions. #2968
* [ENHANCEMENT] Distributor: failure to send request to forwarding target now also increments `cortex_distributor_forward_errors_total`, with `status_code="failed"`. #2968
* [ENHANCEMENT] Distributor: added support forwarding push requests via gRPC, using `httpgrpc` messages from weaveworks/common library. #2996
* [ENHANCEMENT] Query-frontend / Querier: increase internal backoff period used to retry connections to query-frontend / query-scheduler. #3011
* [ENHANCEMENT] Querier: do not log "error processing requests from scheduler" when the query-scheduler is shutting down. #3012
* [ENHANCEMENT] Query-frontend: query sharding process is now time-bounded and it is cancelled if the request is aborted. #3028
* [ENHANCEMENT] Query-frontend: improved Prometheus response JSON encoding performance. #2450
* [ENHANCEMENT] TLS: added configuration parameters to configure the client's TLS cipher suites and minimum version. The following new CLI flags have been added: #3070
  * `-alertmanager.alertmanager-client.tls-cipher-suites`
  * `-alertmanager.alertmanager-client.tls-min-version`
  * `-alertmanager.sharding-ring.etcd.tls-cipher-suites`
  * `-alertmanager.sharding-ring.etcd.tls-min-version`
  * `-compactor.ring.etcd.tls-cipher-suites`
  * `-compactor.ring.etcd.tls-min-version`
  * `-distributor.forwarding.grpc-client.tls-cipher-suites`
  * `-distributor.forwarding.grpc-client.tls-min-version`
  * `-distributor.ha-tracker.etcd.tls-cipher-suites`
  * `-distributor.ha-tracker.etcd.tls-min-version`
  * `-distributor.ring.etcd.tls-cipher-suites`
  * `-distributor.ring.etcd.tls-min-version`
  * `-ingester.client.tls-cipher-suites`
  * `-ingester.client.tls-min-version`
  * `-ingester.ring.etcd.tls-cipher-suites`
  * `-ingester.ring.etcd.tls-min-version`
  * `-memberlist.tls-cipher-suites`
  * `-memberlist.tls-min-version`
  * `-querier.frontend-client.tls-cipher-suites`
  * `-querier.frontend-client.tls-min-version`
  * `-querier.store-gateway-client.tls-cipher-suites`
  * `-querier.store-gateway-client.tls-min-version`
  * `-query-frontend.grpc-client-config.tls-cipher-suites`
  * `-query-frontend.grpc-client-config.tls-min-version`
  * `-query-scheduler.grpc-client-config.tls-cipher-suites`
  * `-query-scheduler.grpc-client-config.tls-min-version`
  * `-query-scheduler.ring.etcd.tls-cipher-suites`
  * `-query-scheduler.ring.etcd.tls-min-version`
  * `-ruler.alertmanager-client.tls-cipher-suites`
  * `-ruler.alertmanager-client.tls-min-version`
  * `-ruler.client.tls-cipher-suites`
  * `-ruler.client.tls-min-version`
  * `-ruler.query-frontend.grpc-client-config.tls-cipher-suites`
  * `-ruler.query-frontend.grpc-client-config.tls-min-version`
  * `-ruler.ring.etcd.tls-cipher-suites`
  * `-ruler.ring.etcd.tls-min-version`
  * `-store-gateway.sharding-ring.etcd.tls-cipher-suites`
  * `-store-gateway.sharding-ring.etcd.tls-min-version`
* [ENHANCEMENT] Store-gateway: Add `-blocks-storage.bucket-store.max-concurrent-reject-over-limit` option to allow requests that exceed the max number of inflight object storage requests to be rejected. #2999
* [ENHANCEMENT] Query-frontend: allow setting a separate limit on the total (before splitting/sharding) query length of range queries with the new experimental `-query-frontend.max-total-query-length` flag, which defaults to `-store.max-query-length` if unset or set to 0. #3058
* [ENHANCEMENT] Query-frontend: Lower TTL for cache entries overlapping the out-of-order samples ingestion window (re-using `-ingester.out-of-order-allowance` from ingesters). #2935
* [ENHANCEMENT] Ruler: added support to forcefully disable recording and/or alerting rules evaluation. The following new configuration options have been introduced, which can be overridden on a per-tenant basis in the runtime configuration: #3088
  * `-ruler.recording-rules-evaluation-enabled`
  * `-ruler.alerting-rules-evaluation-enabled`
* [ENHANCEMENT] Distributor: Improved error messages reported when the distributor fails to remote write to ingesters. #3055
* [ENHANCEMENT] Improved tracing spans tracked by distributors, ingesters and store-gateways. #2879 #3099 #3089
* [ENHANCEMENT] Ingester: improved the performance of label value cardinality endpoint. #3044
* [ENHANCEMENT] Ruler: use backoff retry on remote evaluation #3098
* [ENHANCEMENT] Query-frontend: Include multiple tenant IDs in query logs when present instead of dropping them. #3125
* [ENHANCEMENT] Query-frontend: truncate queries based on the configured blocks retention period (`-compactor.blocks-retention-period`) to avoid querying past this period. #3134
* [ENHANCEMENT] Alertmanager: reduced memory utilization in Mimir clusters with a large number of tenants. #3143
* [ENHANCEMENT] Store-gateway: added extra span logging to improve observability. #3131
* [ENHANCEMENT] Compactor: cleaning up different tenants' old blocks and updating bucket indexes is now more independent. This prevents a single tenant from delaying cleanup for other tenants. #2631
* [ENHANCEMENT] Distributor: request rate, ingestion rate, and inflight requests limits are now enforced before reading and parsing the body of the request. This makes the distributor more resilient against a burst of requests over those limit. #2419
* [BUGFIX] Querier: Fix 400 response while handling streaming remote read. #2963
* [BUGFIX] Fix a bug causing query-frontend, query-scheduler, and querier not failing if one of their internal components fail. #2978
* [BUGFIX] Querier: re-balance the querier worker connections when a query-frontend or query-scheduler is terminated. #3005
* [BUGFIX] Distributor: Now returns the quorum error from ingesters. For example, with replication_factor=3, two HTTP 400 errors and one HTTP 500 error, now the distributor will always return HTTP 400. Previously the behaviour was to return the error which the distributor first received. #2979
* [BUGFIX] Ruler: fix panic when ruler.external_url is explicitly set to an empty string ("") in YAML. #2915
* [BUGFIX] Alertmanager: Fix support for the Telegram API URL in the global settings. #3097
* [BUGFIX] Alertmanager: Fix parsing of label matchers without label value in the API used to retrieve alerts. #3097
* [BUGFIX] Ruler: Fix not restoring alert state for rule groups when other ruler replicas shut down. #3156
* [BUGFIX] Updated `golang.org/x/net` dependency to fix CVE-2022-27664. #3124
* [BUGFIX] Fix distributor from returning a `500` status code when a `400` was received from the ingester. #3211
* [BUGFIX] Fix incorrect OS value set in Mimir v2.3.* RPM packages. #3221

### Mixin

* [CHANGE] Alerts: MimirQuerierAutoscalerNotActive is now critical and fires after 1h instead of 15m. #2958
* [FEATURE] Dashboards: Added "Mimir / Overview" dashboards, providing an high level view over a Mimir cluster. #3122 #3147 #3155
* [ENHANCEMENT] Dashboards: Updated the "Writes" and "Rollout progress" dashboards to account for samples ingested via the new OTLP ingestion endpoint. #2919 #2938
* [ENHANCEMENT] Dashboards: Include per-tenant request rate in "Tenants" dashboard. #2874
* [ENHANCEMENT] Dashboards: Include inflight object store requests in "Reads" dashboard. #2914
* [ENHANCEMENT] Dashboards: Make queries used to find job, cluster and namespace for dropdown menus configurable. #2893
* [ENHANCEMENT] Dashboards: Include rate of label and series queries in "Reads" dashboard. #3065 #3074
* [ENHANCEMENT] Dashboards: Fix legend showing on per-pod panels. #2944
* [ENHANCEMENT] Dashboards: Use the "req/s" unit on panels showing the requests rate. #3118
* [ENHANCEMENT] Dashboards: Use a consistent color across dashboards for the error rate. #3154

### Jsonnet

* [FEATURE] Added support for query-scheduler ring-based service discovery. #3128
* [ENHANCEMENT] Querier autoscaling is now slower on scale downs: scale down 10% every 1m instead of 100%. #2962
* [BUGFIX] Memberlist: `gossip_member_label` is now set for ruler-queriers. #3141

### Mimirtool

* [ENHANCEMENT] mimirtool analyze: Store the query errors instead of exit during the analysis. #3052
* [BUGFIX] mimir-tool remote-read: fix returns where some conditions [return nil error even if there is error](https://github.com/grafana/cortex-tools/issues/260). #3053

### Documentation

* [ENHANCEMENT] Added documentation on how to configure storage retention. #2970
* [ENHANCEMENT] Improved gRPC clients config documentation. #3020
* [ENHANCEMENT] Added documentation on how to manage alerting and recording rules. #2983
* [ENHANCEMENT] Improved `MimirSchedulerQueriesStuck` runbook. #3006
* [ENHANCEMENT] Added "Cluster label verification" section to memberlist documentation. #3096
* [ENHANCEMENT] Mention compression in multi-zone replication documentation. #3107
* [BUGFIX] Fixed configuration option names in "Enabling zone-awareness via the Grafana Mimir Jsonnet". #3018
* [BUGFIX] Fixed `mimirtool analyze` parameters documentation. #3094
* [BUGFIX] Fixed YAML configuraton in the "Manage the configuration of Grafana Mimir with Helm" guide. #3042
* [BUGFIX] Fixed Alertmanager capacity planning documentation. #3132

### Tools

- [BUGFIX] trafficdump: Fixed panic occurring when `-success-only=true` and the captured request failed. #2863

## 2.3.1

### Grafana Mimir
* [BUGFIX] Query-frontend: query sharding took exponential time to map binary expressions. #3027
* [BUGFIX] Distributor: Stop panics on OTLP endpoint when a single metric has multiple timeseries. #3040

## 2.3.0

### Grafana Mimir

* [CHANGE] Ingester: Added user label to ingester metric `cortex_ingester_tsdb_out_of_order_samples_appended_total`. On multitenant clusters this helps us find the rate of appended out-of-order samples for a specific tenant. #2493
* [CHANGE] Compactor: delete source and output blocks from local disk on compaction failed, to reduce likelihood that subsequent compactions fail because of no space left on disk. #2261
* [CHANGE] Ruler: Remove unused CLI flags `-ruler.search-pending-for` and `-ruler.flush-period` (and their respective YAML config options). #2288
* [CHANGE] Successful gRPC requests are no longer logged (only affects internal API calls). #2309
* [CHANGE] Add new `-*.consul.cas-retry-delay` flags. They have a default value of `1s`, while previously there was no delay between retries. #2309
* [CHANGE] Store-gateway: Remove the experimental ability to run requests in a dedicated OS thread pool and associated CLI flag `-store-gateway.thread-pool-size`. #2423
* [CHANGE] Memberlist: disabled TCP-based ping fallback, because Mimir already uses a custom transport based on TCP. #2456
* [CHANGE] Change default value for `-distributor.ha-tracker.max-clusters` to `100` to provide a DoS protection. #2465
* [CHANGE] Experimental block upload API exposed by compactor has changed: Previous `/api/v1/upload/block/{block}` endpoint for starting block upload is now `/api/v1/upload/block/{block}/start`, and previous endpoint `/api/v1/upload/block/{block}?uploadComplete=true` for finishing block upload is now `/api/v1/upload/block/{block}/finish`. New API endpoint has been added: `/api/v1/upload/block/{block}/check`. #2486 #2548
* [CHANGE] Compactor: changed `-compactor.max-compaction-time` default from `0s` (disabled) to `1h`. When compacting blocks for a tenant, the compactor will move to compact blocks of another tenant or re-plan blocks to compact at least every 1h. #2514
* [CHANGE] Distributor: removed previously deprecated `extend_writes` (see #1856) YAML key and `-distributor.extend-writes` CLI flag from the distributor config. #2551
* [CHANGE] Ingester: removed previously deprecated `active_series_custom_trackers` (see #1188) YAML key from the ingester config. #2552
* [CHANGE] The tenant ID `__mimir_cluster` is reserved by Mimir and not allowed to store metrics. #2643
* [CHANGE] Purger: removed the purger component and moved its API endpoints `/purger/delete_tenant` and `/purger/delete_tenant_status` to the compactor at `/compactor/delete_tenant` and `/compactor/delete_tenant_status`. The new endpoints on the compactor are stable. #2644
* [CHANGE] Memberlist: Change the leave timeout duration (`-memberlist.leave-timeout duration`) from 5s to 20s and connection timeout (`-memberlist.packet-dial-timeout`) from 5s to 2s. This makes leave timeout 10x the connection timeout, so that we can communicate the leave to at least 1 node, if the first 9 we try to contact times out. #2669
* [CHANGE] Alertmanager: return status code `412 Precondition Failed` and log info message when alertmanager isn't configured for a tenant. #2635
* [CHANGE] Distributor: if forwarding rules are used to forward samples, exemplars are now removed from the request. #2710 #2725
* [CHANGE] Limits: change the default value of `max_global_series_per_metric` limit to `0` (disabled). Setting this limit by default does not provide much benefit because series are sharded by all labels. #2714
* [CHANGE] Ingester: experimental `-blocks-storage.tsdb.new-chunk-disk-mapper` has been removed, new chunk disk mapper is now always used, and is no longer marked experimental. Default value of `-blocks-storage.tsdb.head-chunks-write-queue-size` has changed to 1000000, this enables async chunk queue by default, which leads to improved latency on the write path when new chunks are created in ingesters. #2762
* [CHANGE] Ingester: removed deprecated `-blocks-storage.tsdb.isolation-enabled` option. TSDB-level isolation is now always disabled in Mimir. #2782
* [CHANGE] Compactor: `-compactor.partial-block-deletion-delay` must either be set to 0 (to disable partial blocks deletion) or a value higher than `4h`. #2787
* [CHANGE] Query-frontend: CLI flag `-query-frontend.align-querier-with-step` has been deprecated. Please use `-query-frontend.align-queries-with-step` instead. #2840
* [FEATURE] Compactor: Adds the ability to delete partial blocks after a configurable delay. This option can be configured per tenant. #2285
  - `-compactor.partial-block-deletion-delay`, as a duration string, allows you to set the delay since a partial block has been modified before marking it for deletion. A value of `0`, the default, disables this feature.
  - The metric `cortex_compactor_blocks_marked_for_deletion_total` has a new value for the `reason` label `reason="partial"`, when a block deletion marker is triggered by the partial block deletion delay.
* [FEATURE] Querier: enabled support for queries with negative offsets, which are not cached in the query results cache. #2429
* [FEATURE] EXPERIMENTAL: OpenTelemetry Metrics ingestion path on `/otlp/v1/metrics`. #695 #2436 #2461
* [FEATURE] Querier: Added support for tenant federation to metric metadata endpoint. #2467
* [FEATURE] Query-frontend: introduced experimental support to split instant queries by time. The instant query splitting can be enabled setting `-query-frontend.split-instant-queries-by-interval`. #2469 #2564 #2565 #2570 #2571 #2572 #2573 #2574 #2575 #2576 #2581 #2582 #2601 #2632 #2633 #2634 #2641 #2642 #2766
* [FEATURE] Introduced an experimental anonymous usage statistics tracking (disabled by default), to help Mimir maintainers make better decisions to support the open source community. The tracking system anonymously collects non-sensitive, non-personally identifiable information about the running Mimir cluster, and is disabled by default. #2643 #2662 #2685 #2732 #2733 #2735
* [FEATURE] Introduced an experimental deployment mode called read-write and running a fully featured Mimir cluster with three components: write, read and backend. The read-write deployment mode is a trade-off between the monolithic mode (only one component, no isolation) and the microservices mode (many components, high isolation). #2754 #2838
* [ENHANCEMENT] Distributor: Decreased distributor tests execution time. #2562
* [ENHANCEMENT] Alertmanager: Allow the HTTP `proxy_url` configuration option in the receiver's configuration. #2317
* [ENHANCEMENT] ring: optimize shuffle-shard computation when lookback is used, and all instances have registered timestamp within the lookback window. In that case we can immediately return origial ring, because we would select all instances anyway. #2309
* [ENHANCEMENT] Memberlist: added experimental memberlist cluster label support via `-memberlist.cluster-label` and `-memberlist.cluster-label-verification-disabled` CLI flags (and their respective YAML config options). #2354
* [ENHANCEMENT] Object storage can now be configured for all components using the `common` YAML config option key (or `-common.storage.*` CLI flags). #2330 #2347
* [ENHANCEMENT] Go: updated to go 1.18.4. #2400
* [ENHANCEMENT] Store-gateway, listblocks: list of blocks now includes stats from `meta.json` file: number of series, samples and chunks. #2425
* [ENHANCEMENT] Added more buckets to `cortex_ingester_client_request_duration_seconds` histogram metric, to correctly track requests taking longer than 1s (up until 16s). #2445
* [ENHANCEMENT] Azure client: Improve memory usage for large object storage downloads. #2408
* [ENHANCEMENT] Distributor: Add `-distributor.instance-limits.max-inflight-push-requests-bytes`. This limit protects the distributor against multiple large requests that together may cause an OOM, but are only a few, so do not trigger the `max-inflight-push-requests` limit. #2413
* [ENHANCEMENT] Distributor: Drop exemplars in distributor for tenants where exemplars are disabled. #2504
* [ENHANCEMENT] Runtime Config: Allow operator to specify multiple comma-separated yaml files in `-runtime-config.file` that will be merged in left to right order. #2583
* [ENHANCEMENT] Query sharding: shard binary operations only if it doesn't lead to non-shardable vector selectors in one of the operands. #2696
* [ENHANCEMENT] Add packaging for both debian based deb file and redhat based rpm file using FPM. #1803
* [ENHANCEMENT] Distributor: Add `cortex_distributor_query_ingester_chunks_deduped_total` and `cortex_distributor_query_ingester_chunks_total` metrics for determining how effective ingester chunk deduplication at query time is. #2713
* [ENHANCEMENT] Upgrade Docker base images to `alpine:3.16.2`. #2729
* [ENHANCEMENT] Ruler: Add `<prometheus-http-prefix>/api/v1/status/buildinfo` endpoint. #2724
* [ENHANCEMENT] Querier: Ensure all queries pulled from query-frontend or query-scheduler are immediately executed. The maximum workers concurrency in each querier is configured by `-querier.max-concurrent`. #2598
* [ENHANCEMENT] Distributor: Add `cortex_distributor_received_requests_total` and `cortex_distributor_requests_in_total` metrics to provide visiblity into appropriate per-tenant request limits. #2770
* [ENHANCEMENT] Distributor: Add single forwarding remote-write endpoint for a tenant (`forwarding_endpoint`), instead of using per-rule endpoints. This takes precendence over per-rule endpoints. #2801
* [ENHANCEMENT] Added `err-mimir-distributor-max-write-message-size` to the errors catalog. #2470
* [ENHANCEMENT] Add sanity check at startup to ensure the configured filesystem directories don't overlap for different components. #2828 #2947
* [BUGFIX] TSDB: Fixed a bug on the experimental out-of-order implementation that led to wrong query results. #2701
* [BUGFIX] Compactor: log the actual error on compaction failed. #2261
* [BUGFIX] Alertmanager: restore state from storage even when running a single replica. #2293
* [BUGFIX] Ruler: do not block "List Prometheus rules" API endpoint while syncing rules. #2289
* [BUGFIX] Ruler: return proper `*status.Status` error when running in remote operational mode. #2417
* [BUGFIX] Alertmanager: ensure the configured `-alertmanager.web.external-url` is either a path starting with `/`, or a full URL including the scheme and hostname. #2381 #2542
* [BUGFIX] Memberlist: fix problem with loss of some packets, typically ring updates when instances were removed from the ring during shutdown. #2418
* [BUGFIX] Ingester: fix misfiring `MimirIngesterHasUnshippedBlocks` and stale `cortex_ingester_oldest_unshipped_block_timestamp_seconds` when some block uploads fail. #2435
* [BUGFIX] Query-frontend: fix incorrect mapping of http status codes 429 to 500 when request queue is full. #2447
* [BUGFIX] Memberlist: Fix problem with ring being empty right after startup. Memberlist KV store now tries to "fast-join" the cluster to avoid serving empty KV store. #2505
* [BUGFIX] Compactor: Fix bug when using `-compactor.partial-block-deletion-delay`: compactor didn't correctly check for modification time of all block files. #2559
* [BUGFIX] Query-frontend: fix wrong query sharding results for queries with boolean result like `1 < bool 0`. #2558
* [BUGFIX] Fixed error messages related to per-instance limits incorrectly reporting they can be set on a per-tenant basis. #2610
* [BUGFIX] Perform HA-deduplication before forwarding samples according to forwarding rules in the distributor. #2603 #2709
* [BUGFIX] Fix reporting of tracing spans from PromQL engine. #2707
* [BUGFIX] Apply relabel and drop_label rules before forwarding rules in the distributor. #2703
* [BUGFIX] Distributor: Register `cortex_discarded_requests_total` metric, which previously was not registered and therefore not exported. #2712
* [BUGFIX] Ruler: fix not restoring alerts' state at startup. #2648
* [BUGFIX] Ingester: Fix disk filling up after restarting ingesters with out-of-order support disabled while it was enabled before. #2799
* [BUGFIX] Memberlist: retry joining memberlist cluster on startup when no nodes are resolved. #2837
* [BUGFIX] Query-frontend: fix incorrect mapping of http status codes 413 to 500 when request is too large. #2819
* [BUGFIX] Alertmanager: revert upstream alertmananger to v0.24.0 to fix panic when unmarshalling email headers #2924 #2925

### Mixin

* [CHANGE] Dashboards: "Slow Queries" dashboard no longer works with versions older than Grafana 9.0. #2223
* [CHANGE] Alerts: use RSS memory instead of working set memory in the `MimirAllocatingTooMuchMemory` alert for ingesters. #2480
* [CHANGE] Dashboards: remove the "Cache - Latency (old)" panel from the "Mimir / Queries" dashboard. #2796
* [FEATURE] Dashboards: added support to experimental read-write deployment mode. #2780
* [ENHANCEMENT] Dashboards: added missed rule evaluations to the "Evaluations per second" panel in the "Mimir / Ruler" dashboard. #2314
* [ENHANCEMENT] Dashboards: add k8s resource requests to CPU and memory panels. #2346
* [ENHANCEMENT] Dashboards: add RSS memory utilization panel for ingesters, store-gateways and compactors. #2479
* [ENHANCEMENT] Dashboards: allow to configure graph tooltip. #2647
* [ENHANCEMENT] Alerts: MimirFrontendQueriesStuck and MimirSchedulerQueriesStuck alerts are more reliable now as they consider all the intermediate samples in the minute prior to the evaluation. #2630
* [ENHANCEMENT] Alerts: added `RolloutOperatorNotReconciling` alert, firing if the optional rollout-operator is not successfully reconciling. #2700
* [ENHANCEMENT] Dashboards: added support to query-tee in front of ruler-query-frontend in the "Remote ruler reads" dashboard. #2761
* [ENHANCEMENT] Dashboards: Introduce support for baremetal deployment, setting `deployment_type: 'baremetal'` in the mixin `_config`. #2657
* [ENHANCEMENT] Dashboards: use timeseries panel to show exemplars. #2800
* [BUGFIX] Dashboards: fixed unit of latency panels in the "Mimir / Ruler" dashboard. #2312
* [BUGFIX] Dashboards: fixed "Intervals per query" panel in the "Mimir / Queries" dashboard. #2308
* [BUGFIX] Dashboards: Make "Slow Queries" dashboard works with Grafana 9.0. #2223
* [BUGFIX] Dashboards: add missing API routes to Ruler dashboard. #2412
* [BUGFIX] Dashboards: stop setting 'interval' in dashboards; it should be set on your datasource. #2802

### Jsonnet

* [CHANGE] query-scheduler is enabled by default. We advise to deploy the query-scheduler to improve the scalability of the query-frontend. #2431
* [CHANGE] Replaced anti-affinity rules with pod topology spread constraints for distributor, query-frontend, querier and ruler. #2517
  - The following configuration options have been removed:
    - `distributor_allow_multiple_replicas_on_same_node`
    - `query_frontend_allow_multiple_replicas_on_same_node`
    - `querier_allow_multiple_replicas_on_same_node`
    - `ruler_allow_multiple_replicas_on_same_node`
  - The following configuration options have been added:
    - `distributor_topology_spread_max_skew`
    - `query_frontend_topology_spread_max_skew`
    - `querier_topology_spread_max_skew`
    - `ruler_topology_spread_max_skew`
* [CHANGE] Change `max_global_series_per_metric` to 0 in all plans, and as a default value. #2669
* [FEATURE] Memberlist: added support for experimental memberlist cluster label, through the jsonnet configuration options `memberlist_cluster_label` and `memberlist_cluster_label_verification_disabled`. #2349
* [FEATURE] Added ruler-querier autoscaling support. It requires [KEDA](https://keda.sh) installed in the Kubernetes cluster. Ruler-querier autoscaler can be enabled and configure through the following options in the jsonnet config: #2545
  * `autoscaling_ruler_querier_enabled`: `true` to enable autoscaling.
  * `autoscaling_ruler_querier_min_replicas`: minimum number of ruler-querier replicas.
  * `autoscaling_ruler_querier_max_replicas`: maximum number of ruler-querier replicas.
  * `autoscaling_prometheus_url`: Prometheus base URL from which to scrape Mimir metrics (e.g. `http://prometheus.default:9090/prometheus`).
* [ENHANCEMENT] Memberlist now uses DNS service-discovery by default. #2549
* [ENHANCEMENT] Upgrade memcached image tag to `memcached:1.6.16-alpine`. #2740
* [ENHANCEMENT] Added `$._config.configmaps` and `$._config.runtime_config_files` to make it easy to add new configmaps or runtime config file to all components. #2748

### Mimirtool

* [ENHANCEMENT] Added `mimirtool backfill` command to upload Prometheus blocks using API available in the compactor. #1822
* [ENHANCEMENT] mimirtool bucket-validation: Verify existing objects can be overwritten by subsequent uploads. #2491
* [ENHANCEMENT] mimirtool config convert: Now supports migrating to the current version of Mimir. #2629
* [BUGFIX] mimirtool analyze: Fix dashboard JSON unmarshalling errors by using custom parsing. #2386
* [BUGFIX] Version checking no longer prompts for updating when already on latest version. #2723

### Mimir Continuous Test

* [ENHANCEMENT] Added basic authentication and bearer token support for when Mimir is behind a gateway authenticating the calls. #2717

### Query-tee

* [CHANGE] Renamed CLI flag `-server.service-port` to `-server.http-service-port`. #2683
* [CHANGE] Renamed metric `cortex_querytee_request_duration_seconds` to `cortex_querytee_backend_request_duration_seconds`. Metric `cortex_querytee_request_duration_seconds` is now reported without label `backend`. #2683
* [ENHANCEMENT] Added HTTP over gRPC support to `query-tee` to allow testing gRPC requests to Mimir instances. #2683

### Documentation

* [ENHANCEMENT] Referenced `mimirtool` commands in the HTTP API documentation. #2516
* [ENHANCEMENT] Improved DNS service discovery documentation. #2513

### Tools

* [ENHANCEMENT] `markblocks` now processes multiple blocks concurrently. #2677

## 2.2.0

### Grafana Mimir

* [CHANGE] Increased default configuration for `-server.grpc-max-recv-msg-size-bytes` and `-server.grpc-max-send-msg-size-bytes` from 4MB to 100MB. #1884
* [CHANGE] Default values have changed for the following settings. This improves query performance for recent data (within 12h) by only reading from ingesters: #1909 #1921
    - `-blocks-storage.bucket-store.ignore-blocks-within` now defaults to `10h` (previously `0`)
    - `-querier.query-store-after` now defaults to `12h` (previously `0`)
* [CHANGE] Alertmanager: removed support for migrating local files from Cortex 1.8 or earlier. Related to original Cortex PR https://github.com/cortexproject/cortex/pull/3910. #2253
* [CHANGE] The following settings are now classified as advanced because the defaults should work for most users and tuning them requires in-depth knowledge of how the read path works: #1929
    - `-querier.query-ingesters-within`
    - `-querier.query-store-after`
* [CHANGE] Config flag category overrides can be set dynamically at runtime. #1934
* [CHANGE] Ingester: deprecated `-ingester.ring.join-after`. Mimir now behaves as this setting is always set to 0s. This configuration option will be removed in Mimir 2.4.0. #1965
* [CHANGE] Blocks uploaded by ingester no longer contain `__org_id__` label. Compactor now ignores this label and will compact blocks with and without this label together. `mimirconvert` tool will remove the label from blocks as "unknown" label. #1972
* [CHANGE] Querier: deprecated `-querier.shuffle-sharding-ingesters-lookback-period`, instead adding `-querier.shuffle-sharding-ingesters-enabled` to enable or disable shuffle sharding on the read path. The value of `-querier.query-ingesters-within` is now used internally for shuffle sharding lookback. #2110
* [CHANGE] Memberlist: `-memberlist.abort-if-join-fails` now defaults to false. Previously it defaulted to true. #2168
* [CHANGE] Ruler: `/api/v1/rules*` and `/prometheus/rules*` configuration endpoints are removed. Use `/prometheus/config/v1/rules*`. #2182
* [CHANGE] Ingester: `-ingester.exemplars-update-period` has been renamed to `-ingester.tsdb-config-update-period`. You can use it to update multiple, per-tenant TSDB configurations. #2187
* [FEATURE] Ingester: (Experimental) Add the ability to ingest out-of-order samples up to an allowed limit. If you enable this feature, it requires additional memory and disk space. This feature also enables a write-behind log, which might lead to longer ingester-start replays. When this feature is disabled, there is no overhead on memory, disk space, or startup times. #2187
  * `-ingester.out-of-order-time-window`, as duration string, allows you to set how back in time a sample can be. The default is `0s`, where `s` is seconds.
  * `cortex_ingester_tsdb_out_of_order_samples_appended_total` metric tracks the total number of out-of-order samples ingested by the ingester.
  * `cortex_discarded_samples_total` has a new label `reason="sample-too-old"`, when the `-ingester.out-of-order-time-window` flag is greater than zero. The label tracks the number of samples that were discarded for being too old; they were out of order, but beyond the time window allowed. The labels `reason="sample-out-of-order"` and `reason="sample-out-of-bounds"` are not used when out-of-order ingestion is enabled.
* [ENHANCEMENT] Distributor: Added limit to prevent tenants from sending excessive number of requests: #1843
  * The following CLI flags (and their respective YAML config options) have been added:
    * `-distributor.request-rate-limit`
    * `-distributor.request-burst-limit`
  * The following metric is exposed to tell how many requests have been rejected:
    * `cortex_discarded_requests_total`
* [ENHANCEMENT] Store-gateway: Add the experimental ability to run requests in a dedicated OS thread pool. This feature can be configured using `-store-gateway.thread-pool-size` and is disabled by default. Replaces the ability to run index header operations in a dedicated thread pool. #1660 #1812
* [ENHANCEMENT] Improved error messages to make them easier to understand; each now have a unique, global identifier that you can use to look up in the runbooks for more information. #1907 #1919 #1888 #1939 #1984 #2009 #2056 #2066 #2104 #2150 #2234
* [ENHANCEMENT] Memberlist KV: incoming messages are now processed on per-key goroutine. This may reduce loss of "maintanance" packets in busy memberlist installations, but use more CPU. New `memberlist_client_received_broadcasts_dropped_total` counter tracks number of dropped per-key messages. #1912
* [ENHANCEMENT] Blocks Storage, Alertmanager, Ruler: add support a prefix to the bucket store (`*_storage.storage_prefix`). This enables using the same bucket for the three components. #1686 #1951
* [ENHANCEMENT] Upgrade Docker base images to `alpine:3.16.0`. #2028
* [ENHANCEMENT] Store-gateway: Add experimental configuration option for the store-gateway to attempt to pre-populate the file system cache when memory-mapping index-header files. Enabled with `-blocks-storage.bucket-store.index-header.map-populate-enabled=true`. Note this flag only has an effect when running on Linux. #2019 #2054
* [ENHANCEMENT] Chunk Mapper: reduce memory usage of async chunk mapper. #2043
* [ENHANCEMENT] Ingester: reduce sleep time when reading WAL. #2098
* [ENHANCEMENT] Compactor: Run sanity check on blocks storage configuration at startup. #2144
* [ENHANCEMENT] Compactor: Add HTTP API for uploading TSDB blocks. Enabled with `-compactor.block-upload-enabled`. #1694 #2126
* [ENHANCEMENT] Ingester: Enable querying overlapping blocks by default. #2187
* [ENHANCEMENT] Distributor: Auto-forget unhealthy distributors after ten failed ring heartbeats. #2154
* [ENHANCEMENT] Distributor: Add new metric `cortex_distributor_forward_errors_total` for error codes resulting from forwarding requests. #2077
* [ENHANCEMENT] `/ready` endpoint now returns and logs detailed services information. #2055
* [ENHANCEMENT] Memcached client: Reduce number of connections required to fetch cached keys from memcached. #1920
* [ENHANCEMENT] Improved error message returned when `-querier.query-store-after` validation fails. #1914
* [BUGFIX] Fix regexp parsing panic for regexp label matchers with start/end quantifiers. #1883
* [BUGFIX] Ingester: fixed deceiving error log "failed to update cached shipped blocks after shipper initialisation", occurring for each new tenant in the ingester. #1893
* [BUGFIX] Ring: fix bug where instances may appear unhealthy in the hash ring web UI even though they are not. #1933
* [BUGFIX] API: gzip is now enforced when identity encoding is explicitly rejected. #1864
* [BUGFIX] Fix panic at startup when Mimir is running in monolithic mode and query sharding is enabled. #2036
* [BUGFIX] Ruler: report `cortex_ruler_queries_failed_total` metric for any remote query error except 4xx when remote operational mode is enabled. #2053 #2143
* [BUGFIX] Ingester: fix slow rollout when using `-ingester.ring.unregister-on-shutdown=false` with long `-ingester.ring.heartbeat-period`. #2085
* [BUGFIX] Ruler: add timeout for remote rule evaluation queries to prevent rule group evaluations getting stuck indefinitely. The duration is configurable with `-querier.timeout` (default `2m`). #2090 #2222
* [BUGFIX] Limits: Active series custom tracker configuration has been named back from `active_series_custom_trackers_config` to `active_series_custom_trackers`. For backwards compatibility both version is going to be supported for until Mimir v2.4. When both fields are specified, `active_series_custom_trackers_config` takes precedence over `active_series_custom_trackers`. #2101
* [BUGFIX] Ingester: fixed the order of labels applied when incrementing the `cortex_discarded_metadata_total` metric. #2096
* [BUGFIX] Ingester: fixed bug where retrieving metadata for a metric with multiple metadata entries would return multiple copies of a single metadata entry rather than all available entries. #2096
* [BUGFIX] Distributor: canceled requests are no longer accounted as internal errors. #2157
* [BUGFIX] Memberlist: Fix typo in memberlist admin UI. #2202
* [BUGFIX] Ruler: fixed typo in error message when ruler failed to decode a rule group. #2151
* [BUGFIX] Active series custom tracker configuration is now displayed properly on `/runtime_config` page. #2065
* [BUGFIX] Query-frontend: `vector` and `time` functions were sharded, which made expressions like `vector(1) > 0 and vector(1)` fail. #2355

### Mixin

* [CHANGE] Split `mimir_queries` rules group into `mimir_queries` and `mimir_ingester_queries` to keep number of rules per group within the default per-tenant limit. #1885
* [CHANGE] Dashboards: Expose full image tag in "Mimir / Rollout progress" dashboard's "Pod per version panel." #1932
* [CHANGE] Dashboards: Disabled gateway panels by default, because most users don't have a gateway exposing the metrics expected by Mimir dashboards. You can re-enable it setting `gateway_enabled: true` in the mixin config and recompiling the mixin running `make build-mixin`. #1955
* [CHANGE] Alerts: adapt `MimirFrontendQueriesStuck` and `MimirSchedulerQueriesStuck` to consider ruler query path components. #1949
* [CHANGE] Alerts: Change `MimirRulerTooManyFailedQueries` severity to `critical`. #2165
* [ENHANCEMENT] Dashboards: Add config option `datasource_regex` to customise the regular expression used to select valid datasources for Mimir dashboards. #1802
* [ENHANCEMENT] Dashboards: Added "Mimir / Remote ruler reads" and "Mimir / Remote ruler reads resources" dashboards. #1911 #1937
* [ENHANCEMENT] Dashboards: Make networking panels work for pods created by the mimir-distributed helm chart. #1927
* [ENHANCEMENT] Alerts: Add `MimirStoreGatewayNoSyncedTenants` alert that fires when there is a store-gateway owning no tenants. #1882
* [ENHANCEMENT] Rules: Make `recording_rules_range_interval` configurable for cases where Mimir metrics are scraped less often that every 30 seconds. #2118
* [ENHANCEMENT] Added minimum Grafana version to mixin dashboards. #1943
* [BUGFIX] Fix `container_memory_usage_bytes:sum` recording rule. #1865
* [BUGFIX] Fix `MimirGossipMembersMismatch` alerts if Mimir alertmanager is activated. #1870
* [BUGFIX] Fix `MimirRulerMissedEvaluations` to show % of missed alerts as a value between 0 and 100 instead of 0 and 1. #1895
* [BUGFIX] Fix `MimirCompactorHasNotUploadedBlocks` alert false positive when Mimir is deployed in monolithic mode. #1902
* [BUGFIX] Fix `MimirGossipMembersMismatch` to make it less sensitive during rollouts and fire one alert per installation, not per job. #1926
* [BUGFIX] Do not trigger `MimirAllocatingTooMuchMemory` alerts if no container limits are supplied. #1905
* [BUGFIX] Dashboards: Remove empty "Chunks per query" panel from `Mimir / Queries` dashboard. #1928
* [BUGFIX] Dashboards: Use Grafana's `$__rate_interval` for rate queries in dashboards to support scrape intervals of >15s. #2011
* [BUGFIX] Alerts: Make each version of `MimirCompactorHasNotUploadedBlocks` distinct to avoid rule evaluation failures due to duplicate series being generated. #2197
* [BUGFIX] Fix `MimirGossipMembersMismatch` alert when using remote ruler evaluation. #2159

### Jsonnet

* [CHANGE] Remove use of `-querier.query-store-after`, `-querier.shuffle-sharding-ingesters-lookback-period`, `-blocks-storage.bucket-store.ignore-blocks-within`, and `-blocks-storage.tsdb.close-idle-tsdb-timeout` CLI flags since the values now match defaults. #1915 #1921
* [CHANGE] Change default value for `-blocks-storage.bucket-store.chunks-cache.memcached.timeout` to `450ms` to increase use of cached data. #2035
* [CHANGE] The `memberlist_ring_enabled` configuration now applies to Alertmanager. #2102 #2103 #2107
* [CHANGE] Default value for `memberlist_ring_enabled` is now true. It means that all hash rings use Memberlist as default KV store instead of Consul (previous default). #2161
* [CHANGE] Configure `-ingester.max-global-metadata-per-user` to correspond to 20% of the configured max number of series per tenant. #2250
* [CHANGE] Configure `-ingester.max-global-metadata-per-metric` to be 10. #2250
* [CHANGE] Change `_config.multi_zone_ingester_max_unavailable` to 25. #2251
* [FEATURE] Added querier autoscaling support. It requires [KEDA](https://keda.sh) installed in the Kubernetes cluster and query-scheduler enabled in the Mimir cluster. Querier autoscaler can be enabled and configure through the following options in the jsonnet config: #2013 #2023
  * `autoscaling_querier_enabled`: `true` to enable autoscaling.
  * `autoscaling_querier_min_replicas`: minimum number of querier replicas.
  * `autoscaling_querier_max_replicas`: maximum number of querier replicas.
  * `autoscaling_prometheus_url`: Prometheus base URL from which to scrape Mimir metrics (e.g. `http://prometheus.default:9090/prometheus`).
* [FEATURE] Jsonnet: Add support for ruler remote evaluation mode (`ruler_remote_evaluation_enabled`), which deploys and uses a dedicated query path for rule evaluation. This enables the benefits of the query-frontend for rule evaluation, such as query sharding. #2073
* [ENHANCEMENT] Added `compactor` service, that can be used to route requests directly to compactor (e.g. admin UI). #2063
* [ENHANCEMENT] Added a `consul_enabled` configuration option to provide the ability to disable consul. It is automatically set to false when `memberlist_ring_enabled` is true and `multikv_migration_enabled` (used for migration from Consul to memberlist) is not set. #2093 #2152
* [BUGFIX] Querier: Fix disabling shuffle sharding on the read path whilst keeping it enabled on write path. #2164

### Mimirtool

* [CHANGE] mimirtool rules: `--use-legacy-routes` now toggles between using `/prometheus/config/v1/rules` (default) and `/api/v1/rules` (legacy) endpoints. #2182
* [FEATURE] Added bearer token support for when Mimir is behind a gateway authenticating by bearer token. #2146
* [BUGFIX] mimirtool analyze: Fix dashboard JSON unmarshalling errors (#1840). #1973
* [BUGFIX] Make mimirtool build for Windows work again. #2273

### Mimir Continuous Test

* [ENHANCEMENT] Added the `-tests.smoke-test` flag to run the `mimir-continuous-test` suite once and immediately exit. #2047 #2094
* [ENHANCEMENT] Added the `-tests.write-protocol` flag to write using the `prometheus` remote write protocol or `otlp-http` in the `mimir-continuous-test` suite. #5719

### Documentation

* [ENHANCEMENT] Published Grafana Mimir runbooks as part of documentation. #1970
* [ENHANCEMENT] Improved ruler's "remote operational mode" documentation. #1906
* [ENHANCEMENT] Recommend fast disks for ingesters and store-gateways in production tips. #1903
* [ENHANCEMENT] Explain the runtime override of active series matchers. #1868
* [ENHANCEMENT] Clarify "Set rule group" API specification. #1869
* [ENHANCEMENT] Published Mimir jsonnet documentation. #2024
* [ENHANCEMENT] Documented required scrape interval for using alerting and recording rules from Mimir jsonnet. #2147
* [ENHANCEMENT] Runbooks: Mention memberlist as possible source of problems for various alerts. #2158
* [ENHANCEMENT] Added step-by-step article about migrating from Consul to Memberlist KV store using jsonnet without downtime. #2166
* [ENHANCEMENT] Documented `/memberlist` admin page. #2166
* [ENHANCEMENT] Documented how to configure Grafana Mimir's ruler with Jsonnet. #2127
* [ENHANCEMENT] Documented how to configure queriers’ autoscaling with Jsonnet. #2128
* [ENHANCEMENT] Updated mixin building instructions in "Installing Grafana Mimir dashboards and alerts" article. #2015 #2163
* [ENHANCEMENT] Fix location of "Monitoring Grafana Mimir" article in the documentation hierarchy. #2130
* [ENHANCEMENT] Runbook for `MimirRequestLatency` was expanded with more practical advice. #1967
* [BUGFIX] Fixed ruler configuration used in the getting started guide. #2052
* [BUGFIX] Fixed Mimir Alertmanager datasource in Grafana used by "Play with Grafana Mimir" tutorial. #2115
* [BUGFIX] Fixed typos in "Scaling out Grafana Mimir" article. #2170
* [BUGFIX] Added missing ring endpoint exposed by Ingesters. #1918

## 2.1.0

### Grafana Mimir

* [CHANGE] Compactor: No longer upload debug meta files to object storage. #1257
* [CHANGE] Default values have changed for the following settings: #1547
    - `-alertmanager.alertmanager-client.grpc-max-recv-msg-size` now defaults to 100 MiB (previously was not configurable and set to 16 MiB)
    - `-alertmanager.alertmanager-client.grpc-max-send-msg-size` now defaults to 100 MiB (previously was not configurable and set to 4 MiB)
    - `-alertmanager.max-recv-msg-size` now defaults to 100 MiB (previously was 16 MiB)
* [CHANGE] Ingester: Add `user` label to metrics `cortex_ingester_ingested_samples_total` and `cortex_ingester_ingested_samples_failures_total`. #1533
* [CHANGE] Ingester: Changed `-blocks-storage.tsdb.isolation-enabled` default from `true` to `false`. The config option has also been deprecated and will be removed in 2 minor version. #1655
* [CHANGE] Query-frontend: results cache keys are now versioned, this will cause cache to be re-filled when rolling out this version. #1631
* [CHANGE] Store-gateway: enabled attributes in-memory cache by default. New default configuration is `-blocks-storage.bucket-store.chunks-cache.attributes-in-memory-max-items=50000`. #1727
* [CHANGE] Compactor: Removed the metric `cortex_compactor_garbage_collected_blocks_total` since it duplicates `cortex_compactor_blocks_marked_for_deletion_total`. #1728
* [CHANGE] All: Logs that used the`org_id` label now use `user` label. #1634 #1758
* [CHANGE] Alertmanager: the following metrics are not exported for a given `user` and `integration` when the metric value is zero: #1783
  * `cortex_alertmanager_notifications_total`
  * `cortex_alertmanager_notifications_failed_total`
  * `cortex_alertmanager_notification_requests_total`
  * `cortex_alertmanager_notification_requests_failed_total`
  * `cortex_alertmanager_notification_rate_limited_total`
* [CHANGE] Removed the following metrics exposed by the Mimir hash rings: #1791
  * `cortex_member_ring_tokens_owned`
  * `cortex_member_ring_tokens_to_own`
  * `cortex_ring_tokens_owned`
  * `cortex_ring_member_ownership_percent`
* [CHANGE] Querier / Ruler: removed the following metrics tracking number of query requests send to each ingester. You can use `cortex_request_duration_seconds_count{route=~"/cortex.Ingester/(QueryStream|QueryExemplars)"}` instead. #1797
  * `cortex_distributor_ingester_queries_total`
  * `cortex_distributor_ingester_query_failures_total`
* [CHANGE] Distributor: removed the following metrics tracking the number of requests from a distributor to ingesters: #1799
  * `cortex_distributor_ingester_appends_total`
  * `cortex_distributor_ingester_append_failures_total`
* [CHANGE] Distributor / Ruler: deprecated `-distributor.extend-writes`. Now Mimir always behaves as if this setting was set to `false`, which we expect to be safe for every Mimir cluster setup. #1856
* [FEATURE] Querier: Added support for [streaming remote read](https://prometheus.io/blog/2019/10/10/remote-read-meets-streaming/). Should be noted that benefits of chunking the response are partial here, since in a typical `query-frontend` setup responses will be buffered until they've been completed. #1735
* [FEATURE] Ruler: Allow setting `evaluation_delay` for each rule group via rules group configuration file. #1474
* [FEATURE] Ruler: Added support for expression remote evaluation. #1536 #1818
  * The following CLI flags (and their respective YAML config options) have been added:
    * `-ruler.query-frontend.address`
    * `-ruler.query-frontend.grpc-client-config.grpc-max-recv-msg-size`
    * `-ruler.query-frontend.grpc-client-config.grpc-max-send-msg-size`
    * `-ruler.query-frontend.grpc-client-config.grpc-compression`
    * `-ruler.query-frontend.grpc-client-config.grpc-client-rate-limit`
    * `-ruler.query-frontend.grpc-client-config.grpc-client-rate-limit-burst`
    * `-ruler.query-frontend.grpc-client-config.backoff-on-ratelimits`
    * `-ruler.query-frontend.grpc-client-config.backoff-min-period`
    * `-ruler.query-frontend.grpc-client-config.backoff-max-period`
    * `-ruler.query-frontend.grpc-client-config.backoff-retries`
    * `-ruler.query-frontend.grpc-client-config.tls-enabled`
    * `-ruler.query-frontend.grpc-client-config.tls-ca-path`
    * `-ruler.query-frontend.grpc-client-config.tls-cert-path`
    * `-ruler.query-frontend.grpc-client-config.tls-key-path`
    * `-ruler.query-frontend.grpc-client-config.tls-server-name`
    * `-ruler.query-frontend.grpc-client-config.tls-insecure-skip-verify`
* [FEATURE] Distributor: Added the ability to forward specifics metrics to alternative remote_write API endpoints. #1052
* [FEATURE] Ingester: Active series custom trackers now supports runtime tenant-specific overrides. The configuration has been moved to limit config, the ingester config has been deprecated.  #1188
* [ENHANCEMENT] Alertmanager API: Concurrency limit for GET requests is now configurable using `-alertmanager.max-concurrent-get-requests-per-tenant`. #1547
* [ENHANCEMENT] Alertmanager: Added the ability to configure additional gRPC client settings for the Alertmanager distributor #1547
  - `-alertmanager.alertmanager-client.backoff-max-period`
  - `-alertmanager.alertmanager-client.backoff-min-period`
  - `-alertmanager.alertmanager-client.backoff-on-ratelimits`
  - `-alertmanager.alertmanager-client.backoff-retries`
  - `-alertmanager.alertmanager-client.grpc-client-rate-limit`
  - `-alertmanager.alertmanager-client.grpc-client-rate-limit-burst`
  - `-alertmanager.alertmanager-client.grpc-compression`
  - `-alertmanager.alertmanager-client.grpc-max-recv-msg-size`
  - `-alertmanager.alertmanager-client.grpc-max-send-msg-size`
* [ENHANCEMENT] Ruler: Add more detailed query information to ruler query stats logging. #1411
* [ENHANCEMENT] Admin: Admin API now has some styling. #1482 #1549 #1821 #1824
* [ENHANCEMENT] Alertmanager: added `insight=true` field to alertmanager dispatch logs. #1379
* [ENHANCEMENT] Store-gateway: Add the experimental ability to run index header operations in a dedicated thread pool. This feature can be configured using `-blocks-storage.bucket-store.index-header-thread-pool-size` and is disabled by default. #1660
* [ENHANCEMENT] Store-gateway: don't drop all blocks if instance finds itself as unhealthy or missing in the ring. #1806 #1823
* [ENHANCEMENT] Querier: wait until inflight queries are completed when shutting down queriers. #1756 #1767
* [BUGFIX] Query-frontend: do not shard queries with a subquery unless the subquery is inside a shardable aggregation function call. #1542
* [BUGFIX] Query-frontend: added `component=query-frontend` label to results cache memcached metrics to fix a panic when Mimir is running in single binary mode and results cache is enabled. #1704
* [BUGFIX] Mimir: services' status content-type is now correctly set to `text/html`. #1575
* [BUGFIX] Multikv: Fix panic when using using runtime config to set primary KV store used by `multi` KV. #1587
* [BUGFIX] Multikv: Fix watching for runtime config changes in `multi` KV store in ruler and querier. #1665
* [BUGFIX] Memcached: allow to use CNAME DNS records for the memcached backend addresses. #1654
* [BUGFIX] Querier: fixed temporary partial query results when shuffle sharding is enabled and hash ring backend storage is flushed / reset. #1829
* [BUGFIX] Alertmanager: prevent more file traversal cases related to template names. #1833
* [BUGFUX] Alertmanager: Allow usage with `-alertmanager-storage.backend=local`. Note that when using this storage type, the Alertmanager is not able persist state remotely, so it not recommended for production use. #1836
* [BUGFIX] Alertmanager: Do not validate alertmanager configuration if it's not running. #1835

### Mixin

* [CHANGE] Dashboards: Remove per-user series legends from Tenants dashboard. #1605
* [CHANGE] Dashboards: Show in-memory series and the per-user series limit on Tenants dashboard. #1613
* [CHANGE] Dashboards: Slow-queries dashboard now uses `user` label from logs instead of `org_id`. #1634
* [CHANGE] Dashboards: changed all Grafana dashboards UIDs to not conflict with Cortex ones, to let people install both while migrating from Cortex to Mimir: #1801 #1808
  * Alertmanager from `a76bee5913c97c918d9e56a3cc88cc28` to `b0d38d318bbddd80476246d4930f9e55`
  * Alertmanager Resources from `68b66aed90ccab448009089544a8d6c6` to `a6883fb22799ac74479c7db872451092`
  * Compactor from `9c408e1d55681ecb8a22c9fab46875cc` to `1b3443aea86db629e6efdb7d05c53823`
  * Compactor Resources from `df9added6f1f4332f95848cca48ebd99` to `09a5c49e9cdb2f2b24c6d184574a07fd`
  * Config from `61bb048ced9817b2d3e07677fb1c6290` to `5d9d0b4724c0f80d68467088ec61e003`
  * Object Store from `d5a3a4489d57c733b5677fb55370a723` to `e1324ee2a434f4158c00a9ee279d3292`
  * Overrides from `b5c95fee2e5e7c4b5930826ff6e89a12` to `1e2c358600ac53f09faea133f811b5bb`
  * Queries from `d9931b1054053c8b972d320774bb8f1d` to `b3abe8d5c040395cc36615cb4334c92d`
  * Reads from `8d6ba60eccc4b6eedfa329b24b1bd339` to `e327503188913dc38ad571c647eef643`
  * Reads Networking from `c0464f0d8bd026f776c9006b05910000` to `54b2a0a4748b3bd1aefa92ce5559a1c2`
  * Reads Resources from `2fd2cda9eea8d8af9fbc0a5960425120` to `cc86fd5aa9301c6528986572ad974db9`
  * Rollout Progress from `7544a3a62b1be6ffd919fc990ab8ba8f` to `7f0b5567d543a1698e695b530eb7f5de`
  * Ruler from `44d12bcb1f95661c6ab6bc946dfc3473` to `631e15d5d85afb2ca8e35d62984eeaa0`
  * Scaling from `88c041017b96856c9176e07cf557bdcf` to `64bbad83507b7289b514725658e10352`
  * Slow queries from `e6f3091e29d2636e3b8393447e925668` to `6089e1ce1e678788f46312a0a1e647e6`
  * Tenants from `35fa247ce651ba189debf33d7ae41611` to `35fa247ce651ba189debf33d7ae41611`
  * Top Tenants from `bc6e12d4fe540e4a1785b9d3ca0ffdd9` to `bc6e12d4fe540e4a1785b9d3ca0ffdd9`
  * Writes from `0156f6d15aa234d452a33a4f13c838e3` to `8280707b8f16e7b87b840fc1cc92d4c5`
  * Writes Networking from `681cd62b680b7154811fe73af55dcfd4` to `978c1cb452585c96697a238eaac7fe2d`
  * Writes Resources from `c0464f0d8bd026f776c9006b0591bb0b` to `bc9160e50b52e89e0e49c840fea3d379`
* [FEATURE] Alerts: added the following alerts on `mimir-continuous-test` tool: #1676
  - `MimirContinuousTestNotRunningOnWrites`
  - `MimirContinuousTestNotRunningOnReads`
  - `MimirContinuousTestFailed`
* [ENHANCEMENT] Added `per_cluster_label` support to allow to change the label name used to differentiate between Kubernetes clusters. #1651
* [ENHANCEMENT] Dashboards: Show QPS and latency of the Alertmanager Distributor. #1696
* [ENHANCEMENT] Playbooks: Add Alertmanager suggestions for `MimirRequestErrors` and `MimirRequestLatency` #1702
* [ENHANCEMENT] Dashboards: Allow custom datasources. #1749
* [ENHANCEMENT] Dashboards: Add config option `gateway_enabled` (defaults to `true`) to disable gateway panels from dashboards. #1761
* [ENHANCEMENT] Dashboards: Extend Top tenants dashboard with queries for tenants with highest sample rate, discard rate, and discard rate growth. #1842
* [ENHANCEMENT] Dashboards: Show ingestion rate limit and rule group limit on Tenants dashboard. #1845
* [ENHANCEMENT] Dashboards: Add "last successful run" panel to compactor dashboard. #1628
* [BUGFIX] Dashboards: Fix "Failed evaluation rate" panel on Tenants dashboard. #1629
* [BUGFIX] Honor the configured `per_instance_label` in all dashboards and alerts. #1697

### Jsonnet

* [FEATURE] Added support for `mimir-continuous-test`. To deploy `mimir-continuous-test` you can use the following configuration: #1675 #1850
  ```jsonnet
  _config+: {
    continuous_test_enabled: true,
    continuous_test_tenant_id: 'type-tenant-id',
    continuous_test_write_endpoint: 'http://type-write-path-hostname',
    continuous_test_read_endpoint: 'http://type-read-path-hostname/prometheus',
  },
  ```
* [ENHANCEMENT] Ingester anti-affinity can now be disabled by using `ingester_allow_multiple_replicas_on_same_node` configuration key. #1581
* [ENHANCEMENT] Added `node_selector` configuration option to select Kubernetes nodes where Mimir should run. #1596
* [ENHANCEMENT] Alertmanager: Added a `PodDisruptionBudget` of `withMaxUnavailable = 1`, to ensure we maintain quorum during rollouts. #1683
* [ENHANCEMENT] Store-gateway anti-affinity can now be enabled/disabled using `store_gateway_allow_multiple_replicas_on_same_node` configuration key. #1730
* [ENHANCEMENT] Added `store_gateway_zone_a_args`, `store_gateway_zone_b_args` and `store_gateway_zone_c_args` configuration options. #1807
* [BUGFIX] Pass primary and secondary multikv stores via CLI flags. Introduced new `multikv_switch_primary_secondary` config option to flip primary and secondary in runtime config.

### Mimirtool

* [BUGFIX] `config convert`: Retain Cortex defaults for `blocks_storage.backend`, `ruler_storage.backend`, `alertmanager_storage.backend`, `auth.type`, `activity_tracker.filepath`, `alertmanager.data_dir`, `blocks_storage.filesystem.dir`, `compactor.data_dir`, `ruler.rule_path`, `ruler_storage.filesystem.dir`, and `graphite.querier.schemas.backend`. #1626 #1762

### Tools

* [FEATURE] Added a `markblocks` tool that creates `no-compact` and `delete` marks for the blocks. #1551
* [FEATURE] Added `mimir-continuous-test` tool to continuously run smoke tests on live Mimir clusters. #1535 #1540 #1653 #1603 #1630 #1691 #1675 #1676 #1692 #1706 #1709 #1775 #1777 #1778 #1795
* [FEATURE] Added `mimir-rules-action` GitHub action, located at `operations/mimir-rules-action/`, used to lint, prepare, verify, diff, and sync rules to a Mimir cluster. #1723

## 2.0.0

### Grafana Mimir

_Changes since Cortex 1.10.0._

* [CHANGE] Remove chunks storage engine. #86 #119 #510 #545 #743 #744 #748 #753 #755 #757 #758 #759 #760 #762 #764 #789 #812 #813
  * The following CLI flags (and their respective YAML config options) have been removed:
    * `-store.engine`
    * `-schema-config-file`
    * `-ingester.checkpoint-duration`
    * `-ingester.checkpoint-enabled`
    * `-ingester.chunk-encoding`
    * `-ingester.chunk-age-jitter`
    * `-ingester.concurrent-flushes`
    * `-ingester.flush-on-shutdown-with-wal-enabled`
    * `-ingester.flush-op-timeout`
    * `-ingester.flush-period`
    * `-ingester.max-chunk-age`
    * `-ingester.max-chunk-idle`
    * `-ingester.max-series-per-query` (and `max_series_per_query` from runtime config)
    * `-ingester.max-stale-chunk-idle`
    * `-ingester.max-transfer-retries`
    * `-ingester.min-chunk-length`
    * `-ingester.recover-from-wal`
    * `-ingester.retain-period`
    * `-ingester.spread-flushes`
    * `-ingester.wal-dir`
    * `-ingester.wal-enabled`
    * `-querier.query-parallelism`
    * `-querier.second-store-engine`
    * `-querier.use-second-store-before-time`
    * `-flusher.wal-dir`
    * `-flusher.concurrent-flushes`
    * `-flusher.flush-op-timeout`
    * All `-table-manager.*` flags
    * All `-deletes.*` flags
    * All `-purger.*` flags
    * All `-metrics.*` flags
    * All `-dynamodb.*` flags
    * All `-s3.*` flags
    * All `-azure.*` flags
    * All `-bigtable.*` flags
    * All `-gcs.*` flags
    * All `-cassandra.*` flags
    * All `-boltdb.*` flags
    * All `-local.*` flags
    * All `-swift.*` flags
    * All `-store.*` flags except `-store.engine`, `-store.max-query-length`, `-store.max-labels-query-length`
    * All `-grpc-store.*` flags
  * The following API endpoints have been removed:
    * `/api/v1/chunks` and `/chunks`
  * The following metrics have been removed:
    * `cortex_ingester_flush_queue_length`
    * `cortex_ingester_queried_chunks`
    * `cortex_ingester_chunks_created_total`
    * `cortex_ingester_wal_replay_duration_seconds`
    * `cortex_ingester_wal_corruptions_total`
    * `cortex_ingester_sent_chunks`
    * `cortex_ingester_received_chunks`
    * `cortex_ingester_flush_series_in_progress`
    * `cortex_ingester_chunk_utilization`
    * `cortex_ingester_chunk_length`
    * `cortex_ingester_chunk_size_bytes`
    * `cortex_ingester_chunk_age_seconds`
    * `cortex_ingester_memory_chunks`
    * `cortex_ingester_flushing_enqueued_series_total`
    * `cortex_ingester_flushing_dequeued_series_total`
    * `cortex_ingester_dropped_chunks_total`
    * `cortex_oldest_unflushed_chunk_timestamp_seconds`
    * `prometheus_local_storage_chunk_ops_total`
    * `prometheus_local_storage_chunkdesc_ops_total`
    * `prometheus_local_storage_memory_chunkdescs`
* [CHANGE] Changed default storage backends from `s3` to `filesystem` #833
  This effects the following flags:
  * `-blocks-storage.backend` now defaults to `filesystem`
  * `-blocks-storage.filesystem.dir` now defaults to `blocks`
  * `-alertmanager-storage.backend` now defaults to `filesystem`
  * `-alertmanager-storage.filesystem.dir` now defaults to `alertmanager`
  * `-ruler-storage.backend` now defaults to `filesystem`
  * `-ruler-storage.filesystem.dir` now defaults to `ruler`
* [CHANGE] Renamed metric `cortex_experimental_features_in_use_total` as `cortex_experimental_features_used_total` and added `feature` label. #32 #658
* [CHANGE] Removed `log_messages_total` metric. #32
* [CHANGE] Some files and directories created by Mimir components on local disk now have stricter permissions, and are only readable by owner, but not group or others. #58
* [CHANGE] Memcached client DNS resolution switched from golang built-in to [`miekg/dns`](https://github.com/miekg/dns). #142
* [CHANGE] The metric `cortex_deprecated_flags_inuse_total` has been renamed to `deprecated_flags_inuse_total` as part of using grafana/dskit functionality. #185
* [CHANGE] API: The `-api.response-compression-enabled` flag has been removed, and GZIP response compression is always enabled except on `/api/v1/push` and `/push` endpoints. #880
* [CHANGE] Update Go version to 1.17.3. #480
* [CHANGE] The `status_code` label on gRPC client metrics has changed from '200' and '500' to '2xx', '5xx', '4xx', 'cancel' or 'error'. #537
* [CHANGE] Removed the deprecated `-<prefix>.fifocache.size` flag. #618
* [CHANGE] Enable index header lazy loading by default. #693
  * `-blocks-storage.bucket-store.index-header-lazy-loading-enabled` default from `false` to `true`
  * `-blocks-storage.bucket-store.index-header-lazy-loading-idle-timeout` default from `20m` to `1h`
* [CHANGE] Shuffle-sharding:
  * `-distributor.sharding-strategy` option has been removed, and shuffle sharding is enabled by default. Default shard size is set to 0, which disables shuffle sharding for the tenant (all ingesters will receive tenants's samples). #888
  * `-ruler.sharding-strategy` option has been removed from ruler. Ruler now uses shuffle-sharding by default, but respects `ruler_tenant_shard_size`, which defaults to 0 (ie. use all rulers for tenant). #889
  * `-store-gateway.sharding-strategy` option has been removed store-gateways. Store-gateway now uses shuffle-sharding by default, but respects `store_gateway_tenant_shard_size` for tenant, and this value defaults to 0. #891
* [CHANGE] Server: `-server.http-listen-port` (yaml: `server.http_listen_port`) now defaults to `8080` (previously `80`). #871
* [CHANGE] Changed the default value of `-blocks-storage.bucket-store.ignore-deletion-marks-delay` from 6h to 1h. #892
* [CHANGE] Changed default settings for memcached clients: #959 #1000
  * The default value for the following config options has changed from `10000` to `25000`:
    * `-blocks-storage.bucket-store.chunks-cache.memcached.max-async-buffer-size`
    * `-blocks-storage.bucket-store.index-cache.memcached.max-async-buffer-size`
    * `-blocks-storage.bucket-store.metadata-cache.memcached.max-async-buffer-size`
    * `-query-frontend.results-cache.memcached.max-async-buffer-size`
  * The default value for the following config options has changed from `0` (unlimited) to `100`:
    * `-blocks-storage.bucket-store.chunks-cache.memcached.max-get-multi-batch-size`
    * `-blocks-storage.bucket-store.index-cache.memcached.max-get-multi-batch-size`
    * `-blocks-storage.bucket-store.metadata-cache.memcached.max-get-multi-batch-size`
    * `-query-frontend.results-cache.memcached.max-get-multi-batch-size`
  * The default value for the following config options has changed from `16` to `100`:
    * `-blocks-storage.bucket-store.chunks-cache.memcached.max-idle-connections`
    * `-blocks-storage.bucket-store.index-cache.memcached.max-idle-connections`
    * `-blocks-storage.bucket-store.metadata-cache.memcached.max-idle-connections`
    * `-query-frontend.results-cache.memcached.max-idle-connections`
  * The default value for the following config options has changed from `100ms` to `200ms`:
    * `-blocks-storage.bucket-store.metadata-cache.memcached.timeout`
    * `-blocks-storage.bucket-store.index-cache.memcached.timeout`
    * `-blocks-storage.bucket-store.chunks-cache.memcached.timeout`
    * `-query-frontend.results-cache.memcached.timeout`
* [CHANGE] Changed the default value of `-blocks-storage.bucket-store.bucket-index.enabled` to `true`. The default configuration must now run the compactor in order to write the bucket index or else queries to long term storage will fail. #924
* [CHANGE] Option `-auth.enabled` has been renamed to `-auth.multitenancy-enabled`. #1130
* [CHANGE] Default tenant ID used with disabled auth (`-auth.multitenancy-enabled=false`) has changed from `fake` to `anonymous`. This tenant ID can now be changed with `-auth.no-auth-tenant` option. #1063
* [CHANGE] The default values for the following local directories have changed: #1072
  * `-alertmanager.storage.path` default value changed to `./data-alertmanager/`
  * `-compactor.data-dir` default value changed to `./data-compactor/`
  * `-ruler.rule-path` default value changed to `./data-ruler/`
* [CHANGE] The default value for gRPC max send message size has been changed from 16MB to 100MB. This affects the following parameters: #1152
  * `-query-frontend.grpc-client-config.grpc-max-send-msg-size`
  * `-ingester.client.grpc-max-send-msg-size`
  * `-querier.frontend-client.grpc-max-send-msg-size`
  * `-query-scheduler.grpc-client-config.grpc-max-send-msg-size`
  * `-ruler.client.grpc-max-send-msg-size`
* [CHANGE] Remove `-http.prefix` flag (and `http_prefix` config file option). #763
* [CHANGE] Remove legacy endpoints. Please use their alternatives listed below. As part of the removal process we are
  introducing two new sets of endpoints for the ruler configuration API: `<prometheus-http-prefix>/rules` and
  `<prometheus-http-prefix>/config/v1/rules/**`. We are also deprecating `<prometheus-http-prefix>/rules` and `/api/v1/rules`;
  and will remove them in Mimir 2.2.0. #763 #1222
  * Query endpoints

    | Legacy                                                  | Alternative                                                |
    | ------------------------------------------------------- | ---------------------------------------------------------- |
    | `/<legacy-http-prefix>/api/v1/query`                    | `<prometheus-http-prefix>/api/v1/query`                    |
    | `/<legacy-http-prefix>/api/v1/query_range`              | `<prometheus-http-prefix>/api/v1/query_range`              |
    | `/<legacy-http-prefix>/api/v1/query_exemplars`          | `<prometheus-http-prefix>/api/v1/query_exemplars`          |
    | `/<legacy-http-prefix>/api/v1/series`                   | `<prometheus-http-prefix>/api/v1/series`                   |
    | `/<legacy-http-prefix>/api/v1/labels`                   | `<prometheus-http-prefix>/api/v1/labels`                   |
    | `/<legacy-http-prefix>/api/v1/label/{name}/values`      | `<prometheus-http-prefix>/api/v1/label/{name}/values`      |
    | `/<legacy-http-prefix>/api/v1/metadata`                 | `<prometheus-http-prefix>/api/v1/metadata`                 |
    | `/<legacy-http-prefix>/api/v1/read`                     | `<prometheus-http-prefix>/api/v1/read`                     |
    | `/<legacy-http-prefix>/api/v1/cardinality/label_names`  | `<prometheus-http-prefix>/api/v1/cardinality/label_names`  |
    | `/<legacy-http-prefix>/api/v1/cardinality/label_values` | `<prometheus-http-prefix>/api/v1/cardinality/label_values` |
    | `/api/prom/user_stats`                                  | `/api/v1/user_stats`                                       |

  * Distributor endpoints

    | Legacy endpoint               | Alternative                   |
    | ----------------------------- | ----------------------------- |
    | `/<legacy-http-prefix>/push`  | `/api/v1/push`                |
    | `/all_user_stats`             | `/distributor/all_user_stats` |
    | `/ha-tracker`                 | `/distributor/ha_tracker`     |

  * Ingester endpoints

    | Legacy          | Alternative           |
    | --------------- | --------------------- |
    | `/ring`         | `/ingester/ring`      |
    | `/shutdown`     | `/ingester/shutdown`  |
    | `/flush`        | `/ingester/flush`     |
    | `/push`         | `/ingester/push`      |

  * Ruler endpoints

    | Legacy                                                | Alternative                                         | Alternative #2 (not available before Mimir 2.0.0)                    |
    | ----------------------------------------------------- | --------------------------------------------------- | ------------------------------------------------------------------- |
    | `/<legacy-http-prefix>/api/v1/rules`                  | `<prometheus-http-prefix>/api/v1/rules`             |                                                                     |
    | `/<legacy-http-prefix>/api/v1/alerts`                 | `<prometheus-http-prefix>/api/v1/alerts`            |                                                                     |
    | `/<legacy-http-prefix>/rules`                         | `/api/v1/rules` (see below)                         |  `<prometheus-http-prefix>/config/v1/rules`                         |
    | `/<legacy-http-prefix>/rules/{namespace}`             | `/api/v1/rules/{namespace}` (see below)             |  `<prometheus-http-prefix>/config/v1/rules/{namespace}`             |
    | `/<legacy-http-prefix>/rules/{namespace}/{groupName}` | `/api/v1/rules/{namespace}/{groupName}` (see below) |  `<prometheus-http-prefix>/config/v1/rules/{namespace}/{groupName}` |
    | `/<legacy-http-prefix>/rules/{namespace}`             | `/api/v1/rules/{namespace}` (see below)             |  `<prometheus-http-prefix>/config/v1/rules/{namespace}`             |
    | `/<legacy-http-prefix>/rules/{namespace}/{groupName}` | `/api/v1/rules/{namespace}/{groupName}` (see below) |  `<prometheus-http-prefix>/config/v1/rules/{namespace}/{groupName}` |
    | `/<legacy-http-prefix>/rules/{namespace}`             | `/api/v1/rules/{namespace}` (see below)             |  `<prometheus-http-prefix>/config/v1/rules/{namespace}`             |
    | `/ruler_ring`                                         | `/ruler/ring`                                       |                                                                     |

    > __Note:__ The `/api/v1/rules/**` endpoints are considered deprecated with Mimir 2.0.0 and will be removed
    in Mimir 2.2.0. After upgrading to 2.0.0 we recommend switching uses to the equivalent
    `/<prometheus-http-prefix>/config/v1/**` endpoints that Mimir 2.0.0 introduces.

  * Alertmanager endpoints

    | Legacy                      | Alternative                        |
    | --------------------------- | ---------------------------------- |
    | `/<legacy-http-prefix>`     | `/alertmanager`                    |
    | `/status`                   | `/multitenant_alertmanager/status` |

* [CHANGE] Ingester: changed `-ingester.stream-chunks-when-using-blocks` default value from `false` to `true`. #717
* [CHANGE] Ingester: default `-ingester.ring.min-ready-duration` reduced from 1m to 15s. #126
* [CHANGE] Ingester: `-ingester.ring.min-ready-duration` now start counting the delay after the ring's health checks have passed instead of when the ring client was started. #126
* [CHANGE] Ingester: allow experimental ingester max-exemplars setting to be changed dynamically #144
  * CLI flag `-blocks-storage.tsdb.max-exemplars` is renamed to `-ingester.max-global-exemplars-per-user`.
  * YAML `max_exemplars` is moved from `tsdb` to `overrides` and renamed to `max_global_exemplars_per_user`.
* [CHANGE] Ingester: active series metrics `cortex_ingester_active_series` and `cortex_ingester_active_series_custom_tracker` are now removed when their value is zero. #672 #690
* [CHANGE] Ingester: changed default value of `-blocks-storage.tsdb.retention-period` from `6h` to `24h`. #966
* [CHANGE] Ingester: changed default value of `-blocks-storage.tsdb.close-idle-tsdb-timeout` from `0` to `13h`. #967
* [CHANGE] Ingester: changed default value of `-ingester.ring.final-sleep` from `30s` to `0s`. #981
* [CHANGE] Ingester: the following low level settings have been removed: #1153
  * `-ingester-client.expected-labels`
  * `-ingester-client.expected-samples-per-series`
  * `-ingester-client.expected-timeseries`
* [CHANGE] Ingester: following command line options related to ingester ring were renamed: #1155
  * `-consul.*` changed to `-ingester.ring.consul.*`
  * `-etcd.*` changed to `-ingester.ring.etcd.*`
  * `-multi.*` changed to `-ingester.ring.multi.*`
  * `-distributor.excluded-zones` changed to `-ingester.ring.excluded-zones`
  * `-distributor.replication-factor` changed to `-ingester.ring.replication-factor`
  * `-distributor.zone-awareness-enabled` changed to `-ingester.ring.zone-awareness-enabled`
  * `-ingester.availability-zone` changed to `-ingester.ring.instance-availability-zone`
  * `-ingester.final-sleep` changed to `-ingester.ring.final-sleep`
  * `-ingester.heartbeat-period` changed to `-ingester.ring.heartbeat-period`
  * `-ingester.join-after` changed to `-ingester.ring.join-after`
  * `-ingester.lifecycler.ID` changed to `-ingester.ring.instance-id`
  * `-ingester.lifecycler.addr` changed to `-ingester.ring.instance-addr`
  * `-ingester.lifecycler.interface` changed to `-ingester.ring.instance-interface-names`
  * `-ingester.lifecycler.port` changed to `-ingester.ring.instance-port`
  * `-ingester.min-ready-duration` changed to `-ingester.ring.min-ready-duration`
  * `-ingester.num-tokens` changed to `-ingester.ring.num-tokens`
  * `-ingester.observe-period` changed to `-ingester.ring.observe-period`
  * `-ingester.readiness-check-ring-health` changed to `-ingester.ring.readiness-check-ring-health`
  * `-ingester.tokens-file-path` changed to `-ingester.ring.tokens-file-path`
  * `-ingester.unregister-on-shutdown` changed to `-ingester.ring.unregister-on-shutdown`
  * `-ring.heartbeat-timeout` changed to `-ingester.ring.heartbeat-timeout`
  * `-ring.prefix` changed to `-ingester.ring.prefix`
  * `-ring.store` changed to `-ingester.ring.store`
* [CHANGE] Ingester: fields in YAML configuration for ingester ring have been changed: #1155
  * `ingester.lifecycler` changed to `ingester.ring`
  * Fields from `ingester.lifecycler.ring` moved to `ingester.ring`
  * `ingester.lifecycler.address` changed to `ingester.ring.instance_addr`
  * `ingester.lifecycler.id` changed to `ingester.ring.instance_id`
  * `ingester.lifecycler.port` changed to `ingester.ring.instance_port`
  * `ingester.lifecycler.availability_zone` changed to `ingester.ring.instance_availability_zone`
  * `ingester.lifecycler.interface_names` changed to `ingester.ring.instance_interface_names`
* [CHANGE] Distributor: removed the `-distributor.shard-by-all-labels` configuration option. It is now assumed to be true. #698
* [CHANGE] Distributor: change default value of `-distributor.instance-limits.max-inflight-push-requests` to `2000`. #964
* [CHANGE] Distributor: change default value of `-distributor.remote-timeout` from `2s` to `20s`. #970
* [CHANGE] Distributor: removed the `-distributor.extra-query-delay` flag (and its respective YAML config option). #1048
* [CHANGE] Query-frontend: Enable query stats by default, they can still be disabled with `-query-frontend.query-stats-enabled=false`. #83
* [CHANGE] Query-frontend: the `cortex_frontend_mapped_asts_total` metric has been renamed to `cortex_frontend_query_sharding_rewrites_attempted_total`. #150
* [CHANGE] Query-frontend: added `sharded` label to `cortex_query_seconds_total` metric. #235
* [CHANGE] Query-frontend: changed the flag name for controlling query sharding total shards from `-querier.total-shards` to `-query-frontend.query-sharding-total-shards`. #230
* [CHANGE] Query-frontend: flag `-querier.parallelise-shardable-queries` has been renamed to `-query-frontend.parallelize-shardable-queries` #284
* [CHANGE] Query-frontend: removed the deprecated (and unused) `-frontend.cache-split-interval`. Use `-query-frontend.split-queries-by-interval` instead. #587
* [CHANGE] Query-frontend: range query response now omits the `data` field when it's empty (error case) like Prometheus does, previously it was `"data":{"resultType":"","result":null}`. #629
* [CHANGE] Query-frontend: instant queries now honor the `-query-frontend.max-retries-per-request` flag. #630
* [CHANGE] Query-frontend: removed in-memory and Redis cache support. Reason is that these caching backends were just supported by query-frontend, while all other Mimir services only support memcached. #796
  * The following CLI flags (and their respective YAML config options) have been removed:
    * `-frontend.cache.enable-fifocache`
    * `-frontend.redis.*`
    * `-frontend.fifocache.*`
  * The following metrics have been removed:
    * `querier_cache_added_total`
    * `querier_cache_added_new_total`
    * `querier_cache_evicted_total`
    * `querier_cache_entries`
    * `querier_cache_gets_total`
    * `querier_cache_misses_total`
    * `querier_cache_stale_gets_total`
    * `querier_cache_memory_bytes`
    * `cortex_rediscache_request_duration_seconds`
* [CHANGE] Query-frontend: migrated memcached backend client to the same one used in other components (memcached config and metrics are now consistent across all Mimir services). #821
  * The following CLI flags (and their respective YAML config options) have been added:
    * `-query-frontend.results-cache.backend` (set it to `memcached` if `-query-frontend.cache-results=true`)
  * The following CLI flags (and their respective YAML config options) have been changed:
    * `-frontend.memcached.hostname` and `-frontend.memcached.service` have been removed: use `-query-frontend.results-cache.memcached.addresses` instead
  * The following CLI flags (and their respective YAML config options) have been renamed:
    * `-frontend.background.write-back-concurrency` renamed to `-query-frontend.results-cache.memcached.max-async-concurrency`
    * `-frontend.background.write-back-buffer` renamed to `-query-frontend.results-cache.memcached.max-async-buffer-size`
    * `-frontend.memcached.batchsize` renamed to `-query-frontend.results-cache.memcached.max-get-multi-batch-size`
    * `-frontend.memcached.parallelism` renamed to `-query-frontend.results-cache.memcached.max-get-multi-concurrency`
    * `-frontend.memcached.timeout` renamed to `-query-frontend.results-cache.memcached.timeout`
    * `-frontend.memcached.max-item-size` renamed to `-query-frontend.results-cache.memcached.max-item-size`
    * `-frontend.memcached.max-idle-conns` renamed to `-query-frontend.results-cache.memcached.max-idle-connections`
    * `-frontend.compression` renamed to `-query-frontend.results-cache.compression`
  * The following CLI flags (and their respective YAML config options) have been removed:
    * `-frontend.memcached.circuit-breaker-consecutive-failures`: feature removed
    * `-frontend.memcached.circuit-breaker-timeout`: feature removed
    * `-frontend.memcached.circuit-breaker-interval`: feature removed
    * `-frontend.memcached.update-interval`: new setting is hardcoded to 30s
    * `-frontend.memcached.consistent-hash`: new setting is always enabled
    * `-frontend.default-validity` and `-frontend.memcached.expiration`: new setting is hardcoded to 7 days
  * The following metrics have been changed:
    * `cortex_cache_dropped_background_writes_total{name}` changed to `thanos_memcached_operation_skipped_total{name, operation, reason}`
    * `cortex_cache_value_size_bytes{name, method}` changed to `thanos_memcached_operation_data_size_bytes{name}`
    * `cortex_cache_request_duration_seconds{name, method, status_code}` changed to `thanos_memcached_operation_duration_seconds{name, operation}`
    * `cortex_cache_fetched_keys{name}` changed to `thanos_cache_memcached_requests_total{name}`
    * `cortex_cache_hits{name}` changed to `thanos_cache_memcached_hits_total{name}`
    * `cortex_memcache_request_duration_seconds{name, method, status_code}` changed to `thanos_memcached_operation_duration_seconds{name, operation}`
    * `cortex_memcache_client_servers{name}` changed to `thanos_memcached_dns_provider_results{name, addr}`
    * `cortex_memcache_client_set_skip_total{name}` changed to `thanos_memcached_operation_skipped_total{name, operation, reason}`
    * `cortex_dns_lookups_total` changed to `thanos_memcached_dns_lookups_total`
    * For all metrics the value of the "name" label has changed from `frontend.memcached` to `frontend-cache`
  * The following metrics have been removed:
    * `cortex_cache_background_queue_length{name}`
* [CHANGE] Query-frontend: merged `query_range` into `frontend` in the YAML config (keeping the same keys) and renamed flags: #825
  * `-querier.max-retries-per-request` renamed to `-query-frontend.max-retries-per-request`
  * `-querier.split-queries-by-interval` renamed to `-query-frontend.split-queries-by-interval`
  * `-querier.align-querier-with-step` renamed to `-query-frontend.align-querier-with-step`
  * `-querier.cache-results` renamed to `-query-frontend.cache-results`
  * `-querier.parallelise-shardable-queries` renamed to `-query-frontend.parallelize-shardable-queries`
* [CHANGE] Query-frontend: the default value of `-query-frontend.split-queries-by-interval` has changed from `0` to `24h`. #1131
* [CHANGE] Query-frontend: `-frontend.` flags were renamed to `-query-frontend.`: #1167
* [CHANGE] Query-frontend / Query-scheduler: classified the `-query-frontend.querier-forget-delay` and `-query-scheduler.querier-forget-delay` flags (and their respective YAML config options) as experimental. #1208
* [CHANGE] Querier / ruler: Change `-querier.max-fetched-chunks-per-query` configuration to limit to maximum number of chunks that can be fetched in a single query. The number of chunks fetched by ingesters AND long-term storare combined should not exceed the value configured on `-querier.max-fetched-chunks-per-query`. [#4260](https://github.com/cortexproject/cortex/pull/4260)
* [CHANGE] Querier / ruler: Option `-querier.ingester-streaming` has been removed. Querier/ruler now always use streaming method to query ingesters. #204
* [CHANGE] Querier: always fetch labels from store and respect start/end times in request; the option `-querier.query-store-for-labels-enabled` has been removed and is now always on. #518 #1132
* [CHANGE] Querier / ruler: removed the `-store.query-chunk-limit` flag (and its respective YAML config option `max_chunks_per_query`). `-querier.max-fetched-chunks-per-query` (and its respective YAML config option `max_fetched_chunks_per_query`) should be used instead. #705
* [CHANGE] Querier/Ruler: `-querier.active-query-tracker-dir` option has been removed. Active query tracking is now done via Activity tracker configured by `-activity-tracker.filepath` and enabled by default. Limit for max number of concurrent queries (`-querier.max-concurrent`) is now respected even if activity tracking is not enabled. #661 #822
* [CHANGE] Querier/ruler/query-frontend: the experimental `-querier.at-modifier-enabled` CLI flag has been removed and the PromQL `@` modifier is always enabled. #941
* [CHANGE] Querier: removed `-querier.worker-match-max-concurrent` and `-querier.worker-parallelism` CLI flags (and their respective YAML config options). Mimir now behaves like if `-querier.worker-match-max-concurrent` is always enabled and you should configure the max concurrency per querier process using `-querier.max-concurrent` instead. #958
* [CHANGE] Querier: changed default value of `-querier.query-ingesters-within` from `0` to `13h`. #967
* [CHANGE] Querier: rename metric `cortex_query_fetched_chunks_bytes_total` to `cortex_query_fetched_chunk_bytes_total` to be consistent with the limit name. #476
* [CHANGE] Ruler: add two new metrics `cortex_ruler_list_rules_seconds` and `cortex_ruler_load_rule_groups_seconds` to the ruler. #906
* [CHANGE] Ruler: endpoints for listing configured rules now return HTTP status code 200 and an empty map when there are no rules instead of an HTTP 404 and plain text error message. The following endpoints are affected: #456
  * `<prometheus-http-prefix>/config/v1/rules`
  * `<prometheus-http-prefix>/config/v1/rules/{namespace}`
  * `<prometheus-http-prefix>/rules` (deprecated)
  * `<prometheus-http-prefix>/rules/{namespace}` (deprecated)
  * `/api/v1/rules` (deprecated)
  * `/api/v1/rules/{namespace}` (deprecated)
* [CHANGE] Ruler: removed `configdb` support from Ruler backend storages. #15 #38 #819
* [CHANGE] Ruler: removed the support for the deprecated storage configuration via `-ruler.storage.*` CLI flags (and their respective YAML config options). Use `-ruler-storage.*` instead. #628
* [CHANGE] Ruler: set new default limits for rule groups: `-ruler.max-rules-per-rule-group` to 20 (previously 0, disabled) and `-ruler.max-rule-groups-per-tenant` to 70 (previously 0, disabled). #847
* [CHANGE] Ruler: removed `-ruler.enable-sharding` option, and changed default value of `-ruler.ring.store` to `memberlist`. #943
* [CHANGE] Ruler: `-ruler.alertmanager-use-v2` has been removed. The ruler will always use the `v2` endpoints. #954 #1100
* [CHANGE] Ruler: `-experimental.ruler.enable-api` flag has been renamed to `-ruler.enable-api` and is now stable. The default value has also changed from `false` to `true`, so both ruler and alertmanager API are enabled by default. #913 #1065
* [CHANGE] Ruler: add support for [DNS service discovery format](./docs/sources/configuration/arguments.md#dns-service-discovery) for `-ruler.alertmanager-url`. `-ruler.alertmanager-discovery` flag has been removed. URLs following the prior SRV format, will be treated as a static target. To continue using service discovery for these URLs prepend `dnssrvnoa+` to them. #993
  * The following metrics for Alertmanager DNS service discovery are replaced:
    * `prometheus_sd_dns_lookups_total` replaced by `cortex_dns_lookups_total{component="ruler"}`
    * `prometheus_sd_dns_lookup_failures_total` replaced by `cortex_dns_failures_total{component="ruler"}`
* [CHANGE] Ruler: deprecate `/api/v1/rules/**` and `<prometheus-http-prefix/rules/**` configuration API endpoints in favour of `/<prometheus-http-prefix>/config/v1/rules/**`. Deprecated endpoints will be removed in Mimir 2.2.0. Main configuration API endpoints are now `/<prometheus-http-prefix>/config/api/v1/rules/**` introduced in Mimir 2.0.0. #1222
* [CHANGE] Store-gateway: index cache now includes tenant in cache keys, this invalidates previous cached entries. #607
* [CHANGE] Store-gateway: increased memcached index caching TTL from 1 day to 7 days. #718
* [CHANGE] Store-gateway: options `-store-gateway.sharding-enabled` and `-querier.store-gateway-addresses` were removed. Default value of `-store-gateway.sharding-ring.store` is now `memberlist` and default value for `-store-gateway.sharding-ring.wait-stability-min-duration` changed from `1m` to `0` (disabled). #976
* [CHANGE] Compactor: compactor will no longer try to compact blocks that are already marked for deletion. Previously compactor would consider blocks marked for deletion within `-compactor.deletion-delay / 2` period as eligible for compaction. [#4328](https://github.com/cortexproject/cortex/pull/4328)
* [CHANGE] Compactor: Removed support for block deletion marks migration. If you're upgrading from Cortex < 1.7.0 to Mimir, you should upgrade the compactor to Cortex >= 1.7.0 first, run it at least once and then upgrade to Mimir. #122
* [CHANGE] Compactor: removed the `cortex_compactor_group_vertical_compactions_total` metric. #278
* [CHANGE] Compactor: no longer waits for initial blocks cleanup to finish before starting compactions. #282
* [CHANGE] Compactor: removed overlapping sources detection. Overlapping sources may exist due to edge cases (timing issues) when horizontally sharding compactor, but are correctly handled by compactor. #494
* [CHANGE] Compactor: compactor now uses deletion marks from `<tenant>/markers` location in the bucket. Marker files are no longer fetched, only listed. #550
* [CHANGE] Compactor: Default value of `-compactor.block-sync-concurrency` has changed from 20 to 8. This flag is now only used to control number of goroutines for downloading and uploading blocks during compaction. #552
* [CHANGE] Compactor is now included in `all` target (single-binary). #866
* [CHANGE] Compactor: Removed `-compactor.sharding-enabled` option. Sharding in compactor is now always enabled. Default value of `-compactor.ring.store` has changed from `consul` to `memberlist`. Default value of `-compactor.ring.wait-stability-min-duration` is now 0, which disables the feature. #956
* [CHANGE] Alertmanager: removed `-alertmanager.configs.auto-webhook-root` #977
* [CHANGE] Alertmanager: removed `configdb` support from Alertmanager backend storages. #15 #38 #819
* [CHANGE] Alertmanager: Don't count user-not-found errors from replicas as failures in the `cortex_alertmanager_state_fetch_replica_state_failed_total` metric. #190
* [CHANGE] Alertmanager: Use distributor for non-API routes. #213
* [CHANGE] Alertmanager: removed `-alertmanager.storage.*` configuration options, with the exception of the CLI flags `-alertmanager.storage.path` and `-alertmanager.storage.retention`. Use `-alertmanager-storage.*` instead. #632
* [CHANGE] Alertmanager: set default value for `-alertmanager.web.external-url=http://localhost:8080/alertmanager` to match the default configuration. #808 #1067
* [CHANGE] Alertmanager: `-experimental.alertmanager.enable-api` flag has been renamed to `-alertmanager.enable-api` and is now stable. #913
* [CHANGE] Alertmanager: now always runs with sharding enabled; other modes of operation are removed. #1044 #1126
  * The following configuration options are removed:
    * `-alertmanager.sharding-enabled`
    * `-alertmanager.cluster.advertise-address`
    * `-alertmanager.cluster.gossip-interval`
    * `-alertmanager.cluster.listen-address`
    * `-alertmanager.cluster.peers`
    * `-alertmanager.cluster.push-pull-interval`
  * The following configuration options are renamed:
    * `-alertmanager.cluster.peer-timeout` to `-alertmanager.peer-timeout`
* [CHANGE] Alertmanager: the default value of `-alertmanager.sharding-ring.store` is now `memberlist`. #1171
* [CHANGE] Ring: changed default value of `-distributor.ring.store` (Distributor ring) and `-ring.store` (Ingester ring) to `memberlist`. #1046
* [CHANGE] Memberlist: the `memberlist_kv_store_value_bytes` metric has been removed due to values no longer being stored in-memory as encoded bytes. [#4345](https://github.com/cortexproject/cortex/pull/4345)
* [CHANGE] Memberlist: forward only changes, not entire original message. [#4419](https://github.com/cortexproject/cortex/pull/4419)
* [CHANGE] Memberlist: don't accept old tombstones as incoming change, and don't forward such messages to other gossip members. [#4420](https://github.com/cortexproject/cortex/pull/4420)
* [CHANGE] Memberlist: changed probe interval from `1s` to `5s` and probe timeout from `500ms` to `2s`. #563
* [CHANGE] Memberlist: the `name` label on metrics `cortex_dns_failures_total`, `cortex_dns_lookups_total` and `cortex_dns_provider_results` was renamed to `component`. #993
* [CHANGE] Limits: removed deprecated limits for rejecting old samples #799
  This removes the following flags:
  * `-validation.reject-old-samples`
  * `-validation.reject-old-samples.max-age`
* [CHANGE] Limits: removed local limit-related flags in favor of global limits. #725
  The distributor ring is now required, and can be configured via the `distributor.ring.*` flags.
  This removes the following flags:
  * `-distributor.ingestion-rate-strategy` -> will now always use the "global" strategy
  * `-ingester.max-series-per-user` -> set `-ingester.max-global-series-per-user` to `N` times the existing value of `-ingester.max-series-per-user` instead
  * `-ingester.max-series-per-metric` -> set `-ingester.max-global-series-per-metric`  to `N` times the existing value of `-ingester.max-series-per-metric` instead
  * `-ingester.max-metadata-per-user` -> set `-ingester.max-global-metadata-per-user` to `N` times the existing value of `-ingester.max-metadata-per-user` instead
  * `-ingester.max-metadata-per-metric` -> set `-ingester.max-global-metadata-per-metric` to `N` times the existing value of `-ingester.max-metadata-per-metric` instead
  * In the above notes, `N` refers to the number of ingester replicas
  Additionally, default values for the following flags have changed:
  * `-ingester.max-global-series-per-user` from `0` to `150000`
  * `-ingester.max-global-series-per-metric` from `0` to `20000`
  * `-distributor.ingestion-rate-limit` from `25000` to `10000`
  * `-distributor.ingestion-burst-size` from `50000` to `200000`
* [CHANGE] Limits: removed limit `enforce_metric_name`, now behave as if set to `true` always. #686
* [CHANGE] Limits: Option `-ingester.max-samples-per-query` and its YAML field `max_samples_per_query` have been removed. It required `-querier.ingester-streaming` option to be set to false, but since `-querier.ingester-streaming` is removed (always defaulting to true), the limit using it was removed as well. #204 #1132
* [CHANGE] Limits: Set the default max number of inflight ingester push requests (`-ingester.instance-limits.max-inflight-push-requests`) to 30000 in order to prevent clusters from being overwhelmed by request volume or temporary slow-downs. #259
* [CHANGE] Overrides exporter: renamed metric `cortex_overrides` to `cortex_limits_overrides`. #173 #407
* [FEATURE] The following features have been moved from experimental to stable: #913 #1002
  * Alertmanager config API
  * Alertmanager receiver firewall
  * Alertmanager sharding
  * Azure blob storage support
  * Blocks storage bucket index
  * Disable the ring health check in the readiness endpoint (`-ingester.readiness-check-ring-health=false`)
  * Distributor: do not extend writes on unhealthy ingesters
  * Do not unregister ingesters from ring on shutdown (`-ingester.unregister-on-shutdown=false`)
  * HA Tracker: cleanup of old replicas from KV Store
  * Instance limits in ingester and distributor
  * OpenStack Swift storage support
  * Query-frontend: query stats tracking
  * Query-scheduler
  * Querier: tenant federation
  * Ruler config API
  * S3 Server Side Encryption (SSE) using KMS
  * TLS configuration for gRPC, HTTP and etcd clients
  * Zone-aware replication
  * `/labels` API using matchers
  * The following querier limits:
    * `-querier.max-fetched-chunks-per-query`
    * `-querier.max-fetched-chunk-bytes-per-query`
    * `-querier.max-fetched-series-per-query`
  * The following alertmanager limits:
    * Notification rate (`-alertmanager.notification-rate-limit` and `-alertmanager.notification-rate-limit-per-integration`)
    * Dispatcher groups (`-alertmanager.max-dispatcher-aggregation-groups`)
    * User config size (`-alertmanager.max-config-size-bytes`)
    * Templates count in user config (`-alertmanager.max-templates-count`)
    * Max template size (`-alertmanager.max-template-size-bytes`)
* [FEATURE] The endpoints `/api/v1/status/buildinfo`, `<prometheus-http-prefix>/api/v1/status/buildinfo`, and `<alertmanager-http-prefix>/api/v1/status/buildinfo` have been added to display build information and enabled features. #1219 #1240
* [FEATURE] PromQL: added `present_over_time` support. #139
* [FEATURE] Added "Activity tracker" feature which can log ongoing activities from previous Mimir run in case of a crash. It is enabled by default and controlled by the `-activity-tracker.filepath` flag. It can be disabled by setting this path to an empty string. Currently, the Store-gateway, Ruler, Querier, Query-frontend and Ingester components use this feature to track queries. #631 #782 #822 #1121
* [FEATURE] Divide configuration parameters into categories "basic", "advanced", and "experimental". Only flags in the basic category are shown when invoking `-help`, whereas `-help-all` will include flags in all categories (basic, advanced, experimental). #840
* [FEATURE] Querier: Added support for tenant federation to exemplar endpoints. #927
* [FEATURE] Ingester: can expose metrics on active series matching custom trackers configured via `-ingester.active-series-custom-trackers` (or its respective YAML config option). When configured, active series for custom trackers are exposed by the `cortex_ingester_active_series_custom_tracker` metric. #42 #672
* [FEATURE] Ingester: Enable snapshotting of in-memory TSDB on disk during shutdown via `-blocks-storage.tsdb.memory-snapshot-on-shutdown` (experimental). #249
* [FEATURE] Ingester: Added `-blocks-storage.tsdb.isolation-enabled` flag, which allows disabling TSDB isolation feature. This is enabled by default (per TSDB default), but disabling can improve performance of write requests. #512
* [FEATURE] Ingester: Added `-blocks-storage.tsdb.head-chunks-write-queue-size` flag, which allows setting the size of the queue used by the TSDB before m-mapping chunks (experimental). #591
  * Added `cortex_ingester_tsdb_mmap_chunk_write_queue_operations_total` metric to track different operations of this queue.
* [FEATURE] Distributor: Added `-api.skip-label-name-validation-header-enabled` option to allow skipping label name validation on the HTTP write path based on `X-Mimir-SkipLabelNameValidation` header being `true` or not. #390
* [FEATURE] Query-frontend: Add `cortex_query_fetched_series_total` and `cortex_query_fetched_chunks_bytes_total` per-user counters to expose the number of series and bytes fetched as part of queries. These metrics can be enabled with the `-frontend.query-stats-enabled` flag (or its respective YAML config option `query_stats_enabled`). [#4343](https://github.com/cortexproject/cortex/pull/4343)
* [FEATURE] Query-frontend: Add `cortex_query_fetched_chunks_total` per-user counter to expose the number of chunks fetched as part of queries. This metric can be enabled with the `-query-frontend.query-stats-enabled` flag (or its respective YAML config option `query_stats_enabled`). #31
* [FEATURE] Query-frontend: Add query sharding for instant and range queries. You can enable querysharding by setting `-query-frontend.parallelize-shardable-queries` to `true`. The following additional config and exported metrics have been added. #79 #80 #100 #124 #140 #148 #150 #151 #153 #154 #155 #156 #157 #158 #159 #160 #163 #169 #172 #196 #205 #225 #226 #227 #228 #230 #235 #240 #239 #246 #244 #319 #330 #371 #385 #400 #458 #586 #630 #660 #707 #1542
  * New config options:
    * `-query-frontend.query-sharding-total-shards`: The amount of shards to use when doing parallelisation via query sharding.
    * `-query-frontend.query-sharding-max-sharded-queries`: The max number of sharded queries that can be run for a given received query. 0 to disable limit.
    * `-blocks-storage.bucket-store.series-hash-cache-max-size-bytes`: Max size - in bytes - of the in-memory series hash cache in the store-gateway.
    * `-blocks-storage.tsdb.series-hash-cache-max-size-bytes`: Max size - in bytes - of the in-memory series hash cache in the ingester.
  * New exported metrics:
    * `cortex_bucket_store_series_hash_cache_requests_total`
    * `cortex_bucket_store_series_hash_cache_hits_total`
    * `cortex_frontend_query_sharding_rewrites_succeeded_total`
    * `cortex_frontend_sharded_queries_per_query`
  * Renamed metrics:
    * `cortex_frontend_mapped_asts_total` to `cortex_frontend_query_sharding_rewrites_attempted_total`
  * Modified metrics:
    * added `sharded` label to `cortex_query_seconds_total`
  * When query sharding is enabled, the following querier config must be set on query-frontend too:
    * `-querier.max-concurrent`
    * `-querier.timeout`
    * `-querier.max-samples`
    * `-querier.at-modifier-enabled`
    * `-querier.default-evaluation-interval`
    * `-querier.active-query-tracker-dir`
    * `-querier.lookback-delta`
  * Sharding can be dynamically controlled per request using the `Sharding-Control: 64` header. (0 to disable)
  * Sharding can be dynamically controlled per tenant using the limit `query_sharding_total_shards`. (0 to disable)
  * Added `sharded_queries` count to the "query stats" log.
  * The number of shards is adjusted to be compatible with number of compactor shards that are used by a split-and-merge compactor. The querier can use this to avoid querying blocks that cannot have series in a given query shard.
* [FEATURE] Query-Frontend: Added `-query-frontend.cache-unaligned-requests` option to cache responses for requests that do not have step-aligned start and end times. This can improve speed of repeated queries, but can also pollute cache with results that are never reused. #432
* [FEATURE] Querier: Added label names cardinality endpoint `<prefix>/api/v1/cardinality/label_names` that is disabled by default. Can be enabled/disabled via the CLI flag `-querier.cardinality-analysis-enabled` or its respective YAML config option. Configurable on a per-tenant basis. #301 #377 #474
* [FEATURE] Querier: Added label values cardinality endpoint `<prefix>/api/v1/cardinality/label_values` that is disabled by default. Can be enabled/disabled via the CLI flag `-querier.cardinality-analysis-enabled` or its respective YAML config option, and configurable on a per-tenant basis. The maximum number of label names allowed to be queried in a single API call can be controlled via `-querier.label-values-max-cardinality-label-names-per-request`. #332 #395 #474
* [FEATURE] Querier: Added `-store.max-labels-query-length` to restrict the range of `/series`, label-names and label-values requests. #507
* [FEATURE] Ruler: Add new `-ruler.query-stats-enabled` which when enabled will report the `cortex_ruler_query_seconds_total` as a per-user metric that tracks the sum of the wall time of executing queries in the ruler in seconds. [#4317](https://github.com/cortexproject/cortex/pull/4317)
* [FEATURE] Ruler: Added federated rule groups. #533
  * Added `-ruler.tenant-federation.enabled` config flag.
  * Added support for `source_tenants` field on rule groups.
* [FEATURE] Store-gateway: Added `/store-gateway/tenants` and `/store-gateway/tenant/{tenant}/blocks` endpoints that provide functionality that was provided by `tools/listblocks`. #911 #973
* [FEATURE] Compactor: compactor now uses new algorithm that we call "split-and-merge". Previous compaction strategy was removed. With the `split-and-merge` compactor source blocks for a given tenant are grouped into `-compactor.split-groups` number of groups. Each group of blocks is then compacted separately, and is split into `-compactor.split-and-merge-shards` shards (configurable on a per-tenant basis). Compaction of each tenant shards can be horizontally scaled. Number of compactors that work on jobs for single tenant can be limited by using `-compactor.compactor-tenant-shard-size` parameter, or per-tenant `compactor_tenant_shard_size` override.  #275 #281 #282 #283 #288 #290 #303 #307 #317 #323 #324 #328 #353 #368 #479 #820
* [FEATURE] Compactor: Added `-compactor.max-compaction-time` to control how long can compaction for a single tenant take. If compactions for a tenant take longer, no new compactions are started in the same compaction cycle. Running compactions are not stopped however, and may take much longer. #523
* [FEATURE] Compactor: When compactor finds blocks with out-of-order chunks, it will mark them for no-compaction. Blocks marked for no-compaction are ignored in future compactions too. Added metric `cortex_compactor_blocks_marked_for_no_compaction_total` to track number of blocks marked for no-compaction. Added `CortexCompactorSkippedBlocksWithOutOfOrderChunks` alert based on new metric. Markers are only checked from `<tenant>/markers` location, but uploaded to the block directory too. #520 #535 #550
* [FEATURE] Compactor: multiple blocks are now downloaded and uploaded at once, which can shorten compaction process. #552
* [ENHANCEMENT] Exemplars are now emitted for all gRPC calls and many operations tracked by histograms. #180
* [ENHANCEMENT] New options `-server.http-listen-network` and `-server.grpc-listen-network` allow binding as 'tcp4' or 'tcp6'. #180
* [ENHANCEMENT] Query federation: improve performance in MergeQueryable by memoizing labels. #312
* [ENHANCEMENT] Add histogram metrics `cortex_distributor_sample_delay_seconds` and `cortex_ingester_tsdb_sample_out_of_order_delta_seconds` #488
* [ENHANCEMENT] Check internal directory access before starting up. #1217
* [ENHANCEMENT] Azure client: expose option to configure MSI URL and user-assigned identity. #584
* [ENHANCEMENT] Added a new metric `mimir_build_info` to coincide with `cortex_build_info`. The metric `cortex_build_info` has not been removed. #1022
* [ENHANCEMENT] Mimir runs a sanity check of storage config at startup and will fail to start if the sanity check doesn't pass. This is done to find potential config issues before starting up. #1180
* [ENHANCEMENT] Validate alertmanager and ruler storage configurations to ensure they don't use same bucket name and region values as those configured for the blocks storage. #1214
* [ENHANCEMENT] Ingester: added option `-ingester.readiness-check-ring-health` to disable the ring health check in the readiness endpoint. When disabled, the health checks are run against only the ingester itself instead of all ingesters in the ring. #48 #126
* [ENHANCEMENT] Ingester: reduce CPU and memory utilization if remote write requests contains a large amount of "out of bounds" samples. #413
* [ENHANCEMENT] Ingester: reduce CPU and memory utilization when querying chunks from ingesters. #430
* [ENHANCEMENT] Ingester: Expose ingester ring page on ingesters. #654
* [ENHANCEMENT] Distributor: added option `-distributor.excluded-zones` to exclude ingesters running in specific zones both on write and read path. #51
* [ENHANCEMENT] Distributor: add tags to tracing span for distributor push with user, cluster and replica. #210
* [ENHANCEMENT] Distributor: performance optimisations. #212 #217 #242
* [ENHANCEMENT] Distributor: reduce latency when HA-Tracking by doing KVStore updates in the background. #271
* [ENHANCEMENT] Distributor: make distributor inflight push requests count include background calls to ingester. #398
* [ENHANCEMENT] Distributor: silently drop exemplars more than 5 minutes older than samples in the same batch. #544
* [ENHANCEMENT] Distributor: reject exemplars with blank label names or values. The `cortex_discarded_exemplars_total` metric will use the `exemplar_labels_blank` reason in this case. #873
* [ENHANCEMENT] Query-frontend: added `cortex_query_frontend_workers_enqueued_requests_total` metric to track the number of requests enqueued in each query-scheduler. #384
* [ENHANCEMENT] Query-frontend: added `cortex_query_frontend_non_step_aligned_queries_total` to track the total number of range queries with start/end not aligned to step. #347 #357 #582
* [ENHANCEMENT] Query-scheduler: exported summary `cortex_query_scheduler_inflight_requests` tracking total number of inflight requests (both enqueued and processing) in percentile buckets. #675
* [ENHANCEMENT] Querier: can use the `LabelNames` call with matchers, if matchers are provided in the `/labels` API call, instead of using the more expensive `MetricsForLabelMatchers` call as before. #3 #1186
* [ENHANCEMENT] Querier / store-gateway: optimized regex matchers. #319 #334 #355
* [ENHANCEMENT] Querier: when fetching data for specific query-shard, we can ignore some blocks based on compactor-shard ID, since sharding of series by query sharding and compactor is the same. Added metrics: #438 #450
  * `cortex_querier_blocks_found_total`
  * `cortex_querier_blocks_queried_total`
  * `cortex_querier_blocks_with_compactor_shard_but_incompatible_query_shard_total`
* [ENHANCEMENT] Querier / ruler: reduce cpu usage, latency and peak memory consumption. #459 #463 #589
* [ENHANCEMENT] Querier: labels requests now obey `-querier.query-ingesters-within`, making them a little more efficient. #518
* [ENHANCEMENT] Querier: retry store-gateway in case of unexpected failure, instead of failing the query. #1003
* [ENHANCEMENT] Querier / ruler: reduce memory used by streaming queries, particularly in ruler. [#4341](https://github.com/cortexproject/cortex/pull/4341)
* [ENHANCEMENT] Ruler: Using shuffle sharding subring on GetRules API. [#4466](https://github.com/cortexproject/cortex/pull/4466)
* [ENHANCEMENT] Ruler: wait for ruler ring client to self-detect during startup. #990
* [ENHANCEMENT] Store-gateway: added `cortex_bucket_store_sent_chunk_size_bytes` metric, tracking the size of chunks sent from store-gateway to querier. #123
* [ENHANCEMENT] Store-gateway: reduced CPU and memory utilization due to exported metrics aggregation for instances with a large number of tenants. #123 #142
* [ENHANCEMENT] Store-gateway: added an in-memory LRU cache for chunks attributes. Can be enabled setting `-blocks-storage.bucket-store.chunks-cache.attributes-in-memory-max-items=X` where `X` is the max number of items to keep in the in-memory cache. The following new metrics are exposed: #279 #415 #437
  * `cortex_cache_memory_requests_total`
  * `cortex_cache_memory_hits_total`
  * `cortex_cache_memory_items_count`
* [ENHANCEMENT] Store-gateway: log index cache requests to tracing spans. #419
* [ENHANCEMENT] Store-gateway: store-gateway can now ignore blocks with minimum time within `-blocks-storage.bucket-store.ignore-blocks-within` duration. Useful when used together with `-querier.query-store-after`. #502
* [ENHANCEMENT] Store-gateway: label values with matchers now doesn't preload or list series, reducing latency and memory consumption. #534
* [ENHANCEMENT] Store-gateway: the results of `LabelNames()`, `LabelValues()` and `Series(skipChunks=true)` calls are now cached in the index cache. #590
* [ENHANCEMENT] Store-gateway: Added `-store-gateway.sharding-ring.unregister-on-shutdown` option that allows store-gateway to stay in the ring even after shutdown. Defaults to `true`, which is the same as current behaviour. #610 #614
* [ENHANCEMENT] Store-gateway: wait for ring tokens stability instead of ring stability to speed up startup and tests. #620
* [ENHANCEMENT] Compactor: add timeout for waiting on compactor to become ACTIVE in the ring. [#4262](https://github.com/cortexproject/cortex/pull/4262)
* [ENHANCEMENT] Compactor: skip already planned compaction jobs if the tenant doesn't belong to the compactor instance anymore. #303
* [ENHANCEMENT] Compactor: Blocks cleaner will ignore users that it no longer "owns" when sharding is enabled, and user ownership has changed since last scan. #325
* [ENHANCEMENT] Compactor: added `-compactor.compaction-jobs-order` support to configure which compaction jobs should run first for a given tenant (in case there are multiple ones). Supported values are: `smallest-range-oldest-blocks-first` (default), `newest-blocks-first`. #364
* [ENHANCEMENT] Compactor: delete blocks marked for deletion faster. #490
* [ENHANCEMENT] Compactor: expose low-level concurrency options for compactor: `-compactor.max-opening-blocks-concurrency`, `-compactor.max-closing-blocks-concurrency`, `-compactor.symbols-flushers-concurrency`. #569 #701
* [ENHANCEMENT] Compactor: expand compactor logs to include total compaction job time, total time for uploads and block counts. #549
* [ENHANCEMENT] Ring: allow experimental configuration of disabling of heartbeat timeouts by setting the relevant configuration value to zero. Applies to the following: [#4342](https://github.com/cortexproject/cortex/pull/4342)
  * `-distributor.ring.heartbeat-timeout`
  * `-ingester.ring.heartbeat-timeout`
  * `-ruler.ring.heartbeat-timeout`
  * `-alertmanager.sharding-ring.heartbeat-timeout`
  * `-compactor.ring.heartbeat-timeout`
  * `-store-gateway.sharding-ring.heartbeat-timeout`
* [ENHANCEMENT] Ring: allow heartbeats to be explicitly disabled by setting the interval to zero. This is considered experimental. This applies to the following configuration options: [#4344](https://github.com/cortexproject/cortex/pull/4344)
  * `-distributor.ring.heartbeat-period`
  * `-ingester.ring.heartbeat-period`
  * `-ruler.ring.heartbeat-period`
  * `-alertmanager.sharding-ring.heartbeat-period`
  * `-compactor.ring.heartbeat-period`
  * `-store-gateway.sharding-ring.heartbeat-period`
* [ENHANCEMENT] Memberlist: optimized receive path for processing ring state updates, to help reduce CPU utilization in large clusters. [#4345](https://github.com/cortexproject/cortex/pull/4345)
* [ENHANCEMENT] Memberlist: expose configuration of memberlist packet compression via `-memberlist.compression-enabled`. [#4346](https://github.com/cortexproject/cortex/pull/4346)
* [ENHANCEMENT] Memberlist: Add `-memberlist.advertise-addr` and `-memberlist.advertise-port` options for setting the address to advertise to other members of the cluster to enable NAT traversal. #260
* [ENHANCEMENT] Memberlist: reduce CPU utilization for rings with a large number of members. #537 #563 #634
* [ENHANCEMENT] Overrides exporter: include additional limits in the per-tenant override exporter. The following limits have been added to the `cortex_limit_overrides` metric: #21
  * `max_fetched_series_per_query`
  * `max_fetched_chunk_bytes_per_query`
  * `ruler_max_rules_per_rule_group`
  * `ruler_max_rule_groups_per_tenant`
* [ENHANCEMENT] Overrides exporter: add a metrics `cortex_limits_defaults` to expose the default values of limits. #173
* [ENHANCEMENT] Overrides exporter: Add `max_fetched_chunks_per_query` and `max_global_exemplars_per_user` limits to the default and per-tenant limits exported as metrics. #471 #515
* [ENHANCEMENT] Upgrade Go to 1.17.8. #1347 #1381
* [ENHANCEMENT] Upgrade Docker base images to `alpine:3.15.0`. #1348
* [BUGFIX] Azure storage: only create HTTP client once, to reduce memory utilization. #605
* [BUGFIX] Ingester: fixed ingester stuck on start up (LEAVING ring state) when `-ingester.ring.heartbeat-period=0` and `-ingester.unregister-on-shutdown=false`. [#4366](https://github.com/cortexproject/cortex/pull/4366)
* [BUGFIX] Ingester: prevent any reads or writes while the ingester is stopping. This will prevent accessing TSDB blocks once they have been already closed. [#4304](https://github.com/cortexproject/cortex/pull/4304)
* [BUGFIX] Ingester: TSDB now waits for pending readers before truncating Head block, fixing the `chunk not found` error and preventing wrong query results. #16
* [BUGFIX] Ingester: don't create TSDB or appender if no samples are sent by a tenant. #162
* [BUGFIX] Ingester: fix out-of-order chunks in TSDB head in-memory series after WAL replay in case some samples were appended to TSDB WAL before series. #530
* [BUGFIX] Distributor: when cleaning up obsolete elected replicas from KV store, HA tracker didn't update number of cluster per user correctly. [#4336](https://github.com/cortexproject/cortex/pull/4336)
* [BUGFIX] Distributor: fix bug in query-exemplar where some results would get dropped. #583
* [BUGFIX] Query-frontend: Fixes @ modifier functions (start/end) when splitting queries by time. #206
* [BUGFIX] Query-frontend: Ensure query_range requests handled by the query-frontend return JSON formatted errors. #360 #499
* [BUGFIX] Query-frontend: don't reuse cached results for queries that are not step-aligned. #424
* [BUGFIX] Query-frontend: fix API error messages that were mentioning Prometheus `--enable-feature=promql-negative-offset` and `--enable-feature=promql-at-modifier` flags. #688
* [BUGFIX] Query-frontend: worker's cancellation channels are now buffered to ensure that all request cancellations are properly handled. #741
* [BUGFIX] Querier: fixed `/api/v1/user_stats` endpoint. When zone-aware replication is enabled, `MaxUnavailableZones` param is used instead of `MaxErrors`, so setting `MaxErrors = 0` doesn't make the Querier wait for all Ingesters responses. #474
* [BUGFIX] Querier: Disable query scheduler SRV DNS lookup. #689
* [BUGFIX] Ruler: fixed counting of PromQL evaluation errors as user-errors when updating `cortex_ruler_queries_failed_total`. [#4335](https://github.com/cortexproject/cortex/pull/4335)
* [BUGFIX] Ruler: fix formatting of rule groups in `/ruler/rule_groups` endpoint. #655
* [BUGFIX] Ruler: do not log `unable to read rules directory` at startup if the directory hasn't been created yet. #1058
* [BUGFIX] Ruler: enable Prometheus-compatible endpoints regardless of `-ruler.enable-api`. The flag now only controls the configuration API. This is what the config flag description stated, but not what was happening. #1216
* [BUGFIX] Compactor: fixed panic while collecting Prometheus metrics. #28
* [BUGFIX] Compactor: compactor should now be able to correctly mark blocks for deletion and no-compaction, if such marking was previously interrupted. #1015
* [BUGFIX] Alertmanager: remove stale template files. #4495
* [BUGFIX] Alertmanager: don't replace user configurations with blank fallback configurations (when enabled), particularly during scaling up/down instances when sharding is enabled. #224
* [BUGFIX] Ring: multi KV runtime config changes are now propagated to all rings, not just ingester ring. #1047
* [BUGFIX] Memberlist: fixed corrupted packets when sending compound messages with more than 255 messages or messages bigger than 64KB. #551
* [BUGFIX] Overrides exporter: successfully startup even if runtime config is not set. #1056
* [BUGFIX] Fix internal modules to wait for other modules depending on them before stopping. #1472

### Mixin

_Changes since `grafana/cortex-jsonnet` `1.9.0`._

* [CHANGE] Removed chunks storage support from mixin. #641 #643 #645 #811 #812 #813
  * Removed `tsdb.libsonnet`: no need to import it anymore (its content is already automatically included when using Jsonnet)
  * Removed the following fields from `_config`:
    * `storage_engine` (defaults to `blocks`)
    * `chunk_index_backend`
    * `chunk_store_backend`
  * Removed schema config map
  * Removed the following dashboards:
    * "Cortex / Chunks"
    * "Cortex / WAL"
    * "Cortex / Blocks vs Chunks"
  * Removed the following alerts:
    * `CortexOldChunkInMemory`
    * `CortexCheckpointCreationFailed`
    * `CortexCheckpointDeletionFailed`
    * `CortexProvisioningMemcachedTooSmall`
    * `CortexWALCorruption`
    * `CortexTableSyncFailure`
    * `CortexTransferFailed`
  * Removed the following recording rules:
    * `cortex_chunk_store_index_lookups_per_query`
    * `cortex_chunk_store_series_pre_intersection_per_query`
    * `cortex_chunk_store_series_post_intersection_per_query`
    * `cortex_chunk_store_chunks_per_query`
    * `cortex_bigtable_request_duration_seconds`
    * `cortex_cassandra_request_duration_seconds`
    * `cortex_dynamo_request_duration_seconds`
    * `cortex_database_request_duration_seconds`
    * `cortex_gcs_request_duration_seconds`
* [CHANGE] Update grafana-builder dependency: use $__rate_interval in qpsPanel and latencyPanel. [#372](https://github.com/grafana/cortex-jsonnet/pull/372)
* [CHANGE] `namespace` template variable in dashboards now only selects namespaces for selected clusters. [#311](https://github.com/grafana/cortex-jsonnet/pull/311)
* [CHANGE] `CortexIngesterRestarts` alert severity changed from `critical` to `warning`. [#321](https://github.com/grafana/cortex-jsonnet/pull/321)
* [CHANGE] Dashboards: added overridable `job_labels` and `cluster_labels` to the configuration object as label lists to uniquely identify jobs and clusters in the metric names and group-by lists in dashboards. [#319](https://github.com/grafana/cortex-jsonnet/pull/319)
* [CHANGE] Dashboards: `alert_aggregation_labels` has been removed from the configuration and overriding this value has been deprecated. Instead the labels are now defined by the `cluster_labels` list, and should be overridden accordingly through that list. [#319](https://github.com/grafana/cortex-jsonnet/pull/319)
* [CHANGE] Renamed `CortexCompactorHasNotUploadedBlocksSinceStart` to `CortexCompactorHasNotUploadedBlocks`. [#334](https://github.com/grafana/cortex-jsonnet/pull/334)
* [CHANGE] Renamed `CortexCompactorRunFailed` to `CortexCompactorHasNotSuccessfullyRunCompaction`. [#334](https://github.com/grafana/cortex-jsonnet/pull/334)
* [CHANGE] Renamed `CortexInconsistentConfig` alert to `CortexInconsistentRuntimeConfig` and increased severity to `critical`. [#335](https://github.com/grafana/cortex-jsonnet/pull/335)
* [CHANGE] Increased `CortexBadRuntimeConfig` alert severity to `critical` and removed support for `cortex_overrides_last_reload_successful` metric (was removed in Cortex 1.3.0). [#335](https://github.com/grafana/cortex-jsonnet/pull/335)
* [CHANGE] Grafana 'min step' changed to 15s so dashboard show better detail. [#340](https://github.com/grafana/cortex-jsonnet/pull/340)
* [CHANGE] Replace `CortexRulerFailedEvaluations` with two new alerts: `CortexRulerTooManyFailedPushes` and `CortexRulerTooManyFailedQueries`. [#347](https://github.com/grafana/cortex-jsonnet/pull/347)
* [CHANGE] Removed `CortexCacheRequestErrors` alert. This alert was not working because the legacy Cortex cache client instrumentation doesn't track errors. [#346](https://github.com/grafana/cortex-jsonnet/pull/346)
* [CHANGE] Removed `CortexQuerierCapacityFull` alert. [#342](https://github.com/grafana/cortex-jsonnet/pull/342)
* [CHANGE] Changes blocks storage alerts to group metrics by the configured `cluster_labels` (supporting the deprecated `alert_aggregation_labels`). [#351](https://github.com/grafana/cortex-jsonnet/pull/351)
* [CHANGE] Increased `CortexIngesterReachingSeriesLimit` critical alert threshold from 80% to 85%. [#363](https://github.com/grafana/cortex-jsonnet/pull/363)
* [CHANGE] Changed default `job_names` for query-frontend, query-scheduler and querier to match custom deployments too. [#376](https://github.com/grafana/cortex-jsonnet/pull/376)
* [CHANGE] Split `cortex_api` recording rule group into three groups. This is a workaround for large clusters where this group can become slow to evaluate. [#401](https://github.com/grafana/cortex-jsonnet/pull/401)
* [CHANGE] Increased `CortexIngesterReachingSeriesLimit` warning threshold from 70% to 80% and critical threshold from 85% to 90%. [#404](https://github.com/grafana/cortex-jsonnet/pull/404)
* [CHANGE] Raised `CortexKVStoreFailure` alert severity from warning to critical. #493
* [CHANGE] Increase `CortexRolloutStuck` alert "for" duration from 15m to 30m. #493 #573
* [CHANGE] The Alertmanager and Ruler compiled dashboards (`alertmanager.json` and `ruler.json`) have been respectively renamed to `mimir-alertmanager.json` and `mimir-ruler.json`. #869
* [CHANGE] Removed `cortex_overrides_metric` from `_config`. #871
* [CHANGE] Renamed recording rule groups (`cortex_` prefix changed to `mimir_`). #871
* [CHANGE] Alerts name prefix has been changed from `Cortex` to `Mimir` (eg. alert `CortexIngesterUnhealthy` has been renamed to `MimirIngesterUnhealthy`). #879
* [CHANGE] Enabled resources dashboards by default. Can be disabled setting `resources_dashboards_enabled` config field to `false`. #920
* [FEATURE] Added `Cortex / Overrides` dashboard, displaying default limits and per-tenant overrides applied to Mimir. #673
* [FEATURE] Added `Mimir / Tenants` and `Mimir / Top tenants` dashboards, displaying user-based metrics. #776
* [FEATURE] Added querier autoscaling panels and alerts. #1006 #1016
* [FEATURE] Mimir / Top tenants dashboard now has tenants ranked by rule group size and evaluation time. #1338
* [ENHANCEMENT] cortex-mixin: Make `cluster_namespace_deployment:kube_pod_container_resource_requests_{cpu_cores,memory_bytes}:sum` backwards compatible with `kube-state-metrics` v2.0.0. [#317](https://github.com/grafana/cortex-jsonnet/pull/317)
* [ENHANCEMENT] Cortex-mixin: Include `cortex-gw-internal` naming variation in default `gateway` job names. [#328](https://github.com/grafana/cortex-jsonnet/pull/328)
* [ENHANCEMENT] Ruler dashboard: added object storage metrics. [#354](https://github.com/grafana/cortex-jsonnet/pull/354)
* [ENHANCEMENT] Alertmanager dashboard: added object storage metrics. [#354](https://github.com/grafana/cortex-jsonnet/pull/354)
* [ENHANCEMENT] Added documentation text panels and descriptions to reads and writes dashboards. [#324](https://github.com/grafana/cortex-jsonnet/pull/324)
* [ENHANCEMENT] Dashboards: defined container functions for common resources panels: containerDiskWritesPanel, containerDiskReadsPanel, containerDiskSpaceUtilization. [#331](https://github.com/grafana/cortex-jsonnet/pull/331)
* [ENHANCEMENT] cortex-mixin: Added `alert_excluded_routes` config to exclude specific routes from alerts. [#338](https://github.com/grafana/cortex-jsonnet/pull/338)
* [ENHANCEMENT] Added `CortexMemcachedRequestErrors` alert. [#346](https://github.com/grafana/cortex-jsonnet/pull/346)
* [ENHANCEMENT] Ruler dashboard: added "Per route p99 latency" panel in the "Configuration API" row. [#353](https://github.com/grafana/cortex-jsonnet/pull/353)
* [ENHANCEMENT] Increased the `for` duration of the `CortexIngesterReachingSeriesLimit` warning alert to 3h. [#362](https://github.com/grafana/cortex-jsonnet/pull/362)
* [ENHANCEMENT] Added a new tier (`medium_small_user`) so we have another tier between 100K and 1Mil active series. [#364](https://github.com/grafana/cortex-jsonnet/pull/364)
* [ENHANCEMENT] Extend Alertmanager dashboard: [#313](https://github.com/grafana/cortex-jsonnet/pull/313)
  * "Tenants" stat panel - shows number of discovered tenant configurations.
  * "Replication" row - information about the replication of tenants/alerts/silences over instances.
  * "Tenant Configuration Sync" row - information about the configuration sync procedure.
  * "Sharding Initial State Sync" row - information about the initial state sync procedure when sharding is enabled.
  * "Sharding Runtime State Sync" row - information about various state operations which occur when sharding is enabled (replication, fetch, marge, persist).
* [ENHANCEMENT] Update gsutil command for `not healthy index found` playbook [#370](https://github.com/grafana/cortex-jsonnet/pull/370)
* [ENHANCEMENT] Added Alertmanager alerts and playbooks covering configuration syncs and sharding operation: [#377 [#378](https://github.com/grafana/cortex-jsonnet/pull/378)
  * `CortexAlertmanagerSyncConfigsFailing`
  * `CortexAlertmanagerRingCheckFailing`
  * `CortexAlertmanagerPartialStateMergeFailing`
  * `CortexAlertmanagerReplicationFailing`
  * `CortexAlertmanagerPersistStateFailing`
  * `CortexAlertmanagerInitialSyncFailed`
* [ENHANCEMENT] Add recording rules to improve responsiveness of Alertmanager dashboard. [#387](https://github.com/grafana/cortex-jsonnet/pull/387)
* [ENHANCEMENT] Add `CortexRolloutStuck` alert. [#405](https://github.com/grafana/cortex-jsonnet/pull/405)
* [ENHANCEMENT] Added `CortexKVStoreFailure` alert. [#406](https://github.com/grafana/cortex-jsonnet/pull/406)
* [ENHANCEMENT] Use configured `ruler` jobname for ruler dashboard panels. [#409](https://github.com/grafana/cortex-jsonnet/pull/409)
* [ENHANCEMENT] Add ability to override `datasource` for generated dashboards. [#407](https://github.com/grafana/cortex-jsonnet/pull/407)
* [ENHANCEMENT] Use alertmanager jobname for alertmanager dashboard panels [#411](https://github.com/grafana/cortex-jsonnet/pull/411)
* [ENHANCEMENT] Added `CortexDistributorReachingInflightPushRequestLimit` alert. [#408](https://github.com/grafana/cortex-jsonnet/pull/408)
* [ENHANCEMENT] Added `CortexReachingTCPConnectionsLimit` alert. #403
* [ENHANCEMENT] Added "Cortex / Writes Networking" and "Cortex / Reads Networking" dashboards. #405
* [ENHANCEMENT] Improved "Queue length" panel in "Cortex / Queries" dashboard. #408
* [ENHANCEMENT] Add `CortexDistributorReachingInflightPushRequestLimit` alert and playbook. #401
* [ENHANCEMENT] Added "Recover accidentally deleted blocks (Google Cloud specific)" playbook. #475
* [ENHANCEMENT] Added support to multi-zone store-gateway deployments. #608 #615
* [ENHANCEMENT] Show supplementary alertmanager services in the Rollout Progress dashboard. #738 #855
* [ENHANCEMENT] Added `mimir` to default job names. This makes dashboards and alerts working when Mimir is installed in single-binary mode and the deployment is named `mimir`. #921
* [ENHANCEMENT] Introduced a new alert for the Alertmanager: `MimirAlertmanagerAllocatingTooMuchMemory`. It has two severities based on the memory usage against limits, a `warning` level at 80% and a `critical` level at 90%. #1206
* [ENHANCEMENT] Faster memcached cache requests. #2720
* [BUGFIX] Fixed `CortexIngesterHasNotShippedBlocks` alert false positive in case an ingester instance had ingested samples in the past, then no traffic was received for a long period and then it started receiving samples again. [#308](https://github.com/grafana/cortex-jsonnet/pull/308)
* [BUGFIX] Fixed `CortexInconsistentRuntimeConfig` metric. [#335](https://github.com/grafana/cortex-jsonnet/pull/335)
* [BUGFIX] Fixed scaling dashboard to correctly work when a Cortex service deployment spans across multiple zones (a zone is expected to have the `zone-[a-z]` suffix). [#365](https://github.com/grafana/cortex-jsonnet/pull/365)
* [BUGFIX] Fixed rollout progress dashboard to correctly work when a Cortex service deployment spans across multiple zones (a zone is expected to have the `zone-[a-z]` suffix). [#366](https://github.com/grafana/cortex-jsonnet/pull/366)
* [BUGFIX] Fixed rollout progress dashboard to include query-scheduler too. [#376](https://github.com/grafana/cortex-jsonnet/pull/376)
* [BUGFIX] Upstream recording rule `node_namespace_pod_container:container_cpu_usage_seconds_total:sum_irate` renamed. [#379](https://github.com/grafana/cortex-jsonnet/pull/379)
* [BUGFIX] Fixed writes/reads/alertmanager resources dashboards to use `$._config.job_names.gateway`. [#403](https://github.com/grafana/cortex-jsonnet/pull/403)
* [BUGFIX] Span the annotation.message in alerts as YAML multiline strings. [#412](https://github.com/grafana/cortex-jsonnet/pull/412)
* [BUGFIX] Fixed "Instant queries / sec" in "Cortex / Reads" dashboard. #445
* [BUGFIX] Fixed and added missing KV store panels in Writes, Reads, Ruler and Compactor dashboards. #448
* [BUGFIX] Fixed Alertmanager dashboard when alertmanager is running as part of single binary. #1064
* [BUGFIX] Fixed Ruler dashboard when ruler is running as part of single binary. #1260
* [BUGFIX] Query-frontend: fixed bad querier status code mapping with query-sharding enabled. #1227

### Jsonnet

_Changes since `grafana/cortex-jsonnet` `1.9.0`._

* [CHANGE] Removed chunks storage support. #639
  * Removed the following fields from `_config`:
    * `storage_engine` (defaults to `blocks`)
    * `querier_second_storage_engine` (not supported anymore)
    * `table_manager_enabled`, `table_prefix`
    * `memcached_index_writes_enabled` and `memcached_index_writes_max_item_size_mb`
    * `storeMemcachedChunksConfig`
    * `storeConfig`
    * `max_chunk_idle`
    * `schema` (the schema configmap is still added for backward compatibility reasons)
    * `bigtable_instance` and `bigtable_project`
    * `client_configs`
    * `enabledBackends`
    * `storage_backend`
    * `cassandra_addresses`
    * `s3_bucket_name`
    * `ingester_deployment_without_wal` (was only used by chunks storage)
    * `ingester` (was only used to configure chunks storage WAL)
  * Removed the following CLI flags from `ingester_args`:
    * `ingester.max-chunk-age`
    * `ingester.max-stale-chunk-idle`
    * `ingester.max-transfer-retries`
    * `ingester.retain-period`
* [CHANGE] Changed `overrides-exporter.libsonnet` from being based on cortex-tools to Mimir `overrides-exporter` target. #646
* [CHANGE] Store gateway: set `-blocks-storage.bucket-store.index-cache.memcached.max-get-multi-concurrency`,
  `-blocks-storage.bucket-store.chunks-cache.memcached.max-get-multi-concurrency`,
  `-blocks-storage.bucket-store.metadata-cache.memcached.max-get-multi-concurrency`,
  `-blocks-storage.bucket-store.index-cache.memcached.max-idle-connections`,
  `-blocks-storage.bucket-store.chunks-cache.memcached.max-idle-connections`,
  `-blocks-storage.bucket-store.metadata-cache.memcached.max-idle-connections` to 100 [#414](https://github.com/grafana/cortex-jsonnet/pull/414)
* [CHANGE] Alertmanager: mounted overrides configmap to alertmanager too. [#315](https://github.com/grafana/cortex-jsonnet/pull/315)
* [CHANGE] Memcached: upgraded memcached from `1.5.17` to `1.6.9`. [#316](https://github.com/grafana/cortex-jsonnet/pull/316)
* [CHANGE] Store-gateway: increased memory request and limit respectively from 6GB / 6GB to 12GB / 18GB. [#322](https://github.com/grafana/cortex-jsonnet/pull/322)
* [CHANGE] Store-gateway: increased `-blocks-storage.bucket-store.max-chunk-pool-bytes` from 2GB (default) to 12GB. [#322](https://github.com/grafana/cortex-jsonnet/pull/322)
* [CHANGE] Ingester/Ruler: set `-server.grpc-max-send-msg-size-bytes` and `-server.grpc-max-send-msg-size-bytes` to sensible default values (10MB). [#326](https://github.com/grafana/cortex-jsonnet/pull/326)
* [CHANGE] Decreased `-server.grpc-max-concurrent-streams` from 100k to 10k. [#369](https://github.com/grafana/cortex-jsonnet/pull/369)
* [CHANGE] Decreased blocks storage ingesters graceful termination period from 80m to 20m. [#369](https://github.com/grafana/cortex-jsonnet/pull/369)
* [CHANGE] Increase the rules per group and rule groups limits on different tiers. [#396](https://github.com/grafana/cortex-jsonnet/pull/396)
* [CHANGE] Removed `max_samples_per_query` limit, since it only works with chunks and only when using `-distributor.shard-by-all-labels=false`. [#397](https://github.com/grafana/cortex-jsonnet/pull/397)
* [CHANGE] Removed chunks storage query sharding config support. The following config options have been removed: [#398](https://github.com/grafana/cortex-jsonnet/pull/398)
  * `_config` > `queryFrontend` > `shard_factor`
  * `_config` > `queryFrontend` > `sharded_queries_enabled`
  * `_config` > `queryFrontend` > `query_split_factor`
* [CHANGE] Rename ruler_s3_bucket_name and ruler_gcs_bucket_name to ruler_storage_bucket_name: [#415](https://github.com/grafana/cortex-jsonnet/pull/415)
* [CHANGE] Fine-tuned rolling update policy for distributor, querier, query-frontend, query-scheduler. [#420](https://github.com/grafana/cortex-jsonnet/pull/420)
* [CHANGE] Increased memcached metadata/chunks/index-queries max connections from 4k to 16k. [#420](https://github.com/grafana/cortex-jsonnet/pull/420)
* [CHANGE] Disabled step alignment in query-frontend to be compliant with PromQL. [#420](https://github.com/grafana/cortex-jsonnet/pull/420)
* [CHANGE] Do not limit compactor CPU and request a number of cores equal to the configured concurrency. [#420](https://github.com/grafana/cortex-jsonnet/pull/420)
* [CHANGE] Configured split-and-merge compactor. #853
  * The following CLI flags are set on compactor:
    * `-compactor.split-and-merge-shards=0`
    * `-compactor.compactor-tenant-shard-size=1`
    * `-compactor.split-groups=1`
    * `-compactor.max-opening-blocks-concurrency=4`
    * `-compactor.max-closing-blocks-concurrency=2`
    * `-compactor.symbols-flushers-concurrency=4`
  * The following per-tenant overrides have been set on `super_user` and `mega_user` classes:
    ```
    compactor_split_and_merge_shards: 2,
    compactor_tenant_shard_size: 2,
    compactor_split_groups: 2,
    ```
* [CHANGE] The entrypoint file to include has been renamed from `cortex.libsonnet` to `mimir.libsonnet`. #897
* [CHANGE] The default image config field has been renamed from `cortex` to `mimir`. #896
   ```
   {
     _images+:: {
       mimir: '...',
     },
   }
   ```
* [CHANGE] Removed `cortex_` prefix from config fields. #898
  * The following config fields have been renamed:
    * `cortex_bucket_index_enabled` renamed to `bucket_index_enabled`
    * `cortex_compactor_cleanup_interval` renamed to `compactor_cleanup_interval`
    * `cortex_compactor_data_disk_class` renamed to `compactor_data_disk_class`
    * `cortex_compactor_data_disk_size` renamed to `compactor_data_disk_size`
    * `cortex_compactor_max_concurrency` renamed to `compactor_max_concurrency`
    * `cortex_distributor_allow_multiple_replicas_on_same_node` renamed to `distributor_allow_multiple_replicas_on_same_node`
    * `cortex_ingester_data_disk_class` renamed to `ingester_data_disk_class`
    * `cortex_ingester_data_disk_size` renamed to `ingester_data_disk_size`
    * `cortex_querier_allow_multiple_replicas_on_same_node` renamed to `querier_allow_multiple_replicas_on_same_node`
    * `cortex_query_frontend_allow_multiple_replicas_on_same_node` renamed to `query_frontend_allow_multiple_replicas_on_same_node`
    * `cortex_query_sharding_enabled` renamed to `query_sharding_enabled`
    * `cortex_query_sharding_msg_size_factor` renamed to `query_sharding_msg_size_factor`
    * `cortex_ruler_allow_multiple_replicas_on_same_node` renamed to `ruler_allow_multiple_replicas_on_same_node`
    * `cortex_store_gateway_data_disk_class` renamed to `store_gateway_data_disk_class`
    * `cortex_store_gateway_data_disk_size` renamed to `store_gateway_data_disk_size`
* [CHANGE] The overrides configmap default mountpoint has changed from `/etc/cortex` to `/etc/mimir`. It can be customized via the `overrides_configmap_mountpoint` config field. #899
* [CHANGE] Enabled in the querier the features to query label names with matchers, PromQL at modifier and query long-term storage for labels. #905
* [CHANGE] Reduced TSDB blocks retention on ingesters disk from 96h to 24h. #905
* [CHANGE] Enabled closing of idle TSDB in ingesters. #905
* [CHANGE] Disabled TSDB isolation in ingesters for better performances. #905
* [CHANGE] Changed log level of querier, query-frontend, query-scheduler and alertmanager from `debug` to `info`. #905
* [CHANGE] Enabled attributes in-memory cache in store-gateway. #905
* [CHANGE] Configured store-gateway to not load blocks containing samples more recent than 10h (because such samples are queried from ingesters). #905
* [CHANGE] Dynamically compute `-compactor.deletion-delay` based on other settings, in order to reduce the deletion delay as much as possible and lower the number of live blocks in the storage. #907
* [CHANGE] The config field `distributorConfig` has been renamed to `ingesterRingClientConfig`. Config field `ringClient` has been removed in favor of `ingesterRingClientConfig`. #997 #1057
* [CHANGE] Gossip.libsonnet has been fixed to modify all ring configurations, not only the ingester ring config. Furthermore it now supports migration via multi KV store. #1057 #1099
* [CHANGE] Changed the default of `bucket_index_enabled` to `true`. #924
* [CHANGE] Remove the support for the test-exporter. #1133
* [CHANGE] Removed `$.distributor_deployment_labels`, `$.ingester_deployment_labels` and `$.querier_deployment_labels` fields, that were used by gossip.libsonnet to inject additional label. Now the label is injected directly into pods of statefulsets and deployments. #1297
* [CHANGE] Disabled `-ingester.readiness-check-ring-health`. #1352
* [CHANGE] Changed Alertmanager CPU request from `100m` to `2` cores, and memory request from `1Gi` to `10Gi`. Set Alertmanager memory limit to `15Gi`. #1206
* [CHANGE] gossip.libsonnet has been renamed to memberlist.libsonnet, and is now imported by default. Use of memberlist for ring is enabled by setting `_config.memberlist_ring_enabled` to true. #1526
* [FEATURE] Added query sharding support. It can be enabled setting `cortex_query_sharding_enabled: true` in the `_config` object. #653
* [FEATURE] Added shuffle-sharding support. It can be enabled and configured using the following config: #902
   ```
   _config+:: {
     shuffle_sharding:: {
       ingester_write_path_enabled: true,
       ingester_read_path_enabled: true,
       querier_enabled: true,
       ruler_enabled: true,
       store_gateway_enabled: true,
     },
   }
   ```
* [FEATURE] Added multi-zone ingesters and store-gateways support. #1352 #1552
* [ENHANCEMENT] Add overrides config to compactor. This allows setting retention configs per user. [#386](https://github.com/grafana/cortex-jsonnet/pull/386)
* [ENHANCEMENT] Added 256MB memory ballast to querier. [#369](https://github.com/grafana/cortex-jsonnet/pull/369)
* [ENHANCEMENT] Update `etcd-operator` to latest version (see https://github.com/grafana/jsonnet-libs/pull/480). [#263](https://github.com/grafana/cortex-jsonnet/pull/263)
* [ENHANCEMENT] Add support for Azure storage in Alertmanager configuration. [#381](https://github.com/grafana/cortex-jsonnet/pull/381)
* [ENHANCEMENT] Add support for running Alertmanager in sharding mode. [#394](https://github.com/grafana/cortex-jsonnet/pull/394)
* [ENHANCEMENT] Allow to customize PromQL engine settings via `queryEngineConfig`. [#399](https://github.com/grafana/cortex-jsonnet/pull/399)
* [ENHANCEMENT] Define Azure object storage ruler args. [#416](https://github.com/grafana/cortex-jsonnet/pull/416)
* [ENHANCEMENT] Added the following config options to allow to schedule multiple replicas of the same service on the same node: [#418](https://github.com/grafana/cortex-jsonnet/pull/418)
  * `cortex_distributor_allow_multiple_replicas_on_same_node`
  * `cortex_ruler_allow_multiple_replicas_on_same_node`
  * `cortex_querier_allow_multiple_replicas_on_same_node`
  * `cortex_query_frontend_allow_multiple_replicas_on_same_node`
* [BUGFIX] Alertmanager: fixed `--alertmanager.cluster.peers` CLI flag passed to alertmanager when HA is enabled. [#329](https://github.com/grafana/cortex-jsonnet/pull/329)
* [BUGFIX] Fixed `-distributor.extend-writes` setting on ruler when `unregister_ingesters_on_shutdown` is disabled. [#369](https://github.com/grafana/cortex-jsonnet/pull/369)
* [BUGFIX] Treat `compactor_blocks_retention_period` type as string rather than int.[#395](https://github.com/grafana/cortex-jsonnet/pull/395)
* [BUGFIX] Pass `-ruler-storage.s3.endpoint` to ruler when using S3. [#421](https://github.com/grafana/cortex-jsonnet/pull/421)
* [BUGFIX] Remove service selector on label `gossip_ring_member` from other services than `gossip-ring`. [#1008](https://github.com/grafana/mimir/pull/1008)
* [BUGFIX] Rename `-ingester.readiness-check-ring-health` to `-ingester.ring.readiness-check-ring-health`, to reflect current name of flag. #1460

### Mimirtool

_Changes since cortextool `0.10.7`._

* [CHANGE] The following environment variables have been renamed: #883
  * `CORTEX_ADDRESS` to `MIMIR_ADDRESS`
  * `CORTEX_API_USER` to `MIMIR_API_USER`
  * `CORTEX_API_KEY` to `MIMIR_API_KEY`
  * `CORTEX_TENANT_ID` to `MIMIR_TENANT_ID`
  * `CORTEX_TLS_CA_PATH` to `MIMIR_TLS_CA_PATH`
  * `CORTEX_TLS_CERT_PATH` to `MIMIR_TLS_CERT_PATH`
  * `CORTEX_TLS_KEY_PATH` to `MIMIR_TLS_KEY_PATH`
* [CHANGE] Change `cortex` backend to `mimir`. #883
* [CHANGE] Do not publish `mimirtool` binary for 386 windows architecture. #1263
* [CHANGE] `analyse` command has been renamed to `analyze`. #1318
* [FEATURE] Support Arm64 on Darwin for all binaries (benchtool etc). https://github.com/grafana/cortex-tools/pull/215
* [ENHANCEMENT] Correctly support federated rules. #823
* [BUGFIX] Fix `cortextool rules` legends displaying wrong symbols for updates and deletions. https://github.com/grafana/cortex-tools/pull/226

### Query-tee

_Changes since Cortex `1.10.0`._

* [ENHANCEMENT] Added `/api/v1/query_exemplars` API endpoint support (no results comparison). #168
* [ENHANCEMENT] Add a flag (`--proxy.compare-use-relative-error`) in the query-tee to compare floating point values using relative error. #208
* [ENHANCEMENT] Add a flag (`--proxy.compare-skip-recent-samples`) in the query-tee to skip comparing recent samples. By default samples not older than 1 minute are skipped. #234
* [BUGFIX] Fixes a panic in the query-tee when comparing result. #207
* [BUGFIX] Ensure POST requests are handled correctly #286

### Blocksconvert

_Changes since Cortex `1.10.0`._

* [CHANGE] Blocksconvert tool was removed from Mimir. #637

### Metaconvert

_Changes since Cortex `1.10.0`._

* [CHANGE] `thanosconvert` tool has been renamed to `metaconvert`. `-config.file` option has been removed, while it now requires `-tenant` option to work on single tenant only. It now also preserves labels recognized by Mimir. #1120

### Test-exporter

_Changes since Cortex `1.10.0`._

* [CHANGE] Removed the test-exporter tool. #1133

### Tools

_Changes since Cortex `1.10.0`._

* [CHANGE] Removed `query-audit`. You can use `query-tee` to compare query results and performances of two Grafana Mimir backends. #1380

## [Cortex 1.10.0 CHANGELOG](https://github.com/grafana/mimir/blob/a13959db5d38ff65c2b7ef52c56331d2f4dbc00c/CHANGELOG.md#cortex-1100--2021-08-03)<|MERGE_RESOLUTION|>--- conflicted
+++ resolved
@@ -47,11 +47,8 @@
 * [ENHANCEMENT] Ingester: Add experimental `-blocks-storage.tsdb.index-lookup-planning-comparison-portion` flag to enable mirrored chunk querier comparison between queries with and without index lookup planning. #12460
 * [ENHANCEMENT] Ruler: Add native histogram version of `cortex_ruler_sync_rules_duration_seconds`. #12628
 * [ENHANCEMENT] Query-frontend: Labels query optimizer is no longer experimental and is enabled by default. It can be disabled with `-query-frontend.labels-query-optimizer-enabled=false` CLI flag. #12606
-<<<<<<< HEAD
+* [ENHANCEMENT] Distributor: Add value length to "label value too long" error. #12583
 * [BUGFIX] Compactor: Fix cortex_compactor_block_uploads_failed_total metric showing type="unknown". #12477
-=======
-* [ENHANCEMENT] Distributor: Add value length to "label value too long" error. #12583
->>>>>>> 884072f8
 * [BUGFIX] Querier: Samples with the same timestamp are merged deterministically. Previously, this could lead to flapping query results when an out-of-order sample is ingested that conflicts with a previously ingested in-order sample's value. #8673
 * [BUGFIX] Store-gateway: Fix potential goroutine leak by passing the scoped context in LabelValues. #12048
 * [BUGFIX] Distributor: Fix pooled memory reuse bug that can cause corrupt data to appear in the err-mimir-label-value-too-long error message. #12048
@@ -63,11 +60,8 @@
 * [BUGFIX] Block-builder: Fix a bug where a consumption error can cause a job to stay assigned to a worker for the remainder of its lifetime. #12522
 * [BUGFIX] Querier: Fix possible panic when evaluating a nested subquery where the parent has no steps. #12524
 * [BUGFIX] Ingester: Fix a bug where prepare-instance-ring-downscale endpoint would return an error while compacting and not read-only. #12548
-<<<<<<< HEAD
+* [BUGFIX] Block-builder: Fix a bug where lease renewals would cease during graceful shutdown, leading to an elevated rate of job reassignments. #12643
 * [BUGFIX] OTLP: Return HTTP OK for partially rejected requests, e.g. due to OOO exemplars. #12579
-=======
-* [BUGFIX] Block-builder: Fix a bug where lease renewals would cease during graceful shutdown, leading to an elevated rate of job reassignments. #12643
->>>>>>> 884072f8
 
 ### Mixin
 
