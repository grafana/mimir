--- conflicted
+++ resolved
@@ -4,10 +4,7 @@
 
 ### Grafana Mimir
 
-<<<<<<< HEAD
 * [CHANGE] Hash ring: removed experimental support for disabling heartbeats (setting `-*.ring.heartbeat-period=0`) and heartbeat timeouts (setting `-*.ring.heartbeat-timeout=0`). These configurations are now invalid. #13104
-* [FEATURE] Query-frontends: Automatically adjust features used in query plans generated for remote execution based on what the available queriers support. #13017
-=======
 * [CHANGE] Ingester: limiting CPU and memory utilized by the read path (`-ingester.read-path-cpu-utilization-limit` and `-ingester.read-path-memory-utilization-limit`) is now considered stable. #13167
 * [CHANGE] Distributor: removed experimental flag `-distributor.metric-relabeling-enabled`. #13143
 * [CHANGE] Querier: `-querier.max-estimated-fetched-chunks-per-query-multiplier` is now stable and no longer experimental. #13120
@@ -34,7 +31,6 @@
   * `-blocks-storage.tsdb.block-postings-for-matchers-cache-ttl`
   * `-blocks-storage.tsdb.block-postings-for-matchers-cache-max-bytes`
   * `-blocks-storage.tsdb.block-postings-for-matchers-cache-force`
->>>>>>> e853121c
 * [BUGFIX] Compactor: Fix potential concurrent map writes. #13053
 * [BUGFIX] Query-frontend: Fix issue where queries sometimes fail with `failed to receive query result stream message: rpc error: code = Canceled desc = context canceled` if remote execution is enabled. #13084
 * [BUGFIX] Query-frontend: Fix issue where query stats, such as series read, did not include the parameters to the `histogram_quantile` and `histogram_fraction` functions if remote execution was enabled. #13084
