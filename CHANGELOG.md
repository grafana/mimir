# Changelog

## Grafana Mimir - main / unreleased

### Grafana Mimir

* [CHANGE] Ingester: Added user label to ingester metric `cortex_ingester_tsdb_out_of_order_samples_appended_total`. On multitenant clusters this helps us find the rate of appended out-of-order samples for a specific tenant. #2493
* [CHANGE] Compactor: delete source and output blocks from local disk on compaction failed, to reduce likelihood that subsequent compactions fail because of no space left on disk. #2261
* [CHANGE] Ruler: Remove unused CLI flags `-ruler.search-pending-for` and `-ruler.flush-period` (and their respective YAML config options). #2288
* [CHANGE] Successful gRPC requests are no longer logged (only affects internal API calls). #2309
* [CHANGE] Add new `-*.consul.cas-retry-delay` flags. They have a default value of `1s`, while previously there was no delay between retries. #2309
* [CHANGE] Store-gateway: Remove the experimental ability to run requests in a dedicated OS thread pool and associated CLI flag `-store-gateway.thread-pool-size`. #2423
* [CHANGE] Memberlist: disabled TCP-based ping fallback, because Mimir already uses a custom transport based on TCP. #2456
* [CHANGE] Change default value for `-distributor.ha-tracker.max-clusters` to `100` to provide a DoS protection. #2465
* [CHANGE] Experimental block upload API exposed by compactor has changed: Previous `/api/v1/upload/block/{block}` endpoint for starting block upload is now `/api/v1/upload/block/{block}/start`, and previous endpoint `/api/v1/upload/block/{block}?uploadComplete=true` for finishing block upload is now `/api/v1/upload/block/{block}/finish`. New API endpoint has been added: `/api/v1/upload/block/{block}/check`. #2486 #2548
* [CHANGE] Compactor: changed `-compactor.max-compaction-time` default from `0s` (disabled) to `1h`. When compacting blocks for a tenant, the compactor will move to compact blocks of another tenant or re-plan blocks to compact at least every 1h. #2514
* [CHANGE] Distributor: removed previously deprecated `extend_writes` (see #1856) YAML key and `-distributor.extend-writes` CLI flag from the distributor config. #2551
* [CHANGE] Ingester: removed previously deprecated `active_series_custom_trackers` (see #1188) YAML key from the ingester config. #2552
* [FEATURE] Compactor: Adds the ability to delete partial blocks after a configurable delay. This option can be configured per tenant. #2285
  - `-compactor.partial-block-deletion-delay`, as a duration string, allows you to set the delay since a partial block has been modified before marking it for deletion. A value of `0`, the default, disables this feature.
  - The metric `cortex_compactor_blocks_marked_for_deletion_total` has a new value for the `reason` label `reason="partial"`, when a block deletion marker is triggered by the partial block deletion delay.
* [FEATURE] Querier: enabled support for queries with negative offsets, which are not cached in the query results cache. #2429
* [FEATURE] EXPERIMENTAL: OpenTelemetry Metrics ingestion path on `/otlp/v1/metrics`. #695 #2436
* [FEATURE] Querier: Added support for tenant federation to metric metadata endpoint. #2467
* [ENHANCEMENT] Distributor: Decreased distributor tests execution time. #2562
* [ENHANCEMENT] Alertmanager: Allow the HTTP `proxy_url` configuration option in the receiver's configuration. #2317
* [ENHANCEMENT] ring: optimize shuffle-shard computation when lookback is used, and all instances have registered timestamp within the lookback window. In that case we can immediately return origial ring, because we would select all instances anyway. #2309
* [ENHANCEMENT] Memberlist: added experimental memberlist cluster label support via `-memberlist.cluster-label` and `-memberlist.cluster-label-verification-disabled` CLI flags (and their respective YAML config options). #2354
* [ENHANCEMENT] Object storage can now be configured for all components using the `common` YAML config option key (or `-common.storage.*` CLI flags). #2330
* [ENHANCEMENT] Go: updated to go 1.18.4. #2400
* [ENHANCEMENT] Store-gateway, listblocks: list of blocks now includes stats from `meta.json` file: number of series, samples and chunks. #2425
* [ENHANCEMENT] Added more buckets to `cortex_ingester_client_request_duration_seconds` histogram metric, to correctly track requests taking longer than 1s (up until 16s). #2445
* [ENHANCEMENT] Azure client: Improve memory usage for large object storage downloads. #2408
* [ENHANCEMENT] Distributor: Add `-distributor.instance-limits.max-inflight-push-requests-bytes`. This limit protects the distributor against multiple large requests that together may cause an OOM, but are only a few, so do not trigger the `max-inflight-push-requests` limit. #2413
* [ENHANCEMENT] Distributor: Drop exemplars in distributor for tenants where exemplars are disabled. #2504
* [BUGFIX] Compactor: log the actual error on compaction failed. #2261
* [BUGFIX] Alertmanager: restore state from storage even when running a single replica. #2293
* [BUGFIX] Ruler: do not block "List Prometheus rules" API endpoint while syncing rules. #2289
* [BUGFIX] Ruler: return proper `*status.Status` error when running in remote operational mode. #2417
* [BUGFIX] Alertmanager: ensure the configured `-alertmanager.web.external-url` is either a path starting with `/`, or a full URL including the scheme and hostname. #2381 #2542
* [BUGFIX] Memberlist: fix problem with loss of some packets, typically ring updates when instances were removed from the ring during shutdown. #2418
* [BUGFIX] Ingester: fix misfiring `MimirIngesterHasUnshippedBlocks` and stale `cortex_ingester_oldest_unshipped_block_timestamp_seconds` when some block uploads fail. #2435
* [BUGFIX] Query-frontend: fix incorrect mapping of http status codes 429 to 500 when request queue is full. #2447
* [BUGFIX] Memberlist: Fix problem with ring being empty right after startup. Memberlist KV store now tries to "fast-join" the cluster to avoid serving empty KV store. #2505
<<<<<<< HEAD
* [BUGFIX] Compactor: Fix bug when using `-compactor.partial-block-deletion-delay`: compactor didn't correctly check for modification time of all block files. #2559
=======
* [BUGFIX] Query-frontend: fix wrong query sharding results for queries with boolean result like `1 < bool 0`. #2558
>>>>>>> 4e4ad38d

### Mixin

* [CHANGE] Dashboards: "Slow Queries" dashboard no longer works with versions older than Grafana 9.0. #2223
* [CHANGE] Alerts: use RSS memory instead of working set memory in the `MimirAllocatingTooMuchMemory` alert for ingesters. #2480
* [ENHANCEMENT] Dashboards: added missed rule evaluations to the "Evaluations per second" panel in the "Mimir / Ruler" dashboard. #2314
* [ENHANCEMENT] Dashboards: add k8s resource requests to CPU and memory panels. #2346
* [ENHANCEMENT] Dashboards: add RSS memory utilization panel for ingesters, store-gateways and compactors. #2479
* [BUGFIX] Dashboards: fixed unit of latency panels in the "Mimir / Ruler" dashboard. #2312
* [BUGFIX] Dashboards: fixed "Intervals per query" panel in the "Mimir / Queries" dashboard. #2308
* [BUGFIX] Dashboards: Make "Slow Queries" dashboard works with Grafana 9.0. #2223
* [BUGFIX] Dashboards: add missing API routes to Ruler dashboard. #2412

### Jsonnet

* [CHANGE] query-scheduler is enabled by default. We advise to deploy the query-scheduler to improve the scalability of the query-frontend. #2431
* [CHANGE] Replaced anti-affinity rules with pod topology spread constraints for distributor, query-frontend, querier and ruler.
  - The following configuration options have been removed:
    - `distributor_allow_multiple_replicas_on_same_node`
    - `query_frontend_allow_multiple_replicas_on_same_node`
    - `querier_allow_multiple_replicas_on_same_node`
    - `ruler_allow_multiple_replicas_on_same_node`
  - The following configuration options have been added:
    - `distributor_topology_spread_max_skew`
    - `query_frontend_topology_spread_max_skew`
    - `querier_topology_spread_max_skew`
    - `ruler_topology_spread_max_skew`
* [FEATURE] Memberlist: added support for experimental memberlist cluster label, through the jsonnet configuration options `memberlist_cluster_label` and `memberlist_cluster_label_verification_disabled`. #2349
* [FEATURE] Added ruler-querier autoscaling support. It requires [KEDA](https://keda.sh) installed in the Kubernetes cluster. Ruler-querier autoscaler can be enabled and configure through the following options in the jsonnet config: #2545
  * `autoscaling_ruler_querier_enabled`: `true` to enable autoscaling.
  * `autoscaling_ruler_querier_min_replicas`: minimum number of ruler-querier replicas.
  * `autoscaling_ruler_querier_max_replicas`: maximum number of ruler-querier replicas.
  * `autoscaling_prometheus_url`: Prometheus base URL from which to scrape Mimir metrics (e.g. `http://prometheus.default:9090/prometheus`).
* [ENHANCEMENT] Memberlist now uses DNS service-discovery by default. #2549

### Mimirtool

* [ENHANCEMENT] Added `mimirtool backfill` command to upload Prometheus blocks using API available in the compactor. #1822
* [ENHANCEMENT] mimirtool bucket-validation: Verify existing objects can be overwritten by subsequent uploads. #2491
* [BUGFIX] mimirtool analyze: Fix dashboard JSON unmarshalling errors by using custom parsing. #2386

### Mimir Continuous Test

### Documentation

* [ENHANCEMENT] Referenced `mimirtool` commands in the HTTP API documentation. #2516
* [ENHANCEMENT] Improved DNS service discovery documentation. #2513

## 2.2.0

### Grafana Mimir

* [CHANGE] Increased default configuration for `-server.grpc-max-recv-msg-size-bytes` and `-server.grpc-max-send-msg-size-bytes` from 4MB to 100MB. #1884
* [CHANGE] Default values have changed for the following settings. This improves query performance for recent data (within 12h) by only reading from ingesters: #1909 #1921
    - `-blocks-storage.bucket-store.ignore-blocks-within` now defaults to `10h` (previously `0`)
    - `-querier.query-store-after` now defaults to `12h` (previously `0`)
* [CHANGE] Alertmanager: removed support for migrating local files from Cortex 1.8 or earlier. Related to original Cortex PR https://github.com/cortexproject/cortex/pull/3910. #2253
* [CHANGE] The following settings are now classified as advanced because the defaults should work for most users and tuning them requires in-depth knowledge of how the read path works: #1929
    - `-querier.query-ingesters-within`
    - `-querier.query-store-after`
* [CHANGE] Config flag category overrides can be set dynamically at runtime. #1934
* [CHANGE] Ingester: deprecated `-ingester.ring.join-after`. Mimir now behaves as this setting is always set to 0s. This configuration option will be removed in Mimir 2.4.0. #1965
* [CHANGE] Blocks uploaded by ingester no longer contain `__org_id__` label. Compactor now ignores this label and will compact blocks with and without this label together. `mimirconvert` tool will remove the label from blocks as "unknown" label. #1972
* [CHANGE] Querier: deprecated `-querier.shuffle-sharding-ingesters-lookback-period`, instead adding `-querier.shuffle-sharding-ingesters-enabled` to enable or disable shuffle sharding on the read path. The value of `-querier.query-ingesters-within` is now used internally for shuffle sharding lookback. #2110
* [CHANGE] Memberlist: `-memberlist.abort-if-join-fails` now defaults to false. Previously it defaulted to true. #2168
* [CHANGE] Ruler: `/api/v1/rules*` and `/prometheus/rules*` configuration endpoints are removed. Use `/prometheus/config/v1/rules*`. #2182
* [CHANGE] Ingester: `-ingester.exemplars-update-period` has been renamed to `-ingester.tsdb-config-update-period`. You can use it to update multiple, per-tenant TSDB configurations. #2187
* [FEATURE] Ingester: (Experimental) Add the ability to ingest out-of-order samples up to an allowed limit. If you enable this feature, it requires additional memory and disk space. This feature also enables a write-behind log, which might lead to longer ingester-start replays. When this feature is disabled, there is no overhead on memory, disk space, or startup times. #2187
  * `-ingester.out-of-order-time-window`, as duration string, allows you to set how back in time a sample can be. The default is `0s`, where `s` is seconds.
  * `cortex_ingester_tsdb_out_of_order_samples_appended_total` metric tracks the total number of out-of-order samples ingested by the ingester.
  * `cortex_discarded_samples_total` has a new label `reason="sample-too-old"`, when the `-ingester.out-of-order-time-window` flag is greater than zero. The label tracks the number of samples that were discarded for being too old; they were out of order, but beyond the time window allowed. The labels `reason="sample-out-of-order"` and `reason="sample-out-of-bounds"` are not used when out-of-order ingestion is enabled.
* [ENHANCEMENT] Distributor: Added limit to prevent tenants from sending excessive number of requests: #1843
  * The following CLI flags (and their respective YAML config options) have been added:
    * `-distributor.request-rate-limit`
    * `-distributor.request-burst-limit`
  * The following metric is exposed to tell how many requests have been rejected:
    * `cortex_discarded_requests_total`
* [ENHANCEMENT] Store-gateway: Add the experimental ability to run requests in a dedicated OS thread pool. This feature can be configured using `-store-gateway.thread-pool-size` and is disabled by default. Replaces the ability to run index header operations in a dedicated thread pool. #1660 #1812
* [ENHANCEMENT] Improved error messages to make them easier to understand; each now have a unique, global identifier that you can use to look up in the runbooks for more information. #1907 #1919 #1888 #1939 #1984 #2009 #2056 #2066 #2104 #2150 #2234
* [ENHANCEMENT] Memberlist KV: incoming messages are now processed on per-key goroutine. This may reduce loss of "maintanance" packets in busy memberlist installations, but use more CPU. New `memberlist_client_received_broadcasts_dropped_total` counter tracks number of dropped per-key messages. #1912
* [ENHANCEMENT] Blocks Storage, Alertmanager, Ruler: add support a prefix to the bucket store (`*_storage.storage_prefix`). This enables using the same bucket for the three components. #1686 #1951
* [ENHANCEMENT] Upgrade Docker base images to `alpine:3.16.0`. #2028
* [ENHANCEMENT] Store-gateway: Add experimental configuration option for the store-gateway to attempt to pre-populate the file system cache when memory-mapping index-header files. Enabled with `-blocks-storage.bucket-store.index-header.map-populate-enabled=true`. Note this flag only has an effect when running on Linux. #2019 #2054
* [ENHANCEMENT] Chunk Mapper: reduce memory usage of async chunk mapper. #2043
* [ENHANCEMENT] Ingester: reduce sleep time when reading WAL. #2098
* [ENHANCEMENT] Compactor: Run sanity check on blocks storage configuration at startup. #2144
* [ENHANCEMENT] Compactor: Add HTTP API for uploading TSDB blocks. Enabled with `-compactor.block-upload-enabled`. #1694 #2126
* [ENHANCEMENT] Ingester: Enable querying overlapping blocks by default. #2187
* [ENHANCEMENT] Distributor: Auto-forget unhealthy distributors after ten failed ring heartbeats. #2154
* [ENHANCEMENT] Distributor: Add new metric `cortex_distributor_forward_errors_total` for error codes resulting from forwarding requests. #2077
* [ENHANCEMENT] `/ready` endpoint now returns and logs detailed services information. #2055
* [ENHANCEMENT] Memcached client: Reduce number of connections required to fetch cached keys from memcached. #1920
* [ENHANCEMENT] Improved error message returned when `-querier.query-store-after` validation fails. #1914
* [BUGFIX] Fix regexp parsing panic for regexp label matchers with start/end quantifiers. #1883
* [BUGFIX] Ingester: fixed deceiving error log "failed to update cached shipped blocks after shipper initialisation", occurring for each new tenant in the ingester. #1893
* [BUGFIX] Ring: fix bug where instances may appear unhealthy in the hash ring web UI even though they are not. #1933
* [BUGFIX] API: gzip is now enforced when identity encoding is explicitly rejected. #1864
* [BUGFIX] Fix panic at startup when Mimir is running in monolithic mode and query sharding is enabled. #2036
* [BUGFIX] Ruler: report `cortex_ruler_queries_failed_total` metric for any remote query error except 4xx when remote operational mode is enabled. #2053 #2143
* [BUGFIX] Ingester: fix slow rollout when using `-ingester.ring.unregister-on-shutdown=false` with long `-ingester.ring.heartbeat-period`. #2085
* [BUGFIX] Ruler: add timeout for remote rule evaluation queries to prevent rule group evaluations getting stuck indefinitely. The duration is configurable with `-querier.timeout` (default `2m`). #2090 #2222
* [BUGFIX] Limits: Active series custom tracker configuration has been named back from `active_series_custom_trackers_config` to `active_series_custom_trackers`. For backwards compatibility both version is going to be supported for until Mimir v2.4. When both fields are specified, `active_series_custom_trackers_config` takes precedence over `active_series_custom_trackers`. #2101
* [BUGFIX] Ingester: fixed the order of labels applied when incrementing the `cortex_discarded_metadata_total` metric. #2096
* [BUGFIX] Ingester: fixed bug where retrieving metadata for a metric with multiple metadata entries would return multiple copies of a single metadata entry rather than all available entries. #2096
* [BUGFIX] Distributor: canceled requests are no longer accounted as internal errors. #2157
* [BUGFIX] Memberlist: Fix typo in memberlist admin UI. #2202
* [BUGFIX] Ruler: fixed typo in error message when ruler failed to decode a rule group. #2151
* [BUGFIX] Active series custom tracker configuration is now displayed properly on `/runtime_config` page. #2065
* [BUGFIX] Query-frontend: `vector` and `time` functions were sharded, which made expressions like `vector(1) > 0 and vector(1)` fail. #2355

### Mixin

* [CHANGE] Split `mimir_queries` rules group into `mimir_queries` and `mimir_ingester_queries` to keep number of rules per group within the default per-tenant limit. #1885
* [CHANGE] Dashboards: Expose full image tag in "Mimir / Rollout progress" dashboard's "Pod per version panel." #1932
* [CHANGE] Dashboards: Disabled gateway panels by default, because most users don't have a gateway exposing the metrics expected by Mimir dashboards. You can re-enable it setting `gateway_enabled: true` in the mixin config and recompiling the mixin running `make build-mixin`. #1955
* [CHANGE] Alerts: adapt `MimirFrontendQueriesStuck` and `MimirSchedulerQueriesStuck` to consider ruler query path components. #1949
* [CHANGE] Alerts: Change `MimirRulerTooManyFailedQueries` severity to `critical`. #2165
* [ENHANCEMENT] Dashboards: Add config option `datasource_regex` to customise the regular expression used to select valid datasources for Mimir dashboards. #1802
* [ENHANCEMENT] Dashboards: Added "Mimir / Remote ruler reads" and "Mimir / Remote ruler reads resources" dashboards. #1911 #1937
* [ENHANCEMENT] Dashboards: Make networking panels work for pods created by the mimir-distributed helm chart. #1927
* [ENHANCEMENT] Alerts: Add `MimirStoreGatewayNoSyncedTenants` alert that fires when there is a store-gateway owning no tenants. #1882
* [ENHANCEMENT] Rules: Make `recording_rules_range_interval` configurable for cases where Mimir metrics are scraped less often that every 30 seconds. #2118
* [ENHANCEMENT] Added minimum Grafana version to mixin dashboards. #1943
* [BUGFIX] Fix `container_memory_usage_bytes:sum` recording rule. #1865
* [BUGFIX] Fix `MimirGossipMembersMismatch` alerts if Mimir alertmanager is activated. #1870
* [BUGFIX] Fix `MimirRulerMissedEvaluations` to show % of missed alerts as a value between 0 and 100 instead of 0 and 1. #1895
* [BUGFIX] Fix `MimirCompactorHasNotUploadedBlocks` alert false positive when Mimir is deployed in monolithic mode. #1902
* [BUGFIX] Fix `MimirGossipMembersMismatch` to make it less sensitive during rollouts and fire one alert per installation, not per job. #1926
* [BUGFIX] Do not trigger `MimirAllocatingTooMuchMemory` alerts if no container limits are supplied. #1905
* [BUGFIX] Dashboards: Remove empty "Chunks per query" panel from `Mimir / Queries` dashboard. #1928
* [BUGFIX] Dashboards: Use Grafana's `$__rate_interval` for rate queries in dashboards to support scrape intervals of >15s. #2011
* [BUGFIX] Alerts: Make each version of `MimirCompactorHasNotUploadedBlocks` distinct to avoid rule evaluation failures due to duplicate series being generated. #2197
* [BUGFIX] Fix `MimirGossipMembersMismatch` alert when using remote ruler evaluation. #2159

### Jsonnet

* [CHANGE] Remove use of `-querier.query-store-after`, `-querier.shuffle-sharding-ingesters-lookback-period`, `-blocks-storage.bucket-store.ignore-blocks-within`, and `-blocks-storage.tsdb.close-idle-tsdb-timeout` CLI flags since the values now match defaults. #1915 #1921
* [CHANGE] Change default value for `-blocks-storage.bucket-store.chunks-cache.memcached.timeout` to `450ms` to increase use of cached data. #2035
* [CHANGE] The `memberlist_ring_enabled` configuration now applies to Alertmanager. #2102 #2103 #2107
* [CHANGE] Default value for `memberlist_ring_enabled` is now true. It means that all hash rings use Memberlist as default KV store instead of Consul (previous default). #2161
* [CHANGE] Configure `-ingester.max-global-metadata-per-user` to correspond to 20% of the configured max number of series per tenant. #2250
* [CHANGE] Configure `-ingester.max-global-metadata-per-metric` to be 10. #2250
* [CHANGE] Change `_config.multi_zone_ingester_max_unavailable` to 25. #2251
* [FEATURE] Added querier autoscaling support. It requires [KEDA](https://keda.sh) installed in the Kubernetes cluster and query-scheduler enabled in the Mimir cluster. Querier autoscaler can be enabled and configure through the following options in the jsonnet config: #2013 #2023
  * `autoscaling_querier_enabled`: `true` to enable autoscaling.
  * `autoscaling_querier_min_replicas`: minimum number of querier replicas.
  * `autoscaling_querier_max_replicas`: maximum number of querier replicas.
  * `autoscaling_prometheus_url`: Prometheus base URL from which to scrape Mimir metrics (e.g. `http://prometheus.default:9090/prometheus`).
* [FEATURE] Jsonnet: Add support for ruler remote evaluation mode (`ruler_remote_evaluation_enabled`), which deploys and uses a dedicated query path for rule evaluation. This enables the benefits of the query-frontend for rule evaluation, such as query sharding. #2073
* [ENHANCEMENT] Added `compactor` service, that can be used to route requests directly to compactor (e.g. admin UI). #2063
* [ENHANCEMENT] Added a `consul_enabled` configuration option to provide the ability to disable consul. It is automatically set to false when `memberlist_ring_enabled` is true and `multikv_migration_enabled` (used for migration from Consul to memberlist) is not set. #2093 #2152
* [BUGFIX] Querier: Fix disabling shuffle sharding on the read path whilst keeping it enabled on write path. #2164

### Mimirtool

* [CHANGE] mimirtool rules: `--use-legacy-routes` now toggles between using `/prometheus/config/v1/rules` (default) and `/api/v1/rules` (legacy) endpoints. #2182
* [FEATURE] Added bearer token support for when Mimir is behind a gateway authenticating by bearer token. #2146
* [BUGFIX] mimirtool analyze: Fix dashboard JSON unmarshalling errors (#1840). #1973
* [BUGFIX] Make mimirtool build for Windows work again. #2273

### Mimir Continuous Test

* [ENHANCEMENT] Added the `-tests.smoke-test` flag to run the `mimir-continuous-test` suite once and immediately exit. #2047 #2094

### Documentation

* [ENHANCEMENT] Published Grafana Mimir runbooks as part of documentation. #1970
* [ENHANCEMENT] Improved ruler's "remote operational mode" documentation. #1906
* [ENHANCEMENT] Recommend fast disks for ingesters and store-gateways in production tips. #1903
* [ENHANCEMENT] Explain the runtime override of active series matchers. #1868
* [ENHANCEMENT] Clarify "Set rule group" API specification. #1869
* [ENHANCEMENT] Published Mimir jsonnet documentation. #2024
* [ENHANCEMENT] Documented required scrape interval for using alerting and recording rules from Mimir jsonnet. #2147
* [ENHANCEMENT] Runbooks: Mention memberlist as possible source of problems for various alerts. #2158
* [ENHANCEMENT] Added step-by-step article about migrating from Consul to Memberlist KV store using jsonnet without downtime. #2166
* [ENHANCEMENT] Documented `/memberlist` admin page. #2166
* [ENHANCEMENT] Documented how to configure Grafana Mimir's ruler with Jsonnet. #2127
* [ENHANCEMENT] Documented how to configure queriers’ autoscaling with Jsonnet. #2128
* [ENHANCEMENT] Updated mixin building instructions in "Installing Grafana Mimir dashboards and alerts" article. #2015 #2163
* [ENHANCEMENT] Fix location of "Monitoring Grafana Mimir" article in the documentation hierarchy. #2130
* [ENHANCEMENT] Runbook for `MimirRequestLatency` was expanded with more practical advice. #1967
* [BUGFIX] Fixed ruler configuration used in the getting started guide. #2052
* [BUGFIX] Fixed Mimir Alertmanager datasource in Grafana used by "Play with Grafana Mimir" tutorial. #2115
* [BUGFIX] Fixed typos in "Scaling out Grafana Mimir" article. #2170
* [BUGFIX] Added missing ring endpoint exposed by Ingesters. #1918

## 2.1.0

### Grafana Mimir

* [CHANGE] Compactor: No longer upload debug meta files to object storage. #1257
* [CHANGE] Default values have changed for the following settings: #1547
    - `-alertmanager.alertmanager-client.grpc-max-recv-msg-size` now defaults to 100 MiB (previously was not configurable and set to 16 MiB)
    - `-alertmanager.alertmanager-client.grpc-max-send-msg-size` now defaults to 100 MiB (previously was not configurable and set to 4 MiB)
    - `-alertmanager.max-recv-msg-size` now defaults to 100 MiB (previously was 16 MiB)
* [CHANGE] Ingester: Add `user` label to metrics `cortex_ingester_ingested_samples_total` and `cortex_ingester_ingested_samples_failures_total`. #1533
* [CHANGE] Ingester: Changed `-blocks-storage.tsdb.isolation-enabled` default from `true` to `false`. The config option has also been deprecated and will be removed in 2 minor version. #1655
* [CHANGE] Query-frontend: results cache keys are now versioned, this will cause cache to be re-filled when rolling out this version. #1631
* [CHANGE] Store-gateway: enabled attributes in-memory cache by default. New default configuration is `-blocks-storage.bucket-store.chunks-cache.attributes-in-memory-max-items=50000`. #1727
* [CHANGE] Compactor: Removed the metric `cortex_compactor_garbage_collected_blocks_total` since it duplicates `cortex_compactor_blocks_marked_for_deletion_total`. #1728
* [CHANGE] All: Logs that used the`org_id` label now use `user` label. #1634 #1758
* [CHANGE] Alertmanager: the following metrics are not exported for a given `user` and `integration` when the metric value is zero: #1783
  * `cortex_alertmanager_notifications_total`
  * `cortex_alertmanager_notifications_failed_total`
  * `cortex_alertmanager_notification_requests_total`
  * `cortex_alertmanager_notification_requests_failed_total`
  * `cortex_alertmanager_notification_rate_limited_total`
* [CHANGE] Removed the following metrics exposed by the Mimir hash rings: #1791
  * `cortex_member_ring_tokens_owned`
  * `cortex_member_ring_tokens_to_own`
  * `cortex_ring_tokens_owned`
  * `cortex_ring_member_ownership_percent`
* [CHANGE] Querier / Ruler: removed the following metrics tracking number of query requests send to each ingester. You can use `cortex_request_duration_seconds_count{route=~"/cortex.Ingester/(QueryStream|QueryExemplars)"}` instead. #1797
  * `cortex_distributor_ingester_queries_total`
  * `cortex_distributor_ingester_query_failures_total`
* [CHANGE] Distributor: removed the following metrics tracking the number of requests from a distributor to ingesters: #1799
  * `cortex_distributor_ingester_appends_total`
  * `cortex_distributor_ingester_append_failures_total`
* [CHANGE] Distributor / Ruler: deprecated `-distributor.extend-writes`. Now Mimir always behaves as if this setting was set to `false`, which we expect to be safe for every Mimir cluster setup. #1856
* [FEATURE] Querier: Added support for [streaming remote read](https://prometheus.io/blog/2019/10/10/remote-read-meets-streaming/). Should be noted that benefits of chunking the response are partial here, since in a typical `query-frontend` setup responses will be buffered until they've been completed. #1735
* [FEATURE] Ruler: Allow setting `evaluation_delay` for each rule group via rules group configuration file. #1474
* [FEATURE] Ruler: Added support for expression remote evaluation. #1536 #1818
  * The following CLI flags (and their respective YAML config options) have been added:
    * `-ruler.query-frontend.address`
    * `-ruler.query-frontend.grpc-client-config.grpc-max-recv-msg-size`
    * `-ruler.query-frontend.grpc-client-config.grpc-max-send-msg-size`
    * `-ruler.query-frontend.grpc-client-config.grpc-compression`
    * `-ruler.query-frontend.grpc-client-config.grpc-client-rate-limit`
    * `-ruler.query-frontend.grpc-client-config.grpc-client-rate-limit-burst`
    * `-ruler.query-frontend.grpc-client-config.backoff-on-ratelimits`
    * `-ruler.query-frontend.grpc-client-config.backoff-min-period`
    * `-ruler.query-frontend.grpc-client-config.backoff-max-period`
    * `-ruler.query-frontend.grpc-client-config.backoff-retries`
    * `-ruler.query-frontend.grpc-client-config.tls-enabled`
    * `-ruler.query-frontend.grpc-client-config.tls-ca-path`
    * `-ruler.query-frontend.grpc-client-config.tls-cert-path`
    * `-ruler.query-frontend.grpc-client-config.tls-key-path`
    * `-ruler.query-frontend.grpc-client-config.tls-server-name`
    * `-ruler.query-frontend.grpc-client-config.tls-insecure-skip-verify`
* [FEATURE] Distributor: Added the ability to forward specifics metrics to alternative remote_write API endpoints. #1052
* [FEATURE] Ingester: Active series custom trackers now supports runtime tenant-specific overrides. The configuration has been moved to limit config, the ingester config has been deprecated.  #1188
* [ENHANCEMENT] Alertmanager API: Concurrency limit for GET requests is now configurable using `-alertmanager.max-concurrent-get-requests-per-tenant`. #1547
* [ENHANCEMENT] Alertmanager: Added the ability to configure additional gRPC client settings for the Alertmanager distributor #1547
  - `-alertmanager.alertmanager-client.backoff-max-period`
  - `-alertmanager.alertmanager-client.backoff-min-period`
  - `-alertmanager.alertmanager-client.backoff-on-ratelimits`
  - `-alertmanager.alertmanager-client.backoff-retries`
  - `-alertmanager.alertmanager-client.grpc-client-rate-limit`
  - `-alertmanager.alertmanager-client.grpc-client-rate-limit-burst`
  - `-alertmanager.alertmanager-client.grpc-compression`
  - `-alertmanager.alertmanager-client.grpc-max-recv-msg-size`
  - `-alertmanager.alertmanager-client.grpc-max-send-msg-size`
* [ENHANCEMENT] Ruler: Add more detailed query information to ruler query stats logging. #1411
* [ENHANCEMENT] Admin: Admin API now has some styling. #1482 #1549 #1821 #1824
* [ENHANCEMENT] Alertmanager: added `insight=true` field to alertmanager dispatch logs. #1379
* [ENHANCEMENT] Store-gateway: Add the experimental ability to run index header operations in a dedicated thread pool. This feature can be configured using `-blocks-storage.bucket-store.index-header-thread-pool-size` and is disabled by default. #1660
* [ENHANCEMENT] Store-gateway: don't drop all blocks if instance finds itself as unhealthy or missing in the ring. #1806 #1823
* [ENHANCEMENT] Querier: wait until inflight queries are completed when shutting down queriers. #1756 #1767
* [BUGFIX] Query-frontend: do not shard queries with a subquery unless the subquery is inside a shardable aggregation function call. #1542
* [BUGFIX] Query-frontend: added `component=query-frontend` label to results cache memcached metrics to fix a panic when Mimir is running in single binary mode and results cache is enabled. #1704
* [BUGFIX] Mimir: services' status content-type is now correctly set to `text/html`. #1575
* [BUGFIX] Multikv: Fix panic when using using runtime config to set primary KV store used by `multi` KV. #1587
* [BUGFIX] Multikv: Fix watching for runtime config changes in `multi` KV store in ruler and querier. #1665
* [BUGFIX] Memcached: allow to use CNAME DNS records for the memcached backend addresses. #1654
* [BUGFIX] Querier: fixed temporary partial query results when shuffle sharding is enabled and hash ring backend storage is flushed / reset. #1829
* [BUGFIX] Alertmanager: prevent more file traversal cases related to template names. #1833
* [BUGFUX] Alertmanager: Allow usage with `-alertmanager-storage.backend=local`. Note that when using this storage type, the Alertmanager is not able persist state remotely, so it not recommended for production use. #1836
* [BUGFIX] Alertmanager: Do not validate alertmanager configuration if it's not running. #1835

### Mixin

* [CHANGE] Dashboards: Remove per-user series legends from Tenants dashboard. #1605
* [CHANGE] Dashboards: Show in-memory series and the per-user series limit on Tenants dashboard. #1613
* [CHANGE] Dashboards: Slow-queries dashboard now uses `user` label from logs instead of `org_id`. #1634
* [CHANGE] Dashboards: changed all Grafana dashboards UIDs to not conflict with Cortex ones, to let people install both while migrating from Cortex to Mimir: #1801 #1808
  * Alertmanager from `a76bee5913c97c918d9e56a3cc88cc28` to `b0d38d318bbddd80476246d4930f9e55`
  * Alertmanager Resources from `68b66aed90ccab448009089544a8d6c6` to `a6883fb22799ac74479c7db872451092`
  * Compactor from `9c408e1d55681ecb8a22c9fab46875cc` to `1b3443aea86db629e6efdb7d05c53823`
  * Compactor Resources from `df9added6f1f4332f95848cca48ebd99` to `09a5c49e9cdb2f2b24c6d184574a07fd`
  * Config from `61bb048ced9817b2d3e07677fb1c6290` to `5d9d0b4724c0f80d68467088ec61e003`
  * Object Store from `d5a3a4489d57c733b5677fb55370a723` to `e1324ee2a434f4158c00a9ee279d3292`
  * Overrides from `b5c95fee2e5e7c4b5930826ff6e89a12` to `1e2c358600ac53f09faea133f811b5bb`
  * Queries from `d9931b1054053c8b972d320774bb8f1d` to `b3abe8d5c040395cc36615cb4334c92d`
  * Reads from `8d6ba60eccc4b6eedfa329b24b1bd339` to `e327503188913dc38ad571c647eef643`
  * Reads Networking from `c0464f0d8bd026f776c9006b05910000` to `54b2a0a4748b3bd1aefa92ce5559a1c2`
  * Reads Resources from `2fd2cda9eea8d8af9fbc0a5960425120` to `cc86fd5aa9301c6528986572ad974db9`
  * Rollout Progress from `7544a3a62b1be6ffd919fc990ab8ba8f` to `7f0b5567d543a1698e695b530eb7f5de`
  * Ruler from `44d12bcb1f95661c6ab6bc946dfc3473` to `631e15d5d85afb2ca8e35d62984eeaa0`
  * Scaling from `88c041017b96856c9176e07cf557bdcf` to `64bbad83507b7289b514725658e10352`
  * Slow queries from `e6f3091e29d2636e3b8393447e925668` to `6089e1ce1e678788f46312a0a1e647e6`
  * Tenants from `35fa247ce651ba189debf33d7ae41611` to `35fa247ce651ba189debf33d7ae41611`
  * Top Tenants from `bc6e12d4fe540e4a1785b9d3ca0ffdd9` to `bc6e12d4fe540e4a1785b9d3ca0ffdd9`
  * Writes from `0156f6d15aa234d452a33a4f13c838e3` to `8280707b8f16e7b87b840fc1cc92d4c5`
  * Writes Networking from `681cd62b680b7154811fe73af55dcfd4` to `978c1cb452585c96697a238eaac7fe2d`
  * Writes Resources from `c0464f0d8bd026f776c9006b0591bb0b` to `bc9160e50b52e89e0e49c840fea3d379`
* [FEATURE] Alerts: added the following alerts on `mimir-continuous-test` tool: #1676
  - `MimirContinuousTestNotRunningOnWrites`
  - `MimirContinuousTestNotRunningOnReads`
  - `MimirContinuousTestFailed`
* [ENHANCEMENT] Added `per_cluster_label` support to allow to change the label name used to differentiate between Kubernetes clusters. #1651
* [ENHANCEMENT] Dashboards: Show QPS and latency of the Alertmanager Distributor. #1696
* [ENHANCEMENT] Playbooks: Add Alertmanager suggestions for `MimirRequestErrors` and `MimirRequestLatency` #1702
* [ENHANCEMENT] Dashboards: Allow custom datasources. #1749
* [ENHANCEMENT] Dashboards: Add config option `gateway_enabled` (defaults to `true`) to disable gateway panels from dashboards. #1761
* [ENHANCEMENT] Dashboards: Extend Top tenants dashboard with queries for tenants with highest sample rate, discard rate, and discard rate growth. #1842
* [ENHANCEMENT] Dashboards: Show ingestion rate limit and rule group limit on Tenants dashboard. #1845
* [ENHANCEMENT] Dashboards: Add "last successful run" panel to compactor dashboard. #1628
* [BUGFIX] Dashboards: Fix "Failed evaluation rate" panel on Tenants dashboard. #1629
* [BUGFIX] Honor the configured `per_instance_label` in all dashboards and alerts. #1697

### Jsonnet

* [FEATURE] Added support for `mimir-continuous-test`. To deploy `mimir-continuous-test` you can use the following configuration: #1675 #1850
  ```jsonnet
  _config+: {
    continuous_test_enabled: true,
    continuous_test_tenant_id: 'type-tenant-id',
    continuous_test_write_endpoint: 'http://type-write-path-hostname',
    continuous_test_read_endpoint: 'http://type-read-path-hostname/prometheus',
  },
  ```
* [ENHANCEMENT] Ingester anti-affinity can now be disabled by using `ingester_allow_multiple_replicas_on_same_node` configuration key. #1581
* [ENHANCEMENT] Added `node_selector` configuration option to select Kubernetes nodes where Mimir should run. #1596
* [ENHANCEMENT] Alertmanager: Added a `PodDisruptionBudget` of `withMaxUnavailable = 1`, to ensure we maintain quorum during rollouts. #1683
* [ENHANCEMENT] Store-gateway anti-affinity can now be enabled/disabled using `store_gateway_allow_multiple_replicas_on_same_node` configuration key. #1730
* [ENHANCEMENT] Added `store_gateway_zone_a_args`, `store_gateway_zone_b_args` and `store_gateway_zone_c_args` configuration options. #1807
* [BUGFIX] Pass primary and secondary multikv stores via CLI flags. Introduced new `multikv_switch_primary_secondary` config option to flip primary and secondary in runtime config.

### Mimirtool

* [BUGFIX] `config convert`: Retain Cortex defaults for `blocks_storage.backend`, `ruler_storage.backend`, `alertmanager_storage.backend`, `auth.type`, `activity_tracker.filepath`, `alertmanager.data_dir`, `blocks_storage.filesystem.dir`, `compactor.data_dir`, `ruler.rule_path`, `ruler_storage.filesystem.dir`, and `graphite.querier.schemas.backend`. #1626 #1762

### Tools

* [FEATURE] Added a `markblocks` tool that creates `no-compact` and `delete` marks for the blocks. #1551
* [FEATURE] Added `mimir-continuous-test` tool to continuously run smoke tests on live Mimir clusters. #1535 #1540 #1653 #1603 #1630 #1691 #1675 #1676 #1692 #1706 #1709 #1775 #1777 #1778 #1795
* [FEATURE] Added `mimir-rules-action` GitHub action, located at `operations/mimir-rules-action/`, used to lint, prepare, verify, diff, and sync rules to a Mimir cluster. #1723

## 2.0.0

### Grafana Mimir

_Changes since Cortex 1.10.0._

* [CHANGE] Remove chunks storage engine. #86 #119 #510 #545 #743 #744 #748 #753 #755 #757 #758 #759 #760 #762 #764 #789 #812 #813
  * The following CLI flags (and their respective YAML config options) have been removed:
    * `-store.engine`
    * `-schema-config-file`
    * `-ingester.checkpoint-duration`
    * `-ingester.checkpoint-enabled`
    * `-ingester.chunk-encoding`
    * `-ingester.chunk-age-jitter`
    * `-ingester.concurrent-flushes`
    * `-ingester.flush-on-shutdown-with-wal-enabled`
    * `-ingester.flush-op-timeout`
    * `-ingester.flush-period`
    * `-ingester.max-chunk-age`
    * `-ingester.max-chunk-idle`
    * `-ingester.max-series-per-query` (and `max_series_per_query` from runtime config)
    * `-ingester.max-stale-chunk-idle`
    * `-ingester.max-transfer-retries`
    * `-ingester.min-chunk-length`
    * `-ingester.recover-from-wal`
    * `-ingester.retain-period`
    * `-ingester.spread-flushes`
    * `-ingester.wal-dir`
    * `-ingester.wal-enabled`
    * `-querier.query-parallelism`
    * `-querier.second-store-engine`
    * `-querier.use-second-store-before-time`
    * `-flusher.wal-dir`
    * `-flusher.concurrent-flushes`
    * `-flusher.flush-op-timeout`
    * All `-table-manager.*` flags
    * All `-deletes.*` flags
    * All `-purger.*` flags
    * All `-metrics.*` flags
    * All `-dynamodb.*` flags
    * All `-s3.*` flags
    * All `-azure.*` flags
    * All `-bigtable.*` flags
    * All `-gcs.*` flags
    * All `-cassandra.*` flags
    * All `-boltdb.*` flags
    * All `-local.*` flags
    * All `-swift.*` flags
    * All `-store.*` flags except `-store.engine`, `-store.max-query-length`, `-store.max-labels-query-length`
    * All `-grpc-store.*` flags
  * The following API endpoints have been removed:
    * `/api/v1/chunks` and `/chunks`
  * The following metrics have been removed:
    * `cortex_ingester_flush_queue_length`
    * `cortex_ingester_queried_chunks`
    * `cortex_ingester_chunks_created_total`
    * `cortex_ingester_wal_replay_duration_seconds`
    * `cortex_ingester_wal_corruptions_total`
    * `cortex_ingester_sent_chunks`
    * `cortex_ingester_received_chunks`
    * `cortex_ingester_flush_series_in_progress`
    * `cortex_ingester_chunk_utilization`
    * `cortex_ingester_chunk_length`
    * `cortex_ingester_chunk_size_bytes`
    * `cortex_ingester_chunk_age_seconds`
    * `cortex_ingester_memory_chunks`
    * `cortex_ingester_flushing_enqueued_series_total`
    * `cortex_ingester_flushing_dequeued_series_total`
    * `cortex_ingester_dropped_chunks_total`
    * `cortex_oldest_unflushed_chunk_timestamp_seconds`
    * `prometheus_local_storage_chunk_ops_total`
    * `prometheus_local_storage_chunkdesc_ops_total`
    * `prometheus_local_storage_memory_chunkdescs`
* [CHANGE] Changed default storage backends from `s3` to `filesystem` #833
  This effects the following flags:
  * `-blocks-storage.backend` now defaults to `filesystem`
  * `-blocks-storage.filesystem.dir` now defaults to `blocks`
  * `-alertmanager-storage.backend` now defaults to `filesystem`
  * `-alertmanager-storage.filesystem.dir` now defaults to `alertmanager`
  * `-ruler-storage.backend` now defaults to `filesystem`
  * `-ruler-storage.filesystem.dir` now defaults to `ruler`
* [CHANGE] Renamed metric `cortex_experimental_features_in_use_total` as `cortex_experimental_features_used_total` and added `feature` label. #32 #658
* [CHANGE] Removed `log_messages_total` metric. #32
* [CHANGE] Some files and directories created by Mimir components on local disk now have stricter permissions, and are only readable by owner, but not group or others. #58
* [CHANGE] Memcached client DNS resolution switched from golang built-in to [`miekg/dns`](https://github.com/miekg/dns). #142
* [CHANGE] The metric `cortex_deprecated_flags_inuse_total` has been renamed to `deprecated_flags_inuse_total` as part of using grafana/dskit functionality. #185
* [CHANGE] API: The `-api.response-compression-enabled` flag has been removed, and GZIP response compression is always enabled except on `/api/v1/push` and `/push` endpoints. #880
* [CHANGE] Update Go version to 1.17.3. #480
* [CHANGE] The `status_code` label on gRPC client metrics has changed from '200' and '500' to '2xx', '5xx', '4xx', 'cancel' or 'error'. #537
* [CHANGE] Removed the deprecated `-<prefix>.fifocache.size` flag. #618
* [CHANGE] Enable index header lazy loading by default. #693
  * `-blocks-storage.bucket-store.index-header-lazy-loading-enabled` default from `false` to `true`
  * `-blocks-storage.bucket-store.index-header-lazy-loading-idle-timeout` default from `20m` to `1h`
* [CHANGE] Shuffle-sharding:
  * `-distributor.sharding-strategy` option has been removed, and shuffle sharding is enabled by default. Default shard size is set to 0, which disables shuffle sharding for the tenant (all ingesters will receive tenants's samples). #888
  * `-ruler.sharding-strategy` option has been removed from ruler. Ruler now uses shuffle-sharding by default, but respects `ruler_tenant_shard_size`, which defaults to 0 (ie. use all rulers for tenant). #889
  * `-store-gateway.sharding-strategy` option has been removed store-gateways. Store-gateway now uses shuffle-sharding by default, but respects `store_gateway_tenant_shard_size` for tenant, and this value defaults to 0. #891
* [CHANGE] Server: `-server.http-listen-port` (yaml: `server.http_listen_port`) now defaults to `8080` (previously `80`). #871
* [CHANGE] Changed the default value of `-blocks-storage.bucket-store.ignore-deletion-marks-delay` from 6h to 1h. #892
* [CHANGE] Changed default settings for memcached clients: #959 #1000
  * The default value for the following config options has changed from `10000` to `25000`:
    * `-blocks-storage.bucket-store.chunks-cache.memcached.max-async-buffer-size`
    * `-blocks-storage.bucket-store.index-cache.memcached.max-async-buffer-size`
    * `-blocks-storage.bucket-store.metadata-cache.memcached.max-async-buffer-size`
    * `-query-frontend.results-cache.memcached.max-async-buffer-size`
  * The default value for the following config options has changed from `0` (unlimited) to `100`:
    * `-blocks-storage.bucket-store.chunks-cache.memcached.max-get-multi-batch-size`
    * `-blocks-storage.bucket-store.index-cache.memcached.max-get-multi-batch-size`
    * `-blocks-storage.bucket-store.metadata-cache.memcached.max-get-multi-batch-size`
    * `-query-frontend.results-cache.memcached.max-get-multi-batch-size`
  * The default value for the following config options has changed from `16` to `100`:
    * `-blocks-storage.bucket-store.chunks-cache.memcached.max-idle-connections`
    * `-blocks-storage.bucket-store.index-cache.memcached.max-idle-connections`
    * `-blocks-storage.bucket-store.metadata-cache.memcached.max-idle-connections`
    * `-query-frontend.results-cache.memcached.max-idle-connections`
  * The default value for the following config options has changed from `100ms` to `200ms`:
    * `-blocks-storage.bucket-store.metadata-cache.memcached.timeout`
    * `-blocks-storage.bucket-store.index-cache.memcached.timeout`
    * `-blocks-storage.bucket-store.chunks-cache.memcached.timeout`
    * `-query-frontend.results-cache.memcached.timeout`
* [CHANGE] Changed the default value of `-blocks-storage.bucket-store.bucket-index.enabled` to `true`. The default configuration must now run the compactor in order to write the bucket index or else queries to long term storage will fail. #924
* [CHANGE] Option `-auth.enabled` has been renamed to `-auth.multitenancy-enabled`. #1130
* [CHANGE] Default tenant ID used with disabled auth (`-auth.multitenancy-enabled=false`) has changed from `fake` to `anonymous`. This tenant ID can now be changed with `-auth.no-auth-tenant` option. #1063
* [CHANGE] The default values for the following local directories have changed: #1072
  * `-alertmanager.storage.path` default value changed to `./data-alertmanager/`
  * `-compactor.data-dir` default value changed to `./data-compactor/`
  * `-ruler.rule-path` default value changed to `./data-ruler/`
* [CHANGE] The default value for gRPC max send message size has been changed from 16MB to 100MB. This affects the following parameters: #1152
  * `-query-frontend.grpc-client-config.grpc-max-send-msg-size`
  * `-ingester.client.grpc-max-send-msg-size`
  * `-querier.frontend-client.grpc-max-send-msg-size`
  * `-query-scheduler.grpc-client-config.grpc-max-send-msg-size`
  * `-ruler.client.grpc-max-send-msg-size`
* [CHANGE] Remove `-http.prefix` flag (and `http_prefix` config file option). #763
* [CHANGE] Remove legacy endpoints. Please use their alternatives listed below. As part of the removal process we are
  introducing two new sets of endpoints for the ruler configuration API: `<prometheus-http-prefix>/rules` and
  `<prometheus-http-prefix>/config/v1/rules/**`. We are also deprecating `<prometheus-http-prefix>/rules` and `/api/v1/rules`;
  and will remove them in Mimir 2.2.0. #763 #1222
  * Query endpoints

    | Legacy                                                  | Alternative                                                |
    | ------------------------------------------------------- | ---------------------------------------------------------- |
    | `/<legacy-http-prefix>/api/v1/query`                    | `<prometheus-http-prefix>/api/v1/query`                    |
    | `/<legacy-http-prefix>/api/v1/query_range`              | `<prometheus-http-prefix>/api/v1/query_range`              |
    | `/<legacy-http-prefix>/api/v1/query_exemplars`          | `<prometheus-http-prefix>/api/v1/query_exemplars`          |
    | `/<legacy-http-prefix>/api/v1/series`                   | `<prometheus-http-prefix>/api/v1/series`                   |
    | `/<legacy-http-prefix>/api/v1/labels`                   | `<prometheus-http-prefix>/api/v1/labels`                   |
    | `/<legacy-http-prefix>/api/v1/label/{name}/values`      | `<prometheus-http-prefix>/api/v1/label/{name}/values`      |
    | `/<legacy-http-prefix>/api/v1/metadata`                 | `<prometheus-http-prefix>/api/v1/metadata`                 |
    | `/<legacy-http-prefix>/api/v1/read`                     | `<prometheus-http-prefix>/api/v1/read`                     |
    | `/<legacy-http-prefix>/api/v1/cardinality/label_names`  | `<prometheus-http-prefix>/api/v1/cardinality/label_names`  |
    | `/<legacy-http-prefix>/api/v1/cardinality/label_values` | `<prometheus-http-prefix>/api/v1/cardinality/label_values` |
    | `/api/prom/user_stats`                                  | `/api/v1/user_stats`                                       |

  * Distributor endpoints

    | Legacy endpoint               | Alternative                   |
    | ----------------------------- | ----------------------------- |
    | `/<legacy-http-prefix>/push`  | `/api/v1/push`                |
    | `/all_user_stats`             | `/distributor/all_user_stats` |
    | `/ha-tracker`                 | `/distributor/ha_tracker`     |

  * Ingester endpoints

    | Legacy          | Alternative           |
    | --------------- | --------------------- |
    | `/ring`         | `/ingester/ring`      |
    | `/shutdown`     | `/ingester/shutdown`  |
    | `/flush`        | `/ingester/flush`     |
    | `/push`         | `/ingester/push`      |

  * Ruler endpoints

    | Legacy                                                | Alternative                                         | Alternative #2 (not available before Mimir 2.0.0)                    |
    | ----------------------------------------------------- | --------------------------------------------------- | ------------------------------------------------------------------- |
    | `/<legacy-http-prefix>/api/v1/rules`                  | `<prometheus-http-prefix>/api/v1/rules`             |                                                                     |
    | `/<legacy-http-prefix>/api/v1/alerts`                 | `<prometheus-http-prefix>/api/v1/alerts`            |                                                                     |
    | `/<legacy-http-prefix>/rules`                         | `/api/v1/rules` (see below)                         |  `<prometheus-http-prefix>/config/v1/rules`                         |
    | `/<legacy-http-prefix>/rules/{namespace}`             | `/api/v1/rules/{namespace}` (see below)             |  `<prometheus-http-prefix>/config/v1/rules/{namespace}`             |
    | `/<legacy-http-prefix>/rules/{namespace}/{groupName}` | `/api/v1/rules/{namespace}/{groupName}` (see below) |  `<prometheus-http-prefix>/config/v1/rules/{namespace}/{groupName}` |
    | `/<legacy-http-prefix>/rules/{namespace}`             | `/api/v1/rules/{namespace}` (see below)             |  `<prometheus-http-prefix>/config/v1/rules/{namespace}`             |
    | `/<legacy-http-prefix>/rules/{namespace}/{groupName}` | `/api/v1/rules/{namespace}/{groupName}` (see below) |  `<prometheus-http-prefix>/config/v1/rules/{namespace}/{groupName}` |
    | `/<legacy-http-prefix>/rules/{namespace}`             | `/api/v1/rules/{namespace}` (see below)             |  `<prometheus-http-prefix>/config/v1/rules/{namespace}`             |
    | `/ruler_ring`                                         | `/ruler/ring`                                       |                                                                     |

    > __Note:__ The `/api/v1/rules/**` endpoints are considered deprecated with Mimir 2.0.0 and will be removed
    in Mimir 2.2.0. After upgrading to 2.0.0 we recommend switching uses to the equivalent
    `/<prometheus-http-prefix>/config/v1/**` endpoints that Mimir 2.0.0 introduces.

  * Alertmanager endpoints

    | Legacy                      | Alternative                        |
    | --------------------------- | ---------------------------------- |
    | `/<legacy-http-prefix>`     | `/alertmanager`                    |
    | `/status`                   | `/multitenant_alertmanager/status` |

* [CHANGE] Ingester: changed `-ingester.stream-chunks-when-using-blocks` default value from `false` to `true`. #717
* [CHANGE] Ingester: default `-ingester.ring.min-ready-duration` reduced from 1m to 15s. #126
* [CHANGE] Ingester: `-ingester.ring.min-ready-duration` now start counting the delay after the ring's health checks have passed instead of when the ring client was started. #126
* [CHANGE] Ingester: allow experimental ingester max-exemplars setting to be changed dynamically #144
  * CLI flag `-blocks-storage.tsdb.max-exemplars` is renamed to `-ingester.max-global-exemplars-per-user`.
  * YAML `max_exemplars` is moved from `tsdb` to `overrides` and renamed to `max_global_exemplars_per_user`.
* [CHANGE] Ingester: active series metrics `cortex_ingester_active_series` and `cortex_ingester_active_series_custom_tracker` are now removed when their value is zero. #672 #690
* [CHANGE] Ingester: changed default value of `-blocks-storage.tsdb.retention-period` from `6h` to `24h`. #966
* [CHANGE] Ingester: changed default value of `-blocks-storage.tsdb.close-idle-tsdb-timeout` from `0` to `13h`. #967
* [CHANGE] Ingester: changed default value of `-ingester.ring.final-sleep` from `30s` to `0s`. #981
* [CHANGE] Ingester: the following low level settings have been removed: #1153
  * `-ingester-client.expected-labels`
  * `-ingester-client.expected-samples-per-series`
  * `-ingester-client.expected-timeseries`
* [CHANGE] Ingester: following command line options related to ingester ring were renamed: #1155
  * `-consul.*` changed to `-ingester.ring.consul.*`
  * `-etcd.*` changed to `-ingester.ring.etcd.*`
  * `-multi.*` changed to `-ingester.ring.multi.*`
  * `-distributor.excluded-zones` changed to `-ingester.ring.excluded-zones`
  * `-distributor.replication-factor` changed to `-ingester.ring.replication-factor`
  * `-distributor.zone-awareness-enabled` changed to `-ingester.ring.zone-awareness-enabled`
  * `-ingester.availability-zone` changed to `-ingester.ring.instance-availability-zone`
  * `-ingester.final-sleep` changed to `-ingester.ring.final-sleep`
  * `-ingester.heartbeat-period` changed to `-ingester.ring.heartbeat-period`
  * `-ingester.join-after` changed to `-ingester.ring.join-after`
  * `-ingester.lifecycler.ID` changed to `-ingester.ring.instance-id`
  * `-ingester.lifecycler.addr` changed to `-ingester.ring.instance-addr`
  * `-ingester.lifecycler.interface` changed to `-ingester.ring.instance-interface-names`
  * `-ingester.lifecycler.port` changed to `-ingester.ring.instance-port`
  * `-ingester.min-ready-duration` changed to `-ingester.ring.min-ready-duration`
  * `-ingester.num-tokens` changed to `-ingester.ring.num-tokens`
  * `-ingester.observe-period` changed to `-ingester.ring.observe-period`
  * `-ingester.readiness-check-ring-health` changed to `-ingester.ring.readiness-check-ring-health`
  * `-ingester.tokens-file-path` changed to `-ingester.ring.tokens-file-path`
  * `-ingester.unregister-on-shutdown` changed to `-ingester.ring.unregister-on-shutdown`
  * `-ring.heartbeat-timeout` changed to `-ingester.ring.heartbeat-timeout`
  * `-ring.prefix` changed to `-ingester.ring.prefix`
  * `-ring.store` changed to `-ingester.ring.store`
* [CHANGE] Ingester: fields in YAML configuration for ingester ring have been changed: #1155
  * `ingester.lifecycler` changed to `ingester.ring`
  * Fields from `ingester.lifecycler.ring` moved to `ingester.ring`
  * `ingester.lifecycler.address` changed to `ingester.ring.instance_addr`
  * `ingester.lifecycler.id` changed to `ingester.ring.instance_id`
  * `ingester.lifecycler.port` changed to `ingester.ring.instance_port`
  * `ingester.lifecycler.availability_zone` changed to `ingester.ring.instance_availability_zone`
  * `ingester.lifecycler.interface_names` changed to `ingester.ring.instance_interface_names`
* [CHANGE] Distributor: removed the `-distributor.shard-by-all-labels` configuration option. It is now assumed to be true. #698
* [CHANGE] Distributor: change default value of `-distributor.instance-limits.max-inflight-push-requests` to `2000`. #964
* [CHANGE] Distributor: change default value of `-distributor.remote-timeout` from `2s` to `20s`. #970
* [CHANGE] Distributor: removed the `-distributor.extra-query-delay` flag (and its respective YAML config option). #1048
* [CHANGE] Query-frontend: Enable query stats by default, they can still be disabled with `-query-frontend.query-stats-enabled=false`. #83
* [CHANGE] Query-frontend: the `cortex_frontend_mapped_asts_total` metric has been renamed to `cortex_frontend_query_sharding_rewrites_attempted_total`. #150
* [CHANGE] Query-frontend: added `sharded` label to `cortex_query_seconds_total` metric. #235
* [CHANGE] Query-frontend: changed the flag name for controlling query sharding total shards from `-querier.total-shards` to `-query-frontend.query-sharding-total-shards`. #230
* [CHANGE] Query-frontend: flag `-querier.parallelise-shardable-queries` has been renamed to `-query-frontend.parallelize-shardable-queries` #284
* [CHANGE] Query-frontend: removed the deprecated (and unused) `-frontend.cache-split-interval`. Use `-query-frontend.split-queries-by-interval` instead. #587
* [CHANGE] Query-frontend: range query response now omits the `data` field when it's empty (error case) like Prometheus does, previously it was `"data":{"resultType":"","result":null}`. #629
* [CHANGE] Query-frontend: instant queries now honor the `-query-frontend.max-retries-per-request` flag. #630
* [CHANGE] Query-frontend: removed in-memory and Redis cache support. Reason is that these caching backends were just supported by query-frontend, while all other Mimir services only support memcached. #796
  * The following CLI flags (and their respective YAML config options) have been removed:
    * `-frontend.cache.enable-fifocache`
    * `-frontend.redis.*`
    * `-frontend.fifocache.*`
  * The following metrics have been removed:
    * `querier_cache_added_total`
    * `querier_cache_added_new_total`
    * `querier_cache_evicted_total`
    * `querier_cache_entries`
    * `querier_cache_gets_total`
    * `querier_cache_misses_total`
    * `querier_cache_stale_gets_total`
    * `querier_cache_memory_bytes`
    * `cortex_rediscache_request_duration_seconds`
* [CHANGE] Query-frontend: migrated memcached backend client to the same one used in other components (memcached config and metrics are now consistent across all Mimir services). #821
  * The following CLI flags (and their respective YAML config options) have been added:
    * `-query-frontend.results-cache.backend` (set it to `memcached` if `-query-frontend.cache-results=true`)
  * The following CLI flags (and their respective YAML config options) have been changed:
    * `-frontend.memcached.hostname` and `-frontend.memcached.service` have been removed: use `-query-frontend.results-cache.memcached.addresses` instead
  * The following CLI flags (and their respective YAML config options) have been renamed:
    * `-frontend.background.write-back-concurrency` renamed to `-query-frontend.results-cache.memcached.max-async-concurrency`
    * `-frontend.background.write-back-buffer` renamed to `-query-frontend.results-cache.memcached.max-async-buffer-size`
    * `-frontend.memcached.batchsize` renamed to `-query-frontend.results-cache.memcached.max-get-multi-batch-size`
    * `-frontend.memcached.parallelism` renamed to `-query-frontend.results-cache.memcached.max-get-multi-concurrency`
    * `-frontend.memcached.timeout` renamed to `-query-frontend.results-cache.memcached.timeout`
    * `-frontend.memcached.max-item-size` renamed to `-query-frontend.results-cache.memcached.max-item-size`
    * `-frontend.memcached.max-idle-conns` renamed to `-query-frontend.results-cache.memcached.max-idle-connections`
    * `-frontend.compression` renamed to `-query-frontend.results-cache.compression`
  * The following CLI flags (and their respective YAML config options) have been removed:
    * `-frontend.memcached.circuit-breaker-consecutive-failures`: feature removed
    * `-frontend.memcached.circuit-breaker-timeout`: feature removed
    * `-frontend.memcached.circuit-breaker-interval`: feature removed
    * `-frontend.memcached.update-interval`: new setting is hardcoded to 30s
    * `-frontend.memcached.consistent-hash`: new setting is always enabled
    * `-frontend.default-validity` and `-frontend.memcached.expiration`: new setting is hardcoded to 7 days
  * The following metrics have been changed:
    * `cortex_cache_dropped_background_writes_total{name}` changed to `thanos_memcached_operation_skipped_total{name, operation, reason}`
    * `cortex_cache_value_size_bytes{name, method}` changed to `thanos_memcached_operation_data_size_bytes{name}`
    * `cortex_cache_request_duration_seconds{name, method, status_code}` changed to `thanos_memcached_operation_duration_seconds{name, operation}`
    * `cortex_cache_fetched_keys{name}` changed to `thanos_cache_memcached_requests_total{name}`
    * `cortex_cache_hits{name}` changed to `thanos_cache_memcached_hits_total{name}`
    * `cortex_memcache_request_duration_seconds{name, method, status_code}` changed to `thanos_memcached_operation_duration_seconds{name, operation}`
    * `cortex_memcache_client_servers{name}` changed to `thanos_memcached_dns_provider_results{name, addr}`
    * `cortex_memcache_client_set_skip_total{name}` changed to `thanos_memcached_operation_skipped_total{name, operation, reason}`
    * `cortex_dns_lookups_total` changed to `thanos_memcached_dns_lookups_total`
    * For all metrics the value of the "name" label has changed from `frontend.memcached` to `frontend-cache`
  * The following metrics have been removed:
    * `cortex_cache_background_queue_length{name}`
* [CHANGE] Query-frontend: merged `query_range` into `frontend` in the YAML config (keeping the same keys) and renamed flags: #825
  * `-querier.max-retries-per-request` renamed to `-query-frontend.max-retries-per-request`
  * `-querier.split-queries-by-interval` renamed to `-query-frontend.split-queries-by-interval`
  * `-querier.align-querier-with-step` renamed to `-query-frontend.align-querier-with-step`
  * `-querier.cache-results` renamed to `-query-frontend.cache-results`
  * `-querier.parallelise-shardable-queries` renamed to `-query-frontend.parallelize-shardable-queries`
* [CHANGE] Query-frontend: the default value of `-query-frontend.split-queries-by-interval` has changed from `0` to `24h`. #1131
* [CHANGE] Query-frontend: `-frontend.` flags were renamed to `-query-frontend.`: #1167
* [CHANGE] Query-frontend / Query-scheduler: classified the `-query-frontend.querier-forget-delay` and `-query-scheduler.querier-forget-delay` flags (and their respective YAML config options) as experimental. #1208
* [CHANGE] Querier / ruler: Change `-querier.max-fetched-chunks-per-query` configuration to limit to maximum number of chunks that can be fetched in a single query. The number of chunks fetched by ingesters AND long-term storare combined should not exceed the value configured on `-querier.max-fetched-chunks-per-query`. [#4260](https://github.com/cortexproject/cortex/pull/4260)
* [CHANGE] Querier / ruler: Option `-querier.ingester-streaming` has been removed. Querier/ruler now always use streaming method to query ingesters. #204
* [CHANGE] Querier: always fetch labels from store and respect start/end times in request; the option `-querier.query-store-for-labels-enabled` has been removed and is now always on. #518 #1132
* [CHANGE] Querier / ruler: removed the `-store.query-chunk-limit` flag (and its respective YAML config option `max_chunks_per_query`). `-querier.max-fetched-chunks-per-query` (and its respective YAML config option `max_fetched_chunks_per_query`) should be used instead. #705
* [CHANGE] Querier/Ruler: `-querier.active-query-tracker-dir` option has been removed. Active query tracking is now done via Activity tracker configured by `-activity-tracker.filepath` and enabled by default. Limit for max number of concurrent queries (`-querier.max-concurrent`) is now respected even if activity tracking is not enabled. #661 #822
* [CHANGE] Querier/ruler/query-frontend: the experimental `-querier.at-modifier-enabled` CLI flag has been removed and the PromQL `@` modifier is always enabled. #941
* [CHANGE] Querier: removed `-querier.worker-match-max-concurrent` and `-querier.worker-parallelism` CLI flags (and their respective YAML config options). Mimir now behaves like if `-querier.worker-match-max-concurrent` is always enabled and you should configure the max concurrency per querier process using `-querier.max-concurrent` instead. #958
* [CHANGE] Querier: changed default value of `-querier.query-ingesters-within` from `0` to `13h`. #967
* [CHANGE] Querier: rename metric `cortex_query_fetched_chunks_bytes_total` to `cortex_query_fetched_chunk_bytes_total` to be consistent with the limit name. #476
* [CHANGE] Ruler: add two new metrics `cortex_ruler_list_rules_seconds` and `cortex_ruler_load_rule_groups_seconds` to the ruler. #906
* [CHANGE] Ruler: endpoints for listing configured rules now return HTTP status code 200 and an empty map when there are no rules instead of an HTTP 404 and plain text error message. The following endpoints are affected: #456
  * `<prometheus-http-prefix>/config/v1/rules`
  * `<prometheus-http-prefix>/config/v1/rules/{namespace}`
  * `<prometheus-http-prefix>/rules` (deprecated)
  * `<prometheus-http-prefix>/rules/{namespace}` (deprecated)
  * `/api/v1/rules` (deprecated)
  * `/api/v1/rules/{namespace}` (deprecated)
* [CHANGE] Ruler: removed `configdb` support from Ruler backend storages. #15 #38 #819
* [CHANGE] Ruler: removed the support for the deprecated storage configuration via `-ruler.storage.*` CLI flags (and their respective YAML config options). Use `-ruler-storage.*` instead. #628
* [CHANGE] Ruler: set new default limits for rule groups: `-ruler.max-rules-per-rule-group` to 20 (previously 0, disabled) and `-ruler.max-rule-groups-per-tenant` to 70 (previously 0, disabled). #847
* [CHANGE] Ruler: removed `-ruler.enable-sharding` option, and changed default value of `-ruler.ring.store` to `memberlist`. #943
* [CHANGE] Ruler: `-ruler.alertmanager-use-v2` has been removed. The ruler will always use the `v2` endpoints. #954 #1100
* [CHANGE] Ruler: `-experimental.ruler.enable-api` flag has been renamed to `-ruler.enable-api` and is now stable. The default value has also changed from `false` to `true`, so both ruler and alertmanager API are enabled by default. #913 #1065
* [CHANGE] Ruler: add support for [DNS service discovery format](./docs/sources/configuration/arguments.md#dns-service-discovery) for `-ruler.alertmanager-url`. `-ruler.alertmanager-discovery` flag has been removed. URLs following the prior SRV format, will be treated as a static target. To continue using service discovery for these URLs prepend `dnssrvnoa+` to them. #993
  * The following metrics for Alertmanager DNS service discovery are replaced:
    * `prometheus_sd_dns_lookups_total` replaced by `cortex_dns_lookups_total{component="ruler"}`
    * `prometheus_sd_dns_lookup_failures_total` replaced by `cortex_dns_failures_total{component="ruler"}`
* [CHANGE] Ruler: deprecate `/api/v1/rules/**` and `<prometheus-http-prefix/rules/**` configuration API endpoints in favour of `/<prometheus-http-prefix>/config/v1/rules/**`. Deprecated endpoints will be removed in Mimir 2.2.0. Main configuration API endpoints are now `/<prometheus-http-prefix>/config/api/v1/rules/**` introduced in Mimir 2.0.0. #1222
* [CHANGE] Store-gateway: index cache now includes tenant in cache keys, this invalidates previous cached entries. #607
* [CHANGE] Store-gateway: increased memcached index caching TTL from 1 day to 7 days. #718
* [CHANGE] Store-gateway: options `-store-gateway.sharding-enabled` and `-querier.store-gateway-addresses` were removed. Default value of `-store-gateway.sharding-ring.store` is now `memberlist` and default value for `-store-gateway.sharding-ring.wait-stability-min-duration` changed from `1m` to `0` (disabled). #976
* [CHANGE] Compactor: compactor will no longer try to compact blocks that are already marked for deletion. Previously compactor would consider blocks marked for deletion within `-compactor.deletion-delay / 2` period as eligible for compaction. [#4328](https://github.com/cortexproject/cortex/pull/4328)
* [CHANGE] Compactor: Removed support for block deletion marks migration. If you're upgrading from Cortex < 1.7.0 to Mimir, you should upgrade the compactor to Cortex >= 1.7.0 first, run it at least once and then upgrade to Mimir. #122
* [CHANGE] Compactor: removed the `cortex_compactor_group_vertical_compactions_total` metric. #278
* [CHANGE] Compactor: no longer waits for initial blocks cleanup to finish before starting compactions. #282
* [CHANGE] Compactor: removed overlapping sources detection. Overlapping sources may exist due to edge cases (timing issues) when horizontally sharding compactor, but are correctly handled by compactor. #494
* [CHANGE] Compactor: compactor now uses deletion marks from `<tenant>/markers` location in the bucket. Marker files are no longer fetched, only listed. #550
* [CHANGE] Compactor: Default value of `-compactor.block-sync-concurrency` has changed from 20 to 8. This flag is now only used to control number of goroutines for downloading and uploading blocks during compaction. #552
* [CHANGE] Compactor is now included in `all` target (single-binary). #866
* [CHANGE] Compactor: Removed `-compactor.sharding-enabled` option. Sharding in compactor is now always enabled. Default value of `-compactor.ring.store` has changed from `consul` to `memberlist`. Default value of `-compactor.ring.wait-stability-min-duration` is now 0, which disables the feature. #956
* [CHANGE] Alertmanager: removed `-alertmanager.configs.auto-webhook-root` #977
* [CHANGE] Alertmanager: removed `configdb` support from Alertmanager backend storages. #15 #38 #819
* [CHANGE] Alertmanager: Don't count user-not-found errors from replicas as failures in the `cortex_alertmanager_state_fetch_replica_state_failed_total` metric. #190
* [CHANGE] Alertmanager: Use distributor for non-API routes. #213
* [CHANGE] Alertmanager: removed `-alertmanager.storage.*` configuration options, with the exception of the CLI flags `-alertmanager.storage.path` and `-alertmanager.storage.retention`. Use `-alertmanager-storage.*` instead. #632
* [CHANGE] Alertmanager: set default value for `-alertmanager.web.external-url=http://localhost:8080/alertmanager` to match the default configuration. #808 #1067
* [CHANGE] Alertmanager: `-experimental.alertmanager.enable-api` flag has been renamed to `-alertmanager.enable-api` and is now stable. #913
* [CHANGE] Alertmanager: now always runs with sharding enabled; other modes of operation are removed. #1044 #1126
  * The following configuration options are removed:
    * `-alertmanager.sharding-enabled`
    * `-alertmanager.cluster.advertise-address`
    * `-alertmanager.cluster.gossip-interval`
    * `-alertmanager.cluster.listen-address`
    * `-alertmanager.cluster.peers`
    * `-alertmanager.cluster.push-pull-interval`
  * The following configuration options are renamed:
    * `-alertmanager.cluster.peer-timeout` to `-alertmanager.peer-timeout`
* [CHANGE] Alertmanager: the default value of `-alertmanager.sharding-ring.store` is now `memberlist`. #1171
* [CHANGE] Ring: changed default value of `-distributor.ring.store` (Distributor ring) and `-ring.store` (Ingester ring) to `memberlist`. #1046
* [CHANGE] Memberlist: the `memberlist_kv_store_value_bytes` metric has been removed due to values no longer being stored in-memory as encoded bytes. [#4345](https://github.com/cortexproject/cortex/pull/4345)
* [CHANGE] Memberlist: forward only changes, not entire original message. [#4419](https://github.com/cortexproject/cortex/pull/4419)
* [CHANGE] Memberlist: don't accept old tombstones as incoming change, and don't forward such messages to other gossip members. [#4420](https://github.com/cortexproject/cortex/pull/4420)
* [CHANGE] Memberlist: changed probe interval from `1s` to `5s` and probe timeout from `500ms` to `2s`. #563
* [CHANGE] Memberlist: the `name` label on metrics `cortex_dns_failures_total`, `cortex_dns_lookups_total` and `cortex_dns_provider_results` was renamed to `component`. #993
* [CHANGE] Limits: removed deprecated limits for rejecting old samples #799
  This removes the following flags:
  * `-validation.reject-old-samples`
  * `-validation.reject-old-samples.max-age`
* [CHANGE] Limits: removed local limit-related flags in favor of global limits. #725
  The distributor ring is now required, and can be configured via the `distributor.ring.*` flags.
  This removes the following flags:
  * `-distributor.ingestion-rate-strategy` -> will now always use the "global" strategy
  * `-ingester.max-series-per-user` -> set `-ingester.max-global-series-per-user` to `N` times the existing value of `-ingester.max-series-per-user` instead
  * `-ingester.max-series-per-metric` -> set `-ingester.max-global-series-per-metric`  to `N` times the existing value of `-ingester.max-series-per-metric` instead
  * `-ingester.max-metadata-per-user` -> set `-ingester.max-global-metadata-per-user` to `N` times the existing value of `-ingester.max-metadata-per-user` instead
  * `-ingester.max-metadata-per-metric` -> set `-ingester.max-global-metadata-per-metric` to `N` times the existing value of `-ingester.max-metadata-per-metric` instead
  * In the above notes, `N` refers to the number of ingester replicas
  Additionally, default values for the following flags have changed:
  * `-ingester.max-global-series-per-user` from `0` to `150000`
  * `-ingester.max-global-series-per-metric` from `0` to `20000`
  * `-distributor.ingestion-rate-limit` from `25000` to `10000`
  * `-distributor.ingestion-burst-size` from `50000` to `200000`
* [CHANGE] Limits: removed limit `enforce_metric_name`, now behave as if set to `true` always. #686
* [CHANGE] Limits: Option `-ingester.max-samples-per-query` and its YAML field `max_samples_per_query` have been removed. It required `-querier.ingester-streaming` option to be set to false, but since `-querier.ingester-streaming` is removed (always defaulting to true), the limit using it was removed as well. #204 #1132
* [CHANGE] Limits: Set the default max number of inflight ingester push requests (`-ingester.instance-limits.max-inflight-push-requests`) to 30000 in order to prevent clusters from being overwhelmed by request volume or temporary slow-downs. #259
* [CHANGE] Overrides exporter: renamed metric `cortex_overrides` to `cortex_limits_overrides`. #173 #407
* [FEATURE] The following features have been moved from experimental to stable: #913 #1002
  * Alertmanager config API
  * Alertmanager receiver firewall
  * Alertmanager sharding
  * Azure blob storage support
  * Blocks storage bucket index
  * Disable the ring health check in the readiness endpoint (`-ingester.readiness-check-ring-health=false`)
  * Distributor: do not extend writes on unhealthy ingesters
  * Do not unregister ingesters from ring on shutdown (`-ingester.unregister-on-shutdown=false`)
  * HA Tracker: cleanup of old replicas from KV Store
  * Instance limits in ingester and distributor
  * OpenStack Swift storage support
  * Query-frontend: query stats tracking
  * Query-scheduler
  * Querier: tenant federation
  * Ruler config API
  * S3 Server Side Encryption (SSE) using KMS
  * TLS configuration for gRPC, HTTP and etcd clients
  * Zone-aware replication
  * `/labels` API using matchers
  * The following querier limits:
    * `-querier.max-fetched-chunks-per-query`
    * `-querier.max-fetched-chunk-bytes-per-query`
    * `-querier.max-fetched-series-per-query`
  * The following alertmanager limits:
    * Notification rate (`-alertmanager.notification-rate-limit` and `-alertmanager.notification-rate-limit-per-integration`)
    * Dispatcher groups (`-alertmanager.max-dispatcher-aggregation-groups`)
    * User config size (`-alertmanager.max-config-size-bytes`)
    * Templates count in user config (`-alertmanager.max-templates-count`)
    * Max template size (`-alertmanager.max-template-size-bytes`)
* [FEATURE] The endpoints `/api/v1/status/buildinfo`, `<prometheus-http-prefix>/api/v1/status/buildinfo`, and `<alertmanager-http-prefix>/api/v1/status/buildinfo` have been added to display build information and enabled features. #1219 #1240
* [FEATURE] PromQL: added `present_over_time` support. #139
* [FEATURE] Added "Activity tracker" feature which can log ongoing activities from previous Mimir run in case of a crash. It is enabled by default and controlled by the `-activity-tracker.filepath` flag. It can be disabled by setting this path to an empty string. Currently, the Store-gateway, Ruler, Querier, Query-frontend and Ingester components use this feature to track queries. #631 #782 #822 #1121
* [FEATURE] Divide configuration parameters into categories "basic", "advanced", and "experimental". Only flags in the basic category are shown when invoking `-help`, whereas `-help-all` will include flags in all categories (basic, advanced, experimental). #840
* [FEATURE] Querier: Added support for tenant federation to exemplar endpoints. #927
* [FEATURE] Ingester: can expose metrics on active series matching custom trackers configured via `-ingester.active-series-custom-trackers` (or its respective YAML config option). When configured, active series for custom trackers are exposed by the `cortex_ingester_active_series_custom_tracker` metric. #42 #672
* [FEATURE] Ingester: Enable snapshotting of in-memory TSDB on disk during shutdown via `-blocks-storage.tsdb.memory-snapshot-on-shutdown` (experimental). #249
* [FEATURE] Ingester: Added `-blocks-storage.tsdb.isolation-enabled` flag, which allows disabling TSDB isolation feature. This is enabled by default (per TSDB default), but disabling can improve performance of write requests. #512
* [FEATURE] Ingester: Added `-blocks-storage.tsdb.head-chunks-write-queue-size` flag, which allows setting the size of the queue used by the TSDB before m-mapping chunks (experimental). #591
  * Added `cortex_ingester_tsdb_mmap_chunk_write_queue_operations_total` metric to track different operations of this queue.
* [FEATURE] Distributor: Added `-api.skip-label-name-validation-header-enabled` option to allow skipping label name validation on the HTTP write path based on `X-Mimir-SkipLabelNameValidation` header being `true` or not. #390
* [FEATURE] Query-frontend: Add `cortex_query_fetched_series_total` and `cortex_query_fetched_chunks_bytes_total` per-user counters to expose the number of series and bytes fetched as part of queries. These metrics can be enabled with the `-frontend.query-stats-enabled` flag (or its respective YAML config option `query_stats_enabled`). [#4343](https://github.com/cortexproject/cortex/pull/4343)
* [FEATURE] Query-frontend: Add `cortex_query_fetched_chunks_total` per-user counter to expose the number of chunks fetched as part of queries. This metric can be enabled with the `-query-frontend.query-stats-enabled` flag (or its respective YAML config option `query_stats_enabled`). #31
* [FEATURE] Query-frontend: Add query sharding for instant and range queries. You can enable querysharding by setting `-query-frontend.parallelize-shardable-queries` to `true`. The following additional config and exported metrics have been added. #79 #80 #100 #124 #140 #148 #150 #151 #153 #154 #155 #156 #157 #158 #159 #160 #163 #169 #172 #196 #205 #225 #226 #227 #228 #230 #235 #240 #239 #246 #244 #319 #330 #371 #385 #400 #458 #586 #630 #660 #707 #1542
  * New config options:
    * `-query-frontend.query-sharding-total-shards`: The amount of shards to use when doing parallelisation via query sharding.
    * `-query-frontend.query-sharding-max-sharded-queries`: The max number of sharded queries that can be run for a given received query. 0 to disable limit.
    * `-blocks-storage.bucket-store.series-hash-cache-max-size-bytes`: Max size - in bytes - of the in-memory series hash cache in the store-gateway.
    * `-blocks-storage.tsdb.series-hash-cache-max-size-bytes`: Max size - in bytes - of the in-memory series hash cache in the ingester.
  * New exported metrics:
    * `cortex_bucket_store_series_hash_cache_requests_total`
    * `cortex_bucket_store_series_hash_cache_hits_total`
    * `cortex_frontend_query_sharding_rewrites_succeeded_total`
    * `cortex_frontend_sharded_queries_per_query`
  * Renamed metrics:
    * `cortex_frontend_mapped_asts_total` to `cortex_frontend_query_sharding_rewrites_attempted_total`
  * Modified metrics:
    * added `sharded` label to `cortex_query_seconds_total`
  * When query sharding is enabled, the following querier config must be set on query-frontend too:
    * `-querier.max-concurrent`
    * `-querier.timeout`
    * `-querier.max-samples`
    * `-querier.at-modifier-enabled`
    * `-querier.default-evaluation-interval`
    * `-querier.active-query-tracker-dir`
    * `-querier.lookback-delta`
  * Sharding can be dynamically controlled per request using the `Sharding-Control: 64` header. (0 to disable)
  * Sharding can be dynamically controlled per tenant using the limit `query_sharding_total_shards`. (0 to disable)
  * Added `sharded_queries` count to the "query stats" log.
  * The number of shards is adjusted to be compatible with number of compactor shards that are used by a split-and-merge compactor. The querier can use this to avoid querying blocks that cannot have series in a given query shard.
* [FEATURE] Query-Frontend: Added `-query-frontend.cache-unaligned-requests` option to cache responses for requests that do not have step-aligned start and end times. This can improve speed of repeated queries, but can also pollute cache with results that are never reused. #432
* [FEATURE] Querier: Added label names cardinality endpoint `<prefix>/api/v1/cardinality/label_names` that is disabled by default. Can be enabled/disabled via the CLI flag `-querier.cardinality-analysis-enabled` or its respective YAML config option. Configurable on a per-tenant basis. #301 #377 #474
* [FEATURE] Querier: Added label values cardinality endpoint `<prefix>/api/v1/cardinality/label_values` that is disabled by default. Can be enabled/disabled via the CLI flag `-querier.cardinality-analysis-enabled` or its respective YAML config option, and configurable on a per-tenant basis. The maximum number of label names allowed to be queried in a single API call can be controlled via `-querier.label-values-max-cardinality-label-names-per-request`. #332 #395 #474
* [FEATURE] Querier: Added `-store.max-labels-query-length` to restrict the range of `/series`, label-names and label-values requests. #507
* [FEATURE] Ruler: Add new `-ruler.query-stats-enabled` which when enabled will report the `cortex_ruler_query_seconds_total` as a per-user metric that tracks the sum of the wall time of executing queries in the ruler in seconds. [#4317](https://github.com/cortexproject/cortex/pull/4317)
* [FEATURE] Ruler: Added federated rule groups. #533
  * Added `-ruler.tenant-federation.enabled` config flag.
  * Added support for `source_tenants` field on rule groups.
* [FEATURE] Store-gateway: Added `/store-gateway/tenants` and `/store-gateway/tenant/{tenant}/blocks` endpoints that provide functionality that was provided by `tools/listblocks`. #911 #973
* [FEATURE] Compactor: compactor now uses new algorithm that we call "split-and-merge". Previous compaction strategy was removed. With the `split-and-merge` compactor source blocks for a given tenant are grouped into `-compactor.split-groups` number of groups. Each group of blocks is then compacted separately, and is split into `-compactor.split-and-merge-shards` shards (configurable on a per-tenant basis). Compaction of each tenant shards can be horizontally scaled. Number of compactors that work on jobs for single tenant can be limited by using `-compactor.compactor-tenant-shard-size` parameter, or per-tenant `compactor_tenant_shard_size` override.  #275 #281 #282 #283 #288 #290 #303 #307 #317 #323 #324 #328 #353 #368 #479 #820
* [FEATURE] Compactor: Added `-compactor.max-compaction-time` to control how long can compaction for a single tenant take. If compactions for a tenant take longer, no new compactions are started in the same compaction cycle. Running compactions are not stopped however, and may take much longer. #523
* [FEATURE] Compactor: When compactor finds blocks with out-of-order chunks, it will mark them for no-compaction. Blocks marked for no-compaction are ignored in future compactions too. Added metric `cortex_compactor_blocks_marked_for_no_compaction_total` to track number of blocks marked for no-compaction. Added `CortexCompactorSkippedBlocksWithOutOfOrderChunks` alert based on new metric. Markers are only checked from `<tenant>/markers` location, but uploaded to the block directory too. #520 #535 #550
* [FEATURE] Compactor: multiple blocks are now downloaded and uploaded at once, which can shorten compaction process. #552
* [ENHANCEMENT] Exemplars are now emitted for all gRPC calls and many operations tracked by histograms. #180
* [ENHANCEMENT] New options `-server.http-listen-network` and `-server.grpc-listen-network` allow binding as 'tcp4' or 'tcp6'. #180
* [ENHANCEMENT] Query federation: improve performance in MergeQueryable by memoizing labels. #312
* [ENHANCEMENT] Add histogram metrics `cortex_distributor_sample_delay_seconds` and `cortex_ingester_tsdb_sample_out_of_order_delta_seconds` #488
* [ENHANCEMENT] Check internal directory access before starting up. #1217
* [ENHANCEMENT] Azure client: expose option to configure MSI URL and user-assigned identity. #584
* [ENHANCEMENT] Added a new metric `mimir_build_info` to coincide with `cortex_build_info`. The metric `cortex_build_info` has not been removed. #1022
* [ENHANCEMENT] Mimir runs a sanity check of storage config at startup and will fail to start if the sanity check doesn't pass. This is done to find potential config issues before starting up. #1180
* [ENHANCEMENT] Validate alertmanager and ruler storage configurations to ensure they don't use same bucket name and region values as those configured for the blocks storage. #1214
* [ENHANCEMENT] Ingester: added option `-ingester.readiness-check-ring-health` to disable the ring health check in the readiness endpoint. When disabled, the health checks are run against only the ingester itself instead of all ingesters in the ring. #48 #126
* [ENHANCEMENT] Ingester: reduce CPU and memory utilization if remote write requests contains a large amount of "out of bounds" samples. #413
* [ENHANCEMENT] Ingester: reduce CPU and memory utilization when querying chunks from ingesters. #430
* [ENHANCEMENT] Ingester: Expose ingester ring page on ingesters. #654
* [ENHANCEMENT] Distributor: added option `-distributor.excluded-zones` to exclude ingesters running in specific zones both on write and read path. #51
* [ENHANCEMENT] Distributor: add tags to tracing span for distributor push with user, cluster and replica. #210
* [ENHANCEMENT] Distributor: performance optimisations. #212 #217 #242
* [ENHANCEMENT] Distributor: reduce latency when HA-Tracking by doing KVStore updates in the background. #271
* [ENHANCEMENT] Distributor: make distributor inflight push requests count include background calls to ingester. #398
* [ENHANCEMENT] Distributor: silently drop exemplars more than 5 minutes older than samples in the same batch. #544
* [ENHANCEMENT] Distributor: reject exemplars with blank label names or values. The `cortex_discarded_exemplars_total` metric will use the `exemplar_labels_blank` reason in this case. #873
* [ENHANCEMENT] Query-frontend: added `cortex_query_frontend_workers_enqueued_requests_total` metric to track the number of requests enqueued in each query-scheduler. #384
* [ENHANCEMENT] Query-frontend: added `cortex_query_frontend_non_step_aligned_queries_total` to track the total number of range queries with start/end not aligned to step. #347 #357 #582
* [ENHANCEMENT] Query-scheduler: exported summary `cortex_query_scheduler_inflight_requests` tracking total number of inflight requests (both enqueued and processing) in percentile buckets. #675
* [ENHANCEMENT] Querier: can use the `LabelNames` call with matchers, if matchers are provided in the `/labels` API call, instead of using the more expensive `MetricsForLabelMatchers` call as before. #3 #1186
* [ENHANCEMENT] Querier / store-gateway: optimized regex matchers. #319 #334 #355
* [ENHANCEMENT] Querier: when fetching data for specific query-shard, we can ignore some blocks based on compactor-shard ID, since sharding of series by query sharding and compactor is the same. Added metrics: #438 #450
  * `cortex_querier_blocks_found_total`
  * `cortex_querier_blocks_queried_total`
  * `cortex_querier_blocks_with_compactor_shard_but_incompatible_query_shard_total`
* [ENHANCEMENT] Querier / ruler: reduce cpu usage, latency and peak memory consumption. #459 #463 #589
* [ENHANCEMENT] Querier: labels requests now obey `-querier.query-ingesters-within`, making them a little more efficient. #518
* [ENHANCEMENT] Querier: retry store-gateway in case of unexpected failure, instead of failing the query. #1003
* [ENHANCEMENT] Querier / ruler: reduce memory used by streaming queries, particularly in ruler. [#4341](https://github.com/cortexproject/cortex/pull/4341)
* [ENHANCEMENT] Ruler: Using shuffle sharding subring on GetRules API. [#4466](https://github.com/cortexproject/cortex/pull/4466)
* [ENHANCEMENT] Ruler: wait for ruler ring client to self-detect during startup. #990
* [ENHANCEMENT] Store-gateway: added `cortex_bucket_store_sent_chunk_size_bytes` metric, tracking the size of chunks sent from store-gateway to querier. #123
* [ENHANCEMENT] Store-gateway: reduced CPU and memory utilization due to exported metrics aggregation for instances with a large number of tenants. #123 #142
* [ENHANCEMENT] Store-gateway: added an in-memory LRU cache for chunks attributes. Can be enabled setting `-blocks-storage.bucket-store.chunks-cache.attributes-in-memory-max-items=X` where `X` is the max number of items to keep in the in-memory cache. The following new metrics are exposed: #279 #415 #437
  * `cortex_cache_memory_requests_total`
  * `cortex_cache_memory_hits_total`
  * `cortex_cache_memory_items_count`
* [ENHANCEMENT] Store-gateway: log index cache requests to tracing spans. #419
* [ENHANCEMENT] Store-gateway: store-gateway can now ignore blocks with minimum time within `-blocks-storage.bucket-store.ignore-blocks-within` duration. Useful when used together with `-querier.query-store-after`. #502
* [ENHANCEMENT] Store-gateway: label values with matchers now doesn't preload or list series, reducing latency and memory consumption. #534
* [ENHANCEMENT] Store-gateway: the results of `LabelNames()`, `LabelValues()` and `Series(skipChunks=true)` calls are now cached in the index cache. #590
* [ENHANCEMENT] Store-gateway: Added `-store-gateway.sharding-ring.unregister-on-shutdown` option that allows store-gateway to stay in the ring even after shutdown. Defaults to `true`, which is the same as current behaviour. #610 #614
* [ENHANCEMENT] Store-gateway: wait for ring tokens stability instead of ring stability to speed up startup and tests. #620
* [ENHANCEMENT] Compactor: add timeout for waiting on compactor to become ACTIVE in the ring. [#4262](https://github.com/cortexproject/cortex/pull/4262)
* [ENHANCEMENT] Compactor: skip already planned compaction jobs if the tenant doesn't belong to the compactor instance anymore. #303
* [ENHANCEMENT] Compactor: Blocks cleaner will ignore users that it no longer "owns" when sharding is enabled, and user ownership has changed since last scan. #325
* [ENHANCEMENT] Compactor: added `-compactor.compaction-jobs-order` support to configure which compaction jobs should run first for a given tenant (in case there are multiple ones). Supported values are: `smallest-range-oldest-blocks-first` (default), `newest-blocks-first`. #364
* [ENHANCEMENT] Compactor: delete blocks marked for deletion faster. #490
* [ENHANCEMENT] Compactor: expose low-level concurrency options for compactor: `-compactor.max-opening-blocks-concurrency`, `-compactor.max-closing-blocks-concurrency`, `-compactor.symbols-flushers-concurrency`. #569 #701
* [ENHANCEMENT] Compactor: expand compactor logs to include total compaction job time, total time for uploads and block counts. #549
* [ENHANCEMENT] Ring: allow experimental configuration of disabling of heartbeat timeouts by setting the relevant configuration value to zero. Applies to the following: [#4342](https://github.com/cortexproject/cortex/pull/4342)
  * `-distributor.ring.heartbeat-timeout`
  * `-ingester.ring.heartbeat-timeout`
  * `-ruler.ring.heartbeat-timeout`
  * `-alertmanager.sharding-ring.heartbeat-timeout`
  * `-compactor.ring.heartbeat-timeout`
  * `-store-gateway.sharding-ring.heartbeat-timeout`
* [ENHANCEMENT] Ring: allow heartbeats to be explicitly disabled by setting the interval to zero. This is considered experimental. This applies to the following configuration options: [#4344](https://github.com/cortexproject/cortex/pull/4344)
  * `-distributor.ring.heartbeat-period`
  * `-ingester.ring.heartbeat-period`
  * `-ruler.ring.heartbeat-period`
  * `-alertmanager.sharding-ring.heartbeat-period`
  * `-compactor.ring.heartbeat-period`
  * `-store-gateway.sharding-ring.heartbeat-period`
* [ENHANCEMENT] Memberlist: optimized receive path for processing ring state updates, to help reduce CPU utilization in large clusters. [#4345](https://github.com/cortexproject/cortex/pull/4345)
* [ENHANCEMENT] Memberlist: expose configuration of memberlist packet compression via `-memberlist.compression-enabled`. [#4346](https://github.com/cortexproject/cortex/pull/4346)
* [ENHANCEMENT] Memberlist: Add `-memberlist.advertise-addr` and `-memberlist.advertise-port` options for setting the address to advertise to other members of the cluster to enable NAT traversal. #260
* [ENHANCEMENT] Memberlist: reduce CPU utilization for rings with a large number of members. #537 #563 #634
* [ENHANCEMENT] Overrides exporter: include additional limits in the per-tenant override exporter. The following limits have been added to the `cortex_limit_overrides` metric: #21
  * `max_fetched_series_per_query`
  * `max_fetched_chunk_bytes_per_query`
  * `ruler_max_rules_per_rule_group`
  * `ruler_max_rule_groups_per_tenant`
* [ENHANCEMENT] Overrides exporter: add a metrics `cortex_limits_defaults` to expose the default values of limits. #173
* [ENHANCEMENT] Overrides exporter: Add `max_fetched_chunks_per_query` and `max_global_exemplars_per_user` limits to the default and per-tenant limits exported as metrics. #471 #515
* [ENHANCEMENT] Upgrade Go to 1.17.8. #1347 #1381
* [ENHANCEMENT] Upgrade Docker base images to `alpine:3.15.0`. #1348
* [BUGFIX] Azure storage: only create HTTP client once, to reduce memory utilization. #605
* [BUGFIX] Ingester: fixed ingester stuck on start up (LEAVING ring state) when `-ingester.ring.heartbeat-period=0` and `-ingester.unregister-on-shutdown=false`. [#4366](https://github.com/cortexproject/cortex/pull/4366)
* [BUGFIX] Ingester: prevent any reads or writes while the ingester is stopping. This will prevent accessing TSDB blocks once they have been already closed. [#4304](https://github.com/cortexproject/cortex/pull/4304)
* [BUGFIX] Ingester: TSDB now waits for pending readers before truncating Head block, fixing the `chunk not found` error and preventing wrong query results. #16
* [BUGFIX] Ingester: don't create TSDB or appender if no samples are sent by a tenant. #162
* [BUGFIX] Ingester: fix out-of-order chunks in TSDB head in-memory series after WAL replay in case some samples were appended to TSDB WAL before series. #530
* [BUGFIX] Distributor: when cleaning up obsolete elected replicas from KV store, HA tracker didn't update number of cluster per user correctly. [#4336](https://github.com/cortexproject/cortex/pull/4336)
* [BUGFIX] Distributor: fix bug in query-exemplar where some results would get dropped. #583
* [BUGFIX] Query-frontend: Fixes @ modifier functions (start/end) when splitting queries by time. #206
* [BUGFIX] Query-frontend: Ensure query_range requests handled by the query-frontend return JSON formatted errors. #360 #499
* [BUGFIX] Query-frontend: don't reuse cached results for queries that are not step-aligned. #424
* [BUGFIX] Query-frontend: fix API error messages that were mentioning Prometheus `--enable-feature=promql-negative-offset` and `--enable-feature=promql-at-modifier` flags. #688
* [BUGFIX] Query-frontend: worker's cancellation channels are now buffered to ensure that all request cancellations are properly handled. #741
* [BUGFIX] Querier: fixed `/api/v1/user_stats` endpoint. When zone-aware replication is enabled, `MaxUnavailableZones` param is used instead of `MaxErrors`, so setting `MaxErrors = 0` doesn't make the Querier wait for all Ingesters responses. #474
* [BUGFIX] Querier: Disable query scheduler SRV DNS lookup. #689
* [BUGFIX] Ruler: fixed counting of PromQL evaluation errors as user-errors when updating `cortex_ruler_queries_failed_total`. [#4335](https://github.com/cortexproject/cortex/pull/4335)
* [BUGFIX] Ruler: fix formatting of rule groups in `/ruler/rule_groups` endpoint. #655
* [BUGFIX] Ruler: do not log `unable to read rules directory` at startup if the directory hasn't been created yet. #1058
* [BUGFIX] Ruler: enable Prometheus-compatible endpoints regardless of `-ruler.enable-api`. The flag now only controls the configuration API. This is what the config flag description stated, but not what was happening. #1216
* [BUGFIX] Compactor: fixed panic while collecting Prometheus metrics. #28
* [BUGFIX] Compactor: compactor should now be able to correctly mark blocks for deletion and no-compaction, if such marking was previously interrupted. #1015
* [BUGFIX] Alertmanager: remove stale template files. #4495
* [BUGFIX] Alertmanager: don't replace user configurations with blank fallback configurations (when enabled), particularly during scaling up/down instances when sharding is enabled. #224
* [BUGFIX] Ring: multi KV runtime config changes are now propagated to all rings, not just ingester ring. #1047
* [BUGFIX] Memberlist: fixed corrupted packets when sending compound messages with more than 255 messages or messages bigger than 64KB. #551
* [BUGFIX] Overrides exporter: successfully startup even if runtime config is not set. #1056
* [BUGFIX] Fix internal modules to wait for other modules depending on them before stopping. #1472

### Mixin

_Changes since `grafana/cortex-jsonnet` `1.9.0`._

* [CHANGE] Removed chunks storage support from mixin. #641 #643 #645 #811 #812 #813
  * Removed `tsdb.libsonnet`: no need to import it anymore (its content is already automatically included when using Jsonnet)
  * Removed the following fields from `_config`:
    * `storage_engine` (defaults to `blocks`)
    * `chunk_index_backend`
    * `chunk_store_backend`
  * Removed schema config map
  * Removed the following dashboards:
    * "Cortex / Chunks"
    * "Cortex / WAL"
    * "Cortex / Blocks vs Chunks"
  * Removed the following alerts:
    * `CortexOldChunkInMemory`
    * `CortexCheckpointCreationFailed`
    * `CortexCheckpointDeletionFailed`
    * `CortexProvisioningMemcachedTooSmall`
    * `CortexWALCorruption`
    * `CortexTableSyncFailure`
    * `CortexTransferFailed`
  * Removed the following recording rules:
    * `cortex_chunk_store_index_lookups_per_query`
    * `cortex_chunk_store_series_pre_intersection_per_query`
    * `cortex_chunk_store_series_post_intersection_per_query`
    * `cortex_chunk_store_chunks_per_query`
    * `cortex_bigtable_request_duration_seconds`
    * `cortex_cassandra_request_duration_seconds`
    * `cortex_dynamo_request_duration_seconds`
    * `cortex_database_request_duration_seconds`
    * `cortex_gcs_request_duration_seconds`
* [CHANGE] Update grafana-builder dependency: use $__rate_interval in qpsPanel and latencyPanel. [#372](https://github.com/grafana/cortex-jsonnet/pull/372)
* [CHANGE] `namespace` template variable in dashboards now only selects namespaces for selected clusters. [#311](https://github.com/grafana/cortex-jsonnet/pull/311)
* [CHANGE] `CortexIngesterRestarts` alert severity changed from `critical` to `warning`. [#321](https://github.com/grafana/cortex-jsonnet/pull/321)
* [CHANGE] Dashboards: added overridable `job_labels` and `cluster_labels` to the configuration object as label lists to uniquely identify jobs and clusters in the metric names and group-by lists in dashboards. [#319](https://github.com/grafana/cortex-jsonnet/pull/319)
* [CHANGE] Dashboards: `alert_aggregation_labels` has been removed from the configuration and overriding this value has been deprecated. Instead the labels are now defined by the `cluster_labels` list, and should be overridden accordingly through that list. [#319](https://github.com/grafana/cortex-jsonnet/pull/319)
* [CHANGE] Renamed `CortexCompactorHasNotUploadedBlocksSinceStart` to `CortexCompactorHasNotUploadedBlocks`. [#334](https://github.com/grafana/cortex-jsonnet/pull/334)
* [CHANGE] Renamed `CortexCompactorRunFailed` to `CortexCompactorHasNotSuccessfullyRunCompaction`. [#334](https://github.com/grafana/cortex-jsonnet/pull/334)
* [CHANGE] Renamed `CortexInconsistentConfig` alert to `CortexInconsistentRuntimeConfig` and increased severity to `critical`. [#335](https://github.com/grafana/cortex-jsonnet/pull/335)
* [CHANGE] Increased `CortexBadRuntimeConfig` alert severity to `critical` and removed support for `cortex_overrides_last_reload_successful` metric (was removed in Cortex 1.3.0). [#335](https://github.com/grafana/cortex-jsonnet/pull/335)
* [CHANGE] Grafana 'min step' changed to 15s so dashboard show better detail. [#340](https://github.com/grafana/cortex-jsonnet/pull/340)
* [CHANGE] Replace `CortexRulerFailedEvaluations` with two new alerts: `CortexRulerTooManyFailedPushes` and `CortexRulerTooManyFailedQueries`. [#347](https://github.com/grafana/cortex-jsonnet/pull/347)
* [CHANGE] Removed `CortexCacheRequestErrors` alert. This alert was not working because the legacy Cortex cache client instrumentation doesn't track errors. [#346](https://github.com/grafana/cortex-jsonnet/pull/346)
* [CHANGE] Removed `CortexQuerierCapacityFull` alert. [#342](https://github.com/grafana/cortex-jsonnet/pull/342)
* [CHANGE] Changes blocks storage alerts to group metrics by the configured `cluster_labels` (supporting the deprecated `alert_aggregation_labels`). [#351](https://github.com/grafana/cortex-jsonnet/pull/351)
* [CHANGE] Increased `CortexIngesterReachingSeriesLimit` critical alert threshold from 80% to 85%. [#363](https://github.com/grafana/cortex-jsonnet/pull/363)
* [CHANGE] Changed default `job_names` for query-frontend, query-scheduler and querier to match custom deployments too. [#376](https://github.com/grafana/cortex-jsonnet/pull/376)
* [CHANGE] Split `cortex_api` recording rule group into three groups. This is a workaround for large clusters where this group can become slow to evaluate. [#401](https://github.com/grafana/cortex-jsonnet/pull/401)
* [CHANGE] Increased `CortexIngesterReachingSeriesLimit` warning threshold from 70% to 80% and critical threshold from 85% to 90%. [#404](https://github.com/grafana/cortex-jsonnet/pull/404)
* [CHANGE] Raised `CortexKVStoreFailure` alert severity from warning to critical. #493
* [CHANGE] Increase `CortexRolloutStuck` alert "for" duration from 15m to 30m. #493 #573
* [CHANGE] The Alertmanager and Ruler compiled dashboards (`alertmanager.json` and `ruler.json`) have been respectively renamed to `mimir-alertmanager.json` and `mimir-ruler.json`. #869
* [CHANGE] Removed `cortex_overrides_metric` from `_config`. #871
* [CHANGE] Renamed recording rule groups (`cortex_` prefix changed to `mimir_`). #871
* [CHANGE] Alerts name prefix has been changed from `Cortex` to `Mimir` (eg. alert `CortexIngesterUnhealthy` has been renamed to `MimirIngesterUnhealthy`). #879
* [CHANGE] Enabled resources dashboards by default. Can be disabled setting `resources_dashboards_enabled` config field to `false`. #920
* [FEATURE] Added `Cortex / Overrides` dashboard, displaying default limits and per-tenant overrides applied to Mimir. #673
* [FEATURE] Added `Mimir / Tenants` and `Mimir / Top tenants` dashboards, displaying user-based metrics. #776
* [FEATURE] Added querier autoscaling panels and alerts. #1006 #1016
* [FEATURE] Mimir / Top tenants dashboard now has tenants ranked by rule group size and evaluation time. #1338
* [ENHANCEMENT] cortex-mixin: Make `cluster_namespace_deployment:kube_pod_container_resource_requests_{cpu_cores,memory_bytes}:sum` backwards compatible with `kube-state-metrics` v2.0.0. [#317](https://github.com/grafana/cortex-jsonnet/pull/317)
* [ENHANCEMENT] Cortex-mixin: Include `cortex-gw-internal` naming variation in default `gateway` job names. [#328](https://github.com/grafana/cortex-jsonnet/pull/328)
* [ENHANCEMENT] Ruler dashboard: added object storage metrics. [#354](https://github.com/grafana/cortex-jsonnet/pull/354)
* [ENHANCEMENT] Alertmanager dashboard: added object storage metrics. [#354](https://github.com/grafana/cortex-jsonnet/pull/354)
* [ENHANCEMENT] Added documentation text panels and descriptions to reads and writes dashboards. [#324](https://github.com/grafana/cortex-jsonnet/pull/324)
* [ENHANCEMENT] Dashboards: defined container functions for common resources panels: containerDiskWritesPanel, containerDiskReadsPanel, containerDiskSpaceUtilization. [#331](https://github.com/grafana/cortex-jsonnet/pull/331)
* [ENHANCEMENT] cortex-mixin: Added `alert_excluded_routes` config to exclude specific routes from alerts. [#338](https://github.com/grafana/cortex-jsonnet/pull/338)
* [ENHANCEMENT] Added `CortexMemcachedRequestErrors` alert. [#346](https://github.com/grafana/cortex-jsonnet/pull/346)
* [ENHANCEMENT] Ruler dashboard: added "Per route p99 latency" panel in the "Configuration API" row. [#353](https://github.com/grafana/cortex-jsonnet/pull/353)
* [ENHANCEMENT] Increased the `for` duration of the `CortexIngesterReachingSeriesLimit` warning alert to 3h. [#362](https://github.com/grafana/cortex-jsonnet/pull/362)
* [ENHANCEMENT] Added a new tier (`medium_small_user`) so we have another tier between 100K and 1Mil active series. [#364](https://github.com/grafana/cortex-jsonnet/pull/364)
* [ENHANCEMENT] Extend Alertmanager dashboard: [#313](https://github.com/grafana/cortex-jsonnet/pull/313)
  * "Tenants" stat panel - shows number of discovered tenant configurations.
  * "Replication" row - information about the replication of tenants/alerts/silences over instances.
  * "Tenant Configuration Sync" row - information about the configuration sync procedure.
  * "Sharding Initial State Sync" row - information about the initial state sync procedure when sharding is enabled.
  * "Sharding Runtime State Sync" row - information about various state operations which occur when sharding is enabled (replication, fetch, marge, persist).
* [ENHANCEMENT] Update gsutil command for `not healthy index found` playbook [#370](https://github.com/grafana/cortex-jsonnet/pull/370)
* [ENHANCEMENT] Added Alertmanager alerts and playbooks covering configuration syncs and sharding operation: [#377 [#378](https://github.com/grafana/cortex-jsonnet/pull/378)
  * `CortexAlertmanagerSyncConfigsFailing`
  * `CortexAlertmanagerRingCheckFailing`
  * `CortexAlertmanagerPartialStateMergeFailing`
  * `CortexAlertmanagerReplicationFailing`
  * `CortexAlertmanagerPersistStateFailing`
  * `CortexAlertmanagerInitialSyncFailed`
* [ENHANCEMENT] Add recording rules to improve responsiveness of Alertmanager dashboard. [#387](https://github.com/grafana/cortex-jsonnet/pull/387)
* [ENHANCEMENT] Add `CortexRolloutStuck` alert. [#405](https://github.com/grafana/cortex-jsonnet/pull/405)
* [ENHANCEMENT] Added `CortexKVStoreFailure` alert. [#406](https://github.com/grafana/cortex-jsonnet/pull/406)
* [ENHANCEMENT] Use configured `ruler` jobname for ruler dashboard panels. [#409](https://github.com/grafana/cortex-jsonnet/pull/409)
* [ENHANCEMENT] Add ability to override `datasource` for generated dashboards. [#407](https://github.com/grafana/cortex-jsonnet/pull/407)
* [ENHANCEMENT] Use alertmanager jobname for alertmanager dashboard panels [#411](https://github.com/grafana/cortex-jsonnet/pull/411)
* [ENHANCEMENT] Added `CortexDistributorReachingInflightPushRequestLimit` alert. [#408](https://github.com/grafana/cortex-jsonnet/pull/408)
* [ENHANCEMENT] Added `CortexReachingTCPConnectionsLimit` alert. #403
* [ENHANCEMENT] Added "Cortex / Writes Networking" and "Cortex / Reads Networking" dashboards. #405
* [ENHANCEMENT] Improved "Queue length" panel in "Cortex / Queries" dashboard. #408
* [ENHANCEMENT] Add `CortexDistributorReachingInflightPushRequestLimit` alert and playbook. #401
* [ENHANCEMENT] Added "Recover accidentally deleted blocks (Google Cloud specific)" playbook. #475
* [ENHANCEMENT] Added support to multi-zone store-gateway deployments. #608 #615
* [ENHANCEMENT] Show supplementary alertmanager services in the Rollout Progress dashboard. #738 #855
* [ENHANCEMENT] Added `mimir` to default job names. This makes dashboards and alerts working when Mimir is installed in single-binary mode and the deployment is named `mimir`. #921
* [ENHANCEMENT] Introduced a new alert for the Alertmanager: `MimirAlertmanagerAllocatingTooMuchMemory`. It has two severities based on the memory usage against limits, a `warning` level at 80% and a `critical` level at 90%. #1206
* [BUGFIX] Fixed `CortexIngesterHasNotShippedBlocks` alert false positive in case an ingester instance had ingested samples in the past, then no traffic was received for a long period and then it started receiving samples again. [#308](https://github.com/grafana/cortex-jsonnet/pull/308)
* [BUGFIX] Fixed `CortexInconsistentRuntimeConfig` metric. [#335](https://github.com/grafana/cortex-jsonnet/pull/335)
* [BUGFIX] Fixed scaling dashboard to correctly work when a Cortex service deployment spans across multiple zones (a zone is expected to have the `zone-[a-z]` suffix). [#365](https://github.com/grafana/cortex-jsonnet/pull/365)
* [BUGFIX] Fixed rollout progress dashboard to correctly work when a Cortex service deployment spans across multiple zones (a zone is expected to have the `zone-[a-z]` suffix). [#366](https://github.com/grafana/cortex-jsonnet/pull/366)
* [BUGFIX] Fixed rollout progress dashboard to include query-scheduler too. [#376](https://github.com/grafana/cortex-jsonnet/pull/376)
* [BUGFIX] Upstream recording rule `node_namespace_pod_container:container_cpu_usage_seconds_total:sum_irate` renamed. [#379](https://github.com/grafana/cortex-jsonnet/pull/379)
* [BUGFIX] Fixed writes/reads/alertmanager resources dashboards to use `$._config.job_names.gateway`. [#403](https://github.com/grafana/cortex-jsonnet/pull/403)
* [BUGFIX] Span the annotation.message in alerts as YAML multiline strings. [#412](https://github.com/grafana/cortex-jsonnet/pull/412)
* [BUGFIX] Fixed "Instant queries / sec" in "Cortex / Reads" dashboard. #445
* [BUGFIX] Fixed and added missing KV store panels in Writes, Reads, Ruler and Compactor dashboards. #448
* [BUGFIX] Fixed Alertmanager dashboard when alertmanager is running as part of single binary. #1064
* [BUGFIX] Fixed Ruler dashboard when ruler is running as part of single binary. #1260
* [BUGFIX] Query-frontend: fixed bad querier status code mapping with query-sharding enabled. #1227

### Jsonnet

_Changes since `grafana/cortex-jsonnet` `1.9.0`._

* [CHANGE] Removed chunks storage support. #639
  * Removed the following fields from `_config`:
    * `storage_engine` (defaults to `blocks`)
    * `querier_second_storage_engine` (not supported anymore)
    * `table_manager_enabled`, `table_prefix`
    * `memcached_index_writes_enabled` and `memcached_index_writes_max_item_size_mb`
    * `storeMemcachedChunksConfig`
    * `storeConfig`
    * `max_chunk_idle`
    * `schema` (the schema configmap is still added for backward compatibility reasons)
    * `bigtable_instance` and `bigtable_project`
    * `client_configs`
    * `enabledBackends`
    * `storage_backend`
    * `cassandra_addresses`
    * `s3_bucket_name`
    * `ingester_deployment_without_wal` (was only used by chunks storage)
    * `ingester` (was only used to configure chunks storage WAL)
  * Removed the following CLI flags from `ingester_args`:
    * `ingester.max-chunk-age`
    * `ingester.max-stale-chunk-idle`
    * `ingester.max-transfer-retries`
    * `ingester.retain-period`
* [CHANGE] Changed `overrides-exporter.libsonnet` from being based on cortex-tools to Mimir `overrides-exporter` target. #646
* [CHANGE] Store gateway: set `-blocks-storage.bucket-store.index-cache.memcached.max-get-multi-concurrency`,
  `-blocks-storage.bucket-store.chunks-cache.memcached.max-get-multi-concurrency`,
  `-blocks-storage.bucket-store.metadata-cache.memcached.max-get-multi-concurrency`,
  `-blocks-storage.bucket-store.index-cache.memcached.max-idle-connections`,
  `-blocks-storage.bucket-store.chunks-cache.memcached.max-idle-connections`,
  `-blocks-storage.bucket-store.metadata-cache.memcached.max-idle-connections` to 100 [#414](https://github.com/grafana/cortex-jsonnet/pull/414)
* [CHANGE] Alertmanager: mounted overrides configmap to alertmanager too. [#315](https://github.com/grafana/cortex-jsonnet/pull/315)
* [CHANGE] Memcached: upgraded memcached from `1.5.17` to `1.6.9`. [#316](https://github.com/grafana/cortex-jsonnet/pull/316)
* [CHANGE] Store-gateway: increased memory request and limit respectively from 6GB / 6GB to 12GB / 18GB. [#322](https://github.com/grafana/cortex-jsonnet/pull/322)
* [CHANGE] Store-gateway: increased `-blocks-storage.bucket-store.max-chunk-pool-bytes` from 2GB (default) to 12GB. [#322](https://github.com/grafana/cortex-jsonnet/pull/322)
* [CHANGE] Ingester/Ruler: set `-server.grpc-max-send-msg-size-bytes` and `-server.grpc-max-send-msg-size-bytes` to sensible default values (10MB). [#326](https://github.com/grafana/cortex-jsonnet/pull/326)
* [CHANGE] Decreased `-server.grpc-max-concurrent-streams` from 100k to 10k. [#369](https://github.com/grafana/cortex-jsonnet/pull/369)
* [CHANGE] Decreased blocks storage ingesters graceful termination period from 80m to 20m. [#369](https://github.com/grafana/cortex-jsonnet/pull/369)
* [CHANGE] Increase the rules per group and rule groups limits on different tiers. [#396](https://github.com/grafana/cortex-jsonnet/pull/396)
* [CHANGE] Removed `max_samples_per_query` limit, since it only works with chunks and only when using `-distributor.shard-by-all-labels=false`. [#397](https://github.com/grafana/cortex-jsonnet/pull/397)
* [CHANGE] Removed chunks storage query sharding config support. The following config options have been removed: [#398](https://github.com/grafana/cortex-jsonnet/pull/398)
  * `_config` > `queryFrontend` > `shard_factor`
  * `_config` > `queryFrontend` > `sharded_queries_enabled`
  * `_config` > `queryFrontend` > `query_split_factor`
* [CHANGE] Rename ruler_s3_bucket_name and ruler_gcs_bucket_name to ruler_storage_bucket_name: [#415](https://github.com/grafana/cortex-jsonnet/pull/415)
* [CHANGE] Fine-tuned rolling update policy for distributor, querier, query-frontend, query-scheduler. [#420](https://github.com/grafana/cortex-jsonnet/pull/420)
* [CHANGE] Increased memcached metadata/chunks/index-queries max connections from 4k to 16k. [#420](https://github.com/grafana/cortex-jsonnet/pull/420)
* [CHANGE] Disabled step alignment in query-frontend to be compliant with PromQL. [#420](https://github.com/grafana/cortex-jsonnet/pull/420)
* [CHANGE] Do not limit compactor CPU and request a number of cores equal to the configured concurrency. [#420](https://github.com/grafana/cortex-jsonnet/pull/420)
* [CHANGE] Configured split-and-merge compactor. #853
  * The following CLI flags are set on compactor:
    * `-compactor.split-and-merge-shards=0`
    * `-compactor.compactor-tenant-shard-size=1`
    * `-compactor.split-groups=1`
    * `-compactor.max-opening-blocks-concurrency=4`
    * `-compactor.max-closing-blocks-concurrency=2`
    * `-compactor.symbols-flushers-concurrency=4`
  * The following per-tenant overrides have been set on `super_user` and `mega_user` classes:
    ```
    compactor_split_and_merge_shards: 2,
    compactor_tenant_shard_size: 2,
    compactor_split_groups: 2,
    ```
* [CHANGE] The entrypoint file to include has been renamed from `cortex.libsonnet` to `mimir.libsonnet`. #897
* [CHANGE] The default image config field has been renamed from `cortex` to `mimir`. #896
   ```
   {
     _images+:: {
       mimir: '...',
     },
   }
   ```
* [CHANGE] Removed `cortex_` prefix from config fields. #898
  * The following config fields have been renamed:
    * `cortex_bucket_index_enabled` renamed to `bucket_index_enabled`
    * `cortex_compactor_cleanup_interval` renamed to `compactor_cleanup_interval`
    * `cortex_compactor_data_disk_class` renamed to `compactor_data_disk_class`
    * `cortex_compactor_data_disk_size` renamed to `compactor_data_disk_size`
    * `cortex_compactor_max_concurrency` renamed to `compactor_max_concurrency`
    * `cortex_distributor_allow_multiple_replicas_on_same_node` renamed to `distributor_allow_multiple_replicas_on_same_node`
    * `cortex_ingester_data_disk_class` renamed to `ingester_data_disk_class`
    * `cortex_ingester_data_disk_size` renamed to `ingester_data_disk_size`
    * `cortex_querier_allow_multiple_replicas_on_same_node` renamed to `querier_allow_multiple_replicas_on_same_node`
    * `cortex_query_frontend_allow_multiple_replicas_on_same_node` renamed to `query_frontend_allow_multiple_replicas_on_same_node`
    * `cortex_query_sharding_enabled` renamed to `query_sharding_enabled`
    * `cortex_query_sharding_msg_size_factor` renamed to `query_sharding_msg_size_factor`
    * `cortex_ruler_allow_multiple_replicas_on_same_node` renamed to `ruler_allow_multiple_replicas_on_same_node`
    * `cortex_store_gateway_data_disk_class` renamed to `store_gateway_data_disk_class`
    * `cortex_store_gateway_data_disk_size` renamed to `store_gateway_data_disk_size`
* [CHANGE] The overrides configmap default mountpoint has changed from `/etc/cortex` to `/etc/mimir`. It can be customized via the `overrides_configmap_mountpoint` config field. #899
* [CHANGE] Enabled in the querier the features to query label names with matchers, PromQL at modifier and query long-term storage for labels. #905
* [CHANGE] Reduced TSDB blocks retention on ingesters disk from 96h to 24h. #905
* [CHANGE] Enabled closing of idle TSDB in ingesters. #905
* [CHANGE] Disabled TSDB isolation in ingesters for better performances. #905
* [CHANGE] Changed log level of querier, query-frontend, query-scheduler and alertmanager from `debug` to `info`. #905
* [CHANGE] Enabled attributes in-memory cache in store-gateway. #905
* [CHANGE] Configured store-gateway to not load blocks containing samples more recent than 10h (because such samples are queried from ingesters). #905
* [CHANGE] Dynamically compute `-compactor.deletion-delay` based on other settings, in order to reduce the deletion delay as much as possible and lower the number of live blocks in the storage. #907
* [CHANGE] The config field `distributorConfig` has been renamed to `ingesterRingClientConfig`. Config field `ringClient` has been removed in favor of `ingesterRingClientConfig`. #997 #1057
* [CHANGE] Gossip.libsonnet has been fixed to modify all ring configurations, not only the ingester ring config. Furthermore it now supports migration via multi KV store. #1057 #1099
* [CHANGE] Changed the default of `bucket_index_enabled` to `true`. #924
* [CHANGE] Remove the support for the test-exporter. #1133
* [CHANGE] Removed `$.distributor_deployment_labels`, `$.ingester_deployment_labels` and `$.querier_deployment_labels` fields, that were used by gossip.libsonnet to inject additional label. Now the label is injected directly into pods of statefulsets and deployments. #1297
* [CHANGE] Disabled `-ingester.readiness-check-ring-health`. #1352
* [CHANGE] Changed Alertmanager CPU request from `100m` to `2` cores, and memory request from `1Gi` to `10Gi`. Set Alertmanager memory limit to `15Gi`. #1206
* [CHANGE] gossip.libsonnet has been renamed to memberlist.libsonnet, and is now imported by default. Use of memberlist for ring is enabled by setting `_config.memberlist_ring_enabled` to true. #1526
* [FEATURE] Added query sharding support. It can be enabled setting `cortex_query_sharding_enabled: true` in the `_config` object. #653
* [FEATURE] Added shuffle-sharding support. It can be enabled and configured using the following config: #902
   ```
   _config+:: {
     shuffle_sharding:: {
       ingester_write_path_enabled: true,
       ingester_read_path_enabled: true,
       querier_enabled: true,
       ruler_enabled: true,
       store_gateway_enabled: true,
     },
   }
   ```
* [FEATURE] Added multi-zone ingesters and store-gateways support. #1352 #1552
* [ENHANCEMENT] Add overrides config to compactor. This allows setting retention configs per user. [#386](https://github.com/grafana/cortex-jsonnet/pull/386)
* [ENHANCEMENT] Added 256MB memory ballast to querier. [#369](https://github.com/grafana/cortex-jsonnet/pull/369)
* [ENHANCEMENT] Update `etcd-operator` to latest version (see https://github.com/grafana/jsonnet-libs/pull/480). [#263](https://github.com/grafana/cortex-jsonnet/pull/263)
* [ENHANCEMENT] Add support for Azure storage in Alertmanager configuration. [#381](https://github.com/grafana/cortex-jsonnet/pull/381)
* [ENHANCEMENT] Add support for running Alertmanager in sharding mode. [#394](https://github.com/grafana/cortex-jsonnet/pull/394)
* [ENHANCEMENT] Allow to customize PromQL engine settings via `queryEngineConfig`. [#399](https://github.com/grafana/cortex-jsonnet/pull/399)
* [ENHANCEMENT] Define Azure object storage ruler args. [#416](https://github.com/grafana/cortex-jsonnet/pull/416)
* [ENHANCEMENT] Added the following config options to allow to schedule multiple replicas of the same service on the same node: [#418](https://github.com/grafana/cortex-jsonnet/pull/418)
  * `cortex_distributor_allow_multiple_replicas_on_same_node`
  * `cortex_ruler_allow_multiple_replicas_on_same_node`
  * `cortex_querier_allow_multiple_replicas_on_same_node`
  * `cortex_query_frontend_allow_multiple_replicas_on_same_node`
* [BUGFIX] Alertmanager: fixed `--alertmanager.cluster.peers` CLI flag passed to alertmanager when HA is enabled. [#329](https://github.com/grafana/cortex-jsonnet/pull/329)
* [BUGFIX] Fixed `-distributor.extend-writes` setting on ruler when `unregister_ingesters_on_shutdown` is disabled. [#369](https://github.com/grafana/cortex-jsonnet/pull/369)
* [BUGFIX] Treat `compactor_blocks_retention_period` type as string rather than int.[#395](https://github.com/grafana/cortex-jsonnet/pull/395)
* [BUGFIX] Pass `-ruler-storage.s3.endpoint` to ruler when using S3. [#421](https://github.com/grafana/cortex-jsonnet/pull/421)
* [BUGFIX] Remove service selector on label `gossip_ring_member` from other services than `gossip-ring`. [#1008](https://github.com/grafana/mimir/pull/1008)
* [BUGFIX] Rename `-ingester.readiness-check-ring-health` to `-ingester.ring.readiness-check-ring-health`, to reflect current name of flag. #1460

### Mimirtool

_Changes since cortextool `0.10.7`._

* [CHANGE] The following environment variables have been renamed: #883
  * `CORTEX_ADDRESS` to `MIMIR_ADDRESS`
  * `CORTEX_API_USER` to `MIMIR_API_USER`
  * `CORTEX_API_KEY` to `MIMIR_API_KEY`
  * `CORTEX_TENANT_ID` to `MIMIR_TENANT_ID`
  * `CORTEX_TLS_CA_PATH` to `MIMIR_TLS_CA_PATH`
  * `CORTEX_TLS_CERT_PATH` to `MIMIR_TLS_CERT_PATH`
  * `CORTEX_TLS_KEY_PATH` to `MIMIR_TLS_KEY_PATH`
* [CHANGE] Change `cortex` backend to `mimir`. #883
* [CHANGE] Do not publish `mimirtool` binary for 386 windows architecture. #1263
* [CHANGE] `analyse` command has been renamed to `analyze`. #1318
* [FEATURE] Support Arm64 on Darwin for all binaries (benchtool etc). https://github.com/grafana/cortex-tools/pull/215
* [ENHANCEMENT] Correctly support federated rules. #823
* [BUGFIX] Fix `cortextool rules` legends displaying wrong symbols for updates and deletions. https://github.com/grafana/cortex-tools/pull/226

### Query-tee

_Changes since Cortex `1.10.0`._

* [ENHANCEMENT] Added `/api/v1/query_exemplars` API endpoint support (no results comparison). #168
* [ENHANCEMENT] Add a flag (`--proxy.compare-use-relative-error`) in the query-tee to compare floating point values using relative error. #208
* [ENHANCEMENT] Add a flag (`--proxy.compare-skip-recent-samples`) in the query-tee to skip comparing recent samples. By default samples not older than 1 minute are skipped. #234
* [BUGFIX] Fixes a panic in the query-tee when comparing result. #207
* [BUGFIX] Ensure POST requests are handled correctly #286

### Blocksconvert

_Changes since Cortex `1.10.0`._

* [CHANGE] Blocksconvert tool was removed from Mimir. #637

### Metaconvert

_Changes since Cortex `1.10.0`._

* [CHANGE] `thanosconvert` tool has been renamed to `metaconvert`. `-config.file` option has been removed, while it now requires `-tenant` option to work on single tenant only. It now also preserves labels recognized by Mimir. #1120

### Test-exporter

_Changes since Cortex `1.10.0`._

* [CHANGE] Removed the test-exporter tool. #1133

### Tools

_Changes since Cortex `1.10.0`._

* [CHANGE] Removed `query-audit`. You can use `query-tee` to compare query results and performances of two Grafana Mimir backends. #1380

## Cortex 1.10.0 / 2021-08-03

* [CHANGE] Prevent path traversal attack from users able to control the HTTP header `X-Scope-OrgID`. #4375 (CVE-2021-36157)
  * Users only have control of the HTTP header when Cortex is not frontend by an auth proxy validating the tenant IDs
* [CHANGE] Enable strict JSON unmarshal for `pkg/util/validation.Limits` struct. The custom `UnmarshalJSON()` will now fail if the input has unknown fields. #4298
* [CHANGE] Cortex chunks storage has been deprecated and it's now in maintenance mode: all Cortex users are encouraged to migrate to the blocks storage. No new features will be added to the chunks storage. The default Cortex configuration still runs the chunks engine; please check out the [blocks storage doc](https://cortexmetrics.io/docs/blocks-storage/) on how to configure Cortex to run with the blocks storage.  #4268
* [CHANGE] The example Kubernetes manifests (stored at `k8s/`) have been removed due to a lack of proper support and maintenance. #4268
* [CHANGE] Querier / ruler: deprecated `-store.query-chunk-limit` CLI flag (and its respective YAML config option `max_chunks_per_query`) in favour of `-querier.max-fetched-chunks-per-query` (and its respective YAML config option `max_fetched_chunks_per_query`). The new limit specifies the maximum number of chunks that can be fetched in a single query from ingesters and long-term storage: the total number of actual fetched chunks could be 2x the limit, being independently applied when querying ingesters and long-term storage. #4125
* [CHANGE] Alertmanager: allowed to configure the experimental receivers firewall on a per-tenant basis. The following CLI flags (and their respective YAML config options) have been changed and moved to the limits config section: #4143
  - `-alertmanager.receivers-firewall.block.cidr-networks` renamed to `-alertmanager.receivers-firewall-block-cidr-networks`
  - `-alertmanager.receivers-firewall.block.private-addresses` renamed to `-alertmanager.receivers-firewall-block-private-addresses`
* [CHANGE] Change default value of `-server.grpc.keepalive.min-time-between-pings` from `5m` to `10s` and `-server.grpc.keepalive.ping-without-stream-allowed` to `true`. #4168
* [CHANGE] Ingester: Change default value of `-ingester.active-series-metrics-enabled` to `true`. This incurs a small increase in memory usage, between 1.2% and 1.6% as measured on ingesters with 1.3M active series. #4257
* [CHANGE] Dependency: update go-redis from v8.2.3 to v8.9.0. #4236
* [FEATURE] Querier: Added new `-querier.max-fetched-series-per-query` flag. When Cortex is running with blocks storage, the max series per query limit is enforced in the querier and applies to unique series received from ingesters and store-gateway (long-term storage). #4179
* [FEATURE] Querier/Ruler: Added new `-querier.max-fetched-chunk-bytes-per-query` flag. When Cortex is running with blocks storage, the max chunk bytes limit is enforced in the querier and ruler and limits the size of all aggregated chunks returned from ingesters and storage as bytes for a query. #4216
* [FEATURE] Alertmanager: support negative matchers, time-based muting - [upstream release notes](https://github.com/prometheus/alertmanager/releases/tag/v0.22.0). #4237
* [FEATURE] Alertmanager: Added rate-limits to notifiers. Rate limits used by all integrations can be configured using `-alertmanager.notification-rate-limit`, while per-integration rate limits can be specified via `-alertmanager.notification-rate-limit-per-integration` parameter. Both shared and per-integration limits can be overwritten using overrides mechanism. These limits are applied on individual (per-tenant) alertmanagers. Rate-limited notifications are failed notifications. It is possible to monitor rate-limited notifications via new `cortex_alertmanager_notification_rate_limited_total` metric. #4135 #4163
* [FEATURE] Alertmanager: Added `-alertmanager.max-config-size-bytes` limit to control size of configuration files that Cortex users can upload to Alertmanager via API. This limit is configurable per-tenant. #4201
* [FEATURE] Alertmanager: Added `-alertmanager.max-templates-count` and `-alertmanager.max-template-size-bytes` options to control number and size of templates uploaded to Alertmanager via API. These limits are configurable per-tenant. #4223
* [FEATURE] Added flag `-debug.block-profile-rate` to enable goroutine blocking events profiling. #4217
* [FEATURE] Alertmanager: The experimental sharding feature is now considered complete. Detailed information about the configuration options can be found [here for alertmanager](https://cortexmetrics.io/docs/configuration/configuration-file/#alertmanager_config) and [here for the alertmanager storage](https://cortexmetrics.io/docs/configuration/configuration-file/#alertmanager_storage_config). To use the feature: #3925 #4020 #4021 #4031 #4084 #4110 #4126 #4127 #4141 #4146 #4161 #4162 #4222
  * Ensure that a remote storage backend is configured for Alertmanager to store state using `-alertmanager-storage.backend`, and flags related to the backend. Note that the `local` and `configdb` storage backends are not supported.
  * Ensure that a ring store is configured using `-alertmanager.sharding-ring.store`, and set the flags relevant to the chosen store type.
  * Enable the feature using `-alertmanager.sharding-enabled`.
  * Note the prior addition of a new configuration option `-alertmanager.persist-interval`. This sets the interval between persisting the current alertmanager state (notification log and silences) to object storage. See the [configuration file reference](https://cortexmetrics.io/docs/configuration/configuration-file/#alertmanager_config) for more information.
* [ENHANCEMENT] Alertmanager: Cleanup persisted state objects from remote storage when a tenant configuration is deleted. #4167
* [ENHANCEMENT] Storage: Added the ability to disable Open Census within GCS client (e.g `-gcs.enable-opencensus=false`). #4219
* [ENHANCEMENT] Etcd: Added username and password to etcd config. #4205
* [ENHANCEMENT] Alertmanager: introduced new metrics to monitor operation when using `-alertmanager.sharding-enabled`: #4149
  * `cortex_alertmanager_state_fetch_replica_state_total`
  * `cortex_alertmanager_state_fetch_replica_state_failed_total`
  * `cortex_alertmanager_state_initial_sync_total`
  * `cortex_alertmanager_state_initial_sync_completed_total`
  * `cortex_alertmanager_state_initial_sync_duration_seconds`
  * `cortex_alertmanager_state_persist_total`
  * `cortex_alertmanager_state_persist_failed_total`
* [ENHANCEMENT] Blocks storage: support ingesting exemplars and querying of exemplars.  Enabled by setting new CLI flag `-blocks-storage.tsdb.max-exemplars=<n>` or config option `blocks_storage.tsdb.max_exemplars` to positive value. #4124 #4181
* [ENHANCEMENT] Distributor: Added distributors ring status section in the admin page. #4151
* [ENHANCEMENT] Added zone-awareness support to alertmanager for use when sharding is enabled. When zone-awareness is enabled, alerts will be replicated across availability zones. #4204
* [ENHANCEMENT] Added `tenant_ids` tag to tracing spans #4186
* [ENHANCEMENT] Ring, query-frontend: Avoid using automatic private IPs (APIPA) when discovering IP address from the interface during the registration of the instance in the ring, or by query-frontend when used with query-scheduler. APIPA still used as last resort with logging indicating usage. #4032
* [ENHANCEMENT] Memberlist: introduced new metrics to aid troubleshooting tombstone convergence: #4231
  * `memberlist_client_kv_store_value_tombstones`
  * `memberlist_client_kv_store_value_tombstones_removed_total`
  * `memberlist_client_messages_to_broadcast_dropped_total`
* [ENHANCEMENT] Alertmanager: Added `-alertmanager.max-dispatcher-aggregation-groups` option to control max number of active dispatcher groups in Alertmanager (per tenant, also overrideable). When the limit is reached, Dispatcher produces log message and increases `cortex_alertmanager_dispatcher_aggregation_group_limit_reached_total` metric. #4254
* [ENHANCEMENT] Alertmanager: Added `-alertmanager.max-alerts-count` and `-alertmanager.max-alerts-size-bytes` to control max number of alerts and total size of alerts that a single user can have in Alertmanager's memory. Adding more alerts will fail with a log message and incrementing `cortex_alertmanager_alerts_insert_limited_total` metric (per-user). These limits can be overrided by using per-tenant overrides. Current values are tracked in `cortex_alertmanager_alerts_limiter_current_alerts` and `cortex_alertmanager_alerts_limiter_current_alerts_size_bytes` metrics. #4253
* [ENHANCEMENT] Store-gateway: added `-store-gateway.sharding-ring.wait-stability-min-duration` and `-store-gateway.sharding-ring.wait-stability-max-duration` support to store-gateway, to wait for ring stability at startup. #4271
* [ENHANCEMENT] Ruler: added `rule_group` label to metrics `cortex_prometheus_rule_group_iterations_total` and `cortex_prometheus_rule_group_iterations_missed_total`. #4121
* [ENHANCEMENT] Ruler: added new metrics for tracking total number of queries and push requests sent to ingester, as well as failed queries and push requests. Failures are only counted for internal errors, but not user-errors like limits or invalid query. This is in contrast to existing `cortex_prometheus_rule_evaluation_failures_total`, which is incremented also when query or samples appending fails due to user-errors. #4281
  * `cortex_ruler_write_requests_total`
  * `cortex_ruler_write_requests_failed_total`
  * `cortex_ruler_queries_total`
  * `cortex_ruler_queries_failed_total`
* [ENHANCEMENT] Ingester: Added option `-ingester.ignore-series-limit-for-metric-names` with comma-separated list of metric names that will be ignored in max series per metric limit. #4302
* [ENHANCEMENT] Added instrumentation to Redis client, with the following metrics: #3976
  - `cortex_rediscache_request_duration_seconds`
* [BUGFIX] Purger: fix `Invalid null value in condition for column range` caused by `nil` value in range for WriteBatch query. #4128
* [BUGFIX] Ingester: fixed infrequent panic caused by a race condition between TSDB mmap-ed head chunks truncation and queries. #4176
* [BUGFIX] Alertmanager: fix Alertmanager status page if clustering via gossip is disabled or sharding is enabled. #4184
* [BUGFIX] Ruler: fix `/ruler/rule_groups` endpoint doesn't work when used with object store. #4182
* [BUGFIX] Ruler: Honor the evaluation delay for the `ALERTS` and `ALERTS_FOR_STATE` series. #4227
* [BUGFIX] Make multiple Get requests instead of MGet on Redis Cluster. #4056
* [BUGFIX] Ingester: fix issue where runtime limits erroneously override default limits. #4246
* [BUGFIX] Ruler: fix startup in single-binary mode when the new `ruler_storage` is used. #4252
* [BUGFIX] Querier: fix queries failing with "at least 1 healthy replica required, could only find 0" error right after scaling up store-gateways until they're ACTIVE in the ring. #4263
* [BUGFIX] Store-gateway: when blocks sharding is enabled, do not load all blocks in each store-gateway in case of a cold startup, but load only blocks owned by the store-gateway replica. #4271
* [BUGFIX] Memberlist: fix to setting the default configuration value for `-memberlist.retransmit-factor` when not provided. This should improve propagation delay of the ring state (including, but not limited to, tombstones). Note that if the configuration is already explicitly given, this fix has no effect. #4269
* [BUGFIX] Querier: Fix issue where samples in a chunk might get skipped by batch iterator. #4218

### Blocksconvert

* [ENHANCEMENT] Scanner: add support for DynamoDB (v9 schema only). #3828
* [ENHANCEMENT] Add Cassandra support. #3795
* [ENHANCEMENT] Scanner: retry failed uploads. #4188

## Cortex 1.9.0 / 2021-05-14

* [CHANGE] Alertmanager now removes local files after Alertmanager is no longer running for removed or resharded user. #3910
* [CHANGE] Alertmanager now stores local files in per-tenant folders. Files stored by Alertmanager previously are migrated to new hierarchy. Support for this migration will be removed in Cortex 1.11. #3910
* [CHANGE] Ruler: deprecated `-ruler.storage.*` CLI flags (and their respective YAML config options) in favour of `-ruler-storage.*`. The deprecated config will be removed in Cortex 1.11. #3945
* [CHANGE] Alertmanager: deprecated `-alertmanager.storage.*` CLI flags (and their respective YAML config options) in favour of `-alertmanager-storage.*`. This change doesn't apply to `alertmanager.storage.path` and `alertmanager.storage.retention`. The deprecated config will be removed in Cortex 1.11. #4002
* [CHANGE] Alertmanager: removed `-cluster.` CLI flags deprecated in Cortex 1.7. The new config options to use are: #3946
  * `-alertmanager.cluster.listen-address` instead of `-cluster.listen-address`
  * `-alertmanager.cluster.advertise-address` instead of `-cluster.advertise-address`
  * `-alertmanager.cluster.peers` instead of `-cluster.peer`
  * `-alertmanager.cluster.peer-timeout` instead of `-cluster.peer-timeout`
* [CHANGE] Blocks storage: removed the config option `-blocks-storage.bucket-store.index-cache.postings-compression-enabled`, which was deprecated in Cortex 1.6. Postings compression is always enabled. #4101
* [CHANGE] Querier: removed the config option `-store.max-look-back-period`, which was deprecated in Cortex 1.6 and was used only by the chunks storage. You should use `-querier.max-query-lookback` instead. #4101
* [CHANGE] Query Frontend: removed the config option `-querier.compress-http-responses`, which was deprecated in Cortex 1.6. You should use`-api.response-compression-enabled` instead. #4101
* [CHANGE] Runtime-config / overrides: removed the config options `-limits.per-user-override-config` (use `-runtime-config.file`) and `-limits.per-user-override-period` (use `-runtime-config.reload-period`), both deprecated since Cortex 0.6.0. #4112
* [CHANGE] Cortex now fails fast on startup if unable to connect to the ring backend. #4068
* [FEATURE] The following features have been marked as stable: #4101
  - Shuffle-sharding
  - Querier support for querying chunks and blocks store at the same time
  - Tracking of active series and exporting them as metrics (`-ingester.active-series-metrics-enabled` and related flags)
  - Blocks storage: lazy mmap of block indexes in the store-gateway (`-blocks-storage.bucket-store.index-header-lazy-loading-enabled`)
  - Ingester: close idle TSDB and remove them from local disk (`-blocks-storage.tsdb.close-idle-tsdb-timeout`)
* [FEATURE] Memberlist: add TLS configuration options for the memberlist transport layer used by the gossip KV store. #4046
  * New flags added for memberlist communication:
    * `-memberlist.tls-enabled`
    * `-memberlist.tls-cert-path`
    * `-memberlist.tls-key-path`
    * `-memberlist.tls-ca-path`
    * `-memberlist.tls-server-name`
    * `-memberlist.tls-insecure-skip-verify`
* [FEATURE] Ruler: added `local` backend support to the ruler storage configuration under the `-ruler-storage.` flag prefix. #3932
* [ENHANCEMENT] Store-gateway: cache object attributes looked up when fetching chunks in the metadata cache when configured (`-blocks-storage.bucket-store.metadata-cache.backend`) instead of the chunk cache. #270
* [ENHANCEMENT] Upgraded Docker base images to `alpine:3.13`. #4042
* [ENHANCEMENT] Blocks storage: reduce ingester memory by eliminating series reference cache. #3951
* [ENHANCEMENT] Ruler: optimized `<prefix>/api/v1/rules` and `<prefix>/api/v1/alerts` when ruler sharding is enabled. #3916
* [ENHANCEMENT] Ruler: added the following metrics when ruler sharding is enabled: #3916
  * `cortex_ruler_clients`
  * `cortex_ruler_client_request_duration_seconds`
* [ENHANCEMENT] Alertmanager: Add API endpoint to list all tenant alertmanager configs: `GET /multitenant_alertmanager/configs`. #3529
* [ENHANCEMENT] Ruler: Add API endpoint to list all tenant ruler rule groups: `GET /ruler/rule_groups`. #3529
* [ENHANCEMENT] Query-frontend/scheduler: added querier forget delay (`-query-frontend.querier-forget-delay` and `-query-scheduler.querier-forget-delay`) to mitigate the blast radius in the event queriers crash because of a repeatedly sent "query of death" when shuffle-sharding is enabled. #3901
* [ENHANCEMENT] Query-frontend: reduced memory allocations when serializing query response. #3964
* [ENHANCEMENT] Querier / ruler: some optimizations to PromQL query engine. #3934 #3989
* [ENHANCEMENT] Ingester: reduce CPU and memory when an high number of errors are returned by the ingester on the write path with the blocks storage. #3969 #3971 #3973
* [ENHANCEMENT] Distributor: reduce CPU and memory when an high number of errors are returned by the distributor on the write path. #3990
* [ENHANCEMENT] Put metric before label value in the "label value too long" error message. #4018
* [ENHANCEMENT] Allow use of `y|w|d` suffixes for duration related limits and per-tenant limits. #4044
* [ENHANCEMENT] Query-frontend: Small optimization on top of PR #3968 to avoid unnecessary Extents merging. #4026
* [ENHANCEMENT] Add a metric `cortex_compactor_compaction_interval_seconds` for the compaction interval config value. #4040
* [ENHANCEMENT] Ingester: added following per-ingester (instance) experimental limits: max number of series in memory (`-ingester.instance-limits.max-series`), max number of users in memory (`-ingester.instance-limits.max-tenants`), max ingestion rate (`-ingester.instance-limits.max-ingestion-rate`), and max inflight requests (`-ingester.instance-limits.max-inflight-push-requests`). These limits are only used when using blocks storage. Limits can also be configured using runtime-config feature, and current values are exported as `cortex_ingester_instance_limits` metric. #3992.
* [ENHANCEMENT] Cortex is now built with Go 1.16. #4062
* [ENHANCEMENT] Distributor: added per-distributor experimental limits: max number of inflight requests (`-distributor.instance-limits.max-inflight-push-requests`) and max ingestion rate in samples/sec (`-distributor.instance-limits.max-ingestion-rate`). If not set, these two are unlimited. Also added metrics to expose current values (`cortex_distributor_inflight_push_requests`, `cortex_distributor_ingestion_rate_samples_per_second`) as well as limits (`cortex_distributor_instance_limits` with various `limit` label values). #4071
* [ENHANCEMENT] Ruler: Added `-ruler.enabled-tenants` and `-ruler.disabled-tenants` to explicitly enable or disable rules processing for specific tenants. #4074
* [ENHANCEMENT] Block Storage Ingester: `/flush` now accepts two new parameters: `tenant` to specify tenant to flush and `wait=true` to make call synchronous. Multiple tenants can be specified by repeating `tenant` parameter. If no `tenant` is specified, all tenants are flushed, as before. #4073
* [ENHANCEMENT] Alertmanager: validate configured `-alertmanager.web.external-url` and fail if ends with `/`. #4081
* [ENHANCEMENT] Alertmanager: added `-alertmanager.receivers-firewall.block.cidr-networks` and `-alertmanager.receivers-firewall.block.private-addresses` to block specific network addresses in HTTP-based Alertmanager receiver integrations. #4085
* [ENHANCEMENT] Allow configuration of Cassandra's host selection policy. #4069
* [ENHANCEMENT] Store-gateway: retry synching blocks if a per-tenant sync fails. #3975 #4088
* [ENHANCEMENT] Add metric `cortex_tcp_connections` exposing the current number of accepted TCP connections. #4099
* [ENHANCEMENT] Querier: Allow federated queries to run concurrently. #4065
* [ENHANCEMENT] Label Values API call now supports `match[]` parameter when querying blocks on storage (assuming `-querier.query-store-for-labels-enabled` is enabled). #4133
* [BUGFIX] Ruler-API: fix bug where `/api/v1/rules/<namespace>/<group_name>` endpoint return `400` instead of `404`. #4013
* [BUGFIX] Distributor: reverted changes done to rate limiting in #3825. #3948
* [BUGFIX] Ingester: Fix race condition when opening and closing tsdb concurrently. #3959
* [BUGFIX] Querier: streamline tracing spans. #3924
* [BUGFIX] Ruler Storage: ignore objects with empty namespace or group in the name. #3999
* [BUGFIX] Distributor: fix issue causing distributors to not extend the replication set because of failing instances when zone-aware replication is enabled. #3977
* [BUGFIX] Query-frontend: Fix issue where cached entry size keeps increasing when making tiny query repeatedly. #3968
* [BUGFIX] Compactor: `-compactor.blocks-retention-period` now supports weeks (`w`) and years (`y`). #4027
* [BUGFIX] Querier: returning 422 (instead of 500) when query hits `max_chunks_per_query` limit with block storage, when the limit is hit in the store-gateway. #3937
* [BUGFIX] Ruler: Rule group limit enforcement should now allow the same number of rules in a group as the limit. #3616
* [BUGFIX] Frontend, Query-scheduler: allow querier to notify about shutdown without providing any authentication. #4066
* [BUGFIX] Querier: fixed race condition causing queries to fail right after querier startup with the "empty ring" error. #4068
* [BUGFIX] Compactor: Increment `cortex_compactor_runs_failed_total` if compactor failed compact a single tenant. #4094
* [BUGFIX] Tracing: hot fix to avoid the Jaeger tracing client to indefinitely block the Cortex process shutdown in case the HTTP connection to the tracing backend is blocked. #4134
* [BUGFIX] Forward proper EndsAt from ruler to Alertmanager inline with Prometheus behaviour. #4017
* [BUGFIX] Querier: support filtering LabelValues with matchers when using tenant federation. #4277

### Blocksconvert

* [ENHANCEMENT] Builder: add `-builder.timestamp-tolerance` option which may reduce block size by rounding timestamps to make difference whole seconds. #3891

## Cortex 1.8.1 / 2021-04-27

* [CHANGE] Fix for CVE-2021-31232: Local file disclosure vulnerability when `-experimental.alertmanager.enable-api` is used. The HTTP basic auth `password_file` can be used as an attack vector to send any file content via a webhook. The alertmanager templates can be used as an attack vector to send any file content because the alertmanager can load any text file specified in the templates list.

## Cortex 1.8.0 / 2021-03-24

* [CHANGE] Alertmanager: Don't expose cluster information to tenants via the `/alertmanager/api/v1/status` API endpoint when operating with clustering enabled. #3903
* [CHANGE] Ingester: don't update internal "last updated" timestamp of TSDB if tenant only sends invalid samples. This affects how "idle" time is computed. #3727
* [CHANGE] Require explicit flag `-<prefix>.tls-enabled` to enable TLS in GRPC clients. Previously it was enough to specify a TLS flag to enable TLS validation. #3156
* [CHANGE] Query-frontend: removed `-querier.split-queries-by-day` (deprecated in Cortex 0.4.0). Please use `-querier.split-queries-by-interval` instead. #3813
* [CHANGE] Store-gateway: the chunks pool controlled by `-blocks-storage.bucket-store.max-chunk-pool-bytes` is now shared across all tenants. #3830
* [CHANGE] Ingester: return error code 400 instead of 429 when per-user/per-tenant series/metadata limits are reached. #3833
* [CHANGE] Compactor: add `reason` label to `cortex_compactor_blocks_marked_for_deletion_total` metric. Source blocks marked for deletion by compactor are labelled as `compaction`, while blocks passing the retention period are labelled as `retention`. #3879
* [CHANGE] Alertmanager: the `DELETE /api/v1/alerts` is now idempotent. No error is returned if the alertmanager config doesn't exist. #3888
* [FEATURE] Experimental Ruler Storage: Add a separate set of configuration options to configure the ruler storage backend under the `-ruler-storage.` flag prefix. All blocks storage bucket clients and the config service are currently supported. Clients using this implementation will only be enabled if the existing `-ruler.storage` flags are left unset. #3805 #3864
* [FEATURE] Experimental Alertmanager Storage: Add a separate set of configuration options to configure the alertmanager storage backend under the `-alertmanager-storage.` flag prefix. All blocks storage bucket clients and the config service are currently supported. Clients using this implementation will only be enabled if the existing `-alertmanager.storage` flags are left unset. #3888
* [FEATURE] Adds support to S3 server-side encryption using KMS. The S3 server-side encryption config can be overridden on a per-tenant basis for the blocks storage, ruler and alertmanager. Deprecated `-<prefix>.s3.sse-encryption`, please use the following CLI flags that have been added. #3651 #3810 #3811 #3870 #3886 #3906
  - `-<prefix>.s3.sse.type`
  - `-<prefix>.s3.sse.kms-key-id`
  - `-<prefix>.s3.sse.kms-encryption-context`
* [FEATURE] Querier: Enable `@ <timestamp>` modifier in PromQL using the new `-querier.at-modifier-enabled` flag. #3744
* [FEATURE] Overrides Exporter: Add `overrides-exporter` module for exposing per-tenant resource limit overrides as metrics. It is not included in `all` target (single-binary mode), and must be explicitly enabled. #3785
* [FEATURE] Experimental thanosconvert: introduce an experimental tool `thanosconvert` to migrate Thanos block metadata to Cortex metadata. #3770
* [FEATURE] Alertmanager: It now shards the `/api/v1/alerts` API using the ring when sharding is enabled. #3671
  * Added `-alertmanager.max-recv-msg-size` (defaults to 16M) to limit the size of HTTP request body handled by the alertmanager.
  * New flags added for communication between alertmanagers:
    * `-alertmanager.max-recv-msg-size`
    * `-alertmanager.alertmanager-client.remote-timeout`
    * `-alertmanager.alertmanager-client.tls-enabled`
    * `-alertmanager.alertmanager-client.tls-cert-path`
    * `-alertmanager.alertmanager-client.tls-key-path`
    * `-alertmanager.alertmanager-client.tls-ca-path`
    * `-alertmanager.alertmanager-client.tls-server-name`
    * `-alertmanager.alertmanager-client.tls-insecure-skip-verify`
* [FEATURE] Compactor: added blocks storage per-tenant retention support. This is configured via `-compactor.retention-period`, and can be overridden on a per-tenant basis. #3879
* [ENHANCEMENT] Queries: Instrument queries that were discarded due to the configured `max_outstanding_requests_per_tenant`. #3894
  * `cortex_query_frontend_discarded_requests_total`
  * `cortex_query_scheduler_discarded_requests_total`
* [ENHANCEMENT] Ruler: Add TLS and explicit basis authentication configuration options for the HTTP client the ruler uses to communicate with the alertmanager. #3752
  * `-ruler.alertmanager-client.basic-auth-username`: Configure the basic authentication username used by the client. Takes precedent over a URL configured username.
  * `-ruler.alertmanager-client.basic-auth-password`: Configure the basic authentication password used by the client. Takes precedent over a URL configured password.
  * `-ruler.alertmanager-client.tls-ca-path`: File path to the CA file.
  * `-ruler.alertmanager-client.tls-cert-path`: File path to the TLS certificate.
  * `-ruler.alertmanager-client.tls-insecure-skip-verify`: Boolean to disable verifying the certificate.
  * `-ruler.alertmanager-client.tls-key-path`: File path to the TLS key certificate.
  * `-ruler.alertmanager-client.tls-server-name`: Expected name on the TLS certificate.
* [ENHANCEMENT] Ingester: exposed metric `cortex_ingester_oldest_unshipped_block_timestamp_seconds`, tracking the unix timestamp of the oldest TSDB block not shipped to the storage yet. #3705
* [ENHANCEMENT] Prometheus upgraded. #3739 #3806
  * Avoid unnecessary `runtime.GC()` during compactions.
  * Prevent compaction loop in TSDB on data gap.
* [ENHANCEMENT] Query-Frontend now returns server side performance metrics using `Server-Timing` header when query stats is enabled. #3685
* [ENHANCEMENT] Runtime Config: Add a `mode` query parameter for the runtime config endpoint. `/runtime_config?mode=diff` now shows the YAML runtime configuration with all values that differ from the defaults. #3700
* [ENHANCEMENT] Distributor: Enable downstream projects to wrap distributor push function and access the deserialized write requests berfore/after they are pushed. #3755
* [ENHANCEMENT] Add flag `-<prefix>.tls-server-name` to require a specific server name instead of the hostname on the certificate. #3156
* [ENHANCEMENT] Alertmanager: Remove a tenant's alertmanager instead of pausing it as we determine it is no longer needed. #3722
* [ENHANCEMENT] Blocks storage: added more configuration options to S3 client. #3775
  * `-blocks-storage.s3.tls-handshake-timeout`: Maximum time to wait for a TLS handshake. 0 means no limit.
  * `-blocks-storage.s3.expect-continue-timeout`: The time to wait for a server's first response headers after fully writing the request headers if the request has an Expect header. 0 to send the request body immediately.
  * `-blocks-storage.s3.max-idle-connections`: Maximum number of idle (keep-alive) connections across all hosts. 0 means no limit.
  * `-blocks-storage.s3.max-idle-connections-per-host`: Maximum number of idle (keep-alive) connections to keep per-host. If 0, a built-in default value is used.
  * `-blocks-storage.s3.max-connections-per-host`: Maximum number of connections per host. 0 means no limit.
* [ENHANCEMENT] Ingester: when tenant's TSDB is closed, Ingester now removes pushed metrics-metadata from memory, and removes metadata (`cortex_ingester_memory_metadata`, `cortex_ingester_memory_metadata_created_total`, `cortex_ingester_memory_metadata_removed_total`) and validation metrics (`cortex_discarded_samples_total`, `cortex_discarded_metadata_total`). #3782
* [ENHANCEMENT] Distributor: cleanup metrics for inactive tenants. #3784
* [ENHANCEMENT] Ingester: Have ingester to re-emit following TSDB metrics. #3800
  * `cortex_ingester_tsdb_blocks_loaded`
  * `cortex_ingester_tsdb_reloads_total`
  * `cortex_ingester_tsdb_reloads_failures_total`
  * `cortex_ingester_tsdb_symbol_table_size_bytes`
  * `cortex_ingester_tsdb_storage_blocks_bytes`
  * `cortex_ingester_tsdb_time_retentions_total`
* [ENHANCEMENT] Querier: distribute workload across `-store-gateway.sharding-ring.replication-factor` store-gateway replicas when querying blocks and `-store-gateway.sharding-enabled=true`. #3824
* [ENHANCEMENT] Distributor / HA Tracker: added cleanup of unused elected HA replicas from KV store. Added following metrics to monitor this process: #3809
  * `cortex_ha_tracker_replicas_cleanup_started_total`
  * `cortex_ha_tracker_replicas_cleanup_marked_for_deletion_total`
  * `cortex_ha_tracker_replicas_cleanup_deleted_total`
  * `cortex_ha_tracker_replicas_cleanup_delete_failed_total`
* [ENHANCEMENT] Ruler now has new API endpoint `/ruler/delete_tenant_config` that can be used to delete all ruler groups for tenant. It is intended to be used by administrators who wish to clean up state after removed user. Note that this endpoint is enabled regardless of `-experimental.ruler.enable-api`. #3750 #3899
* [ENHANCEMENT] Query-frontend, query-scheduler: cleanup metrics for inactive tenants. #3826
* [ENHANCEMENT] Blocks storage: added `-blocks-storage.s3.region` support to S3 client configuration. #3811
* [ENHANCEMENT] Distributor: Remove cached subrings for inactive users when using shuffle sharding. #3849
* [ENHANCEMENT] Store-gateway: Reduced memory used to fetch chunks at query time. #3855
* [ENHANCEMENT] Ingester: attempt to prevent idle compaction from happening in concurrent ingesters by introducing a 25% jitter to the configured idle timeout (`-blocks-storage.tsdb.head-compaction-idle-timeout`). #3850
* [ENHANCEMENT] Compactor: cleanup local files for users that are no longer owned by compactor. #3851
* [ENHANCEMENT] Store-gateway: close empty bucket stores, and delete leftover local files for tenants that no longer belong to store-gateway. #3853
* [ENHANCEMENT] Store-gateway: added metrics to track partitioner behaviour. #3877
  * `cortex_bucket_store_partitioner_requested_bytes_total`
  * `cortex_bucket_store_partitioner_requested_ranges_total`
  * `cortex_bucket_store_partitioner_expanded_bytes_total`
  * `cortex_bucket_store_partitioner_expanded_ranges_total`
* [ENHANCEMENT] Store-gateway: added metrics to monitor chunk buffer pool behaviour. #3880
  * `cortex_bucket_store_chunk_pool_requested_bytes_total`
  * `cortex_bucket_store_chunk_pool_returned_bytes_total`
* [ENHANCEMENT] Alertmanager: load alertmanager configurations from object storage concurrently, and only load necessary configurations, speeding configuration synchronization process and executing fewer "GET object" operations to the storage when sharding is enabled. #3898
* [ENHANCEMENT] Ingester (blocks storage): Ingester can now stream entire chunks instead of individual samples to the querier. At the moment this feature must be explicitly enabled either by using `-ingester.stream-chunks-when-using-blocks` flag or `ingester_stream_chunks_when_using_blocks` (boolean) field in runtime config file, but these configuration options are temporary and will be removed when feature is stable. #3889
* [ENHANCEMENT] Alertmanager: New endpoint `/multitenant_alertmanager/delete_tenant_config` to delete configuration for tenant identified by `X-Scope-OrgID` header. This is an internal endpoint, available even if Alertmanager API is not enabled by using `-experimental.alertmanager.enable-api`. #3900
* [ENHANCEMENT] MemCached: Add `max_item_size` support. #3929
* [BUGFIX] Cortex: Fixed issue where fatal errors and various log messages where not logged. #3778
* [BUGFIX] HA Tracker: don't track as error in the `cortex_kv_request_duration_seconds` metric a CAS operation intentionally aborted. #3745
* [BUGFIX] Querier / ruler: do not log "error removing stale clients" if the ring is empty. #3761
* [BUGFIX] Store-gateway: fixed a panic caused by a race condition when the index-header lazy loading is enabled. #3775 #3789
* [BUGFIX] Compactor: fixed "could not guess file size" log when uploading blocks deletion marks to the global location. #3807
* [BUGFIX] Prevent panic at start if the http_prefix setting doesn't have a valid value. #3796
* [BUGFIX] Memberlist: fixed panic caused by race condition in `armon/go-metrics` used by memberlist client. #3725
* [BUGFIX] Querier: returning 422 (instead of 500) when query hits `max_chunks_per_query` limit with block storage. #3895
* [BUGFIX] Alertmanager: Ensure that experimental `/api/v1/alerts` endpoints work when `-http.prefix` is empty. #3905
* [BUGFIX] Chunk store: fix panic in inverted index when deleted fingerprint is no longer in the index. #3543

## Cortex 1.7.1 / 2021-04-27

* [CHANGE] Fix for CVE-2021-31232: Local file disclosure vulnerability when `-experimental.alertmanager.enable-api` is used. The HTTP basic auth `password_file` can be used as an attack vector to send any file content via a webhook. The alertmanager templates can be used as an attack vector to send any file content because the alertmanager can load any text file specified in the templates list.

## Cortex 1.7.0 / 2021-02-23

Note the blocks storage compactor runs a migration task at startup in this version, which can take many minutes and use a lot of RAM.
[Turn this off after first run](https://cortexmetrics.io/docs/blocks-storage/production-tips/#ensure-deletion-marks-migration-is-disabled-after-first-run).

* [CHANGE] FramedSnappy encoding support has been removed from Push and Remote Read APIs. This means Prometheus 1.6 support has been removed and the oldest Prometheus version supported in the remote write is 1.7. #3682
* [CHANGE] Ruler: removed the flag `-ruler.evaluation-delay-duration-deprecated` which was deprecated in 1.4.0. Please use the `ruler_evaluation_delay_duration` per-tenant limit instead. #3694
* [CHANGE] Removed the flags `-<prefix>.grpc-use-gzip-compression` which were deprecated in 1.3.0: #3694
  * `-query-scheduler.grpc-client-config.grpc-use-gzip-compression`: use `-query-scheduler.grpc-client-config.grpc-compression` instead
  * `-frontend.grpc-client-config.grpc-use-gzip-compression`: use `-frontend.grpc-client-config.grpc-compression` instead
  * `-ruler.client.grpc-use-gzip-compression`: use `-ruler.client.grpc-compression` instead
  * `-bigtable.grpc-use-gzip-compression`: use `-bigtable.grpc-compression` instead
  * `-ingester.client.grpc-use-gzip-compression`: use `-ingester.client.grpc-compression` instead
  * `-querier.frontend-client.grpc-use-gzip-compression`: use `-querier.frontend-client.grpc-compression` instead
* [CHANGE] Querier: it's not required to set `-frontend.query-stats-enabled=true` in the querier anymore to enable query statistics logging in the query-frontend. The flag is now required to be configured only in the query-frontend and it will be propagated to the queriers. #3595 #3695
* [CHANGE] Blocks storage: compactor is now required when running a Cortex cluster with the blocks storage, because it also keeps the bucket index updated. #3583
* [CHANGE] Blocks storage: block deletion marks are now stored in a per-tenant global markers/ location too, other than within the block location. The compactor, at startup, will copy deletion marks from the block location to the global location. This migration is required only once, so it can be safely disabled via `-compactor.block-deletion-marks-migration-enabled=false` after new compactor has successfully started at least once in the cluster. #3583
* [CHANGE] OpenStack Swift: the default value for the `-ruler.storage.swift.container-name` and `-swift.container-name` config options has changed from `cortex` to empty string. If you were relying on the default value, please set it back to `cortex`. #3660
* [CHANGE] HA Tracker: configured replica label is now verified against label value length limit (`-validation.max-length-label-value`). #3668
* [CHANGE] Distributor: `extend_writes` field in YAML configuration has moved from `lifecycler` (inside `ingester_config`) to `distributor_config`. This doesn't affect command line option `-distributor.extend-writes`, which stays the same. #3719
* [CHANGE] Alertmanager: Deprecated `-cluster.` CLI flags in favor of their `-alertmanager.cluster.` equivalent. The deprecated flags (and their respective YAML config options) are: #3677
  * `-cluster.listen-address` in favor of `-alertmanager.cluster.listen-address`
  * `-cluster.advertise-address` in favor of `-alertmanager.cluster.advertise-address`
  * `-cluster.peer` in favor of `-alertmanager.cluster.peers`
  * `-cluster.peer-timeout` in favor of `-alertmanager.cluster.peer-timeout`
* [CHANGE] Blocks storage: the default value of `-blocks-storage.bucket-store.sync-interval` has been changed from `5m` to `15m`. #3724
* [FEATURE] Querier: Queries can be federated across multiple tenants. The tenants IDs involved need to be specified separated by a `|` character in the `X-Scope-OrgID` request header. This is an experimental feature, which can be enabled by setting `-tenant-federation.enabled=true` on all Cortex services. #3250
* [FEATURE] Alertmanager: introduced the experimental option `-alertmanager.sharding-enabled` to shard tenants across multiple Alertmanager instances. This feature is still under heavy development and its usage is discouraged. The following new metrics are exported by the Alertmanager: #3664
  * `cortex_alertmanager_ring_check_errors_total`
  * `cortex_alertmanager_sync_configs_total`
  * `cortex_alertmanager_sync_configs_failed_total`
  * `cortex_alertmanager_tenants_discovered`
  * `cortex_alertmanager_tenants_owned`
* [ENHANCEMENT] Allow specifying JAEGER_ENDPOINT instead of sampling server or local agent port. #3682
* [ENHANCEMENT] Blocks storage: introduced a per-tenant bucket index, periodically updated by the compactor, used to avoid full bucket scanning done by queriers, store-gateways and rulers. The bucket index is updated by the compactor during blocks cleanup, on every `-compactor.cleanup-interval`. #3553 #3555 #3561 #3583 #3625 #3711 #3715
* [ENHANCEMENT] Blocks storage: introduced an option `-blocks-storage.bucket-store.bucket-index.enabled` to enable the usage of the bucket index in the querier, store-gateway and ruler. When enabled, the querier, store-gateway and ruler will use the bucket index to find a tenant's blocks instead of running the periodic bucket scan. The following new metrics are exported by the querier and ruler: #3614 #3625
  * `cortex_bucket_index_loads_total`
  * `cortex_bucket_index_load_failures_total`
  * `cortex_bucket_index_load_duration_seconds`
  * `cortex_bucket_index_loaded`
* [ENHANCEMENT] Compactor: exported the following metrics. #3583 #3625
  * `cortex_bucket_blocks_count`: Total number of blocks per tenant in the bucket. Includes blocks marked for deletion, but not partial blocks.
  * `cortex_bucket_blocks_marked_for_deletion_count`: Total number of blocks per tenant marked for deletion in the bucket.
  * `cortex_bucket_blocks_partials_count`: Total number of partial blocks.
  * `cortex_bucket_index_last_successful_update_timestamp_seconds`: Timestamp of the last successful update of a tenant's bucket index.
* [ENHANCEMENT] Ruler: Add `cortex_prometheus_last_evaluation_samples` to expose the number of samples generated by a rule group per tenant. #3582
* [ENHANCEMENT] Memberlist: add status page (/memberlist) with available details about memberlist-based KV store and memberlist cluster. It's also possible to view KV values in Go struct or JSON format, or download for inspection. #3575
* [ENHANCEMENT] Memberlist: client can now keep a size-bounded buffer with sent and received messages and display them in the admin UI (/memberlist) for troubleshooting. #3581 #3602
* [ENHANCEMENT] Blocks storage: added block index attributes caching support to metadata cache. The TTL can be configured via `-blocks-storage.bucket-store.metadata-cache.block-index-attributes-ttl`. #3629
* [ENHANCEMENT] Alertmanager: Add support for Azure blob storage. #3634
* [ENHANCEMENT] Compactor: tenants marked for deletion will now be fully cleaned up after some delay since deletion of last block. Cleanup includes removal of remaining marker files (including tenant deletion mark file) and files under `debug/metas`. #3613
* [ENHANCEMENT] Compactor: retry compaction of a single tenant on failure instead of re-running compaction for all tenants. #3627
* [ENHANCEMENT] Querier: Implement result caching for tenant query federation. #3640
* [ENHANCEMENT] API: Add a `mode` query parameter for the config endpoint: #3645
  * `/config?mode=diff`: Shows the YAML configuration with all values that differ from the defaults.
  * `/config?mode=defaults`: Shows the YAML configuration with all the default values.
* [ENHANCEMENT] OpenStack Swift: added the following config options to OpenStack Swift backend client: #3660
  - Chunks storage: `-swift.auth-version`, `-swift.max-retries`, `-swift.connect-timeout`, `-swift.request-timeout`.
  - Blocks storage: ` -blocks-storage.swift.auth-version`, ` -blocks-storage.swift.max-retries`, ` -blocks-storage.swift.connect-timeout`, ` -blocks-storage.swift.request-timeout`.
  - Ruler: `-ruler.storage.swift.auth-version`, `-ruler.storage.swift.max-retries`, `-ruler.storage.swift.connect-timeout`, `-ruler.storage.swift.request-timeout`.
* [ENHANCEMENT] Disabled in-memory shuffle-sharding subring cache in the store-gateway, ruler and compactor. This should reduce the memory utilisation in these services when shuffle-sharding is enabled, without introducing a significantly increase CPU utilisation. #3601
* [ENHANCEMENT] Shuffle sharding: optimised subring generation used by shuffle sharding. #3601
* [ENHANCEMENT] New /runtime_config endpoint that returns the defined runtime configuration in YAML format. The returned configuration includes overrides. #3639
* [ENHANCEMENT] Query-frontend: included the parameter name failed to validate in HTTP 400 message. #3703
* [ENHANCEMENT] Fail to startup Cortex if provided runtime config is invalid. #3707
* [ENHANCEMENT] Alertmanager: Add flags to customize the cluster configuration: #3667
  * `-alertmanager.cluster.gossip-interval`: The interval between sending gossip messages. By lowering this value (more frequent) gossip messages are propagated across cluster more quickly at the expense of increased bandwidth usage.
  * `-alertmanager.cluster.push-pull-interval`: The interval between gossip state syncs. Setting this interval lower (more frequent) will increase convergence speeds across larger clusters at the expense of increased bandwidth usage.
* [ENHANCEMENT] Distributor: change the error message returned when a received series has too many label values. The new message format has the series at the end and this plays better with Prometheus logs truncation. #3718
  - From: `sample for '<series>' has <value> label names; limit <value>`
  - To: `series has too many labels (actual: <value>, limit: <value>) series: '<series>'`
* [ENHANCEMENT] Improve bucket index loader to handle edge case where new tenant has not had blocks uploaded to storage yet. #3717
* [BUGFIX] Allow `-querier.max-query-lookback` use `y|w|d` suffix like deprecated `-store.max-look-back-period`. #3598
* [BUGFIX] Memberlist: Entry in the ring should now not appear again after using "Forget" feature (unless it's still heartbeating). #3603
* [BUGFIX] Ingester: do not close idle TSDBs while blocks shipping is in progress. #3630 #3632
* [BUGFIX] Ingester: correctly update `cortex_ingester_memory_users` and `cortex_ingester_active_series` when a tenant's idle TSDB is closed, when running Cortex with the blocks storage. #3646
* [BUGFIX] Querier: fix default value incorrectly overriding `-querier.frontend-address` in single-binary mode. #3650
* [BUGFIX] Compactor: delete `deletion-mark.json` at last when deleting a block in order to not leave partial blocks without deletion mark in the bucket if the compactor is interrupted while deleting a block. #3660
* [BUGFIX] Blocks storage: do not cleanup a partially uploaded block when `meta.json` upload fails. Despite failure to upload `meta.json`, this file may in some cases still appear in the bucket later. By skipping early cleanup, we avoid having corrupted blocks in the storage. #3660
* [BUGFIX] Alertmanager: disable access to `/alertmanager/metrics` (which exposes all Cortex metrics), `/alertmanager/-/reload` and `/alertmanager/debug/*`, which were available to any authenticated user with enabled AlertManager. #3678
* [BUGFIX] Query-Frontend: avoid creating many small sub-queries by discarding cache extents under 5 minutes #3653
* [BUGFIX] Ruler: Ensure the stale markers generated for evaluated rules respect the configured `-ruler.evaluation-delay-duration`. This will avoid issues with samples with NaN be persisted with timestamps set ahead of the next rule evaluation. #3687
* [BUGFIX] Alertmanager: don't serve HTTP requests until Alertmanager has fully started. Serving HTTP requests earlier may result in loss of configuration for the user. #3679
* [BUGFIX] Do not log "failed to load config" if runtime config file is empty. #3706
* [BUGFIX] Do not allow to use a runtime config file containing multiple YAML documents. #3706
* [BUGFIX] HA Tracker: don't track as error in the `cortex_kv_request_duration_seconds` metric a CAS operation intentionally aborted. #3745

## Cortex 1.6.0 / 2020-12-29

* [CHANGE] Query Frontend: deprecate `-querier.compress-http-responses` in favour of `-api.response-compression-enabled`. #3544
* [CHANGE] Querier: deprecated `-store.max-look-back-period`. You should use `-querier.max-query-lookback` instead. #3452
* [CHANGE] Blocks storage: increased `-blocks-storage.bucket-store.chunks-cache.attributes-ttl` default from `24h` to `168h` (1 week). #3528
* [CHANGE] Blocks storage: the config option `-blocks-storage.bucket-store.index-cache.postings-compression-enabled` has been deprecated and postings compression is always enabled. #3538
* [CHANGE] Ruler: gRPC message size default limits on the Ruler-client side have changed: #3523
  - limit for outgoing gRPC messages has changed from 2147483647 to 16777216 bytes
  - limit for incoming gRPC messages has changed from 4194304 to 104857600 bytes
* [FEATURE] Distributor/Ingester: Provide ability to not overflow writes in the presence of a leaving or unhealthy ingester. This allows for more efficient ingester rolling restarts. #3305
* [FEATURE] Query-frontend: introduced query statistics logged in the query-frontend when enabled via `-frontend.query-stats-enabled=true`. When enabled, the metric `cortex_query_seconds_total` is tracked, counting the sum of the wall time spent across all queriers while running queries (on a per-tenant basis). The metrics `cortex_request_duration_seconds` and `cortex_query_seconds_total` are different: the first one tracks the request duration (eg. HTTP request from the client), while the latter tracks the sum of the wall time on all queriers involved executing the query. #3539
* [ENHANCEMENT] API: Add GZIP HTTP compression to the API responses. Compression can be enabled via `-api.response-compression-enabled`. #3536
* [ENHANCEMENT] Added zone-awareness support on queries. When zone-awareness is enabled, queries will still succeed if all ingesters in a single zone will fail. #3414
* [ENHANCEMENT] Blocks storage ingester: exported more TSDB-related metrics. #3412
  - `cortex_ingester_tsdb_wal_corruptions_total`
  - `cortex_ingester_tsdb_head_truncations_failed_total`
  - `cortex_ingester_tsdb_head_truncations_total`
  - `cortex_ingester_tsdb_head_gc_duration_seconds`
* [ENHANCEMENT] Enforced keepalive on all gRPC clients used for inter-service communication. #3431
* [ENHANCEMENT] Added `cortex_alertmanager_config_hash` metric to expose hash of Alertmanager Config loaded per user. #3388
* [ENHANCEMENT] Query-Frontend / Query-Scheduler: New component called "Query-Scheduler" has been introduced. Query-Scheduler is simply a queue of requests, moved outside of Query-Frontend. This allows Query-Frontend to be scaled separately from number of queues. To make Query-Frontend and Querier use Query-Scheduler, they need to be started with `-frontend.scheduler-address` and `-querier.scheduler-address` options respectively. #3374 #3471
* [ENHANCEMENT] Query-frontend / Querier / Ruler: added `-querier.max-query-lookback` to limit how long back data (series and metadata) can be queried. This setting can be overridden on a per-tenant basis and is enforced in the query-frontend, querier and ruler. #3452 #3458
* [ENHANCEMENT] Querier: added `-querier.query-store-for-labels-enabled` to query store for label names, label values and series APIs. Only works with blocks storage engine. #3461 #3520
* [ENHANCEMENT] Ingester: exposed `-blocks-storage.tsdb.wal-segment-size-bytes` config option to customise the TSDB WAL segment max size. #3476
* [ENHANCEMENT] Compactor: concurrently run blocks cleaner for multiple tenants. Concurrency can be configured via `-compactor.cleanup-concurrency`. #3483
* [ENHANCEMENT] Compactor: shuffle tenants before running compaction. #3483
* [ENHANCEMENT] Compactor: wait for a stable ring at startup, when sharding is enabled. #3484
* [ENHANCEMENT] Store-gateway: added `-blocks-storage.bucket-store.index-header-lazy-loading-enabled` to enable index-header lazy loading (experimental). When enabled, index-headers will be mmap-ed only once required by a query and will be automatically released after `-blocks-storage.bucket-store.index-header-lazy-loading-idle-timeout` time of inactivity. #3498
* [ENHANCEMENT] Alertmanager: added metrics `cortex_alertmanager_notification_requests_total` and `cortex_alertmanager_notification_requests_failed_total`. #3518
* [ENHANCEMENT] Ingester: added `-blocks-storage.tsdb.head-chunks-write-buffer-size-bytes` to fine-tune the TSDB head chunks write buffer size when running Cortex blocks storage. #3518
* [ENHANCEMENT] /metrics now supports OpenMetrics output. HTTP and gRPC servers metrics can now include exemplars. #3524
* [ENHANCEMENT] Expose gRPC keepalive policy options by gRPC server. #3524
* [ENHANCEMENT] Blocks storage: enabled caching of `meta.json` attributes, configurable via `-blocks-storage.bucket-store.metadata-cache.metafile-attributes-ttl`. #3528
* [ENHANCEMENT] Compactor: added a config validation check to fail fast if the compactor has been configured invalid block range periods (each period is expected to be a multiple of the previous one). #3534
* [ENHANCEMENT] Blocks storage: concurrently fetch deletion marks from object storage. #3538
* [ENHANCEMENT] Blocks storage ingester: ingester can now close idle TSDB and delete local data. #3491 #3552
* [ENHANCEMENT] Blocks storage: add option to use V2 signatures for S3 authentication. #3540
* [ENHANCEMENT] Exported process metrics to monitor the number of memory map areas allocated. #3537
  * - `process_memory_map_areas`
  * - `process_memory_map_areas_limit`
* [ENHANCEMENT] Ruler: Expose gRPC client options. #3523
* [ENHANCEMENT] Compactor: added metrics to track on-going compaction. #3535
  * `cortex_compactor_tenants_discovered`
  * `cortex_compactor_tenants_skipped`
  * `cortex_compactor_tenants_processing_succeeded`
  * `cortex_compactor_tenants_processing_failed`
* [ENHANCEMENT] Added new experimental API endpoints: `POST /purger/delete_tenant` and `GET /purger/delete_tenant_status` for deleting all tenant data. Only works with blocks storage. Compactor removes blocks that belong to user marked for deletion. #3549 #3558
* [ENHANCEMENT] Chunks storage: add option to use V2 signatures for S3 authentication. #3560
* [ENHANCEMENT] HA Tracker: Added new limit `ha_max_clusters` to set the max number of clusters tracked for single user. This limit is disabled by default. #3668
* [BUGFIX] Query-Frontend: `cortex_query_seconds_total` now return seconds not nanoseconds. #3589
* [BUGFIX] Blocks storage ingester: fixed some cases leading to a TSDB WAL corruption after a partial write to disk. #3423
* [BUGFIX] Blocks storage: Fix the race between ingestion and `/flush` call resulting in overlapping blocks. #3422
* [BUGFIX] Querier: fixed `-querier.max-query-into-future` which wasn't correctly enforced on range queries. #3452
* [BUGFIX] Fixed float64 precision stability when aggregating metrics before exposing them. This could have lead to false counters resets when querying some metrics exposed by Cortex. #3506
* [BUGFIX] Querier: the meta.json sync concurrency done when running Cortex with the blocks storage is now controlled by `-blocks-storage.bucket-store.meta-sync-concurrency` instead of the incorrect `-blocks-storage.bucket-store.block-sync-concurrency` (default values are the same). #3531
* [BUGFIX] Querier: fixed initialization order of querier module when using blocks storage. It now (again) waits until blocks have been synchronized. #3551

### Blocksconvert

* [ENHANCEMENT] Scheduler: ability to ignore users based on regexp, using `-scheduler.ignore-users-regex` flag. #3477
* [ENHANCEMENT] Builder: Parallelize reading chunks in the final stage of building block. #3470
* [ENHANCEMENT] Builder: remove duplicate label names from chunk. #3547

## Cortex 1.5.0 / 2020-11-09

* [CHANGE] Blocks storage: update the default HTTP configuration values for the S3 client to the upstream Thanos default values. #3244
  - `-blocks-storage.s3.http.idle-conn-timeout` is set 90 seconds.
  - `-blocks-storage.s3.http.response-header-timeout` is set to 2 minutes.
* [CHANGE] Improved shuffle sharding support in the write path. This work introduced some config changes: #3090
  * Introduced `-distributor.sharding-strategy` CLI flag (and its respective `sharding_strategy` YAML config option) to explicitly specify which sharding strategy should be used in the write path
  * `-experimental.distributor.user-subring-size` flag renamed to `-distributor.ingestion-tenant-shard-size`
  * `user_subring_size` limit YAML config option renamed to `ingestion_tenant_shard_size`
* [CHANGE] Dropped "blank Alertmanager configuration; using fallback" message from Info to Debug level. #3205
* [CHANGE] Zone-awareness replication for time-series now should be explicitly enabled in the distributor via the `-distributor.zone-awareness-enabled` CLI flag (or its respective YAML config option). Before, zone-aware replication was implicitly enabled if a zone was set on ingesters. #3200
* [CHANGE] Removed the deprecated CLI flag `-config-yaml`. You should use `-schema-config-file` instead. #3225
* [CHANGE] Enforced the HTTP method required by some API endpoints which did (incorrectly) allow any method before that. #3228
  - `GET /`
  - `GET /config`
  - `GET /debug/fgprof`
  - `GET /distributor/all_user_stats`
  - `GET /distributor/ha_tracker`
  - `GET /all_user_stats`
  - `GET /ha-tracker`
  - `GET /api/v1/user_stats`
  - `GET /api/v1/chunks`
  - `GET <legacy-http-prefix>/user_stats`
  - `GET <legacy-http-prefix>/chunks`
  - `GET /services`
  - `GET /multitenant_alertmanager/status`
  - `GET /status` (alertmanager microservice)
  - `GET|POST /ingester/ring`
  - `GET|POST /ring`
  - `GET|POST /store-gateway/ring`
  - `GET|POST /compactor/ring`
  - `GET|POST /ingester/flush`
  - `GET|POST /ingester/shutdown`
  - `GET|POST /flush`
  - `GET|POST /shutdown`
  - `GET|POST /ruler/ring`
  - `POST /api/v1/push`
  - `POST <legacy-http-prefix>/push`
  - `POST /push`
  - `POST /ingester/push`
* [CHANGE] Renamed CLI flags to configure the network interface names from which automatically detect the instance IP. #3295
  - `-compactor.ring.instance-interface` renamed to `-compactor.ring.instance-interface-names`
  - `-store-gateway.sharding-ring.instance-interface` renamed to `-store-gateway.sharding-ring.instance-interface-names`
  - `-distributor.ring.instance-interface` renamed to `-distributor.ring.instance-interface-names`
  - `-ruler.ring.instance-interface` renamed to `-ruler.ring.instance-interface-names`
* [CHANGE] Renamed `-<prefix>.redis.enable-tls` CLI flag to `-<prefix>.redis.tls-enabled`, and its respective YAML config option from `enable_tls` to `tls_enabled`. #3298
* [CHANGE] Increased default `-<prefix>.redis.timeout` from `100ms` to `500ms`. #3301
* [CHANGE] `cortex_alertmanager_config_invalid` has been removed in favor of `cortex_alertmanager_config_last_reload_successful`. #3289
* [CHANGE] Query-frontend: POST requests whose body size exceeds 10MiB will be rejected. The max body size can be customised via `-frontend.max-body-size`. #3276
* [FEATURE] Shuffle sharding: added support for shuffle-sharding queriers in the query-frontend. When configured (`-frontend.max-queriers-per-tenant` globally, or using per-tenant limit `max_queriers_per_tenant`), each tenants's requests will be handled by different set of queriers. #3113 #3257
* [FEATURE] Shuffle sharding: added support for shuffle-sharding ingesters on the read path. When ingesters shuffle-sharding is enabled and `-querier.shuffle-sharding-ingesters-lookback-period` is set, queriers will fetch in-memory series from the minimum set of required ingesters, selecting only ingesters which may have received series since 'now - lookback period'. #3252
* [FEATURE] Query-frontend: added `compression` config to support results cache with compression. #3217
* [FEATURE] Add OpenStack Swift support to blocks storage. #3303
* [FEATURE] Added support for applying Prometheus relabel configs on series received by the distributor. A `metric_relabel_configs` field has been added to the per-tenant limits configuration. #3329
* [FEATURE] Support for Cassandra client SSL certificates. #3384
* [ENHANCEMENT] Ruler: Introduces two new limits `-ruler.max-rules-per-rule-group` and `-ruler.max-rule-groups-per-tenant` to control the number of rules per rule group and the total number of rule groups for a given user. They are disabled by default. #3366
* [ENHANCEMENT] Allow to specify multiple comma-separated Cortex services to `-target` CLI option (or its respective YAML config option). For example, `-target=all,compactor` can be used to start Cortex single-binary with compactor as well. #3275
* [ENHANCEMENT] Expose additional HTTP configs for the S3 backend client. New flag are listed below: #3244
  - `-blocks-storage.s3.http.idle-conn-timeout`
  - `-blocks-storage.s3.http.response-header-timeout`
  - `-blocks-storage.s3.http.insecure-skip-verify`
* [ENHANCEMENT] Added `cortex_query_frontend_connected_clients` metric to show the number of workers currently connected to the frontend. #3207
* [ENHANCEMENT] Shuffle sharding: improved shuffle sharding in the write path. Shuffle sharding now should be explicitly enabled via `-distributor.sharding-strategy` CLI flag (or its respective YAML config option) and guarantees stability, consistency, shuffling and balanced zone-awareness properties. #3090 #3214
* [ENHANCEMENT] Ingester: added new metric `cortex_ingester_active_series` to track active series more accurately. Also added options to control whether active series tracking is enabled (`-ingester.active-series-metrics-enabled`, defaults to false), and how often this metric is updated (`-ingester.active-series-metrics-update-period`) and max idle time for series to be considered inactive (`-ingester.active-series-metrics-idle-timeout`). #3153
* [ENHANCEMENT] Store-gateway: added zone-aware replication support to blocks replication in the store-gateway. #3200
* [ENHANCEMENT] Store-gateway: exported new metrics. #3231
  - `cortex_bucket_store_cached_series_fetch_duration_seconds`
  - `cortex_bucket_store_cached_postings_fetch_duration_seconds`
  - `cortex_bucket_stores_gate_queries_max`
* [ENHANCEMENT] Added `-version` flag to Cortex. #3233
* [ENHANCEMENT] Hash ring: added instance registered timestamp to the ring. #3248
* [ENHANCEMENT] Reduce tail latency by smoothing out spikes in rate of chunk flush operations. #3191
* [ENHANCEMENT] User Cortex as User Agent in http requests issued by Configs DB client. #3264
* [ENHANCEMENT] Experimental Ruler API: Fetch rule groups from object storage in parallel. #3218
* [ENHANCEMENT] Chunks GCS object storage client uses the `fields` selector to limit the payload size when listing objects in the bucket. #3218 #3292
* [ENHANCEMENT] Added shuffle sharding support to ruler. Added new metric `cortex_ruler_sync_rules_total`. #3235
* [ENHANCEMENT] Return an explicit error when the store-gateway is explicitly requested without a blocks storage engine. #3287
* [ENHANCEMENT] Ruler: only load rules that belong to the ruler. Improves rules synching performances when ruler sharding is enabled. #3269
* [ENHANCEMENT] Added `-<prefix>.redis.tls-insecure-skip-verify` flag. #3298
* [ENHANCEMENT] Added `cortex_alertmanager_config_last_reload_successful_seconds` metric to show timestamp of last successful AM config reload. #3289
* [ENHANCEMENT] Blocks storage: reduced number of bucket listing operations to list block content (applies to newly created blocks only). #3363
* [ENHANCEMENT] Ruler: Include the tenant ID on the notifier logs. #3372
* [ENHANCEMENT] Blocks storage Compactor: Added `-compactor.enabled-tenants` and `-compactor.disabled-tenants` to explicitly enable or disable compaction of specific tenants. #3385
* [ENHANCEMENT] Blocks storage ingester: Creating checkpoint only once even when there are multiple Head compactions in a single `Compact()` call. #3373
* [BUGFIX] Blocks storage ingester: Read repair memory-mapped chunks file which can end up being empty on abrupt shutdowns combined with faulty disks. #3373
* [BUGFIX] Blocks storage ingester: Close TSDB resources on failed startup preventing ingester OOMing. #3373
* [BUGFIX] No-longer-needed ingester operations for queries triggered by queriers and rulers are now canceled. #3178
* [BUGFIX] Ruler: directories in the configured `rules-path` will be removed on startup and shutdown in order to ensure they don't persist between runs. #3195
* [BUGFIX] Handle hash-collisions in the query path. #3192
* [BUGFIX] Check for postgres rows errors. #3197
* [BUGFIX] Ruler Experimental API: Don't allow rule groups without names or empty rule groups. #3210
* [BUGFIX] Experimental Alertmanager API: Do not allow empty Alertmanager configurations or bad template filenames to be submitted through the configuration API. #3185
* [BUGFIX] Reduce failures to update heartbeat when using Consul. #3259
* [BUGFIX] When using ruler sharding, moving all user rule groups from ruler to a different one and then back could end up with some user groups not being evaluated at all. #3235
* [BUGFIX] Fixed shuffle sharding consistency when zone-awareness is enabled and the shard size is increased or instances in a new zone are added. #3299
* [BUGFIX] Use a valid grpc header when logging IP addresses. #3307
* [BUGFIX] Fixed the metric `cortex_prometheus_rule_group_duration_seconds` in the Ruler, it wouldn't report any values. #3310
* [BUGFIX] Fixed gRPC connections leaking in rulers when rulers sharding is enabled and APIs called. #3314
* [BUGFIX] Fixed shuffle sharding consistency when zone-awareness is enabled and the shard size is increased or instances in a new zone are added. #3299
* [BUGFIX] Fixed Gossip memberlist members joining when addresses are configured using DNS-based service discovery. #3360
* [BUGFIX] Ingester: fail to start an ingester running the blocks storage, if unable to load any existing TSDB at startup. #3354
* [BUGFIX] Blocks storage: Avoid deletion of blocks in the ingester which are not shipped to the storage yet. #3346
* [BUGFIX] Fix common prefixes returned by List method of S3 client. #3358
* [BUGFIX] Honor configured timeout in Azure and GCS object clients. #3285
* [BUGFIX] Blocks storage: Avoid creating blocks larger than configured block range period on forced compaction and when TSDB is idle. #3344
* [BUGFIX] Shuffle sharding: fixed max global series per user/metric limit when shuffle sharding and `-distributor.shard-by-all-labels=true` are both enabled in distributor. When using these global limits you should now set `-distributor.sharding-strategy` and `-distributor.zone-awareness-enabled` to ingesters too. #3369
* [BUGFIX] Slow query logging: when using downstream server request parameters were not logged. #3276
* [BUGFIX] Fixed tenant detection in the ruler and alertmanager API when running without auth. #3343

### Blocksconvert

* [ENHANCEMENT] Blocksconvert – Builder: download plan file locally before processing it. #3209
* [ENHANCEMENT] Blocksconvert – Cleaner: added new tool for deleting chunks data. #3283
* [ENHANCEMENT] Blocksconvert – Scanner: support for scanning specific date-range only. #3222
* [ENHANCEMENT] Blocksconvert – Scanner: metrics for tracking progress. #3222
* [ENHANCEMENT] Blocksconvert – Builder: retry block upload before giving up. #3245
* [ENHANCEMENT] Blocksconvert – Scanner: upload plans concurrently. #3340
* [BUGFIX] Blocksconvert: fix chunks ordering in the block. Chunks in different order than series work just fine in TSDB blocks at the moment, but it's not consistent with what Prometheus does and future Prometheus and Cortex optimizations may rely on this ordering. #3371

## Cortex 1.4.0 / 2020-10-02

* [CHANGE] TLS configuration for gRPC, HTTP and etcd clients is now marked as experimental. These features are not yet fully baked, and we expect possible small breaking changes in Cortex 1.5. #3198
* [CHANGE] Cassandra backend support is now GA (stable). #3180
* [CHANGE] Blocks storage is now GA (stable). The `-experimental` prefix has been removed from all CLI flags related to the blocks storage (no YAML config changes). #3180 #3201
  - `-experimental.blocks-storage.*` flags renamed to `-blocks-storage.*`
  - `-experimental.store-gateway.*` flags renamed to `-store-gateway.*`
  - `-experimental.querier.store-gateway-client.*` flags renamed to `-querier.store-gateway-client.*`
  - `-experimental.querier.store-gateway-addresses` flag renamed to `-querier.store-gateway-addresses`
  - `-store-gateway.replication-factor` flag renamed to `-store-gateway.sharding-ring.replication-factor`
  - `-store-gateway.tokens-file-path` flag renamed to `store-gateway.sharding-ring.tokens-file-path`
* [CHANGE] Ingester: Removed deprecated untyped record from chunks WAL. Only if you are running `v1.0` or below, it is recommended to first upgrade to `v1.1`/`v1.2`/`v1.3` and run it for a day before upgrading to `v1.4` to avoid data loss. #3115
* [CHANGE] Distributor API endpoints are no longer served unless target is set to `distributor` or `all`. #3112
* [CHANGE] Increase the default Cassandra client replication factor to 3. #3007
* [CHANGE] Blocks storage: removed the support to transfer blocks between ingesters on shutdown. When running the Cortex blocks storage, ingesters are expected to run with a persistent disk. The following metrics have been removed: #2996
  * `cortex_ingester_sent_files`
  * `cortex_ingester_received_files`
  * `cortex_ingester_received_bytes_total`
  * `cortex_ingester_sent_bytes_total`
* [CHANGE] The buckets for the `cortex_chunk_store_index_lookups_per_query` metric have been changed to 1, 2, 4, 8, 16. #3021
* [CHANGE] Blocks storage: the `operation` label value `getrange` has changed into `get_range` for the metrics `thanos_store_bucket_cache_operation_requests_total` and `thanos_store_bucket_cache_operation_hits_total`. #3000
* [CHANGE] Experimental Delete Series: `/api/v1/admin/tsdb/delete_series` and `/api/v1/admin/tsdb/cancel_delete_request` purger APIs to return status code `204` instead of `200` for success. #2946
* [CHANGE] Histogram `cortex_memcache_request_duration_seconds` `method` label value changes from `Memcached.Get` to `Memcached.GetBatched` for batched lookups, and is not reported for non-batched lookups (label value `Memcached.GetMulti` remains, and had exactly the same value as `Get` in nonbatched lookups).  The same change applies to tracing spans. #3046
* [CHANGE] TLS server validation is now enabled by default, a new parameter `tls_insecure_skip_verify` can be set to true to skip validation optionally. #3030
* [CHANGE] `cortex_ruler_config_update_failures_total` has been removed in favor of `cortex_ruler_config_last_reload_successful`. #3056
* [CHANGE] `ruler.evaluation_delay_duration` field in YAML config has been moved and renamed to `limits.ruler_evaluation_delay_duration`. #3098
* [CHANGE] Removed obsolete `results_cache.max_freshness` from YAML config (deprecated since Cortex 1.2). #3145
* [CHANGE] Removed obsolete `-promql.lookback-delta` option (deprecated since Cortex 1.2, replaced with `-querier.lookback-delta`). #3144
* [CHANGE] Cache: added support for Redis Cluster and Redis Sentinel. #2961
  - The following changes have been made in Redis configuration:
   - `-redis.master_name` added
   - `-redis.db` added
   - `-redis.max-active-conns` changed to `-redis.pool-size`
   - `-redis.max-conn-lifetime` changed to `-redis.max-connection-age`
   - `-redis.max-idle-conns` removed
   - `-redis.wait-on-pool-exhaustion` removed
* [CHANGE] TLS configuration for gRPC, HTTP and etcd clients is now marked as experimental. These features are not yet fully baked, and we expect possible small breaking changes in Cortex 1.5. #3198
* [CHANGE] Fixed store-gateway CLI flags inconsistencies. #3201
  - `-store-gateway.replication-factor` flag renamed to `-store-gateway.sharding-ring.replication-factor`
  - `-store-gateway.tokens-file-path` flag renamed to `store-gateway.sharding-ring.tokens-file-path`
* [FEATURE] Logging of the source IP passed along by a reverse proxy is now supported by setting the `-server.log-source-ips-enabled`. For non standard headers the settings `-server.log-source-ips-header` and `-server.log-source-ips-regex` can be used. #2985
* [FEATURE] Blocks storage: added shuffle sharding support to store-gateway blocks sharding. Added the following additional metrics to store-gateway: #3069
  * `cortex_bucket_stores_tenants_discovered`
  * `cortex_bucket_stores_tenants_synced`
* [FEATURE] Experimental blocksconvert: introduce an experimental tool `blocksconvert` to migrate long-term storage chunks to blocks. #3092 #3122 #3127 #3162
* [ENHANCEMENT] Improve the Alertmanager logging when serving requests from its API / UI. #3397
* [ENHANCEMENT] Add support for azure storage in China, German and US Government environments. #2988
* [ENHANCEMENT] Query-tee: added a small tolerance to floating point sample values comparison. #2994
* [ENHANCEMENT] Query-tee: add support for doing a passthrough of requests to preferred backend for unregistered routes #3018
* [ENHANCEMENT] Expose `storage.aws.dynamodb.backoff_config` configuration file field. #3026
* [ENHANCEMENT] Added `cortex_request_message_bytes` and `cortex_response_message_bytes` histograms to track received and sent gRPC message and HTTP request/response sizes. Added `cortex_inflight_requests` gauge to track number of inflight gRPC and HTTP requests. #3064
* [ENHANCEMENT] Publish ruler's ring metrics. #3074
* [ENHANCEMENT] Add config validation to the experimental Alertmanager API. Invalid configs are no longer accepted. #3053
* [ENHANCEMENT] Add "integration" as a label for `cortex_alertmanager_notifications_total` and `cortex_alertmanager_notifications_failed_total` metrics. #3056
* [ENHANCEMENT] Add `cortex_ruler_config_last_reload_successful` and `cortex_ruler_config_last_reload_successful_seconds` to check status of users rule manager. #3056
* [ENHANCEMENT] The configuration validation now fails if an empty YAML node has been set for a root YAML config property. #3080
* [ENHANCEMENT] Memcached dial() calls now have a circuit-breaker to avoid hammering a broken cache. #3051, #3189
* [ENHANCEMENT] `-ruler.evaluation-delay-duration` is now overridable as a per-tenant limit, `ruler_evaluation_delay_duration`. #3098
* [ENHANCEMENT] Add TLS support to etcd client. #3102
* [ENHANCEMENT] When a tenant accesses the Alertmanager UI or its API, if we have valid `-alertmanager.configs.fallback` we'll use that to start the manager and avoid failing the request. #3073
* [ENHANCEMENT] Add `DELETE api/v1/rules/{namespace}` to the Ruler. It allows all the rule groups of a namespace to be deleted. #3120
* [ENHANCEMENT] Experimental Delete Series: Retry processing of Delete requests during failures. #2926
* [ENHANCEMENT] Improve performance of QueryStream() in ingesters. #3177
* [ENHANCEMENT] Modules included in "All" target are now visible in output of `-modules` CLI flag. #3155
* [ENHANCEMENT] Added `/debug/fgprof` endpoint to debug running Cortex process using `fgprof`. This adds up to the existing `/debug/...` endpoints. #3131
* [ENHANCEMENT] Blocks storage: optimised `/api/v1/series` for blocks storage. (#2976)
* [BUGFIX] Ruler: when loading rules from "local" storage, check for directory after resolving symlink. #3137
* [BUGFIX] Query-frontend: Fixed rounding for incoming query timestamps, to be 100% Prometheus compatible. #2990
* [BUGFIX] Querier: Merge results from chunks and blocks ingesters when using streaming of results. #3013
* [BUGFIX] Querier: query /series from ingesters regardless the `-querier.query-ingesters-within` setting. #3035
* [BUGFIX] Blocks storage: Ingester is less likely to hit gRPC message size limit when streaming data to queriers. #3015
* [BUGFIX] Blocks storage: fixed memberlist support for the store-gateways and compactors ring used when blocks sharding is enabled. #3058 #3095
* [BUGFIX] Fix configuration for TLS server validation, TLS skip verify was hardcoded to true for all TLS configurations and prevented validation of server certificates. #3030
* [BUGFIX] Fixes the Alertmanager panicking when no `-alertmanager.web.external-url` is provided. #3017
* [BUGFIX] Fixes the registration of the Alertmanager API metrics `cortex_alertmanager_alerts_received_total` and `cortex_alertmanager_alerts_invalid_total`. #3065
* [BUGFIX] Fixes `flag needs an argument: -config.expand-env` error. #3087
* [BUGFIX] An index optimisation actually slows things down when using caching. Moved it to the right location. #2973
* [BUGFIX] Ingester: If push request contained both valid and invalid samples, valid samples were ingested but not stored to WAL of the chunks storage. This has been fixed. #3067
* [BUGFIX] Cassandra: fixed consistency setting in the CQL session when creating the keyspace. #3105
* [BUGFIX] Ruler: Config API would return both the `record` and `alert` in `YAML` response keys even when one of them must be empty. #3120
* [BUGFIX] Index page now uses configured HTTP path prefix when creating links. #3126
* [BUGFIX] Purger: fixed deadlock when reloading of tombstones failed. #3182
* [BUGFIX] Fixed panic in flusher job, when error writing chunks to the store would cause "idle" chunks to be flushed, which triggered panic. #3140
* [BUGFIX] Index page no longer shows links that are not valid for running Cortex instance. #3133
* [BUGFIX] Configs: prevent validation of templates to fail when using template functions. #3157
* [BUGFIX] Configuring the S3 URL with an `@` but without username and password doesn't enable the AWS static credentials anymore. #3170
* [BUGFIX] Limit errors on ranged queries (`api/v1/query_range`) no longer return a status code `500` but `422` instead. #3167
* [BUGFIX] Handle hash-collisions in the query path. Before this fix, Cortex could occasionally mix up two different series in a query, leading to invalid results, when `-querier.ingester-streaming` was used. #3192

## Cortex 1.3.0 / 2020-08-21

* [CHANGE] Replace the metric `cortex_alertmanager_configs` with `cortex_alertmanager_config_invalid` exposed by Alertmanager. #2960
* [CHANGE] Experimental Delete Series: Change target flag for purger from `data-purger` to `purger`. #2777
* [CHANGE] Experimental blocks storage: The max concurrent queries against the long-term storage, configured via `-experimental.blocks-storage.bucket-store.max-concurrent`, is now a limit shared across all tenants and not a per-tenant limit anymore. The default value has changed from `20` to `100` and the following new metrics have been added: #2797
  * `cortex_bucket_stores_gate_queries_concurrent_max`
  * `cortex_bucket_stores_gate_queries_in_flight`
  * `cortex_bucket_stores_gate_duration_seconds`
* [CHANGE] Metric `cortex_ingester_flush_reasons` has been renamed to `cortex_ingester_flushing_enqueued_series_total`, and new metric `cortex_ingester_flushing_dequeued_series_total` with `outcome` label (superset of reason) has been added. #2802 #2818 #2998
* [CHANGE] Experimental Delete Series: Metric `cortex_purger_oldest_pending_delete_request_age_seconds` would track age of delete requests since they are over their cancellation period instead of their creation time. #2806
* [CHANGE] Experimental blocks storage: the store-gateway service is required in a Cortex cluster running with the experimental blocks storage. Removed the `-experimental.tsdb.store-gateway-enabled` CLI flag and `store_gateway_enabled` YAML config option. The store-gateway is now always enabled when the storage engine is `blocks`. #2822
* [CHANGE] Experimental blocks storage: removed support for `-experimental.blocks-storage.bucket-store.max-sample-count` flag because the implementation was flawed. To limit the number of samples/chunks processed by a single query you can set `-store.query-chunk-limit`, which is now supported by the blocks storage too. #2852
* [CHANGE] Ingester: Chunks flushed via /flush stay in memory until retention period is reached. This affects `cortex_ingester_memory_chunks` metric. #2778
* [CHANGE] Querier: the error message returned when the query time range exceeds `-store.max-query-length` has changed from `invalid query, length > limit (X > Y)` to `the query time range exceeds the limit (query length: X, limit: Y)`. #2826
* [CHANGE] Add `component` label to metrics exposed by chunk, delete and index store clients. #2774
* [CHANGE] Querier: when `-querier.query-ingesters-within` is configured, the time range of the query sent to ingesters is now manipulated to ensure the query start time is not older than 'now - query-ingesters-within'. #2904
* [CHANGE] KV: The `role` label which was a label of `multi` KV store client only has been added to metrics of every KV store client. If KV store client is not `multi`, then the value of `role` label is `primary`. #2837
* [CHANGE] Added the `engine` label to the metrics exposed by the Prometheus query engine, to distinguish between `ruler` and `querier` metrics. #2854
* [CHANGE] Added ruler to the single binary when started with `-target=all` (default). #2854
* [CHANGE] Experimental blocks storage: compact head when opening TSDB. This should only affect ingester startup after it was unable to compact head in previous run. #2870
* [CHANGE] Metric `cortex_overrides_last_reload_successful` has been renamed to `cortex_runtime_config_last_reload_successful`. #2874
* [CHANGE] HipChat support has been removed from the alertmanager (because removed from the Prometheus upstream too). #2902
* [CHANGE] Add constant label `name` to metric `cortex_cache_request_duration_seconds`. #2903
* [CHANGE] Add `user` label to metric `cortex_query_frontend_queue_length`. #2939
* [CHANGE] Experimental blocks storage: cleaned up the config and renamed "TSDB" to "blocks storage". #2937
  - The storage engine setting value has been changed from `tsdb` to `blocks`; this affects `-store.engine` CLI flag and its respective YAML option.
  - The root level YAML config has changed from `tsdb` to `blocks_storage`
  - The prefix of all CLI flags has changed from `-experimental.tsdb.` to `-experimental.blocks-storage.`
  - The following settings have been grouped under `tsdb` property in the YAML config and their CLI flags changed:
    - `-experimental.tsdb.dir` changed to `-experimental.blocks-storage.tsdb.dir`
    - `-experimental.tsdb.block-ranges-period` changed to `-experimental.blocks-storage.tsdb.block-ranges-period`
    - `-experimental.tsdb.retention-period` changed to `-experimental.blocks-storage.tsdb.retention-period`
    - `-experimental.tsdb.ship-interval` changed to `-experimental.blocks-storage.tsdb.ship-interval`
    - `-experimental.tsdb.ship-concurrency` changed to `-experimental.blocks-storage.tsdb.ship-concurrency`
    - `-experimental.tsdb.max-tsdb-opening-concurrency-on-startup` changed to `-experimental.blocks-storage.tsdb.max-tsdb-opening-concurrency-on-startup`
    - `-experimental.tsdb.head-compaction-interval` changed to `-experimental.blocks-storage.tsdb.head-compaction-interval`
    - `-experimental.tsdb.head-compaction-concurrency` changed to `-experimental.blocks-storage.tsdb.head-compaction-concurrency`
    - `-experimental.tsdb.head-compaction-idle-timeout` changed to `-experimental.blocks-storage.tsdb.head-compaction-idle-timeout`
    - `-experimental.tsdb.stripe-size` changed to `-experimental.blocks-storage.tsdb.stripe-size`
    - `-experimental.tsdb.wal-compression-enabled` changed to `-experimental.blocks-storage.tsdb.wal-compression-enabled`
    - `-experimental.tsdb.flush-blocks-on-shutdown` changed to `-experimental.blocks-storage.tsdb.flush-blocks-on-shutdown`
* [CHANGE] Flags `-bigtable.grpc-use-gzip-compression`, `-ingester.client.grpc-use-gzip-compression`, `-querier.frontend-client.grpc-use-gzip-compression` are now deprecated. #2940
* [CHANGE] Limit errors reported by ingester during query-time now return HTTP status code 422. #2941
* [FEATURE] Introduced `ruler.for-outage-tolerance`, Max time to tolerate outage for restoring "for" state of alert. #2783
* [FEATURE] Introduced `ruler.for-grace-period`, Minimum duration between alert and restored "for" state. This is maintained only for alerts with configured "for" time greater than grace period. #2783
* [FEATURE] Introduced `ruler.resend-delay`, Minimum amount of time to wait before resending an alert to Alertmanager. #2783
* [FEATURE] Ruler: added `local` filesystem support to store rules (read-only). #2854
* [ENHANCEMENT] Upgraded Docker base images to `alpine:3.12`. #2862
* [ENHANCEMENT] Experimental: Querier can now optionally query secondary store. This is specified by using `-querier.second-store-engine` option, with values `chunks` or `blocks`. Standard configuration options for this store are used. Additionally, this querying can be configured to happen only for queries that need data older than `-querier.use-second-store-before-time`. Default value of zero will always query secondary store. #2747
* [ENHANCEMENT] Query-tee: increased the `cortex_querytee_request_duration_seconds` metric buckets granularity. #2799
* [ENHANCEMENT] Query-tee: fail to start if the configured `-backend.preferred` is unknown. #2799
* [ENHANCEMENT] Ruler: Added the following metrics: #2786
  * `cortex_prometheus_notifications_latency_seconds`
  * `cortex_prometheus_notifications_errors_total`
  * `cortex_prometheus_notifications_sent_total`
  * `cortex_prometheus_notifications_dropped_total`
  * `cortex_prometheus_notifications_queue_length`
  * `cortex_prometheus_notifications_queue_capacity`
  * `cortex_prometheus_notifications_alertmanagers_discovered`
* [ENHANCEMENT] The behavior of the `/ready` was changed for the query frontend to indicate when it was ready to accept queries. This is intended for use by a read path load balancer that would want to wait for the frontend to have attached queriers before including it in the backend. #2733
* [ENHANCEMENT] Experimental Delete Series: Add support for deletion of chunks for remaining stores. #2801
* [ENHANCEMENT] Add `-modules` command line flag to list possible values for `-target`. Also, log warning if given target is internal component. #2752
* [ENHANCEMENT] Added `-ingester.flush-on-shutdown-with-wal-enabled` option to enable chunks flushing even when WAL is enabled. #2780
* [ENHANCEMENT] Query-tee: Support for custom API prefix by using `-server.path-prefix` option. #2814
* [ENHANCEMENT] Query-tee: Forward `X-Scope-OrgId` header to backend, if present in the request. #2815
* [ENHANCEMENT] Experimental blocks storage: Added `-experimental.blocks-storage.tsdb.head-compaction-idle-timeout` option to force compaction of data in memory into a block. #2803
* [ENHANCEMENT] Experimental blocks storage: Added support for flushing blocks via `/flush`, `/shutdown` (previously these only worked for chunks storage) and by using `-experimental.blocks-storage.tsdb.flush-blocks-on-shutdown` option. #2794
* [ENHANCEMENT] Experimental blocks storage: Added support to enforce max query time range length via `-store.max-query-length`. #2826
* [ENHANCEMENT] Experimental blocks storage: Added support to limit the max number of chunks that can be fetched from the long-term storage while executing a query. The limit is enforced both in the querier and store-gateway, and is configurable via `-store.query-chunk-limit`. #2852 #2922
* [ENHANCEMENT] Ingester: Added new metric `cortex_ingester_flush_series_in_progress` that reports number of ongoing flush-series operations. Useful when calling `/flush` handler: if `cortex_ingester_flush_queue_length + cortex_ingester_flush_series_in_progress` is 0, all flushes are finished. #2778
* [ENHANCEMENT] Memberlist members can join cluster via SRV records. #2788
* [ENHANCEMENT] Added configuration options for chunks s3 client. #2831
  * `s3.endpoint`
  * `s3.region`
  * `s3.access-key-id`
  * `s3.secret-access-key`
  * `s3.insecure`
  * `s3.sse-encryption`
  * `s3.http.idle-conn-timeout`
  * `s3.http.response-header-timeout`
  * `s3.http.insecure-skip-verify`
* [ENHANCEMENT] Prometheus upgraded. #2798 #2849 #2867 #2902 #2918
  * Optimized labels regex matchers for patterns containing literals (eg. `foo.*`, `.*foo`, `.*foo.*`)
* [ENHANCEMENT] Add metric `cortex_ruler_config_update_failures_total` to Ruler to track failures of loading rules files. #2857
* [ENHANCEMENT] Experimental Alertmanager: Alertmanager configuration persisted to object storage using an experimental API that accepts and returns YAML-based Alertmanager configuration. #2768
* [ENHANCEMENT] Ruler: `-ruler.alertmanager-url` now supports multiple URLs. Each URL is treated as a separate Alertmanager group. Support for multiple Alertmanagers in a group can be achieved by using DNS service discovery. #2851
* [ENHANCEMENT] Experimental blocks storage: Cortex Flusher now works with blocks engine. Flusher needs to be provided with blocks-engine configuration, existing Flusher flags are not used (they are only relevant for chunks engine). Note that flush errors are only reported via log. #2877
* [ENHANCEMENT] Flusher: Added `-flusher.exit-after-flush` option (defaults to true) to control whether Cortex should stop completely after Flusher has finished its work. #2877
* [ENHANCEMENT] Added metrics `cortex_config_hash` and `cortex_runtime_config_hash` to expose hash of the currently active config file. #2874
* [ENHANCEMENT] Logger: added JSON logging support, configured via the `-log.format=json` CLI flag or its respective YAML config option. #2386
* [ENHANCEMENT] Added new flags `-bigtable.grpc-compression`, `-ingester.client.grpc-compression`, `-querier.frontend-client.grpc-compression` to configure compression used by gRPC. Valid values are `gzip`, `snappy`, or empty string (no compression, default). #2940
* [ENHANCEMENT] Clarify limitations of the `/api/v1/series`, `/api/v1/labels` and `/api/v1/label/{name}/values` endpoints. #2953
* [ENHANCEMENT] Ingester: added `Dropped` outcome to metric `cortex_ingester_flushing_dequeued_series_total`. #2998
* [BUGFIX] Fixed a bug with `api/v1/query_range` where no responses would return null values for `result` and empty values for `resultType`. #2962
* [BUGFIX] Fixed a bug in the index intersect code causing storage to return more chunks/series than required. #2796
* [BUGFIX] Fixed the number of reported keys in the background cache queue. #2764
* [BUGFIX] Fix race in processing of headers in sharded queries. #2762
* [BUGFIX] Query Frontend: Do not re-split sharded requests around ingester boundaries. #2766
* [BUGFIX] Experimental Delete Series: Fixed a problem with cache generation numbers prefixed to cache keys. #2800
* [BUGFIX] Ingester: Flushing chunks via `/flush` endpoint could previously lead to panic, if chunks were already flushed before and then removed from memory during the flush caused by `/flush` handler. Immediate flush now doesn't cause chunks to be flushed again. Samples received during flush triggered via `/flush` handler are no longer discarded. #2778
* [BUGFIX] Prometheus upgraded. #2849
  * Fixed unknown symbol error during head compaction
* [BUGFIX] Fix panic when using cassandra as store for both index and delete requests. #2774
* [BUGFIX] Experimental Delete Series: Fixed a data race in Purger. #2817
* [BUGFIX] KV: Fixed a bug that triggered a panic due to metrics being registered with the same name but different labels when using a `multi` configured KV client. #2837
* [BUGFIX] Query-frontend: Fix passing HTTP `Host` header if `-frontend.downstream-url` is configured. #2880
* [BUGFIX] Ingester: Improve time-series distribution when `-experimental.distributor.user-subring-size` is enabled. #2887
* [BUGFIX] Set content type to `application/x-protobuf` for remote_read responses. #2915
* [BUGFIX] Fixed ruler and store-gateway instance registration in the ring (when sharding is enabled) when a new instance replaces abruptly terminated one, and the only difference between the two instances is the address. #2954
* [BUGFIX] Fixed `Missing chunks and index config causing silent failure` Absence of chunks and index from schema config is not validated. #2732
* [BUGFIX] Fix panic caused by KVs from boltdb being used beyond their life. #2971
* [BUGFIX] Experimental blocks storage: `/api/v1/series`, `/api/v1/labels` and `/api/v1/label/{name}/values` only query the TSDB head regardless of the configured `-experimental.blocks-storage.tsdb.retention-period`. #2974
* [BUGFIX] Ingester: Avoid indefinite checkpointing in case of surge in number of series. #2955
* [BUGFIX] Querier: query /series from ingesters regardless the `-querier.query-ingesters-within` setting. #3035
* [BUGFIX] Ruler: fixed an unintentional breaking change introduced in the ruler's `alertmanager_url` YAML config option, which changed the value from a string to a list of strings. #2989

## Cortex 1.2.0 / 2020-07-01

* [CHANGE] Metric `cortex_kv_request_duration_seconds` now includes `name` label to denote which client is being used as well as the `backend` label to denote the KV backend implementation in use. #2648
* [CHANGE] Experimental Ruler: Rule groups persisted to object storage using the experimental API have an updated object key encoding to better handle special characters. Rule groups previously-stored using object storage must be renamed to the new format. #2646
* [CHANGE] Query Frontend now uses Round Robin to choose a tenant queue to service next. #2553
* [CHANGE] `-promql.lookback-delta` is now deprecated and has been replaced by `-querier.lookback-delta` along with `lookback_delta` entry under `querier` in the config file. `-promql.lookback-delta` will be removed in v1.4.0. #2604
* [CHANGE] Experimental TSDB: removed `-experimental.tsdb.bucket-store.binary-index-header-enabled` flag. Now the binary index-header is always enabled.
* [CHANGE] Experimental TSDB: Renamed index-cache metrics to use original metric names from Thanos, as Cortex is not aggregating them in any way: #2627
  * `cortex_<service>_blocks_index_cache_items_evicted_total` => `thanos_store_index_cache_items_evicted_total{name="index-cache"}`
  * `cortex_<service>_blocks_index_cache_items_added_total` => `thanos_store_index_cache_items_added_total{name="index-cache"}`
  * `cortex_<service>_blocks_index_cache_requests_total` => `thanos_store_index_cache_requests_total{name="index-cache"}`
  * `cortex_<service>_blocks_index_cache_items_overflowed_total` => `thanos_store_index_cache_items_overflowed_total{name="index-cache"}`
  * `cortex_<service>_blocks_index_cache_hits_total` => `thanos_store_index_cache_hits_total{name="index-cache"}`
  * `cortex_<service>_blocks_index_cache_items` => `thanos_store_index_cache_items{name="index-cache"}`
  * `cortex_<service>_blocks_index_cache_items_size_bytes` => `thanos_store_index_cache_items_size_bytes{name="index-cache"}`
  * `cortex_<service>_blocks_index_cache_total_size_bytes` => `thanos_store_index_cache_total_size_bytes{name="index-cache"}`
  * `cortex_<service>_blocks_index_cache_memcached_operations_total` =>  `thanos_memcached_operations_total{name="index-cache"}`
  * `cortex_<service>_blocks_index_cache_memcached_operation_failures_total` =>  `thanos_memcached_operation_failures_total{name="index-cache"}`
  * `cortex_<service>_blocks_index_cache_memcached_operation_duration_seconds` =>  `thanos_memcached_operation_duration_seconds{name="index-cache"}`
  * `cortex_<service>_blocks_index_cache_memcached_operation_skipped_total` =>  `thanos_memcached_operation_skipped_total{name="index-cache"}`
* [CHANGE] Experimental TSDB: Renamed metrics in bucket stores: #2627
  * `cortex_<service>_blocks_meta_syncs_total` => `cortex_blocks_meta_syncs_total{component="<service>"}`
  * `cortex_<service>_blocks_meta_sync_failures_total` => `cortex_blocks_meta_sync_failures_total{component="<service>"}`
  * `cortex_<service>_blocks_meta_sync_duration_seconds` => `cortex_blocks_meta_sync_duration_seconds{component="<service>"}`
  * `cortex_<service>_blocks_meta_sync_consistency_delay_seconds` => `cortex_blocks_meta_sync_consistency_delay_seconds{component="<service>"}`
  * `cortex_<service>_blocks_meta_synced` => `cortex_blocks_meta_synced{component="<service>"}`
  * `cortex_<service>_bucket_store_block_loads_total` => `cortex_bucket_store_block_loads_total{component="<service>"}`
  * `cortex_<service>_bucket_store_block_load_failures_total` => `cortex_bucket_store_block_load_failures_total{component="<service>"}`
  * `cortex_<service>_bucket_store_block_drops_total` => `cortex_bucket_store_block_drops_total{component="<service>"}`
  * `cortex_<service>_bucket_store_block_drop_failures_total` => `cortex_bucket_store_block_drop_failures_total{component="<service>"}`
  * `cortex_<service>_bucket_store_blocks_loaded` => `cortex_bucket_store_blocks_loaded{component="<service>"}`
  * `cortex_<service>_bucket_store_series_data_touched` => `cortex_bucket_store_series_data_touched{component="<service>"}`
  * `cortex_<service>_bucket_store_series_data_fetched` => `cortex_bucket_store_series_data_fetched{component="<service>"}`
  * `cortex_<service>_bucket_store_series_data_size_touched_bytes` => `cortex_bucket_store_series_data_size_touched_bytes{component="<service>"}`
  * `cortex_<service>_bucket_store_series_data_size_fetched_bytes` => `cortex_bucket_store_series_data_size_fetched_bytes{component="<service>"}`
  * `cortex_<service>_bucket_store_series_blocks_queried` => `cortex_bucket_store_series_blocks_queried{component="<service>"}`
  * `cortex_<service>_bucket_store_series_get_all_duration_seconds` => `cortex_bucket_store_series_get_all_duration_seconds{component="<service>"}`
  * `cortex_<service>_bucket_store_series_merge_duration_seconds` => `cortex_bucket_store_series_merge_duration_seconds{component="<service>"}`
  * `cortex_<service>_bucket_store_series_refetches_total` => `cortex_bucket_store_series_refetches_total{component="<service>"}`
  * `cortex_<service>_bucket_store_series_result_series` => `cortex_bucket_store_series_result_series{component="<service>"}`
  * `cortex_<service>_bucket_store_cached_postings_compressions_total` => `cortex_bucket_store_cached_postings_compressions_total{component="<service>"}`
  * `cortex_<service>_bucket_store_cached_postings_compression_errors_total` => `cortex_bucket_store_cached_postings_compression_errors_total{component="<service>"}`
  * `cortex_<service>_bucket_store_cached_postings_compression_time_seconds` => `cortex_bucket_store_cached_postings_compression_time_seconds{component="<service>"}`
  * `cortex_<service>_bucket_store_cached_postings_original_size_bytes_total` => `cortex_bucket_store_cached_postings_original_size_bytes_total{component="<service>"}`
  * `cortex_<service>_bucket_store_cached_postings_compressed_size_bytes_total` => `cortex_bucket_store_cached_postings_compressed_size_bytes_total{component="<service>"}`
  * `cortex_<service>_blocks_sync_seconds` => `cortex_bucket_stores_blocks_sync_seconds{component="<service>"}`
  * `cortex_<service>_blocks_last_successful_sync_timestamp_seconds` => `cortex_bucket_stores_blocks_last_successful_sync_timestamp_seconds{component="<service>"}`
* [CHANGE] Available command-line flags are printed to stdout, and only when requested via `-help`. Using invalid flag no longer causes printing of all available flags. #2691
* [CHANGE] Experimental Memberlist ring: randomize gossip node names to avoid conflicts when running multiple clients on the same host, or reusing host names (eg. pods in statefulset). Node name randomization can be disabled by using `-memberlist.randomize-node-name=false`. #2715
* [CHANGE] Memberlist KV client is no longer considered experimental. #2725
* [CHANGE] Experimental Delete Series: Make delete request cancellation duration configurable. #2760
* [CHANGE] Removed `-store.fullsize-chunks` option which was undocumented and unused (it broke ingester hand-overs). #2656
* [CHANGE] Query with no metric name that has previously resulted in HTTP status code 500 now returns status code 422 instead. #2571
* [FEATURE] TLS config options added for GRPC clients in Querier (Query-frontend client & Ingester client), Ruler, Store Gateway, as well as HTTP client in Config store client. #2502
* [FEATURE] The flag `-frontend.max-cache-freshness` is now supported within the limits overrides, to specify per-tenant max cache freshness values. The corresponding YAML config parameter has been changed from `results_cache.max_freshness` to `limits_config.max_cache_freshness`. The legacy YAML config parameter (`results_cache.max_freshness`) will continue to be supported till Cortex release `v1.4.0`. #2609
* [FEATURE] Experimental gRPC Store: Added support to 3rd parties index and chunk stores using gRPC client/server plugin mechanism. #2220
* [FEATURE] Add `-cassandra.table-options` flag to customize table options of Cassandra when creating the index or chunk table. #2575
* [ENHANCEMENT] Propagate GOPROXY value when building `build-image`. This is to help the builders building the code in a Network where default Go proxy is not accessible (e.g. when behind some corporate VPN). #2741
* [ENHANCEMENT] Querier: Added metric `cortex_querier_request_duration_seconds` for all requests to the querier. #2708
* [ENHANCEMENT] Cortex is now built with Go 1.14. #2480 #2749 #2753
* [ENHANCEMENT] Experimental TSDB: added the following metrics to the ingester: #2580 #2583 #2589 #2654
  * `cortex_ingester_tsdb_appender_add_duration_seconds`
  * `cortex_ingester_tsdb_appender_commit_duration_seconds`
  * `cortex_ingester_tsdb_refcache_purge_duration_seconds`
  * `cortex_ingester_tsdb_compactions_total`
  * `cortex_ingester_tsdb_compaction_duration_seconds`
  * `cortex_ingester_tsdb_wal_fsync_duration_seconds`
  * `cortex_ingester_tsdb_wal_page_flushes_total`
  * `cortex_ingester_tsdb_wal_completed_pages_total`
  * `cortex_ingester_tsdb_wal_truncations_failed_total`
  * `cortex_ingester_tsdb_wal_truncations_total`
  * `cortex_ingester_tsdb_wal_writes_failed_total`
  * `cortex_ingester_tsdb_checkpoint_deletions_failed_total`
  * `cortex_ingester_tsdb_checkpoint_deletions_total`
  * `cortex_ingester_tsdb_checkpoint_creations_failed_total`
  * `cortex_ingester_tsdb_checkpoint_creations_total`
  * `cortex_ingester_tsdb_wal_truncate_duration_seconds`
  * `cortex_ingester_tsdb_head_active_appenders`
  * `cortex_ingester_tsdb_head_series_not_found_total`
  * `cortex_ingester_tsdb_head_chunks`
  * `cortex_ingester_tsdb_mmap_chunk_corruptions_total`
  * `cortex_ingester_tsdb_head_chunks_created_total`
  * `cortex_ingester_tsdb_head_chunks_removed_total`
* [ENHANCEMENT] Experimental TSDB: added metrics useful to alert on critical conditions of the blocks storage: #2573
  * `cortex_compactor_last_successful_run_timestamp_seconds`
  * `cortex_querier_blocks_last_successful_sync_timestamp_seconds` (when store-gateway is disabled)
  * `cortex_querier_blocks_last_successful_scan_timestamp_seconds` (when store-gateway is enabled)
  * `cortex_storegateway_blocks_last_successful_sync_timestamp_seconds`
* [ENHANCEMENT] Experimental TSDB: added the flag `-experimental.tsdb.wal-compression-enabled` to allow to enable TSDB WAL compression. #2585
* [ENHANCEMENT] Experimental TSDB: Querier and store-gateway components can now use so-called "caching bucket", which can currently cache fetched chunks into shared memcached server. #2572
* [ENHANCEMENT] Ruler: Automatically remove unhealthy rulers from the ring. #2587
* [ENHANCEMENT] Query-tee: added support to `/metadata`, `/alerts`, and `/rules` endpoints #2600
* [ENHANCEMENT] Query-tee: added support to query results comparison between two different backends. The comparison is disabled by default and can be enabled via `-proxy.compare-responses=true`. #2611
* [ENHANCEMENT] Query-tee: improved the query-tee to not wait all backend responses before sending back the response to the client. The query-tee now sends back to the client first successful response, while honoring the `-backend.preferred` option. #2702
* [ENHANCEMENT] Thanos and Prometheus upgraded. #2602 #2604 #2634 #2659 #2686 #2756
  * TSDB now holds less WAL files after Head Truncation.
  * TSDB now does memory-mapping of Head chunks and reduces memory usage.
* [ENHANCEMENT] Experimental TSDB: decoupled blocks deletion from blocks compaction in the compactor, so that blocks deletion is not blocked by a busy compactor. The following metrics have been added: #2623
  * `cortex_compactor_block_cleanup_started_total`
  * `cortex_compactor_block_cleanup_completed_total`
  * `cortex_compactor_block_cleanup_failed_total`
  * `cortex_compactor_block_cleanup_last_successful_run_timestamp_seconds`
* [ENHANCEMENT] Experimental TSDB: Use shared cache for metadata. This is especially useful when running multiple querier and store-gateway components to reduce number of object store API calls. #2626 #2640
* [ENHANCEMENT] Experimental TSDB: when `-querier.query-store-after` is configured and running the experimental blocks storage, the time range of the query sent to the store is now manipulated to ensure the query end time is not more recent than 'now - query-store-after'. #2642
* [ENHANCEMENT] Experimental TSDB: small performance improvement in concurrent usage of RefCache, used during samples ingestion. #2651
* [ENHANCEMENT] The following endpoints now respond appropriately to an `Accept` header with the value `application/json` #2673
  * `/distributor/all_user_stats`
  * `/distributor/ha_tracker`
  * `/ingester/ring`
  * `/store-gateway/ring`
  * `/compactor/ring`
  * `/ruler/ring`
  * `/services`
* [ENHANCEMENT] Experimental Cassandra backend: Add `-cassandra.num-connections` to allow increasing the number of TCP connections to each Cassandra server. #2666
* [ENHANCEMENT] Experimental Cassandra backend: Use separate Cassandra clients and connections for reads and writes. #2666
* [ENHANCEMENT] Experimental Cassandra backend: Add `-cassandra.reconnect-interval` to allow specifying the reconnect interval to a Cassandra server that has been marked `DOWN` by the gocql driver. Also change the default value of the reconnect interval from `60s` to `1s`. #2687
* [ENHANCEMENT] Experimental Cassandra backend: Add option `-cassandra.convict-hosts-on-failure=false` to not convict host of being down when a request fails. #2684
* [ENHANCEMENT] Experimental TSDB: Applied a jitter to the period bucket scans in order to better distribute bucket operations over the time and increase the probability of hitting the shared cache (if configured). #2693
* [ENHANCEMENT] Experimental TSDB: Series limit per user and per metric now work in TSDB blocks. #2676
* [ENHANCEMENT] Experimental Memberlist: Added ability to periodically rejoin the memberlist cluster. #2724
* [ENHANCEMENT] Experimental Delete Series: Added the following metrics for monitoring processing of delete requests: #2730
  - `cortex_purger_load_pending_requests_attempts_total`: Number of attempts that were made to load pending requests with status.
  - `cortex_purger_oldest_pending_delete_request_age_seconds`: Age of oldest pending delete request in seconds.
  - `cortex_purger_pending_delete_requests_count`: Count of requests which are in process or are ready to be processed.
* [ENHANCEMENT] Experimental TSDB: Improved compactor to hard-delete also partial blocks with an deletion mark (even if the deletion mark threshold has not been reached). #2751
* [ENHANCEMENT] Experimental TSDB: Introduced a consistency check done by the querier to ensure all expected blocks have been queried via the store-gateway. If a block is missing on a store-gateway, the querier retries fetching series from missing blocks up to 3 times. If the consistency check fails once all retries have been exhausted, the query execution fails. The following metrics have been added: #2593 #2630 #2689 #2695
  * `cortex_querier_blocks_consistency_checks_total`
  * `cortex_querier_blocks_consistency_checks_failed_total`
  * `cortex_querier_storegateway_refetches_per_query`
* [ENHANCEMENT] Delete requests can now be canceled #2555
* [ENHANCEMENT] Table manager can now provision tables for delete store #2546
* [BUGFIX] Ruler: Ensure temporary rule files with special characters are properly mapped and cleaned up. #2506
* [BUGFIX] Fixes #2411, Ensure requests are properly routed to the prometheus api embedded in the query if `-server.path-prefix` is set. #2372
* [BUGFIX] Experimental TSDB: fixed chunk data corruption when querying back series using the experimental blocks storage. #2400
* [BUGFIX] Fixed collection of tracing spans from Thanos components used internally. #2655
* [BUGFIX] Experimental TSDB: fixed memory leak in ingesters. #2586
* [BUGFIX] QueryFrontend: fixed a situation where HTTP error is ignored and an incorrect status code is set. #2590
* [BUGFIX] Ingester: Fix an ingester starting up in the JOINING state and staying there forever. #2565
* [BUGFIX] QueryFrontend: fixed a panic (`integer divide by zero`) in the query-frontend. The query-frontend now requires the `-querier.default-evaluation-interval` config to be set to the same value of the querier. #2614
* [BUGFIX] Experimental TSDB: when the querier receives a `/series` request with a time range older than the data stored in the ingester, it now ignores the requested time range and returns known series anyway instead of returning an empty response. This aligns the behaviour with the chunks storage. #2617
* [BUGFIX] Cassandra: fixed an edge case leading to an invalid CQL query when querying the index on a Cassandra store. #2639
* [BUGFIX] Ingester: increment series per metric when recovering from WAL or transfer. #2674
* [BUGFIX] Fixed `wrong number of arguments for 'mget' command` Redis error when a query has no chunks to lookup from storage. #2700 #2796
* [BUGFIX] Ingester: Automatically remove old tmp checkpoints, fixing a potential disk space leak after an ingester crashes. #2726

## Cortex 1.1.0 / 2020-05-21

This release brings the usual mix of bugfixes and improvements. The biggest change is that WAL support for chunks is now considered to be production-ready!

Please make sure to review renamed metrics, and update your dashboards and alerts accordingly.

* [CHANGE] Added v1 API routes documented in #2327. #2372
  * Added `-http.alertmanager-http-prefix` flag which allows the configuration of the path where the Alertmanager API and UI can be reached. The default is set to `/alertmanager`.
  * Added `-http.prometheus-http-prefix` flag which allows the configuration of the path where the Prometheus API and UI can be reached. The default is set to `/prometheus`.
  * Updated the index hosted at the root prefix to point to the updated routes.
  * Legacy routes hardcoded with the `/api/prom` prefix now respect the `-http.prefix` flag.
* [CHANGE] The metrics `cortex_distributor_ingester_appends_total` and `distributor_ingester_append_failures_total` now include a `type` label to differentiate between `samples` and `metadata`. #2336
* [CHANGE] The metrics for number of chunks and bytes flushed to the chunk store are renamed. Note that previous metrics were counted pre-deduplication, while new metrics are counted after deduplication. #2463
  * `cortex_ingester_chunks_stored_total` > `cortex_chunk_store_stored_chunks_total`
  * `cortex_ingester_chunk_stored_bytes_total` > `cortex_chunk_store_stored_chunk_bytes_total`
* [CHANGE] Experimental TSDB: renamed blocks meta fetcher metrics: #2375
  * `cortex_querier_bucket_store_blocks_meta_syncs_total` > `cortex_querier_blocks_meta_syncs_total`
  * `cortex_querier_bucket_store_blocks_meta_sync_failures_total` > `cortex_querier_blocks_meta_sync_failures_total`
  * `cortex_querier_bucket_store_blocks_meta_sync_duration_seconds` > `cortex_querier_blocks_meta_sync_duration_seconds`
  * `cortex_querier_bucket_store_blocks_meta_sync_consistency_delay_seconds` > `cortex_querier_blocks_meta_sync_consistency_delay_seconds`
* [CHANGE] Experimental TSDB: Modified default values for `compactor.deletion-delay` option from 48h to 12h and `-experimental.tsdb.bucket-store.ignore-deletion-marks-delay` from 24h to 6h. #2414
* [CHANGE] WAL: Default value of `-ingester.checkpoint-enabled` changed to `true`. #2416
* [CHANGE] `trace_id` field in log files has been renamed to `traceID`. #2518
* [CHANGE] Slow query log has a different output now. Previously used `url` field has been replaced with `host` and `path`, and query parameters are logged as individual log fields with `qs_` prefix. #2520
* [CHANGE] WAL: WAL and checkpoint compression is now disabled. #2436
* [CHANGE] Update in dependency `go-kit/kit` from `v0.9.0` to `v0.10.0`. HTML escaping disabled in JSON Logger. #2535
* [CHANGE] Experimental TSDB: Removed `cortex_<service>_` prefix from Thanos objstore metrics and added `component` label to distinguish which Cortex component is doing API calls to the object storage when running in single-binary mode: #2568
  - `cortex_<service>_thanos_objstore_bucket_operations_total` renamed to `thanos_objstore_bucket_operations_total{component="<name>"}`
  - `cortex_<service>_thanos_objstore_bucket_operation_failures_total` renamed to `thanos_objstore_bucket_operation_failures_total{component="<name>"}`
  - `cortex_<service>_thanos_objstore_bucket_operation_duration_seconds` renamed to `thanos_objstore_bucket_operation_duration_seconds{component="<name>"}`
  - `cortex_<service>_thanos_objstore_bucket_last_successful_upload_time` renamed to `thanos_objstore_bucket_last_successful_upload_time{component="<name>"}`
* [CHANGE] FIFO cache: The `-<prefix>.fifocache.size` CLI flag has been renamed to `-<prefix>.fifocache.max-size-items` as well as its YAML config option `size` renamed to `max_size_items`. #2319
* [FEATURE] Ruler: The `-ruler.evaluation-delay` flag was added to allow users to configure a default evaluation delay for all rules in cortex. The default value is 0 which is the current behavior. #2423
* [FEATURE] Experimental: Added a new object storage client for OpenStack Swift. #2440
* [FEATURE] TLS config options added to the Server. #2535
* [FEATURE] Experimental: Added support for `/api/v1/metadata` Prometheus-based endpoint. #2549
* [FEATURE] Add ability to limit concurrent queries to Cassandra with `-cassandra.query-concurrency` flag. #2562
* [FEATURE] Experimental TSDB: Introduced store-gateway service used by the experimental blocks storage to load and query blocks. The store-gateway optionally supports blocks sharding and replication via a dedicated hash ring, configurable via `-experimental.store-gateway.sharding-enabled` and `-experimental.store-gateway.sharding-ring.*` flags. The following metrics have been added: #2433 #2458 #2469 #2523
  * `cortex_querier_storegateway_instances_hit_per_query`
* [ENHANCEMENT] Experimental TSDB: sample ingestion errors are now reported via existing `cortex_discarded_samples_total` metric. #2370
* [ENHANCEMENT] Failures on samples at distributors and ingesters return the first validation error as opposed to the last. #2383
* [ENHANCEMENT] Experimental TSDB: Added `cortex_querier_blocks_meta_synced`, which reflects current state of synced blocks over all tenants. #2392
* [ENHANCEMENT] Added `cortex_distributor_latest_seen_sample_timestamp_seconds` metric to see how far behind Prometheus servers are in sending data. #2371
* [ENHANCEMENT] FIFO cache to support eviction based on memory usage. Added `-<prefix>.fifocache.max-size-bytes` CLI flag and YAML config option `max_size_bytes` to specify memory limit of the cache. #2319, #2527
* [ENHANCEMENT] Added `-querier.worker-match-max-concurrent`. Force worker concurrency to match the `-querier.max-concurrent` option.  Overrides `-querier.worker-parallelism`.  #2456
* [ENHANCEMENT] Added the following metrics for monitoring delete requests: #2445
  - `cortex_purger_delete_requests_received_total`: Number of delete requests received per user.
  - `cortex_purger_delete_requests_processed_total`: Number of delete requests processed per user.
  - `cortex_purger_delete_requests_chunks_selected_total`: Number of chunks selected while building delete plans per user.
  - `cortex_purger_delete_requests_processing_failures_total`: Number of delete requests processing failures per user.
* [ENHANCEMENT] Single Binary: Added query-frontend to the single binary.  Single binary users will now benefit from various query-frontend features.  Primarily: sharding, parallelization, load shedding, additional caching (if configured), and query retries. #2437
* [ENHANCEMENT] Allow 1w (where w denotes week) and 1y (where y denotes year) when setting `-store.cache-lookups-older-than` and `-store.max-look-back-period`. #2454
* [ENHANCEMENT] Optimize index queries for matchers using "a|b|c"-type regex. #2446 #2475
* [ENHANCEMENT] Added per tenant metrics for queries and chunks and bytes read from chunk store: #2463
  * `cortex_chunk_store_fetched_chunks_total` and `cortex_chunk_store_fetched_chunk_bytes_total`
  * `cortex_query_frontend_queries_total` (per tenant queries counted by the frontend)
* [ENHANCEMENT] WAL: New metrics `cortex_ingester_wal_logged_bytes_total` and `cortex_ingester_checkpoint_logged_bytes_total` added to track total bytes logged to disk for WAL and checkpoints. #2497
* [ENHANCEMENT] Add de-duplicated chunks counter `cortex_chunk_store_deduped_chunks_total` which counts every chunk not sent to the store because it was already sent by another replica. #2485
* [ENHANCEMENT] Query-frontend now also logs the POST data of long queries. #2481
* [ENHANCEMENT] WAL: Ingester WAL records now have type header and the custom WAL records have been replaced by Prometheus TSDB's WAL records. Old records will not be supported from 1.3 onwards. Note: once this is deployed, you cannot downgrade without data loss. #2436
* [ENHANCEMENT] Redis Cache: Added `idle_timeout`, `wait_on_pool_exhaustion` and `max_conn_lifetime` options to redis cache configuration. #2550
* [ENHANCEMENT] WAL: the experimental tag has been removed on the WAL in ingesters. #2560
* [ENHANCEMENT] Use newer AWS API for paginated queries - removes 'Deprecated' message from logfiles. #2452
* [ENHANCEMENT] Experimental memberlist: Add retry with backoff on memberlist join other members. #2705
* [ENHANCEMENT] Experimental TSDB: when the store-gateway sharding is enabled, unhealthy store-gateway instances are automatically removed from the ring after 10 consecutive `-experimental.store-gateway.sharding-ring.heartbeat-timeout` periods. #2526
* [BUGFIX] Ruler: Ensure temporary rule files with special characters are properly mapped and cleaned up. #2506
* [BUGFIX] Ensure requests are properly routed to the prometheus api embedded in the query if `-server.path-prefix` is set. Fixes #2411. #2372
* [BUGFIX] Experimental TSDB: Fixed chunk data corruption when querying back series using the experimental blocks storage. #2400
* [BUGFIX] Cassandra Storage: Fix endpoint TLS host verification. #2109
* [BUGFIX] Experimental TSDB: Fixed response status code from `422` to `500` when an error occurs while iterating chunks with the experimental blocks storage. #2402
* [BUGFIX] Ring: Fixed a situation where upgrading from pre-1.0 cortex with a rolling strategy caused new 1.0 ingesters to lose their zone value in the ring until manually forced to re-register. #2404
* [BUGFIX] Distributor: `/all_user_stats` now show API and Rule Ingest Rate correctly. #2457
* [BUGFIX] Fixed `version`, `revision` and `branch` labels exported by the `cortex_build_info` metric. #2468
* [BUGFIX] QueryFrontend: fixed a situation where span context missed when downstream_url is used. #2539
* [BUGFIX] Querier: Fixed a situation where querier would crash because of an unresponsive frontend instance. #2569

## Cortex 1.0.1 / 2020-04-23

* [BUGFIX] Fix gaps when querying ingesters with replication factor = 3 and 2 ingesters in the cluster. #2503

## Cortex 1.0.0 / 2020-04-02

This is the first major release of Cortex. We made a lot of **breaking changes** in this release which have been detailed below. Please also see the stability guarantees we provide as part of a major release: https://cortexmetrics.io/docs/configuration/v1guarantees/

* [CHANGE] Remove the following deprecated flags: #2339
  - `-metrics.error-rate-query` (use `-metrics.write-throttle-query` instead).
  - `-store.cardinality-cache-size` (use `-store.index-cache-read.enable-fifocache` and `-store.index-cache-read.fifocache.size` instead).
  - `-store.cardinality-cache-validity` (use `-store.index-cache-read.enable-fifocache` and `-store.index-cache-read.fifocache.duration` instead).
  - `-distributor.limiter-reload-period` (flag unused)
  - `-ingester.claim-on-rollout` (flag unused)
  - `-ingester.normalise-tokens` (flag unused)
* [CHANGE] Renamed YAML file options to be more consistent. See [full config file changes below](#config-file-breaking-changes). #2273
* [CHANGE] AWS based autoscaling has been removed. You can only use metrics based autoscaling now. `-applicationautoscaling.url` has been removed. See https://cortexmetrics.io/docs/production/aws/#dynamodb-capacity-provisioning on how to migrate. #2328
* [CHANGE] Renamed the `memcache.write-back-goroutines` and `memcache.write-back-buffer` flags to `background.write-back-concurrency` and `background.write-back-buffer`. This affects the following flags: #2241
  - `-frontend.memcache.write-back-buffer` --> `-frontend.background.write-back-buffer`
  - `-frontend.memcache.write-back-goroutines` --> `-frontend.background.write-back-concurrency`
  - `-store.index-cache-read.memcache.write-back-buffer` --> `-store.index-cache-read.background.write-back-buffer`
  - `-store.index-cache-read.memcache.write-back-goroutines` --> `-store.index-cache-read.background.write-back-concurrency`
  - `-store.index-cache-write.memcache.write-back-buffer` --> `-store.index-cache-write.background.write-back-buffer`
  - `-store.index-cache-write.memcache.write-back-goroutines` --> `-store.index-cache-write.background.write-back-concurrency`
  - `-memcache.write-back-buffer` --> `-store.chunks-cache.background.write-back-buffer`. Note the next change log for the difference.
  - `-memcache.write-back-goroutines` --> `-store.chunks-cache.background.write-back-concurrency`. Note the next change log for the difference.

* [CHANGE] Renamed the chunk cache flags to have `store.chunks-cache.` as prefix. This means the following flags have been changed: #2241
  - `-cache.enable-fifocache` --> `-store.chunks-cache.cache.enable-fifocache`
  - `-default-validity` --> `-store.chunks-cache.default-validity`
  - `-fifocache.duration` --> `-store.chunks-cache.fifocache.duration`
  - `-fifocache.size` --> `-store.chunks-cache.fifocache.size`
  - `-memcache.write-back-buffer` --> `-store.chunks-cache.background.write-back-buffer`. Note the previous change log for the difference.
  - `-memcache.write-back-goroutines` --> `-store.chunks-cache.background.write-back-concurrency`. Note the previous change log for the difference.
  - `-memcached.batchsize` --> `-store.chunks-cache.memcached.batchsize`
  - `-memcached.consistent-hash` --> `-store.chunks-cache.memcached.consistent-hash`
  - `-memcached.expiration` --> `-store.chunks-cache.memcached.expiration`
  - `-memcached.hostname` --> `-store.chunks-cache.memcached.hostname`
  - `-memcached.max-idle-conns` --> `-store.chunks-cache.memcached.max-idle-conns`
  - `-memcached.parallelism` --> `-store.chunks-cache.memcached.parallelism`
  - `-memcached.service` --> `-store.chunks-cache.memcached.service`
  - `-memcached.timeout` --> `-store.chunks-cache.memcached.timeout`
  - `-memcached.update-interval` --> `-store.chunks-cache.memcached.update-interval`
  - `-redis.enable-tls` --> `-store.chunks-cache.redis.enable-tls`
  - `-redis.endpoint` --> `-store.chunks-cache.redis.endpoint`
  - `-redis.expiration` --> `-store.chunks-cache.redis.expiration`
  - `-redis.max-active-conns` --> `-store.chunks-cache.redis.max-active-conns`
  - `-redis.max-idle-conns` --> `-store.chunks-cache.redis.max-idle-conns`
  - `-redis.password` --> `-store.chunks-cache.redis.password`
  - `-redis.timeout` --> `-store.chunks-cache.redis.timeout`
* [CHANGE] Rename the `-store.chunk-cache-stubs` to `-store.chunks-cache.cache-stubs` to be more inline with above. #2241
* [CHANGE] Change prefix of flags `-dynamodb.periodic-table.*` to `-table-manager.index-table.*`. #2359
* [CHANGE] Change prefix of flags `-dynamodb.chunk-table.*` to `-table-manager.chunk-table.*`. #2359
* [CHANGE] Change the following flags: #2359
  - `-dynamodb.poll-interval` --> `-table-manager.poll-interval`
  - `-dynamodb.periodic-table.grace-period` --> `-table-manager.periodic-table.grace-period`
* [CHANGE] Renamed the following flags: #2273
  - `-dynamodb.chunk.gang.size` --> `-dynamodb.chunk-gang-size`
  - `-dynamodb.chunk.get.max.parallelism` --> `-dynamodb.chunk-get-max-parallelism`
* [CHANGE] Don't support mixed time units anymore for duration. For example, 168h5m0s doesn't work anymore, please use just one unit (s|m|h|d|w|y). #2252
* [CHANGE] Utilize separate protos for rule state and storage. Experimental ruler API will not be functional until the rollout is complete. #2226
* [CHANGE] Frontend worker in querier now starts after all Querier module dependencies are started. This fixes issue where frontend worker started to send queries to querier before it was ready to serve them (mostly visible when using experimental blocks storage). #2246
* [CHANGE] Lifecycler component now enters Failed state on errors, and doesn't exit the process. (Important if you're vendoring Cortex and use Lifecycler) #2251
* [CHANGE] `/ready` handler now returns 200 instead of 204. #2330
* [CHANGE] Better defaults for the following options: #2344
  - `-<prefix>.consul.consistent-reads`: Old default: `true`, new default: `false`. This reduces the load on Consul.
  - `-<prefix>.consul.watch-rate-limit`: Old default: 0, new default: 1. This rate limits the reads to 1 per second. Which is good enough for ring watches.
  - `-distributor.health-check-ingesters`: Old default: `false`, new default: `true`.
  - `-ingester.max-stale-chunk-idle`: Old default: 0, new default: 2m. This lets us expire series that we know are stale early.
  - `-ingester.spread-flushes`: Old default: false, new default: true. This allows to better de-duplicate data and use less space.
  - `-ingester.chunk-age-jitter`: Old default: 20mins, new default: 0. This is to enable the `-ingester.spread-flushes` to true.
  - `-<prefix>.memcached.batchsize`: Old default: 0, new default: 1024. This allows batching of requests and keeps the concurrent requests low.
  - `-<prefix>.memcached.consistent-hash`: Old default: false, new default: true. This allows for better cache hits when the memcaches are scaled up and down.
  - `-querier.batch-iterators`: Old default: false, new default: true.
  - `-querier.ingester-streaming`: Old default: false, new default: true.
* [CHANGE] Experimental TSDB: Added `-experimental.tsdb.bucket-store.postings-cache-compression-enabled` to enable postings compression when storing to cache. #2335
* [CHANGE] Experimental TSDB: Added `-compactor.deletion-delay`, which is time before a block marked for deletion is deleted from bucket. If not 0, blocks will be marked for deletion and compactor component will delete blocks marked for deletion from the bucket. If delete-delay is 0, blocks will be deleted straight away. Note that deleting blocks immediately can cause query failures, if store gateway / querier still has the block loaded, or compactor is ignoring the deletion because it's compacting the block at the same time. Default value is 48h. #2335
* [CHANGE] Experimental TSDB: Added `-experimental.tsdb.bucket-store.index-cache.postings-compression-enabled`, to set duration after which the blocks marked for deletion will be filtered out while fetching blocks used for querying. This option allows querier to ignore blocks that are marked for deletion with some delay. This ensures store can still serve blocks that are meant to be deleted but do not have a replacement yet. Default is 24h, half of the default value for `-compactor.deletion-delay`. #2335
* [CHANGE] Experimental TSDB: Added `-experimental.tsdb.bucket-store.index-cache.memcached.max-item-size` to control maximum size of item that is stored to memcached. Defaults to 1 MiB. #2335
* [FEATURE] Added experimental storage API to the ruler service that is enabled when the `-experimental.ruler.enable-api` is set to true #2269
  * `-ruler.storage.type` flag now allows `s3`,`gcs`, and `azure` values
  * `-ruler.storage.(s3|gcs|azure)` flags exist to allow the configuration of object clients set for rule storage
* [CHANGE] Renamed table manager metrics. #2307 #2359
  * `cortex_dynamo_sync_tables_seconds` -> `cortex_table_manager_sync_duration_seconds`
  * `cortex_dynamo_table_capacity_units` -> `cortex_table_capacity_units`
* [FEATURE] Flusher target to flush the WAL. #2075
  * `-flusher.wal-dir` for the WAL directory to recover from.
  * `-flusher.concurrent-flushes` for number of concurrent flushes.
  * `-flusher.flush-op-timeout` is duration after which a flush should timeout.
* [FEATURE] Ingesters can now have an optional availability zone set, to ensure metric replication is distributed across zones. This is set via the `-ingester.availability-zone` flag or the `availability_zone` field in the config file. #2317
* [ENHANCEMENT] Better re-use of connections to DynamoDB and S3. #2268
* [ENHANCEMENT] Reduce number of goroutines used while executing a single index query. #2280
* [ENHANCEMENT] Experimental TSDB: Add support for local `filesystem` backend. #2245
* [ENHANCEMENT] Experimental TSDB: Added memcached support for the TSDB index cache. #2290
* [ENHANCEMENT] Experimental TSDB: Removed gRPC server to communicate between querier and BucketStore. #2324
* [ENHANCEMENT] Allow 1w (where w denotes week) and 1y (where y denotes year) when setting table period and retention. #2252
* [ENHANCEMENT] Added FIFO cache metrics for current number of entries and memory usage. #2270
* [ENHANCEMENT] Output all config fields to /config API, including those with empty value. #2209
* [ENHANCEMENT] Add "missing_metric_name" and "metric_name_invalid" reasons to cortex_discarded_samples_total metric. #2346
* [ENHANCEMENT] Experimental TSDB: sample ingestion errors are now reported via existing `cortex_discarded_samples_total` metric. #2370
* [BUGFIX] Ensure user state metrics are updated if a transfer fails. #2338
* [BUGFIX] Fixed etcd client keepalive settings. #2278
* [BUGFIX] Register the metrics of the WAL. #2295
* [BUXFIX] Experimental TSDB: fixed error handling when ingesting out of bound samples. #2342

### Known issues

- This experimental blocks storage in Cortex `1.0.0` has a bug which may lead to the error `cannot iterate chunk for series` when running queries. This bug has been fixed in #2400. If you're running the experimental blocks storage, please build Cortex from `master`.

### Config file breaking changes

In this section you can find a config file diff showing the breaking changes introduced in Cortex. You can also find the [full configuration file reference doc](https://cortexmetrics.io/docs/configuration/configuration-file/) in the website.

```diff
### ingester_config

 # Period with which to attempt to flush chunks.
 # CLI flag: -ingester.flush-period
-[flushcheckperiod: <duration> | default = 1m0s]
+[flush_period: <duration> | default = 1m0s]

 # Period chunks will remain in memory after flushing.
 # CLI flag: -ingester.retain-period
-[retainperiod: <duration> | default = 5m0s]
+[retain_period: <duration> | default = 5m0s]

 # Maximum chunk idle time before flushing.
 # CLI flag: -ingester.max-chunk-idle
-[maxchunkidle: <duration> | default = 5m0s]
+[max_chunk_idle_time: <duration> | default = 5m0s]

 # Maximum chunk idle time for chunks terminating in stale markers before
 # flushing. 0 disables it and a stale series is not flushed until the
 # max-chunk-idle timeout is reached.
 # CLI flag: -ingester.max-stale-chunk-idle
-[maxstalechunkidle: <duration> | default = 0s]
+[max_stale_chunk_idle_time: <duration> | default = 2m0s]

 # Timeout for individual flush operations.
 # CLI flag: -ingester.flush-op-timeout
-[flushoptimeout: <duration> | default = 1m0s]
+[flush_op_timeout: <duration> | default = 1m0s]

 # Maximum chunk age before flushing.
 # CLI flag: -ingester.max-chunk-age
-[maxchunkage: <duration> | default = 12h0m0s]
+[max_chunk_age: <duration> | default = 12h0m0s]

-# Range of time to subtract from MaxChunkAge to spread out flushes
+# Range of time to subtract from -ingester.max-chunk-age to spread out flushes
 # CLI flag: -ingester.chunk-age-jitter
-[chunkagejitter: <duration> | default = 20m0s]
+[chunk_age_jitter: <duration> | default = 0]

 # Number of concurrent goroutines flushing to dynamodb.
 # CLI flag: -ingester.concurrent-flushes
-[concurrentflushes: <int> | default = 50]
+[concurrent_flushes: <int> | default = 50]

-# If true, spread series flushes across the whole period of MaxChunkAge
+# If true, spread series flushes across the whole period of
+# -ingester.max-chunk-age.
 # CLI flag: -ingester.spread-flushes
-[spreadflushes: <boolean> | default = false]
+[spread_flushes: <boolean> | default = true]

 # Period with which to update the per-user ingestion rates.
 # CLI flag: -ingester.rate-update-period
-[rateupdateperiod: <duration> | default = 15s]
+[rate_update_period: <duration> | default = 15s]


### querier_config

 # The maximum number of concurrent queries.
 # CLI flag: -querier.max-concurrent
-[maxconcurrent: <int> | default = 20]
+[max_concurrent: <int> | default = 20]

 # Use batch iterators to execute query, as opposed to fully materialising the
 # series in memory.  Takes precedent over the -querier.iterators flag.
 # CLI flag: -querier.batch-iterators
-[batchiterators: <boolean> | default = false]
+[batch_iterators: <boolean> | default = true]

 # Use streaming RPCs to query ingester.
 # CLI flag: -querier.ingester-streaming
-[ingesterstreaming: <boolean> | default = false]
+[ingester_streaming: <boolean> | default = true]

 # Maximum number of samples a single query can load into memory.
 # CLI flag: -querier.max-samples
-[maxsamples: <int> | default = 50000000]
+[max_samples: <int> | default = 50000000]

 # The default evaluation interval or step size for subqueries.
 # CLI flag: -querier.default-evaluation-interval
-[defaultevaluationinterval: <duration> | default = 1m0s]
+[default_evaluation_interval: <duration> | default = 1m0s]

### query_frontend_config

 # URL of downstream Prometheus.
 # CLI flag: -frontend.downstream-url
-[downstream: <string> | default = ""]
+[downstream_url: <string> | default = ""]


### ruler_config

 # URL of alerts return path.
 # CLI flag: -ruler.external.url
-[externalurl: <url> | default = ]
+[external_url: <url> | default = ]

 # How frequently to evaluate rules
 # CLI flag: -ruler.evaluation-interval
-[evaluationinterval: <duration> | default = 1m0s]
+[evaluation_interval: <duration> | default = 1m0s]

 # How frequently to poll for rule changes
 # CLI flag: -ruler.poll-interval
-[pollinterval: <duration> | default = 1m0s]
+[poll_interval: <duration> | default = 1m0s]

-storeconfig:
+storage:

 # file path to store temporary rule files for the prometheus rule managers
 # CLI flag: -ruler.rule-path
-[rulepath: <string> | default = "/rules"]
+[rule_path: <string> | default = "/rules"]

 # URL of the Alertmanager to send notifications to.
 # CLI flag: -ruler.alertmanager-url
-[alertmanagerurl: <url> | default = ]
+[alertmanager_url: <url> | default = ]

 # Use DNS SRV records to discover alertmanager hosts.
 # CLI flag: -ruler.alertmanager-discovery
-[alertmanagerdiscovery: <boolean> | default = false]
+[enable_alertmanager_discovery: <boolean> | default = false]

 # How long to wait between refreshing alertmanager hosts.
 # CLI flag: -ruler.alertmanager-refresh-interval
-[alertmanagerrefreshinterval: <duration> | default = 1m0s]
+[alertmanager_refresh_interval: <duration> | default = 1m0s]

 # If enabled requests to alertmanager will utilize the V2 API.
 # CLI flag: -ruler.alertmanager-use-v2
-[alertmanangerenablev2api: <boolean> | default = false]
+[enable_alertmanager_v2: <boolean> | default = false]

 # Capacity of the queue for notifications to be sent to the Alertmanager.
 # CLI flag: -ruler.notification-queue-capacity
-[notificationqueuecapacity: <int> | default = 10000]
+[notification_queue_capacity: <int> | default = 10000]

 # HTTP timeout duration when sending notifications to the Alertmanager.
 # CLI flag: -ruler.notification-timeout
-[notificationtimeout: <duration> | default = 10s]
+[notification_timeout: <duration> | default = 10s]

 # Distribute rule evaluation using ring backend
 # CLI flag: -ruler.enable-sharding
-[enablesharding: <boolean> | default = false]
+[enable_sharding: <boolean> | default = false]

 # Time to spend searching for a pending ruler when shutting down.
 # CLI flag: -ruler.search-pending-for
-[searchpendingfor: <duration> | default = 5m0s]
+[search_pending_for: <duration> | default = 5m0s]

 # Period with which to attempt to flush rule groups.
 # CLI flag: -ruler.flush-period
-[flushcheckperiod: <duration> | default = 1m0s]
+[flush_period: <duration> | default = 1m0s]

### alertmanager_config

 # Base path for data storage.
 # CLI flag: -alertmanager.storage.path
-[datadir: <string> | default = "data/"]
+[data_dir: <string> | default = "data/"]

 # will be used to prefix all HTTP endpoints served by Alertmanager. If omitted,
 # relevant URL components will be derived automatically.
 # CLI flag: -alertmanager.web.external-url
-[externalurl: <url> | default = ]
+[external_url: <url> | default = ]

 # How frequently to poll Cortex configs
 # CLI flag: -alertmanager.configs.poll-interval
-[pollinterval: <duration> | default = 15s]
+[poll_interval: <duration> | default = 15s]

 # Listen address for cluster.
 # CLI flag: -cluster.listen-address
-[clusterbindaddr: <string> | default = "0.0.0.0:9094"]
+[cluster_bind_address: <string> | default = "0.0.0.0:9094"]

 # Explicit address to advertise in cluster.
 # CLI flag: -cluster.advertise-address
-[clusteradvertiseaddr: <string> | default = ""]
+[cluster_advertise_address: <string> | default = ""]

 # Time to wait between peers to send notifications.
 # CLI flag: -cluster.peer-timeout
-[peertimeout: <duration> | default = 15s]
+[peer_timeout: <duration> | default = 15s]

 # Filename of fallback config to use if none specified for instance.
 # CLI flag: -alertmanager.configs.fallback
-[fallbackconfigfile: <string> | default = ""]
+[fallback_config_file: <string> | default = ""]

 # Root of URL to generate if config is http://internal.monitor
 # CLI flag: -alertmanager.configs.auto-webhook-root
-[autowebhookroot: <string> | default = ""]
+[auto_webhook_root: <string> | default = ""]

### table_manager_config

-store:
+storage:

-# How frequently to poll DynamoDB to learn our capacity.
-# CLI flag: -dynamodb.poll-interval
-[dynamodb_poll_interval: <duration> | default = 2m0s]
+# How frequently to poll backend to learn our capacity.
+# CLI flag: -table-manager.poll-interval
+[poll_interval: <duration> | default = 2m0s]

-# DynamoDB periodic tables grace period (duration which table will be
-# created/deleted before/after it's needed).
-# CLI flag: -dynamodb.periodic-table.grace-period
+# Periodic tables grace period (duration which table will be created/deleted
+# before/after it's needed).
+# CLI flag: -table-manager.periodic-table.grace-period
 [creation_grace_period: <duration> | default = 10m0s]

 index_tables_provisioning:
   # Enables on demand throughput provisioning for the storage provider (if
-  # supported). Applies only to tables which are not autoscaled
-  # CLI flag: -dynamodb.periodic-table.enable-ondemand-throughput-mode
-  [provisioned_throughput_on_demand_mode: <boolean> | default = false]
+  # supported). Applies only to tables which are not autoscaled. Supported by
+  # DynamoDB
+  # CLI flag: -table-manager.index-table.enable-ondemand-throughput-mode
+  [enable_ondemand_throughput_mode: <boolean> | default = false]


   # Enables on demand throughput provisioning for the storage provider (if
-  # supported). Applies only to tables which are not autoscaled
-  # CLI flag: -dynamodb.periodic-table.inactive-enable-ondemand-throughput-mode
-  [inactive_throughput_on_demand_mode: <boolean> | default = false]
+  # supported). Applies only to tables which are not autoscaled. Supported by
+  # DynamoDB
+  # CLI flag: -table-manager.index-table.inactive-enable-ondemand-throughput-mode
+  [enable_inactive_throughput_on_demand_mode: <boolean> | default = false]


 chunk_tables_provisioning:
   # Enables on demand throughput provisioning for the storage provider (if
-  # supported). Applies only to tables which are not autoscaled
-  # CLI flag: -dynamodb.chunk-table.enable-ondemand-throughput-mode
-  [provisioned_throughput_on_demand_mode: <boolean> | default = false]
+  # supported). Applies only to tables which are not autoscaled. Supported by
+  # DynamoDB
+  # CLI flag: -table-manager.chunk-table.enable-ondemand-throughput-mode
+  [enable_ondemand_throughput_mode: <boolean> | default = false]

### storage_config

 aws:
-  dynamodbconfig:
+  dynamodb:
     # DynamoDB endpoint URL with escaped Key and Secret encoded. If only region
     # is specified as a host, proper endpoint will be deduced. Use
     # inmemory:///<table-name> to use a mock in-memory implementation.
     # CLI flag: -dynamodb.url
-    [dynamodb: <url> | default = ]
+    [dynamodb_url: <url> | default = ]

     # DynamoDB table management requests per second limit.
     # CLI flag: -dynamodb.api-limit
-    [apilimit: <float> | default = 2]
+    [api_limit: <float> | default = 2]

     # DynamoDB rate cap to back off when throttled.
     # CLI flag: -dynamodb.throttle-limit
-    [throttlelimit: <float> | default = 10]
+    [throttle_limit: <float> | default = 10]
-
-    # ApplicationAutoscaling endpoint URL with escaped Key and Secret encoded.
-    # CLI flag: -applicationautoscaling.url
-    [applicationautoscaling: <url> | default = ]


       # Queue length above which we will scale up capacity
       # CLI flag: -metrics.target-queue-length
-      [targetqueuelen: <int> | default = 100000]
+      [target_queue_length: <int> | default = 100000]

       # Scale up capacity by this multiple
       # CLI flag: -metrics.scale-up-factor
-      [scaleupfactor: <float> | default = 1.3]
+      [scale_up_factor: <float> | default = 1.3]

       # Ignore throttling below this level (rate per second)
       # CLI flag: -metrics.ignore-throttle-below
-      [minthrottling: <float> | default = 1]
+      [ignore_throttle_below: <float> | default = 1]

       # query to fetch ingester queue length
       # CLI flag: -metrics.queue-length-query
-      [queuelengthquery: <string> | default = "sum(avg_over_time(cortex_ingester_flush_queue_length{job=\"cortex/ingester\"}[2m]))"]
+      [queue_length_query: <string> | default = "sum(avg_over_time(cortex_ingester_flush_queue_length{job=\"cortex/ingester\"}[2m]))"]

       # query to fetch throttle rates per table
       # CLI flag: -metrics.write-throttle-query
-      [throttlequery: <string> | default = "sum(rate(cortex_dynamo_throttled_total{operation=\"DynamoDB.BatchWriteItem\"}[1m])) by (table) > 0"]
+      [write_throttle_query: <string> | default = "sum(rate(cortex_dynamo_throttled_total{operation=\"DynamoDB.BatchWriteItem\"}[1m])) by (table) > 0"]

       # query to fetch write capacity usage per table
       # CLI flag: -metrics.usage-query
-      [usagequery: <string> | default = "sum(rate(cortex_dynamo_consumed_capacity_total{operation=\"DynamoDB.BatchWriteItem\"}[15m])) by (table) > 0"]
+      [write_usage_query: <string> | default = "sum(rate(cortex_dynamo_consumed_capacity_total{operation=\"DynamoDB.BatchWriteItem\"}[15m])) by (table) > 0"]

       # query to fetch read capacity usage per table
       # CLI flag: -metrics.read-usage-query
-      [readusagequery: <string> | default = "sum(rate(cortex_dynamo_consumed_capacity_total{operation=\"DynamoDB.QueryPages\"}[1h])) by (table) > 0"]
+      [read_usage_query: <string> | default = "sum(rate(cortex_dynamo_consumed_capacity_total{operation=\"DynamoDB.QueryPages\"}[1h])) by (table) > 0"]

       # query to fetch read errors per table
       # CLI flag: -metrics.read-error-query
-      [readerrorquery: <string> | default = "sum(increase(cortex_dynamo_failures_total{operation=\"DynamoDB.QueryPages\",error=\"ProvisionedThroughputExceededException\"}[1m])) by (table) > 0"]
+      [read_error_query: <string> | default = "sum(increase(cortex_dynamo_failures_total{operation=\"DynamoDB.QueryPages\",error=\"ProvisionedThroughputExceededException\"}[1m])) by (table) > 0"]

     # Number of chunks to group together to parallelise fetches (zero to
     # disable)
-    # CLI flag: -dynamodb.chunk.gang.size
-    [chunkgangsize: <int> | default = 10]
+    # CLI flag: -dynamodb.chunk-gang-size
+    [chunk_gang_size: <int> | default = 10]

     # Max number of chunk-get operations to start in parallel
-    # CLI flag: -dynamodb.chunk.get.max.parallelism
-    [chunkgetmaxparallelism: <int> | default = 32]
+    # CLI flag: -dynamodb.chunk.get-max-parallelism
+    [chunk_get_max_parallelism: <int> | default = 32]

     backoff_config:
       # Minimum delay when backing off.
       # CLI flag: -bigtable.backoff-min-period
-      [minbackoff: <duration> | default = 100ms]
+      [min_period: <duration> | default = 100ms]

       # Maximum delay when backing off.
       # CLI flag: -bigtable.backoff-max-period
-      [maxbackoff: <duration> | default = 10s]
+      [max_period: <duration> | default = 10s]

       # Number of times to backoff and retry before failing.
       # CLI flag: -bigtable.backoff-retries
-      [maxretries: <int> | default = 10]
+      [max_retries: <int> | default = 10]

   # If enabled, once a tables info is fetched, it is cached.
   # CLI flag: -bigtable.table-cache.enabled
-  [tablecacheenabled: <boolean> | default = true]
+  [table_cache_enabled: <boolean> | default = true]

   # Duration to cache tables before checking again.
   # CLI flag: -bigtable.table-cache.expiration
-  [tablecacheexpiration: <duration> | default = 30m0s]
+  [table_cache_expiration: <duration> | default = 30m0s]

 # Cache validity for active index entries. Should be no higher than
 # -ingester.max-chunk-idle.
 # CLI flag: -store.index-cache-validity
-[indexcachevalidity: <duration> | default = 5m0s]
+[index_cache_validity: <duration> | default = 5m0s]

### ingester_client_config

 grpc_client_config:
   backoff_config:
     # Minimum delay when backing off.
     # CLI flag: -ingester.client.backoff-min-period
-    [minbackoff: <duration> | default = 100ms]
+    [min_period: <duration> | default = 100ms]

     # Maximum delay when backing off.
     # CLI flag: -ingester.client.backoff-max-period
-    [maxbackoff: <duration> | default = 10s]
+    [max_period: <duration> | default = 10s]

     # Number of times to backoff and retry before failing.
     # CLI flag: -ingester.client.backoff-retries
-    [maxretries: <int> | default = 10]
+    [max_retries: <int> | default = 10]

### frontend_worker_config

-# Address of query frontend service.
+# Address of query frontend service, in host:port format.
 # CLI flag: -querier.frontend-address
-[address: <string> | default = ""]
+[frontend_address: <string> | default = ""]

 # How often to query DNS.
 # CLI flag: -querier.dns-lookup-period
-[dnslookupduration: <duration> | default = 10s]
+[dns_lookup_duration: <duration> | default = 10s]

 grpc_client_config:
   backoff_config:
     # Minimum delay when backing off.
     # CLI flag: -querier.frontend-client.backoff-min-period
-    [minbackoff: <duration> | default = 100ms]
+    [min_period: <duration> | default = 100ms]

     # Maximum delay when backing off.
     # CLI flag: -querier.frontend-client.backoff-max-period
-    [maxbackoff: <duration> | default = 10s]
+    [max_period: <duration> | default = 10s]

     # Number of times to backoff and retry before failing.
     # CLI flag: -querier.frontend-client.backoff-retries
-    [maxretries: <int> | default = 10]
+    [max_retries: <int> | default = 10]

### consul_config

 # ACL Token used to interact with Consul.
-# CLI flag: -<prefix>.consul.acltoken
-[acltoken: <string> | default = ""]
+# CLI flag: -<prefix>.consul.acl-token
+[acl_token: <string> | default = ""]

 # HTTP timeout when talking to Consul
 # CLI flag: -<prefix>.consul.client-timeout
-[httpclienttimeout: <duration> | default = 20s]
+[http_client_timeout: <duration> | default = 20s]

 # Enable consistent reads to Consul.
 # CLI flag: -<prefix>.consul.consistent-reads
-[consistentreads: <boolean> | default = true]
+[consistent_reads: <boolean> | default = false]

 # Rate limit when watching key or prefix in Consul, in requests per second. 0
 # disables the rate limit.
 # CLI flag: -<prefix>.consul.watch-rate-limit
-[watchkeyratelimit: <float> | default = 0]
+[watch_rate_limit: <float> | default = 1]

 # Burst size used in rate limit. Values less than 1 are treated as 1.
 # CLI flag: -<prefix>.consul.watch-burst-size
-[watchkeyburstsize: <int> | default = 1]
+[watch_burst_size: <int> | default = 1]


### configstore_config
 # URL of configs API server.
 # CLI flag: -<prefix>.configs.url
-[configsapiurl: <url> | default = ]
+[configs_api_url: <url> | default = ]

 # Timeout for requests to Weave Cloud configs service.
 # CLI flag: -<prefix>.configs.client-timeout
-[clienttimeout: <duration> | default = 5s]
+[client_timeout: <duration> | default = 5s]
```

## Cortex 0.7.0 / 2020-03-16

Cortex `0.7.0` is a major step forward the upcoming `1.0` release. In this release, we've got 164 contributions from 26 authors. Thanks to all contributors! ❤️

Please be aware that Cortex `0.7.0` introduces some **breaking changes**. You're encouraged to read all the `[CHANGE]` entries below before upgrading your Cortex cluster. In particular:

- Cleaned up some configuration options in preparation for the Cortex `1.0.0` release (see also the [annotated config file breaking changes](#annotated-config-file-breaking-changes) below):
  - Removed CLI flags support to configure the schema (see [how to migrate from flags to schema file](https://cortexmetrics.io/docs/configuration/schema-configuration/#migrating-from-flags-to-schema-file))
  - Renamed CLI flag `-config-yaml` to `-schema-config-file`
  - Removed CLI flag `-store.min-chunk-age` in favor of `-querier.query-store-after`. The corresponding YAML config option `ingestermaxquerylookback` has been renamed to [`query_ingesters_within`](https://cortexmetrics.io/docs/configuration/configuration-file/#querier-config)
  - Deprecated CLI flag `-frontend.cache-split-interval` in favor of `-querier.split-queries-by-interval`
  - Renamed the YAML config option `defaul_validity` to `default_validity`
  - Removed the YAML config option `config_store` (in the [`alertmanager YAML config`](https://cortexmetrics.io/docs/configuration/configuration-file/#alertmanager-config)) in favor of `store`
  - Removed the YAML config root block `configdb` in favor of [`configs`](https://cortexmetrics.io/docs/configuration/configuration-file/#configs-config). This change is also reflected in the following CLI flags renaming:
      * `-database.*` -> `-configs.database.*`
      * `-database.migrations` -> `-configs.database.migrations-dir`
  - Removed the fluentd-based billing infrastructure including the CLI flags:
      * `-distributor.enable-billing`
      * `-billing.max-buffered-events`
      * `-billing.retry-delay`
      * `-billing.ingester`
- Removed support for using denormalised tokens in the ring. Before upgrading, make sure your Cortex cluster is already running `v0.6.0` or an earlier version with `-ingester.normalise-tokens=true`

### Full changelog

* [CHANGE] Removed support for flags to configure schema. Further, the flag for specifying the config file (`-config-yaml`) has been deprecated. Please use `-schema-config-file`. See the [Schema Configuration documentation](https://cortexmetrics.io/docs/configuration/schema-configuration/) for more details on how to configure the schema using the YAML file. #2221
* [CHANGE] In the config file, the root level `config_store` config option has been moved to `alertmanager` > `store` > `configdb`. #2125
* [CHANGE] Removed unnecessary `frontend.cache-split-interval` in favor of `querier.split-queries-by-interval` both to reduce configuration complexity and guarantee alignment of these two configs. Starting from now, `-querier.cache-results` may only be enabled in conjunction with `-querier.split-queries-by-interval` (previously the cache interval default was `24h` so if you want to preserve the same behaviour you should set `-querier.split-queries-by-interval=24h`). #2040
* [CHANGE] Renamed Configs configuration options. #2187
  * configuration options
    * `-database.*` -> `-configs.database.*`
    * `-database.migrations` -> `-configs.database.migrations-dir`
  * config file
    * `configdb.uri:` -> `configs.database.uri:`
    * `configdb.migrationsdir:` -> `configs.database.migrations_dir:`
    * `configdb.passwordfile:` -> `configs.database.password_file:`
* [CHANGE] Moved `-store.min-chunk-age` to the Querier config as `-querier.query-store-after`, allowing the store to be skipped during query time if the metrics wouldn't be found. The YAML config option `ingestermaxquerylookback` has been renamed to `query_ingesters_within` to match its CLI flag. #1893
* [CHANGE] Renamed the cache configuration setting `defaul_validity` to `default_validity`. #2140
* [CHANGE] Remove fluentd-based billing infrastructure and flags such as `-distributor.enable-billing`. #1491
* [CHANGE] Removed remaining support for using denormalised tokens in the ring. If you're still running ingesters with denormalised tokens (Cortex 0.4 or earlier, with `-ingester.normalise-tokens=false`), such ingesters will now be completely invisible to distributors and need to be either switched to Cortex 0.6.0 or later, or be configured to use normalised tokens. #2034
* [CHANGE] The frontend http server will now send 502 in case of deadline exceeded and 499 if the user requested cancellation. #2156
* [CHANGE] We now enforce queries to be up to `-querier.max-query-into-future` into the future (defaults to 10m). #1929
  * `-store.min-chunk-age` has been removed
  * `-querier.query-store-after` has been added in it's place.
* [CHANGE] Removed unused `/validate_expr endpoint`. #2152
* [CHANGE] Updated Prometheus dependency to v2.16.0. This Prometheus version uses Active Query Tracker to limit concurrent queries. In order to keep `-querier.max-concurrent` working, Active Query Tracker is enabled by default, and is configured to store its data to `active-query-tracker` directory (relative to current directory when Cortex started). This can be changed by using `-querier.active-query-tracker-dir` option. Purpose of Active Query Tracker is to log queries that were running when Cortex crashes. This logging happens on next Cortex start. #2088
* [CHANGE] Default to BigChunk encoding; may result in slightly higher disk usage if many timeseries have a constant value, but should generally result in fewer, bigger chunks. #2207
* [CHANGE] WAL replays are now done while the rest of Cortex is starting, and more specifically, when HTTP server is running. This makes it possible to scrape metrics during WAL replays. Applies to both chunks and experimental blocks storage. #2222
* [CHANGE] Cortex now has `/ready` probe for all services, not just ingester and querier as before. In single-binary mode, /ready reports 204 only if all components are running properly. #2166
* [CHANGE] If you are vendoring Cortex and use its components in your project, be aware that many Cortex components no longer start automatically when they are created. You may want to review PR and attached document. #2166
* [CHANGE] Experimental TSDB: the querier in-memory index cache used by the experimental blocks storage shifted from per-tenant to per-querier. The `-experimental.tsdb.bucket-store.index-cache-size-bytes` now configures the per-querier index cache max size instead of a per-tenant cache and its default has been increased to 1GB. #2189
* [CHANGE] Experimental TSDB: TSDB head compaction interval and concurrency is now configurable (defaults to 1 min interval and 5 concurrent head compactions). New options: `-experimental.tsdb.head-compaction-interval` and `-experimental.tsdb.head-compaction-concurrency`. #2172
* [CHANGE] Experimental TSDB: switched the blocks storage index header to the binary format. This change is expected to have no visible impact, except lower startup times and memory usage in the queriers. It's possible to switch back to the old JSON format via the flag `-experimental.tsdb.bucket-store.binary-index-header-enabled=false`. #2223
* [CHANGE] Experimental Memberlist KV store can now be used in single-binary Cortex. Attempts to use it previously would fail with panic. This change also breaks existing binary protocol used to exchange gossip messages, so this version will not be able to understand gossiped Ring when used in combination with the previous version of Cortex. Easiest way to upgrade is to shutdown old Cortex installation, and restart it with new version. Incremental rollout works too, but with reduced functionality until all components run the same version. #2016
* [FEATURE] Added a read-only local alertmanager config store using files named corresponding to their tenant id. #2125
* [FEATURE] Added flag `-experimental.ruler.enable-api` to enable the ruler api which implements the Prometheus API `/api/v1/rules` and `/api/v1/alerts` endpoints under the configured `-http.prefix`. #1999
* [FEATURE] Added sharding support to compactor when using the experimental TSDB blocks storage. #2113
* [FEATURE] Added ability to override YAML config file settings using environment variables. #2147
  * `-config.expand-env`
* [FEATURE] Added flags to disable Alertmanager notifications methods. #2187
  * `-configs.notifications.disable-email`
  * `-configs.notifications.disable-webhook`
* [FEATURE] Add /config HTTP endpoint which exposes the current Cortex configuration as YAML. #2165
* [FEATURE] Allow Prometheus remote write directly to ingesters. #1491
* [FEATURE] Introduced new standalone service `query-tee` that can be used for testing purposes to send the same Prometheus query to multiple backends (ie. two Cortex clusters ingesting the same metrics) and compare the performances. #2203
* [FEATURE] Fan out parallelizable queries to backend queriers concurrently. #1878
  * `querier.parallelise-shardable-queries` (bool)
  * Requires a shard-compatible schema (v10+)
  * This causes the number of traces to increase accordingly.
  * The query-frontend now requires a schema config to determine how/when to shard queries, either from a file or from flags (i.e. by the `config-yaml` CLI flag). This is the same schema config the queriers consume. The schema is only required to use this option.
  * It's also advised to increase downstream concurrency controls as well:
    * `querier.max-outstanding-requests-per-tenant`
    * `querier.max-query-parallelism`
    * `querier.max-concurrent`
    * `server.grpc-max-concurrent-streams` (for both query-frontends and queriers)
* [FEATURE] Added user sub rings to distribute users to a subset of ingesters. #1947
  * `-experimental.distributor.user-subring-size`
* [FEATURE] Add flag `-experimental.tsdb.stripe-size` to expose TSDB stripe size option. #2185
* [FEATURE] Experimental Delete Series: Added support for Deleting Series with Prometheus style API. Needs to be enabled first by setting `-purger.enable` to `true`. Deletion only supported when using `boltdb` and `filesystem` as index and object store respectively. Support for other stores to follow in separate PRs #2103
* [ENHANCEMENT] Alertmanager: Expose Per-tenant alertmanager metrics #2124
* [ENHANCEMENT] Add `status` label to `cortex_alertmanager_configs` metric to gauge the number of valid and invalid configs. #2125
* [ENHANCEMENT] Cassandra Authentication: added the `custom_authenticators` config option that allows users to authenticate with cassandra clusters using password authenticators that are not approved by default in [gocql](https://github.com/gocql/gocql/blob/81b8263d9fe526782a588ef94d3fa5c6148e5d67/conn.go#L27) #2093
* [ENHANCEMENT] Cassandra Storage: added `max_retries`, `retry_min_backoff` and `retry_max_backoff` configuration options to enable retrying recoverable errors. #2054
* [ENHANCEMENT] Allow to configure HTTP and gRPC server listen address, maximum number of simultaneous connections and connection keepalive settings.
  * `-server.http-listen-address`
  * `-server.http-conn-limit`
  * `-server.grpc-listen-address`
  * `-server.grpc-conn-limit`
  * `-server.grpc.keepalive.max-connection-idle`
  * `-server.grpc.keepalive.max-connection-age`
  * `-server.grpc.keepalive.max-connection-age-grace`
  * `-server.grpc.keepalive.time`
  * `-server.grpc.keepalive.timeout`
* [ENHANCEMENT] PostgreSQL: Bump up `github.com/lib/pq` from `v1.0.0` to `v1.3.0` to support PostgreSQL SCRAM-SHA-256 authentication. #2097
* [ENHANCEMENT] Cassandra Storage: User no longer need `CREATE` privilege on `<all keyspaces>` if given keyspace exists. #2032
* [ENHANCEMENT] Cassandra Storage: added `password_file` configuration options to enable reading Cassandra password from file. #2096
* [ENHANCEMENT] Configs API: Allow GET/POST configs in YAML format. #2181
* [ENHANCEMENT] Background cache writes are batched to improve parallelism and observability. #2135
* [ENHANCEMENT] Add automatic repair for checkpoint and WAL. #2105
* [ENHANCEMENT] Support `lastEvaluation` and `evaluationTime` in `/api/v1/rules` endpoints and make order of groups stable. #2196
* [ENHANCEMENT] Skip expired requests in query-frontend scheduling. #2082
* [ENHANCEMENT] Add ability to configure gRPC keepalive settings. #2066
* [ENHANCEMENT] Experimental TSDB: Export TSDB Syncer metrics from Compactor component, they are prefixed with `cortex_compactor_`. #2023
* [ENHANCEMENT] Experimental TSDB: Added dedicated flag `-experimental.tsdb.bucket-store.tenant-sync-concurrency` to configure the maximum number of concurrent tenants for which blocks are synched. #2026
* [ENHANCEMENT] Experimental TSDB: Expose metrics for objstore operations (prefixed with `cortex_<component>_thanos_objstore_`, component being one of `ingester`, `querier` and `compactor`). #2027
* [ENHANCEMENT] Experimental TSDB: Added support for Azure Storage to be used for block storage, in addition to S3 and GCS. #2083
* [ENHANCEMENT] Experimental TSDB: Reduced memory allocations in the ingesters when using the experimental blocks storage. #2057
* [ENHANCEMENT] Experimental Memberlist KV: expose `-memberlist.gossip-to-dead-nodes-time` and `-memberlist.dead-node-reclaim-time` options to control how memberlist library handles dead nodes and name reuse. #2131
* [BUGFIX] Alertmanager: fixed panic upon applying a new config, caused by duplicate metrics registration in the `NewPipelineBuilder` function. #211
* [BUGFIX] Azure Blob ChunkStore: Fixed issue causing `invalid chunk checksum` errors. #2074
* [BUGFIX] The gauge `cortex_overrides_last_reload_successful` is now only exported by components that use a `RuntimeConfigManager`. Previously, for components that do not initialize a `RuntimeConfigManager` (such as the compactor) the gauge was initialized with 0 (indicating error state) and then never updated, resulting in a false-negative permanent error state. #2092
* [BUGFIX] Fixed WAL metric names, added the `cortex_` prefix.
* [BUGFIX] Restored histogram `cortex_configs_request_duration_seconds` #2138
* [BUGFIX] Fix wrong syntax for `url` in config-file-reference. #2148
* [BUGFIX] Fixed some 5xx status code returned by the query-frontend when they should actually be 4xx. #2122
* [BUGFIX] Fixed leaked goroutines in the querier. #2070
* [BUGFIX] Experimental TSDB: fixed `/all_user_stats` and `/api/prom/user_stats` endpoints when using the experimental TSDB blocks storage. #2042
* [BUGFIX] Experimental TSDB: fixed ruler to correctly work with the experimental TSDB blocks storage. #2101

### Changes to denormalised tokens in the ring

Cortex 0.4.0 is the last version that can *write* denormalised tokens. Cortex 0.5.0 and above always write normalised tokens.

Cortex 0.6.0 is the last version that can *read* denormalised tokens. Starting with Cortex 0.7.0 only normalised tokens are supported, and ingesters writing denormalised tokens to the ring (running Cortex 0.4.0 or earlier with `-ingester.normalise-tokens=false`) are ignored by distributors. Such ingesters should either switch to using normalised tokens, or be upgraded to Cortex 0.5.0 or later.

### Known issues

- The gRPC streaming for ingesters doesn't work when using the experimental TSDB blocks storage. Please do not enable `-querier.ingester-streaming` if you're using the TSDB blocks storage. If you want to enable it, you can build Cortex from `master` given the issue has been fixed after Cortex `0.7` branch has been cut and the fix wasn't included in the `0.7` because related to an experimental feature.

### Annotated config file breaking changes

In this section you can find a config file diff showing the breaking changes introduced in Cortex `0.7`. You can also find the [full configuration file reference doc](https://cortexmetrics.io/docs/configuration/configuration-file/) in the website.

 ```diff
### Root level config

 # "configdb" has been moved to "alertmanager > store > configdb".
-[configdb: <configdb_config>]

 # "config_store" has been renamed to "configs".
-[config_store: <configstore_config>]
+[configs: <configs_config>]


### `distributor_config`

 # The support to hook an external billing system has been removed.
-[enable_billing: <boolean> | default = false]
-billing:
-  [maxbufferedevents: <int> | default = 1024]
-  [retrydelay: <duration> | default = 500ms]
-  [ingesterhostport: <string> | default = "localhost:24225"]


### `querier_config`

 # "ingestermaxquerylookback" has been renamed to "query_ingesters_within".
-[ingestermaxquerylookback: <duration> | default = 0s]
+[query_ingesters_within: <duration> | default = 0s]


### `queryrange_config`

results_cache:
  cache:
     # "defaul_validity" has been renamed to "default_validity".
-    [defaul_validity: <duration> | default = 0s]
+    [default_validity: <duration> | default = 0s]

   # "cache_split_interval" has been deprecated in favor of "split_queries_by_interval".
-  [cache_split_interval: <duration> | default = 24h0m0s]


### `alertmanager_config`

# The "store" config block has been added. This includes "configdb" which previously
# was the "configdb" root level config block.
+store:
+  [type: <string> | default = "configdb"]
+  [configdb: <configstore_config>]
+  local:
+    [path: <string> | default = ""]


### `storage_config`

index_queries_cache_config:
   # "defaul_validity" has been renamed to "default_validity".
-  [defaul_validity: <duration> | default = 0s]
+  [default_validity: <duration> | default = 0s]


### `chunk_store_config`

chunk_cache_config:
   # "defaul_validity" has been renamed to "default_validity".
-  [defaul_validity: <duration> | default = 0s]
+  [default_validity: <duration> | default = 0s]

write_dedupe_cache_config:
   # "defaul_validity" has been renamed to "default_validity".
-  [defaul_validity: <duration> | default = 0s]
+  [default_validity: <duration> | default = 0s]

 # "min_chunk_age" has been removed in favor of "querier > query_store_after".
-[min_chunk_age: <duration> | default = 0s]


### `configs_config`

-# "uri" has been moved to "database > uri".
-[uri: <string> | default = "postgres://postgres@configs-db.weave.local/configs?sslmode=disable"]

-# "migrationsdir" has been moved to "database > migrations_dir".
-[migrationsdir: <string> | default = ""]

-# "passwordfile" has been moved to "database > password_file".
-[passwordfile: <string> | default = ""]

+database:
+  [uri: <string> | default = "postgres://postgres@configs-db.weave.local/configs?sslmode=disable"]
+  [migrations_dir: <string> | default = ""]
+  [password_file: <string> | default = ""]
```

## Cortex 0.6.1 / 2020-02-05

* [BUGFIX] Fixed parsing of the WAL configuration when specified in the YAML config file. #2071

## Cortex 0.6.0 / 2020-01-28

Note that the ruler flags need to be changed in this upgrade. You're moving from a single node ruler to something that might need to be sharded.
Further, if you're using the configs service, we've upgraded the migration library and this requires some manual intervention. See full instructions below to upgrade your PostgreSQL.

* [CHANGE] The frontend component now does not cache results if it finds a `Cache-Control` header and if one of its values is `no-store`. #1974
* [CHANGE] Flags changed with transition to upstream Prometheus rules manager:
  * `-ruler.client-timeout` is now `ruler.configs.client-timeout` in order to match `ruler.configs.url`.
  * `-ruler.group-timeout`has been removed.
  * `-ruler.num-workers` has been removed.
  * `-ruler.rule-path` has been added to specify where the prometheus rule manager will sync rule files.
  * `-ruler.storage.type` has beem added to specify the rule store backend type, currently only the configdb.
  * `-ruler.poll-interval` has been added to specify the interval in which to poll new rule groups.
  * `-ruler.evaluation-interval` default value has changed from `15s` to `1m` to match the default evaluation interval in Prometheus.
  * Ruler sharding requires a ring which can be configured via the ring flags prefixed by `ruler.ring.`. #1987
* [CHANGE] Use relative links from /ring page to make it work when used behind reverse proxy. #1896
* [CHANGE] Deprecated `-distributor.limiter-reload-period` flag. #1766
* [CHANGE] Ingesters now write only normalised tokens to the ring, although they can still read denormalised tokens used by other ingesters. `-ingester.normalise-tokens` is now deprecated, and ignored. If you want to switch back to using denormalised tokens, you need to downgrade to Cortex 0.4.0. Previous versions don't handle claiming tokens from normalised ingesters correctly. #1809
* [CHANGE] Overrides mechanism has been renamed to "runtime config", and is now separate from limits. Runtime config is simply a file that is reloaded by Cortex every couple of seconds. Limits and now also multi KV use this mechanism.<br />New arguments were introduced: `-runtime-config.file` (defaults to empty) and `-runtime-config.reload-period` (defaults to 10 seconds), which replace previously used `-limits.per-user-override-config` and `-limits.per-user-override-period` options. Old options are still used if `-runtime-config.file` is not specified. This change is also reflected in YAML configuration, where old `limits.per_tenant_override_config` and `limits.per_tenant_override_period` fields are replaced with `runtime_config.file` and `runtime_config.period` respectively. #1749
* [CHANGE] Cortex now rejects data with duplicate labels. Previously, such data was accepted, with duplicate labels removed with only one value left. #1964
* [CHANGE] Changed the default value for `-distributor.ha-tracker.prefix` from `collectors/` to `ha-tracker/` in order to not clash with other keys (ie. ring) stored in the same key-value store. #1940
* [FEATURE] Experimental: Write-Ahead-Log added in ingesters for more data reliability against ingester crashes. #1103
  * `--ingester.wal-enabled`: Setting this to `true` enables writing to WAL during ingestion.
  * `--ingester.wal-dir`: Directory where the WAL data should be stored and/or recovered from.
  * `--ingester.checkpoint-enabled`: Set this to `true` to enable checkpointing of in-memory chunks to disk.
  * `--ingester.checkpoint-duration`: This is the interval at which checkpoints should be created.
  * `--ingester.recover-from-wal`: Set this to `true` to recover data from an existing WAL.
  * For more information, please checkout the ["Ingesters with WAL" guide](https://cortexmetrics.io/docs/guides/ingesters-with-wal/).
* [FEATURE] The distributor can now drop labels from samples (similar to the removal of the replica label for HA ingestion) per user via the `distributor.drop-label` flag. #1726
* [FEATURE] Added flag `debug.mutex-profile-fraction` to enable mutex profiling #1969
* [FEATURE] Added `global` ingestion rate limiter strategy. Deprecated `-distributor.limiter-reload-period` flag. #1766
* [FEATURE] Added support for Microsoft Azure blob storage to be used for storing chunk data. #1913
* [FEATURE] Added readiness probe endpoint`/ready` to queriers. #1934
* [FEATURE] Added "multi" KV store that can interact with two other KV stores, primary one for all reads and writes, and secondary one, which only receives writes. Primary/secondary store can be modified in runtime via runtime-config mechanism (previously "overrides"). #1749
* [FEATURE] Added support to store ring tokens to a file and read it back on startup, instead of generating/fetching the tokens to/from the ring. This feature can be enabled with the flag `-ingester.tokens-file-path`. #1750
* [FEATURE] Experimental TSDB: Added `/series` API endpoint support with TSDB blocks storage. #1830
* [FEATURE] Experimental TSDB: Added TSDB blocks `compactor` component, which iterates over users blocks stored in the bucket and compact them according to the configured block ranges. #1942
* [ENHANCEMENT] metric `cortex_ingester_flush_reasons` gets a new `reason` value: `Spread`, when `-ingester.spread-flushes` option is enabled. #1978
* [ENHANCEMENT] Added `password` and `enable_tls` options to redis cache configuration. Enables usage of Microsoft Azure Cache for Redis service. #1923
* [ENHANCEMENT] Upgraded Kubernetes API version for deployments from `extensions/v1beta1` to `apps/v1`. #1941
* [ENHANCEMENT] Experimental TSDB: Open existing TSDB on startup to prevent ingester from becoming ready before it can accept writes. The max concurrency is set via `--experimental.tsdb.max-tsdb-opening-concurrency-on-startup`. #1917
* [ENHANCEMENT] Experimental TSDB: Querier now exports aggregate metrics from Thanos bucket store and in memory index cache (many metrics to list, but all have `cortex_querier_bucket_store_` or `cortex_querier_blocks_index_cache_` prefix). #1996
* [ENHANCEMENT] Experimental TSDB: Improved multi-tenant bucket store. #1991
  * Allowed to configure the blocks sync interval via `-experimental.tsdb.bucket-store.sync-interval` (0 disables the sync)
  * Limited the number of tenants concurrently synched by `-experimental.tsdb.bucket-store.block-sync-concurrency`
  * Renamed `cortex_querier_sync_seconds` metric to `cortex_querier_blocks_sync_seconds`
  * Track `cortex_querier_blocks_sync_seconds` metric for the initial sync too
* [BUGFIX] Fixed unnecessary CAS operations done by the HA tracker when the jitter is enabled. #1861
* [BUGFIX] Fixed ingesters getting stuck in a LEAVING state after coming up from an ungraceful exit. #1921
* [BUGFIX] Reduce memory usage when ingester Push() errors. #1922
* [BUGFIX] Table Manager: Fixed calculation of expected tables and creation of tables from next active schema considering grace period. #1976
* [BUGFIX] Experimental TSDB: Fixed ingesters consistency during hand-over when using experimental TSDB blocks storage. #1854 #1818
* [BUGFIX] Experimental TSDB: Fixed metrics when using experimental TSDB blocks storage. #1981 #1982 #1990 #1983
* [BUGFIX] Experimental memberlist: Use the advertised address when sending packets to other peers of the Gossip memberlist. #1857
* [BUGFIX] Experimental TSDB: Fixed incorrect query results introduced in #2604 caused by a buffer incorrectly reused while iterating samples. #2697

### Upgrading PostgreSQL (if you're using configs service)

Reference: <https://github.com/golang-migrate/migrate/tree/master/database/postgres#upgrading-from-v1>

1. Install the migrate package cli tool: <https://github.com/golang-migrate/migrate/tree/master/cmd/migrate#installation>
2. Drop the `schema_migrations` table: `DROP TABLE schema_migrations;`.
2. Run the migrate command:

```bash
migrate  -path <absolute_path_to_cortex>/cmd/cortex/migrations -database postgres://localhost:5432/database force 2
```

### Known issues

- The `cortex_prometheus_rule_group_last_evaluation_timestamp_seconds` metric, tracked by the ruler, is not unregistered for rule groups not being used anymore. This issue will be fixed in the next Cortex release (see [2033](https://github.com/cortexproject/cortex/issues/2033)).

- Write-Ahead-Log (WAL) does not have automatic repair of corrupt checkpoint or WAL segments, which is possible if ingester crashes abruptly or the underlying disk corrupts. Currently the only way to resolve this is to manually delete the affected checkpoint and/or WAL segments. Automatic repair will be added in the future releases.

## Cortex 0.4.0 / 2019-12-02

* [CHANGE] The frontend component has been refactored to be easier to re-use. When upgrading the frontend, cache entries will be discarded and re-created with the new protobuf schema. #1734
* [CHANGE] Removed direct DB/API access from the ruler. `-ruler.configs.url` has been now deprecated. #1579
* [CHANGE] Removed `Delta` encoding. Any old chunks with `Delta` encoding cannot be read anymore. If `ingester.chunk-encoding` is set to `Delta` the ingester will fail to start. #1706
* [CHANGE] Setting `-ingester.max-transfer-retries` to 0 now disables hand-over when ingester is shutting down. Previously, zero meant infinite number of attempts. #1771
* [CHANGE] `dynamo` has been removed as a valid storage name to make it consistent for all components. `aws` and `aws-dynamo` remain as valid storage names.
* [CHANGE/FEATURE] The frontend split and cache intervals can now be configured using the respective flag `--querier.split-queries-by-interval` and `--frontend.cache-split-interval`.
  * If `--querier.split-queries-by-interval` is not provided request splitting is disabled by default.
  * __`--querier.split-queries-by-day` is still accepted for backward compatibility but has been deprecated. You should now use `--querier.split-queries-by-interval`. We recommend a to use a multiple of 24 hours.__
* [FEATURE] Global limit on the max series per user and metric #1760
  * `-ingester.max-global-series-per-user`
  * `-ingester.max-global-series-per-metric`
  * Requires `-distributor.replication-factor` and `-distributor.shard-by-all-labels` set for the ingesters too
* [FEATURE] Flush chunks with stale markers early with `ingester.max-stale-chunk-idle`. #1759
* [FEATURE] EXPERIMENTAL: Added new KV Store backend based on memberlist library. Components can gossip about tokens and ingester states, instead of using Consul or Etcd. #1721
* [FEATURE] EXPERIMENTAL: Use TSDB in the ingesters & flush blocks to S3/GCS ala Thanos. This will let us use an Object Store more efficiently and reduce costs. #1695
* [FEATURE] Allow Query Frontend to log slow queries with `frontend.log-queries-longer-than`. #1744
* [FEATURE] Add HTTP handler to trigger ingester flush & shutdown - used when running as a stateful set with the WAL enabled.  #1746
* [FEATURE] EXPERIMENTAL: Added GCS support to TSDB blocks storage. #1772
* [ENHANCEMENT] Reduce memory allocations in the write path. #1706
* [ENHANCEMENT] Consul client now follows recommended practices for blocking queries wrt returned Index value. #1708
* [ENHANCEMENT] Consul client can optionally rate-limit itself during Watch (used e.g. by ring watchers) and WatchPrefix (used by HA feature) operations. Rate limiting is disabled by default. New flags added: `--consul.watch-rate-limit`, and `--consul.watch-burst-size`. #1708
* [ENHANCEMENT] Added jitter to HA deduping heartbeats, configure using `distributor.ha-tracker.update-timeout-jitter-max` #1534
* [ENHANCEMENT] Add ability to flush chunks with stale markers early. #1759
* [BUGFIX] Stop reporting successful actions as 500 errors in KV store metrics. #1798
* [BUGFIX] Fix bug where duplicate labels can be returned through metadata APIs. #1790
* [BUGFIX] Fix reading of old, v3 chunk data. #1779
* [BUGFIX] Now support IAM roles in service accounts in AWS EKS. #1803
* [BUGFIX] Fixed duplicated series returned when querying both ingesters and store with the experimental TSDB blocks storage. #1778

In this release we updated the following dependencies:

- gRPC v1.25.0  (resulted in a drop of 30% CPU usage when compression is on)
- jaeger-client v2.20.0
- aws-sdk-go to v1.25.22

## Cortex 0.3.0 / 2019-10-11

This release adds support for Redis as an alternative to Memcached, and also includes many optimisations which reduce CPU and memory usage.

* [CHANGE] Gauge metrics were renamed to drop the `_total` suffix. #1685
  * In Alertmanager, `alertmanager_configs_total` is now `alertmanager_configs`
  * In Ruler, `scheduler_configs_total` is now `scheduler_configs`
  * `scheduler_groups_total` is now `scheduler_groups`.
* [CHANGE] `--alertmanager.configs.auto-slack-root` flag was dropped as auto Slack root is not supported anymore. #1597
* [CHANGE] In table-manager, default DynamoDB capacity was reduced from 3,000 units to 1,000 units. We recommend you do not run with the defaults: find out what figures are needed for your environment and set that via `-dynamodb.periodic-table.write-throughput` and `-dynamodb.chunk-table.write-throughput`.
* [FEATURE] Add Redis support for caching #1612
* [FEATURE] Allow spreading chunk writes across multiple S3 buckets #1625
* [FEATURE] Added `/shutdown` endpoint for ingester to shutdown all operations of the ingester. #1746
* [ENHANCEMENT] Upgraded Prometheus to 2.12.0 and Alertmanager to 0.19.0. #1597
* [ENHANCEMENT] Cortex is now built with Go 1.13 #1675, #1676, #1679
* [ENHANCEMENT] Many optimisations, mostly impacting ingester and querier: #1574, #1624, #1638, #1644, #1649, #1654, #1702

Full list of changes: <https://github.com/cortexproject/cortex/compare/v0.2.0...v0.3.0>

## Cortex 0.2.0 / 2019-09-05

This release has several exciting features, the most notable of them being setting `-ingester.spread-flushes` to potentially reduce your storage space by upto 50%.

* [CHANGE] Flags changed due to changes upstream in Prometheus Alertmanager #929:
  * `alertmanager.mesh.listen-address` is now `cluster.listen-address`
  * `alertmanager.mesh.peer.host` and `alertmanager.mesh.peer.service` can be replaced by `cluster.peer`
  * `alertmanager.mesh.hardware-address`, `alertmanager.mesh.nickname`, `alertmanager.mesh.password`, and `alertmanager.mesh.peer.refresh-interval` all disappear.
* [CHANGE] --claim-on-rollout flag deprecated; feature is now always on #1566
* [CHANGE] Retention period must now be a multiple of periodic table duration #1564
* [CHANGE] The value for the name label for the chunks memcache in all `cortex_cache_` metrics is now `chunksmemcache` (before it was `memcache`) #1569
* [FEATURE] Makes the ingester flush each timeseries at a specific point in the max-chunk-age cycle with `-ingester.spread-flushes`. This means multiple replicas of a chunk are very likely to contain the same contents which cuts chunk storage space by up to 66%. #1578
* [FEATURE] Make minimum number of chunk samples configurable per user #1620
* [FEATURE] Honor HTTPS for custom S3 URLs #1603
* [FEATURE] You can now point the query-frontend at a normal Prometheus for parallelisation and caching #1441
* [FEATURE] You can now specify `http_config` on alert receivers #929
* [FEATURE] Add option to use jump hashing to load balance requests to memcached #1554
* [FEATURE] Add status page for HA tracker to distributors #1546
* [FEATURE] The distributor ring page is now easier to read with alternate rows grayed out #1621

## Cortex 0.1.0 / 2019-08-07

* [CHANGE] HA Tracker flags were renamed to provide more clarity #1465
  * `distributor.accept-ha-labels` is now `distributor.ha-tracker.enable`
  * `distributor.accept-ha-samples` is now `distributor.ha-tracker.enable-for-all-users`
  * `ha-tracker.replica` is now `distributor.ha-tracker.replica`
  * `ha-tracker.cluster` is now `distributor.ha-tracker.cluster`
* [FEATURE] You can specify "heap ballast" to reduce Go GC Churn #1489
* [BUGFIX] HA Tracker no longer always makes a request to Consul/Etcd when a request is not from the active replica #1516
* [BUGFIX] Queries are now correctly cancelled by the query-frontend #1508<|MERGE_RESOLUTION|>--- conflicted
+++ resolved
@@ -42,11 +42,8 @@
 * [BUGFIX] Ingester: fix misfiring `MimirIngesterHasUnshippedBlocks` and stale `cortex_ingester_oldest_unshipped_block_timestamp_seconds` when some block uploads fail. #2435
 * [BUGFIX] Query-frontend: fix incorrect mapping of http status codes 429 to 500 when request queue is full. #2447
 * [BUGFIX] Memberlist: Fix problem with ring being empty right after startup. Memberlist KV store now tries to "fast-join" the cluster to avoid serving empty KV store. #2505
-<<<<<<< HEAD
 * [BUGFIX] Compactor: Fix bug when using `-compactor.partial-block-deletion-delay`: compactor didn't correctly check for modification time of all block files. #2559
-=======
 * [BUGFIX] Query-frontend: fix wrong query sharding results for queries with boolean result like `1 < bool 0`. #2558
->>>>>>> 4e4ad38d
 
 ### Mixin
 
