--- conflicted
+++ resolved
@@ -69,12 +69,9 @@
 * [ENHANCEMENT] Ingester: optimize label-values with matchers call when number of matched series is small. #5600
 * [ENHANCEMENT] Compactor: Delete bucket-index, markers and debug files if there are no blocks left in the bucket index. This cleanup must be enabled by using `-compactor.no-blocks-file-cleanup-enabled` option. #5648
 * [ENHANCEMENT] Ingester: reduce memory usage of active series tracker. #5665
-<<<<<<< HEAD
-* [ENHANCEMENT] Compactor: block backfilling logging is now more verbose. #5711
-=======
 * [ENHANCEMENT] Store-gateway: added `-store-gateway.sharding-ring.auto-forget-enabled` configuration parameter to control whether store-gateway auto-forget feature should be enabled or disabled (enabled by default). #5702
 * [ENHANCEMENT] Querier: improved observability of calls to ingesters during queries. #5724
->>>>>>> 2fa109f1
+* [ENHANCEMENT] Compactor: block backfilling logging is now more verbose. #5711
 * [BUGFIX] Ingester: Handle when previous ring state is leaving and the number of tokens has changed. #5204
 * [BUGFIX] Querier: fix issue where queries that use the `timestamp()` function fail with `execution: attempted to read series at index 0 from stream, but the stream has already been exhausted` if streaming chunks from ingesters to queriers is enabled. #5370
 * [BUGFIX] memberlist: bring back `memberlist_client_kv_store_count` metric that used to exist in Cortex, but got lost during dskit updates before Mimir 2.0. #5377
