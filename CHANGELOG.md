--- conflicted
+++ resolved
@@ -2,7 +2,6 @@
 
 ## main / unreleased
 
-<<<<<<< HEAD
 ### Grafana Mimir
 
 * [CHANGE] Hash ring: removed experimental support for disabling heartbeats (setting `-*.ring.heartbeat-period=0`) and heartbeat timeouts (setting `-*.ring.heartbeat-timeout=0`). These configurations are now invalid. #13104
@@ -62,7 +61,7 @@
 * [ENHANCEMENT] Ruler querier and query-frontend: Add support for newly-introduced querier ring, which is used when performing query planning in query-frontends and distributing portions of the plan to queriers for execution. #13017
 
 ### Documentation
-=======
+
 ## 3.0.0-rc.2
 
 ### Grafana Mimir
@@ -74,7 +73,6 @@
 ### Jsonnet
 
 * [CHANGE] Mimir-continuous-test: Use `mimir -target=continuous-test` instead of standalone binary/image. #13097
->>>>>>> 09fa92eb
 
 ### Tools
 
