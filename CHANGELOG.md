--- conflicted
+++ resolved
@@ -48,14 +48,11 @@
 * [ENHANCEMENT] Querier and store-gateway: add experimental support for streaming chunks from store-gateways to queriers while evaluating queries. This can be enabled with `-querier.prefer-streaming-chunks-from-store-gateways=true`. #5182
 * [ENHANCEMENT] Querier: enforce `max-chunks-per-query` limit earlier in query processing when streaming chunks from ingesters to queriers to avoid unnecessarily consuming resources for queries that will be aborted. #5369 #5447
 * [ENHANCEMENT] Ingester: added `cortex_ingester_shipper_last_successful_upload_timestamp_seconds` metric tracking the last successful TSDB block uploaded to the bucket (unix timestamp in seconds). #5396
-<<<<<<< HEAD
-* [ENHANCEMENT] General: buffered logging #5506
-=======
 * [ENHANCEMENT] Ingester: Add two metrics tracking resource utilization calculated by utilization based limiter: #5496
   * `cortex_ingester_utilization_limiter_current_cpu_load`: The current exponential weighted moving average of the ingester's CPU load
   * `cortex_ingester_utilization_limiter_current_memory_usage_bytes`: The current ingester memory utilization
 * [ENHANCEMENT] Distributor: add support for ingesting exponential histograms that are over the native histogram scale limit of 8 in OpenTelemetry format by downscaling them. #5532
->>>>>>> 59bd4959
+* [ENHANCEMENT] General: buffered logging #5506
 * [BUGFIX] Ingester: Handle when previous ring state is leaving and the number of tokens has changed. #5204
 * [BUGFIX] Querier: fix issue where queries that use the `timestamp()` function fail with `execution: attempted to read series at index 0 from stream, but the stream has already been exhausted` if streaming chunks from ingesters to queriers is enabled. #5370
 * [BUGFIX] memberlist: bring back `memberlist_client_kv_store_count` metric that used to exist in Cortex, but got lost during dskit updates before Mimir 2.0. #5377
