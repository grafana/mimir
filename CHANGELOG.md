# Changelog

## main / unreleased

### Grafana Mimir

* [CHANGE] Store-gateway: change expanded postings, postings, and label values index cache key format. These caches will be invalidated when rolling out the new Mimir version. #4770 #4978 #5037
* [CHANGE] Distributor: remove the "forwarding" feature as it isn't necessary anymore. #4876
* [CHANGE] Query-frontend: Change the default value of `-query-frontend.query-sharding-max-regexp-size-bytes` from `0` to `4096`. #4932
* [CHANGE] Querier: `-querier.query-ingesters-within` has been moved from a global flag to a per-tenant override. #4287
* [CHANGE] Querier: Use `-blocks-storage.tsdb.retention-period` instead of `-querier.query-ingesters-within` for calculating the lookback period for shuffle sharded ingesters. Setting `-querier.query-ingesters-within=0` no longer disables shuffle sharding on the read path. #4287
* [CHANGE] Block upload: `/api/v1/upload/block/{block}/files` endpoint now allows file uploads with no `Content-Length`. #4956
* [CHANGE] Store-gateway: deprecate configuration parameters for chunk pooling, they will be removed in Mimir 2.11. The following options are now also ignored: #4996
  * `-blocks-storage.bucket-store.max-chunk-pool-bytes`
  * `-blocks-storage.bucket-store.chunk-pool-min-bucket-size-bytes`
  * `-blocks-storage.bucket-store.chunk-pool-max-bucket-size-bytes`
* [CHANGE] Store-gateway: remove metrics `cortex_bucket_store_chunk_pool_requested_bytes_total` and `cortex_bucket_store_chunk_pool_returned_bytes_total`. #4996
* [CHANGE] Compactor: change default of `-compactor.partial-block-deletion-delay` to `1d`. This will automatically clean up partial blocks that were a result of failed block upload or deletion. #5026
* [CHANGE] Compactor: the deprecated configuration parameter `-compactor.consistency-delay` has been removed. #5050
* [CHANGE] Store-gateway: the deprecated configuration parameter `-blocks-storage.bucket-store.consistency-delay` has been removed. #5050
* [CHANGE] The configuration parameter `-blocks-storage.bucket-store.bucket-index.enabled` has been deprecated and will be removed in Mimir 2.11. Mimir is running by default with the bucket index enabled since version 2.0, and starting from the version 2.11 it will not be possible to disable it. #5051
<<<<<<< HEAD
* [CHANGE] Enable dependabot in Mimir. #5121
=======
* [CHANGE] The configuration parameters `-querier.iterators` and `-query.batch-iterators` have been deprecated and will be removed in Mimir 2.11. Mimir runs by default with `-querier.batch-iterators=true`, and starting from version 2.11 it will not be possible to change this. #5114
>>>>>>> 98a9cd8c
* [FEATURE] Query-frontend: add `-query-frontend.log-query-request-headers` to enable logging of request headers in query logs. #5030
* [ENHANCEMENT] Add per-tenant limit `-validation.max-native-histogram-buckets` to be able to ignore native histogram samples that have too many buckets. #4765
* [ENHANCEMENT] Store-gateway: reduce memory usage in some LabelValues calls. #4789
* [ENHANCEMENT] Store-gateway: add a `stage` label to the metric `cortex_bucket_store_series_data_touched`. This label now applies to `data_type="chunks"` and `data_type="series"`. The `stage` label has 2 values: `processed` - the number of series that parsed - and `returned` - the number of series selected from the processed bytes to satisfy the query. #4797 #4830
* [ENHANCEMENT] Distributor: make `__meta_tenant_id` label available in relabeling rules configured via `metric_relabel_configs`. #4725
* [ENHANCEMENT] Compactor: added the configurable limit `compactor.block-upload-max-block-size-bytes` or `compactor_block_upload_max_block_size_bytes` to limit the byte size of uploaded or validated blocks. #4680
* [ENHANCEMENT] Querier: reduce CPU utilisation when shuffle sharding is enabled with large shard sizes. #4851
* [ENHANCEMENT] Packaging: facilitate configuration management by instructing systemd to start mimir with a configuration file. #4810
* [ENHANCEMENT] Store-gateway: reduce memory allocations when looking up postings from cache. #4861 #4869
* [ENHANCEMENT] Alertmanager: Add additional template function `queryFromGeneratorURL` returning query URL decoded query from the `GeneratorURL` field of an alert. #4301
* [ENHANCEMENT] Go: update to 1.20.4. #4092
* [ENHANCEMENT] Ruler: added experimental ruler storage cache support. The cache should reduce the number of "list objects" API calls issued to the object storage when there are 2+ ruler replicas running in a Mimir cluster. The cache can be configured setting `-ruler-storage.cache.*` CLI flags or their respective YAML config options. #4950 #5054
* [ENHANCEMENT] Store-gateway: added HTTP `/store-gateway/prepare-shutdown` endpoint for gracefully scaling down of store-gateways. A gauge `cortex_store_gateway_prepare_shutdown_requested` has been introduced for tracing this process. #4955
* [ENHANCEMENT] Updated Kuberesolver dependency (github.com/sercand/kuberesolver) from v2.4.0 to v4.0.0 and gRPC dependency (google.golang.org/grpc) from v1.47.0 to v1.53.0. #4922
* [ENHANCEMENT] Introduced new options for logging HTTP request headers: `-server.log-request-headers` enables logging HTTP request headers, `-server.log-request-headers-exclude-list` lists headers which should not be logged. #4922
* [ENHANCEMENT] Block upload: `/api/v1/upload/block/{block}/files` endpoint now disables read and write HTTP timeout, overriding `-server.http-read-timeout` and `-server.http-write-timeout` values. This is done to allow large file uploads to succeed. #4956
* [ENHANCEMENT] Alertmanager: Introduce new metrics from upstream. #4918
  * `cortex_alertmanager_notifications_failed_total` (added `reason` label)
  * `cortex_alertmanager_nflog_maintenance_total`
  * `cortex_alertmanager_nflog_maintenance_errors_total`
  * `cortex_alertmanager_silences_maintenance_total`
  * `cortex_alertmanager_silences_maintenance_errors_total`
* [ENHANCEMENT] Add native histogram support for `cortex_request_duration_seconds` metric family. #4987
* [ENHANCEMENT] Ruler: do not list rule groups in the object storage for disabled tenants. #5004
* [ENHANCEMENT] Query-frontend and querier: add HTTP API endpoint `<prometheus-http-prefix>/api/v1/format_query` to format a PromQL query. #4373
* [ENHANCEMENT] Query-frontend: Add `cortex_query_frontend_regexp_matcher_count` and `cortex_query_frontend_regexp_matcher_optimized_count` metrics to track optimization of regular expression label matchers. #4813
* [ENHANCEMENT] Alertmanager: Add configuration option to enable or disable the deletion of alertmanager state from object storage. This is useful when migrating alertmanager tenants from one cluster to another, because it avoids a condition where the state object is copied but then deleted before the configuration object is copied. #4989
* [ENHANCEMENT] Querier: only use the minimum set of chunks from ingesters when querying, and cancel unnecessary requests to ingesters sooner if we know their results won't be used. #5016
* [ENHANCEMENT] Add `-enable-go-runtime-metrics` flag to expose all go runtime metrics as Prometheus metrics. #5009
* [ENHANCEMENT] Ruler: trigger a synchronization of tenant's rule groups as soon as they change the rules configuration via API. This synchronization is in addition of the periodic syncing done every `-ruler.poll-interval`. The new behavior is enabled by default, but can be disabled with `-ruler.sync-rules-on-changes-enabled=false` (configurable on a per-tenant basis too). #4975 #5053 #5115
* [ENHANCEMENT] Distributor: Improve invalid tenant shard size error message. #5024
* [ENHANCEMENT] Store-gateway: record index header loading time separately in `cortex_bucket_store_series_request_stage_duration_seconds{stage="load_index_header"}`. Now index header loading will be visible in the "Mimir / Queries" dashboard in the "Series request p99/average latency" panels. #5011 #5062
* [ENHANCEMENT] Querier and ingester: add experimental support for streaming chunks from ingesters to queriers while evaluating queries. This can be enabled with `-querier.prefer-streaming-chunks=true`. #4886 #5078 #5094
* [ENHANCEMENT] Update Docker base images from `alpine:3.17.3` to `alpine:3.18.0`. #5065
* [ENHANCEMENT] Compactor: reduced the number of "object exists" API calls issued by the compactor to the object storage when syncing block's `meta.json` files. #5063
* [ENHANCEMENT] Distributor: Push request rate limits (`-distributor.request-rate-limit` and `-distributor.request-burst-size`) and their associated YAML configuration are now stable. #5124
* [BUGFIX] Metadata API: Mimir will now return an empty object when no metadata is available, matching Prometheus. #4782
* [BUGFIX] Store-gateway: add collision detection on expanded postings and individual postings cache keys. #4770
* [BUGFIX] Ruler: Support the `type=alert|record` query parameter for the API endpoint `<prometheus-http-prefix>/api/v1/rules`. #4302
* [BUGFIX] Backend: Check that alertmanager's data-dir doesn't overlap with bucket-sync dir. #4921
* [BUGFIX] Alertmanager: Allow to rate-limit webex, telegram and discord notifications. #4979
* [BUGFIX] Store-gateway: panics when decoding LabelValues responses that contain more than 655360 values. These responses are no longer cached. #5021

### Documentation

* [ENHANCEMENT] Improve `MimirIngesterReachingTenantsLimit` runbook. #4744 #4752
* [ENHANCEMENT] Add `symbol table size exceeds` case to `MimirCompactorHasNotSuccessfullyRunCompaction` runbook. #4945
* [ENHANCEMENT] Clarify which APIs use query sharding. #4948

### Mixin

* [CHANGE] Alerts: Remove `MimirQuerierHighRefetchRate`. #4980
* [CHANGE] Alerts: Remove `MimirTenantHasPartialBlocks`. This is obsoleted by the changed default of `-compactor.partial-block-deletion-delay` to `1d`, which will auto remediate this alert. #5026
* [ENHANCEMENT] Alertmanager dashboard: display active aggregation groups #4772
* [ENHANCEMENT] Alerts: `MimirIngesterTSDBWALCorrupted` now only fires when there are more than one corrupted WALs in single-zone deployments and when there are more than two zones affected in multi-zone deployments. #4920
* [ENHANCEMENT] Alerts: added labels to duplicated `MimirRolloutStuck` and `MimirCompactorHasNotUploadedBlocks` rules in order to distinguish them. #5023
* [ENHANCEMENT] Dashboards: fix holes in graph for lightly loaded clusters #4915
* [ENHANCEMENT] Dashboards: allow configuring additional services for the Rollout Progress dashboard. #5007
* [ENHANCEMENT] Alerts: do not fire `MimirAllocatingTooMuchMemory` alert for any matching container outside of namespaces where Mimir is running. #5089
* [BUGFIX] Dashboards: show cancelled requests in a different color to successful requests in throughput panels on dashboards. #5039
* [BUGFIX] Dashboards: fix dashboard panels that showed percentages with axes from 0 to 10000%. #5084

### Jsonnet

* [CHANGE] Ruler: changed ruler autoscaling policy, extended scale down period from 60s to 600s. #4786
* [CHANGE] Update to v0.5.0 rollout-operator. #4893
* [CHANGE] Backend: add `alertmanager_args` to `mimir-backend` when running in read-write deployment mode. Remove hardcoded `filesystem` alertmanager storage. This moves alertmanager's data-dir to `/data/alertmanager` by default. #4907 #4921
* [CHANGE] Remove `-pdb` suffix from `PodDisruptionBudget` names. This will create new `PodDisruptionBudget` resources. Make sure to prune the old resources; otherwise, rollouts will be blocked. #5109
* [ENHANCEMENT] Ingester: configure `-blocks-storage.tsdb.head-compaction-interval=15m` to spread TSDB head compaction over a wider time range. #4870
* [ENHANCEMENT] Ingester: configure `-blocks-storage.tsdb.wal-replay-concurrency` to CPU request minus 1. #4864
* [ENHANCEMENT] Compactor: configure `-compactor.first-level-compaction-wait-period` to TSDB head compaction interval plus 10 minutes. #4872
* [ENHANCEMENT] Store-gateway: set `GOMEMLIMIT` to the memory request value. This should reduce the likelihood the store-gateway may go out of memory, at the cost of an higher CPU utilization due to more frequent garbage collections when the memory utilization gets closer or above the configured requested memory. #4971
* [ENHANCEMENT] Store-gateway: dynamically set `GOMAXPROCS` based on the CPU request. This should reduce the likelihood a high load on the store-gateway will slow down the entire Kubernetes node. #5104
* [ENHANCEMENT] Store-gateway: add `store_gateway_lazy_loading_enabled` configuration option which combines disabled lazy-loading and reducing blocks sync concurrency. Reducing blocks sync concurrency improves startup times with disabled lazy loading on HDDs. #5025
* [BUGFIX] Backend: configure `-ruler.alertmanager-url` to `mimir-backend` when running in read-write deployment mode. #4892

### Mimirtool

* [CHANGE] check rules: will fail on duplicate rules when `--strict` is provided. #5035
* [ENHANCEMENT] analyze prometheus: allow to specify `-prometheus-http-prefix`. #4966
* [ENHANCEMENT] analyze grafana: allow to specify `--folder-title` to limit dashboards analysis based on their exact folder title. #4973

### Tools

* [CHANGE] copyblocks: copying between Azure Blob Storage buckets is now supported in addition to copying between Google Cloud Storage buckets. As a result, the `--service` flag is now required to be specified (accepted values are `gcs` or `abs`). #4756

## 2.8.0

### Grafana Mimir

* [CHANGE] Ingester: changed experimental CLI flag from `-out-of-order-blocks-external-label-enabled` to `-ingester.out-of-order-blocks-external-label-enabled` #4440
* [CHANGE] Store-gateway: The following metrics have been removed: #4332
  * `cortex_bucket_store_series_get_all_duration_seconds`
  * `cortex_bucket_store_series_merge_duration_seconds`
* [CHANGE] Ingester: changed default value of `-blocks-storage.tsdb.retention-period` from `24h` to `13h`. If you're running Mimir with a custom configuration and you're overriding `-querier.query-store-after` to a value greater than the default `12h` then you should increase `-blocks-storage.tsdb.retention-period` accordingly. #4382
* [CHANGE] Ingester: the configuration parameter `-blocks-storage.tsdb.max-tsdb-opening-concurrency-on-startup` has been deprecated and will be removed in Mimir 2.10. #4445
* [CHANGE] Query-frontend: Cached results now contain timestamp which allows Mimir to check if cached results are still valid based on current TTL configured for tenant. Results cached by previous Mimir version are used until they expire from cache, which can take up to 7 days. If you need to use per-tenant TTL sooner, please flush results cache manually. #4439
* [CHANGE] Ingester: the `cortex_ingester_tsdb_wal_replay_duration_seconds` metrics has been removed. #4465
* [CHANGE] Query-frontend and ruler: use protobuf internal query result payload format by default. This feature is no longer considered experimental. #4557 #4709
* [CHANGE] Ruler: reject creating federated rule groups while tenant federation is disabled. Previously the rule groups would be silently dropped during bucket sync. #4555
* [CHANGE] Compactor: the `/api/v1/upload/block/{block}/finish` endpoint now returns a `429` status code when the compactor has reached the limit specified by `-compactor.max-block-upload-validation-concurrency`. #4598
* [CHANGE] Compactor: when starting a block upload the maximum byte size of the block metadata provided in the request body is now limited to 1 MiB. If this limit is exceeded a `413` status code is returned. #4683
* [CHANGE] Store-gateway: cache key format for expanded postings has changed. This will invalidate the expanded postings in the index cache when deployed. #4667
* [FEATURE] Cache: Introduce experimental support for using Redis for results, chunks, index, and metadata caches. #4371
* [FEATURE] Vault: Introduce experimental integration with Vault to fetch secrets used to configure TLS for clients. Server TLS secrets will still be read from a file. `tls-ca-path`, `tls-cert-path` and `tls-key-path` will denote the path in Vault for the following CLI flags when `-vault.enabled` is true: #4446.
  * `-distributor.ha-tracker.etcd.*`
  * `-distributor.ring.etcd.*`
  * `-distributor.forwarding.grpc-client.*`
  * `-querier.store-gateway-client.*`
  * `-ingester.client.*`
  * `-ingester.ring.etcd.*`
  * `-querier.frontend-client.*`
  * `-query-frontend.grpc-client-config.*`
  * `-query-frontend.results-cache.redis.*`
  * `-blocks-storage.bucket-store.index-cache.redis.*`
  * `-blocks-storage.bucket-store.chunks-cache.redis.*`
  * `-blocks-storage.bucket-store.metadata-cache.redis.*`
  * `-compactor.ring.etcd.*`
  * `-store-gateway.sharding-ring.etcd.*`
  * `-ruler.client.*`
  * `-ruler.alertmanager-client.*`
  * `-ruler.ring.etcd.*`
  * `-ruler.query-frontend.grpc-client-config.*`
  * `-alertmanager.sharding-ring.etcd.*`
  * `-alertmanager.alertmanager-client.*`
  * `-memberlist.*`
  * `-query-scheduler.grpc-client-config.*`
  * `-query-scheduler.ring.etcd.*`
  * `-overrides-exporter.ring.etcd.*`
* [FEATURE] Distributor, ingester, querier, query-frontend, store-gateway: add experimental support for native histograms. Requires that the experimental protobuf query result response format is enabled by `-query-frontend.query-result-response-format=protobuf` on the query frontend. #4286 #4352 #4354 #4376 #4377 #4387 #4396 #4425 #4442 #4494 #4512 #4513 #4526
* [FEATURE] Added `-<prefix>.s3.storage-class` flag to configure the S3 storage class for objects written to S3 buckets. #4300
* [FEATURE] Add `freebsd` to the target OS when generating binaries for a Mimir release. #4654
* [FEATURE] Ingester: Add `prepare-shutdown` endpoint which can be used as part of Kubernetes scale down automations. #4718
* [ENHANCEMENT] Add timezone information to Alpine Docker images. #4583
* [ENHANCEMENT] Ruler: Sync rules when ruler JOINING the ring instead of ACTIVE, In order to reducing missed rule iterations during ruler restarts. #4451
* [ENHANCEMENT] Allow to define service name used for tracing via `JAEGER_SERVICE_NAME` environment variable. #4394
* [ENHANCEMENT] Querier and query-frontend: add experimental, more performant protobuf query result response format enabled with `-query-frontend.query-result-response-format=protobuf`. #4304 #4318 #4375
* [ENHANCEMENT] Compactor: added experimental configuration parameter `-compactor.first-level-compaction-wait-period`, to configure how long the compactor should wait before compacting 1st level blocks (uploaded by ingesters). This configuration option allows to reduce the chances compactor begins compacting blocks before all ingesters have uploaded their blocks to the storage. #4401
* [ENHANCEMENT] Store-gateway: use more efficient chunks fetching and caching. #4255
* [ENHANCEMENT] Query-frontend and ruler: add experimental, more performant protobuf internal query result response format enabled with `-ruler.query-frontend.query-result-response-format=protobuf`. #4331
* [ENHANCEMENT] Ruler: increased tolerance for missed iterations on alerts, reducing the chances of flapping firing alerts during ruler restarts. #4432
* [ENHANCEMENT] Optimized `.*` and `.+` regular expression label matchers. #4432
* [ENHANCEMENT] Optimized regular expression label matchers with alternates (e.g. `a|b|c`). #4647
* [ENHANCEMENT] Added an in-memory cache for regular expression matchers, to avoid parsing and compiling the same expression multiple times when used in recurring queries. #4633
* [ENHANCEMENT] Query-frontend: results cache TTL is now configurable by using `-query-frontend.results-cache-ttl` and `-query-frontend.results-cache-ttl-for-out-of-order-time-window` options. These values can also be specified per tenant. Default values are unchanged (7 days and 10 minutes respectively). #4385
* [ENHANCEMENT] Ingester: added advanced configuration parameter `-blocks-storage.tsdb.wal-replay-concurrency` representing the maximum number of CPUs used during WAL replay. #4445
* [ENHANCEMENT] Ingester: added metrics `cortex_ingester_tsdb_open_duration_seconds_total` to measure the total time it takes to open all existing TSDBs. The time tracked by this metric also includes the TSDBs WAL replay duration. #4465
* [ENHANCEMENT] Store-gateway: use streaming implementation for LabelNames RPC. The batch size for streaming is controlled by `-blocks-storage.bucket-store.batch-series-size`. #4464
* [ENHANCEMENT] Memcached: Add support for TLS or mTLS connections to cache servers. #4535
* [ENHANCEMENT] Compactor: blocks index files are now validated for correctness for blocks uploaded via the TSDB block upload feature. #4503
* [ENHANCEMENT] Compactor: block chunks and segment files are now validated for correctness for blocks uploaded via the TSDB block upload feature. #4549
* [ENHANCEMENT] Ingester: added configuration options to configure the "postings for matchers" cache of each compacted block queried from ingesters: #4561
  * `-blocks-storage.tsdb.block-postings-for-matchers-cache-ttl`
  * `-blocks-storage.tsdb.block-postings-for-matchers-cache-size`
  * `-blocks-storage.tsdb.block-postings-for-matchers-cache-force`
* [ENHANCEMENT] Compactor: validation of blocks uploaded via the TSDB block upload feature is now configurable on a per tenant basis: #4585
  * `-compactor.block-upload-validation-enabled` has been added, `compactor_block_upload_validation_enabled` can be used to override per tenant
  * `-compactor.block-upload.block-validation-enabled` was the previous global flag and has been removed
* [ENHANCEMENT] TSDB Block Upload: block upload validation concurrency can now be limited with `-compactor.max-block-upload-validation-concurrency`. #4598
* [ENHANCEMENT] OTLP: Add support for converting OTel exponential histograms to Prometheus native histograms. The ingestion of native histograms must be enabled, please set `-ingester.native-histograms-ingestion-enabled` to `true`. #4063 #4639
* [ENHANCEMENT] Query-frontend: add metric `cortex_query_fetched_index_bytes_total` to measure TSDB index bytes fetched to execute a query. #4597
* [ENHANCEMENT] Query-frontend: add experimental limit to enforce a max query expression size in bytes via `-query-frontend.max-query-expression-size-bytes` or `max_query_expression_size_bytes`. #4604
* [ENHANCEMENT] Query-tee: improve message logged when comparing responses and one response contains a non-JSON payload. #4588
* [ENHANCEMENT] Distributor: add ability to set per-distributor limits via `distributor_limits` block in runtime configuration in addition to the existing configuration. #4619
* [ENHANCEMENT] Querier: reduce peak memory consumption for queries that touch a large number of chunks. #4625
* [ENHANCEMENT] Query-frontend: added experimental `-query-frontend.query-sharding-max-regexp-size-bytes` limit to query-frontend. When set to a value greater than 0, query-frontend disabled query sharding for any query with a regexp matcher longer than the configured limit. #4632
* [ENHANCEMENT] Store-gateway: include statistics from LabelValues and LabelNames calls in `cortex_bucket_store_series*` metrics. #4673
* [ENHANCEMENT] Query-frontend: improve readability of distributed tracing spans. #4656
* [ENHANCEMENT] Update Docker base images from `alpine:3.17.2` to `alpine:3.17.3`. #4685
* [ENHANCEMENT] Querier: improve performance when shuffle sharding is enabled and the shard size is large. #4711
* [ENHANCEMENT] Ingester: improve performance when Active Series Tracker is in use. #4717
* [ENHANCEMENT] Store-gateway: optionally select `-blocks-storage.bucket-store.series-selection-strategy`, which can limit the impact of large posting lists (when many series share the same label name and value). #4667 #4695 #4698
* [ENHANCEMENT] Querier: Cache the converted float histogram from chunk iterator, hence there is no need to lookup chunk every time to get the converted float histogram. #4684
* [ENHANCEMENT] Ruler: Improve rule upload performance when not enforcing per-tenant rule group limits. #4828
* [ENHANCEMENT] Improved memory limit on the in-memory cache used for regular expression matchers. #4751
* [BUGFIX] Querier: Streaming remote read will now continue to return multiple chunks per frame after the first frame. #4423
* [BUGFIX] Store-gateway: the values for `stage="processed"` for the metrics `cortex_bucket_store_series_data_touched` and  `cortex_bucket_store_series_data_size_touched_bytes` when using fine-grained chunks caching is now reporting the correct values of chunks held in memory. #4449
* [BUGFIX] Compactor: fixed reporting a compaction error when compactor is correctly shut down while populating blocks. #4580
* [BUGFIX] OTLP: Do not drop exemplars of the OTLP Monotonic Sum metric. #4063
* [BUGFIX] Packaging: flag `/etc/default/mimir` and `/etc/sysconfig/mimir` as config to prevent overwrite. #4587
* [BUGFIX] Query-frontend: don't retry queries which error inside PromQL. #4643
* [BUGFIX] Store-gateway & query-frontend: report more consistent statistics for fetched index bytes. #4671
* [BUGFIX] Native histograms: fix how IsFloatHistogram determines if mimirpb.Histogram is a float histogram. #4706
* [BUGFIX] Query-frontend: fix query sharding for native histograms. #4666
* [BUGFIX] Ring status page: fixed the owned tokens percentage value displayed. #4730
* [BUGFIX] Querier: fixed chunk iterator that can return sample with wrong timestamp. #4450
* [BUGFIX] Packaging: fix preremove script preventing upgrades. #4801
* [BUGFIX] Security: updates Go to version 1.20.4 to fix CVE-2023-24539, CVE-2023-24540, CVE-2023-29400. #4903

### Mixin

* [ENHANCEMENT] Queries: Display data touched per sec in bytes instead of number of items. #4492
* [ENHANCEMENT] `_config.job_names.<job>` values can now be arrays of regular expressions in addition to a single string. Strings are still supported and behave as before. #4543
* [ENHANCEMENT] Queries dashboard: remove mention to store-gateway "streaming enabled" in panels because store-gateway only support streaming series since Mimir 2.7. #4569
* [ENHANCEMENT] Ruler: Add panel description for Read QPS panel in Ruler dashboard to explain values when in remote ruler mode. #4675
* [BUGFIX] Ruler dashboard: show data for reads from ingesters. #4543
* [BUGFIX] Pod selector regex for deployments: change `(.*-mimir-)` to `(.*mimir-)`. #4603

### Jsonnet

* [CHANGE] Ruler: changed ruler deployment max surge from `0` to `50%`, and max unavailable from `1` to `0`. #4381
* [CHANGE] Memcached connections parameters `-blocks-storage.bucket-store.index-cache.memcached.max-idle-connections`, `-blocks-storage.bucket-store.chunks-cache.memcached.max-idle-connections` and `-blocks-storage.bucket-store.metadata-cache.memcached.max-idle-connections` settings are now configured based on `max-get-multi-concurrency` and `max-async-concurrency`. #4591
* [CHANGE] Add support to use external Redis as cache. Following are some changes in the jsonnet config: #4386 #4640
  * Renamed `memcached_*_enabled` config options to `cache_*_enabled`
  * Renamed `memcached_*_max_item_size_mb` config options to `cache_*_max_item_size_mb`
  * Added `cache_*_backend` config options
* [CHANGE] Store-gateway StatefulSets with disabled multi-zone deployment are also unregistered from the ring on shutdown. This eliminated resharding during rollouts, at the cost of extra effort during scaling down store-gateways. For more information see [Scaling down store-gateways](https://grafana.com/docs/mimir/v2.7.x/operators-guide/run-production-environment/scaling-out/#scaling-down-store-gateways). #4713
* [ENHANCEMENT] Alertmanager: add `alertmanager_data_disk_size` and  `alertmanager_data_disk_class` configuration options, by default no storage class is set. #4389
* [ENHANCEMENT] Update `rollout-operator` to `v0.4.0`. #4524
* [ENHANCEMENT] Update memcached to `memcached:1.6.19-alpine`. #4581
* [ENHANCEMENT] Add support for mTLS connections to Memcached servers. #4553
* [ENHANCEMENT] Update the `memcached-exporter` to `v0.11.2`. #4570
* [ENHANCEMENT] Autoscaling: Add `autoscaling_query_frontend_memory_target_utilization`, `autoscaling_ruler_query_frontend_memory_target_utilization`, and `autoscaling_ruler_memory_target_utilization` configuration options, for controlling the corresponding autoscaler memory thresholds. Each has a default of 1, i.e. 100%. #4612
* [ENHANCEMENT] Distributor: add ability to set per-distributor limits via `distributor_instance_limits` using runtime configuration. #4627
* [BUGFIX] Add missing query sharding settings for user_24M and user_32M plans. #4374

### Mimirtool

* [ENHANCEMENT] Backfill: mimirtool will now sleep and retry if it receives a 429 response while trying to finish an upload due to validation concurrency limits. #4598
* [ENHANCEMENT] `gauge` panel type is supported now in `mimirtool analyze dashboard`. #4679
* [ENHANCEMENT] Set a `User-Agent` header on requests to Mimir or Prometheus servers. #4700

### Mimir Continuous Test

* [FEATURE] Allow continuous testing of native histograms as well by enabling the flag `-tests.write-read-series-test.histogram-samples-enabled`. The metrics exposed by the tool will now have a new label called `type` with possible values of `float`, `histogram_float_counter`, `histogram_float_gauge`, `histogram_int_counter`, `histogram_int_gauge`, the list of metrics impacted: #4457
  * `mimir_continuous_test_writes_total`
  * `mimir_continuous_test_writes_failed_total`
  * `mimir_continuous_test_queries_total`
  * `mimir_continuous_test_queries_failed_total`
  * `mimir_continuous_test_query_result_checks_total`
  * `mimir_continuous_test_query_result_checks_failed_total`
* [ENHANCEMENT] Added a new metric `mimir_continuous_test_build_info` that reports version information, similar to the existing `cortex_build_info` metric exposed by other Mimir components. #4712
* [ENHANCEMENT] Add coherency for the selected ranges and instants of test queries. #4704

### Query-tee

### Documentation

* [CHANGE] Clarify what deprecation means in the lifecycle of configuration parameters. #4499
* [CHANGE] Update compactor `split-groups` and `split-and-merge-shards` recommendation on component page. #4623
* [FEATURE] Add instructions about how to configure native histograms. #4527
* [ENHANCEMENT] Runbook for MimirCompactorHasNotSuccessfullyRunCompaction extended to include scenario where compaction has fallen behind. #4609
* [ENHANCEMENT] Add explanation for QPS values for reads in remote ruler mode and writes generally, to the Ruler dashboard page. #4629
* [ENHANCEMENT] Expand zone-aware replication page to cover single physical availability zone deployments. #4631
* [FEATURE] Add instructions to use puppet module. #4610
* [FEATURE] Add documentation on how deploy mixin with terraform. #4161

### Tools

* [ENHANCEMENT] tsdb-index: iteration over index is now faster when any equal matcher is supplied. #4515

## 2.7.3

### Grafana Mimir

* [BUGFIX] Security: updates Go to version 1.20.4 to fix CVE-2023-24539, CVE-2023-24540, CVE-2023-29400. #4905

## 2.7.2

### Grafana Mimir

* [BUGFIX] Security: updated Go version to 1.20.3 to fix CVE-2023-24538 #4795

## 2.7.1

**Note**: During the release process, version 2.7.0 was tagged too early, before completing the release checklist and production testing. Release 2.7.1 doesn't include any code changes since 2.7.0, but now has proper release notes, published documentation, and has been fully tested in our production environment.

### Grafana Mimir

* [CHANGE] Ingester: the configuration parameter `-ingester.ring.readiness-check-ring-health` has been deprecated and will be removed in Mimir 2.9. #4422
* [CHANGE] Ruler: changed default value of `-ruler.evaluation-delay-duration` option from 0 to 1m. #4250
* [CHANGE] Querier: Errors with status code `422` coming from the store-gateway are propagated and not converted to the consistency check error anymore. #4100
* [CHANGE] Store-gateway: When a query hits `max_fetched_chunks_per_query` and `max_fetched_series_per_query` limits, an error with the status code `422` is created and returned. #4056
* [CHANGE] Packaging: Migrate FPM packaging solution to NFPM. Rationalize packages dependencies and add package for all binaries. #3911
* [CHANGE] Store-gateway: Deprecate flag `-blocks-storage.bucket-store.chunks-cache.subrange-size` since there's no benefit to changing the default of `16000`. #4135
* [CHANGE] Experimental support for ephemeral storage introduced in Mimir 2.6.0 has been removed. Following options are no longer available: #4252
  * `-blocks-storage.ephemeral-tsdb.*`
  * `-distributor.ephemeral-series-enabled`
  * `-distributor.ephemeral-series-matchers`
  * `-ingester.max-ephemeral-series-per-user`
  * `-ingester.instance-limits.max-ephemeral-series`
Querying with using `{__mimir_storage__="ephemeral"}` selector no longer works. All label values with `ephemeral-` prefix in `reason` label of `cortex_discarded_samples_total` metric are no longer available. Following metrics have been removed:
  * `cortex_ingester_ephemeral_series`
  * `cortex_ingester_ephemeral_series_created_total`
  * `cortex_ingester_ephemeral_series_removed_total`
  * `cortex_ingester_ingested_ephemeral_samples_total`
  * `cortex_ingester_ingested_ephemeral_samples_failures_total`
  * `cortex_ingester_memory_ephemeral_users`
  * `cortex_ingester_queries_ephemeral_total`
  * `cortex_ingester_queried_ephemeral_samples`
  * `cortex_ingester_queried_ephemeral_series`
* [CHANGE] Store-gateway: use mmap-less index-header reader by default and remove mmap-based index header reader. The following flags have changed: #4280
   * `-blocks-storage.bucket-store.index-header.map-populate-enabled` has been removed
   * `-blocks-storage.bucket-store.index-header.stream-reader-enabled` has been removed
   * `-blocks-storage.bucket-store.index-header.stream-reader-max-idle-file-handles` has been renamed to `-blocks-storage.bucket-store.index-header.max-idle-file-handles`, and the corresponding configuration file option has been renamed from `stream_reader_max_idle_file_handles` to `max_idle_file_handles`
* [CHANGE] Store-gateway: the streaming store-gateway is now enabled by default. The new default setting for `-blocks-storage.bucket-store.batch-series-size` is `5000`. #4330
* [CHANGE] Compactor: the configuration parameter `-compactor.consistency-delay` has been deprecated and will be removed in Mimir 2.9. #4409
* [CHANGE] Store-gateway: the configuration parameter `-blocks-storage.bucket-store.consistency-delay` has been deprecated and will be removed in Mimir 2.9. #4409
* [FEATURE] Ruler: added `keep_firing_for` support to alerting rules. #4099
* [FEATURE] Distributor, ingester: ingestion of native histograms. The new per-tenant limit `-ingester.native-histograms-ingestion-enabled` controls whether native histograms are stored or ignored. #4159
* [FEATURE] Query-frontend: Introduce experimental `-query-frontend.query-sharding-target-series-per-shard` to allow query sharding to take into account cardinality of similar requests executed previously. This feature uses the same cache that's used for results caching. #4121 #4177 #4188 #4254
* [ENHANCEMENT] Go: update go to 1.20.1. #4266
* [ENHANCEMENT] Ingester: added `out_of_order_blocks_external_label_enabled` shipper option to label out-of-order blocks before shipping them to cloud storage. #4182 #4297
* [ENHANCEMENT] Ruler: introduced concurrency when loading per-tenant rules configuration. This improvement is expected to speed up the ruler start up time in a Mimir cluster with a large number of tenants. #4258
* [ENHANCEMENT] Compactor: Add `reason` label to `cortex_compactor_runs_failed_total`. The value can be `shutdown` or `error`. #4012
* [ENHANCEMENT] Store-gateway: enforce `max_fetched_series_per_query`. #4056
* [ENHANCEMENT] Query-frontend: Disambiguate logs for failed queries. #4067
* [ENHANCEMENT] Query-frontend: log caller user agent in query stats logs. #4093
* [ENHANCEMENT] Store-gateway: add `data_type` label with values on `cortex_bucket_store_partitioner_extended_ranges_total`, `cortex_bucket_store_partitioner_expanded_ranges_total`, `cortex_bucket_store_partitioner_requested_ranges_total`, `cortex_bucket_store_partitioner_expanded_bytes_total`, `cortex_bucket_store_partitioner_requested_bytes_total` for `postings`, `series`, and `chunks`. #4095
* [ENHANCEMENT] Store-gateway: Reduce memory allocation rate when loading TSDB chunks from Memcached. #4074
* [ENHANCEMENT] Query-frontend: track `cortex_frontend_query_response_codec_duration_seconds` and `cortex_frontend_query_response_codec_payload_bytes` metrics to measure the time taken and bytes read / written while encoding and decoding query result payloads. #4110
* [ENHANCEMENT] Alertmanager: expose additional upstream metrics `cortex_alertmanager_dispatcher_aggregation_groups`, `cortex_alertmanager_dispatcher_alert_processing_duration_seconds`. #4151
* [ENHANCEMENT] Querier and query-frontend: add experimental, more performant protobuf internal query result response format enabled with `-query-frontend.query-result-response-format=protobuf`. #4153
* [ENHANCEMENT] Store-gateway: use more efficient chunks fetching and caching. This should reduce CPU, memory utilization, and receive bandwidth of a store-gateway. Enable with `-blocks-storage.bucket-store.chunks-cache.fine-grained-chunks-caching-enabled=true`. #4163 #4174 #4227
* [ENHANCEMENT] Query-frontend: Wait for in-flight queries to finish before shutting down. #4073 #4170
* [ENHANCEMENT] Store-gateway: added `encode` and `other` stage to `cortex_bucket_store_series_request_stage_duration_seconds` metric. #4179
* [ENHANCEMENT] Ingester: log state of TSDB when shipping or forced compaction can't be done due to unexpected state of TSDB. #4211
* [ENHANCEMENT] Update Docker base images from `alpine:3.17.1` to `alpine:3.17.2`. #4240
* [ENHANCEMENT] Store-gateway: add a `stage` label to the metrics `cortex_bucket_store_series_data_fetched`, `cortex_bucket_store_series_data_size_fetched_bytes`, `cortex_bucket_store_series_data_touched`, `cortex_bucket_store_series_data_size_touched_bytes`. This label only applies to `data_type="chunks"`. For `fetched` metrics with `data_type="chunks"` the `stage` label has 2 values: `fetched` - the chunks or bytes that were fetched from the cache or the object store, `refetched` - the chunks or bytes that had to be refetched from the cache or the object store because their size was underestimated during the first fetch. For `touched` metrics with `data_type="chunks"` the `stage` label has 2 values: `processed` - the chunks or bytes that were read from the fetched chunks or bytes and were processed in memory, `returned` - the chunks or bytes that were selected from the processed bytes to satisfy the query. #4227 #4316
* [ENHANCEMENT] Compactor: improve the partial block check related to `compactor.partial-block-deletion-delay` to potentially issue less requests to object storage. #4246
* [ENHANCEMENT] Memcached: added `-*.memcached.min-idle-connections-headroom-percentage` support to configure the minimum number of idle connections to keep open as a percentage (0-100) of the number of recently used idle connections. This feature is disabled when set to a negative value (default), which means idle connections are kept open indefinitely. #4249
* [ENHANCEMENT] Querier and store-gateway: optimized regular expression label matchers with case insensitive alternate operator. #4340 #4357
* [ENHANCEMENT] Compactor: added the experimental flag `-compactor.block-upload.block-validation-enabled` with the default `true` to configure whether block validation occurs on backfilled blocks. #3411
* [ENHANCEMENT] Ingester: apply a jitter to the first TSDB head compaction interval configured via `-blocks-storage.tsdb.head-compaction-interval`. Subsequent checks will happen at the configured interval. This should help to spread the TSDB head compaction among different ingesters over the configured interval. #4364
* [ENHANCEMENT] Ingester: the maximum accepted value for `-blocks-storage.tsdb.head-compaction-interval` has been increased from 5m to 15m. #4364
* [BUGFIX] Store-gateway: return `Canceled` rather than `Aborted` or `Internal` error when the calling querier cancels a label names or values request, and return `Internal` if processing the request fails for another reason. #4061
* [BUGFIX] Querier: track canceled requests with status code `499` in the metrics instead of `503` or `422`. #4099
* [BUGFIX] Ingester: compact out-of-order data during `/ingester/flush` or when TSDB is idle. #4180
* [BUGFIX] Ingester: conversion of global limits `max-series-per-user`, `max-series-per-metric`, `max-metadata-per-user` and `max-metadata-per-metric` into corresponding local limits now takes into account the number of ingesters in each zone. #4238
* [BUGFIX] Ingester: track `cortex_ingester_memory_series` metric consistently with `cortex_ingester_memory_series_created_total` and `cortex_ingester_memory_series_removed_total`. #4312
* [BUGFIX] Querier: fixed a bug which was incorrectly matching series with regular expression label matchers with begin/end anchors in the middle of the regular expression. #4340

### Mixin

* [CHANGE] Move auto-scaling panel rows down beneath logical network path in Reads and Writes dashboards. #4049
* [CHANGE] Make distributor auto-scaling metric panels show desired number of replicas. #4218
* [CHANGE] Alerts: The alert `MimirMemcachedRequestErrors` has been renamed to `MimirCacheRequestErrors`. #4242
* [ENHANCEMENT] Alerts: Added `MimirAutoscalerKedaFailing` alert firing when a KEDA scaler is failing. #4045
* [ENHANCEMENT] Add auto-scaling panels to ruler dashboard. #4046
* [ENHANCEMENT] Add gateway auto-scaling panels to Reads and Writes dashboards. #4049 #4216
* [ENHANCEMENT] Dashboards: distinguish between label names and label values queries. #4065
* [ENHANCEMENT] Add query-frontend and ruler-query-frontend auto-scaling panels to Reads and Ruler dashboards. #4199
* [BUGFIX] Alerts: Fixed `MimirAutoscalerNotActive` to not fire if scaling metric does not exist, to avoid false positives on scaled objects with 0 min replicas. #4045
* [BUGFIX] Alerts: `MimirCompactorHasNotSuccessfullyRunCompaction` is no longer triggered by frequent compactor restarts. #4012
* [BUGFIX] Tenants dashboard: Correctly show the ruler-query-scheduler queue size. #4152

### Jsonnet

* [CHANGE] Create the `query-frontend-discovery` service only when Mimir is deployed in microservice mode without query-scheduler. #4353
* [CHANGE] Add results cache backend config to `ruler-query-frontend` configuration to allow cache reuse for cardinality-estimation based sharding. #4257
* [ENHANCEMENT] Add support for ruler auto-scaling. #4046
* [ENHANCEMENT] Add optional `weight` param to `newQuerierScaledObject` and `newRulerQuerierScaledObject` to allow running multiple querier deployments on different node types. #4141
* [ENHANCEMENT] Add support for query-frontend and ruler-query-frontend auto-scaling. #4199
* [BUGFIX] Shuffle sharding: when applying user class limits, honor the minimum shard size configured in `$._config.shuffle_sharding.*`. #4363

### Mimirtool

* [FEATURE] Added `keep_firing_for` support to rules configuration. #4099
* [ENHANCEMENT] Add `-tls-insecure-skip-verify` to rules, alertmanager and backfill commands. #4162

### Query-tee

* [CHANGE] Increase default value of `-backend.read-timeout` to 150s, to accommodate default querier and query frontend timeout of 120s. #4262
* [ENHANCEMENT] Log errors that occur while performing requests to compare two endpoints. #4262
* [ENHANCEMENT] When comparing two responses that both contain an error, only consider the comparison failed if the errors differ. Previously, if either response contained an error, the comparison always failed, even if both responses contained the same error. #4262
* [ENHANCEMENT] Include the value of the `X-Scope-OrgID` header when logging a comparison failure. #4262
* [BUGFIX] Parameters (expression, time range etc.) for a query request where the parameters are in the HTTP request body rather than in the URL are now logged correctly when responses differ. #4265

### Documentation

* [ENHANCEMENT] Add guide on alternative migration method for Thanos to Mimir #3554
* [ENHANCEMENT] Restore "Migrate from Cortex" for Jsonnet. #3929
* [ENHANCEMENT] Document migration from microservices to read-write deployment mode. #3951
* [ENHANCEMENT] Do not error when there is nothing to commit as part of a publish #4058
* [ENHANCEMENT] Explain how to run Mimir locally using docker-compose #4079
* [ENHANCEMENT] Docs: use long flag names in runbook commands. #4088
* [ENHANCEMENT] Clarify how ingester replication happens. #4101
* [ENHANCEMENT] Improvements to the Get Started guide. #4315
* [BUGFIX] Added indentation to Azure and SWIFT backend definition. #4263

### Tools

* [ENHANCEMENT] Adapt tsdb-print-chunk for native histograms. #4186
* [ENHANCEMENT] Adapt tsdb-index-health for blocks containing native histograms. #4186
* [ENHANCEMENT] Adapt tsdb-chunks tool to handle native histograms. #4186

## 2.6.2

* [BUGFIX] Security: updates Go to version 1.20.4 to fix CVE-2023-24539, CVE-2023-24540, CVE-2023-29400. #4903

## 2.6.1

### Grafana Mimir

* [BUGFIX] Security: updates Go to version 1.20.3 to fix CVE-2023-24538 #4798

## 2.6.0

### Grafana Mimir

* [CHANGE] Querier: Introduce `-querier.max-partial-query-length` to limit the time range for partial queries at the querier level and deprecate `-store.max-query-length`. #3825 #4017
* [CHANGE] Store-gateway: Remove experimental `-blocks-storage.bucket-store.max-concurrent-reject-over-limit` flag. #3706
* [CHANGE] Ingester: If shipping is enabled block retention will now be relative to the upload time to cloud storage. If shipping is disabled block retention will be relative to the creation time of the block instead of the mintime of the last block created. #3816
* [CHANGE] Query-frontend: Deprecated CLI flag `-query-frontend.align-querier-with-step` has been removed. #3982
* [CHANGE] Alertmanager: added default configuration for `-alertmanager.configs.fallback`. Allows tenants to send alerts without first uploading an Alertmanager configuration. #3541
* [FEATURE] Store-gateway: streaming of series. The store-gateway can now stream results back to the querier instead of buffering them. This is expected to greatly reduce peak memory consumption while keeping latency the same. You can enable this feature by setting `-blocks-storage.bucket-store.batch-series-size` to a value in the high thousands (5000-10000). This is still an experimental feature and is subject to a changing API and instability. #3540 #3546 #3587 #3606 #3611 #3620 #3645 #3355 #3697 #3666 #3687 #3728 #3739 #3751 #3779 #3839
* [FEATURE] Alertmanager: Added support for the Webex receiver. #3758
* [FEATURE] Limits: Added the `-validation.separate-metrics-group-label` flag. This allows further separation of the `cortex_discarded_samples_total` metric by an additional `group` label - which is configured by this flag to be the value of a specific label on an incoming timeseries. Active groups are tracked and inactive groups are cleaned up on a defined interval. The maximum number of groups tracked is controlled by the `-max-separate-metrics-groups-per-user` flag. #3439
* [FEATURE] Overrides-exporter: Added experimental ring support to overrides-exporter via `-overrides-exporter.ring.enabled`. When enabled, the ring is used to establish a leader replica for the export of limit override metrics. #3908 #3953
* [FEATURE] Ephemeral storage (experimental): Mimir can now accept samples into "ephemeral storage". Such samples are available for querying for a short amount of time (`-blocks-storage.ephemeral-tsdb.retention-period`, defaults to 10 minutes), and then removed from memory. To use ephemeral storage, distributor must be configured with `-distributor.ephemeral-series-enabled` option. Series matching `-distributor.ephemeral-series-matchers` will be marked for storing into ephemeral storage in ingesters. Each tenant needs to have ephemeral storage enabled by using `-ingester.max-ephemeral-series-per-user` limit, which defaults to 0 (no ephemeral storage). Ingesters have new `-ingester.instance-limits.max-ephemeral-series` limit for total number of series in ephemeral storage across all tenants. If ingestion of samples into ephemeral storage fails, `cortex_discarded_samples_total` metric will use values prefixed with `ephemeral-` for `reason` label. Querying of ephemeral storage is possible by using `{__mimir_storage__="ephemeral"}` as metric selector. Following new metrics related to ephemeral storage are introduced: #3897 #3922 #3961 #3997 #4004
  * `cortex_ingester_ephemeral_series`
  * `cortex_ingester_ephemeral_series_created_total`
  * `cortex_ingester_ephemeral_series_removed_total`
  * `cortex_ingester_ingested_ephemeral_samples_total`
  * `cortex_ingester_ingested_ephemeral_samples_failures_total`
  * `cortex_ingester_memory_ephemeral_users`
  * `cortex_ingester_queries_ephemeral_total`
  * `cortex_ingester_queried_ephemeral_samples`
  * `cortex_ingester_queried_ephemeral_series`
* [ENHANCEMENT] Added new metric `thanos_shipper_last_successful_upload_time`: Unix timestamp (in seconds) of the last successful TSDB block uploaded to the bucket. #3627
* [ENHANCEMENT] Ruler: Added `-ruler.alertmanager-client.tls-enabled` configuration for alertmanager client. #3432 #3597
* [ENHANCEMENT] Activity tracker logs now have `component=activity-tracker` label. #3556
* [ENHANCEMENT] Distributor: remove labels with empty values #2439
* [ENHANCEMENT] Query-frontend: track query HTTP requests in the Activity Tracker. #3561
* [ENHANCEMENT] Store-gateway: Add experimental alternate implementation of index-header reader that does not use memory mapped files. The index-header reader is expected to improve stability of the store-gateway. You can enable this implementation with the flag `-blocks-storage.bucket-store.index-header.stream-reader-enabled`. #3639 #3691 #3703 #3742 #3785 #3787 #3797
* [ENHANCEMENT] Query-scheduler: add `cortex_query_scheduler_cancelled_requests_total` metric to track the number of requests that are already cancelled when dequeued. #3696
* [ENHANCEMENT] Store-gateway: add `cortex_bucket_store_partitioner_extended_ranges_total` metric to keep track of the ranges that the partitioner decided to overextend and merge in order to save API call to the object storage. #3769
* [ENHANCEMENT] Compactor: Auto-forget unhealthy compactors after ten failed ring heartbeats. #3771
* [ENHANCEMENT] Ruler: change default value of `-ruler.for-grace-period` from `10m` to `2m` and update help text. The new default value reflects how we operate Mimir at Grafana Labs. #3817
* [ENHANCEMENT] Ingester: Added experimental flags to force usage of _postings for matchers cache_. These flags will be removed in the future and it's not recommended to change them. #3823
  * `-blocks-storage.tsdb.head-postings-for-matchers-cache-ttl`
  * `-blocks-storage.tsdb.head-postings-for-matchers-cache-size`
  * `-blocks-storage.tsdb.head-postings-for-matchers-cache-force`
* [ENHANCEMENT] Ingester: Improved series selection performance when some of the matchers do not match any series. #3827
* [ENHANCEMENT] Alertmanager: Add new additional template function `tenantID` returning id of the tenant owning the alert. #3758
* [ENHANCEMENT] Alertmanager: Add additional template function `grafanaExploreURL` returning URL to grafana explore with range query. #3849
* [ENHANCEMENT] Reduce overhead of debug logging when filtered out. #3875
* [ENHANCEMENT] Update Docker base images from `alpine:3.16.2` to `alpine:3.17.1`. #3898
* [ENHANCEMENT] Ingester: Add new `/ingester/tsdb_metrics` endpoint to return tenant-specific TSDB metrics. #3923
* [ENHANCEMENT] Query-frontend: CLI flag `-query-frontend.max-total-query-length` and its associated YAML configuration is now stable. #3882
* [ENHANCEMENT] Ruler: rule groups now support optional and experimental `align_evaluation_time_on_interval` field, which causes all evaluations to happen on interval-aligned timestamp. #4013
* [ENHANCEMENT] Query-scheduler: ring-based service discovery is now stable. #4028
* [ENHANCEMENT] Store-gateway: improved performance of prefix matching on the labels. #4055 #4080
* [BUGFIX] Log the names of services that are not yet running rather than `unsupported value type` when calling `/ready` and some services are not running. #3625
* [BUGFIX] Alertmanager: Fix template spurious deletion with relative data dir. #3604
* [BUGFIX] Security: update prometheus/exporter-toolkit for CVE-2022-46146. #3675
* [BUGFIX] Security: update golang.org/x/net for CVE-2022-41717. #3755
* [BUGFIX] Debian package: Fix post-install, environment file path and user creation. #3720
* [BUGFIX] memberlist: Fix panic during Mimir startup when Mimir receives gossip message before it's ready. #3746
* [BUGFIX] Store-gateway: fix `cortex_bucket_store_partitioner_requested_bytes_total` metric to not double count overlapping ranges. #3769
* [BUGFIX] Update `github.com/thanos-io/objstore` to address issue with Multipart PUT on s3-compatible Object Storage. #3802 #3821
* [BUGFIX] Distributor, Query-scheduler: Make sure ring metrics include a `cortex_` prefix as expected by dashboards. #3809
* [BUGFIX] Querier: canceled requests are no longer reported as "consistency check" failures. #3837 #3927
* [BUGFIX] Distributor: don't panic when `metric_relabel_configs` in overrides contains null element. #3868
* [BUGFIX] Distributor: don't panic when OTLP histograms don't have any buckets. #3853
* [BUGFIX] Ingester, Compactor: fix panic that can occur when compaction fails. #3955
* [BUGFIX] Store-gateway: return `Canceled` rather than `Aborted` error when the calling querier cancels the request. #4007

### Mixin

* [ENHANCEMENT] Alerts: Added `MimirIngesterInstanceHasNoTenants` alert that fires when an ingester replica is not receiving write requests for any tenant. #3681
* [ENHANCEMENT] Alerts: Extended `MimirAllocatingTooMuchMemory` to check read-write deployment containers. #3710
* [ENHANCEMENT] Alerts: Added `MimirAlertmanagerInstanceHasNoTenants` alert that fires when an alertmanager instance ows no tenants. #3826
* [ENHANCEMENT] Alerts: Added `MimirRulerInstanceHasNoRuleGroups` alert that fires when a ruler replica is not assigned any rule group to evaluate. #3723
* [ENHANCEMENT] Support for baremetal deployment for alerts and scaling recording rules. #3719
* [ENHANCEMENT] Dashboards: querier autoscaling now supports multiple scaled objects (configurable via `$._config.autoscale.querier.hpa_name`). #3962
* [BUGFIX] Alerts: Fixed `MimirIngesterRestarts` alert when Mimir is deployed in read-write mode. #3716
* [BUGFIX] Alerts: Fixed `MimirIngesterHasNotShippedBlocks` and `MimirIngesterHasNotShippedBlocksSinceStart` alerts for when Mimir is deployed in read-write or monolithic modes and updated them to use new `thanos_shipper_last_successful_upload_time` metric. #3627
* [BUGFIX] Alerts: Fixed `MimirMemoryMapAreasTooHigh` alert when Mimir is deployed in read-write mode. #3626
* [BUGFIX] Alerts: Fixed `MimirCompactorSkippedBlocksWithOutOfOrderChunks` matching on non-existent label. #3628
* [BUGFIX] Dashboards: Fix `Rollout Progress` dashboard incorrectly using Gateway metrics when Gateway was not enabled. #3709
* [BUGFIX] Tenants dashboard: Make it compatible with all deployment types. #3754
* [BUGFIX] Alerts: Fixed `MimirCompactorHasNotUploadedBlocks` to not fire if compactor has nothing to do. #3793
* [BUGFIX] Alerts: Fixed `MimirAutoscalerNotActive` to not fire if scaling metric is 0, to avoid false positives on scaled objects with 0 min replicas. #3999

### Jsonnet

* [CHANGE] Replaced the deprecated `policy/v1beta1` with `policy/v1` when configuring a PodDisruptionBudget for read-write deployment mode. #3811
* [CHANGE] Removed `-server.http-write-timeout` default option value from querier and query-frontend, as it defaults to a higher value in the code now, and cannot be lower than `-querier.timeout`. #3836
* [CHANGE] Replaced `-store.max-query-length` with `-query-frontend.max-total-query-length` in the query-frontend config. #3879
* [CHANGE] Changed default `mimir_backend_data_disk_size` from `100Gi` to `250Gi`. #3894
* [ENHANCEMENT] Update `rollout-operator` to `v0.2.0`. #3624
* [ENHANCEMENT] Add `user_24M` and `user_32M` classes to operations config. #3367
* [ENHANCEMENT] Update memcached image from `memcached:1.6.16-alpine` to `memcached:1.6.17-alpine`. #3914
* [ENHANCEMENT] Allow configuring the ring for overrides-exporter. #3995
* [BUGFIX] Apply ingesters and store-gateways per-zone CLI flags overrides to read-write deployment mode too. #3766
* [BUGFIX] Apply overrides-exporter CLI flags to mimir-backend when running Mimir in read-write deployment mode. #3790
* [BUGFIX] Fixed `mimir-write` and `mimir-read` Kubernetes service to correctly balance requests among pods. #3855 #3864 #3906
* [BUGFIX] Fixed `ruler-query-frontend` and `mimir-read` gRPC server configuration to force clients to periodically re-resolve the backend addresses. #3862
* [BUGFIX] Fixed `mimir-read` CLI flags to ensure query-frontend configuration takes precedence over querier configuration. #3877

### Mimirtool

* [ENHANCEMENT] Update `mimirtool config convert` to work with Mimir 2.4, 2.5, 2.6 changes. #3952
* [ENHANCEMENT] Mimirtool is now available to install through Homebrew with `brew install mimirtool`. #3776
* [ENHANCEMENT] Added `--concurrency` to `mimirtool rules sync` command. #3996
* [BUGFIX] Fix summary output from `mimirtool rules sync` to display correct number of groups created and updated. #3918

### Documentation

* [BUGFIX] Querier: Remove assertion that the `-querier.max-concurrent` flag must also be set for the query-frontend. #3678
* [ENHANCEMENT] Update migration from cortex documentation. #3662
* [ENHANCEMENT] Query-scheduler: documented how to migrate from DNS-based to ring-based service discovery. #4028

### Tools

## 2.5.0

### Grafana Mimir

* [CHANGE] Flag `-azure.msi-resource` is now ignored, and will be removed in Mimir 2.7. This setting is now made automatically by Azure. #2682
* [CHANGE] Experimental flag `-blocks-storage.tsdb.out-of-order-capacity-min` has been removed. #3261
* [CHANGE] Distributor: Wrap errors from pushing to ingesters with useful context, for example clarifying timeouts. #3307
* [CHANGE] The default value of `-server.http-write-timeout` has changed from 30s to 2m. #3346
* [CHANGE] Reduce period of health checks in connection pools for querier->store-gateway, ruler->ruler, and alertmanager->alertmanager clients to 10s. This reduces the time to fail a gRPC call when the remote stops responding. #3168
* [CHANGE] Hide TSDB block ranges period config from doc and mark it experimental. #3518
* [FEATURE] Alertmanager: added Discord support. #3309
* [ENHANCEMENT] Added `-server.tls-min-version` and `-server.tls-cipher-suites` flags to configure cipher suites and min TLS version supported by HTTP and gRPC servers. #2898
* [ENHANCEMENT] Distributor: Add age filter to forwarding functionality, to not forward samples which are older than defined duration. If such samples are not ingested, `cortex_discarded_samples_total{reason="forwarded-sample-too-old"}` is increased. #3049 #3113
* [ENHANCEMENT] Store-gateway: Reduce memory allocation when generating ids in index cache. #3179
* [ENHANCEMENT] Query-frontend: truncate queries based on the configured creation grace period (`--validation.create-grace-period`) to avoid querying too far into the future. #3172
* [ENHANCEMENT] Ingester: Reduce activity tracker memory allocation. #3203
* [ENHANCEMENT] Query-frontend: Log more detailed information in the case of a failed query. #3190
* [ENHANCEMENT] Added `-usage-stats.installation-mode` configuration to track the installation mode via the anonymous usage statistics. #3244
* [ENHANCEMENT] Compactor: Add new `cortex_compactor_block_max_time_delta_seconds` histogram for detecting if compaction of blocks is lagging behind. #3240 #3429
* [ENHANCEMENT] Ingester: reduced the memory footprint of active series custom trackers. #2568
* [ENHANCEMENT] Distributor: Include `X-Scope-OrgId` header in requests forwarded to configured forwarding endpoint. #3283 #3385
* [ENHANCEMENT] Alertmanager: reduced memory utilization in Mimir clusters with a large number of tenants. #3309
* [ENHANCEMENT] Add experimental flag `-shutdown-delay` to allow components to wait after receiving SIGTERM and before stopping. In this time the component returns 503 from /ready endpoint. #3298
* [ENHANCEMENT] Go: update to go 1.19.3. #3371
* [ENHANCEMENT] Alerts: added `RulerRemoteEvaluationFailing` alert, firing when communication between ruler and frontend fails in remote operational mode. #3177 #3389
* [ENHANCEMENT] Clarify which S3 signature versions are supported in the error "unsupported signature version". #3376
* [ENHANCEMENT] Store-gateway: improved index header reading performance. #3393 #3397 #3436
* [ENHANCEMENT] Store-gateway: improved performance of series matching. #3391
* [ENHANCEMENT] Move the validation of incoming series before the distributor's forwarding functionality, so that we don't forward invalid series. #3386 #3458
* [ENHANCEMENT] S3 bucket configuration now validates that the endpoint does not have the bucket name prefix. #3414
* [ENHANCEMENT] Query-frontend: added "fetched index bytes" to query statistics, so that the statistics contain the total bytes read by store-gateways from TSDB block indexes. #3206
* [ENHANCEMENT] Distributor: push wrapper should only receive unforwarded samples. #2980
* [ENHANCEMENT] Added `/api/v1/status/config` and `/api/v1/status/flags` APIs to maintain compatibility with prometheus. #3596 #3983
* [BUGFIX] Flusher: Add `Overrides` as a dependency to prevent panics when starting with `-target=flusher`. #3151
* [BUGFIX] Updated `golang.org/x/text` dependency to fix CVE-2022-32149. #3285
* [BUGFIX] Query-frontend: properly close gRPC streams to the query-scheduler to stop memory and goroutines leak. #3302
* [BUGFIX] Ruler: persist evaluation delay configured in the rulegroup. #3392
* [BUGFIX] Ring status pages: show 100% ownership as "100%", not "1e+02%". #3435
* [BUGFIX] Fix panics in OTLP ingest path when parse errors exist. #3538

### Mixin

* [CHANGE] Alerts: Change `MimirSchedulerQueriesStuck` `for` time to 7 minutes to account for the time it takes for HPA to scale up. #3223
* [CHANGE] Dashboards: Removed the `Querier > Stages` panel from the `Mimir / Queries` dashboard. #3311
* [CHANGE] Configuration: The format of the `autoscaling` section of the configuration has changed to support more components. #3378
  * Instead of specific config variables for each component, they are listed in a dictionary. For example, `autoscaling.querier_enabled` becomes `autoscaling.querier.enabled`.
* [FEATURE] Dashboards: Added "Mimir / Overview resources" dashboard, providing an high level view over a Mimir cluster resources utilization. #3481
* [FEATURE] Dashboards: Added "Mimir / Overview networking" dashboard, providing an high level view over a Mimir cluster network bandwidth, inflight requests and TCP connections. #3487
* [FEATURE] Compile baremetal mixin along k8s mixin. #3162 #3514
* [ENHANCEMENT] Alerts: Add MimirRingMembersMismatch firing when a component does not have the expected number of running jobs. #2404
* [ENHANCEMENT] Dashboards: Add optional row about the Distributor's metric forwarding feature to the `Mimir / Writes` dashboard. #3182 #3394 #3394 #3461
* [ENHANCEMENT] Dashboards: Remove the "Instance Mapper" row from the "Alertmanager Resources Dashboard". This is a Grafana Cloud specific service and not relevant for external users. #3152
* [ENHANCEMENT] Dashboards: Add "remote read", "metadata", and "exemplar" queries to "Mimir / Overview" dashboard. #3245
* [ENHANCEMENT] Dashboards: Use non-red colors for non-error series in the "Mimir / Overview" dashboard. #3246
* [ENHANCEMENT] Dashboards: Add support to multi-zone deployments for the experimental read-write deployment mode. #3256
* [ENHANCEMENT] Dashboards: If enabled, add new row to the `Mimir / Writes` for distributor autoscaling metrics. #3378
* [ENHANCEMENT] Dashboards: Add read path insights row to the "Mimir / Tenants" dashboard. #3326
* [ENHANCEMENT] Alerts: Add runbook urls for alerts. #3452
* [ENHANCEMENT] Configuration: Make it possible to configure namespace label, job label, and job prefix. #3482
* [ENHANCEMENT] Dashboards: improved resources and networking dashboards to work with read-write deployment mode too. #3497 #3504 #3519 #3531
* [ENHANCEMENT] Alerts: Added "MimirDistributorForwardingErrorRate" alert, which fires on high error rates in the distributor’s forwarding feature. #3200
* [ENHANCEMENT] Improve phrasing in Overview dashboard. #3488
* [BUGFIX] Dashboards: Fix legend showing `persistentvolumeclaim` when using `deployment_type=baremetal` for `Disk space utilization` panels. #3173 #3184
* [BUGFIX] Alerts: Fixed `MimirGossipMembersMismatch` alert when Mimir is deployed in read-write mode. #3489
* [BUGFIX] Dashboards: Remove "Inflight requests" from object store panels because the panel is not tracking the inflight requests to object storage. #3521

### Jsonnet

* [CHANGE] Replaced the deprecated `policy/v1beta1` with `policy/v1` when configuring a PodDisruptionBudget. #3284
* [CHANGE] [Common storage configuration](https://grafana.com/docs/mimir/v2.3.x/operators-guide/configure/configure-object-storage-backend/#common-configuration) is now used to configure object storage in all components. This is a breaking change in terms of Jsonnet manifests and also a CLI flag update for components that use object storage, so it will require a rollout of those components. The changes include: #3257
  * `blocks_storage_backend` was renamed to `storage_backend` and is now used as the common storage backend for all components.
    * So were the related `blocks_storage_azure_account_(name|key)` and `blocks_storage_s3_endpoint` configurations.
  * `storage_s3_endpoint` is now rendered by default using the `aws_region` configuration instead of a hardcoded `us-east-1`.
  * `ruler_client_type` and `alertmanager_client_type` were renamed to `ruler_storage_backend` and `alertmanager_storage_backend` respectively, and their corresponding CLI flags won't be rendered unless explicitly set to a value different from the one in `storage_backend` (like `local`).
  * `alertmanager_s3_bucket_name`, `alertmanager_gcs_bucket_name` and `alertmanager_azure_container_name` have been removed, and replaced by a single `alertmanager_storage_bucket_name` configuration used for all object storages.
  * `genericBlocksStorageConfig` configuration object was removed, and so any extensions to it will be now ignored. Use `blockStorageConfig` instead.
  * `rulerClientConfig` and `alertmanagerStorageClientConfig` configuration objects were renamed to `rulerStorageConfig` and `alertmanagerStorageConfig` respectively, and so any extensions to their previous names will be now ignored. Use the new names instead.
  * The CLI flags `*.s3.region` are no longer rendered as they are optional and the region can be inferred by Mimir by performing an initial API call to the endpoint.
  * The migration to this change should usually consist of:
    * Renaming `blocks_storage_backend` key to `storage_backend`.
    * For Azure/S3:
      * Renaming `blocks_storage_(azure|s3)_*` configurations to `storage_(azure|s3)_*`.
      * If `ruler_storage_(azure|s3)_*` and `alertmanager_storage_(azure|s3)_*` keys were different from the `block_storage_*` ones, they should be now provided using CLI flags, see [configuration reference](https://grafana.com/docs/mimir/v2.3.x/operators-guide/configure/reference-configuration-parameters/) for more details.
    * Removing `ruler_client_type` and `alertmanager_client_type` if their value match the `storage_backend`, or renaming them to their new names otherwise.
    * Reviewing any possible extensions to `genericBlocksStorageConfig`, `rulerClientConfig` and `alertmanagerStorageClientConfig` and moving them to the corresponding new options.
    * Renaming the alertmanager's bucket name configuration from provider-specific to the new `alertmanager_storage_bucket_name` key.
* [CHANGE] The `overrides-exporter.libsonnet` file is now always imported. The overrides-exporter can be enabled in jsonnet setting the following: #3379
  ```jsonnet
  {
    _config+:: {
      overrides_exporter_enabled: true,
    }
  }
  ```
* [FEATURE] Added support for experimental read-write deployment mode. Enabling the read-write deployment mode on a existing Mimir cluster is a destructive operation, because the cluster will be re-created. If you're creating a new Mimir cluster, you can deploy it in read-write mode adding the following configuration: #3379 #3475 #3405
  ```jsonnet
  {
    _config+:: {
      deployment_mode: 'read-write',

      // See operations/mimir/read-write-deployment.libsonnet for more configuration options.
      mimir_write_replicas: 3,
      mimir_read_replicas: 2,
      mimir_backend_replicas: 3,
    }
  }
  ```
* [ENHANCEMENT] Add autoscaling support to the `mimir-read` component when running the read-write-deployment model. #3419
* [ENHANCEMENT] Added `$._config.usageStatsConfig` to track the installation mode via the anonymous usage statistics. #3294
* [ENHANCEMENT] The query-tee node port (`$._config.query_tee_node_port`) is now optional. #3272
* [ENHANCEMENT] Add support for autoscaling distributors. #3378
* [ENHANCEMENT] Make auto-scaling logic ensure integer KEDA thresholds. #3512
* [BUGFIX] Fixed query-scheduler ring configuration for dedicated ruler's queries and query-frontends. #3237 #3239
* [BUGFIX] Jsonnet: Fix auto-scaling so that ruler-querier CPU threshold is a string-encoded integer millicores value. #3520

### Mimirtool

* [FEATURE] Added `mimirtool alertmanager verify` command to validate configuration without uploading. #3440
* [ENHANCEMENT] Added `mimirtool rules delete-namespace` command to delete all of the rule groups in a namespace including the namespace itself. #3136
* [ENHANCEMENT] Refactor `mimirtool analyze prometheus`: add concurrency and resiliency #3349
  * Add `--concurrency` flag. Default: number of logical CPUs
* [BUGFIX] `--log.level=debug` now correctly prints the response from the remote endpoint when a request fails. #3180

### Documentation

* [ENHANCEMENT] Documented how to configure HA deduplication using Consul in a Mimir Helm deployment. #2972
* [ENHANCEMENT] Improve `MimirQuerierAutoscalerNotActive` runbook. #3186
* [ENHANCEMENT] Improve `MimirSchedulerQueriesStuck` runbook to reflect debug steps with querier auto-scaling enabled. #3223
* [ENHANCEMENT] Use imperative for docs titles. #3178 #3332 #3343
* [ENHANCEMENT] Docs: mention gRPC compression in "Production tips". #3201
* [ENHANCEMENT] Update ADOPTERS.md. #3224 #3225
* [ENHANCEMENT] Add a note for jsonnet deploying. #3213
* [ENHANCEMENT] out-of-order runbook update with use case. #3253
* [ENHANCEMENT] Fixed TSDB retention mentioned in the "Recover source blocks from ingesters" runbook. #3280
* [ENHANCEMENT] Run Grafana Mimir in production using the Helm chart. #3072
* [ENHANCEMENT] Use common configuration in the tutorial. #3282
* [ENHANCEMENT] Updated detailed steps for migrating blocks from Thanos to Mimir. #3290
* [ENHANCEMENT] Add scheme to DNS service discovery docs. #3450
* [BUGFIX] Remove reference to file that no longer exists in contributing guide. #3404
* [BUGFIX] Fix some minor typos in the contributing guide and on the runbooks page. #3418
* [BUGFIX] Fix small typos in API reference. #3526
* [BUGFIX] Fixed TSDB retention mentioned in the "Recover source blocks from ingesters" runbook. #3278
* [BUGFIX] Fixed configuration example in the "Configuring the Grafana Mimir query-frontend to work with Prometheus" guide. #3374

### Tools

* [FEATURE] Add `copyblocks` tool, to copy Mimir blocks between two GCS buckets. #3264
* [ENHANCEMENT] copyblocks: copy no-compact global markers and optimize min time filter check. #3268
* [ENHANCEMENT] Mimir rules GitHub action: Added the ability to change default value of `label` when running `prepare` command. #3236
* [BUGFIX] Mimir rules Github action: Fix single line output. #3421

## 2.4.0

### Grafana Mimir

* [CHANGE] Distributor: change the default value of `-distributor.remote-timeout` to `2s` from `20s` and `-distributor.forwarding.request-timeout` to `2s` from `10s` to improve distributor resource usage when ingesters crash. #2728 #2912
* [CHANGE] Anonymous usage statistics tracking: added the `-ingester.ring.store` value. #2981
* [CHANGE] Series metadata `HELP` that is longer than `-validation.max-metadata-length` is now truncated silently, instead of being dropped with a 400 status code. #2993
* [CHANGE] Ingester: changed default setting for `-ingester.ring.readiness-check-ring-health` from `true` to `false`. #2953
* [CHANGE] Anonymous usage statistics tracking has been enabled by default, to help Mimir maintainers make better decisions to support the open source community. #2939 #3034
* [CHANGE] Anonymous usage statistics tracking: added the minimum and maximum value of `-ingester.out-of-order-time-window`. #2940
* [CHANGE] The default hash ring heartbeat period for distributors, ingesters, rulers and compactors has been increased from `5s` to `15s`. Now the default heartbeat period for all Mimir hash rings is `15s`. #3033
* [CHANGE] Reduce the default TSDB head compaction concurrency (`-blocks-storage.tsdb.head-compaction-concurrency`) from 5 to 1, in order to reduce CPU spikes. #3093
* [CHANGE] Ruler: the ruler's [remote evaluation mode](https://grafana.com/docs/mimir/latest/operators-guide/architecture/components/ruler/#remote) (`-ruler.query-frontend.address`) is now stable. #3109
* [CHANGE] Limits: removed the deprecated YAML configuration option `active_series_custom_trackers_config`. Please use `active_series_custom_trackers` instead. #3110
* [CHANGE] Ingester: removed the deprecated configuration option `-ingester.ring.join-after`. #3111
* [CHANGE] Querier: removed the deprecated configuration option `-querier.shuffle-sharding-ingesters-lookback-period`. The value of `-querier.query-ingesters-within` is now used internally for shuffle sharding lookback, while you can use `-querier.shuffle-sharding-ingesters-enabled` to enable or disable shuffle sharding on the read path. #3111
* [CHANGE] Memberlist: cluster label verification feature (`-memberlist.cluster-label` and `-memberlist.cluster-label-verification-disabled`) is now marked as stable. #3108
* [CHANGE] Distributor: only single per-tenant forwarding endpoint can be configured now. Support for per-rule endpoint has been removed. #3095
* [FEATURE] Query-scheduler: added an experimental ring-based service discovery support for the query-scheduler. Refer to [query-scheduler configuration](https://grafana.com/docs/mimir/next/operators-guide/architecture/components/query-scheduler/#configuration) for more information. #2957
* [FEATURE] Introduced the experimental endpoint `/api/v1/user_limits` exposed by all components that load runtime configuration. This endpoint exposes realtime limits for the authenticated tenant, in JSON format. #2864 #3017
* [FEATURE] Query-scheduler: added the experimental configuration option `-query-scheduler.max-used-instances` to restrict the number of query-schedulers effectively used regardless how many replicas are running. This feature can be useful when using the experimental read-write deployment mode. #3005
* [ENHANCEMENT] Go: updated to go 1.19.2. #2637 #3127 #3129
* [ENHANCEMENT] Runtime config: don't unmarshal runtime configuration files if they haven't changed. This can save a bit of CPU and memory on every component using runtime config. #2954
* [ENHANCEMENT] Query-frontend: Add `cortex_frontend_query_result_cache_skipped_total` and `cortex_frontend_query_result_cache_attempted_total` metrics to track the reason why query results are not cached. #2855
* [ENHANCEMENT] Distributor: pool more connections per host when forwarding request. Mark requests as idempotent so they can be retried under some conditions. #2968
* [ENHANCEMENT] Distributor: failure to send request to forwarding target now also increments `cortex_distributor_forward_errors_total`, with `status_code="failed"`. #2968
* [ENHANCEMENT] Distributor: added support forwarding push requests via gRPC, using `httpgrpc` messages from weaveworks/common library. #2996
* [ENHANCEMENT] Query-frontend / Querier: increase internal backoff period used to retry connections to query-frontend / query-scheduler. #3011
* [ENHANCEMENT] Querier: do not log "error processing requests from scheduler" when the query-scheduler is shutting down. #3012
* [ENHANCEMENT] Query-frontend: query sharding process is now time-bounded and it is cancelled if the request is aborted. #3028
* [ENHANCEMENT] Query-frontend: improved Prometheus response JSON encoding performance. #2450
* [ENHANCEMENT] TLS: added configuration parameters to configure the client's TLS cipher suites and minimum version. The following new CLI flags have been added: #3070
  * `-alertmanager.alertmanager-client.tls-cipher-suites`
  * `-alertmanager.alertmanager-client.tls-min-version`
  * `-alertmanager.sharding-ring.etcd.tls-cipher-suites`
  * `-alertmanager.sharding-ring.etcd.tls-min-version`
  * `-compactor.ring.etcd.tls-cipher-suites`
  * `-compactor.ring.etcd.tls-min-version`
  * `-distributor.forwarding.grpc-client.tls-cipher-suites`
  * `-distributor.forwarding.grpc-client.tls-min-version`
  * `-distributor.ha-tracker.etcd.tls-cipher-suites`
  * `-distributor.ha-tracker.etcd.tls-min-version`
  * `-distributor.ring.etcd.tls-cipher-suites`
  * `-distributor.ring.etcd.tls-min-version`
  * `-ingester.client.tls-cipher-suites`
  * `-ingester.client.tls-min-version`
  * `-ingester.ring.etcd.tls-cipher-suites`
  * `-ingester.ring.etcd.tls-min-version`
  * `-memberlist.tls-cipher-suites`
  * `-memberlist.tls-min-version`
  * `-querier.frontend-client.tls-cipher-suites`
  * `-querier.frontend-client.tls-min-version`
  * `-querier.store-gateway-client.tls-cipher-suites`
  * `-querier.store-gateway-client.tls-min-version`
  * `-query-frontend.grpc-client-config.tls-cipher-suites`
  * `-query-frontend.grpc-client-config.tls-min-version`
  * `-query-scheduler.grpc-client-config.tls-cipher-suites`
  * `-query-scheduler.grpc-client-config.tls-min-version`
  * `-query-scheduler.ring.etcd.tls-cipher-suites`
  * `-query-scheduler.ring.etcd.tls-min-version`
  * `-ruler.alertmanager-client.tls-cipher-suites`
  * `-ruler.alertmanager-client.tls-min-version`
  * `-ruler.client.tls-cipher-suites`
  * `-ruler.client.tls-min-version`
  * `-ruler.query-frontend.grpc-client-config.tls-cipher-suites`
  * `-ruler.query-frontend.grpc-client-config.tls-min-version`
  * `-ruler.ring.etcd.tls-cipher-suites`
  * `-ruler.ring.etcd.tls-min-version`
  * `-store-gateway.sharding-ring.etcd.tls-cipher-suites`
  * `-store-gateway.sharding-ring.etcd.tls-min-version`
* [ENHANCEMENT] Store-gateway: Add `-blocks-storage.bucket-store.max-concurrent-reject-over-limit` option to allow requests that exceed the max number of inflight object storage requests to be rejected. #2999
* [ENHANCEMENT] Query-frontend: allow setting a separate limit on the total (before splitting/sharding) query length of range queries with the new experimental `-query-frontend.max-total-query-length` flag, which defaults to `-store.max-query-length` if unset or set to 0. #3058
* [ENHANCEMENT] Query-frontend: Lower TTL for cache entries overlapping the out-of-order samples ingestion window (re-using `-ingester.out-of-order-allowance` from ingesters). #2935
* [ENHANCEMENT] Ruler: added support to forcefully disable recording and/or alerting rules evaluation. The following new configuration options have been introduced, which can be overridden on a per-tenant basis in the runtime configuration: #3088
  * `-ruler.recording-rules-evaluation-enabled`
  * `-ruler.alerting-rules-evaluation-enabled`
* [ENHANCEMENT] Distributor: Improved error messages reported when the distributor fails to remote write to ingesters. #3055
* [ENHANCEMENT] Improved tracing spans tracked by distributors, ingesters and store-gateways. #2879 #3099 #3089
* [ENHANCEMENT] Ingester: improved the performance of label value cardinality endpoint. #3044
* [ENHANCEMENT] Ruler: use backoff retry on remote evaluation #3098
* [ENHANCEMENT] Query-frontend: Include multiple tenant IDs in query logs when present instead of dropping them. #3125
* [ENHANCEMENT] Query-frontend: truncate queries based on the configured blocks retention period (`-compactor.blocks-retention-period`) to avoid querying past this period. #3134
* [ENHANCEMENT] Alertmanager: reduced memory utilization in Mimir clusters with a large number of tenants. #3143
* [ENHANCEMENT] Store-gateway: added extra span logging to improve observability. #3131
* [ENHANCEMENT] Compactor: cleaning up different tenants' old blocks and updating bucket indexes is now more independent. This prevents a single tenant from delaying cleanup for other tenants. #2631
* [ENHANCEMENT] Distributor: request rate, ingestion rate, and inflight requests limits are now enforced before reading and parsing the body of the request. This makes the distributor more resilient against a burst of requests over those limit. #2419
* [BUGFIX] Querier: Fix 400 response while handling streaming remote read. #2963
* [BUGFIX] Fix a bug causing query-frontend, query-scheduler, and querier not failing if one of their internal components fail. #2978
* [BUGFIX] Querier: re-balance the querier worker connections when a query-frontend or query-scheduler is terminated. #3005
* [BUGFIX] Distributor: Now returns the quorum error from ingesters. For example, with replication_factor=3, two HTTP 400 errors and one HTTP 500 error, now the distributor will always return HTTP 400. Previously the behaviour was to return the error which the distributor first received. #2979
* [BUGFIX] Ruler: fix panic when ruler.external_url is explicitly set to an empty string ("") in YAML. #2915
* [BUGFIX] Alertmanager: Fix support for the Telegram API URL in the global settings. #3097
* [BUGFIX] Alertmanager: Fix parsing of label matchers without label value in the API used to retrieve alerts. #3097
* [BUGFIX] Ruler: Fix not restoring alert state for rule groups when other ruler replicas shut down. #3156
* [BUGFIX] Updated `golang.org/x/net` dependency to fix CVE-2022-27664. #3124
* [BUGFIX] Fix distributor from returning a `500` status code when a `400` was received from the ingester. #3211
* [BUGFIX] Fix incorrect OS value set in Mimir v2.3.* RPM packages. #3221

### Mixin

* [CHANGE] Alerts: MimirQuerierAutoscalerNotActive is now critical and fires after 1h instead of 15m. #2958
* [FEATURE] Dashboards: Added "Mimir / Overview" dashboards, providing an high level view over a Mimir cluster. #3122 #3147 #3155
* [ENHANCEMENT] Dashboards: Updated the "Writes" and "Rollout progress" dashboards to account for samples ingested via the new OTLP ingestion endpoint. #2919 #2938
* [ENHANCEMENT] Dashboards: Include per-tenant request rate in "Tenants" dashboard. #2874
* [ENHANCEMENT] Dashboards: Include inflight object store requests in "Reads" dashboard. #2914
* [ENHANCEMENT] Dashboards: Make queries used to find job, cluster and namespace for dropdown menus configurable. #2893
* [ENHANCEMENT] Dashboards: Include rate of label and series queries in "Reads" dashboard. #3065 #3074
* [ENHANCEMENT] Dashboards: Fix legend showing on per-pod panels. #2944
* [ENHANCEMENT] Dashboards: Use the "req/s" unit on panels showing the requests rate. #3118
* [ENHANCEMENT] Dashboards: Use a consistent color across dashboards for the error rate. #3154

### Jsonnet

* [FEATURE] Added support for query-scheduler ring-based service discovery. #3128
* [ENHANCEMENT] Querier autoscaling is now slower on scale downs: scale down 10% every 1m instead of 100%. #2962
* [BUGFIX] Memberlist: `gossip_member_label` is now set for ruler-queriers. #3141

### Mimirtool

* [ENHANCEMENT] mimirtool analyze: Store the query errors instead of exit during the analysis. #3052
* [BUGFIX] mimir-tool remote-read: fix returns where some conditions [return nil error even if there is error](https://github.com/grafana/cortex-tools/issues/260). #3053

### Documentation

* [ENHANCEMENT] Added documentation on how to configure storage retention. #2970
* [ENHANCEMENT] Improved gRPC clients config documentation. #3020
* [ENHANCEMENT] Added documentation on how to manage alerting and recording rules. #2983
* [ENHANCEMENT] Improved `MimirSchedulerQueriesStuck` runbook. #3006
* [ENHANCEMENT] Added "Cluster label verification" section to memberlist documentation. #3096
* [ENHANCEMENT] Mention compression in multi-zone replication documentation. #3107
* [BUGFIX] Fixed configuration option names in "Enabling zone-awareness via the Grafana Mimir Jsonnet". #3018
* [BUGFIX] Fixed `mimirtool analyze` parameters documentation. #3094
* [BUGFIX] Fixed YAML configuraton in the "Manage the configuration of Grafana Mimir with Helm" guide. #3042
* [BUGFIX] Fixed Alertmanager capacity planning documentation. #3132

### Tools

- [BUGFIX] trafficdump: Fixed panic occurring when `-success-only=true` and the captured request failed. #2863

## 2.3.1

### Grafana Mimir
* [BUGFIX] Query-frontend: query sharding took exponential time to map binary expressions. #3027
* [BUGFIX] Distributor: Stop panics on OTLP endpoint when a single metric has multiple timeseries. #3040

## 2.3.0

### Grafana Mimir

* [CHANGE] Ingester: Added user label to ingester metric `cortex_ingester_tsdb_out_of_order_samples_appended_total`. On multitenant clusters this helps us find the rate of appended out-of-order samples for a specific tenant. #2493
* [CHANGE] Compactor: delete source and output blocks from local disk on compaction failed, to reduce likelihood that subsequent compactions fail because of no space left on disk. #2261
* [CHANGE] Ruler: Remove unused CLI flags `-ruler.search-pending-for` and `-ruler.flush-period` (and their respective YAML config options). #2288
* [CHANGE] Successful gRPC requests are no longer logged (only affects internal API calls). #2309
* [CHANGE] Add new `-*.consul.cas-retry-delay` flags. They have a default value of `1s`, while previously there was no delay between retries. #2309
* [CHANGE] Store-gateway: Remove the experimental ability to run requests in a dedicated OS thread pool and associated CLI flag `-store-gateway.thread-pool-size`. #2423
* [CHANGE] Memberlist: disabled TCP-based ping fallback, because Mimir already uses a custom transport based on TCP. #2456
* [CHANGE] Change default value for `-distributor.ha-tracker.max-clusters` to `100` to provide a DoS protection. #2465
* [CHANGE] Experimental block upload API exposed by compactor has changed: Previous `/api/v1/upload/block/{block}` endpoint for starting block upload is now `/api/v1/upload/block/{block}/start`, and previous endpoint `/api/v1/upload/block/{block}?uploadComplete=true` for finishing block upload is now `/api/v1/upload/block/{block}/finish`. New API endpoint has been added: `/api/v1/upload/block/{block}/check`. #2486 #2548
* [CHANGE] Compactor: changed `-compactor.max-compaction-time` default from `0s` (disabled) to `1h`. When compacting blocks for a tenant, the compactor will move to compact blocks of another tenant or re-plan blocks to compact at least every 1h. #2514
* [CHANGE] Distributor: removed previously deprecated `extend_writes` (see #1856) YAML key and `-distributor.extend-writes` CLI flag from the distributor config. #2551
* [CHANGE] Ingester: removed previously deprecated `active_series_custom_trackers` (see #1188) YAML key from the ingester config. #2552
* [CHANGE] The tenant ID `__mimir_cluster` is reserved by Mimir and not allowed to store metrics. #2643
* [CHANGE] Purger: removed the purger component and moved its API endpoints `/purger/delete_tenant` and `/purger/delete_tenant_status` to the compactor at `/compactor/delete_tenant` and `/compactor/delete_tenant_status`. The new endpoints on the compactor are stable. #2644
* [CHANGE] Memberlist: Change the leave timeout duration (`-memberlist.leave-timeout duration`) from 5s to 20s and connection timeout (`-memberlist.packet-dial-timeout`) from 5s to 2s. This makes leave timeout 10x the connection timeout, so that we can communicate the leave to at least 1 node, if the first 9 we try to contact times out. #2669
* [CHANGE] Alertmanager: return status code `412 Precondition Failed` and log info message when alertmanager isn't configured for a tenant. #2635
* [CHANGE] Distributor: if forwarding rules are used to forward samples, exemplars are now removed from the request. #2710 #2725
* [CHANGE] Limits: change the default value of `max_global_series_per_metric` limit to `0` (disabled). Setting this limit by default does not provide much benefit because series are sharded by all labels. #2714
* [CHANGE] Ingester: experimental `-blocks-storage.tsdb.new-chunk-disk-mapper` has been removed, new chunk disk mapper is now always used, and is no longer marked experimental. Default value of `-blocks-storage.tsdb.head-chunks-write-queue-size` has changed to 1000000, this enables async chunk queue by default, which leads to improved latency on the write path when new chunks are created in ingesters. #2762
* [CHANGE] Ingester: removed deprecated `-blocks-storage.tsdb.isolation-enabled` option. TSDB-level isolation is now always disabled in Mimir. #2782
* [CHANGE] Compactor: `-compactor.partial-block-deletion-delay` must either be set to 0 (to disable partial blocks deletion) or a value higher than `4h`. #2787
* [CHANGE] Query-frontend: CLI flag `-query-frontend.align-querier-with-step` has been deprecated. Please use `-query-frontend.align-queries-with-step` instead. #2840
* [FEATURE] Compactor: Adds the ability to delete partial blocks after a configurable delay. This option can be configured per tenant. #2285
  - `-compactor.partial-block-deletion-delay`, as a duration string, allows you to set the delay since a partial block has been modified before marking it for deletion. A value of `0`, the default, disables this feature.
  - The metric `cortex_compactor_blocks_marked_for_deletion_total` has a new value for the `reason` label `reason="partial"`, when a block deletion marker is triggered by the partial block deletion delay.
* [FEATURE] Querier: enabled support for queries with negative offsets, which are not cached in the query results cache. #2429
* [FEATURE] EXPERIMENTAL: OpenTelemetry Metrics ingestion path on `/otlp/v1/metrics`. #695 #2436 #2461
* [FEATURE] Querier: Added support for tenant federation to metric metadata endpoint. #2467
* [FEATURE] Query-frontend: introduced experimental support to split instant queries by time. The instant query splitting can be enabled setting `-query-frontend.split-instant-queries-by-interval`. #2469 #2564 #2565 #2570 #2571 #2572 #2573 #2574 #2575 #2576 #2581 #2582 #2601 #2632 #2633 #2634 #2641 #2642 #2766
* [FEATURE] Introduced an experimental anonymous usage statistics tracking (disabled by default), to help Mimir maintainers make better decisions to support the open source community. The tracking system anonymously collects non-sensitive, non-personally identifiable information about the running Mimir cluster, and is disabled by default. #2643 #2662 #2685 #2732 #2733 #2735
* [FEATURE] Introduced an experimental deployment mode called read-write and running a fully featured Mimir cluster with three components: write, read and backend. The read-write deployment mode is a trade-off between the monolithic mode (only one component, no isolation) and the microservices mode (many components, high isolation). #2754 #2838
* [ENHANCEMENT] Distributor: Decreased distributor tests execution time. #2562
* [ENHANCEMENT] Alertmanager: Allow the HTTP `proxy_url` configuration option in the receiver's configuration. #2317
* [ENHANCEMENT] ring: optimize shuffle-shard computation when lookback is used, and all instances have registered timestamp within the lookback window. In that case we can immediately return origial ring, because we would select all instances anyway. #2309
* [ENHANCEMENT] Memberlist: added experimental memberlist cluster label support via `-memberlist.cluster-label` and `-memberlist.cluster-label-verification-disabled` CLI flags (and their respective YAML config options). #2354
* [ENHANCEMENT] Object storage can now be configured for all components using the `common` YAML config option key (or `-common.storage.*` CLI flags). #2330 #2347
* [ENHANCEMENT] Go: updated to go 1.18.4. #2400
* [ENHANCEMENT] Store-gateway, listblocks: list of blocks now includes stats from `meta.json` file: number of series, samples and chunks. #2425
* [ENHANCEMENT] Added more buckets to `cortex_ingester_client_request_duration_seconds` histogram metric, to correctly track requests taking longer than 1s (up until 16s). #2445
* [ENHANCEMENT] Azure client: Improve memory usage for large object storage downloads. #2408
* [ENHANCEMENT] Distributor: Add `-distributor.instance-limits.max-inflight-push-requests-bytes`. This limit protects the distributor against multiple large requests that together may cause an OOM, but are only a few, so do not trigger the `max-inflight-push-requests` limit. #2413
* [ENHANCEMENT] Distributor: Drop exemplars in distributor for tenants where exemplars are disabled. #2504
* [ENHANCEMENT] Runtime Config: Allow operator to specify multiple comma-separated yaml files in `-runtime-config.file` that will be merged in left to right order. #2583
* [ENHANCEMENT] Query sharding: shard binary operations only if it doesn't lead to non-shardable vector selectors in one of the operands. #2696
* [ENHANCEMENT] Add packaging for both debian based deb file and redhat based rpm file using FPM. #1803
* [ENHANCEMENT] Distributor: Add `cortex_distributor_query_ingester_chunks_deduped_total` and `cortex_distributor_query_ingester_chunks_total` metrics for determining how effective ingester chunk deduplication at query time is. #2713
* [ENHANCEMENT] Upgrade Docker base images to `alpine:3.16.2`. #2729
* [ENHANCEMENT] Ruler: Add `<prometheus-http-prefix>/api/v1/status/buildinfo` endpoint. #2724
* [ENHANCEMENT] Querier: Ensure all queries pulled from query-frontend or query-scheduler are immediately executed. The maximum workers concurrency in each querier is configured by `-querier.max-concurrent`. #2598
* [ENHANCEMENT] Distributor: Add `cortex_distributor_received_requests_total` and `cortex_distributor_requests_in_total` metrics to provide visiblity into appropriate per-tenant request limits. #2770
* [ENHANCEMENT] Distributor: Add single forwarding remote-write endpoint for a tenant (`forwarding_endpoint`), instead of using per-rule endpoints. This takes precendence over per-rule endpoints. #2801
* [ENHANCEMENT] Added `err-mimir-distributor-max-write-message-size` to the errors catalog. #2470
* [ENHANCEMENT] Add sanity check at startup to ensure the configured filesystem directories don't overlap for different components. #2828 #2947
* [BUGFIX] TSDB: Fixed a bug on the experimental out-of-order implementation that led to wrong query results. #2701
* [BUGFIX] Compactor: log the actual error on compaction failed. #2261
* [BUGFIX] Alertmanager: restore state from storage even when running a single replica. #2293
* [BUGFIX] Ruler: do not block "List Prometheus rules" API endpoint while syncing rules. #2289
* [BUGFIX] Ruler: return proper `*status.Status` error when running in remote operational mode. #2417
* [BUGFIX] Alertmanager: ensure the configured `-alertmanager.web.external-url` is either a path starting with `/`, or a full URL including the scheme and hostname. #2381 #2542
* [BUGFIX] Memberlist: fix problem with loss of some packets, typically ring updates when instances were removed from the ring during shutdown. #2418
* [BUGFIX] Ingester: fix misfiring `MimirIngesterHasUnshippedBlocks` and stale `cortex_ingester_oldest_unshipped_block_timestamp_seconds` when some block uploads fail. #2435
* [BUGFIX] Query-frontend: fix incorrect mapping of http status codes 429 to 500 when request queue is full. #2447
* [BUGFIX] Memberlist: Fix problem with ring being empty right after startup. Memberlist KV store now tries to "fast-join" the cluster to avoid serving empty KV store. #2505
* [BUGFIX] Compactor: Fix bug when using `-compactor.partial-block-deletion-delay`: compactor didn't correctly check for modification time of all block files. #2559
* [BUGFIX] Query-frontend: fix wrong query sharding results for queries with boolean result like `1 < bool 0`. #2558
* [BUGFIX] Fixed error messages related to per-instance limits incorrectly reporting they can be set on a per-tenant basis. #2610
* [BUGFIX] Perform HA-deduplication before forwarding samples according to forwarding rules in the distributor. #2603 #2709
* [BUGFIX] Fix reporting of tracing spans from PromQL engine. #2707
* [BUGFIX] Apply relabel and drop_label rules before forwarding rules in the distributor. #2703
* [BUGFIX] Distributor: Register `cortex_discarded_requests_total` metric, which previously was not registered and therefore not exported. #2712
* [BUGFIX] Ruler: fix not restoring alerts' state at startup. #2648
* [BUGFIX] Ingester: Fix disk filling up after restarting ingesters with out-of-order support disabled while it was enabled before. #2799
* [BUGFIX] Memberlist: retry joining memberlist cluster on startup when no nodes are resolved. #2837
* [BUGFIX] Query-frontend: fix incorrect mapping of http status codes 413 to 500 when request is too large. #2819
* [BUGFIX] Alertmanager: revert upstream alertmananger to v0.24.0 to fix panic when unmarshalling email headers #2924 #2925

### Mixin

* [CHANGE] Dashboards: "Slow Queries" dashboard no longer works with versions older than Grafana 9.0. #2223
* [CHANGE] Alerts: use RSS memory instead of working set memory in the `MimirAllocatingTooMuchMemory` alert for ingesters. #2480
* [CHANGE] Dashboards: remove the "Cache - Latency (old)" panel from the "Mimir / Queries" dashboard. #2796
* [FEATURE] Dashboards: added support to experimental read-write deployment mode. #2780
* [ENHANCEMENT] Dashboards: added missed rule evaluations to the "Evaluations per second" panel in the "Mimir / Ruler" dashboard. #2314
* [ENHANCEMENT] Dashboards: add k8s resource requests to CPU and memory panels. #2346
* [ENHANCEMENT] Dashboards: add RSS memory utilization panel for ingesters, store-gateways and compactors. #2479
* [ENHANCEMENT] Dashboards: allow to configure graph tooltip. #2647
* [ENHANCEMENT] Alerts: MimirFrontendQueriesStuck and MimirSchedulerQueriesStuck alerts are more reliable now as they consider all the intermediate samples in the minute prior to the evaluation. #2630
* [ENHANCEMENT] Alerts: added `RolloutOperatorNotReconciling` alert, firing if the optional rollout-operator is not successfully reconciling. #2700
* [ENHANCEMENT] Dashboards: added support to query-tee in front of ruler-query-frontend in the "Remote ruler reads" dashboard. #2761
* [ENHANCEMENT] Dashboards: Introduce support for baremetal deployment, setting `deployment_type: 'baremetal'` in the mixin `_config`. #2657
* [ENHANCEMENT] Dashboards: use timeseries panel to show exemplars. #2800
* [BUGFIX] Dashboards: fixed unit of latency panels in the "Mimir / Ruler" dashboard. #2312
* [BUGFIX] Dashboards: fixed "Intervals per query" panel in the "Mimir / Queries" dashboard. #2308
* [BUGFIX] Dashboards: Make "Slow Queries" dashboard works with Grafana 9.0. #2223
* [BUGFIX] Dashboards: add missing API routes to Ruler dashboard. #2412
* [BUGFIX] Dashboards: stop setting 'interval' in dashboards; it should be set on your datasource. #2802

### Jsonnet

* [CHANGE] query-scheduler is enabled by default. We advise to deploy the query-scheduler to improve the scalability of the query-frontend. #2431
* [CHANGE] Replaced anti-affinity rules with pod topology spread constraints for distributor, query-frontend, querier and ruler. #2517
  - The following configuration options have been removed:
    - `distributor_allow_multiple_replicas_on_same_node`
    - `query_frontend_allow_multiple_replicas_on_same_node`
    - `querier_allow_multiple_replicas_on_same_node`
    - `ruler_allow_multiple_replicas_on_same_node`
  - The following configuration options have been added:
    - `distributor_topology_spread_max_skew`
    - `query_frontend_topology_spread_max_skew`
    - `querier_topology_spread_max_skew`
    - `ruler_topology_spread_max_skew`
* [CHANGE] Change `max_global_series_per_metric` to 0 in all plans, and as a default value. #2669
* [FEATURE] Memberlist: added support for experimental memberlist cluster label, through the jsonnet configuration options `memberlist_cluster_label` and `memberlist_cluster_label_verification_disabled`. #2349
* [FEATURE] Added ruler-querier autoscaling support. It requires [KEDA](https://keda.sh) installed in the Kubernetes cluster. Ruler-querier autoscaler can be enabled and configure through the following options in the jsonnet config: #2545
  * `autoscaling_ruler_querier_enabled`: `true` to enable autoscaling.
  * `autoscaling_ruler_querier_min_replicas`: minimum number of ruler-querier replicas.
  * `autoscaling_ruler_querier_max_replicas`: maximum number of ruler-querier replicas.
  * `autoscaling_prometheus_url`: Prometheus base URL from which to scrape Mimir metrics (e.g. `http://prometheus.default:9090/prometheus`).
* [ENHANCEMENT] Memberlist now uses DNS service-discovery by default. #2549
* [ENHANCEMENT] Upgrade memcached image tag to `memcached:1.6.16-alpine`. #2740
* [ENHANCEMENT] Added `$._config.configmaps` and `$._config.runtime_config_files` to make it easy to add new configmaps or runtime config file to all components. #2748

### Mimirtool

* [ENHANCEMENT] Added `mimirtool backfill` command to upload Prometheus blocks using API available in the compactor. #1822
* [ENHANCEMENT] mimirtool bucket-validation: Verify existing objects can be overwritten by subsequent uploads. #2491
* [ENHANCEMENT] mimirtool config convert: Now supports migrating to the current version of Mimir. #2629
* [BUGFIX] mimirtool analyze: Fix dashboard JSON unmarshalling errors by using custom parsing. #2386
* [BUGFIX] Version checking no longer prompts for updating when already on latest version. #2723

### Mimir Continuous Test

* [ENHANCEMENT] Added basic authentication and bearer token support for when Mimir is behind a gateway authenticating the calls. #2717

### Query-tee

* [CHANGE] Renamed CLI flag `-server.service-port` to `-server.http-service-port`. #2683
* [CHANGE] Renamed metric `cortex_querytee_request_duration_seconds` to `cortex_querytee_backend_request_duration_seconds`. Metric `cortex_querytee_request_duration_seconds` is now reported without label `backend`. #2683
* [ENHANCEMENT] Added HTTP over gRPC support to `query-tee` to allow testing gRPC requests to Mimir instances. #2683

### Documentation

* [ENHANCEMENT] Referenced `mimirtool` commands in the HTTP API documentation. #2516
* [ENHANCEMENT] Improved DNS service discovery documentation. #2513

### Tools

* [ENHANCEMENT] `markblocks` now processes multiple blocks concurrently. #2677

## 2.2.0

### Grafana Mimir

* [CHANGE] Increased default configuration for `-server.grpc-max-recv-msg-size-bytes` and `-server.grpc-max-send-msg-size-bytes` from 4MB to 100MB. #1884
* [CHANGE] Default values have changed for the following settings. This improves query performance for recent data (within 12h) by only reading from ingesters: #1909 #1921
    - `-blocks-storage.bucket-store.ignore-blocks-within` now defaults to `10h` (previously `0`)
    - `-querier.query-store-after` now defaults to `12h` (previously `0`)
* [CHANGE] Alertmanager: removed support for migrating local files from Cortex 1.8 or earlier. Related to original Cortex PR https://github.com/cortexproject/cortex/pull/3910. #2253
* [CHANGE] The following settings are now classified as advanced because the defaults should work for most users and tuning them requires in-depth knowledge of how the read path works: #1929
    - `-querier.query-ingesters-within`
    - `-querier.query-store-after`
* [CHANGE] Config flag category overrides can be set dynamically at runtime. #1934
* [CHANGE] Ingester: deprecated `-ingester.ring.join-after`. Mimir now behaves as this setting is always set to 0s. This configuration option will be removed in Mimir 2.4.0. #1965
* [CHANGE] Blocks uploaded by ingester no longer contain `__org_id__` label. Compactor now ignores this label and will compact blocks with and without this label together. `mimirconvert` tool will remove the label from blocks as "unknown" label. #1972
* [CHANGE] Querier: deprecated `-querier.shuffle-sharding-ingesters-lookback-period`, instead adding `-querier.shuffle-sharding-ingesters-enabled` to enable or disable shuffle sharding on the read path. The value of `-querier.query-ingesters-within` is now used internally for shuffle sharding lookback. #2110
* [CHANGE] Memberlist: `-memberlist.abort-if-join-fails` now defaults to false. Previously it defaulted to true. #2168
* [CHANGE] Ruler: `/api/v1/rules*` and `/prometheus/rules*` configuration endpoints are removed. Use `/prometheus/config/v1/rules*`. #2182
* [CHANGE] Ingester: `-ingester.exemplars-update-period` has been renamed to `-ingester.tsdb-config-update-period`. You can use it to update multiple, per-tenant TSDB configurations. #2187
* [FEATURE] Ingester: (Experimental) Add the ability to ingest out-of-order samples up to an allowed limit. If you enable this feature, it requires additional memory and disk space. This feature also enables a write-behind log, which might lead to longer ingester-start replays. When this feature is disabled, there is no overhead on memory, disk space, or startup times. #2187
  * `-ingester.out-of-order-time-window`, as duration string, allows you to set how back in time a sample can be. The default is `0s`, where `s` is seconds.
  * `cortex_ingester_tsdb_out_of_order_samples_appended_total` metric tracks the total number of out-of-order samples ingested by the ingester.
  * `cortex_discarded_samples_total` has a new label `reason="sample-too-old"`, when the `-ingester.out-of-order-time-window` flag is greater than zero. The label tracks the number of samples that were discarded for being too old; they were out of order, but beyond the time window allowed. The labels `reason="sample-out-of-order"` and `reason="sample-out-of-bounds"` are not used when out-of-order ingestion is enabled.
* [ENHANCEMENT] Distributor: Added limit to prevent tenants from sending excessive number of requests: #1843
  * The following CLI flags (and their respective YAML config options) have been added:
    * `-distributor.request-rate-limit`
    * `-distributor.request-burst-limit`
  * The following metric is exposed to tell how many requests have been rejected:
    * `cortex_discarded_requests_total`
* [ENHANCEMENT] Store-gateway: Add the experimental ability to run requests in a dedicated OS thread pool. This feature can be configured using `-store-gateway.thread-pool-size` and is disabled by default. Replaces the ability to run index header operations in a dedicated thread pool. #1660 #1812
* [ENHANCEMENT] Improved error messages to make them easier to understand; each now have a unique, global identifier that you can use to look up in the runbooks for more information. #1907 #1919 #1888 #1939 #1984 #2009 #2056 #2066 #2104 #2150 #2234
* [ENHANCEMENT] Memberlist KV: incoming messages are now processed on per-key goroutine. This may reduce loss of "maintanance" packets in busy memberlist installations, but use more CPU. New `memberlist_client_received_broadcasts_dropped_total` counter tracks number of dropped per-key messages. #1912
* [ENHANCEMENT] Blocks Storage, Alertmanager, Ruler: add support a prefix to the bucket store (`*_storage.storage_prefix`). This enables using the same bucket for the three components. #1686 #1951
* [ENHANCEMENT] Upgrade Docker base images to `alpine:3.16.0`. #2028
* [ENHANCEMENT] Store-gateway: Add experimental configuration option for the store-gateway to attempt to pre-populate the file system cache when memory-mapping index-header files. Enabled with `-blocks-storage.bucket-store.index-header.map-populate-enabled=true`. Note this flag only has an effect when running on Linux. #2019 #2054
* [ENHANCEMENT] Chunk Mapper: reduce memory usage of async chunk mapper. #2043
* [ENHANCEMENT] Ingester: reduce sleep time when reading WAL. #2098
* [ENHANCEMENT] Compactor: Run sanity check on blocks storage configuration at startup. #2144
* [ENHANCEMENT] Compactor: Add HTTP API for uploading TSDB blocks. Enabled with `-compactor.block-upload-enabled`. #1694 #2126
* [ENHANCEMENT] Ingester: Enable querying overlapping blocks by default. #2187
* [ENHANCEMENT] Distributor: Auto-forget unhealthy distributors after ten failed ring heartbeats. #2154
* [ENHANCEMENT] Distributor: Add new metric `cortex_distributor_forward_errors_total` for error codes resulting from forwarding requests. #2077
* [ENHANCEMENT] `/ready` endpoint now returns and logs detailed services information. #2055
* [ENHANCEMENT] Memcached client: Reduce number of connections required to fetch cached keys from memcached. #1920
* [ENHANCEMENT] Improved error message returned when `-querier.query-store-after` validation fails. #1914
* [BUGFIX] Fix regexp parsing panic for regexp label matchers with start/end quantifiers. #1883
* [BUGFIX] Ingester: fixed deceiving error log "failed to update cached shipped blocks after shipper initialisation", occurring for each new tenant in the ingester. #1893
* [BUGFIX] Ring: fix bug where instances may appear unhealthy in the hash ring web UI even though they are not. #1933
* [BUGFIX] API: gzip is now enforced when identity encoding is explicitly rejected. #1864
* [BUGFIX] Fix panic at startup when Mimir is running in monolithic mode and query sharding is enabled. #2036
* [BUGFIX] Ruler: report `cortex_ruler_queries_failed_total` metric for any remote query error except 4xx when remote operational mode is enabled. #2053 #2143
* [BUGFIX] Ingester: fix slow rollout when using `-ingester.ring.unregister-on-shutdown=false` with long `-ingester.ring.heartbeat-period`. #2085
* [BUGFIX] Ruler: add timeout for remote rule evaluation queries to prevent rule group evaluations getting stuck indefinitely. The duration is configurable with `-querier.timeout` (default `2m`). #2090 #2222
* [BUGFIX] Limits: Active series custom tracker configuration has been named back from `active_series_custom_trackers_config` to `active_series_custom_trackers`. For backwards compatibility both version is going to be supported for until Mimir v2.4. When both fields are specified, `active_series_custom_trackers_config` takes precedence over `active_series_custom_trackers`. #2101
* [BUGFIX] Ingester: fixed the order of labels applied when incrementing the `cortex_discarded_metadata_total` metric. #2096
* [BUGFIX] Ingester: fixed bug where retrieving metadata for a metric with multiple metadata entries would return multiple copies of a single metadata entry rather than all available entries. #2096
* [BUGFIX] Distributor: canceled requests are no longer accounted as internal errors. #2157
* [BUGFIX] Memberlist: Fix typo in memberlist admin UI. #2202
* [BUGFIX] Ruler: fixed typo in error message when ruler failed to decode a rule group. #2151
* [BUGFIX] Active series custom tracker configuration is now displayed properly on `/runtime_config` page. #2065
* [BUGFIX] Query-frontend: `vector` and `time` functions were sharded, which made expressions like `vector(1) > 0 and vector(1)` fail. #2355

### Mixin

* [CHANGE] Split `mimir_queries` rules group into `mimir_queries` and `mimir_ingester_queries` to keep number of rules per group within the default per-tenant limit. #1885
* [CHANGE] Dashboards: Expose full image tag in "Mimir / Rollout progress" dashboard's "Pod per version panel." #1932
* [CHANGE] Dashboards: Disabled gateway panels by default, because most users don't have a gateway exposing the metrics expected by Mimir dashboards. You can re-enable it setting `gateway_enabled: true` in the mixin config and recompiling the mixin running `make build-mixin`. #1955
* [CHANGE] Alerts: adapt `MimirFrontendQueriesStuck` and `MimirSchedulerQueriesStuck` to consider ruler query path components. #1949
* [CHANGE] Alerts: Change `MimirRulerTooManyFailedQueries` severity to `critical`. #2165
* [ENHANCEMENT] Dashboards: Add config option `datasource_regex` to customise the regular expression used to select valid datasources for Mimir dashboards. #1802
* [ENHANCEMENT] Dashboards: Added "Mimir / Remote ruler reads" and "Mimir / Remote ruler reads resources" dashboards. #1911 #1937
* [ENHANCEMENT] Dashboards: Make networking panels work for pods created by the mimir-distributed helm chart. #1927
* [ENHANCEMENT] Alerts: Add `MimirStoreGatewayNoSyncedTenants` alert that fires when there is a store-gateway owning no tenants. #1882
* [ENHANCEMENT] Rules: Make `recording_rules_range_interval` configurable for cases where Mimir metrics are scraped less often that every 30 seconds. #2118
* [ENHANCEMENT] Added minimum Grafana version to mixin dashboards. #1943
* [BUGFIX] Fix `container_memory_usage_bytes:sum` recording rule. #1865
* [BUGFIX] Fix `MimirGossipMembersMismatch` alerts if Mimir alertmanager is activated. #1870
* [BUGFIX] Fix `MimirRulerMissedEvaluations` to show % of missed alerts as a value between 0 and 100 instead of 0 and 1. #1895
* [BUGFIX] Fix `MimirCompactorHasNotUploadedBlocks` alert false positive when Mimir is deployed in monolithic mode. #1902
* [BUGFIX] Fix `MimirGossipMembersMismatch` to make it less sensitive during rollouts and fire one alert per installation, not per job. #1926
* [BUGFIX] Do not trigger `MimirAllocatingTooMuchMemory` alerts if no container limits are supplied. #1905
* [BUGFIX] Dashboards: Remove empty "Chunks per query" panel from `Mimir / Queries` dashboard. #1928
* [BUGFIX] Dashboards: Use Grafana's `$__rate_interval` for rate queries in dashboards to support scrape intervals of >15s. #2011
* [BUGFIX] Alerts: Make each version of `MimirCompactorHasNotUploadedBlocks` distinct to avoid rule evaluation failures due to duplicate series being generated. #2197
* [BUGFIX] Fix `MimirGossipMembersMismatch` alert when using remote ruler evaluation. #2159

### Jsonnet

* [CHANGE] Remove use of `-querier.query-store-after`, `-querier.shuffle-sharding-ingesters-lookback-period`, `-blocks-storage.bucket-store.ignore-blocks-within`, and `-blocks-storage.tsdb.close-idle-tsdb-timeout` CLI flags since the values now match defaults. #1915 #1921
* [CHANGE] Change default value for `-blocks-storage.bucket-store.chunks-cache.memcached.timeout` to `450ms` to increase use of cached data. #2035
* [CHANGE] The `memberlist_ring_enabled` configuration now applies to Alertmanager. #2102 #2103 #2107
* [CHANGE] Default value for `memberlist_ring_enabled` is now true. It means that all hash rings use Memberlist as default KV store instead of Consul (previous default). #2161
* [CHANGE] Configure `-ingester.max-global-metadata-per-user` to correspond to 20% of the configured max number of series per tenant. #2250
* [CHANGE] Configure `-ingester.max-global-metadata-per-metric` to be 10. #2250
* [CHANGE] Change `_config.multi_zone_ingester_max_unavailable` to 25. #2251
* [FEATURE] Added querier autoscaling support. It requires [KEDA](https://keda.sh) installed in the Kubernetes cluster and query-scheduler enabled in the Mimir cluster. Querier autoscaler can be enabled and configure through the following options in the jsonnet config: #2013 #2023
  * `autoscaling_querier_enabled`: `true` to enable autoscaling.
  * `autoscaling_querier_min_replicas`: minimum number of querier replicas.
  * `autoscaling_querier_max_replicas`: maximum number of querier replicas.
  * `autoscaling_prometheus_url`: Prometheus base URL from which to scrape Mimir metrics (e.g. `http://prometheus.default:9090/prometheus`).
* [FEATURE] Jsonnet: Add support for ruler remote evaluation mode (`ruler_remote_evaluation_enabled`), which deploys and uses a dedicated query path for rule evaluation. This enables the benefits of the query-frontend for rule evaluation, such as query sharding. #2073
* [ENHANCEMENT] Added `compactor` service, that can be used to route requests directly to compactor (e.g. admin UI). #2063
* [ENHANCEMENT] Added a `consul_enabled` configuration option to provide the ability to disable consul. It is automatically set to false when `memberlist_ring_enabled` is true and `multikv_migration_enabled` (used for migration from Consul to memberlist) is not set. #2093 #2152
* [BUGFIX] Querier: Fix disabling shuffle sharding on the read path whilst keeping it enabled on write path. #2164

### Mimirtool

* [CHANGE] mimirtool rules: `--use-legacy-routes` now toggles between using `/prometheus/config/v1/rules` (default) and `/api/v1/rules` (legacy) endpoints. #2182
* [FEATURE] Added bearer token support for when Mimir is behind a gateway authenticating by bearer token. #2146
* [BUGFIX] mimirtool analyze: Fix dashboard JSON unmarshalling errors (#1840). #1973
* [BUGFIX] Make mimirtool build for Windows work again. #2273

### Mimir Continuous Test

* [ENHANCEMENT] Added the `-tests.smoke-test` flag to run the `mimir-continuous-test` suite once and immediately exit. #2047 #2094

### Documentation

* [ENHANCEMENT] Published Grafana Mimir runbooks as part of documentation. #1970
* [ENHANCEMENT] Improved ruler's "remote operational mode" documentation. #1906
* [ENHANCEMENT] Recommend fast disks for ingesters and store-gateways in production tips. #1903
* [ENHANCEMENT] Explain the runtime override of active series matchers. #1868
* [ENHANCEMENT] Clarify "Set rule group" API specification. #1869
* [ENHANCEMENT] Published Mimir jsonnet documentation. #2024
* [ENHANCEMENT] Documented required scrape interval for using alerting and recording rules from Mimir jsonnet. #2147
* [ENHANCEMENT] Runbooks: Mention memberlist as possible source of problems for various alerts. #2158
* [ENHANCEMENT] Added step-by-step article about migrating from Consul to Memberlist KV store using jsonnet without downtime. #2166
* [ENHANCEMENT] Documented `/memberlist` admin page. #2166
* [ENHANCEMENT] Documented how to configure Grafana Mimir's ruler with Jsonnet. #2127
* [ENHANCEMENT] Documented how to configure queriers’ autoscaling with Jsonnet. #2128
* [ENHANCEMENT] Updated mixin building instructions in "Installing Grafana Mimir dashboards and alerts" article. #2015 #2163
* [ENHANCEMENT] Fix location of "Monitoring Grafana Mimir" article in the documentation hierarchy. #2130
* [ENHANCEMENT] Runbook for `MimirRequestLatency` was expanded with more practical advice. #1967
* [BUGFIX] Fixed ruler configuration used in the getting started guide. #2052
* [BUGFIX] Fixed Mimir Alertmanager datasource in Grafana used by "Play with Grafana Mimir" tutorial. #2115
* [BUGFIX] Fixed typos in "Scaling out Grafana Mimir" article. #2170
* [BUGFIX] Added missing ring endpoint exposed by Ingesters. #1918

## 2.1.0

### Grafana Mimir

* [CHANGE] Compactor: No longer upload debug meta files to object storage. #1257
* [CHANGE] Default values have changed for the following settings: #1547
    - `-alertmanager.alertmanager-client.grpc-max-recv-msg-size` now defaults to 100 MiB (previously was not configurable and set to 16 MiB)
    - `-alertmanager.alertmanager-client.grpc-max-send-msg-size` now defaults to 100 MiB (previously was not configurable and set to 4 MiB)
    - `-alertmanager.max-recv-msg-size` now defaults to 100 MiB (previously was 16 MiB)
* [CHANGE] Ingester: Add `user` label to metrics `cortex_ingester_ingested_samples_total` and `cortex_ingester_ingested_samples_failures_total`. #1533
* [CHANGE] Ingester: Changed `-blocks-storage.tsdb.isolation-enabled` default from `true` to `false`. The config option has also been deprecated and will be removed in 2 minor version. #1655
* [CHANGE] Query-frontend: results cache keys are now versioned, this will cause cache to be re-filled when rolling out this version. #1631
* [CHANGE] Store-gateway: enabled attributes in-memory cache by default. New default configuration is `-blocks-storage.bucket-store.chunks-cache.attributes-in-memory-max-items=50000`. #1727
* [CHANGE] Compactor: Removed the metric `cortex_compactor_garbage_collected_blocks_total` since it duplicates `cortex_compactor_blocks_marked_for_deletion_total`. #1728
* [CHANGE] All: Logs that used the`org_id` label now use `user` label. #1634 #1758
* [CHANGE] Alertmanager: the following metrics are not exported for a given `user` and `integration` when the metric value is zero: #1783
  * `cortex_alertmanager_notifications_total`
  * `cortex_alertmanager_notifications_failed_total`
  * `cortex_alertmanager_notification_requests_total`
  * `cortex_alertmanager_notification_requests_failed_total`
  * `cortex_alertmanager_notification_rate_limited_total`
* [CHANGE] Removed the following metrics exposed by the Mimir hash rings: #1791
  * `cortex_member_ring_tokens_owned`
  * `cortex_member_ring_tokens_to_own`
  * `cortex_ring_tokens_owned`
  * `cortex_ring_member_ownership_percent`
* [CHANGE] Querier / Ruler: removed the following metrics tracking number of query requests send to each ingester. You can use `cortex_request_duration_seconds_count{route=~"/cortex.Ingester/(QueryStream|QueryExemplars)"}` instead. #1797
  * `cortex_distributor_ingester_queries_total`
  * `cortex_distributor_ingester_query_failures_total`
* [CHANGE] Distributor: removed the following metrics tracking the number of requests from a distributor to ingesters: #1799
  * `cortex_distributor_ingester_appends_total`
  * `cortex_distributor_ingester_append_failures_total`
* [CHANGE] Distributor / Ruler: deprecated `-distributor.extend-writes`. Now Mimir always behaves as if this setting was set to `false`, which we expect to be safe for every Mimir cluster setup. #1856
* [FEATURE] Querier: Added support for [streaming remote read](https://prometheus.io/blog/2019/10/10/remote-read-meets-streaming/). Should be noted that benefits of chunking the response are partial here, since in a typical `query-frontend` setup responses will be buffered until they've been completed. #1735
* [FEATURE] Ruler: Allow setting `evaluation_delay` for each rule group via rules group configuration file. #1474
* [FEATURE] Ruler: Added support for expression remote evaluation. #1536 #1818
  * The following CLI flags (and their respective YAML config options) have been added:
    * `-ruler.query-frontend.address`
    * `-ruler.query-frontend.grpc-client-config.grpc-max-recv-msg-size`
    * `-ruler.query-frontend.grpc-client-config.grpc-max-send-msg-size`
    * `-ruler.query-frontend.grpc-client-config.grpc-compression`
    * `-ruler.query-frontend.grpc-client-config.grpc-client-rate-limit`
    * `-ruler.query-frontend.grpc-client-config.grpc-client-rate-limit-burst`
    * `-ruler.query-frontend.grpc-client-config.backoff-on-ratelimits`
    * `-ruler.query-frontend.grpc-client-config.backoff-min-period`
    * `-ruler.query-frontend.grpc-client-config.backoff-max-period`
    * `-ruler.query-frontend.grpc-client-config.backoff-retries`
    * `-ruler.query-frontend.grpc-client-config.tls-enabled`
    * `-ruler.query-frontend.grpc-client-config.tls-ca-path`
    * `-ruler.query-frontend.grpc-client-config.tls-cert-path`
    * `-ruler.query-frontend.grpc-client-config.tls-key-path`
    * `-ruler.query-frontend.grpc-client-config.tls-server-name`
    * `-ruler.query-frontend.grpc-client-config.tls-insecure-skip-verify`
* [FEATURE] Distributor: Added the ability to forward specifics metrics to alternative remote_write API endpoints. #1052
* [FEATURE] Ingester: Active series custom trackers now supports runtime tenant-specific overrides. The configuration has been moved to limit config, the ingester config has been deprecated.  #1188
* [ENHANCEMENT] Alertmanager API: Concurrency limit for GET requests is now configurable using `-alertmanager.max-concurrent-get-requests-per-tenant`. #1547
* [ENHANCEMENT] Alertmanager: Added the ability to configure additional gRPC client settings for the Alertmanager distributor #1547
  - `-alertmanager.alertmanager-client.backoff-max-period`
  - `-alertmanager.alertmanager-client.backoff-min-period`
  - `-alertmanager.alertmanager-client.backoff-on-ratelimits`
  - `-alertmanager.alertmanager-client.backoff-retries`
  - `-alertmanager.alertmanager-client.grpc-client-rate-limit`
  - `-alertmanager.alertmanager-client.grpc-client-rate-limit-burst`
  - `-alertmanager.alertmanager-client.grpc-compression`
  - `-alertmanager.alertmanager-client.grpc-max-recv-msg-size`
  - `-alertmanager.alertmanager-client.grpc-max-send-msg-size`
* [ENHANCEMENT] Ruler: Add more detailed query information to ruler query stats logging. #1411
* [ENHANCEMENT] Admin: Admin API now has some styling. #1482 #1549 #1821 #1824
* [ENHANCEMENT] Alertmanager: added `insight=true` field to alertmanager dispatch logs. #1379
* [ENHANCEMENT] Store-gateway: Add the experimental ability to run index header operations in a dedicated thread pool. This feature can be configured using `-blocks-storage.bucket-store.index-header-thread-pool-size` and is disabled by default. #1660
* [ENHANCEMENT] Store-gateway: don't drop all blocks if instance finds itself as unhealthy or missing in the ring. #1806 #1823
* [ENHANCEMENT] Querier: wait until inflight queries are completed when shutting down queriers. #1756 #1767
* [BUGFIX] Query-frontend: do not shard queries with a subquery unless the subquery is inside a shardable aggregation function call. #1542
* [BUGFIX] Query-frontend: added `component=query-frontend` label to results cache memcached metrics to fix a panic when Mimir is running in single binary mode and results cache is enabled. #1704
* [BUGFIX] Mimir: services' status content-type is now correctly set to `text/html`. #1575
* [BUGFIX] Multikv: Fix panic when using using runtime config to set primary KV store used by `multi` KV. #1587
* [BUGFIX] Multikv: Fix watching for runtime config changes in `multi` KV store in ruler and querier. #1665
* [BUGFIX] Memcached: allow to use CNAME DNS records for the memcached backend addresses. #1654
* [BUGFIX] Querier: fixed temporary partial query results when shuffle sharding is enabled and hash ring backend storage is flushed / reset. #1829
* [BUGFIX] Alertmanager: prevent more file traversal cases related to template names. #1833
* [BUGFUX] Alertmanager: Allow usage with `-alertmanager-storage.backend=local`. Note that when using this storage type, the Alertmanager is not able persist state remotely, so it not recommended for production use. #1836
* [BUGFIX] Alertmanager: Do not validate alertmanager configuration if it's not running. #1835

### Mixin

* [CHANGE] Dashboards: Remove per-user series legends from Tenants dashboard. #1605
* [CHANGE] Dashboards: Show in-memory series and the per-user series limit on Tenants dashboard. #1613
* [CHANGE] Dashboards: Slow-queries dashboard now uses `user` label from logs instead of `org_id`. #1634
* [CHANGE] Dashboards: changed all Grafana dashboards UIDs to not conflict with Cortex ones, to let people install both while migrating from Cortex to Mimir: #1801 #1808
  * Alertmanager from `a76bee5913c97c918d9e56a3cc88cc28` to `b0d38d318bbddd80476246d4930f9e55`
  * Alertmanager Resources from `68b66aed90ccab448009089544a8d6c6` to `a6883fb22799ac74479c7db872451092`
  * Compactor from `9c408e1d55681ecb8a22c9fab46875cc` to `1b3443aea86db629e6efdb7d05c53823`
  * Compactor Resources from `df9added6f1f4332f95848cca48ebd99` to `09a5c49e9cdb2f2b24c6d184574a07fd`
  * Config from `61bb048ced9817b2d3e07677fb1c6290` to `5d9d0b4724c0f80d68467088ec61e003`
  * Object Store from `d5a3a4489d57c733b5677fb55370a723` to `e1324ee2a434f4158c00a9ee279d3292`
  * Overrides from `b5c95fee2e5e7c4b5930826ff6e89a12` to `1e2c358600ac53f09faea133f811b5bb`
  * Queries from `d9931b1054053c8b972d320774bb8f1d` to `b3abe8d5c040395cc36615cb4334c92d`
  * Reads from `8d6ba60eccc4b6eedfa329b24b1bd339` to `e327503188913dc38ad571c647eef643`
  * Reads Networking from `c0464f0d8bd026f776c9006b05910000` to `54b2a0a4748b3bd1aefa92ce5559a1c2`
  * Reads Resources from `2fd2cda9eea8d8af9fbc0a5960425120` to `cc86fd5aa9301c6528986572ad974db9`
  * Rollout Progress from `7544a3a62b1be6ffd919fc990ab8ba8f` to `7f0b5567d543a1698e695b530eb7f5de`
  * Ruler from `44d12bcb1f95661c6ab6bc946dfc3473` to `631e15d5d85afb2ca8e35d62984eeaa0`
  * Scaling from `88c041017b96856c9176e07cf557bdcf` to `64bbad83507b7289b514725658e10352`
  * Slow queries from `e6f3091e29d2636e3b8393447e925668` to `6089e1ce1e678788f46312a0a1e647e6`
  * Tenants from `35fa247ce651ba189debf33d7ae41611` to `35fa247ce651ba189debf33d7ae41611`
  * Top Tenants from `bc6e12d4fe540e4a1785b9d3ca0ffdd9` to `bc6e12d4fe540e4a1785b9d3ca0ffdd9`
  * Writes from `0156f6d15aa234d452a33a4f13c838e3` to `8280707b8f16e7b87b840fc1cc92d4c5`
  * Writes Networking from `681cd62b680b7154811fe73af55dcfd4` to `978c1cb452585c96697a238eaac7fe2d`
  * Writes Resources from `c0464f0d8bd026f776c9006b0591bb0b` to `bc9160e50b52e89e0e49c840fea3d379`
* [FEATURE] Alerts: added the following alerts on `mimir-continuous-test` tool: #1676
  - `MimirContinuousTestNotRunningOnWrites`
  - `MimirContinuousTestNotRunningOnReads`
  - `MimirContinuousTestFailed`
* [ENHANCEMENT] Added `per_cluster_label` support to allow to change the label name used to differentiate between Kubernetes clusters. #1651
* [ENHANCEMENT] Dashboards: Show QPS and latency of the Alertmanager Distributor. #1696
* [ENHANCEMENT] Playbooks: Add Alertmanager suggestions for `MimirRequestErrors` and `MimirRequestLatency` #1702
* [ENHANCEMENT] Dashboards: Allow custom datasources. #1749
* [ENHANCEMENT] Dashboards: Add config option `gateway_enabled` (defaults to `true`) to disable gateway panels from dashboards. #1761
* [ENHANCEMENT] Dashboards: Extend Top tenants dashboard with queries for tenants with highest sample rate, discard rate, and discard rate growth. #1842
* [ENHANCEMENT] Dashboards: Show ingestion rate limit and rule group limit on Tenants dashboard. #1845
* [ENHANCEMENT] Dashboards: Add "last successful run" panel to compactor dashboard. #1628
* [BUGFIX] Dashboards: Fix "Failed evaluation rate" panel on Tenants dashboard. #1629
* [BUGFIX] Honor the configured `per_instance_label` in all dashboards and alerts. #1697

### Jsonnet

* [FEATURE] Added support for `mimir-continuous-test`. To deploy `mimir-continuous-test` you can use the following configuration: #1675 #1850
  ```jsonnet
  _config+: {
    continuous_test_enabled: true,
    continuous_test_tenant_id: 'type-tenant-id',
    continuous_test_write_endpoint: 'http://type-write-path-hostname',
    continuous_test_read_endpoint: 'http://type-read-path-hostname/prometheus',
  },
  ```
* [ENHANCEMENT] Ingester anti-affinity can now be disabled by using `ingester_allow_multiple_replicas_on_same_node` configuration key. #1581
* [ENHANCEMENT] Added `node_selector` configuration option to select Kubernetes nodes where Mimir should run. #1596
* [ENHANCEMENT] Alertmanager: Added a `PodDisruptionBudget` of `withMaxUnavailable = 1`, to ensure we maintain quorum during rollouts. #1683
* [ENHANCEMENT] Store-gateway anti-affinity can now be enabled/disabled using `store_gateway_allow_multiple_replicas_on_same_node` configuration key. #1730
* [ENHANCEMENT] Added `store_gateway_zone_a_args`, `store_gateway_zone_b_args` and `store_gateway_zone_c_args` configuration options. #1807
* [BUGFIX] Pass primary and secondary multikv stores via CLI flags. Introduced new `multikv_switch_primary_secondary` config option to flip primary and secondary in runtime config.

### Mimirtool

* [BUGFIX] `config convert`: Retain Cortex defaults for `blocks_storage.backend`, `ruler_storage.backend`, `alertmanager_storage.backend`, `auth.type`, `activity_tracker.filepath`, `alertmanager.data_dir`, `blocks_storage.filesystem.dir`, `compactor.data_dir`, `ruler.rule_path`, `ruler_storage.filesystem.dir`, and `graphite.querier.schemas.backend`. #1626 #1762

### Tools

* [FEATURE] Added a `markblocks` tool that creates `no-compact` and `delete` marks for the blocks. #1551
* [FEATURE] Added `mimir-continuous-test` tool to continuously run smoke tests on live Mimir clusters. #1535 #1540 #1653 #1603 #1630 #1691 #1675 #1676 #1692 #1706 #1709 #1775 #1777 #1778 #1795
* [FEATURE] Added `mimir-rules-action` GitHub action, located at `operations/mimir-rules-action/`, used to lint, prepare, verify, diff, and sync rules to a Mimir cluster. #1723

## 2.0.0

### Grafana Mimir

_Changes since Cortex 1.10.0._

* [CHANGE] Remove chunks storage engine. #86 #119 #510 #545 #743 #744 #748 #753 #755 #757 #758 #759 #760 #762 #764 #789 #812 #813
  * The following CLI flags (and their respective YAML config options) have been removed:
    * `-store.engine`
    * `-schema-config-file`
    * `-ingester.checkpoint-duration`
    * `-ingester.checkpoint-enabled`
    * `-ingester.chunk-encoding`
    * `-ingester.chunk-age-jitter`
    * `-ingester.concurrent-flushes`
    * `-ingester.flush-on-shutdown-with-wal-enabled`
    * `-ingester.flush-op-timeout`
    * `-ingester.flush-period`
    * `-ingester.max-chunk-age`
    * `-ingester.max-chunk-idle`
    * `-ingester.max-series-per-query` (and `max_series_per_query` from runtime config)
    * `-ingester.max-stale-chunk-idle`
    * `-ingester.max-transfer-retries`
    * `-ingester.min-chunk-length`
    * `-ingester.recover-from-wal`
    * `-ingester.retain-period`
    * `-ingester.spread-flushes`
    * `-ingester.wal-dir`
    * `-ingester.wal-enabled`
    * `-querier.query-parallelism`
    * `-querier.second-store-engine`
    * `-querier.use-second-store-before-time`
    * `-flusher.wal-dir`
    * `-flusher.concurrent-flushes`
    * `-flusher.flush-op-timeout`
    * All `-table-manager.*` flags
    * All `-deletes.*` flags
    * All `-purger.*` flags
    * All `-metrics.*` flags
    * All `-dynamodb.*` flags
    * All `-s3.*` flags
    * All `-azure.*` flags
    * All `-bigtable.*` flags
    * All `-gcs.*` flags
    * All `-cassandra.*` flags
    * All `-boltdb.*` flags
    * All `-local.*` flags
    * All `-swift.*` flags
    * All `-store.*` flags except `-store.engine`, `-store.max-query-length`, `-store.max-labels-query-length`
    * All `-grpc-store.*` flags
  * The following API endpoints have been removed:
    * `/api/v1/chunks` and `/chunks`
  * The following metrics have been removed:
    * `cortex_ingester_flush_queue_length`
    * `cortex_ingester_queried_chunks`
    * `cortex_ingester_chunks_created_total`
    * `cortex_ingester_wal_replay_duration_seconds`
    * `cortex_ingester_wal_corruptions_total`
    * `cortex_ingester_sent_chunks`
    * `cortex_ingester_received_chunks`
    * `cortex_ingester_flush_series_in_progress`
    * `cortex_ingester_chunk_utilization`
    * `cortex_ingester_chunk_length`
    * `cortex_ingester_chunk_size_bytes`
    * `cortex_ingester_chunk_age_seconds`
    * `cortex_ingester_memory_chunks`
    * `cortex_ingester_flushing_enqueued_series_total`
    * `cortex_ingester_flushing_dequeued_series_total`
    * `cortex_ingester_dropped_chunks_total`
    * `cortex_oldest_unflushed_chunk_timestamp_seconds`
    * `prometheus_local_storage_chunk_ops_total`
    * `prometheus_local_storage_chunkdesc_ops_total`
    * `prometheus_local_storage_memory_chunkdescs`
* [CHANGE] Changed default storage backends from `s3` to `filesystem` #833
  This effects the following flags:
  * `-blocks-storage.backend` now defaults to `filesystem`
  * `-blocks-storage.filesystem.dir` now defaults to `blocks`
  * `-alertmanager-storage.backend` now defaults to `filesystem`
  * `-alertmanager-storage.filesystem.dir` now defaults to `alertmanager`
  * `-ruler-storage.backend` now defaults to `filesystem`
  * `-ruler-storage.filesystem.dir` now defaults to `ruler`
* [CHANGE] Renamed metric `cortex_experimental_features_in_use_total` as `cortex_experimental_features_used_total` and added `feature` label. #32 #658
* [CHANGE] Removed `log_messages_total` metric. #32
* [CHANGE] Some files and directories created by Mimir components on local disk now have stricter permissions, and are only readable by owner, but not group or others. #58
* [CHANGE] Memcached client DNS resolution switched from golang built-in to [`miekg/dns`](https://github.com/miekg/dns). #142
* [CHANGE] The metric `cortex_deprecated_flags_inuse_total` has been renamed to `deprecated_flags_inuse_total` as part of using grafana/dskit functionality. #185
* [CHANGE] API: The `-api.response-compression-enabled` flag has been removed, and GZIP response compression is always enabled except on `/api/v1/push` and `/push` endpoints. #880
* [CHANGE] Update Go version to 1.17.3. #480
* [CHANGE] The `status_code` label on gRPC client metrics has changed from '200' and '500' to '2xx', '5xx', '4xx', 'cancel' or 'error'. #537
* [CHANGE] Removed the deprecated `-<prefix>.fifocache.size` flag. #618
* [CHANGE] Enable index header lazy loading by default. #693
  * `-blocks-storage.bucket-store.index-header-lazy-loading-enabled` default from `false` to `true`
  * `-blocks-storage.bucket-store.index-header-lazy-loading-idle-timeout` default from `20m` to `1h`
* [CHANGE] Shuffle-sharding:
  * `-distributor.sharding-strategy` option has been removed, and shuffle sharding is enabled by default. Default shard size is set to 0, which disables shuffle sharding for the tenant (all ingesters will receive tenants's samples). #888
  * `-ruler.sharding-strategy` option has been removed from ruler. Ruler now uses shuffle-sharding by default, but respects `ruler_tenant_shard_size`, which defaults to 0 (ie. use all rulers for tenant). #889
  * `-store-gateway.sharding-strategy` option has been removed store-gateways. Store-gateway now uses shuffle-sharding by default, but respects `store_gateway_tenant_shard_size` for tenant, and this value defaults to 0. #891
* [CHANGE] Server: `-server.http-listen-port` (yaml: `server.http_listen_port`) now defaults to `8080` (previously `80`). #871
* [CHANGE] Changed the default value of `-blocks-storage.bucket-store.ignore-deletion-marks-delay` from 6h to 1h. #892
* [CHANGE] Changed default settings for memcached clients: #959 #1000
  * The default value for the following config options has changed from `10000` to `25000`:
    * `-blocks-storage.bucket-store.chunks-cache.memcached.max-async-buffer-size`
    * `-blocks-storage.bucket-store.index-cache.memcached.max-async-buffer-size`
    * `-blocks-storage.bucket-store.metadata-cache.memcached.max-async-buffer-size`
    * `-query-frontend.results-cache.memcached.max-async-buffer-size`
  * The default value for the following config options has changed from `0` (unlimited) to `100`:
    * `-blocks-storage.bucket-store.chunks-cache.memcached.max-get-multi-batch-size`
    * `-blocks-storage.bucket-store.index-cache.memcached.max-get-multi-batch-size`
    * `-blocks-storage.bucket-store.metadata-cache.memcached.max-get-multi-batch-size`
    * `-query-frontend.results-cache.memcached.max-get-multi-batch-size`
  * The default value for the following config options has changed from `16` to `100`:
    * `-blocks-storage.bucket-store.chunks-cache.memcached.max-idle-connections`
    * `-blocks-storage.bucket-store.index-cache.memcached.max-idle-connections`
    * `-blocks-storage.bucket-store.metadata-cache.memcached.max-idle-connections`
    * `-query-frontend.results-cache.memcached.max-idle-connections`
  * The default value for the following config options has changed from `100ms` to `200ms`:
    * `-blocks-storage.bucket-store.metadata-cache.memcached.timeout`
    * `-blocks-storage.bucket-store.index-cache.memcached.timeout`
    * `-blocks-storage.bucket-store.chunks-cache.memcached.timeout`
    * `-query-frontend.results-cache.memcached.timeout`
* [CHANGE] Changed the default value of `-blocks-storage.bucket-store.bucket-index.enabled` to `true`. The default configuration must now run the compactor in order to write the bucket index or else queries to long term storage will fail. #924
* [CHANGE] Option `-auth.enabled` has been renamed to `-auth.multitenancy-enabled`. #1130
* [CHANGE] Default tenant ID used with disabled auth (`-auth.multitenancy-enabled=false`) has changed from `fake` to `anonymous`. This tenant ID can now be changed with `-auth.no-auth-tenant` option. #1063
* [CHANGE] The default values for the following local directories have changed: #1072
  * `-alertmanager.storage.path` default value changed to `./data-alertmanager/`
  * `-compactor.data-dir` default value changed to `./data-compactor/`
  * `-ruler.rule-path` default value changed to `./data-ruler/`
* [CHANGE] The default value for gRPC max send message size has been changed from 16MB to 100MB. This affects the following parameters: #1152
  * `-query-frontend.grpc-client-config.grpc-max-send-msg-size`
  * `-ingester.client.grpc-max-send-msg-size`
  * `-querier.frontend-client.grpc-max-send-msg-size`
  * `-query-scheduler.grpc-client-config.grpc-max-send-msg-size`
  * `-ruler.client.grpc-max-send-msg-size`
* [CHANGE] Remove `-http.prefix` flag (and `http_prefix` config file option). #763
* [CHANGE] Remove legacy endpoints. Please use their alternatives listed below. As part of the removal process we are
  introducing two new sets of endpoints for the ruler configuration API: `<prometheus-http-prefix>/rules` and
  `<prometheus-http-prefix>/config/v1/rules/**`. We are also deprecating `<prometheus-http-prefix>/rules` and `/api/v1/rules`;
  and will remove them in Mimir 2.2.0. #763 #1222
  * Query endpoints

    | Legacy                                                  | Alternative                                                |
    | ------------------------------------------------------- | ---------------------------------------------------------- |
    | `/<legacy-http-prefix>/api/v1/query`                    | `<prometheus-http-prefix>/api/v1/query`                    |
    | `/<legacy-http-prefix>/api/v1/query_range`              | `<prometheus-http-prefix>/api/v1/query_range`              |
    | `/<legacy-http-prefix>/api/v1/query_exemplars`          | `<prometheus-http-prefix>/api/v1/query_exemplars`          |
    | `/<legacy-http-prefix>/api/v1/series`                   | `<prometheus-http-prefix>/api/v1/series`                   |
    | `/<legacy-http-prefix>/api/v1/labels`                   | `<prometheus-http-prefix>/api/v1/labels`                   |
    | `/<legacy-http-prefix>/api/v1/label/{name}/values`      | `<prometheus-http-prefix>/api/v1/label/{name}/values`      |
    | `/<legacy-http-prefix>/api/v1/metadata`                 | `<prometheus-http-prefix>/api/v1/metadata`                 |
    | `/<legacy-http-prefix>/api/v1/read`                     | `<prometheus-http-prefix>/api/v1/read`                     |
    | `/<legacy-http-prefix>/api/v1/cardinality/label_names`  | `<prometheus-http-prefix>/api/v1/cardinality/label_names`  |
    | `/<legacy-http-prefix>/api/v1/cardinality/label_values` | `<prometheus-http-prefix>/api/v1/cardinality/label_values` |
    | `/api/prom/user_stats`                                  | `/api/v1/user_stats`                                       |

  * Distributor endpoints

    | Legacy endpoint               | Alternative                   |
    | ----------------------------- | ----------------------------- |
    | `/<legacy-http-prefix>/push`  | `/api/v1/push`                |
    | `/all_user_stats`             | `/distributor/all_user_stats` |
    | `/ha-tracker`                 | `/distributor/ha_tracker`     |

  * Ingester endpoints

    | Legacy          | Alternative           |
    | --------------- | --------------------- |
    | `/ring`         | `/ingester/ring`      |
    | `/shutdown`     | `/ingester/shutdown`  |
    | `/flush`        | `/ingester/flush`     |
    | `/push`         | `/ingester/push`      |

  * Ruler endpoints

    | Legacy                                                | Alternative                                         | Alternative #2 (not available before Mimir 2.0.0)                    |
    | ----------------------------------------------------- | --------------------------------------------------- | ------------------------------------------------------------------- |
    | `/<legacy-http-prefix>/api/v1/rules`                  | `<prometheus-http-prefix>/api/v1/rules`             |                                                                     |
    | `/<legacy-http-prefix>/api/v1/alerts`                 | `<prometheus-http-prefix>/api/v1/alerts`            |                                                                     |
    | `/<legacy-http-prefix>/rules`                         | `/api/v1/rules` (see below)                         |  `<prometheus-http-prefix>/config/v1/rules`                         |
    | `/<legacy-http-prefix>/rules/{namespace}`             | `/api/v1/rules/{namespace}` (see below)             |  `<prometheus-http-prefix>/config/v1/rules/{namespace}`             |
    | `/<legacy-http-prefix>/rules/{namespace}/{groupName}` | `/api/v1/rules/{namespace}/{groupName}` (see below) |  `<prometheus-http-prefix>/config/v1/rules/{namespace}/{groupName}` |
    | `/<legacy-http-prefix>/rules/{namespace}`             | `/api/v1/rules/{namespace}` (see below)             |  `<prometheus-http-prefix>/config/v1/rules/{namespace}`             |
    | `/<legacy-http-prefix>/rules/{namespace}/{groupName}` | `/api/v1/rules/{namespace}/{groupName}` (see below) |  `<prometheus-http-prefix>/config/v1/rules/{namespace}/{groupName}` |
    | `/<legacy-http-prefix>/rules/{namespace}`             | `/api/v1/rules/{namespace}` (see below)             |  `<prometheus-http-prefix>/config/v1/rules/{namespace}`             |
    | `/ruler_ring`                                         | `/ruler/ring`                                       |                                                                     |

    > __Note:__ The `/api/v1/rules/**` endpoints are considered deprecated with Mimir 2.0.0 and will be removed
    in Mimir 2.2.0. After upgrading to 2.0.0 we recommend switching uses to the equivalent
    `/<prometheus-http-prefix>/config/v1/**` endpoints that Mimir 2.0.0 introduces.

  * Alertmanager endpoints

    | Legacy                      | Alternative                        |
    | --------------------------- | ---------------------------------- |
    | `/<legacy-http-prefix>`     | `/alertmanager`                    |
    | `/status`                   | `/multitenant_alertmanager/status` |

* [CHANGE] Ingester: changed `-ingester.stream-chunks-when-using-blocks` default value from `false` to `true`. #717
* [CHANGE] Ingester: default `-ingester.ring.min-ready-duration` reduced from 1m to 15s. #126
* [CHANGE] Ingester: `-ingester.ring.min-ready-duration` now start counting the delay after the ring's health checks have passed instead of when the ring client was started. #126
* [CHANGE] Ingester: allow experimental ingester max-exemplars setting to be changed dynamically #144
  * CLI flag `-blocks-storage.tsdb.max-exemplars` is renamed to `-ingester.max-global-exemplars-per-user`.
  * YAML `max_exemplars` is moved from `tsdb` to `overrides` and renamed to `max_global_exemplars_per_user`.
* [CHANGE] Ingester: active series metrics `cortex_ingester_active_series` and `cortex_ingester_active_series_custom_tracker` are now removed when their value is zero. #672 #690
* [CHANGE] Ingester: changed default value of `-blocks-storage.tsdb.retention-period` from `6h` to `24h`. #966
* [CHANGE] Ingester: changed default value of `-blocks-storage.tsdb.close-idle-tsdb-timeout` from `0` to `13h`. #967
* [CHANGE] Ingester: changed default value of `-ingester.ring.final-sleep` from `30s` to `0s`. #981
* [CHANGE] Ingester: the following low level settings have been removed: #1153
  * `-ingester-client.expected-labels`
  * `-ingester-client.expected-samples-per-series`
  * `-ingester-client.expected-timeseries`
* [CHANGE] Ingester: following command line options related to ingester ring were renamed: #1155
  * `-consul.*` changed to `-ingester.ring.consul.*`
  * `-etcd.*` changed to `-ingester.ring.etcd.*`
  * `-multi.*` changed to `-ingester.ring.multi.*`
  * `-distributor.excluded-zones` changed to `-ingester.ring.excluded-zones`
  * `-distributor.replication-factor` changed to `-ingester.ring.replication-factor`
  * `-distributor.zone-awareness-enabled` changed to `-ingester.ring.zone-awareness-enabled`
  * `-ingester.availability-zone` changed to `-ingester.ring.instance-availability-zone`
  * `-ingester.final-sleep` changed to `-ingester.ring.final-sleep`
  * `-ingester.heartbeat-period` changed to `-ingester.ring.heartbeat-period`
  * `-ingester.join-after` changed to `-ingester.ring.join-after`
  * `-ingester.lifecycler.ID` changed to `-ingester.ring.instance-id`
  * `-ingester.lifecycler.addr` changed to `-ingester.ring.instance-addr`
  * `-ingester.lifecycler.interface` changed to `-ingester.ring.instance-interface-names`
  * `-ingester.lifecycler.port` changed to `-ingester.ring.instance-port`
  * `-ingester.min-ready-duration` changed to `-ingester.ring.min-ready-duration`
  * `-ingester.num-tokens` changed to `-ingester.ring.num-tokens`
  * `-ingester.observe-period` changed to `-ingester.ring.observe-period`
  * `-ingester.readiness-check-ring-health` changed to `-ingester.ring.readiness-check-ring-health`
  * `-ingester.tokens-file-path` changed to `-ingester.ring.tokens-file-path`
  * `-ingester.unregister-on-shutdown` changed to `-ingester.ring.unregister-on-shutdown`
  * `-ring.heartbeat-timeout` changed to `-ingester.ring.heartbeat-timeout`
  * `-ring.prefix` changed to `-ingester.ring.prefix`
  * `-ring.store` changed to `-ingester.ring.store`
* [CHANGE] Ingester: fields in YAML configuration for ingester ring have been changed: #1155
  * `ingester.lifecycler` changed to `ingester.ring`
  * Fields from `ingester.lifecycler.ring` moved to `ingester.ring`
  * `ingester.lifecycler.address` changed to `ingester.ring.instance_addr`
  * `ingester.lifecycler.id` changed to `ingester.ring.instance_id`
  * `ingester.lifecycler.port` changed to `ingester.ring.instance_port`
  * `ingester.lifecycler.availability_zone` changed to `ingester.ring.instance_availability_zone`
  * `ingester.lifecycler.interface_names` changed to `ingester.ring.instance_interface_names`
* [CHANGE] Distributor: removed the `-distributor.shard-by-all-labels` configuration option. It is now assumed to be true. #698
* [CHANGE] Distributor: change default value of `-distributor.instance-limits.max-inflight-push-requests` to `2000`. #964
* [CHANGE] Distributor: change default value of `-distributor.remote-timeout` from `2s` to `20s`. #970
* [CHANGE] Distributor: removed the `-distributor.extra-query-delay` flag (and its respective YAML config option). #1048
* [CHANGE] Query-frontend: Enable query stats by default, they can still be disabled with `-query-frontend.query-stats-enabled=false`. #83
* [CHANGE] Query-frontend: the `cortex_frontend_mapped_asts_total` metric has been renamed to `cortex_frontend_query_sharding_rewrites_attempted_total`. #150
* [CHANGE] Query-frontend: added `sharded` label to `cortex_query_seconds_total` metric. #235
* [CHANGE] Query-frontend: changed the flag name for controlling query sharding total shards from `-querier.total-shards` to `-query-frontend.query-sharding-total-shards`. #230
* [CHANGE] Query-frontend: flag `-querier.parallelise-shardable-queries` has been renamed to `-query-frontend.parallelize-shardable-queries` #284
* [CHANGE] Query-frontend: removed the deprecated (and unused) `-frontend.cache-split-interval`. Use `-query-frontend.split-queries-by-interval` instead. #587
* [CHANGE] Query-frontend: range query response now omits the `data` field when it's empty (error case) like Prometheus does, previously it was `"data":{"resultType":"","result":null}`. #629
* [CHANGE] Query-frontend: instant queries now honor the `-query-frontend.max-retries-per-request` flag. #630
* [CHANGE] Query-frontend: removed in-memory and Redis cache support. Reason is that these caching backends were just supported by query-frontend, while all other Mimir services only support memcached. #796
  * The following CLI flags (and their respective YAML config options) have been removed:
    * `-frontend.cache.enable-fifocache`
    * `-frontend.redis.*`
    * `-frontend.fifocache.*`
  * The following metrics have been removed:
    * `querier_cache_added_total`
    * `querier_cache_added_new_total`
    * `querier_cache_evicted_total`
    * `querier_cache_entries`
    * `querier_cache_gets_total`
    * `querier_cache_misses_total`
    * `querier_cache_stale_gets_total`
    * `querier_cache_memory_bytes`
    * `cortex_rediscache_request_duration_seconds`
* [CHANGE] Query-frontend: migrated memcached backend client to the same one used in other components (memcached config and metrics are now consistent across all Mimir services). #821
  * The following CLI flags (and their respective YAML config options) have been added:
    * `-query-frontend.results-cache.backend` (set it to `memcached` if `-query-frontend.cache-results=true`)
  * The following CLI flags (and their respective YAML config options) have been changed:
    * `-frontend.memcached.hostname` and `-frontend.memcached.service` have been removed: use `-query-frontend.results-cache.memcached.addresses` instead
  * The following CLI flags (and their respective YAML config options) have been renamed:
    * `-frontend.background.write-back-concurrency` renamed to `-query-frontend.results-cache.memcached.max-async-concurrency`
    * `-frontend.background.write-back-buffer` renamed to `-query-frontend.results-cache.memcached.max-async-buffer-size`
    * `-frontend.memcached.batchsize` renamed to `-query-frontend.results-cache.memcached.max-get-multi-batch-size`
    * `-frontend.memcached.parallelism` renamed to `-query-frontend.results-cache.memcached.max-get-multi-concurrency`
    * `-frontend.memcached.timeout` renamed to `-query-frontend.results-cache.memcached.timeout`
    * `-frontend.memcached.max-item-size` renamed to `-query-frontend.results-cache.memcached.max-item-size`
    * `-frontend.memcached.max-idle-conns` renamed to `-query-frontend.results-cache.memcached.max-idle-connections`
    * `-frontend.compression` renamed to `-query-frontend.results-cache.compression`
  * The following CLI flags (and their respective YAML config options) have been removed:
    * `-frontend.memcached.circuit-breaker-consecutive-failures`: feature removed
    * `-frontend.memcached.circuit-breaker-timeout`: feature removed
    * `-frontend.memcached.circuit-breaker-interval`: feature removed
    * `-frontend.memcached.update-interval`: new setting is hardcoded to 30s
    * `-frontend.memcached.consistent-hash`: new setting is always enabled
    * `-frontend.default-validity` and `-frontend.memcached.expiration`: new setting is hardcoded to 7 days
  * The following metrics have been changed:
    * `cortex_cache_dropped_background_writes_total{name}` changed to `thanos_memcached_operation_skipped_total{name, operation, reason}`
    * `cortex_cache_value_size_bytes{name, method}` changed to `thanos_memcached_operation_data_size_bytes{name}`
    * `cortex_cache_request_duration_seconds{name, method, status_code}` changed to `thanos_memcached_operation_duration_seconds{name, operation}`
    * `cortex_cache_fetched_keys{name}` changed to `thanos_cache_memcached_requests_total{name}`
    * `cortex_cache_hits{name}` changed to `thanos_cache_memcached_hits_total{name}`
    * `cortex_memcache_request_duration_seconds{name, method, status_code}` changed to `thanos_memcached_operation_duration_seconds{name, operation}`
    * `cortex_memcache_client_servers{name}` changed to `thanos_memcached_dns_provider_results{name, addr}`
    * `cortex_memcache_client_set_skip_total{name}` changed to `thanos_memcached_operation_skipped_total{name, operation, reason}`
    * `cortex_dns_lookups_total` changed to `thanos_memcached_dns_lookups_total`
    * For all metrics the value of the "name" label has changed from `frontend.memcached` to `frontend-cache`
  * The following metrics have been removed:
    * `cortex_cache_background_queue_length{name}`
* [CHANGE] Query-frontend: merged `query_range` into `frontend` in the YAML config (keeping the same keys) and renamed flags: #825
  * `-querier.max-retries-per-request` renamed to `-query-frontend.max-retries-per-request`
  * `-querier.split-queries-by-interval` renamed to `-query-frontend.split-queries-by-interval`
  * `-querier.align-querier-with-step` renamed to `-query-frontend.align-querier-with-step`
  * `-querier.cache-results` renamed to `-query-frontend.cache-results`
  * `-querier.parallelise-shardable-queries` renamed to `-query-frontend.parallelize-shardable-queries`
* [CHANGE] Query-frontend: the default value of `-query-frontend.split-queries-by-interval` has changed from `0` to `24h`. #1131
* [CHANGE] Query-frontend: `-frontend.` flags were renamed to `-query-frontend.`: #1167
* [CHANGE] Query-frontend / Query-scheduler: classified the `-query-frontend.querier-forget-delay` and `-query-scheduler.querier-forget-delay` flags (and their respective YAML config options) as experimental. #1208
* [CHANGE] Querier / ruler: Change `-querier.max-fetched-chunks-per-query` configuration to limit to maximum number of chunks that can be fetched in a single query. The number of chunks fetched by ingesters AND long-term storare combined should not exceed the value configured on `-querier.max-fetched-chunks-per-query`. [#4260](https://github.com/cortexproject/cortex/pull/4260)
* [CHANGE] Querier / ruler: Option `-querier.ingester-streaming` has been removed. Querier/ruler now always use streaming method to query ingesters. #204
* [CHANGE] Querier: always fetch labels from store and respect start/end times in request; the option `-querier.query-store-for-labels-enabled` has been removed and is now always on. #518 #1132
* [CHANGE] Querier / ruler: removed the `-store.query-chunk-limit` flag (and its respective YAML config option `max_chunks_per_query`). `-querier.max-fetched-chunks-per-query` (and its respective YAML config option `max_fetched_chunks_per_query`) should be used instead. #705
* [CHANGE] Querier/Ruler: `-querier.active-query-tracker-dir` option has been removed. Active query tracking is now done via Activity tracker configured by `-activity-tracker.filepath` and enabled by default. Limit for max number of concurrent queries (`-querier.max-concurrent`) is now respected even if activity tracking is not enabled. #661 #822
* [CHANGE] Querier/ruler/query-frontend: the experimental `-querier.at-modifier-enabled` CLI flag has been removed and the PromQL `@` modifier is always enabled. #941
* [CHANGE] Querier: removed `-querier.worker-match-max-concurrent` and `-querier.worker-parallelism` CLI flags (and their respective YAML config options). Mimir now behaves like if `-querier.worker-match-max-concurrent` is always enabled and you should configure the max concurrency per querier process using `-querier.max-concurrent` instead. #958
* [CHANGE] Querier: changed default value of `-querier.query-ingesters-within` from `0` to `13h`. #967
* [CHANGE] Querier: rename metric `cortex_query_fetched_chunks_bytes_total` to `cortex_query_fetched_chunk_bytes_total` to be consistent with the limit name. #476
* [CHANGE] Ruler: add two new metrics `cortex_ruler_list_rules_seconds` and `cortex_ruler_load_rule_groups_seconds` to the ruler. #906
* [CHANGE] Ruler: endpoints for listing configured rules now return HTTP status code 200 and an empty map when there are no rules instead of an HTTP 404 and plain text error message. The following endpoints are affected: #456
  * `<prometheus-http-prefix>/config/v1/rules`
  * `<prometheus-http-prefix>/config/v1/rules/{namespace}`
  * `<prometheus-http-prefix>/rules` (deprecated)
  * `<prometheus-http-prefix>/rules/{namespace}` (deprecated)
  * `/api/v1/rules` (deprecated)
  * `/api/v1/rules/{namespace}` (deprecated)
* [CHANGE] Ruler: removed `configdb` support from Ruler backend storages. #15 #38 #819
* [CHANGE] Ruler: removed the support for the deprecated storage configuration via `-ruler.storage.*` CLI flags (and their respective YAML config options). Use `-ruler-storage.*` instead. #628
* [CHANGE] Ruler: set new default limits for rule groups: `-ruler.max-rules-per-rule-group` to 20 (previously 0, disabled) and `-ruler.max-rule-groups-per-tenant` to 70 (previously 0, disabled). #847
* [CHANGE] Ruler: removed `-ruler.enable-sharding` option, and changed default value of `-ruler.ring.store` to `memberlist`. #943
* [CHANGE] Ruler: `-ruler.alertmanager-use-v2` has been removed. The ruler will always use the `v2` endpoints. #954 #1100
* [CHANGE] Ruler: `-experimental.ruler.enable-api` flag has been renamed to `-ruler.enable-api` and is now stable. The default value has also changed from `false` to `true`, so both ruler and alertmanager API are enabled by default. #913 #1065
* [CHANGE] Ruler: add support for [DNS service discovery format](./docs/sources/configuration/arguments.md#dns-service-discovery) for `-ruler.alertmanager-url`. `-ruler.alertmanager-discovery` flag has been removed. URLs following the prior SRV format, will be treated as a static target. To continue using service discovery for these URLs prepend `dnssrvnoa+` to them. #993
  * The following metrics for Alertmanager DNS service discovery are replaced:
    * `prometheus_sd_dns_lookups_total` replaced by `cortex_dns_lookups_total{component="ruler"}`
    * `prometheus_sd_dns_lookup_failures_total` replaced by `cortex_dns_failures_total{component="ruler"}`
* [CHANGE] Ruler: deprecate `/api/v1/rules/**` and `<prometheus-http-prefix/rules/**` configuration API endpoints in favour of `/<prometheus-http-prefix>/config/v1/rules/**`. Deprecated endpoints will be removed in Mimir 2.2.0. Main configuration API endpoints are now `/<prometheus-http-prefix>/config/api/v1/rules/**` introduced in Mimir 2.0.0. #1222
* [CHANGE] Store-gateway: index cache now includes tenant in cache keys, this invalidates previous cached entries. #607
* [CHANGE] Store-gateway: increased memcached index caching TTL from 1 day to 7 days. #718
* [CHANGE] Store-gateway: options `-store-gateway.sharding-enabled` and `-querier.store-gateway-addresses` were removed. Default value of `-store-gateway.sharding-ring.store` is now `memberlist` and default value for `-store-gateway.sharding-ring.wait-stability-min-duration` changed from `1m` to `0` (disabled). #976
* [CHANGE] Compactor: compactor will no longer try to compact blocks that are already marked for deletion. Previously compactor would consider blocks marked for deletion within `-compactor.deletion-delay / 2` period as eligible for compaction. [#4328](https://github.com/cortexproject/cortex/pull/4328)
* [CHANGE] Compactor: Removed support for block deletion marks migration. If you're upgrading from Cortex < 1.7.0 to Mimir, you should upgrade the compactor to Cortex >= 1.7.0 first, run it at least once and then upgrade to Mimir. #122
* [CHANGE] Compactor: removed the `cortex_compactor_group_vertical_compactions_total` metric. #278
* [CHANGE] Compactor: no longer waits for initial blocks cleanup to finish before starting compactions. #282
* [CHANGE] Compactor: removed overlapping sources detection. Overlapping sources may exist due to edge cases (timing issues) when horizontally sharding compactor, but are correctly handled by compactor. #494
* [CHANGE] Compactor: compactor now uses deletion marks from `<tenant>/markers` location in the bucket. Marker files are no longer fetched, only listed. #550
* [CHANGE] Compactor: Default value of `-compactor.block-sync-concurrency` has changed from 20 to 8. This flag is now only used to control number of goroutines for downloading and uploading blocks during compaction. #552
* [CHANGE] Compactor is now included in `all` target (single-binary). #866
* [CHANGE] Compactor: Removed `-compactor.sharding-enabled` option. Sharding in compactor is now always enabled. Default value of `-compactor.ring.store` has changed from `consul` to `memberlist`. Default value of `-compactor.ring.wait-stability-min-duration` is now 0, which disables the feature. #956
* [CHANGE] Alertmanager: removed `-alertmanager.configs.auto-webhook-root` #977
* [CHANGE] Alertmanager: removed `configdb` support from Alertmanager backend storages. #15 #38 #819
* [CHANGE] Alertmanager: Don't count user-not-found errors from replicas as failures in the `cortex_alertmanager_state_fetch_replica_state_failed_total` metric. #190
* [CHANGE] Alertmanager: Use distributor for non-API routes. #213
* [CHANGE] Alertmanager: removed `-alertmanager.storage.*` configuration options, with the exception of the CLI flags `-alertmanager.storage.path` and `-alertmanager.storage.retention`. Use `-alertmanager-storage.*` instead. #632
* [CHANGE] Alertmanager: set default value for `-alertmanager.web.external-url=http://localhost:8080/alertmanager` to match the default configuration. #808 #1067
* [CHANGE] Alertmanager: `-experimental.alertmanager.enable-api` flag has been renamed to `-alertmanager.enable-api` and is now stable. #913
* [CHANGE] Alertmanager: now always runs with sharding enabled; other modes of operation are removed. #1044 #1126
  * The following configuration options are removed:
    * `-alertmanager.sharding-enabled`
    * `-alertmanager.cluster.advertise-address`
    * `-alertmanager.cluster.gossip-interval`
    * `-alertmanager.cluster.listen-address`
    * `-alertmanager.cluster.peers`
    * `-alertmanager.cluster.push-pull-interval`
  * The following configuration options are renamed:
    * `-alertmanager.cluster.peer-timeout` to `-alertmanager.peer-timeout`
* [CHANGE] Alertmanager: the default value of `-alertmanager.sharding-ring.store` is now `memberlist`. #1171
* [CHANGE] Ring: changed default value of `-distributor.ring.store` (Distributor ring) and `-ring.store` (Ingester ring) to `memberlist`. #1046
* [CHANGE] Memberlist: the `memberlist_kv_store_value_bytes` metric has been removed due to values no longer being stored in-memory as encoded bytes. [#4345](https://github.com/cortexproject/cortex/pull/4345)
* [CHANGE] Memberlist: forward only changes, not entire original message. [#4419](https://github.com/cortexproject/cortex/pull/4419)
* [CHANGE] Memberlist: don't accept old tombstones as incoming change, and don't forward such messages to other gossip members. [#4420](https://github.com/cortexproject/cortex/pull/4420)
* [CHANGE] Memberlist: changed probe interval from `1s` to `5s` and probe timeout from `500ms` to `2s`. #563
* [CHANGE] Memberlist: the `name` label on metrics `cortex_dns_failures_total`, `cortex_dns_lookups_total` and `cortex_dns_provider_results` was renamed to `component`. #993
* [CHANGE] Limits: removed deprecated limits for rejecting old samples #799
  This removes the following flags:
  * `-validation.reject-old-samples`
  * `-validation.reject-old-samples.max-age`
* [CHANGE] Limits: removed local limit-related flags in favor of global limits. #725
  The distributor ring is now required, and can be configured via the `distributor.ring.*` flags.
  This removes the following flags:
  * `-distributor.ingestion-rate-strategy` -> will now always use the "global" strategy
  * `-ingester.max-series-per-user` -> set `-ingester.max-global-series-per-user` to `N` times the existing value of `-ingester.max-series-per-user` instead
  * `-ingester.max-series-per-metric` -> set `-ingester.max-global-series-per-metric`  to `N` times the existing value of `-ingester.max-series-per-metric` instead
  * `-ingester.max-metadata-per-user` -> set `-ingester.max-global-metadata-per-user` to `N` times the existing value of `-ingester.max-metadata-per-user` instead
  * `-ingester.max-metadata-per-metric` -> set `-ingester.max-global-metadata-per-metric` to `N` times the existing value of `-ingester.max-metadata-per-metric` instead
  * In the above notes, `N` refers to the number of ingester replicas
  Additionally, default values for the following flags have changed:
  * `-ingester.max-global-series-per-user` from `0` to `150000`
  * `-ingester.max-global-series-per-metric` from `0` to `20000`
  * `-distributor.ingestion-rate-limit` from `25000` to `10000`
  * `-distributor.ingestion-burst-size` from `50000` to `200000`
* [CHANGE] Limits: removed limit `enforce_metric_name`, now behave as if set to `true` always. #686
* [CHANGE] Limits: Option `-ingester.max-samples-per-query` and its YAML field `max_samples_per_query` have been removed. It required `-querier.ingester-streaming` option to be set to false, but since `-querier.ingester-streaming` is removed (always defaulting to true), the limit using it was removed as well. #204 #1132
* [CHANGE] Limits: Set the default max number of inflight ingester push requests (`-ingester.instance-limits.max-inflight-push-requests`) to 30000 in order to prevent clusters from being overwhelmed by request volume or temporary slow-downs. #259
* [CHANGE] Overrides exporter: renamed metric `cortex_overrides` to `cortex_limits_overrides`. #173 #407
* [FEATURE] The following features have been moved from experimental to stable: #913 #1002
  * Alertmanager config API
  * Alertmanager receiver firewall
  * Alertmanager sharding
  * Azure blob storage support
  * Blocks storage bucket index
  * Disable the ring health check in the readiness endpoint (`-ingester.readiness-check-ring-health=false`)
  * Distributor: do not extend writes on unhealthy ingesters
  * Do not unregister ingesters from ring on shutdown (`-ingester.unregister-on-shutdown=false`)
  * HA Tracker: cleanup of old replicas from KV Store
  * Instance limits in ingester and distributor
  * OpenStack Swift storage support
  * Query-frontend: query stats tracking
  * Query-scheduler
  * Querier: tenant federation
  * Ruler config API
  * S3 Server Side Encryption (SSE) using KMS
  * TLS configuration for gRPC, HTTP and etcd clients
  * Zone-aware replication
  * `/labels` API using matchers
  * The following querier limits:
    * `-querier.max-fetched-chunks-per-query`
    * `-querier.max-fetched-chunk-bytes-per-query`
    * `-querier.max-fetched-series-per-query`
  * The following alertmanager limits:
    * Notification rate (`-alertmanager.notification-rate-limit` and `-alertmanager.notification-rate-limit-per-integration`)
    * Dispatcher groups (`-alertmanager.max-dispatcher-aggregation-groups`)
    * User config size (`-alertmanager.max-config-size-bytes`)
    * Templates count in user config (`-alertmanager.max-templates-count`)
    * Max template size (`-alertmanager.max-template-size-bytes`)
* [FEATURE] The endpoints `/api/v1/status/buildinfo`, `<prometheus-http-prefix>/api/v1/status/buildinfo`, and `<alertmanager-http-prefix>/api/v1/status/buildinfo` have been added to display build information and enabled features. #1219 #1240
* [FEATURE] PromQL: added `present_over_time` support. #139
* [FEATURE] Added "Activity tracker" feature which can log ongoing activities from previous Mimir run in case of a crash. It is enabled by default and controlled by the `-activity-tracker.filepath` flag. It can be disabled by setting this path to an empty string. Currently, the Store-gateway, Ruler, Querier, Query-frontend and Ingester components use this feature to track queries. #631 #782 #822 #1121
* [FEATURE] Divide configuration parameters into categories "basic", "advanced", and "experimental". Only flags in the basic category are shown when invoking `-help`, whereas `-help-all` will include flags in all categories (basic, advanced, experimental). #840
* [FEATURE] Querier: Added support for tenant federation to exemplar endpoints. #927
* [FEATURE] Ingester: can expose metrics on active series matching custom trackers configured via `-ingester.active-series-custom-trackers` (or its respective YAML config option). When configured, active series for custom trackers are exposed by the `cortex_ingester_active_series_custom_tracker` metric. #42 #672
* [FEATURE] Ingester: Enable snapshotting of in-memory TSDB on disk during shutdown via `-blocks-storage.tsdb.memory-snapshot-on-shutdown` (experimental). #249
* [FEATURE] Ingester: Added `-blocks-storage.tsdb.isolation-enabled` flag, which allows disabling TSDB isolation feature. This is enabled by default (per TSDB default), but disabling can improve performance of write requests. #512
* [FEATURE] Ingester: Added `-blocks-storage.tsdb.head-chunks-write-queue-size` flag, which allows setting the size of the queue used by the TSDB before m-mapping chunks (experimental). #591
  * Added `cortex_ingester_tsdb_mmap_chunk_write_queue_operations_total` metric to track different operations of this queue.
* [FEATURE] Distributor: Added `-api.skip-label-name-validation-header-enabled` option to allow skipping label name validation on the HTTP write path based on `X-Mimir-SkipLabelNameValidation` header being `true` or not. #390
* [FEATURE] Query-frontend: Add `cortex_query_fetched_series_total` and `cortex_query_fetched_chunks_bytes_total` per-user counters to expose the number of series and bytes fetched as part of queries. These metrics can be enabled with the `-frontend.query-stats-enabled` flag (or its respective YAML config option `query_stats_enabled`). [#4343](https://github.com/cortexproject/cortex/pull/4343)
* [FEATURE] Query-frontend: Add `cortex_query_fetched_chunks_total` per-user counter to expose the number of chunks fetched as part of queries. This metric can be enabled with the `-query-frontend.query-stats-enabled` flag (or its respective YAML config option `query_stats_enabled`). #31
* [FEATURE] Query-frontend: Add query sharding for instant and range queries. You can enable querysharding by setting `-query-frontend.parallelize-shardable-queries` to `true`. The following additional config and exported metrics have been added. #79 #80 #100 #124 #140 #148 #150 #151 #153 #154 #155 #156 #157 #158 #159 #160 #163 #169 #172 #196 #205 #225 #226 #227 #228 #230 #235 #240 #239 #246 #244 #319 #330 #371 #385 #400 #458 #586 #630 #660 #707 #1542
  * New config options:
    * `-query-frontend.query-sharding-total-shards`: The amount of shards to use when doing parallelisation via query sharding.
    * `-query-frontend.query-sharding-max-sharded-queries`: The max number of sharded queries that can be run for a given received query. 0 to disable limit.
    * `-blocks-storage.bucket-store.series-hash-cache-max-size-bytes`: Max size - in bytes - of the in-memory series hash cache in the store-gateway.
    * `-blocks-storage.tsdb.series-hash-cache-max-size-bytes`: Max size - in bytes - of the in-memory series hash cache in the ingester.
  * New exported metrics:
    * `cortex_bucket_store_series_hash_cache_requests_total`
    * `cortex_bucket_store_series_hash_cache_hits_total`
    * `cortex_frontend_query_sharding_rewrites_succeeded_total`
    * `cortex_frontend_sharded_queries_per_query`
  * Renamed metrics:
    * `cortex_frontend_mapped_asts_total` to `cortex_frontend_query_sharding_rewrites_attempted_total`
  * Modified metrics:
    * added `sharded` label to `cortex_query_seconds_total`
  * When query sharding is enabled, the following querier config must be set on query-frontend too:
    * `-querier.max-concurrent`
    * `-querier.timeout`
    * `-querier.max-samples`
    * `-querier.at-modifier-enabled`
    * `-querier.default-evaluation-interval`
    * `-querier.active-query-tracker-dir`
    * `-querier.lookback-delta`
  * Sharding can be dynamically controlled per request using the `Sharding-Control: 64` header. (0 to disable)
  * Sharding can be dynamically controlled per tenant using the limit `query_sharding_total_shards`. (0 to disable)
  * Added `sharded_queries` count to the "query stats" log.
  * The number of shards is adjusted to be compatible with number of compactor shards that are used by a split-and-merge compactor. The querier can use this to avoid querying blocks that cannot have series in a given query shard.
* [FEATURE] Query-Frontend: Added `-query-frontend.cache-unaligned-requests` option to cache responses for requests that do not have step-aligned start and end times. This can improve speed of repeated queries, but can also pollute cache with results that are never reused. #432
* [FEATURE] Querier: Added label names cardinality endpoint `<prefix>/api/v1/cardinality/label_names` that is disabled by default. Can be enabled/disabled via the CLI flag `-querier.cardinality-analysis-enabled` or its respective YAML config option. Configurable on a per-tenant basis. #301 #377 #474
* [FEATURE] Querier: Added label values cardinality endpoint `<prefix>/api/v1/cardinality/label_values` that is disabled by default. Can be enabled/disabled via the CLI flag `-querier.cardinality-analysis-enabled` or its respective YAML config option, and configurable on a per-tenant basis. The maximum number of label names allowed to be queried in a single API call can be controlled via `-querier.label-values-max-cardinality-label-names-per-request`. #332 #395 #474
* [FEATURE] Querier: Added `-store.max-labels-query-length` to restrict the range of `/series`, label-names and label-values requests. #507
* [FEATURE] Ruler: Add new `-ruler.query-stats-enabled` which when enabled will report the `cortex_ruler_query_seconds_total` as a per-user metric that tracks the sum of the wall time of executing queries in the ruler in seconds. [#4317](https://github.com/cortexproject/cortex/pull/4317)
* [FEATURE] Ruler: Added federated rule groups. #533
  * Added `-ruler.tenant-federation.enabled` config flag.
  * Added support for `source_tenants` field on rule groups.
* [FEATURE] Store-gateway: Added `/store-gateway/tenants` and `/store-gateway/tenant/{tenant}/blocks` endpoints that provide functionality that was provided by `tools/listblocks`. #911 #973
* [FEATURE] Compactor: compactor now uses new algorithm that we call "split-and-merge". Previous compaction strategy was removed. With the `split-and-merge` compactor source blocks for a given tenant are grouped into `-compactor.split-groups` number of groups. Each group of blocks is then compacted separately, and is split into `-compactor.split-and-merge-shards` shards (configurable on a per-tenant basis). Compaction of each tenant shards can be horizontally scaled. Number of compactors that work on jobs for single tenant can be limited by using `-compactor.compactor-tenant-shard-size` parameter, or per-tenant `compactor_tenant_shard_size` override.  #275 #281 #282 #283 #288 #290 #303 #307 #317 #323 #324 #328 #353 #368 #479 #820
* [FEATURE] Compactor: Added `-compactor.max-compaction-time` to control how long can compaction for a single tenant take. If compactions for a tenant take longer, no new compactions are started in the same compaction cycle. Running compactions are not stopped however, and may take much longer. #523
* [FEATURE] Compactor: When compactor finds blocks with out-of-order chunks, it will mark them for no-compaction. Blocks marked for no-compaction are ignored in future compactions too. Added metric `cortex_compactor_blocks_marked_for_no_compaction_total` to track number of blocks marked for no-compaction. Added `CortexCompactorSkippedBlocksWithOutOfOrderChunks` alert based on new metric. Markers are only checked from `<tenant>/markers` location, but uploaded to the block directory too. #520 #535 #550
* [FEATURE] Compactor: multiple blocks are now downloaded and uploaded at once, which can shorten compaction process. #552
* [ENHANCEMENT] Exemplars are now emitted for all gRPC calls and many operations tracked by histograms. #180
* [ENHANCEMENT] New options `-server.http-listen-network` and `-server.grpc-listen-network` allow binding as 'tcp4' or 'tcp6'. #180
* [ENHANCEMENT] Query federation: improve performance in MergeQueryable by memoizing labels. #312
* [ENHANCEMENT] Add histogram metrics `cortex_distributor_sample_delay_seconds` and `cortex_ingester_tsdb_sample_out_of_order_delta_seconds` #488
* [ENHANCEMENT] Check internal directory access before starting up. #1217
* [ENHANCEMENT] Azure client: expose option to configure MSI URL and user-assigned identity. #584
* [ENHANCEMENT] Added a new metric `mimir_build_info` to coincide with `cortex_build_info`. The metric `cortex_build_info` has not been removed. #1022
* [ENHANCEMENT] Mimir runs a sanity check of storage config at startup and will fail to start if the sanity check doesn't pass. This is done to find potential config issues before starting up. #1180
* [ENHANCEMENT] Validate alertmanager and ruler storage configurations to ensure they don't use same bucket name and region values as those configured for the blocks storage. #1214
* [ENHANCEMENT] Ingester: added option `-ingester.readiness-check-ring-health` to disable the ring health check in the readiness endpoint. When disabled, the health checks are run against only the ingester itself instead of all ingesters in the ring. #48 #126
* [ENHANCEMENT] Ingester: reduce CPU and memory utilization if remote write requests contains a large amount of "out of bounds" samples. #413
* [ENHANCEMENT] Ingester: reduce CPU and memory utilization when querying chunks from ingesters. #430
* [ENHANCEMENT] Ingester: Expose ingester ring page on ingesters. #654
* [ENHANCEMENT] Distributor: added option `-distributor.excluded-zones` to exclude ingesters running in specific zones both on write and read path. #51
* [ENHANCEMENT] Distributor: add tags to tracing span for distributor push with user, cluster and replica. #210
* [ENHANCEMENT] Distributor: performance optimisations. #212 #217 #242
* [ENHANCEMENT] Distributor: reduce latency when HA-Tracking by doing KVStore updates in the background. #271
* [ENHANCEMENT] Distributor: make distributor inflight push requests count include background calls to ingester. #398
* [ENHANCEMENT] Distributor: silently drop exemplars more than 5 minutes older than samples in the same batch. #544
* [ENHANCEMENT] Distributor: reject exemplars with blank label names or values. The `cortex_discarded_exemplars_total` metric will use the `exemplar_labels_blank` reason in this case. #873
* [ENHANCEMENT] Query-frontend: added `cortex_query_frontend_workers_enqueued_requests_total` metric to track the number of requests enqueued in each query-scheduler. #384
* [ENHANCEMENT] Query-frontend: added `cortex_query_frontend_non_step_aligned_queries_total` to track the total number of range queries with start/end not aligned to step. #347 #357 #582
* [ENHANCEMENT] Query-scheduler: exported summary `cortex_query_scheduler_inflight_requests` tracking total number of inflight requests (both enqueued and processing) in percentile buckets. #675
* [ENHANCEMENT] Querier: can use the `LabelNames` call with matchers, if matchers are provided in the `/labels` API call, instead of using the more expensive `MetricsForLabelMatchers` call as before. #3 #1186
* [ENHANCEMENT] Querier / store-gateway: optimized regex matchers. #319 #334 #355
* [ENHANCEMENT] Querier: when fetching data for specific query-shard, we can ignore some blocks based on compactor-shard ID, since sharding of series by query sharding and compactor is the same. Added metrics: #438 #450
  * `cortex_querier_blocks_found_total`
  * `cortex_querier_blocks_queried_total`
  * `cortex_querier_blocks_with_compactor_shard_but_incompatible_query_shard_total`
* [ENHANCEMENT] Querier / ruler: reduce cpu usage, latency and peak memory consumption. #459 #463 #589
* [ENHANCEMENT] Querier: labels requests now obey `-querier.query-ingesters-within`, making them a little more efficient. #518
* [ENHANCEMENT] Querier: retry store-gateway in case of unexpected failure, instead of failing the query. #1003
* [ENHANCEMENT] Querier / ruler: reduce memory used by streaming queries, particularly in ruler. [#4341](https://github.com/cortexproject/cortex/pull/4341)
* [ENHANCEMENT] Ruler: Using shuffle sharding subring on GetRules API. [#4466](https://github.com/cortexproject/cortex/pull/4466)
* [ENHANCEMENT] Ruler: wait for ruler ring client to self-detect during startup. #990
* [ENHANCEMENT] Store-gateway: added `cortex_bucket_store_sent_chunk_size_bytes` metric, tracking the size of chunks sent from store-gateway to querier. #123
* [ENHANCEMENT] Store-gateway: reduced CPU and memory utilization due to exported metrics aggregation for instances with a large number of tenants. #123 #142
* [ENHANCEMENT] Store-gateway: added an in-memory LRU cache for chunks attributes. Can be enabled setting `-blocks-storage.bucket-store.chunks-cache.attributes-in-memory-max-items=X` where `X` is the max number of items to keep in the in-memory cache. The following new metrics are exposed: #279 #415 #437
  * `cortex_cache_memory_requests_total`
  * `cortex_cache_memory_hits_total`
  * `cortex_cache_memory_items_count`
* [ENHANCEMENT] Store-gateway: log index cache requests to tracing spans. #419
* [ENHANCEMENT] Store-gateway: store-gateway can now ignore blocks with minimum time within `-blocks-storage.bucket-store.ignore-blocks-within` duration. Useful when used together with `-querier.query-store-after`. #502
* [ENHANCEMENT] Store-gateway: label values with matchers now doesn't preload or list series, reducing latency and memory consumption. #534
* [ENHANCEMENT] Store-gateway: the results of `LabelNames()`, `LabelValues()` and `Series(skipChunks=true)` calls are now cached in the index cache. #590
* [ENHANCEMENT] Store-gateway: Added `-store-gateway.sharding-ring.unregister-on-shutdown` option that allows store-gateway to stay in the ring even after shutdown. Defaults to `true`, which is the same as current behaviour. #610 #614
* [ENHANCEMENT] Store-gateway: wait for ring tokens stability instead of ring stability to speed up startup and tests. #620
* [ENHANCEMENT] Compactor: add timeout for waiting on compactor to become ACTIVE in the ring. [#4262](https://github.com/cortexproject/cortex/pull/4262)
* [ENHANCEMENT] Compactor: skip already planned compaction jobs if the tenant doesn't belong to the compactor instance anymore. #303
* [ENHANCEMENT] Compactor: Blocks cleaner will ignore users that it no longer "owns" when sharding is enabled, and user ownership has changed since last scan. #325
* [ENHANCEMENT] Compactor: added `-compactor.compaction-jobs-order` support to configure which compaction jobs should run first for a given tenant (in case there are multiple ones). Supported values are: `smallest-range-oldest-blocks-first` (default), `newest-blocks-first`. #364
* [ENHANCEMENT] Compactor: delete blocks marked for deletion faster. #490
* [ENHANCEMENT] Compactor: expose low-level concurrency options for compactor: `-compactor.max-opening-blocks-concurrency`, `-compactor.max-closing-blocks-concurrency`, `-compactor.symbols-flushers-concurrency`. #569 #701
* [ENHANCEMENT] Compactor: expand compactor logs to include total compaction job time, total time for uploads and block counts. #549
* [ENHANCEMENT] Ring: allow experimental configuration of disabling of heartbeat timeouts by setting the relevant configuration value to zero. Applies to the following: [#4342](https://github.com/cortexproject/cortex/pull/4342)
  * `-distributor.ring.heartbeat-timeout`
  * `-ingester.ring.heartbeat-timeout`
  * `-ruler.ring.heartbeat-timeout`
  * `-alertmanager.sharding-ring.heartbeat-timeout`
  * `-compactor.ring.heartbeat-timeout`
  * `-store-gateway.sharding-ring.heartbeat-timeout`
* [ENHANCEMENT] Ring: allow heartbeats to be explicitly disabled by setting the interval to zero. This is considered experimental. This applies to the following configuration options: [#4344](https://github.com/cortexproject/cortex/pull/4344)
  * `-distributor.ring.heartbeat-period`
  * `-ingester.ring.heartbeat-period`
  * `-ruler.ring.heartbeat-period`
  * `-alertmanager.sharding-ring.heartbeat-period`
  * `-compactor.ring.heartbeat-period`
  * `-store-gateway.sharding-ring.heartbeat-period`
* [ENHANCEMENT] Memberlist: optimized receive path for processing ring state updates, to help reduce CPU utilization in large clusters. [#4345](https://github.com/cortexproject/cortex/pull/4345)
* [ENHANCEMENT] Memberlist: expose configuration of memberlist packet compression via `-memberlist.compression-enabled`. [#4346](https://github.com/cortexproject/cortex/pull/4346)
* [ENHANCEMENT] Memberlist: Add `-memberlist.advertise-addr` and `-memberlist.advertise-port` options for setting the address to advertise to other members of the cluster to enable NAT traversal. #260
* [ENHANCEMENT] Memberlist: reduce CPU utilization for rings with a large number of members. #537 #563 #634
* [ENHANCEMENT] Overrides exporter: include additional limits in the per-tenant override exporter. The following limits have been added to the `cortex_limit_overrides` metric: #21
  * `max_fetched_series_per_query`
  * `max_fetched_chunk_bytes_per_query`
  * `ruler_max_rules_per_rule_group`
  * `ruler_max_rule_groups_per_tenant`
* [ENHANCEMENT] Overrides exporter: add a metrics `cortex_limits_defaults` to expose the default values of limits. #173
* [ENHANCEMENT] Overrides exporter: Add `max_fetched_chunks_per_query` and `max_global_exemplars_per_user` limits to the default and per-tenant limits exported as metrics. #471 #515
* [ENHANCEMENT] Upgrade Go to 1.17.8. #1347 #1381
* [ENHANCEMENT] Upgrade Docker base images to `alpine:3.15.0`. #1348
* [BUGFIX] Azure storage: only create HTTP client once, to reduce memory utilization. #605
* [BUGFIX] Ingester: fixed ingester stuck on start up (LEAVING ring state) when `-ingester.ring.heartbeat-period=0` and `-ingester.unregister-on-shutdown=false`. [#4366](https://github.com/cortexproject/cortex/pull/4366)
* [BUGFIX] Ingester: prevent any reads or writes while the ingester is stopping. This will prevent accessing TSDB blocks once they have been already closed. [#4304](https://github.com/cortexproject/cortex/pull/4304)
* [BUGFIX] Ingester: TSDB now waits for pending readers before truncating Head block, fixing the `chunk not found` error and preventing wrong query results. #16
* [BUGFIX] Ingester: don't create TSDB or appender if no samples are sent by a tenant. #162
* [BUGFIX] Ingester: fix out-of-order chunks in TSDB head in-memory series after WAL replay in case some samples were appended to TSDB WAL before series. #530
* [BUGFIX] Distributor: when cleaning up obsolete elected replicas from KV store, HA tracker didn't update number of cluster per user correctly. [#4336](https://github.com/cortexproject/cortex/pull/4336)
* [BUGFIX] Distributor: fix bug in query-exemplar where some results would get dropped. #583
* [BUGFIX] Query-frontend: Fixes @ modifier functions (start/end) when splitting queries by time. #206
* [BUGFIX] Query-frontend: Ensure query_range requests handled by the query-frontend return JSON formatted errors. #360 #499
* [BUGFIX] Query-frontend: don't reuse cached results for queries that are not step-aligned. #424
* [BUGFIX] Query-frontend: fix API error messages that were mentioning Prometheus `--enable-feature=promql-negative-offset` and `--enable-feature=promql-at-modifier` flags. #688
* [BUGFIX] Query-frontend: worker's cancellation channels are now buffered to ensure that all request cancellations are properly handled. #741
* [BUGFIX] Querier: fixed `/api/v1/user_stats` endpoint. When zone-aware replication is enabled, `MaxUnavailableZones` param is used instead of `MaxErrors`, so setting `MaxErrors = 0` doesn't make the Querier wait for all Ingesters responses. #474
* [BUGFIX] Querier: Disable query scheduler SRV DNS lookup. #689
* [BUGFIX] Ruler: fixed counting of PromQL evaluation errors as user-errors when updating `cortex_ruler_queries_failed_total`. [#4335](https://github.com/cortexproject/cortex/pull/4335)
* [BUGFIX] Ruler: fix formatting of rule groups in `/ruler/rule_groups` endpoint. #655
* [BUGFIX] Ruler: do not log `unable to read rules directory` at startup if the directory hasn't been created yet. #1058
* [BUGFIX] Ruler: enable Prometheus-compatible endpoints regardless of `-ruler.enable-api`. The flag now only controls the configuration API. This is what the config flag description stated, but not what was happening. #1216
* [BUGFIX] Compactor: fixed panic while collecting Prometheus metrics. #28
* [BUGFIX] Compactor: compactor should now be able to correctly mark blocks for deletion and no-compaction, if such marking was previously interrupted. #1015
* [BUGFIX] Alertmanager: remove stale template files. #4495
* [BUGFIX] Alertmanager: don't replace user configurations with blank fallback configurations (when enabled), particularly during scaling up/down instances when sharding is enabled. #224
* [BUGFIX] Ring: multi KV runtime config changes are now propagated to all rings, not just ingester ring. #1047
* [BUGFIX] Memberlist: fixed corrupted packets when sending compound messages with more than 255 messages or messages bigger than 64KB. #551
* [BUGFIX] Overrides exporter: successfully startup even if runtime config is not set. #1056
* [BUGFIX] Fix internal modules to wait for other modules depending on them before stopping. #1472

### Mixin

_Changes since `grafana/cortex-jsonnet` `1.9.0`._

* [CHANGE] Removed chunks storage support from mixin. #641 #643 #645 #811 #812 #813
  * Removed `tsdb.libsonnet`: no need to import it anymore (its content is already automatically included when using Jsonnet)
  * Removed the following fields from `_config`:
    * `storage_engine` (defaults to `blocks`)
    * `chunk_index_backend`
    * `chunk_store_backend`
  * Removed schema config map
  * Removed the following dashboards:
    * "Cortex / Chunks"
    * "Cortex / WAL"
    * "Cortex / Blocks vs Chunks"
  * Removed the following alerts:
    * `CortexOldChunkInMemory`
    * `CortexCheckpointCreationFailed`
    * `CortexCheckpointDeletionFailed`
    * `CortexProvisioningMemcachedTooSmall`
    * `CortexWALCorruption`
    * `CortexTableSyncFailure`
    * `CortexTransferFailed`
  * Removed the following recording rules:
    * `cortex_chunk_store_index_lookups_per_query`
    * `cortex_chunk_store_series_pre_intersection_per_query`
    * `cortex_chunk_store_series_post_intersection_per_query`
    * `cortex_chunk_store_chunks_per_query`
    * `cortex_bigtable_request_duration_seconds`
    * `cortex_cassandra_request_duration_seconds`
    * `cortex_dynamo_request_duration_seconds`
    * `cortex_database_request_duration_seconds`
    * `cortex_gcs_request_duration_seconds`
* [CHANGE] Update grafana-builder dependency: use $__rate_interval in qpsPanel and latencyPanel. [#372](https://github.com/grafana/cortex-jsonnet/pull/372)
* [CHANGE] `namespace` template variable in dashboards now only selects namespaces for selected clusters. [#311](https://github.com/grafana/cortex-jsonnet/pull/311)
* [CHANGE] `CortexIngesterRestarts` alert severity changed from `critical` to `warning`. [#321](https://github.com/grafana/cortex-jsonnet/pull/321)
* [CHANGE] Dashboards: added overridable `job_labels` and `cluster_labels` to the configuration object as label lists to uniquely identify jobs and clusters in the metric names and group-by lists in dashboards. [#319](https://github.com/grafana/cortex-jsonnet/pull/319)
* [CHANGE] Dashboards: `alert_aggregation_labels` has been removed from the configuration and overriding this value has been deprecated. Instead the labels are now defined by the `cluster_labels` list, and should be overridden accordingly through that list. [#319](https://github.com/grafana/cortex-jsonnet/pull/319)
* [CHANGE] Renamed `CortexCompactorHasNotUploadedBlocksSinceStart` to `CortexCompactorHasNotUploadedBlocks`. [#334](https://github.com/grafana/cortex-jsonnet/pull/334)
* [CHANGE] Renamed `CortexCompactorRunFailed` to `CortexCompactorHasNotSuccessfullyRunCompaction`. [#334](https://github.com/grafana/cortex-jsonnet/pull/334)
* [CHANGE] Renamed `CortexInconsistentConfig` alert to `CortexInconsistentRuntimeConfig` and increased severity to `critical`. [#335](https://github.com/grafana/cortex-jsonnet/pull/335)
* [CHANGE] Increased `CortexBadRuntimeConfig` alert severity to `critical` and removed support for `cortex_overrides_last_reload_successful` metric (was removed in Cortex 1.3.0). [#335](https://github.com/grafana/cortex-jsonnet/pull/335)
* [CHANGE] Grafana 'min step' changed to 15s so dashboard show better detail. [#340](https://github.com/grafana/cortex-jsonnet/pull/340)
* [CHANGE] Replace `CortexRulerFailedEvaluations` with two new alerts: `CortexRulerTooManyFailedPushes` and `CortexRulerTooManyFailedQueries`. [#347](https://github.com/grafana/cortex-jsonnet/pull/347)
* [CHANGE] Removed `CortexCacheRequestErrors` alert. This alert was not working because the legacy Cortex cache client instrumentation doesn't track errors. [#346](https://github.com/grafana/cortex-jsonnet/pull/346)
* [CHANGE] Removed `CortexQuerierCapacityFull` alert. [#342](https://github.com/grafana/cortex-jsonnet/pull/342)
* [CHANGE] Changes blocks storage alerts to group metrics by the configured `cluster_labels` (supporting the deprecated `alert_aggregation_labels`). [#351](https://github.com/grafana/cortex-jsonnet/pull/351)
* [CHANGE] Increased `CortexIngesterReachingSeriesLimit` critical alert threshold from 80% to 85%. [#363](https://github.com/grafana/cortex-jsonnet/pull/363)
* [CHANGE] Changed default `job_names` for query-frontend, query-scheduler and querier to match custom deployments too. [#376](https://github.com/grafana/cortex-jsonnet/pull/376)
* [CHANGE] Split `cortex_api` recording rule group into three groups. This is a workaround for large clusters where this group can become slow to evaluate. [#401](https://github.com/grafana/cortex-jsonnet/pull/401)
* [CHANGE] Increased `CortexIngesterReachingSeriesLimit` warning threshold from 70% to 80% and critical threshold from 85% to 90%. [#404](https://github.com/grafana/cortex-jsonnet/pull/404)
* [CHANGE] Raised `CortexKVStoreFailure` alert severity from warning to critical. #493
* [CHANGE] Increase `CortexRolloutStuck` alert "for" duration from 15m to 30m. #493 #573
* [CHANGE] The Alertmanager and Ruler compiled dashboards (`alertmanager.json` and `ruler.json`) have been respectively renamed to `mimir-alertmanager.json` and `mimir-ruler.json`. #869
* [CHANGE] Removed `cortex_overrides_metric` from `_config`. #871
* [CHANGE] Renamed recording rule groups (`cortex_` prefix changed to `mimir_`). #871
* [CHANGE] Alerts name prefix has been changed from `Cortex` to `Mimir` (eg. alert `CortexIngesterUnhealthy` has been renamed to `MimirIngesterUnhealthy`). #879
* [CHANGE] Enabled resources dashboards by default. Can be disabled setting `resources_dashboards_enabled` config field to `false`. #920
* [FEATURE] Added `Cortex / Overrides` dashboard, displaying default limits and per-tenant overrides applied to Mimir. #673
* [FEATURE] Added `Mimir / Tenants` and `Mimir / Top tenants` dashboards, displaying user-based metrics. #776
* [FEATURE] Added querier autoscaling panels and alerts. #1006 #1016
* [FEATURE] Mimir / Top tenants dashboard now has tenants ranked by rule group size and evaluation time. #1338
* [ENHANCEMENT] cortex-mixin: Make `cluster_namespace_deployment:kube_pod_container_resource_requests_{cpu_cores,memory_bytes}:sum` backwards compatible with `kube-state-metrics` v2.0.0. [#317](https://github.com/grafana/cortex-jsonnet/pull/317)
* [ENHANCEMENT] Cortex-mixin: Include `cortex-gw-internal` naming variation in default `gateway` job names. [#328](https://github.com/grafana/cortex-jsonnet/pull/328)
* [ENHANCEMENT] Ruler dashboard: added object storage metrics. [#354](https://github.com/grafana/cortex-jsonnet/pull/354)
* [ENHANCEMENT] Alertmanager dashboard: added object storage metrics. [#354](https://github.com/grafana/cortex-jsonnet/pull/354)
* [ENHANCEMENT] Added documentation text panels and descriptions to reads and writes dashboards. [#324](https://github.com/grafana/cortex-jsonnet/pull/324)
* [ENHANCEMENT] Dashboards: defined container functions for common resources panels: containerDiskWritesPanel, containerDiskReadsPanel, containerDiskSpaceUtilization. [#331](https://github.com/grafana/cortex-jsonnet/pull/331)
* [ENHANCEMENT] cortex-mixin: Added `alert_excluded_routes` config to exclude specific routes from alerts. [#338](https://github.com/grafana/cortex-jsonnet/pull/338)
* [ENHANCEMENT] Added `CortexMemcachedRequestErrors` alert. [#346](https://github.com/grafana/cortex-jsonnet/pull/346)
* [ENHANCEMENT] Ruler dashboard: added "Per route p99 latency" panel in the "Configuration API" row. [#353](https://github.com/grafana/cortex-jsonnet/pull/353)
* [ENHANCEMENT] Increased the `for` duration of the `CortexIngesterReachingSeriesLimit` warning alert to 3h. [#362](https://github.com/grafana/cortex-jsonnet/pull/362)
* [ENHANCEMENT] Added a new tier (`medium_small_user`) so we have another tier between 100K and 1Mil active series. [#364](https://github.com/grafana/cortex-jsonnet/pull/364)
* [ENHANCEMENT] Extend Alertmanager dashboard: [#313](https://github.com/grafana/cortex-jsonnet/pull/313)
  * "Tenants" stat panel - shows number of discovered tenant configurations.
  * "Replication" row - information about the replication of tenants/alerts/silences over instances.
  * "Tenant Configuration Sync" row - information about the configuration sync procedure.
  * "Sharding Initial State Sync" row - information about the initial state sync procedure when sharding is enabled.
  * "Sharding Runtime State Sync" row - information about various state operations which occur when sharding is enabled (replication, fetch, marge, persist).
* [ENHANCEMENT] Update gsutil command for `not healthy index found` playbook [#370](https://github.com/grafana/cortex-jsonnet/pull/370)
* [ENHANCEMENT] Added Alertmanager alerts and playbooks covering configuration syncs and sharding operation: [#377 [#378](https://github.com/grafana/cortex-jsonnet/pull/378)
  * `CortexAlertmanagerSyncConfigsFailing`
  * `CortexAlertmanagerRingCheckFailing`
  * `CortexAlertmanagerPartialStateMergeFailing`
  * `CortexAlertmanagerReplicationFailing`
  * `CortexAlertmanagerPersistStateFailing`
  * `CortexAlertmanagerInitialSyncFailed`
* [ENHANCEMENT] Add recording rules to improve responsiveness of Alertmanager dashboard. [#387](https://github.com/grafana/cortex-jsonnet/pull/387)
* [ENHANCEMENT] Add `CortexRolloutStuck` alert. [#405](https://github.com/grafana/cortex-jsonnet/pull/405)
* [ENHANCEMENT] Added `CortexKVStoreFailure` alert. [#406](https://github.com/grafana/cortex-jsonnet/pull/406)
* [ENHANCEMENT] Use configured `ruler` jobname for ruler dashboard panels. [#409](https://github.com/grafana/cortex-jsonnet/pull/409)
* [ENHANCEMENT] Add ability to override `datasource` for generated dashboards. [#407](https://github.com/grafana/cortex-jsonnet/pull/407)
* [ENHANCEMENT] Use alertmanager jobname for alertmanager dashboard panels [#411](https://github.com/grafana/cortex-jsonnet/pull/411)
* [ENHANCEMENT] Added `CortexDistributorReachingInflightPushRequestLimit` alert. [#408](https://github.com/grafana/cortex-jsonnet/pull/408)
* [ENHANCEMENT] Added `CortexReachingTCPConnectionsLimit` alert. #403
* [ENHANCEMENT] Added "Cortex / Writes Networking" and "Cortex / Reads Networking" dashboards. #405
* [ENHANCEMENT] Improved "Queue length" panel in "Cortex / Queries" dashboard. #408
* [ENHANCEMENT] Add `CortexDistributorReachingInflightPushRequestLimit` alert and playbook. #401
* [ENHANCEMENT] Added "Recover accidentally deleted blocks (Google Cloud specific)" playbook. #475
* [ENHANCEMENT] Added support to multi-zone store-gateway deployments. #608 #615
* [ENHANCEMENT] Show supplementary alertmanager services in the Rollout Progress dashboard. #738 #855
* [ENHANCEMENT] Added `mimir` to default job names. This makes dashboards and alerts working when Mimir is installed in single-binary mode and the deployment is named `mimir`. #921
* [ENHANCEMENT] Introduced a new alert for the Alertmanager: `MimirAlertmanagerAllocatingTooMuchMemory`. It has two severities based on the memory usage against limits, a `warning` level at 80% and a `critical` level at 90%. #1206
* [ENHANCEMENT] Faster memcached cache requests. #2720
* [BUGFIX] Fixed `CortexIngesterHasNotShippedBlocks` alert false positive in case an ingester instance had ingested samples in the past, then no traffic was received for a long period and then it started receiving samples again. [#308](https://github.com/grafana/cortex-jsonnet/pull/308)
* [BUGFIX] Fixed `CortexInconsistentRuntimeConfig` metric. [#335](https://github.com/grafana/cortex-jsonnet/pull/335)
* [BUGFIX] Fixed scaling dashboard to correctly work when a Cortex service deployment spans across multiple zones (a zone is expected to have the `zone-[a-z]` suffix). [#365](https://github.com/grafana/cortex-jsonnet/pull/365)
* [BUGFIX] Fixed rollout progress dashboard to correctly work when a Cortex service deployment spans across multiple zones (a zone is expected to have the `zone-[a-z]` suffix). [#366](https://github.com/grafana/cortex-jsonnet/pull/366)
* [BUGFIX] Fixed rollout progress dashboard to include query-scheduler too. [#376](https://github.com/grafana/cortex-jsonnet/pull/376)
* [BUGFIX] Upstream recording rule `node_namespace_pod_container:container_cpu_usage_seconds_total:sum_irate` renamed. [#379](https://github.com/grafana/cortex-jsonnet/pull/379)
* [BUGFIX] Fixed writes/reads/alertmanager resources dashboards to use `$._config.job_names.gateway`. [#403](https://github.com/grafana/cortex-jsonnet/pull/403)
* [BUGFIX] Span the annotation.message in alerts as YAML multiline strings. [#412](https://github.com/grafana/cortex-jsonnet/pull/412)
* [BUGFIX] Fixed "Instant queries / sec" in "Cortex / Reads" dashboard. #445
* [BUGFIX] Fixed and added missing KV store panels in Writes, Reads, Ruler and Compactor dashboards. #448
* [BUGFIX] Fixed Alertmanager dashboard when alertmanager is running as part of single binary. #1064
* [BUGFIX] Fixed Ruler dashboard when ruler is running as part of single binary. #1260
* [BUGFIX] Query-frontend: fixed bad querier status code mapping with query-sharding enabled. #1227

### Jsonnet

_Changes since `grafana/cortex-jsonnet` `1.9.0`._

* [CHANGE] Removed chunks storage support. #639
  * Removed the following fields from `_config`:
    * `storage_engine` (defaults to `blocks`)
    * `querier_second_storage_engine` (not supported anymore)
    * `table_manager_enabled`, `table_prefix`
    * `memcached_index_writes_enabled` and `memcached_index_writes_max_item_size_mb`
    * `storeMemcachedChunksConfig`
    * `storeConfig`
    * `max_chunk_idle`
    * `schema` (the schema configmap is still added for backward compatibility reasons)
    * `bigtable_instance` and `bigtable_project`
    * `client_configs`
    * `enabledBackends`
    * `storage_backend`
    * `cassandra_addresses`
    * `s3_bucket_name`
    * `ingester_deployment_without_wal` (was only used by chunks storage)
    * `ingester` (was only used to configure chunks storage WAL)
  * Removed the following CLI flags from `ingester_args`:
    * `ingester.max-chunk-age`
    * `ingester.max-stale-chunk-idle`
    * `ingester.max-transfer-retries`
    * `ingester.retain-period`
* [CHANGE] Changed `overrides-exporter.libsonnet` from being based on cortex-tools to Mimir `overrides-exporter` target. #646
* [CHANGE] Store gateway: set `-blocks-storage.bucket-store.index-cache.memcached.max-get-multi-concurrency`,
  `-blocks-storage.bucket-store.chunks-cache.memcached.max-get-multi-concurrency`,
  `-blocks-storage.bucket-store.metadata-cache.memcached.max-get-multi-concurrency`,
  `-blocks-storage.bucket-store.index-cache.memcached.max-idle-connections`,
  `-blocks-storage.bucket-store.chunks-cache.memcached.max-idle-connections`,
  `-blocks-storage.bucket-store.metadata-cache.memcached.max-idle-connections` to 100 [#414](https://github.com/grafana/cortex-jsonnet/pull/414)
* [CHANGE] Alertmanager: mounted overrides configmap to alertmanager too. [#315](https://github.com/grafana/cortex-jsonnet/pull/315)
* [CHANGE] Memcached: upgraded memcached from `1.5.17` to `1.6.9`. [#316](https://github.com/grafana/cortex-jsonnet/pull/316)
* [CHANGE] Store-gateway: increased memory request and limit respectively from 6GB / 6GB to 12GB / 18GB. [#322](https://github.com/grafana/cortex-jsonnet/pull/322)
* [CHANGE] Store-gateway: increased `-blocks-storage.bucket-store.max-chunk-pool-bytes` from 2GB (default) to 12GB. [#322](https://github.com/grafana/cortex-jsonnet/pull/322)
* [CHANGE] Ingester/Ruler: set `-server.grpc-max-send-msg-size-bytes` and `-server.grpc-max-send-msg-size-bytes` to sensible default values (10MB). [#326](https://github.com/grafana/cortex-jsonnet/pull/326)
* [CHANGE] Decreased `-server.grpc-max-concurrent-streams` from 100k to 10k. [#369](https://github.com/grafana/cortex-jsonnet/pull/369)
* [CHANGE] Decreased blocks storage ingesters graceful termination period from 80m to 20m. [#369](https://github.com/grafana/cortex-jsonnet/pull/369)
* [CHANGE] Increase the rules per group and rule groups limits on different tiers. [#396](https://github.com/grafana/cortex-jsonnet/pull/396)
* [CHANGE] Removed `max_samples_per_query` limit, since it only works with chunks and only when using `-distributor.shard-by-all-labels=false`. [#397](https://github.com/grafana/cortex-jsonnet/pull/397)
* [CHANGE] Removed chunks storage query sharding config support. The following config options have been removed: [#398](https://github.com/grafana/cortex-jsonnet/pull/398)
  * `_config` > `queryFrontend` > `shard_factor`
  * `_config` > `queryFrontend` > `sharded_queries_enabled`
  * `_config` > `queryFrontend` > `query_split_factor`
* [CHANGE] Rename ruler_s3_bucket_name and ruler_gcs_bucket_name to ruler_storage_bucket_name: [#415](https://github.com/grafana/cortex-jsonnet/pull/415)
* [CHANGE] Fine-tuned rolling update policy for distributor, querier, query-frontend, query-scheduler. [#420](https://github.com/grafana/cortex-jsonnet/pull/420)
* [CHANGE] Increased memcached metadata/chunks/index-queries max connections from 4k to 16k. [#420](https://github.com/grafana/cortex-jsonnet/pull/420)
* [CHANGE] Disabled step alignment in query-frontend to be compliant with PromQL. [#420](https://github.com/grafana/cortex-jsonnet/pull/420)
* [CHANGE] Do not limit compactor CPU and request a number of cores equal to the configured concurrency. [#420](https://github.com/grafana/cortex-jsonnet/pull/420)
* [CHANGE] Configured split-and-merge compactor. #853
  * The following CLI flags are set on compactor:
    * `-compactor.split-and-merge-shards=0`
    * `-compactor.compactor-tenant-shard-size=1`
    * `-compactor.split-groups=1`
    * `-compactor.max-opening-blocks-concurrency=4`
    * `-compactor.max-closing-blocks-concurrency=2`
    * `-compactor.symbols-flushers-concurrency=4`
  * The following per-tenant overrides have been set on `super_user` and `mega_user` classes:
    ```
    compactor_split_and_merge_shards: 2,
    compactor_tenant_shard_size: 2,
    compactor_split_groups: 2,
    ```
* [CHANGE] The entrypoint file to include has been renamed from `cortex.libsonnet` to `mimir.libsonnet`. #897
* [CHANGE] The default image config field has been renamed from `cortex` to `mimir`. #896
   ```
   {
     _images+:: {
       mimir: '...',
     },
   }
   ```
* [CHANGE] Removed `cortex_` prefix from config fields. #898
  * The following config fields have been renamed:
    * `cortex_bucket_index_enabled` renamed to `bucket_index_enabled`
    * `cortex_compactor_cleanup_interval` renamed to `compactor_cleanup_interval`
    * `cortex_compactor_data_disk_class` renamed to `compactor_data_disk_class`
    * `cortex_compactor_data_disk_size` renamed to `compactor_data_disk_size`
    * `cortex_compactor_max_concurrency` renamed to `compactor_max_concurrency`
    * `cortex_distributor_allow_multiple_replicas_on_same_node` renamed to `distributor_allow_multiple_replicas_on_same_node`
    * `cortex_ingester_data_disk_class` renamed to `ingester_data_disk_class`
    * `cortex_ingester_data_disk_size` renamed to `ingester_data_disk_size`
    * `cortex_querier_allow_multiple_replicas_on_same_node` renamed to `querier_allow_multiple_replicas_on_same_node`
    * `cortex_query_frontend_allow_multiple_replicas_on_same_node` renamed to `query_frontend_allow_multiple_replicas_on_same_node`
    * `cortex_query_sharding_enabled` renamed to `query_sharding_enabled`
    * `cortex_query_sharding_msg_size_factor` renamed to `query_sharding_msg_size_factor`
    * `cortex_ruler_allow_multiple_replicas_on_same_node` renamed to `ruler_allow_multiple_replicas_on_same_node`
    * `cortex_store_gateway_data_disk_class` renamed to `store_gateway_data_disk_class`
    * `cortex_store_gateway_data_disk_size` renamed to `store_gateway_data_disk_size`
* [CHANGE] The overrides configmap default mountpoint has changed from `/etc/cortex` to `/etc/mimir`. It can be customized via the `overrides_configmap_mountpoint` config field. #899
* [CHANGE] Enabled in the querier the features to query label names with matchers, PromQL at modifier and query long-term storage for labels. #905
* [CHANGE] Reduced TSDB blocks retention on ingesters disk from 96h to 24h. #905
* [CHANGE] Enabled closing of idle TSDB in ingesters. #905
* [CHANGE] Disabled TSDB isolation in ingesters for better performances. #905
* [CHANGE] Changed log level of querier, query-frontend, query-scheduler and alertmanager from `debug` to `info`. #905
* [CHANGE] Enabled attributes in-memory cache in store-gateway. #905
* [CHANGE] Configured store-gateway to not load blocks containing samples more recent than 10h (because such samples are queried from ingesters). #905
* [CHANGE] Dynamically compute `-compactor.deletion-delay` based on other settings, in order to reduce the deletion delay as much as possible and lower the number of live blocks in the storage. #907
* [CHANGE] The config field `distributorConfig` has been renamed to `ingesterRingClientConfig`. Config field `ringClient` has been removed in favor of `ingesterRingClientConfig`. #997 #1057
* [CHANGE] Gossip.libsonnet has been fixed to modify all ring configurations, not only the ingester ring config. Furthermore it now supports migration via multi KV store. #1057 #1099
* [CHANGE] Changed the default of `bucket_index_enabled` to `true`. #924
* [CHANGE] Remove the support for the test-exporter. #1133
* [CHANGE] Removed `$.distributor_deployment_labels`, `$.ingester_deployment_labels` and `$.querier_deployment_labels` fields, that were used by gossip.libsonnet to inject additional label. Now the label is injected directly into pods of statefulsets and deployments. #1297
* [CHANGE] Disabled `-ingester.readiness-check-ring-health`. #1352
* [CHANGE] Changed Alertmanager CPU request from `100m` to `2` cores, and memory request from `1Gi` to `10Gi`. Set Alertmanager memory limit to `15Gi`. #1206
* [CHANGE] gossip.libsonnet has been renamed to memberlist.libsonnet, and is now imported by default. Use of memberlist for ring is enabled by setting `_config.memberlist_ring_enabled` to true. #1526
* [FEATURE] Added query sharding support. It can be enabled setting `cortex_query_sharding_enabled: true` in the `_config` object. #653
* [FEATURE] Added shuffle-sharding support. It can be enabled and configured using the following config: #902
   ```
   _config+:: {
     shuffle_sharding:: {
       ingester_write_path_enabled: true,
       ingester_read_path_enabled: true,
       querier_enabled: true,
       ruler_enabled: true,
       store_gateway_enabled: true,
     },
   }
   ```
* [FEATURE] Added multi-zone ingesters and store-gateways support. #1352 #1552
* [ENHANCEMENT] Add overrides config to compactor. This allows setting retention configs per user. [#386](https://github.com/grafana/cortex-jsonnet/pull/386)
* [ENHANCEMENT] Added 256MB memory ballast to querier. [#369](https://github.com/grafana/cortex-jsonnet/pull/369)
* [ENHANCEMENT] Update `etcd-operator` to latest version (see https://github.com/grafana/jsonnet-libs/pull/480). [#263](https://github.com/grafana/cortex-jsonnet/pull/263)
* [ENHANCEMENT] Add support for Azure storage in Alertmanager configuration. [#381](https://github.com/grafana/cortex-jsonnet/pull/381)
* [ENHANCEMENT] Add support for running Alertmanager in sharding mode. [#394](https://github.com/grafana/cortex-jsonnet/pull/394)
* [ENHANCEMENT] Allow to customize PromQL engine settings via `queryEngineConfig`. [#399](https://github.com/grafana/cortex-jsonnet/pull/399)
* [ENHANCEMENT] Define Azure object storage ruler args. [#416](https://github.com/grafana/cortex-jsonnet/pull/416)
* [ENHANCEMENT] Added the following config options to allow to schedule multiple replicas of the same service on the same node: [#418](https://github.com/grafana/cortex-jsonnet/pull/418)
  * `cortex_distributor_allow_multiple_replicas_on_same_node`
  * `cortex_ruler_allow_multiple_replicas_on_same_node`
  * `cortex_querier_allow_multiple_replicas_on_same_node`
  * `cortex_query_frontend_allow_multiple_replicas_on_same_node`
* [BUGFIX] Alertmanager: fixed `--alertmanager.cluster.peers` CLI flag passed to alertmanager when HA is enabled. [#329](https://github.com/grafana/cortex-jsonnet/pull/329)
* [BUGFIX] Fixed `-distributor.extend-writes` setting on ruler when `unregister_ingesters_on_shutdown` is disabled. [#369](https://github.com/grafana/cortex-jsonnet/pull/369)
* [BUGFIX] Treat `compactor_blocks_retention_period` type as string rather than int.[#395](https://github.com/grafana/cortex-jsonnet/pull/395)
* [BUGFIX] Pass `-ruler-storage.s3.endpoint` to ruler when using S3. [#421](https://github.com/grafana/cortex-jsonnet/pull/421)
* [BUGFIX] Remove service selector on label `gossip_ring_member` from other services than `gossip-ring`. [#1008](https://github.com/grafana/mimir/pull/1008)
* [BUGFIX] Rename `-ingester.readiness-check-ring-health` to `-ingester.ring.readiness-check-ring-health`, to reflect current name of flag. #1460

### Mimirtool

_Changes since cortextool `0.10.7`._

* [CHANGE] The following environment variables have been renamed: #883
  * `CORTEX_ADDRESS` to `MIMIR_ADDRESS`
  * `CORTEX_API_USER` to `MIMIR_API_USER`
  * `CORTEX_API_KEY` to `MIMIR_API_KEY`
  * `CORTEX_TENANT_ID` to `MIMIR_TENANT_ID`
  * `CORTEX_TLS_CA_PATH` to `MIMIR_TLS_CA_PATH`
  * `CORTEX_TLS_CERT_PATH` to `MIMIR_TLS_CERT_PATH`
  * `CORTEX_TLS_KEY_PATH` to `MIMIR_TLS_KEY_PATH`
* [CHANGE] Change `cortex` backend to `mimir`. #883
* [CHANGE] Do not publish `mimirtool` binary for 386 windows architecture. #1263
* [CHANGE] `analyse` command has been renamed to `analyze`. #1318
* [FEATURE] Support Arm64 on Darwin for all binaries (benchtool etc). https://github.com/grafana/cortex-tools/pull/215
* [ENHANCEMENT] Correctly support federated rules. #823
* [BUGFIX] Fix `cortextool rules` legends displaying wrong symbols for updates and deletions. https://github.com/grafana/cortex-tools/pull/226

### Query-tee

_Changes since Cortex `1.10.0`._

* [ENHANCEMENT] Added `/api/v1/query_exemplars` API endpoint support (no results comparison). #168
* [ENHANCEMENT] Add a flag (`--proxy.compare-use-relative-error`) in the query-tee to compare floating point values using relative error. #208
* [ENHANCEMENT] Add a flag (`--proxy.compare-skip-recent-samples`) in the query-tee to skip comparing recent samples. By default samples not older than 1 minute are skipped. #234
* [BUGFIX] Fixes a panic in the query-tee when comparing result. #207
* [BUGFIX] Ensure POST requests are handled correctly #286

### Blocksconvert

_Changes since Cortex `1.10.0`._

* [CHANGE] Blocksconvert tool was removed from Mimir. #637

### Metaconvert

_Changes since Cortex `1.10.0`._

* [CHANGE] `thanosconvert` tool has been renamed to `metaconvert`. `-config.file` option has been removed, while it now requires `-tenant` option to work on single tenant only. It now also preserves labels recognized by Mimir. #1120

### Test-exporter

_Changes since Cortex `1.10.0`._

* [CHANGE] Removed the test-exporter tool. #1133

### Tools

_Changes since Cortex `1.10.0`._

* [CHANGE] Removed `query-audit`. You can use `query-tee` to compare query results and performances of two Grafana Mimir backends. #1380

## [Cortex 1.10.0 CHANGELOG](https://github.com/grafana/mimir/blob/a13959db5d38ff65c2b7ef52c56331d2f4dbc00c/CHANGELOG.md#cortex-1100--2021-08-03)<|MERGE_RESOLUTION|>--- conflicted
+++ resolved
@@ -19,11 +19,7 @@
 * [CHANGE] Compactor: the deprecated configuration parameter `-compactor.consistency-delay` has been removed. #5050
 * [CHANGE] Store-gateway: the deprecated configuration parameter `-blocks-storage.bucket-store.consistency-delay` has been removed. #5050
 * [CHANGE] The configuration parameter `-blocks-storage.bucket-store.bucket-index.enabled` has been deprecated and will be removed in Mimir 2.11. Mimir is running by default with the bucket index enabled since version 2.0, and starting from the version 2.11 it will not be possible to disable it. #5051
-<<<<<<< HEAD
-* [CHANGE] Enable dependabot in Mimir. #5121
-=======
 * [CHANGE] The configuration parameters `-querier.iterators` and `-query.batch-iterators` have been deprecated and will be removed in Mimir 2.11. Mimir runs by default with `-querier.batch-iterators=true`, and starting from version 2.11 it will not be possible to change this. #5114
->>>>>>> 98a9cd8c
 * [FEATURE] Query-frontend: add `-query-frontend.log-query-request-headers` to enable logging of request headers in query logs. #5030
 * [ENHANCEMENT] Add per-tenant limit `-validation.max-native-histogram-buckets` to be able to ignore native histogram samples that have too many buckets. #4765
 * [ENHANCEMENT] Store-gateway: reduce memory usage in some LabelValues calls. #4789
