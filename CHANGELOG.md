# Changelog

## main / unreleased

### Grafana Mimir

* [CHANGE] Update minimal supported version of Go to 1.22. #9134
* [CHANGE] Store-gateway / querier: enable streaming chunks from store-gateways to queriers by default. #6646
* [CHANGE] Querier: honor the start/end time range specified in the read hints when executing a remote read request. #8431
* [CHANGE] Querier: return only samples within the queried start/end time range when executing a remote read request using "SAMPLES" mode. Previously, samples outside of the range could have been returned. Samples outside of the queried time range may still be returned when executing a remote read request using "STREAMED_XOR_CHUNKS" mode. #8463
* [CHANGE] Querier: Set minimum for `-querier.max-concurrent` to four to prevent queue starvation with querier-worker queue prioritization algorithm; values below the minimum four are ignored and set to the minimum. #9054
* [CHANGE] Store-gateway: enabled `-blocks-storage.bucket-store.max-concurrent-queue-timeout` by default with a timeout of 5 seconds. #8496
* [CHANGE] Store-gateway: enabled `-blocks-storage.bucket-store.index-header.lazy-loading-concurrency-queue-timeout` by default with a timeout of 5 seconds . #8667
* [CHANGE] Distributor: Incoming OTLP requests were previously size-limited by using limit from `-distributor.max-recv-msg-size` option. We have added option `-distributor.max-otlp-request-size` for limiting OTLP requests, with default value of 100 MiB. #8574
* [CHANGE] Distributor: remove metric `cortex_distributor_sample_delay_seconds`. #8698
* [CHANGE] Query-frontend: Remove deprecated `frontend.align_queries_with_step` YAML configuration. The configuration option has been moved to per-tenant and default `limits` since Mimir 2.12. #8733 #8735
* [CHANGE] Store-gateway: Change default of `-blocks-storage.bucket-store.max-concurrent` to 200. #8768
* [CHANGE] Added new metric `cortex_compactor_disk_out_of_space_errors_total` which counts how many times a compaction failed due to the compactor being out of disk, alert if there is a single increase. #8237 #8278
* [CHANGE] Store-gateway: Remove experimental parameter `-blocks-storage.bucket-store.series-selection-strategy`. The default strategy is now `worst-case`. #8702
* [CHANGE] Store-gateway: Rename `-blocks-storage.bucket-store.series-selection-strategies.worst-case-series-preference` to `-blocks-storage.bucket-store.series-fetch-preference` and promote to stable. #8702
* [CHANGE] Querier, store-gateway: remove deprecated `-querier.prefer-streaming-chunks-from-store-gateways=true`. Streaming from store-gateways is now always enabled. #8696
* [CHANGE] Ingester: remove deprecated `-ingester.return-only-grpc-errors`. #8699 #8828
* [CHANGE] Distributor, ruler: remove deprecated `-ingester.client.report-grpc-codes-in-instrumentation-label-enabled`. #8700
* [CHANGE] Ingester client: experimental support for client-side circuit breakers, their configuration options (`-ingester.client.circuit-breaker.*`) and metrics (`cortex_ingester_client_circuit_breaker_results_total`, `cortex_ingester_client_circuit_breaker_transitions_total`) were removed. #8802
* [CHANGE] Ingester: circuit breakers do not open in case of per-instance limit errors anymore. Opening can be triggered only in case of push and pull requests exceeding the configured duration. #8854
* [CHANGE] Query-frontend: Return `413 Request Entity Too Large` if a response shard for an `/active_series` request is too large. #8861
* [CHANGE] Distributor: Promote replying with `Retry-After` header on retryable errors to stable and set `-distributor.retry-after-header.enabled=true` by default. #8694
* [CHANGE] Distributor: Replace `-distributor.retry-after-header.max-backoff-exponent` and `-distributor.retry-after-header.base-seconds` with `-distributor.retry-after-header.min-backoff` and `-distributor.retry-after-header.max-backoff` for easier configuration. #8694
* [CHANGE] Ingester: increase the default inactivity timeout of active series (`-ingester.active-series-metrics-idle-timeout`) from `10m` to `20m`. #8975
* [CHANGE] Distributor: Remove `-distributor.enable-otlp-metadata-storage` flag, which was deprecated in version 2.12. #9069
* [CHANGE] Ruler: Removed `-ruler.drain-notification-queue-on-shutdown` option, which is now enabled by default. #9115
* [CHANGE] Querier: allow wrapping errors with context errors only when the former actually correspond to `context.Canceled` and `context.DeadlineExceeded`. #9175
* [CHANGE] Query-scheduler: Remove the experimental `-query-scheduler.use-multi-algorithm-query-queue` flag. The new multi-algorithm tree queue is always used for the scheduler. #9210
* [FEATURE] Alertmanager: Added `-alertmanager.log-parsing-label-matchers` to control logging when parsing label matchers. This flag is intended to be used with `-alertmanager.utf8-strict-mode-enabled` to validate UTF-8 strict mode is working as intended. The default value is `false`. #9173
* [FEATURE] Alertmanager: Added `-alertmanager.utf8-migration-logging-enabled` to enable logging of tenant configurations that are incompatible with UTF-8 strict mode. The default value is `false`. #9174
* [FEATURE] Querier: add experimental streaming PromQL engine, enabled with `-querier.query-engine=mimir`. #8422 #8430 #8454 #8455 #8360 #8490 #8508 #8577 #8660 #8671 #8677 #8747 #8850 #8872 #8838 #8911 #8909 #8923 #8924 #8925 #8932 #8933 #8934 #8962 #8986 #8993 #8995 #9008 #9017 #9018 #9019 #9120 #9121 #9136 #9139 #9140 #9145 #9191 #9192 #9194 #9196 #9201 #9212 #9225 #9260 #9272 #9277 #9278 #9280
* [FEATURE] Experimental Kafka-based ingest storage. #6888 #6894 #6929 #6940 #6951 #6974 #6982 #7029 #7030 #7091 #7142 #7147 #7148 #7153 #7160 #7193 #7349 #7376 #7388 #7391 #7393 #7394 #7402 #7404 #7423 #7424 #7437 #7486 #7503 #7508 #7540 #7621 #7682 #7685 #7694 #7695 #7696 #7697 #7701 #7733 #7734 #7741 #7752 #7838 #7851 #7871 #7877 #7880 #7882 #7887 #7891 #7925 #7955 #7967 #8031 #8063 #8077 #8088 #8135 #8176 #8184 #8194 #8216 #8217 #8222 #8233 #8503 #8542 #8579 #8657 #8686 #8688 #8703 #8706 #8708 #8738 #8750 #8778 #8808 #8809 #8841 #8842 #8845 #8853 #8886 #8988
  * What it is:
    * When the new ingest storage architecture is enabled, distributors write incoming write requests to a Kafka-compatible backend, and the ingesters asynchronously replay ingested data from Kafka. In this architecture, the write and read path are de-coupled through a Kafka-compatible backend. The write path and Kafka load is a function of the incoming write traffic, the read path load is a function of received queries. Whatever the load on the read path, it doesn't affect the write path.
  * New configuration options:
    * `-ingest-storage.enabled`
    * `-ingest-storage.kafka.*`: configures Kafka-compatible backend and how clients interact with it.
    * `-ingest-storage.ingestion-partition-tenant-shard-size`: configures the per-tenant shuffle-sharding shard size used by partitions ring.
    * `-ingest-storage.read-consistency`: configures the default read consistency.
    * `-ingest-storage.migration.distributor-send-to-ingesters-enabled`: enabled tee-ing writes to classic ingesters and Kafka, used during a live migration to the new ingest storage architecture.
    * `-ingester.partition-ring.*`: configures partitions ring backend.
* [FEATURE] Querier: added support for `limitk()` and `limit_ratio()` experimental PromQL functions. Experimental functions are disabled by default, but can be enabled setting `-querier.promql-experimental-functions-enabled=true` in the query-frontend and querier. #8632
* [FEATURE] Querier: experimental support for `X-Mimir-Chunk-Info-Logger` header that triggers logging information about TSDB chunks loaded from ingesters and store-gateways in the querier. The header should contain the comma separated list of labels for which their value will be included in the logs. #8599
* [FEATURE] Query frontend: added new query pruning middleware to enable pruning dead code (eg. expressions that cannot produce any results) and simplifying expressions (eg. expressions that can be evaluated immediately) in queries. #9086
* [FEATURE] Ruler: added experimental configuration, `-ruler.rule-evaluation-write-enabled`, to disable writing the result of rule evaluation to ingesters. This feature can be used for testing purposes. #9060
* [FEATURE] Ingester: added experimental configuration `ingester.ignore-ooo-exemplars`. When set to `true` out of order exemplars are no longer reported to the remote write client. #9151
* [ENHANCEMENT] Compactor: Add `cortex_compactor_compaction_job_duration_seconds` and `cortex_compactor_compaction_job_blocks` histogram metrics to track duration of individual compaction jobs and number of blocks per job. #8371
* [ENHANCEMENT] Rules: Added per namespace max rules per rule group limit. The maximum number of rules per rule groups for all namespaces continues to be configured by `-ruler.max-rules-per-rule-group`, but now, this can be superseded by the new `-ruler.max-rules-per-rule-group-by-namespace` option on a per namespace basis. This new limit can be overridden using the overrides mechanism to be applied per-tenant. #8378
* [ENHANCEMENT] Rules: Added per namespace max rule groups per tenant limit. The maximum number of rule groups per rule tenant for all namespaces continues to be configured by `-ruler.max-rule-groups-per-tenant`, but now, this can be superseded by the new `-ruler.max-rule-groups-per-tenant-by-namespace` option on a per namespace basis. This new limit can be overridden using the overrides mechanism to be applied per-tenant. #8425
* [ENHANCEMENT] Ruler: Added support to protect rules namespaces from modification. The `-ruler.protected-namespaces` flag can be used to specify namespaces that are protected from rule modifications. The header `X-Mimir-Ruler-Override-Namespace-Protection` can be used to override the protection. #8444
* [ENHANCEMENT] Query-frontend: be able to block remote read queries via the per tenant runtime override `blocked_queries`. #8372 #8415
* [ENHANCEMENT] Query-frontend: added `remote_read` to `op` supported label values for the `cortex_query_frontend_queries_total` metric. #8412
* [ENHANCEMENT] Query-frontend: log the overall length and start, end time offset from current time for remote read requests. The start and end times are calculated as the miminum and maximum times of the individual queries in the remote read request. #8404
* [ENHANCEMENT] Storage Provider: Added option `-<prefix>.s3.dualstack-enabled` that allows disabling S3 client from resolving AWS S3 endpoint into dual-stack IPv4/IPv6 endpoint. Defaults to true. #8405
* [ENHANCEMENT] HA Tracker: Added reporting of most recent elected replica change via `cortex_ha_tracker_last_election_timestamp_seconds` gauge, logging, and a new column in the HA Tracker status page. #8507
* [ENHANCEMENT] Use sd_notify to send events to systemd at start and stop of mimir services. Default systemd mimir.service config now wait for those events with a configurable timeout `TimeoutStartSec` default is 3 min to handle long start time (ex. store-gateway). #8220 #8555 #8658
* [ENHANCEMENT] Alertmanager: Reloading config and templates no longer needs to hit the disk. #4967
* [ENHANCEMENT] Compactor: Added experimental `-compactor.in-memory-tenant-meta-cache-size` option to set size of in-memory cache (in number of items) for parsed meta.json files. This can help when a tenant has many meta.json files and their parsing before each compaction cycle is using a lot of CPU time. #8544
* [ENHANCEMENT] Distributor: Interrupt OTLP write request translation when context is canceled or has timed out. #8524
* [ENHANCEMENT] Ingester, store-gateway: optimised regular expression matching for patterns like `1.*|2.*|3.*|...|1000.*`. #8632
* [ENHANCEMENT] Query-frontend: Add `header_cache_control` to query stats. #8590
* [ENHANCEMENT] Query-scheduler: Introduce `query-scheduler.use-multi-algorithm-query-queue`, which allows use of an experimental queue structure, with no change in external queue behavior. #7873
* [ENHANCEMENT] Query-scheduler: Improve CPU/memory performance of experimental query-scheduler. #8871
* [ENHANCEMENT] Expose a new `s3.trace.enabled` configuration option to enable detailed logging of operations against S3-compatible object stores. #8690
* [ENHANCEMENT] memberlist: locally-generated messages (e.g. ring updates) are sent to gossip network before forwarded messages. Introduced `-memberlist.broadcast-timeout-for-local-updates-on-shutdown` option to modify how long to wait until queue with locally-generated messages is empty when shutting down. Previously this was hard-coded to 10s, and wait included all messages (locally-generated and forwarded). Now it defaults to 10s, 0 means no timeout. Increasing this value may help to avoid problem when ring updates on shutdown are not propagated to other nodes, and ring entry is left in a wrong state. #8761
* [ENHANCEMENT] Querier: allow using both raw numbers of seconds and duration literals in queries where previously only one or the other was permitted. For example, `predict_linear` now accepts a duration literal (eg. `predict_linear(..., 4h)`), and range vector selectors now accept a number of seconds (eg. `rate(metric[2])`). #8780
* [ENHANCEMENT] Ruler: Add `ruler.max-independent-rule-evaluation-concurrency` to allow independent rules of a tenant to be run concurrently. You can control the amount of concurrency per tenant is controlled via the `-ruler.max-independent-rule-evaluation-concurrency-per-tenan` as a limit. Use a `-ruler.max-independent-rule-evaluation-concurrency` value of `0` can be used to disable the feature for all tenants. By default, this feature is disabled. A rule is eligible for concurrency as long as it doesn't depend on any other rules, doesn't have any other rules that depend on it, and has a total rule group runtime that exceeds 50% of its interval by default. The threshold can can be adjusted with `-ruler.independent-rule-evaluation-concurrency-min-duration-percentage`. #8146 #8858 #8880 #8884
  * This work introduces the following metrics:
    * `cortex_ruler_independent_rule_evaluation_concurrency_slots_in_use`
    * `cortex_ruler_independent_rule_evaluation_concurrency_attempts_started_total`
    * `cortex_ruler_independent_rule_evaluation_concurrency_attempts_incomplete_total`
    * `cortex_ruler_independent_rule_evaluation_concurrency_attempts_completed_total`
* [ENHANCEMENT] Expose a new `s3.session-token` configuration option to enable using temporary security credentials. #8952
* [ENHANCEMENT] Add HA deduplication features to the `mimir-microservices-mode` development environment. #9012
* [ENHANCEMENT] Remove experimental `-query-frontend.additional-query-queue-dimensions-enabled` and `-query-scheduler.additional-query-queue-dimensions-enabled`. Mimir now always includes "query components" as a queue dimension. #8984 #9135
* [ENHANCEMENT] Add a new ingester endpoint to prepare instances to downscale. #8956
* [ENHANCEMENT] Query-scheduler: Add `query-scheduler.prioritize-query-components` which, when enabled, will primarily prioritize dequeuing fairly across queue components, and secondarily prioritize dequeuing fairly across tenants. When disabled, tenant fairness is primarily prioritized. `query-scheduler.use-multi-algorithm-query-queue` must be enabled in order to use this flag. #9016 #9071
* [ENHANCEMENT] Update runtime configuration to read gzip-compressed files with `.gz` extension. #9074
* [ENHANCEMENT] Ingester: add `cortex_lifecycler_read_only` metric which is set to 1 when ingester's lifecycler is set to read-only mode. #9095
* [ENHANCEMENT] Add a new field, `encode_time_seconds` to query stats log messages, to record the amount of time it takes the query-frontend to encode a response. This does not include any serialization time for downstream components. #9062
* [ENHANCEMENT] OTLP: If the flag `-distributor.otel-created-timestamp-zero-ingestion-enabled` is true, OTel start timestamps are converted to Prometheus zero samples to mark series start. #9131
* [ENHANCEMENT] Querier: attach logs emitted during query consistency check to trace span for query. #9213
* [ENHANCEMENT] Query-scheduler: Experimental `-query-scheduler.prioritize-query-components` flag enables the querier-worker queue priority algorithm to take precedence over tenant rotation when dequeuing requests. #9220
* [ENHANCEMENT] Add application credential arguments for Openstack Swift storage backend. #9181
* [BUGFIX] Ruler: add support for draining any outstanding alert notifications before shutting down. This can be enabled with the `-ruler.drain-notification-queue-on-shutdown=true` CLI flag. #8346
* [BUGFIX] Query-frontend: fix `-querier.max-query-lookback` enforcement when `-compactor.blocks-retention-period` is not set, and viceversa. #8388
* [BUGFIX] Ingester: fix sporadic `not found` error causing an internal server error if label names are queried with matchers during head compaction. #8391
* [BUGFIX] Ingester, store-gateway: fix case insensitive regular expressions not matching correctly some Unicode characters. #8391
* [BUGFIX] Query-frontend: "query stats" log now includes the actual `status_code` when the request fails due to an error occurring in the query-frontend itself. #8407
* [BUGFIX] Store-gateway: fixed a case where, on a quick subsequent restart, the previous lazy-loaded index header snapshot was overwritten by a partially loaded one. #8281
* [BUGFIX] Ingester: fixed timestamp reported in the "the sample has been rejected because its timestamp is too old" error when the write request contains only histograms. #8462
* [BUGFIX] Store-gateway: store sparse index headers atomically to disk. #8485
* [BUGFIX] Query scheduler: fix a panic in request queueing. #8451
* [BUGFIX] Querier: fix issue where "context canceled" is logged for trace spans for requests to store-gateways that return no series when chunks streaming is enabled. #8510
* [BUGFIX] Alertmanager: Fix per-tenant silence limits not reloaded during runtime. #8456
* [BUGFIX] Alertmanager: Fixes a number of bugs in silences which could cause an existing silence to be deleted/expired when updating the silence failed. This could happen when the replacing silence was invalid or exceeded limits. #8525
* [BUGFIX] Alertmanager: Fix help message for utf-8-strict-mode. #8572
* [BUGFIX] Query-frontend: Ensure that internal errors result in an HTTP 500 response code instead of 422. #8595 #8666
* [BUGFIX] Configuration: Multi line envs variables are flatten during injection to be compatible with YAML syntax
* [BUGFIX] Querier: fix issue where queries can return incorrect results if a single store-gateway returns overlapping chunks for a series. #8827
* [BUGFIX] HA Tracker: store correct timestamp for last received request from elected replica. #8821
* [BUGFIX] Querier: do not return `grpc: the client connection is closing` errors as HTTP `499`. #8865 #8888
* [BUGFIX] Compactor: fix a race condition between different compactor replicas that may cause a deleted block to be still referenced as non-deleted in the bucket index. #8905
* [BUGFIX] Querier: fix issue where some native histogram-related warnings were not emitted when `rate()` was used over native histograms. #8918
* [BUGFIX] Ruler: map invalid org-id errors to 400 status code. #8935
* [BUGFIX] Querier: Fix invalid query results when multiple chunks are being merged. #8992
* [BUGFIX] Query-frontend: return annotations generated during evaluation of sharded queries. #9138
* [BUGFIX] Querier: Support optional start and end times on `/prometheus/api/v1/labels`, `/prometheus/api/v1/label/<label>/values`, and `/prometheus/api/v1/series` when `max_query_into_future: 0`. #9129
* [BUGFIX] Alertmanager: Fix config validation gap around unreferenced templates. #9207
* [BUGFIX] Alertmanager: Fix goroutine leak when stored config fails to apply and there is no existing tenant alertmanager #9211
* [BUGFIX] Querier: fix issue where both recently compacted blocks and their source blocks can be skipped during querying if store-gateways are restarting. #9224
* [BUGFIX] Alertmanager: fix receiver firewall to detect `0.0.0.0` and IPv6 interface-local multicast address as local addresses. #9308

### Mixin

* [CHANGE] Dashboards: set default auto-refresh rate to 5m. #8758
* [ENHANCEMENT] Dashboards: allow switching between using classic or native histograms in dashboards.
  * Overview dashboard: status, read/write latency and queries/ingestion per sec panels, `cortex_request_duration_seconds` metric. #7674 #8502 #8791
  * Writes dashboard: `cortex_request_duration_seconds` metric. #8757 #8791
  * Reads dashboard: `cortex_request_duration_seconds` metric. #8752
  * Rollout progress dashboard: `cortex_request_duration_seconds` metric. #8779
  * Alertmanager dashboard: `cortex_request_duration_seconds` metric. #8792
  * Ruler dashboard: `cortex_request_duration_seconds` metric. #8795
  * Queries dashboard: `cortex_request_duration_seconds` metric. #8800
  * Remote ruler reads dashboard: `cortex_request_duration_seconds` metric. #8801
* [ENHANCEMENT] Alerts: `MimirRunningIngesterReceiveDelayTooHigh` alert has been tuned to be more reactive to high receive delay. #8538
* [ENHANCEMENT] Dashboards: improve end-to-end latency and strong read consistency panels when experimental ingest storage is enabled. #8543 #8830
* [ENHANCEMENT] Dashboards: Add panels for monitoring ingester autoscaling when not using ingest-storage. These panels are disabled by default, but can be enabled using the `autoscaling.ingester.enabled: true` config option. #8484
* [ENHANCEMENT] Dashboards: Add panels for monitoring store-gateway autoscaling. These panels are disabled by default, but can be enabled using the `autoscaling.store_gateway.enabled: true` config option. #8824
* [ENHANCEMENT] Dashboards: add panels to show writes to experimental ingest storage backend in the "Mimir / Ruler" dashboard, when `_config.show_ingest_storage_panels` is enabled. #8732
* [ENHANCEMENT] Dashboards: show all series in tooltips on time series dashboard panels. #8748
* [ENHANCEMENT] Dashboards: add compactor autoscaling panels to "Mimir / Compactor" dashboard. The panels are disabled by default, but can be enabled setting `_config.autoscaling.compactor.enabled` to `true`. #8777
* [ENHANCEMENT] Alerts: added `MimirKafkaClientBufferedProduceBytesTooHigh` alert. #8763
* [ENHANCEMENT] Dashboards: added "Kafka produced records / sec" panel to "Mimir / Writes" dashboard. #8763
* [ENHANCEMENT] Alerts: added `MimirStrongConsistencyOffsetNotPropagatedToIngesters` alert, and rename `MimirIngesterFailsEnforceStrongConsistencyOnReadPath` alert to `MimirStrongConsistencyEnforcementFailed`. #8831
* [ENHANCEMENT] Dashboards: remove "All" option for namespace dropdown in dashboards. #8829
* [ENHANCEMENT] Dashboards: add Kafka end-to-end latency outliers panel in the "Mimir / Writes" dashboard. #8948
* [ENHANCEMENT] Dashboards: add "Out-of-order samples appended" panel to "Mimir / Tenants" dashboard. #8939
* [ENHANCEMENT] Alerts: `RequestErrors` and `RulerRemoteEvaluationFailing` have been enriched with a native histogram version. #9004
* [ENHANCEMENT] Dashboards: add 'Read path' selector to 'Mimir / Queries' dashboard. #8878
* [ENHANCEMENT] Dashboards: add annotation indicating active series are being reloaded to 'Mimir / Tenants' dashboard. #9257
* [ENHANCEMENT] Dashboards: limit results on the 'Failed evaluations rate' panel of the 'Mimir / Tenants' dashboard to 50 to avoid crashing the page when there are many failing groups. #9262
* [BUGFIX] Dashboards: fix "current replicas" in autoscaling panels when HPA is not active. #8566
* [BUGFIX] Alerts: do not fire `MimirRingMembersMismatch` during the migration to experimental ingest storage. #8727
* [BUGFIX] Dashboards: avoid over-counting of ingesters metrics when migrating to experimental ingest storage. #9170
* [BUGFIX] Dashboards: fix `job_prefix` not utilized in `jobSelector`. #9155

### Jsonnet

* [CHANGE] Changed the following config options when the experimental ingest storage is enabled: #8874
  * `ingest_storage_ingester_autoscaling_min_replicas` changed to `ingest_storage_ingester_autoscaling_min_replicas_per_zone`
  * `ingest_storage_ingester_autoscaling_max_replicas` changed to `ingest_storage_ingester_autoscaling_max_replicas_per_zone`
* [CHANGE] Changed the overrides configmap generation to remove any field with `null` value. #9116
* [CHANGE] `$.replicaTemplate` function now takes replicas and labelSelector parameter. #9248
* [CHANGE] Renamed `ingest_storage_ingester_autoscaling_replica_template_custom_resource_definition_enabled` to `replica_template_custom_resource_definition_enabled`. #9248
* [FEATURE] Add support for automatically deleting compactor, store-gateway, ingester and read-write mode backend PVCs when the corresponding StatefulSet is scaled down. #8382 #8736
* [FEATURE] Automatically set GOMAXPROCS on ingesters. #9273
* [ENHANCEMENT] Added the following config options to set the number of partition ingester replicas when migrating to experimental ingest storage. #8517
  * `ingest_storage_migration_partition_ingester_zone_a_replicas`
  * `ingest_storage_migration_partition_ingester_zone_b_replicas`
  * `ingest_storage_migration_partition_ingester_zone_c_replicas`
* [ENHANCEMENT] Distributor: increase `-distributor.remote-timeout` when the experimental ingest storage is enabled. #8518
* [ENHANCEMENT] Memcached: Update to Memcached 1.6.28 and memcached-exporter 0.14.4. #8557
* [ENHANCEMENT] Rollout-operator: Allow the rollout-operator to be used as Kubernetes statefulset webhook to enable `no-downscale` and `prepare-downscale` annotations to be used on ingesters or store-gateways. #8743
* [ENHANCEMENT] Do not deploy ingester-zone-c when experimental ingest storage is enabled and `ingest_storage_ingester_zones` is configured to `2`. #8776
* [ENHANCEMENT] Added the config option `ingest_storage_migration_classic_ingesters_no_scale_down_delay` to disable the downscale delay on classic ingesters when migrating to experimental ingest storage. #8775 #8873
* [ENHANCEMENT] Configure experimental ingest storage on query-frontend too when enabled. #8843
* [ENHANCEMENT] Allow to override Kafka client ID on a per-component basis. #9026
* [ENHANCEMENT] Rollout-operator's access to ReplicaTemplate is now configured via config option `rollout_operator_replica_template_access_enabled`. #9252
* [ENHANCEMENT] Added support for new way of downscaling ingesters, using rollout-operator's resource-mirroring feature and read-only mode of ingesters. This can be enabled by using `ingester_automated_downscale_v2_enabled` config option. This is mutually exclusive with both `ingester_automated_downscale_enabled` (previous downscale mode) and `ingest_storage_ingester_autoscaling_enabled` (autoscaling for ingest-storage).
* [BUGFIX] Added missing node affinity matchers to write component. #8910

### Mimirtool

* [CHANGE] Analyze Rules: Count recording rules used in rules group as used. #6133
* [CHANGE] Remove deprecated `--rule-files` flag in favor of CLI arguments for the following commands: #8701
  * `mimirtool rules load`
  * `mimirtool rules sync`
  * `mimirtool rules diff`
  * `mimirtool rules check`
  * `mimirtool rules prepare`
* [ENHANCEMENT] Remote read and backfill now supports the experimental native histograms. #9156

### Mimir Continuous Test

* [CHANGE] Use test metrics that do not pass through 0 to make identifying incorrect results easier. #8630
* [CHANGE] Allowed authentication to Mimir using both Tenant ID and basic/bearer auth. #9038
* [FEATURE] Experimental support for the `-tests.send-chunks-debugging-header` boolean flag to send the `X-Mimir-Chunk-Info-Logger: series_id` header with queries. #8599
* [ENHANCEMENT] Include human-friendly timestamps in diffs logged when a test fails. #8630
* [ENHANCEMENT] Add histograms to measure latency of read and write requests. #8583
* [ENHANCEMENT] Log successful test runs in addition to failed test runs. #8817
* [ENHANCEMENT] Series emitted by continuous-test now distribute more uniformly across ingesters. #9218 #9243
* [BUGFIX] Initialize test result metrics to 0 at startup so that alerts can correctly identify the first failure after startup. #8630

### Query-tee

* [CHANGE] If a preferred backend is configured, then query-tee always returns its response, regardless of the response status code. Previously, query-tee would only return the response from the preferred backend if it did not have a 5xx status code. #8634
* [ENHANCEMENT] Emit trace spans from query-tee. #8419
* [ENHANCEMENT] Log trace ID (if present) with all log messages written while processing a request. #8419
* [ENHANCEMENT] Log user agent when processing a request. #8419
* [ENHANCEMENT] Add `time` parameter to proxied instant queries if it is not included in the incoming request. This is optional but enabled by default, and can be disabled with `-proxy.add-missing-time-parameter-to-instant-queries=false`. #8419
* [ENHANCEMENT] Add support for sending only a proportion of requests to all backends, with the remainder only sent to the preferred backend. The default behaviour is to send all requests to all backends. This can be configured with `-proxy.secondary-backends-request-proportion`. #8532
* [ENHANCEMENT] Check annotations emitted by both backends are the same when comparing responses from two backends. #8660
* [ENHANCEMENT] Compare native histograms in query results when comparing results between two backends. #8724
* [ENHANCEMENT] Don't consider responses to be different during response comparison if both backends' responses contain different series, but all samples are within the recent sample window. #8749 #8894
* [ENHANCEMENT] When the expected and actual response for a matrix series is different, the full set of samples for that series from both backends will now be logged. #8947
* [ENHANCEMENT] Wait up to `-server.graceful-shutdown-timeout` for inflight requests to finish when shutting down, rather than immediately terminating inflight requests on shutdown. #8985
* [ENHANCEMENT] Optionally consider equivalent error messages the same when comparing responses. Enabled by default, disable with `-proxy.require-exact-error-match=true`. #9143
* [BUGFIX] Ensure any errors encountered while forwarding a request to a backend (eg. DNS resolution failures) are logged. #8419
* [BUGFIX] The comparison of the results should not fail when either side contains extra samples from within SkipRecentSamples duration. #8920

### Documentation

* [ENHANCEMENT] Specify in which component the configuration flags `-compactor.blocks-retention-period`, `-querier.max-query-lookback`, `-query-frontend.max-total-query-length`, `-query-frontend.max-query-expression-size-bytes` are applied and that they are applied to remote read as well. #8433
* [ENHANCEMENT] Provide more detailed recommendations on how to migrate from classic to native histograms. #8864
* [ENHANCEMENT] Clarify that `{namespace}` and `{groupName}` path segments in the ruler config API should be URL-escaped. #8969
<<<<<<< HEAD
* [ENHANCEMENT] Document `/ingester/prepare-partition-downscale` and `/ingester/prepare-instance-ring-downscale` endpoints. #9132
* [ENHANCEMENT] Describe read-only mode of ingesters in component documentation. #9132
=======
* [ENHANCEMENT] Include stalled compactor network drive information in runbooks. #9297
>>>>>>> bac778e9

### Tools

* [CHANGE] `wal-reader`: Renamed `-series-entries` to `-print-series`. Renamed `-print-series-with-samples` to `-print-samples`. #8568
* [FEATURE] `query-bucket-index`: add new tool to query a bucket index file and print the blocks that would be used for a given query time range. #8818
* [FEATURE] `kafkatool`: add new CLI tool to operate Kafka. Supported commands: #9000
  * `brokers list-leaders-by-partition`
  * `consumer-group commit-offset`
  * `consumer-group copy-offset`
  * `consumer-group list-offsets`
  * `create-partitions`
* [ENHANCEMENT] `wal-reader`: References to unknown series from Samples, Exemplars, histogram or tombstones records are now always logged. #8568
* [ENHANCEMENT] `tsdb-series`: added `-stats` option to print min/max time of chunks, total number of samples and DPM for each series. #8420
* [ENHANCEMENT] `tsdb-print-chunk`: print counter reset information for native histograms. #8812
* [ENHANCEMENT] `grpcurl-query-ingesters`: print counter reset information for native histograms. #8820
* [ENHANCEMENT] `grpcurl-query-ingesters`: concurrently query ingesters. #9102
* [ENHANCEMENT] `grpcurl-query-ingesters`: sort series and chunks in output. #9180
* [ENHANCEMENT] `grpcurl-query-ingesters`: print full chunk timestamps, not just time component. #9180
* [ENHANCEMENT] `tsdb-series`: Added `-json` option to generate JSON output for easier post-processing. #8844
* [ENHANCEMENT] `tsdb-series`: Added `-min-time` and `-max-time` options to filter samples that are used for computing data-points per minute. #8844
* [ENHANCEMENT] `mimir-rules-action`: Added new input to support matching target namespaces by regex. #9244

## 2.13.0

### Grafana Mimir

* [CHANGE] Build: `grafana/mimir` docker image is now based on `gcr.io/distroless/static-debian12` image. Alpine-based docker image is still available as `grafana/mimir-alpine`, until Mimir 2.15. #8204 #8235
* [CHANGE] Ingester: `/ingester/flush` endpoint is now only allowed to execute only while the ingester is in `Running` state. The 503 status code is returned if the endpoint is called while the ingester is not in `Running` state. #7486
* [CHANGE] Distributor: Include label name in `err-mimir-label-value-too-long` error message: #7740
* [CHANGE] Ingester: enabled 1 out 10 errors log sampling by default. All the discarded samples will still be tracked by the `cortex_discarded_samples_total` metric. The feature can be configured via `-ingester.error-sample-rate` (0 to log all errors). #7807
* [CHANGE] Query-frontend: Query results caching and experimental query blocking now utilize the PromQL string-formatted query format rather than the unvalidated query as submitted to the frontend. #7742
  * Query results caching should be more stable as all equivalent queries receive the same cache key, but there may be cache churn on first deploy with the updated format
  * Query blocking can no longer be circumvented with an equivalent query in a different format; see [Configure queries to block](https://grafana.com/docs/mimir/latest/configure/configure-blocked-queries/)
* [CHANGE] Query-frontend: stop using `-validation.create-grace-period` to clamp how far into the future a query can span. #8075
* [CHANGE] Clamp [`GOMAXPROCS`](https://pkg.go.dev/runtime#GOMAXPROCS) to [`runtime.NumCPU`](https://pkg.go.dev/runtime#NumCPU). #8201
* [CHANGE] Anonymous usage statistics tracking: add CPU usage percentage tracking. #8282
* [CHANGE] Added new metric `cortex_compactor_disk_out_of_space_errors_total` which counts how many times a compaction failed due to the compactor being out of disk. #8237
* [CHANGE] Anonymous usage statistics tracking: report active series in addition to in-memory series. #8279
* [CHANGE] Ruler: `evaluation_delay` field in the rule group configuration has been deprecated. Please use `query_offset` instead (it has the same exact meaning and behaviour). #8295
* [CHANGE] General: remove `-log.buffered`. The configuration option has been enabled by default and deprecated since Mimir 2.11. #8395
* [CHANGE] Ruler: promote tenant federation from experimental to stable. #8400
* [CHANGE] Ruler: promote `-ruler.recording-rules-evaluation-enabled` and `-ruler.alerting-rules-evaluation-enabled` from experimental to stable. #8400
* [CHANGE] General: promote `-tenant-federation.max-tenants` from experimental to stable. #8400
* [FEATURE] Continuous-test: now runable as a module with `mimir -target=continuous-test`. #7747
* [FEATURE] Store-gateway: Allow specific tenants to be enabled or disabled via `-store-gateway.enabled-tenants` or `-store-gateway.disabled-tenants` CLI flags or their corresponding YAML settings. #7653
* [FEATURE] New `-<prefix>.s3.bucket-lookup-type` flag configures lookup style type, used to access bucket in s3 compatible providers. #7684
* [FEATURE] Querier: add experimental streaming PromQL engine, enabled with `-querier.promql-engine=mimir`. #7693 #7898 #7899 #8023 #8058 #8096 #8121 #8197 #8230 #8247 #8270 #8276 #8277 #8291 #8303 #8340 #8256 #8348
* [FEATURE] New `/ingester/unregister-on-shutdown` HTTP endpoint allows dynamic access to ingesters' `-ingester.ring.unregister-on-shutdown` configuration. #7739
* [FEATURE] Server: added experimental [PROXY protocol support](https://www.haproxy.org/download/2.3/doc/proxy-protocol.txt). The PROXY protocol support can be enabled via `-server.proxy-protocol-enabled=true`. When enabled, the support is added both to HTTP and gRPC listening ports. #7698
* [FEATURE] Query-frontend, querier: new experimental `/cardinality/active_native_histogram_metrics` API to get active native histogram metric names with statistics about active native histogram buckets. #7982 #7986 #8008
* [FEATURE] Alertmanager: Added `-alertmanager.max-silences-count` and `-alertmanager.max-silence-size-bytes` to set limits on per tenant silences. Disabled by default. #8241 #8249
* [FEATURE] Ingester: add experimental support for the server-side circuit breakers when writing to and reading from ingesters. This can be enabled using `-ingester.push-circuit-breaker.enabled` and `-ingester.read-circuit-breaker.enabled` options. Further `-ingester.push-circuit-breaker.*` and `-ingester.read-circuit-breaker.*` options for configuring circuit-breaker are available. Added metrics `cortex_ingester_circuit_breaker_results_total`,  `cortex_ingester_circuit_breaker_transitions_total`, `cortex_ingester_circuit_breaker_current_state` and `cortex_ingester_circuit_breaker_request_timeouts_total`. #8180 #8285 #8315 #8446
* [FEATURE] Distributor, ingester: add new setting `-validation.past-grace-period` to limit how old (based on the wall clock minus OOO window) the ingested samples can be. The default 0 value disables this limit. #8262
* [ENHANCEMENT] Distributor: add metrics `cortex_distributor_samples_per_request` and `cortex_distributor_exemplars_per_request` to track samples/exemplars per request. #8265
* [ENHANCEMENT] Reduced memory allocations in functions used to propagate contextual information between gRPC calls. #7529
* [ENHANCEMENT] Distributor: add experimental limit for exemplars per series per request, enabled with `-distributor.max-exemplars-per-series-per-request`, the number of discarded exemplars are tracked with `cortex_discarded_exemplars_total{reason="too_many_exemplars_per_series_per_request"}` #7989 #8010
* [ENHANCEMENT] Store-gateway: merge series from different blocks concurrently. #7456
* [ENHANCEMENT] Store-gateway: Add `stage="wait_max_concurrent"` to `cortex_bucket_store_series_request_stage_duration_seconds` which records how long the query had to wait for its turn for `-blocks-storage.bucket-store.max-concurrent`. #7609
* [ENHANCEMENT] Querier: add `cortex_querier_federation_upstream_query_wait_duration_seconds` to observe time from when a querier picks up a cross-tenant query to when work begins on its single-tenant counterparts. #7209
* [ENHANCEMENT] Compactor: Add `cortex_compactor_block_compaction_delay_seconds` metric to track how long it takes to compact blocks since the blocks are created. #7635
* [ENHANCEMENT] Store-gateway: add `outcome` label to `cortex_bucket_stores_gate_duration_seconds` histogram metric. Possible values for the `outcome` label are: `rejected_canceled`, `rejected_deadline_exceeded`, `rejected_other`, and `permitted`. #7784
* [ENHANCEMENT] Query-frontend: use zero-allocation experimental decoder for active series queries via `-query-frontend.use-active-series-decoder`. #7665
* [ENHANCEMENT] Go: updated to 1.22.2. #7802
* [ENHANCEMENT] Query-frontend: support `limit` parameter on `/prometheus/api/v1/label/{name}/values` and `/prometheus/api/v1/labels` endpoints. #7722
* [ENHANCEMENT] Expose TLS configuration for the S3 backend client. #7959
* [ENHANCEMENT] Rules: Support expansion of native histogram values when using rule templates #7974
* [ENHANCEMENT] Rules: Add metric `cortex_prometheus_rule_group_last_restore_duration_seconds` which measures how long it takes to restore rule groups using the `ALERTS_FOR_STATE` series #7974
* [ENHANCEMENT] OTLP: Improve remote write format translation performance by using label set hashes for metric identifiers instead of string based ones. #8012
* [ENHANCEMENT] Querying: Remove OpEmptyMatch from regex concatenations. #8012
* [ENHANCEMENT] Store-gateway: add `-blocks-storage.bucket-store.max-concurrent-queue-timeout`. When set, queries at the store-gateway's query gate will not wait longer than that to execute. If a query reaches the wait timeout, then the querier will retry the blocks on a different store-gateway. If all store-gateways are unavailable, then the query will fail with `err-mimir-store-consistency-check-failed`. #7777 #8149
* [ENHANCEMENT] Store-gateway: add `-blocks-storage.bucket-store.index-header.lazy-loading-concurrency-queue-timeout`. When set, loads of index-headers at the store-gateway's index-header lazy load gate will not wait longer than that to execute. If a load reaches the wait timeout, then the querier will retry the blocks on a different store-gateway. If all store-gateways are unavailable, then the query will fail with `err-mimir-store-consistency-check-failed`. #8138
* [ENHANCEMENT] Ingester: Optimize querying with regexp matchers. #8106
* [ENHANCEMENT] Distributor: Introduce `-distributor.max-request-pool-buffer-size` to allow configuring the maximum size of the request pool buffers. #8082
* [ENHANCEMENT] Store-gateway: improve performance when streaming chunks to queriers is enabled (`-querier.prefer-streaming-chunks-from-store-gateways=true`) and the query selects fewer than `-blocks-storage.bucket-store.batch-series-size` series (defaults to 5000 series). #8039
* [ENHANCEMENT] Ingester: active series are now updated along with owned series. They decrease when series change ownership between ingesters. This helps provide a more accurate total of active series when ingesters are added. This is only enabled when `-ingester.track-ingester-owned-series` or `-ingester.use-ingester-owned-series-for-limits` are enabled. #8084
* [ENHANCEMENT] Query-frontend: include route name in query stats log lines. #8191
* [ENHANCEMENT] OTLP: Speed up conversion from OTel to Mimir format by about 8% and reduce memory consumption by about 30%. Can be disabled via `-distributor.direct-otlp-translation-enabled=false` #7957
* [ENHANCEMENT] Ingester/Querier: Optimise regexps with long lists of alternates. #8221, #8234
* [ENHANCEMENT] Ingester: Include more detail in tracing of queries. #8242
* [ENHANCEMENT] Distributor: add `insight=true` to remote-write and OTLP write handlers when the HTTP response status code is 4xx. #8294
* [ENHANCEMENT] Ingester: reduce locked time while matching postings for a label, improving the write latency and compaction speed. #8327
* [ENHANCEMENT] Ingester: reduce the amount of locks taken during the Head compaction's garbage-collection process, improving the write latency and compaction speed. #8327
* [ENHANCEMENT] Query-frontend: log the start, end time and matchers for remote read requests to the query stats logs. #8326 #8370 #8373
* [BUGFIX] Distributor: prometheus retry on 5xx and 429 errors, while otlp collector only retry on 429, 502, 503 and 504, mapping other 5xx errors to the retryable ones in otlp endpoint. #8324 #8339
* [BUGFIX] Distributor: make OTLP endpoint return marshalled proto bytes as response body for 4xx/5xx errors. #8227
* [BUGFIX] Rules: improve error handling when querier is local to the ruler. #7567
* [BUGFIX] Querier, store-gateway: Protect against panics raised during snappy encoding. #7520
* [BUGFIX] Ingester: Prevent timely compaction of empty blocks. #7624
* [BUGFIX] Querier: Don't cache context.Canceled errors for bucket index. #7620
* [BUGFIX] Store-gateway: account for `"other"` time in LabelValues and LabelNames requests. #7622
* [BUGFIX] Query-frontend: Don't panic when using the `-query-frontend.downstream-url` flag. #7651
* [BUGFIX] Ingester: when receiving multiple exemplars for a native histogram via remote write, sort them and only report an error if all are older than the latest exemplar as this could be a partial update. #7640 #7948 #8014
* [BUGFIX] Ingester: don't retain blocks if they finish exactly on the boundary of the retention window. #7656
* [BUGFIX] Bug-fixes and improvements to experimental native histograms. #7744 #7813
* [BUGFIX] Querier: return an error when a query uses `label_join` with an invalid destination label name. #7744
* [BUGFIX] Compactor: correct outstanding job estimation in metrics and `compaction-planner` tool when block labels differ. #7745
* [BUGFIX] Ingester: turn native histogram validation errors in TSDB into soft ingester errors that result in returning 4xx to the end-user instead of 5xx. In the case of TSDB validation errors, the counter `cortex_discarded_samples_total` will be increased with the `reason` label set to `"invalid-native-histogram"`. #7736 #7773
* [BUGFIX] Do not wrap error message with `sampled 1/<frequency>` if it's not actually sampled. #7784
* [BUGFIX] Store-gateway: do not track cortex_querier_blocks_consistency_checks_failed_total metric if query has been canceled or interrued due to any error not related to blocks consistency check failed. #7752
* [BUGFIX] Ingester: ignore instances with no tokens when calculating local limits to prevent discards during ingester scale-up #7881
* [BUGFIX] Ingester: do not reuse exemplars slice in the write request if there are more than 10 exemplars per series. This should help to reduce the in-use memory in case of few requests with a very large number of exemplars. #7936
* [BUGFIX] Distributor: fix down scaling of native histograms in the distributor when timeseries unmarshal cache is in use. #7947
* [BUGFIX] Distributor: fix cardinality API to return more accurate number of in-memory series when number of zones is larger than replication factor. #7984
* [BUGFIX] All: fix config validation for non-ingester modules, when ingester's ring is configured with spread-minimizing token generation strategy. #7990
* [BUGFIX] Ingester: copy LabelValues strings out of mapped memory to avoid a segmentation fault if the region becomes unmapped before the result is marshaled. #8003
* [BUGFIX] OTLP: Don't generate target_info unless at least one identifying label is defined. #8012
* [BUGFIX] OTLP: Don't generate target_info unless there are metrics. #8012
* [BUGFIX] Query-frontend: Experimental query queue splitting: fix issue where offset and range selector duration were not considered when predicting query component. #7742
* [BUGFIX] Querying: Empty matrix results were incorrectly returning `null` instead of `[]`. #8029
* [BUGFIX] All: don't increment `thanos_objstore_bucket_operation_failures_total` metric for cancelled requests. #8072
* [BUGFIX] Query-frontend: fix empty metric name matcher not being applied under certain conditions. #8076
* [BUGFIX] Querying: Fix regex matching of multibyte runes with dot operator. #8089
* [BUGFIX] Querying: matrix results returned from instant queries were not sorted by series. #8113
* [BUGFIX] Query scheduler: Fix a crash in result marshaling. #8140
* [BUGFIX] Store-gateway: Allow long-running index scans to be interrupted. #8154
* [BUGFIX] Query-frontend: fix splitting of queries using `@ start()` and `@end()` modifiers on a subquery. Previously the `start()` and `end()` would be evaluated using the start end end of the split query instead of the original query. #8162
* [BUGFIX] Distributor: Don't discard time series with invalid exemplars, just drop affected exemplars. #8224
* [BUGFIX] Ingester: fixed in-memory series count when replaying a corrupted WAL. #8295
* [BUGFIX] Ingester: fix context cancellation handling when a query is busy looking up series in the TSDB index and `-blocks-storage.tsdb.head-postings-for-matchers-cache*` or `-blocks-storage.tsdb.block-postings-for-matchers-cache*` are in use. #8337
* [BUGFIX] Querier: fix edge case where bucket indexes are sometimes cached forever instead of with the expected TTL. #8343
* [BUGFIX] OTLP handler: fix errors returned by OTLP handler when used via httpgrpc tunneling. #8363
* [BUGFIX] Update `github.com/hashicorp/go-retryablehttp` to address [CVE-2024-6104](https://github.com/advisories/GHSA-v6v8-xj6m-xwqh). #8539
* [BUGFIX] Alertmanager: Fixes a number of bugs in silences which could cause an existing silence to be deleted/expired when updating the silence failed. This could happen when the replacing silence was invalid or exceeded limits. #8525
* [BUGFIX] Alertmanager: Fix per-tenant silence limits not reloaded during runtime. #8456
* [BUGFIX] Alertmanager: Fix help message for utf-8-strict-mode. #8572
* [BUGFIX] Upgrade golang to 1.22.5 to address [CVE-2024-24791](https://nvd.nist.gov/vuln/detail/CVE-2024-24791). #8600

### Mixin

* [CHANGE] Alerts: Removed obsolete `MimirQueriesIncorrect` alert that used test-exporter metrics. Test-exporter support was however removed in Mimir 2.0 release. #7774
* [CHANGE] Alerts: Change threshold for `MimirBucketIndexNotUpdated` alert to fire before queries begin to fail due to bucket index age. #7879
* [FEATURE] Dashboards: added 'Remote ruler reads networking' dashboard. #7751
* [FEATURE] Alerts: Add `MimirIngesterStuckProcessingRecordsFromKafka` alert. #8147
* [ENHANCEMENT] Alerts: allow configuring alerts range interval via `_config.base_alerts_range_interval_minutes`. #7591
* [ENHANCEMENT] Dashboards: Add panels for monitoring distributor and ingester when using ingest-storage. These panels are disabled by default, but can be enabled using `show_ingest_storage_panels: true` config option. Similarly existing panels used when distributors and ingesters use gRPC for forwarding requests can be disabled by setting `show_grpc_ingestion_panels: false`. #7670 #7699
* [ENHANCEMENT] Alerts: add the following alerts when using ingest-storage: #7699 #7702 #7867
  * `MimirIngesterLastConsumedOffsetCommitFailed`
  * `MimirIngesterFailedToReadRecordsFromKafka`
  * `MimirIngesterKafkaFetchErrorsRateTooHigh`
  * `MimirStartingIngesterKafkaReceiveDelayIncreasing`
  * `MimirRunningIngesterReceiveDelayTooHigh`
  * `MimirIngesterFailsToProcessRecordsFromKafka`
  * `MimirIngesterFailsEnforceStrongConsistencyOnReadPath`
* [ENHANCEMENT] Dashboards: add in-flight queries scaling metric panel for ruler-querier. #7749
* [ENHANCEMENT] Dashboards: renamed rows in the "Remote ruler reads" and "Remote ruler reads resources" dashboards to match the actual component names. #7750
* [ENHANCEMENT] Dashboards: allow switching between using classic of native histograms in dashboards. #7627
  * Overview dashboard, Status panel, `cortex_request_duration_seconds` metric.
* [ENHANCEMENT] Alerts: exclude `529` and `598` status codes from failure codes in `MimirRequestsError`. #7889
* [ENHANCEMENT] Dashboards: renamed "TCP Connections" panel to "Ingress TCP Connections" in the networking dashboards. #8092
* [ENHANCEMENT] Dashboards: update the use of deprecated "table (old)" panels to "table". #8181
* [ENHANCEMENT] Dashboards: added a `component` variable to "Slow queries" dashboard to allow checking the slow queries of the remote ruler evaluation query path. #8309
* [BUGFIX] Dashboards: fix regular expression for matching read-path gRPC ingester methods to include querying of exemplars, label-related queries, or active series queries. #7676
* [BUGFIX] Dashboards: fix user id abbreviations and column heads for Top Tenants dashboard. #7724
* [BUGFIX] Dashboards: fix incorrect query used for "queue length" panel on "Ruler" dashboard. #8006
* [BUGFIX] Dashboards: fix disk space utilization panels when running with a recent version of kube-state-metrics. #8212

### Jsonnet

* [CHANGE] Memcached: Change default read timeout for chunks and index caches to `750ms` from `450ms`. #7778
* [CHANGE] Fine-tuned `terminationGracePeriodSeconds` for the following components: #7364
  * Querier: changed from `30` to `180`
  * Query-scheduler: changed from `30` to `180`
* [CHANGE] Change TCP port exposed by `mimir-continuous-test` deployment to match with updated defaults of its container image (see changes below). #7958
* [FEATURE] Add support to deploy Mimir with experimental ingest storage enabled. #8028 #8222
* [ENHANCEMENT] Compactor: add `$._config.cortex_compactor_concurrent_rollout_enabled` option (disabled by default) that makes use of rollout-operator to speed up the rollout of compactors. #7783 #7878
* [ENHANCEMENT] Shuffle-sharding: add `$._config.shuffle_sharding.ingest_storage_partitions_enabled` and `$._config.shuffle_sharding.ingester_partitions_shard_size` options, that allow configuring partitions shard size in ingest-storage mode. #7804
* [ENHANCEMENT] Update rollout-operator to `v0.17.0`. #8399
* [ENHANCEMENT] Add `_config.autoscaling_querier_predictive_scaling_enabled` to scale querier based on inflight queries 7 days ago. #7775
* [ENHANCEMENT] Add support to autoscale ruler-querier replicas based on in-flight queries too (in addition to CPU and memory based scaling). #8060 #8188
* [ENHANCEMENT] Distributor: improved distributor HPA scaling metric to only take in account ready pods. This requires the metric `kube_pod_status_ready` to be available in the data source used by KEDA to query scaling metrics (configured via `_config.autoscaling_prometheus_url`). #8251
* [BUGFIX] Guard against missing samples in KEDA queries. #7691
* [BUGFIX] Alertmanager: Set -server.http-idle-timeout to avoid EOF errors in ruler. #8192

### Mimirtool

* [CHANGE] Deprecated `--rule-files` flag in favor of CLI arguments. #7756
* [FEATURE] mimirtool: Add `runtime-config verify` sub-command, for verifying Mimir runtime config files. #8123
* [ENHANCEMENT] `mimirtool promql format`: Format PromQL query with Prometheus' string or pretty-print formatter. #7742
* [ENHANCEMENT] Add `mimir-http-prefix` configuration to set the Mimir URL prefix when using legacy routes. #8069
* [ENHANCEMENT] Add option `--output-dir` to `mimirtool rules get` and `mimirtool rules print` to allow persisting rule groups to a file for edit and re-upload. #8142
* [BUGFIX] Fix panic in `loadgen` subcommand. #7629
* [BUGFIX] `mimirtool rules prepare`: do not add aggregation label to `on()` clause if already present in `group_left()` or `group_right()`. #7839
* [BUGFIX] Analyze Grafana: fix parsing queries with variables. #8062
* [BUGFIX] `mimirtool rules sync`: detect a change when the `query_offset` or the deprecated `evaluation_delay` configuration changes. #8297

### Mimir Continuous Test

* [CHANGE] `mimir-continuous-test` has been deprecated and replaced by a Mimir module that can be run as a target from the `mimir` binary using `mimir -target=continuous-test`. #7753
* [CHANGE] `-server.metrics-port` flag is no longer available for use in the module run of mimir-continuous-test, including the grafana/mimir-continuous-test Docker image which uses the new module. Configuring this port is still possible in the binary, which is deprecated. #7747
* [CHANGE] Allowed authenticatication to Mimir using both Tenant ID and basic/bearer auth #7619.
* [BUGFIX] Set `User-Agent` header for all requests sent from the testing client. #7607

### Query-tee

* [ENHANCEMENT] Log queries that take longer than `proxy.log-slow-query-response-threshold` when compared to other backends. #7346
* [ENHANCEMENT] Add two new metrics for measuring the relative duration between backends: #7782 #8013 #8330
  * `cortex_querytee_backend_response_relative_duration_seconds`
  * `cortex_querytee_backend_response_relative_duration_proportional`

### Documentation

* [ENHANCEMENT] Clarify Compactor and its storage volume when configured under Kubernetes. #7675
* [ENHANCEMENT] Add OTLP route to _Mimir routes by path_ runbooks section. #8074
* [ENHANCEMENT] Document option server.log-source-ips-full. #8268

### Tools

* [ENHANCEMENT] ulidtime: add option to show random part of ULID, timestamp in milliseconds and header. #7615
* [ENHANCEMENT] copyblocks: add a flag to configure part-size for multipart uploads in s3 client-side copying. #8292
* [ENHANCEMENT] copyblocks: enable pprof HTTP endpoints. #8292

## 2.12.0

### Grafana Mimir

* [CHANGE] Alertmanager: Deprecates the `v1` API. All `v1` API endpoints now respond with a JSON deprecation notice and a status code of `410`. All endpoints have a `v2` equivalent. The list of endpoints is: #7103
  * `<alertmanager-web.external-url>/api/v1/alerts`
  * `<alertmanager-web.external-url>/api/v1/receivers`
  * `<alertmanager-web.external-url>/api/v1/silence/{id}`
  * `<alertmanager-web.external-url>/api/v1/silences`
  * `<alertmanager-web.external-url>/api/v1/status`
* [CHANGE] Ingester: Increase default value of `-blocks-storage.tsdb.head-postings-for-matchers-cache-max-bytes` and `-blocks-storage.tsdb.block-postings-for-matchers-cache-max-bytes` to 100 MiB (previous default value was 10 MiB). #6764
* [CHANGE] Validate tenant IDs according to [documented behavior](https://grafana.com/docs/mimir/latest/configure/about-tenant-ids/) even when tenant federation is not enabled. Note that this will cause some previously accepted tenant IDs to be rejected such as those longer than 150 bytes or containing `|` characters. #6959
* [CHANGE] Ruler: don't use backoff retry on remote evaluation in case of `4xx` errors. #7004
* [CHANGE] Server: responses with HTTP 4xx status codes are now treated as errors and used in `status_code` label of request duration metric. #7045
* [CHANGE] Memberlist: change default for `-memberlist.stream-timeout` from `10s` to `2s`. #7076
* [CHANGE] Memcached: remove legacy `thanos_cache_memcached_*` and `thanos_memcached_*` prefixed metrics. Instead, Memcached and Redis cache clients now emit `thanos_cache_*` prefixed metrics with a `backend` label. #7076
* [CHANGE] Ruler: the following metrics, exposed when the ruler is configured to discover Alertmanager instances via service discovery, have been renamed: #7057
  * `prometheus_sd_failed_configs` renamed to `cortex_prometheus_sd_failed_configs`
  * `prometheus_sd_discovered_targets` renamed to `cortex_prometheus_sd_discovered_targets`
  * `prometheus_sd_received_updates_total` renamed to `cortex_prometheus_sd_received_updates_total`
  * `prometheus_sd_updates_delayed_total` renamed to `cortex_prometheus_sd_updates_delayed_total`
  * `prometheus_sd_updates_total` renamed to `cortex_prometheus_sd_updates_total`
  * `prometheus_sd_refresh_failures_total` renamed to `cortex_prometheus_sd_refresh_failures_total`
  * `prometheus_sd_refresh_duration_seconds` renamed to `cortex_prometheus_sd_refresh_duration_seconds`
* [CHANGE] Query-frontend: the default value for `-query-frontend.not-running-timeout` has been changed from 0 (disabled) to 2s. The configuration option has also been moved from "experimental" to "advanced". #7127
* [CHANGE] Store-gateway: to reduce disk contention on HDDs the default value for `blocks-storage.bucket-store.tenant-sync-concurrency` has been changed from `10` to `1` and the default value for `blocks-storage.bucket-store.block-sync-concurrency` has been changed from `20` to `4`. #7136
* [CHANGE] Store-gateway: Remove deprecated CLI flags `-blocks-storage.bucket-store.index-header-lazy-loading-enabled` and `-blocks-storage.bucket-store.index-header-lazy-loading-idle-timeout` and their corresponding YAML settings. Instead, use `-blocks-storage.bucket-store.index-header.lazy-loading-enabled` and `-blocks-storage.bucket-store.index-header.lazy-loading-idle-timeout`. #7521
* [CHANGE] Store-gateway: Mark experimental CLI flag `-blocks-storage.bucket-store.index-header.lazy-loading-concurrency` and its corresponding YAML settings as advanced. #7521
* [CHANGE] Store-gateway: Remove experimental CLI flag `-blocks-storage.bucket-store.index-header.sparse-persistence-enabled` since this is now the default behavior. #7535
* [CHANGE] All: set `-server.report-grpc-codes-in-instrumentation-label-enabled` to `true` by default, which enables reporting gRPC status codes as `status_code` labels in the `cortex_request_duration_seconds` metric. #7144
* [CHANGE] Distributor: report gRPC status codes as `status_code` labels in the `cortex_ingester_client_request_duration_seconds` metric by default. #7144
* [CHANGE] Distributor: CLI flag `-ingester.client.report-grpc-codes-in-instrumentation-label-enabled` has been deprecated, and its default value is set to `true`. #7144
* [CHANGE] Ingester: CLI flag `-ingester.return-only-grpc-errors` has been deprecated, and its default value is set to `true`. To ensure backwards compatibility, during a migration from a version prior to 2.11.0 to 2.12 or later, `-ingester.return-only-grpc-errors` should be set to `false`. Once all the components are migrated, the flag can be removed.   #7151
* [CHANGE] Ingester: the following CLI flags have been moved from "experimental" to "advanced": #7169
  * `-ingester.ring.token-generation-strategy`
  * `-ingester.ring.spread-minimizing-zones`
  * `-ingester.ring.spread-minimizing-join-ring-in-order`
* [CHANGE] Query-frontend: the default value of the CLI flag `-query-frontend.max-cache-freshness` (and its respective YAML configuration parameter) has been changed from `1m` to `10m`. #7161
* [CHANGE] Distributor: default the optimization `-distributor.write-requests-buffer-pooling-enabled` to `true`. #7165
* [CHANGE] Tracing: Move query information to span attributes instead of span logs. #7046
* [CHANGE] Distributor: the default value of circuit breaker's CLI flag `-ingester.client.circuit-breaker.cooldown-period` has been changed from `1m` to `10s`. #7310
* [CHANGE] Store-gateway: remove `cortex_bucket_store_blocks_loaded_by_duration`. `cortex_bucket_store_series_blocks_queried` is better suited for detecting when compactors are not able to keep up with the number of blocks to compact. #7309
* [CHANGE] Ingester, Distributor: the support for rejecting push requests received via gRPC before reading them into memory, enabled via `-ingester.limit-inflight-requests-using-grpc-method-limiter` and `-distributor.limit-inflight-requests-using-grpc-method-limiter`, is now stable and enabled by default. The configuration options have been deprecated and will be removed in Mimir 2.14. #7360
* [CHANGE] Distributor: Change`-distributor.enable-otlp-metadata-storage` flag's default to true, and deprecate it. The flag will be removed in Mimir 2.14. #7366
* [CHANGE] Store-gateway: Use a shorter TTL for cached items related to temporary blocks. #7407 #7534
* [CHANGE] Standardise exemplar label as "trace_id". #7475
* [CHANGE] The configuration option `-querier.max-query-into-future` has been deprecated and will be removed in Mimir 2.14. #7496
* [CHANGE] Distributor: the metric `cortex_distributor_sample_delay_seconds` has been deprecated and will be removed in Mimir 2.14. #7516
* [CHANGE] Query-frontend: The deprecated YAML setting `frontend.cache_unaligned_requests` has been moved to `limits.cache_unaligned_requests`. #7519
* [CHANGE] Querier: the CLI flag `-querier.minimize-ingester-requests` has been moved from "experimental" to "advanced". #7638
* [CHANGE] Ingester: allow only POST method on `/ingester/shutdown`, as previously it was too easy to accidentally trigger through GET requests. At the same time, add an option to keep the existing behavior by introducing an `-api.get-request-for-ingester-shutdown-enabled` flag. This flag will be removed in Mimir 2.15. #7707
* [FEATURE] Introduce `-server.log-source-ips-full` option to log all IPs from `Forwarded`, `X-Real-IP`, `X-Forwarded-For` headers. #7250
* [FEATURE] Introduce `-tenant-federation.max-tenants` option to limit the max number of tenants allowed for requests when federation is enabled. #6959
* [FEATURE] Cardinality API: added a new `count_method` parameter which enables counting active label names. #7085
* [FEATURE] Querier / query-frontend: added `-querier.promql-experimental-functions-enabled` CLI flag (and respective YAML config option) to enable experimental PromQL functions. The experimental functions introduced are: `mad_over_time()`, `sort_by_label()` and `sort_by_label_desc()`. #7057
* [FEATURE] Alertmanager API: added `-alertmanager.grafana-alertmanager-compatibility-enabled` CLI flag (and respective YAML config option) to enable an experimental API endpoints that support the migration of the Grafana Alertmanager. #7057
* [FEATURE] Alertmanager: Added `-alertmanager.utf8-strict-mode-enabled` to control support for any UTF-8 character as part of Alertmanager configuration/API matchers and labels. It's default value is set to `false`. #6898
* [FEATURE] Querier: added `histogram_avg()` function support to PromQL. #7293
* [FEATURE] Ingester: added `-blocks-storage.tsdb.timely-head-compaction` flag, which enables more timely head compaction, and defaults to `false`. #7372
* [FEATURE] Compactor: Added `/compactor/tenants` and `/compactor/tenant/{tenant}/planned_jobs` endpoints that provide functionality that was provided by `tools/compaction-planner` -- listing of planned compaction jobs based on tenants' bucket index. #7381
* [FEATURE] Add experimental support for streaming response bodies from queriers to frontends via `-querier.response-streaming-enabled`. This is currently only supported for the `/api/v1/cardinality/active_series` endpoint. #7173
* [FEATURE] Release: Added mimir distroless docker image. #7371
* [FEATURE] Add support for the new grammar of `{"metric_name", "l1"="val"}` to promql and some of the exposition formats. #7475 #7541
* [ENHANCEMENT] Distributor: Add a new metric `cortex_distributor_otlp_requests_total` to track the total number of OTLP requests. #7385
* [ENHANCEMENT] Vault: add lifecycle manager for token used to authenticate to Vault. This ensures the client token is always valid. Includes a gauge (`cortex_vault_token_lease_renewal_active`) to check whether token renewal is active, and the counters `cortex_vault_token_lease_renewal_success_total` and `cortex_vault_auth_success_total` to see the total number of successful lease renewals / authentications. #7337
* [ENHANCEMENT] Store-gateway: add no-compact details column on store-gateway tenants admin UI. #6848
* [ENHANCEMENT] PromQL: ignore small errors for bucketQuantile #6766
* [ENHANCEMENT] Distributor: improve efficiency of some errors #6785
* [ENHANCEMENT] Ruler: exclude vector queries from being tracked in `cortex_ruler_queries_zero_fetched_series_total`. #6544
* [ENHANCEMENT] Ruler: local storage backend now supports reading a rule group via `/config/api/v1/rules/{namespace}/{groupName}` configuration API endpoint. #6632
* [ENHANCEMENT] Query-Frontend and Query-Scheduler: split tenant query request queues by query component with `query-frontend.additional-query-queue-dimensions-enabled` and `query-scheduler.additional-query-queue-dimensions-enabled`. #6772
* [ENHANCEMENT] Distributor: support disabling metric relabel rules per-tenant via the flag `-distributor.metric-relabeling-enabled` or associated YAML. #6970
* [ENHANCEMENT] Distributor: `-distributor.remote-timeout` is now accounted from the first ingester push request being sent. #6972
* [ENHANCEMENT] Storage Provider: `-<prefix>.s3.sts-endpoint` sets a custom endpoint for AWS Security Token Service (AWS STS) in s3 storage provider. #6172
* [ENHANCEMENT] Querier: add `cortex_querier_queries_storage_type_total ` metric that indicates how many queries have executed for a source, ingesters or store-gateways. Add `cortex_querier_query_storegateway_chunks_total` metric to count the number of chunks fetched from a store gateway. #7099,#7145
* [ENHANCEMENT] Query-frontend: add experimental support for sharding active series queries via `-query-frontend.shard-active-series-queries`. #6784
* [ENHANCEMENT] Distributor: set `-distributor.reusable-ingester-push-workers=2000` by default and mark feature as `advanced`. #7128
* [ENHANCEMENT] All: set `-server.grpc.num-workers=100` by default and mark feature as `advanced`. #7131
* [ENHANCEMENT] Distributor: invalid metric name error message gets cleaned up to not include non-ascii strings. #7146
* [ENHANCEMENT] Store-gateway: add `source`, `level`, and `out_or_order` to `cortex_bucket_store_series_blocks_queried` metric that indicates the number of blocks that were queried from store gateways by block metadata. #7112 #7262 #7267
* [ENHANCEMENT] Compactor: After updating bucket-index, compactor now also computes estimated number of compaction jobs based on current bucket-index, and reports the result in `cortex_bucket_index_estimated_compaction_jobs` metric. If computation of jobs fails, `cortex_bucket_index_estimated_compaction_jobs_errors_total` is updated instead. #7299
* [ENHANCEMENT] Mimir: Integrate profiling into tracing instrumentation. #7363
* [ENHANCEMENT] Alertmanager: Adds metric `cortex_alertmanager_notifications_suppressed_total` that counts the total number of notifications suppressed for being silenced, inhibited, outside of active time intervals or within muted time intervals. #7384
* [ENHANCEMENT] Query-scheduler: added more buckets to `cortex_query_scheduler_queue_duration_seconds` histogram metric, in order to better track queries staying in the queue for longer than 10s. #7470
* [ENHANCEMENT] A `type` label is added to `prometheus_tsdb_head_out_of_order_samples_appended_total` metric. #7475
* [ENHANCEMENT] Distributor: Optimize OTLP endpoint. #7475
* [ENHANCEMENT] API: Use github.com/klauspost/compress for faster gzip and deflate compression of API responses. #7475
* [ENHANCEMENT] Ingester: Limiting on owned series (`-ingester.use-ingester-owned-series-for-limits`) now prevents discards in cases where a tenant is sharded across all ingesters (or shuffle sharding is disabled) and the ingester count increases. #7411
* [ENHANCEMENT] Block upload: include converted timestamps in the error message if block is from the future. #7538
* [ENHANCEMENT] Query-frontend: Introduce `-query-frontend.active-series-write-timeout` to allow configuring the server-side write timeout for active series requests. #7553 #7569
* [BUGFIX] Ingester: don't ignore errors encountered while iterating through chunks or samples in response to a query request. #6451
* [BUGFIX] Fix issue where queries can fail or omit OOO samples if OOO head compaction occurs between creating a querier and reading chunks #6766
* [BUGFIX] Fix issue where concatenatingChunkIterator can obscure errors #6766
* [BUGFIX] Fix panic during tsdb Commit #6766
* [BUGFIX] tsdb/head: wlog exemplars after samples #6766
* [BUGFIX] Ruler: fix issue where "failed to remotely evaluate query expression, will retry" messages are logged without context such as the trace ID and do not appear in trace events. #6789
* [BUGFIX] Ruler: do not retry requests to remote querier when server's response exceeds its configured max payload size. #7216
* [BUGFIX] Querier: fix issue where spans in query request traces were not nested correctly. #6893
* [BUGFIX] Fix issue where all incoming HTTP requests have duplicate trace spans. #6920
* [BUGFIX] Querier: do not retry requests to store-gateway when a query gets canceled. #6934
* [BUGFIX] Querier: return 499 status code instead of 500 when a request to remote read endpoint gets canceled. #6934
* [BUGFIX] Querier: fix issue where `-querier.max-fetched-series-per-query` is not applied to `/series` endpoint if the series are loaded from ingesters. #7055
* [BUGFIX] Distributor: fix issue where `-distributor.metric-relabeling-enabled` may cause distributors to panic #7176
* [BUGFIX] Distributor: fix issue where `-distributor.metric-relabeling-enabled` may cause distributors to write unsorted labels and corrupt blocks #7326
* [BUGFIX] Query-frontend: the `cortex_query_frontend_queries_total` report incorrectly reported `op="query"` for any request which wasn't a range query. Now the `op` label value can be one of the following: #7207
  * `query`: instant query
  * `query_range`: range query
  * `cardinality`: cardinality query
  * `label_names_and_values`: label names / values query
  * `active_series`: active series query
  * `other`: any other request
* [BUGFIX] Fix performance regression introduced in Mimir 2.11.0 when uploading blocks to AWS S3. #7240
* [BUGFIX] Query-frontend: fix race condition when sharding active series is enabled (see above) and response is compressed with snappy. #7290
* [BUGFIX] Query-frontend: "query stats" log unsuccessful replies from downstream as "failed". #7296
* [BUGFIX] Packaging: remove reload from systemd file as mimir does not take into account SIGHUP. #7345
* [BUGFIX] Compactor: do not allow out-of-order blocks to prevent timely compaction. #7342
* [BUGFIX] Update `google.golang.org/grpc` to resolve occasional issues with gRPC server closing its side of connection before it was drained by the client. #7380
* [BUGFIX] Query-frontend: abort response streaming for `active_series` requests when the request context is canceled. #7378
* [BUGFIX] Compactor: improve compaction of sporadic blocks. #7329
* [BUGFIX] Ruler: fix regression that caused client errors to be tracked in `cortex_ruler_write_requests_failed_total` metric. #7472
* [BUGFIX] promql: Fix Range selectors with an @ modifier are wrongly scoped in range queries. #7475
* [BUGFIX] Fix metadata API using wrong JSON field names. #7475
* [BUGFIX] Ruler: fix native histogram recording rule result corruption. #7552
* [BUGFIX] Querier: fix HTTP status code translations for remote read requests. Previously, remote-read had conflicting behaviours: when returning samples all internal errors were translated to HTTP 400; when returning chunks all internal errors were translated to HTTP 500. #7487
* [BUGFIX] Query-frontend: Fix memory leak on every request. #7654

### Mixin

* [CHANGE] The `job` label matcher for distributor and gateway have been extended to include any deployment matching `distributor.*` and `cortex-gw.*` respectively. This change allows to match custom and multi-zone distributor and gateway deployments too. #6817
* [ENHANCEMENT] Dashboards: Add panels for alertmanager activity of a tenant #6826
* [ENHANCEMENT] Dashboards: Add graphs to "Slow Queries" dashboard. #6880
* [ENHANCEMENT] Dashboards: Update all deprecated "graph" panels to "timeseries" panels. #6864 #7413 #7457
* [ENHANCEMENT] Dashboards: Make most columns in "Slow Queries" sortable. #7000
* [ENHANCEMENT] Dashboards: Render graph panels at full resolution as opposed to at half resolution. #7027
* [ENHANCEMENT] Dashboards: show query-scheduler queue length on "Reads" and "Remote Ruler Reads" dashboards. #7088
* [ENHANCEMENT] Dashboards: Add estimated number of compaction jobs to "Compactor", "Tenants" and "Top tenants" dashboards. #7449 #7481
* [ENHANCEMENT] Recording rules: add native histogram recording rules to `cortex_request_duration_seconds`. #7528
* [ENHANCEMENT] Dashboards: Add total owned series, and per-ingester in-memory and owned series to "Tenants" dashboard. #7511
* [BUGFIX] Dashboards: drop `step` parameter from targets as it is not supported. #7157
* [BUGFIX] Recording rules: drop rules for metrics removed in 2.0: `cortex_memcache_request_duration_seconds` and `cortex_cache_request_duration_seconds`. #7514

### Jsonnet

* [CHANGE] Distributor: Increase `JAEGER_REPORTER_MAX_QUEUE_SIZE` from the default (100) to 1000, to avoid dropping tracing spans. #7259
* [CHANGE] Querier: Increase `JAEGER_REPORTER_MAX_QUEUE_SIZE` from 1000 to 5000, to avoid dropping tracing spans. #6764
* [CHANGE] rollout-operator: remove default CPU limit. #7066
* [CHANGE] Store-gateway: Increase `JAEGER_REPORTER_MAX_QUEUE_SIZE` from the default (100) to 1000, to avoid dropping tracing spans. #7068
* [CHANGE] Query-frontend, ingester, ruler, backend and write instances: Increase `JAEGER_REPORTER_MAX_QUEUE_SIZE` from the default (100), to avoid dropping tracing spans. #7086
* [CHANGE] Ring: relaxed the hash ring heartbeat period and timeout for distributor, ingester, store-gateway and compactor: #6860
  * `-distributor.ring.heartbeat-period` set to `1m`
  * `-distributor.ring.heartbeat-timeout` set to `4m`
  * `-ingester.ring.heartbeat-period` set to `2m`
  * `-store-gateway.sharding-ring.heartbeat-period` set to `1m`
  * `-store-gateway.sharding-ring.heartbeat-timeout` set to `4m`
  * `-compactor.ring.heartbeat-period` set to `1m`
  * `-compactor.ring.heartbeat-timeout` set to `4m`
* [CHANGE] Ruler-querier: the topology spread constrain max skew is now configured through the configuration option `ruler_querier_topology_spread_max_skew` instead of `querier_topology_spread_max_skew`. #7204
* [CHANGE] Distributor: `-server.grpc.keepalive.max-connection-age` lowered from `2m` to `60s` and configured `-shutdown-delay=90s` and termination grace period to `100` seconds in order to reduce the chances of failed gRPC write requests when distributors gracefully shutdown. #7361
* [FEATURE] Added support for the following root-level settings to configure the list of matchers to apply to node affinity: #6782 #6829
  * `alertmanager_node_affinity_matchers`
  * `compactor_node_affinity_matchers`
  * `continuous_test_node_affinity_matchers`
  * `distributor_node_affinity_matchers`
  * `ingester_node_affinity_matchers`
  * `ingester_zone_a_node_affinity_matchers`
  * `ingester_zone_b_node_affinity_matchers`
  * `ingester_zone_c_node_affinity_matchers`
  * `mimir_backend_node_affinity_matchers`
  * `mimir_backend_zone_a_node_affinity_matchers`
  * `mimir_backend_zone_b_node_affinity_matchers`
  * `mimir_backend_zone_c_node_affinity_matchers`
  * `mimir_read_node_affinity_matchers`
  * `mimir_write_node_affinity_matchers`
  * `mimir_write_zone_a_node_affinity_matchers`
  * `mimir_write_zone_b_node_affinity_matchers`
  * `mimir_write_zone_c_node_affinity_matchers`
  * `overrides_exporter_node_affinity_matchers`
  * `querier_node_affinity_matchers`
  * `query_frontend_node_affinity_matchers`
  * `query_scheduler_node_affinity_matchers`
  * `rollout_operator_node_affinity_matchers`
  * `ruler_node_affinity_matchers`
  * `ruler_node_affinity_matchers`
  * `ruler_querier_node_affinity_matchers`
  * `ruler_query_frontend_node_affinity_matchers`
  * `ruler_query_scheduler_node_affinity_matchers`
  * `store_gateway_node_affinity_matchers`
  * `store_gateway_node_affinity_matchers`
  * `store_gateway_zone_a_node_affinity_matchers`
  * `store_gateway_zone_b_node_affinity_matchers`
  * `store_gateway_zone_c_node_affinity_matchers`
* [FEATURE] Ingester: Allow automated zone-by-zone downscaling, that can be enabled via the `ingester_automated_downscale_enabled` flag. It is disabled by default. #6850
* [ENHANCEMENT] Alerts: Add `MimirStoreGatewayTooManyFailedOperations` warning alert that triggers when Mimir store-gateway report error when interacting with the object storage. #6831
* [ENHANCEMENT] Querier HPA: improved scaling metric and scaling policies, in order to scale up and down more gradually. #6971
* [ENHANCEMENT] Rollout-operator: upgraded to v0.13.0. #7469
* [ENHANCEMENT] Rollout-operator: add tracing configuration to rollout-operator container (when tracing is enabled and configured). #7469
* [ENHANCEMENT] Query-frontend: configured `-shutdown-delay`, `-server.grpc.keepalive.max-connection-age` and termination grace period to reduce the likelihood of queries hitting terminated query-frontends. #7129
* [ENHANCEMENT] Autoscaling: add support for KEDA's `ignoreNullValues` option for Prometheus scaler. #7471
* [BUGFIX] Update memcached-exporter to 0.14.1 due to CVE-2023-39325. #6861

### Mimirtool

* [FEATURE] Add command `migrate-utf8` to migrate Alertmanager configurations for Alertmanager versions 0.27.0 and later. #7383
* [ENHANCEMENT] Add template render command to render locally a template. #7325
* [ENHANCEMENT] Add `--extra-headers` option to `mimirtool rules` command to add extra headers to requests for auth. #7141
* [ENHANCEMENT] Analyze Prometheus: set tenant header. #6737
* [ENHANCEMENT] Add argument `--output-dir` to `mimirtool alertmanager get` where the config and templates will be written to and can be loaded via `mimirtool alertmanager load` #6760
* [BUGFIX] Analyze rule-file: .metricsUsed field wasn't populated. #6953

### Mimir Continuous Test

* [ENHANCEMENT] Include comparison of all expected and actual values when any float sample does not match. #6756

### Query-tee

* [BUGFIX] Fix issue where `Host` HTTP header was not being correctly changed for the proxy targets. #7386
* [ENHANCEMENT] Allow using the value of X-Scope-OrgID for basic auth username in the forwarded request if URL username is set as `__REQUEST_HEADER_X_SCOPE_ORGID__`. #7452

### Documentation

* [CHANGE] No longer mark OTLP distributor endpoint as experimental. #7348
* [ENHANCEMENT] Added runbook for `KubePersistentVolumeFillingUp` alert. #7297
* [ENHANCEMENT] Add Grafana Cloud recommendations to OTLP documentation. #7375
* [BUGFIX] Fixed typo on single zone->zone aware replication Helm page. #7327

### Tools

* [CHANGE] copyblocks: The flags for copyblocks have been changed to align more closely with other tools. #6607
* [CHANGE] undelete-blocks: undelete-blocks-gcs has been removed and replaced with undelete-blocks, which supports recovering deleted blocks in versioned buckets from ABS, GCS, and S3-compatible object storage. #6607
* [FEATURE] copyprefix: Add tool to copy objects between prefixes. Supports ABS, GCS, and S3-compatible object storage. #6607

## 2.11.0

### Grafana Mimir

* [CHANGE] The following deprecated configurations have been removed: #6673 #6779 #6808 #6814
  * `-querier.iterators`
  * `-querier.batch-iterators`
  * `-blocks-storage.bucket-store.max-chunk-pool-bytes`
  * `-blocks-storage.bucket-store.chunk-pool-min-bucket-size-bytes`
  * `-blocks-storage.bucket-store.chunk-pool-max-bucket-size-bytes`
  * `-blocks-storage.bucket-store.bucket-index.enabled`
* [CHANGE] Querier: Split worker GRPC config into separate client configs for the frontend and scheduler to allow TLS to be configured correctly when specifying the `tls_server_name`. The GRPC config specified under `-querier.frontend-client.*` will no longer apply to the scheduler client, and will need to be set explicitly under `-querier.scheduler-client.*`. #6445 #6573
* [CHANGE] Store-gateway: enable sparse index headers by default. Sparse index headers reduce the time to load an index header up to 90%. #6005
* [CHANGE] Store-gateway: lazy-loading concurrency limit default value is now 4. #6004
* [CHANGE] General: enabled `-log.buffered` by default. The `-log.buffered` has been deprecated and will be removed in Mimir 2.13. #6131
* [CHANGE] Ingester: changed default `-blocks-storage.tsdb.series-hash-cache-max-size-bytes` setting from `1GB` to `350MB`. The new default cache size is enough to store the hashes for all series in a ingester, assuming up to 2M in-memory series per ingester and using the default 13h retention period for local TSDB blocks in the ingesters. #6130
* [CHANGE] Query-frontend: removed `cortex_query_frontend_workers_enqueued_requests_total`. Use `cortex_query_frontend_enqueue_duration_seconds_count` instead. #6121
* [CHANGE] Ingester / querier: enable ingester to querier chunks streaming by default and mark it as stable. #6174
* [CHANGE] Ingester / querier: enable ingester query request minimisation by default and mark it as stable. #6174
* [CHANGE] Ingester: changed the default value for the experimental configuration parameter `-blocks-storage.tsdb.early-head-compaction-min-estimated-series-reduction-percentage` from 10 to 15. #6186
* [CHANGE] Ingester: `/ingester/push` HTTP endpoint has been removed. This endpoint was added for testing and troubleshooting, but was never documented or used for anything. #6299
* [CHANGE] Experimental setting `-log.rate-limit-logs-per-second-burst` renamed to `-log.rate-limit-logs-burst-size`. #6230
* [CHANGE] Ingester: by setting the newly introduced experimental CLI flag `-ingester.return-only-grpc-errors` to true, ingester will return only gRPC errors. #6443 #6680 #6723
* [CHANGE] Upgrade Node.js to v20. #6540
* [CHANGE] Querier: `cortex_querier_blocks_consistency_checks_failed_total` is now incremented when a block couldn't be queried from any attempted store-gateway as opposed to incremented after each attempt. Also `cortex_querier_blocks_consistency_checks_total` is incremented once per query as opposed to once per attempt (with 3 attempts). #6590
* [CHANGE] Ingester: Modify utilization based read path limiter to base memory usage on Go heap size. #6584
* [FEATURE] Distributor: added option `-distributor.retry-after-header.enabled` to include the `Retry-After` header in recoverable error responses. #6608
* [FEATURE] Query-frontend: add experimental support for query blocking. Queries are blocked on a per-tenant basis and is configured via the limit `blocked_queries`. #5609
* [FEATURE] Vault: Added support for new Vault authentication methods: `AppRole`, `Kubernetes`, `UserPass` and `Token`. #6143
* [FEATURE] Add experimental endpoint `/api/v1/cardinality/active_series` to return the set of active series for a given selector. #6536 #6619 #6651 #6667 #6717
* [FEATURE] Added `-<prefix>.s3.part-size` flag to configure the S3 minimum file size in bytes used for multipart uploads. #6592
* [FEATURE] Add the experimental `-<prefix>.s3.send-content-md5` flag (defaults to `false`) to configure S3 Put Object requests to send a `Content-MD5` header. Setting this flag is not recommended unless your object storage does not support checksums. #6622
* [FEATURE] Distributor: add an experimental flag `-distributor.reusable-ingester-push-worker` that can be used to pre-allocate a pool of workers to be used to send push requests to the ingesters. #6660
* [FEATURE] Distributor: Support enabling of automatically generated name suffixes for metrics ingested via OTLP, through the flag `-distributor.otel-metric-suffixes-enabled`. #6542
* [FEATURE] Ingester: ingester can now track which of the user's series the ingester actually owns according to the ring, and only consider owned series when checking for user series limit. This helps to avoid hitting the user's series limit when scaling up ingesters or changing user's ingester shard size. Feature is currently experimental, and disabled by default. It can be enabled by setting `-ingester.use-ingester-owned-series-for-limits` (to use owned series for limiting). This is currently limited to multi-zone ingester setup, with replication factor being equal to number of zones. #6718 #7087
* [ENHANCEMENT] Query-frontend: don't treat cancel as an error. #4648
* [ENHANCEMENT] Ingester: exported summary `cortex_ingester_inflight_push_requests_summary` tracking total number of inflight requests in percentile buckets. #5845
* [ENHANCEMENT] Query-scheduler: add `cortex_query_scheduler_enqueue_duration_seconds` metric that records the time taken to enqueue or reject a query request. #5879
* [ENHANCEMENT] Query-frontend: add `cortex_query_frontend_enqueue_duration_seconds` metric that records the time taken to enqueue or reject a query request. When query-scheduler is in use, the metric has the `scheduler_address` label to differentiate the enqueue duration by query-scheduler backend. #5879 #6087 #6120
* [ENHANCEMENT] Store-gateway: add metric `cortex_bucket_store_blocks_loaded_by_duration` for counting the loaded number of blocks based on their duration. #6074  #6129
* [ENHANCEMENT] Expose `/sync/mutex/wait/total:seconds` Go runtime metric as `go_sync_mutex_wait_total_seconds_total` from all components. #5879
* [ENHANCEMENT] Query-scheduler: improve latency with many concurrent queriers. #5880
* [ENHANCEMENT] Ruler: add new per-tenant `cortex_ruler_queries_zero_fetched_series_total` metric to track rules that fetched no series. #5925
* [ENHANCEMENT] Implement support for `limit`, `limit_per_metric` and `metric` parameters for `<Prometheus HTTP prefix>/api/v1/metadata` endpoint. #5890
* [ENHANCEMENT] Distributor: add experimental support for storing metadata when ingesting metrics via OTLP. This makes metrics description and type available when ingesting metrics via OTLP. Enable with `-distributor.enable-otlp-metadata-storage=true`. #5693 #6035 #6254
* [ENHANCEMENT] Ingester: added support for sampling errors, which can be enabled by setting `-ingester.error-sample-rate`. This way each error will be logged once in the configured number of times. All the discarded samples will still be tracked by the `cortex_discarded_samples_total` metric. #5584 #6014
* [ENHANCEMENT] Ruler: Fetch secrets used to configure TLS on the Alertmanager client from Vault when `-vault.enabled` is true. #5239
* [ENHANCEMENT] Query-frontend: added query-sharding support for `group by` aggregation queries. #6024
* [ENHANCEMENT] Fetch secrets used to configure server-side TLS from Vault when `-vault.enabled` is true. #6052.
* [ENHANCEMENT] Packaging: add logrotate config file. #6142
* [ENHANCEMENT] Ingester: add the experimental configuration options `-blocks-storage.tsdb.head-postings-for-matchers-cache-max-bytes` and `-blocks-storage.tsdb.block-postings-for-matchers-cache-max-bytes` to enforce a limit in bytes on the `PostingsForMatchers()` cache used by ingesters (the cache limit is per TSDB head and block basis, not a global one). The experimental configuration options `-blocks-storage.tsdb.head-postings-for-matchers-cache-size` and `-blocks-storage.tsdb.block-postings-for-matchers-cache-size` have been deprecated. #6151
* [ENHANCEMENT] Ingester: use the `PostingsForMatchers()` in-memory cache for label values queries with matchers too. #6151
* [ENHANCEMENT] Ingester / store-gateway: optimized regex matchers. #6168 #6250
* [ENHANCEMENT] Distributor: Include ingester IDs in circuit breaker related metrics and logs. #6206
* [ENHANCEMENT] Querier: improve errors and logging when streaming chunks from ingesters and store-gateways. #6194 #6309
* [ENHANCEMENT] Querier: Add `cortex_querier_federation_exemplar_tenants_queried` and `cortex_querier_federation_tenants_queried` metrics to track the number of tenants queried by multi-tenant queries. #6374 #6409
* [ENHANCEMENT] All: added an experimental `-server.grpc.num-workers` flag that configures the number of long-living workers used to process gRPC requests. This could decrease the CPU usage by reducing the number of stack allocations. #6311
* [ENHANCEMENT] All: improved IPv6 support by using the proper host:port formatting. #6311
* [ENHANCEMENT] Querier: always return error encountered during chunks streaming, rather than `the stream has already been exhausted`. #6345 #6433
* [ENHANCEMENT] Query-frontend: add `instance_enable_ipv6` to support IPv6. #6111
* [ENHANCEMENT] Store-gateway: return same detailed error messages as queriers when chunks or series limits are reached. #6347
* [ENHANCEMENT] Querier: reduce memory consumed for queries that hit store-gateways. #6348
* [ENHANCEMENT] Ruler: include corresponding trace ID with log messages associated with rule evaluation. #6379 #6520
* [ENHANCEMENT] Querier: clarify log messages and span events emitted while querying ingesters, and include both ingester name and address when relevant. #6381
* [ENHANCEMENT] Memcached: introduce new experimental configuration parameters `-<prefix>.memcached.write-buffer-size-bytes` `-<prefix>.memcached.read-buffer-size-bytes` to customise the memcached client write and read buffer size (the buffer is allocated for each memcached connection). #6468
* [ENHANCEMENT] Ingester, Distributor: added experimental support for rejecting push requests received via gRPC before reading them into memory, if ingester or distributor is unable to accept the request. This is activated by using `-ingester.limit-inflight-requests-using-grpc-method-limiter` for ingester, and `-distributor.limit-inflight-requests-using-grpc-method-limiter` for distributor. #5976 #6300
* [ENHANCEMENT] Add capability in store-gateways to accept number of tokens through config. `-store-gateway.sharding-ring.num-tokens`, `default-value=512` #4863
* [ENHANCEMENT] Query-frontend: return warnings generated during query evaluation. #6391
* [ENHANCEMENT] Server: Add the option `-server.http-read-header-timeout` to enable specifying a timeout for reading HTTP request headers. It defaults to 0, in which case reading of headers can take up to `-server.http-read-timeout`, leaving no time for reading body, if there's any. #6517
* [ENHANCEMENT] Add connection-string option, `-<prefix>.azure.connection-string`, for Azure Blob Storage. #6487
* [ENHANCEMENT] Ingester: Add `-ingester.instance-limits.max-inflight-push-requests-bytes`. This limit protects the ingester against requests that together may cause an OOM. #6492
* [ENHANCEMENT] Ingester: add new per-tenant `cortex_ingester_local_limits` metric to expose the calculated local per-tenant limits seen at each ingester. Exports the local per-tenant series limit with label `{limit="max_global_series_per_user"}` #6403
* [ENHANCEMENT] Query-frontend: added "queue_time_seconds" field to "query stats" log. This is total time that query and subqueries spent in the queue, before queriers picked it up. #6537
* [ENHANCEMENT] Server: Add `-server.report-grpc-codes-in-instrumentation-label-enabled` CLI flag to specify whether gRPC status codes should be used in `status_code` label of `cortex_request_duration_seconds` metric. It defaults to false, meaning that successful and erroneous gRPC status codes are represented with `success` and `error` respectively. #6562
* [ENHANCEMENT] Server: Add `-ingester.client.report-grpc-codes-in-instrumentation-label-enabled` CLI flag to specify whether gRPC status codes should be used in `status_code` label of `cortex_ingester_client_request_duration_seconds` metric. It defaults to false, meaning that successful and erroneous gRPC status codes are represented with `2xx` and `error` respectively. #6562
* [ENHANCEMENT] Server: Add `-server.http-log-closed-connections-without-response-enabled` option to log details about connections to HTTP server that were closed before any data was sent back. This can happen if client doesn't manage to send complete HTTP headers before timeout. #6612
* [ENHANCEMENT] Query-frontend: include length of query, time since the earliest and latest points of a query, time since the earliest and latest points of a query, cached/uncached bytes in "query stats" logs. Time parameters (start/end/time) are always formatted as RFC3339 now. #6473 #6477 #6709 #6710
* [ENHANCEMENT] Query-frontend: `-query-frontend.align-queries-with-step` has been moved from a global flag to a per-tenant override. #6714
* [ENHANCEMENT] Distributor: added support for reducing the resolution of native histogram samples upon ingestion if the sample has too many buckets compared to `-validation.max-native-histogram-buckets`. This is enabled by default and can be turned off by setting `-validation.reduce-native-histogram-over-max-buckets` to `false`. #6535
* [ENHANCEMENT] Query-frontend: optionally wait for the frontend to complete startup if requests are received while the frontend is still starting. Disabled by default, set `-query-frontend.not-running-timeout` to a non-zero value to enable. #6621
* [ENHANCEMENT] Distributor: Include source IPs in OTLP push handler logs. #6652
* [ENHANCEMENT] Query-frontend: return clearer error message when a query request is received while shutting down. #6675
* [ENHANCEMENT] Querier: return clearer error message when a query request is cancelled by the caller. #6697
* [ENHANCEMENT] Compactor: Mark corrupted blocks for no-compaction to avoid blocking compactor future runs. #6588
* [ENHANCEMENT] Distributor: Added an experimental configuration option `distributor.ingestion-burst-factor` that overrides the `distributor.ingestion-burst-size` option if set. The `distributor.ingestion-burst-factor` is used to set the underlying ingestion rate limiter token bucket's burst size to a multiple of the per distributor `distributor.ingestion-rate-limit` and the `distributor.ingestion-burst-factor`. This is disabled by default. #6662
* [ENHANCEMENT] Add debug message to track tenants sending queries that are not able to benefit from caches. #6732
* [BUGFIX] Distributor: return server overload error in the event of exceeding the ingestion rate limit. #6549
* [BUGFIX] Ring: Ensure network addresses used for component hash rings are formatted correctly when using IPv6. #6068
* [BUGFIX] Query-scheduler: don't retain connections from queriers that have shut down, leading to gradually increasing enqueue latency over time. #6100 #6145
* [BUGFIX] Ingester: prevent query logic from continuing to execute after queries are canceled. #6085
* [BUGFIX] Ensure correct nesting of children of the `querier.Select` tracing span. #6085
* [BUGFIX] Packaging: fix preremove script preventing upgrades on RHEL based OS. #6067
* [BUGFIX] Querier: return actual error rather than `attempted to read series at index XXX from stream, but the stream has already been exhausted` (or even no error at all) when streaming chunks from ingesters or store-gateways is enabled and an error occurs while streaming chunks. #6346
* [BUGFIX] Querier: reduce log volume when querying ingesters with zone-awareness enabled and one or more instances in a single zone unavailable. #6381
* [BUGFIX] Querier: don't try to query further ingesters if ingester query request minimization is enabled and a query limit is reached as a result of the responses from the initial set of ingesters. #6402
* [BUGFIX] Ingester: Don't cache context cancellation error when querying. #6446
* [BUGFIX] Ingester: don't ignore errors encountered while iterating through chunks or samples in response to a query request. #6469
* [BUGFIX] All: fix issue where traces for some inter-component gRPC calls would incorrectly show the call as failing due to cancellation. #6470
* [BUGFIX] Querier: correctly mark streaming requests to ingesters or store-gateways as successful, not cancelled, in metrics and traces. #6471 #6505
* [BUGFIX] Querier: fix issue where queries fail with "context canceled" error when an ingester or store-gateway fails healthcheck while the query is in progress. #6550
* [BUGFIX] Tracing: When creating an OpenTelemetry tracing span, add it to the context for later retrieval. #6614
* [BUGFIX] Querier: always report query results to query-frontends, even when cancelled, to ensure query-frontends don't wait for results that will otherwise never arrive. #6703
* [BUGFIX] Querier: attempt to query ingesters in PENDING state, to reduce the likelihood that scaling up the number of ingesters in multiple zones simultaneously causes a read outage. #6726 #6727
* [BUGFIX] Querier: don't cancel inflight queries from a query-scheduler if the stream between the querier and query-scheduler is broken. #6728
* [BUGFIX] Store-gateway: Fix double-counting of some duration metrics. #6616
* [BUGFIX] Fixed possible series matcher corruption leading to wrong series being included in query results. #6884

### Mixin

* [CHANGE] Dashboards: enabled reporting gRPC codes as `status_code` label in Mimir dashboards. In case of gRPC calls, the successful `status_code` label on `cortex_request_duration_seconds` and gRPC client request duration metrics has changed from 'success' and '2xx' to 'OK'. #6561
* [CHANGE] Alerts: remove `MimirGossipMembersMismatch` alert and replace it with `MimirGossipMembersTooHigh` and `MimirGossipMembersTooLow` alerts that should have a higher signal-to-noise ratio. #6508
* [ENHANCEMENT] Dashboards: Optionally show rejected requests on Mimir Writes dashboard. Useful when used together with "early request rejection" in ingester and distributor. #6132 #6556
* [ENHANCEMENT] Alerts: added a critical alert for `CompactorSkippedBlocksWithOutOfOrderChunks` when multiple blocks are affected. #6410
* [ENHANCEMENT] Dashboards: Added the min-replicas for autoscaling dashboards. #6528
* [ENHANCEMENT] Dashboards: Show queries per second for the `/api/v1/cardinality/` endpoints on the "Overview" dashboard. #6720
* [BUGFIX] Alerts: fixed issue where `GossipMembersMismatch` warning message referred to per-instance labels that were not produced by the alert query. #6146
* [BUGFIX] Dashboards: Fix autoscaling dashboard panels for KEDA > 2.9. [Requires scraping the KEDA operator for metrics since they moved](https://github.com/kedacore/keda/issues/3972). #6528
* [BUGFIX] Alerts: Fix autoscaling alerts for KEDA > 2.9. [Requires scraping the KEDA operator for metrics since they moved](https://github.com/kedacore/keda/issues/3972). #6528

### Jsonnet

* [CHANGE] Ingester: reduce `-server.grpc-max-concurrent-streams` to 500. #5666
* [CHANGE] Changed default `_config.cluster_domain` from `cluster.local` to `cluster.local.` to reduce the number of DNS lookups made by Mimir. #6389
* [CHANGE] Query-frontend: changed default `_config.autoscaling_query_frontend_cpu_target_utilization` from `1` to `0.75`. #6395
* [CHANGE] Distributor: Increase HPA scale down period such that distributors are slower to scale down after autoscaling up. #6589
* [CHANGE] Store-gateway: Change the default timeout used for index-queries caches from `200ms` to `450ms`. #6786
* [FEATURE] Store-gateway: Allow automated zone-by-zone downscaling, that can be enabled via the `store_gateway_automated_downscale_enabled` flag. It is disabled by default. #6149
* [FEATURE] Ingester: Allow to configure TSDB Head early compaction using the following `_config` parameters: #6181
  * `ingester_tsdb_head_early_compaction_enabled` (disabled by default)
  * `ingester_tsdb_head_early_compaction_reduction_percentage`
  * `ingester_tsdb_head_early_compaction_min_in_memory_series`
* [ENHANCEMENT] Double the amount of rule groups for each user tier. #5897
* [ENHANCEMENT] Set `maxUnavailable` to 0 for `distributor`, `overrides-exporter`, `querier`, `query-frontend`, `query-scheduler` `ruler-querier`, `ruler-query-frontend`, `ruler-query-scheduler` and `consul` deployments, to ensure they don't become completely unavailable during a rollout. #5924
* [ENHANCEMENT] Update rollout-operator to `v0.9.0`. #6022 #6110 #6558 #6681
* [ENHANCEMENT] Update memcached to `memcached:1.6.22-alpine`. #6585
* [ENHANCEMENT] Store-gateway: replaced the following deprecated CLI flags: #6319
  * `-blocks-storage.bucket-store.index-header-lazy-loading-enabled` replaced with `-blocks-storage.bucket-store.index-header.lazy-loading-enabled`
  * `-blocks-storage.bucket-store.index-header-lazy-loading-idle-timeout` replaced with `-blocks-storage.bucket-store.index-header.lazy-loading-idle-timeout`
* [ENHANCEMENT] Store-gateway: Allow selective enablement of store-gateway automated scaling on a per-zone basis. #6302
* [BUGFIX] Autoscaling: KEDA > 2.9 removed the ability to set metricName in the trigger metadata. To help discern which metric is used by the HPA, we set the trigger name to what was the metricName. This is available as the `scaler` label on `keda_*` metrics. #6528

### Mimirtool

* [ENHANCEMENT] Analyze Grafana: Improve support for variables in range. #6657
* [BUGFIX] Fix out of bounds error on export with large timespans and/or series count. #5700
* [BUGFIX] Fix the issue where `--read-timeout` was applied to the entire `mimirtool analyze grafana` invocation rather than to individual Grafana API calls. #5915
* [BUGFIX] Fix incorrect remote-read path joining for `mimirtool remote-read` commands on Windows. #6011
* [BUGFIX] Fix template files full path being sent in `mimirtool alertmanager load` command. #6138
* [BUGFIX] Analyze rule-file: .metricsUsed field wasn't populated. #6953

### Mimir Continuous Test

### Query-tee

### Documentation

* [ENHANCEMENT] Document the concept of native histograms and how to send them to Mimir, migration path. #5956 #6488 #6539 #6752
* [ENHANCEMENT] Document native histograms query and visualization. #6231

### Tools

* [CHANGE] tsdb-index: Rename tool to tsdb-series. #6317
* [FEATURE] tsdb-labels: Add tool to print label names and values of a TSDB block. #6317
* [ENHANCEMENT] trafficdump: Trafficdump can now parse OTEL requests. Entire request is dumped to output, there's no filtering of fields or matching of series done. #6108

## 2.10.5

### Grafana Mimir

* [ENHANCEMENT] Update Docker base images from `alpine:3.18.3` to `alpine:3.18.5`. #6897
* [BUGFIX] Fixed possible series matcher corruption leading to wrong series being included in query results. #6886

### Documentation

* [ENHANCEMENT] Document the concept of native histograms and how to send them to Mimir, migration path. #6757
* [ENHANCEMENT] Document native histograms query and visualization. #6757

## 2.10.4

### Grafana Mimir

* [BUGFIX] Update otelhttp library to v0.44.0 as a mitigation for CVE-2023-45142. #6634

## 2.10.3

### Grafana Mimir

* [BUGFIX] Update grpc-go library to 1.57.2-dev that includes a fix for a bug introduced in 1.57.1. #6419

## 2.10.2

### Grafana Mimir

* [BUGFIX] Update grpc-go library to 1.57.1 and `golang.org/x/net` to `0.17`, which include fix for CVE-2023-44487. #6349

## 2.10.1

### Grafana Mimir

* [CHANGE] Update Go version to 1.21.3. #6244 #6325
* [BUGFIX] Query-frontend: Don't retry read requests rejected by the ingester due to utilization based read path limiting. #6032
* [BUGFIX] Ingester: fix panic in WAL replay of certain native histograms. #6086

## 2.10.0

### Grafana Mimir

* [CHANGE] Store-gateway: skip verifying index header integrity upon loading. To enable verification set `blocks_storage.bucket_store.index_header.verify_on_load: true`. #5174
* [CHANGE] Querier: change the default value of the experimental `-querier.streaming-chunks-per-ingester-buffer-size` flag to 256. #5203
* [CHANGE] Querier: only initiate query requests to ingesters in the `ACTIVE` state in the ring. #5342
* [CHANGE] Querier: renamed `-querier.prefer-streaming-chunks` to `-querier.prefer-streaming-chunks-from-ingesters` to enable streaming chunks from ingesters to queriers. #5182
* [CHANGE] Querier: `-query-frontend.cache-unaligned-requests` has been moved from a global flag to a per-tenant override. #5312
* [CHANGE] Ingester: removed `cortex_ingester_shipper_dir_syncs_total` and `cortex_ingester_shipper_dir_sync_failures_total` metrics. The former metric was not much useful, and the latter was never incremented. #5396
* [CHANGE] Ingester: removed logging of errors related to hitting per-instance limits to reduce resource usage when ingesters are under pressure. #5585
* [CHANGE] gRPC clients: use default connect timeout of 5s, and therefore enable default connect backoff max delay of 5s. #5562
* [CHANGE] Ingester: the `-validation.create-grace-period` is now enforced in the ingester too, other than distributor and query-frontend. If you've configured `-validation.create-grace-period` then make sure the configuration is applied to ingesters too. #5712
* [CHANGE] Distributor: the `-validation.create-grace-period` is now enforced for examplars too in the distributor. If an examplar has timestamp greater than "now + grace_period", then the exemplar will be dropped and the metric `cortex_discarded_exemplars_total{reason="exemplar_too_far_in_future",user="..."}` increased. #5761
* [CHANGE] Query-frontend: the `-validation.create-grace-period` is now enforced in the query-frontend even when the configured value is 0. When the value is 0, the query end time range is truncated to the current real-world time. #5829
* [CHANGE] Store-gateway: deprecated configuration parameters for index header under `blocks-storage.bucket-store` and use a new configurations in `blocks-storage.bucket-store.index-header`, deprecated configuration will be removed in Mimir 2.12. Configuration changes: #5726
  * `-blocks-storage.bucket-store.index-header-lazy-loading-enabled` is deprecated, use the new configuration `-blocks-storage.bucket-store.index-header.lazy-loading-enabled`
  * `-blocks-storage.bucket-store.index-header-lazy-loading-idle-timeout` is deprecated, use the new configuration `-blocks-storage.bucket-store.index-header.lazy-loading-idle-timeout`
  * `-blocks-storage.bucket-store.index-header-lazy-loading-concurrency` is deprecated, use the new configuration `-blocks-storage.bucket-store.index-header.lazy-loading-concurrency`
* [CHANGE] Store-gateway: remove experimental fine-grained chunks caching. The following experimental configuration parameters have been removed `-blocks-storage.bucket-store.chunks-cache.fine-grained-chunks-caching-enabled`, `-blocks-storage.bucket-store.fine-grained-chunks-caching-ranges-per-series`. #5816 #5875
* [CHANGE] Ingester: remove deprecated `blocks-storage.tsdb.max-tsdb-opening-concurrency-on-startup`. #5850
* [FEATURE] Introduced `-distributor.service-overload-status-code-on-rate-limit-enabled` flag for configuring status code to 529 instead of 429 upon rate limit exhaustion. #5752
* [FEATURE] Cardinality API: added a new `count_method` parameter which enables counting active series. #5136
* [FEATURE] Query-frontend: added experimental support to cache cardinality, label names and label values query responses. The cache will be used when `-query-frontend.cache-results` is enabled, and `-query-frontend.results-cache-ttl-for-cardinality-query` or `-query-frontend.results-cache-ttl-for-labels-query` set to a value greater than 0. The following metrics have been added to track the query results cache hit ratio per `request_type`: #5212 #5235 #5426 #5524
  * `cortex_frontend_query_result_cache_requests_total{request_type="query_range|cardinality|label_names_and_values"}`
  * `cortex_frontend_query_result_cache_hits_total{request_type="query_range|cardinality|label_names_and_values"}`
* [FEATURE] Added `-<prefix>.s3.list-objects-version` flag to configure the S3 list objects version. #5099
* [FEATURE] Ingester: add optional CPU/memory utilization based read request limiting, considered experimental. Disabled by default, enable by configuring limits via both of the following flags: #5012 #5392 #5394 #5526 #5508 #5704
  * `-ingester.read-path-cpu-utilization-limit`
  * `-ingester.read-path-memory-utilization-limit`
  * `-ingester.log-utilization-based-limiter-cpu-samples`
* [FEATURE] Ruler: support filtering results from rule status endpoint by `file`, `rule_group` and `rule_name`. #5291
* [FEATURE] Ingester: add experimental support for creating tokens by using spread minimizing strategy. This can be enabled with `-ingester.ring.token-generation-strategy: spread-minimizing` and `-ingester.ring.spread-minimizing-zones: <all available zones>`. In that case `-ingester.ring.tokens-file-path` must be empty. #5308 #5324
* [FEATURE] Storegateway: Persist sparse index-headers to disk and read from disk on index-header loads instead of reconstructing. #5465 #5651 #5726
* [FEATURE] Ingester: add experimental CLI flag `-ingester.ring.spread-minimizing-join-ring-in-order` that allows an ingester to register tokens in the ring only after all previous ingesters (with ID lower than its own ID) have already been registered. #5541
* [FEATURE] Ingester: add experimental support to compact the TSDB Head when the number of in-memory series is equal or greater than `-blocks-storage.tsdb.early-head-compaction-min-in-memory-series`, and the ingester estimates that the per-tenant TSDB Head compaction will reduce in-memory series by at least `-blocks-storage.tsdb.early-head-compaction-min-estimated-series-reduction-percentage`. #5371
* [FEATURE] Ingester: add new metrics for tracking native histograms in active series: `cortex_ingester_active_native_histogram_series`, `cortex_ingester_active_native_histogram_series_custom_tracker`, `cortex_ingester_active_native_histogram_buckets`, `cortex_ingester_active_native_histogram_buckets_custom_tracker`. The first 2 are the subsets of the existing and unmodified `cortex_ingester_active_series` and `cortex_ingester_active_series_custom_tracker` respectively, only tracking native histogram series, and the last 2 are the equivalents for tracking the number of buckets in native histogram series. #5318
* [FEATURE] Add experimental CLI flag `-<prefix>.s3.native-aws-auth-enabled` that allows to enable the default credentials provider chain of the AWS SDK. #5636
* [FEATURE] Distributor: add experimental support for circuit breaking when writing to ingesters via `-ingester.client.circuit-breaker.enabled`, `-ingester.client.circuit-breaker.failure-threshold`, or `-ingester.client.circuit-breaker.cooldown-period` or their corresponding YAML. #5650
* [FEATURE] The following features are no longer considered experimental. #5701 #5872
  * Ruler storage cache (`-ruler-storage.cache.*`)
  * Exclude ingesters running in specific zones (`-ingester.ring.excluded-zones`)
  * Cardinality-based query sharding (`-query-frontend.query-sharding-target-series-per-shard`)
  * Cardinality query result caching (`-query-frontend.results-cache-ttl-for-cardinality-query`)
  * Label names and values query result caching (`-query-frontend.results-cache-ttl-for-labels-query`)
  * Query expression size limit (`-query-frontend.max-query-expression-size-bytes`)
  * Peer discovery / tenant sharding for overrides exporters (`-overrides-exporter.ring.enabled`)
  * Configuring enabled metrics in overrides exporter (`-overrides-exporter.enabled-metrics`)
  * Per-tenant results cache TTL (`-query-frontend.results-cache-ttl`, `-query-frontend.results-cache-ttl-for-out-of-order-time-window`)
  * Shutdown delay (`-shutdown-delay`)
* [FEATURE] Querier: add experimental CLI flag `-tenant-federation.max-concurrent` to adjust the max number of per-tenant queries that can be run at a time when executing a single multi-tenant query. #5874
* [FEATURE] Alertmanager: add Microsoft Teams as a supported integration. #5840
* [ENHANCEMENT] Overrides-exporter: Add new metrics for write path and alertmanager (`max_global_metadata_per_user`, `max_global_metadata_per_metric`, `request_rate`, `request_burst_size`, `alertmanager_notification_rate_limit`, `alertmanager_max_dispatcher_aggregation_groups`, `alertmanager_max_alerts_count`, `alertmanager_max_alerts_size_bytes`) and added flag `-overrides-exporter.enabled-metrics` to explicitly configure desired metrics, e.g. `-overrides-exporter.enabled-metrics=request_rate,ingestion_rate`. Default value for this flag is: `ingestion_rate,ingestion_burst_size,max_global_series_per_user,max_global_series_per_metric,max_global_exemplars_per_user,max_fetched_chunks_per_query,max_fetched_series_per_query,ruler_max_rules_per_rule_group,ruler_max_rule_groups_per_tenant`. #5376
* [ENHANCEMENT] Cardinality API: when zone aware replication is enabled, the label values cardinality API can now tolerate single zone failure #5178
* [ENHANCEMENT] Distributor: optimize sending requests to ingesters when incoming requests don't need to be modified. For now this feature can be disabled by setting `-timeseries-unmarshal-caching-optimization-enabled=false`. #5137
* [ENHANCEMENT] Add advanced CLI flags to control gRPC client behaviour: #5161
  * `-<prefix>.connect-timeout`
  * `-<prefix>.connect-backoff-base-delay`
  * `-<prefix>.connect-backoff-max-delay`
  * `-<prefix>.initial-stream-window-size`
  * `-<prefix>.initial-connection-window-size`
* [ENHANCEMENT] Query-frontend: added "response_size_bytes" field to "query stats" log. #5196
* [ENHANCEMENT] Querier: refine error messages for per-tenant query limits, informing the user of the preferred strategy for not hitting the limit, in addition to how they may tweak the limit. #5059
* [ENHANCEMENT] Distributor: optimize sending of requests to ingesters by reusing memory buffers for marshalling requests. This optimization can be enabled by setting `-distributor.write-requests-buffer-pooling-enabled` to `true`. #5195 #5805 #5830
* [ENHANCEMENT] Querier: add experimental `-querier.minimize-ingester-requests` option to initially query only the minimum set of ingesters required to reach quorum. #5202 #5259 #5263
* [ENHANCEMENT] Querier: improve error message when streaming chunks from ingesters to queriers and a query limit is reached. #5245
* [ENHANCEMENT] Use new data structure for labels, to reduce memory consumption. #3555 #5731
* [ENHANCEMENT] Update alpine base image to 3.18.2. #5276
* [ENHANCEMENT] Ruler: add `cortex_ruler_sync_rules_duration_seconds` metric, tracking the time spent syncing all rule groups owned by the ruler instance. #5311
* [ENHANCEMENT] Store-gateway: add experimental `blocks-storage.bucket-store.index-header-lazy-loading-concurrency` config option to limit the number of concurrent index-headers loads when lazy loading. #5313 #5605
* [ENHANCEMENT] Ingester and querier: improve level of detail in traces emitted for queries that hit ingesters. #5315
* [ENHANCEMENT] Querier: add `cortex_querier_queries_rejected_total` metric that counts the number of queries rejected due to hitting a limit (eg. max series per query or max chunks per query). #5316 #5440 #5450
* [ENHANCEMENT] Querier: add experimental `-querier.minimize-ingester-requests-hedging-delay` option to initiate requests to further ingesters when request minimisation is enabled and not all initial requests have completed. #5368
* [ENHANCEMENT] Clarify docs for `-ingester.client.*` flags to make it clear that these are used by both queriers and distributors. #5375
* [ENHANCEMENT] Querier and store-gateway: add experimental support for streaming chunks from store-gateways to queriers while evaluating queries. This can be enabled with `-querier.prefer-streaming-chunks-from-store-gateways=true`. #5182
* [ENHANCEMENT] Querier: enforce `max-chunks-per-query` limit earlier in query processing when streaming chunks from ingesters to queriers to avoid unnecessarily consuming resources for queries that will be aborted. #5369 #5447
* [ENHANCEMENT] Ingester: added `cortex_ingester_shipper_last_successful_upload_timestamp_seconds` metric tracking the last successful TSDB block uploaded to the bucket (unix timestamp in seconds). #5396
* [ENHANCEMENT] Ingester: add two metrics tracking resource utilization calculated by utilization based limiter: #5496
  * `cortex_ingester_utilization_limiter_current_cpu_load`: The current exponential weighted moving average of the ingester's CPU load
  * `cortex_ingester_utilization_limiter_current_memory_usage_bytes`: The current ingester memory utilization
* [ENHANCEMENT] Ruler: added `insight=true` field to ruler's prometheus component for rule evaluation logs. #5510
* [ENHANCEMENT] Distributor Ingester: add metrics to count the number of requests rejected for hitting per-instance limits, `cortex_distributor_instance_rejected_requests_total` and `cortex_ingester_instance_rejected_requests_total` respectively. #5551
* [ENHANCEMENT] Distributor: add support for ingesting exponential histograms that are over the native histogram scale limit of 8 in OpenTelemetry format by downscaling them. #5532 #5607
* [ENHANCEMENT] General: buffered logging: #5506
  * `-log.buffered` CLI flag enable buffered logging.
* [ENHANCEMENT] Distributor: add more detailed information to traces generated while processing OTLP write requests. #5539
* [ENHANCEMENT] Distributor: improve performance ingesting OTLP payloads. #5531 #5607 #5616
* [ENHANCEMENT] Ingester: optimize label-values with matchers call when number of matched series is small. #5600
* [ENHANCEMENT] Compactor: delete bucket-index, markers and debug files if there are no blocks left in the bucket index. This cleanup must be enabled by using `-compactor.no-blocks-file-cleanup-enabled` option. #5648
* [ENHANCEMENT] Ingester: reduce memory usage of active series tracker. #5665
* [ENHANCEMENT] Store-gateway: added `-store-gateway.sharding-ring.auto-forget-enabled` configuration parameter to control whether store-gateway auto-forget feature should be enabled or disabled (enabled by default). #5702
* [ENHANCEMENT] Compactor: added per tenant block upload counters `cortex_block_upload_api_blocks_total`, `cortex_block_upload_api_bytes_total`, and `cortex_block_upload_api_files_total`. #5738
* [ENHANCEMENT] Compactor: verify time range of compacted block(s) matches the time range of input blocks. #5760
* [ENHANCEMENT] Querier: improved observability of calls to ingesters during queries. #5724
* [ENHANCEMENT] Compactor: block backfilling logging is now more verbose. #5711
* [ENHANCEMENT] Added support to rate limit application logs: #5764
  * `-log.rate-limit-enabled`
  * `-log.rate-limit-logs-per-second`
  * `-log.rate-limit-logs-per-second-burst`
* [ENHANCEMENT] Ingester: added `cortex_ingester_tsdb_head_min_timestamp_seconds` and `cortex_ingester_tsdb_head_max_timestamp_seconds` metrics which return min and max time of all TSDB Heads open in an ingester. #5786 #5815
* [ENHANCEMENT] Querier: cancel query requests to ingesters in a zone upon first error received from the zone, to reduce wasted effort spent computing results that won't be used #5764
* [ENHANCEMENT] All: improve tracing of internal HTTP requests sent over httpgrpc. #5782
* [ENHANCEMENT] Querier: add experimental per-query chunks limit based on an estimate of the number of chunks that will be sent from ingesters and store-gateways that is enforced earlier during query evaluation. This limit is disabled by default and can be configured with `-querier.max-estimated-fetched-chunks-per-query-multiplier`. #5765
* [ENHANCEMENT] Ingester: add UI for listing tenants with TSDB on given ingester and viewing details of tenants's TSDB on given ingester. #5803 #5824
* [ENHANCEMENT] Querier: improve observability of calls to store-gateways during queries. #5809
* [ENHANCEMENT] Query-frontend: improve tracing of interactions with query-scheduler. #5818
* [ENHANCEMENT] Query-scheduler: improve tracing of requests when request is rejected by query-scheduler. #5848
* [ENHANCEMENT] Ingester: avoid logging some errors that could cause logging contention. #5494 #5581
* [ENHANCEMENT] Store-gateway: wait for query gate after loading blocks. #5507
* [ENHANCEMENT] Store-gateway: always include `__name__` posting group in selection in order to reduce the number of object storage API calls. #5246
* [ENHANCEMENT] Ingester: track active series by ref instead of hash/labels to reduce memory usage. #5134 #5193
* [ENHANCEMENT] Go: updated to 1.21.1. #5955 #5960
* [ENHANCEMENT] Alertmanager: updated to alertmanager 0.26.0. #5840
* [BUGFIX] Ingester: Handle when previous ring state is leaving and the number of tokens has changed. #5204
* [BUGFIX] Querier: fix issue where queries that use the `timestamp()` function fail with `execution: attempted to read series at index 0 from stream, but the stream has already been exhausted` if streaming chunks from ingesters to queriers is enabled. #5370
* [BUGFIX] memberlist: bring back `memberlist_client_kv_store_count` metric that used to exist in Cortex, but got lost during dskit updates before Mimir 2.0. #5377
* [BUGFIX] Querier: pass on HTTP 503 query response code. #5364
* [BUGFIX] Store-gateway: Fix issue where stopping a store-gateway could cause all store-gateways to unload all blocks. #5464
* [BUGFIX] Allocate ballast in smaller blocks to avoid problem when entire ballast was kept in memory working set. #5565
* [BUGFIX] Querier: retry frontend result notification when an error is returned. #5591
* [BUGFIX] Querier: fix issue where `cortex_ingester_client_request_duration_seconds` metric did not include streaming query requests that did not return any series. #5695
* [BUGFIX] Ingester: fix ActiveSeries tracker double-counting series that have been deleted from the Head while still being active and then recreated again. #5678
* [BUGFIX] Ingester: don't set "last update time" of TSDB into the future when opening TSDB. This could prevent detecting of idle TSDB for a long time, if sample in distant future was ingested. #5787
* [BUGFIX] Store-gateway: fix bug when lazy index header could be closed prematurely even when still in use. #5795
* [BUGFIX] Ruler: gracefully shut down rule evaluations. #5778
* [BUGFIX] Querier: fix performance when ingesters stream samples. #5836
* [BUGFIX] Ingester: fix spurious `not found` errors on label values API during head compaction. #5957
* [BUGFIX] All: updated Minio object storage client from 7.0.62 to 7.0.63 to fix auto-detection of AWS GovCloud environments. #5905

### Mixin

* [CHANGE] Dashboards: show all workloads in selected namespace on "rollout progress" dashboard. #5113
* [CHANGE] Dashboards: show the number of updated and ready pods for each workload in the "rollout progress" panel on the "rollout progress" dashboard. #5113
* [CHANGE] Dashboards: removed "Query results cache misses" panel on the "Mimir / Queries" dashboard. #5423
* [CHANGE] Dashboards: default to shared crosshair on all dashboards. #5489
* [CHANGE] Dashboards: sort variable drop-down lists from A to Z, rather than Z to A. #5490
* [CHANGE] Alerts: removed `MimirProvisioningTooManyActiveSeries` alert. You should configure `-ingester.instance-limits.max-series` and rely on `MimirIngesterReachingSeriesLimit` alert instead. #5593
* [CHANGE] Alerts: removed `MimirProvisioningTooManyWrites` alert. The alerting threshold used in this alert was chosen arbitrarily and ingesters receiving an higher number of samples / sec don't necessarily have any issue. You should rely on SLOs metrics and alerts instead. #5706
* [CHANGE] Alerts: don't raise `MimirRequestErrors` or `MimirRequestLatency` alert for the `/debug/pprof` endpoint. #5826
* [ENHANCEMENT] Dashboards: adjust layout of "rollout progress" dashboard panels so that the "rollout progress" panel doesn't require scrolling. #5113
* [ENHANCEMENT] Dashboards: show container name first in "pods count per version" panel on "rollout progress" dashboard. #5113
* [ENHANCEMENT] Dashboards: show time spend waiting for turn when lazy loading index headers in the "index-header lazy load gate latency" panel on the "queries" dashboard. #5313
* [ENHANCEMENT] Dashboards: split query results cache hit ratio by request type in "Query results cache hit ratio" panel on the "Mimir / Queries" dashboard. #5423
* [ENHANCEMENT] Dashboards: add "rejected queries" panel to "queries" dashboard. #5429
* [ENHANCEMENT] Dashboards: add native histogram active series and active buckets to "tenants" dashboard. #5543
* [ENHANCEMENT] Dashboards: add panels to "Mimir / Writes" for requests rejected for per-instance limits. #5638
* [ENHANCEMENT] Dashboards: rename "Blocks currently loaded" to "Blocks currently owned" in the "Mimir / Queries" dashboard. #5705
* [ENHANCEMENT] Alerts: Add `MimirIngestedDataTooFarInTheFuture` warning alert that triggers when Mimir ingests sample with timestamp more than 1h in the future. #5822
* [BUGFIX] Alerts: fix `MimirIngesterRestarts` to fire only when the ingester container is restarted, excluding the cases the pod is rescheduled. #5397
* [BUGFIX] Dashboards: fix "unhealthy pods" panel on "rollout progress" dashboard showing only a number rather than the name of the workload and the number of unhealthy pods if only one workload has unhealthy pods. #5113 #5200
* [BUGFIX] Alerts: fixed `MimirIngesterHasNotShippedBlocks` and `MimirIngesterHasNotShippedBlocksSinceStart` alerts. #5396
* [BUGFIX] Alerts: Fix `MimirGossipMembersMismatch` to include `admin-api` and custom compactor pods. `admin-api` is a GEM component. #5641 #5797
* [BUGFIX] Dashboards: fix autoscaling dashboard panels that could show multiple series for a single component. #5810
* [BUGFIX] Dashboards: fix ruler-querier scaling metric panel query and split into CPU and memory scaling metric panels. #5739

### Jsonnet

* [CHANGE] Removed `_config.querier.concurrency` configuration option and replaced it with `_config.querier_max_concurrency` and `_config.ruler_querier_max_concurrency` to allow to easily fine tune it for different querier deployments. #5322
* [CHANGE] Change `_config.multi_zone_ingester_max_unavailable` to 50. #5327
* [CHANGE] Change distributors rolling update strategy configuration: `maxSurge` and `maxUnavailable` are set to `15%` and `0`. #5714
* [FEATURE] Alertmanager: Add horizontal pod autoscaler config, that can be enabled using `autoscaling_alertmanager_enabled: true`. #5194 #5249
* [ENHANCEMENT] Enable the `track_sizes` feature for Memcached pods to help determine cache efficiency. #5209
* [ENHANCEMENT] Add per-container map for environment variables. #5181
* [ENHANCEMENT] Add `PodDisruptionBudget`s for compactor, continuous-test, distributor, overrides-exporter, querier, query-frontend, query-scheduler, rollout-operator, ruler, ruler-querier, ruler-query-frontend, ruler-query-scheduler, and all memcached workloads. #5098
* [ENHANCEMENT] Ruler: configure the ruler storage cache when the metadata cache is enabled. #5326 #5334
* [ENHANCEMENT] Shuffle-sharding: ingester shards in user-classes can now be configured to target different series and limit percentage utilization through `_config.shuffle_sharding.target_series_per_ingester` and `_config.shuffle_sharding.target_utilization_percentage` values. #5470
* [ENHANCEMENT] Distributor: allow adjustment of the targeted CPU usage as a percentage of requested CPU. This can be adjusted with `_config.autoscaling_distributor_cpu_target_utilization`. #5525
* [ENHANCEMENT] Ruler: add configuration option `_config.ruler_remote_evaluation_max_query_response_size_bytes` to easily set the maximum query response size allowed (in bytes). #5592
* [ENHANCEMENT] Distributor: dynamically set `GOMAXPROCS` based on the CPU request. This should reduce distributor CPU utilization, assuming the CPU request is set to a value close to the actual utilization. #5588
* [ENHANCEMENT] Querier: dynamically set `GOMAXPROCS` based on the CPU request. This should reduce noisy neighbour issues created by the querier, whose CPU utilization could eventually saturate the Kubernetes node if unbounded. #5646 #5658
* [ENHANCEMENT] Allow to remove an entry from the configured environment variable for a given component, setting the environment value to `null` in the `*_env_map` objects (e.g. `store_gateway_env_map+:: { 'field': null}`). #5599
* [ENHANCEMENT] Allow overriding the default number of replicas for `etcd`. #5589
* [ENHANCEMENT] Memcached: reduce memory request for results, chunks and metadata caches. The requested memory is 5% greater than the configured memcached max cache size. #5661
* [ENHANCEMENT] Autoscaling: Add the following configuration options to fine tune autoscaler target utilization: #5679 #5682 #5689
  * `autoscaling_querier_target_utilization` (defaults to `0.75`)
  * `autoscaling_mimir_read_target_utilization` (defaults to `0.75`)
  * `autoscaling_ruler_querier_cpu_target_utilization` (defaults to `1`)
  * `autoscaling_distributor_memory_target_utilization` (defaults to `1`)
  * `autoscaling_ruler_cpu_target_utilization` (defaults to `1`)
  * `autoscaling_query_frontend_cpu_target_utilization` (defaults to `1`)
  * `autoscaling_ruler_query_frontend_cpu_target_utilization` (defaults to `1`)
  * `autoscaling_alertmanager_cpu_target_utilization` (defaults to `1`)
* [ENHANCEMENT] Gossip-ring: add appProtocol for istio compatibility. #5680
* [ENHANCEMENT] Add _config.commonConfig to allow adding common configuration parameters for all Mimir components. #5703
* [ENHANCEMENT] Update rollout-operator to `v0.7.0`. #5718
* [ENHANCEMENT] Increase the default rollout speed for store-gateway when lazy loading is disabled. #5823
* [ENHANCEMENT] Add autoscaling on memory for ruler-queriers. #5739
* [ENHANCEMENT] Deduplicate scaled object creation for most objects that scale on CPU and memory. #6411
* [BUGFIX] Fix compilation when index, chunks or metadata caches are disabled. #5710
* [BUGFIX] Autoscaling: treat OOMing containers as though they are using their full memory request. #5739
* [BUGFIX] Autoscaling: if no containers are up, report 0 memory usage instead of no data. #6411

### Mimirtool

* [ENHANCEMENT] Mimirtool uses paging to fetch all dashboards from Grafana when running `mimirtool analyse grafana`. This allows the tool to work correctly when running against Grafana instances with more than a 1000 dashboards. #5825
* [ENHANCEMENT] Extract metric name from queries that have a `__name__` matcher. #5911
* [BUGFIX] Mimirtool no longer parses label names as metric names when handling templating variables that are populated using `label_values(<label_name>)` when running `mimirtool analyse grafana`. #5832
* [BUGFIX] Fix panic when analyzing a grafana dashboard with multiline queries in templating variables. #5911

### Query-tee

* [CHANGE] Proxy `Content-Type` response header from backend. Previously `Content-Type: text/plain; charset=utf-8` was returned on all requests. #5183
* [CHANGE] Increase default value of `-proxy.compare-skip-recent-samples` to avoid racing with recording rule evaluation. #5561
* [CHANGE] Add `-backend.skip-tls-verify` to optionally skip TLS verification on backends. #5656

### Documentation

* [CHANGE] Fix reference to `get-started` documentation directory. #5476
* [CHANGE] Fix link to external OTLP/HTTP documentation.
* [ENHANCEMENT] Improved `MimirRulerTooManyFailedQueries` runbook. #5586
* [ENHANCEMENT] Improved "Recover accidentally deleted blocks" runbook. #5620
* [ENHANCEMENT] Documented options and trade-offs to query label names and values. #5582
* [ENHANCEMENT] Improved `MimirRequestErrors` runbook for alertmanager. #5694

### Tools

* [CHANGE] copyblocks: add support for S3 and the ability to copy between different object storage services. Due to this, the `-source-service` and `-destination-service` flags are now required and the `-service` flag has been removed. #5486
* [FEATURE] undelete-block-gcs: Added new tool for undeleting blocks on GCS storage. #5610 #5855
* [FEATURE] wal-reader: Added new tool for printing entries in TSDB WAL. #5780
* [ENHANCEMENT] ulidtime: add -seconds flag to print timestamps as Unix timestamps. #5621
* [ENHANCEMENT] ulidtime: exit with status code 1 if some ULIDs can't be parsed. #5621
* [ENHANCEMENT] tsdb-index-toc: added index-header size estimates. #5652
* [BUGFIX] Stop tools from panicking when `-help` flag is passed. #5412
* [BUGFIX] Remove github.com/golang/glog command line flags from tools. #5413

## 2.9.4

### Grafana Mimir

* [ENHANCEMENT] Update Docker base images from `alpine:3.18.3` to `alpine:3.18.5`. #6895

## 2.9.3

### Grafana Mimir

* [BUGFIX] Update `go.opentelemetry.io/contrib/instrumentation/net/http/otelhttp` to `0.44` which includes a fix for CVE-2023-45142. #6637

## 2.9.2

### Grafana Mimir

* [BUGFIX] Update grpc-go library to 1.56.3 and `golang.org/x/net` to `0.17`, which include fix for CVE-2023-44487. #6353 #6364

## 2.9.1

### Grafana Mimir

* [ENHANCEMENT] Update alpine base image to 3.18.3. #6021

## 2.9.0

### Grafana Mimir

* [CHANGE] Store-gateway: change expanded postings, postings, and label values index cache key format. These caches will be invalidated when rolling out the new Mimir version. #4770 #4978 #5037
* [CHANGE] Distributor: remove the "forwarding" feature as it isn't necessary anymore. #4876
* [CHANGE] Query-frontend: Change the default value of `-query-frontend.query-sharding-max-regexp-size-bytes` from `0` to `4096`. #4932
* [CHANGE] Querier: `-querier.query-ingesters-within` has been moved from a global flag to a per-tenant override. #4287
* [CHANGE] Querier: Use `-blocks-storage.tsdb.retention-period` instead of `-querier.query-ingesters-within` for calculating the lookback period for shuffle sharded ingesters. Setting `-querier.query-ingesters-within=0` no longer disables shuffle sharding on the read path. #4287
* [CHANGE] Block upload: `/api/v1/upload/block/{block}/files` endpoint now allows file uploads with no `Content-Length`. #4956
* [CHANGE] Store-gateway: deprecate configuration parameters for chunk pooling, they will be removed in Mimir 2.11. The following options are now also ignored: #4996
  * `-blocks-storage.bucket-store.max-chunk-pool-bytes`
  * `-blocks-storage.bucket-store.chunk-pool-min-bucket-size-bytes`
  * `-blocks-storage.bucket-store.chunk-pool-max-bucket-size-bytes`
* [CHANGE] Store-gateway: remove metrics `cortex_bucket_store_chunk_pool_requested_bytes_total` and `cortex_bucket_store_chunk_pool_returned_bytes_total`. #4996
* [CHANGE] Compactor: change default of `-compactor.partial-block-deletion-delay` to `1d`. This will automatically clean up partial blocks that were a result of failed block upload or deletion. #5026
* [CHANGE] Compactor: the deprecated configuration parameter `-compactor.consistency-delay` has been removed. #5050
* [CHANGE] Store-gateway: the deprecated configuration parameter `-blocks-storage.bucket-store.consistency-delay` has been removed. #5050
* [CHANGE] The configuration parameter `-blocks-storage.bucket-store.bucket-index.enabled` has been deprecated and will be removed in Mimir 2.11. Mimir is running by default with the bucket index enabled since version 2.0, and starting from the version 2.11 it will not be possible to disable it. #5051
* [CHANGE] The configuration parameters `-querier.iterators` and `-query.batch-iterators` have been deprecated and will be removed in Mimir 2.11. Mimir runs by default with `-querier.batch-iterators=true`, and starting from version 2.11 it will not be possible to change this. #5114
* [CHANGE] Compactor: change default of `-compactor.first-level-compaction-wait-period` to 25m. #5128
* [CHANGE] Ruler: changed default of `-ruler.poll-interval` from `1m` to `10m`. Starting from this release, the configured rule groups will also be re-synced each time they're modified calling the ruler configuration API. #5170
* [FEATURE] Query-frontend: add `-query-frontend.log-query-request-headers` to enable logging of request headers in query logs. #5030
* [FEATURE] Store-gateway: add experimental feature to retain lazy-loaded index headers between restarts by eagerly loading them during startup. This is disabled by default and can only be enabled if lazy loading is enabled. To enable this set the following: #5606
  * `-blocks-storage.bucket-store.index-header-lazy-loading-enabled` must be set to true
  * `-blocks-storage.bucket-store.index-header.eager-loading-startup-enabled` must be set to true
* [ENHANCEMENT] Add per-tenant limit `-validation.max-native-histogram-buckets` to be able to ignore native histogram samples that have too many buckets. #4765
* [ENHANCEMENT] Store-gateway: reduce memory usage in some LabelValues calls. #4789
* [ENHANCEMENT] Store-gateway: add a `stage` label to the metric `cortex_bucket_store_series_data_touched`. This label now applies to `data_type="chunks"` and `data_type="series"`. The `stage` label has 2 values: `processed` - the number of series that parsed - and `returned` - the number of series selected from the processed bytes to satisfy the query. #4797 #4830
* [ENHANCEMENT] Distributor: make `__meta_tenant_id` label available in relabeling rules configured via `metric_relabel_configs`. #4725
* [ENHANCEMENT] Compactor: added the configurable limit `compactor.block-upload-max-block-size-bytes` or `compactor_block_upload_max_block_size_bytes` to limit the byte size of uploaded or validated blocks. #4680
* [ENHANCEMENT] Querier: reduce CPU utilisation when shuffle sharding is enabled with large shard sizes. #4851
* [ENHANCEMENT] Packaging: facilitate configuration management by instructing systemd to start mimir with a configuration file. #4810
* [ENHANCEMENT] Store-gateway: reduce memory allocations when looking up postings from cache. #4861 #4869 #4962 #5047
* [ENHANCEMENT] Store-gateway: retain only necessary bytes when reading series from the bucket. #4926
* [ENHANCEMENT] Ingester, store-gateway: clear the shutdown marker after a successful shutdown to enable reusing their persistent volumes in case the ingester or store-gateway is restarted. #4985
* [ENHANCEMENT] Store-gateway, query-frontend: Reduced memory allocations when looking up cached entries from Memcached. #4862
* [ENHANCEMENT] Alertmanager: Add additional template function `queryFromGeneratorURL` returning query URL decoded query from the `GeneratorURL` field of an alert. #4301
* [ENHANCEMENT] Ruler: added experimental ruler storage cache support. The cache should reduce the number of "list objects" API calls issued to the object storage when there are 2+ ruler replicas running in a Mimir cluster. The cache can be configured setting `-ruler-storage.cache.*` CLI flags or their respective YAML config options. #4950 #5054
* [ENHANCEMENT] Store-gateway: added HTTP `/store-gateway/prepare-shutdown` endpoint for gracefully scaling down of store-gateways. A gauge `cortex_store_gateway_prepare_shutdown_requested` has been introduced for tracing this process. #4955
* [ENHANCEMENT] Updated Kuberesolver dependency (github.com/sercand/kuberesolver) from v2.4.0 to v4.0.0 and gRPC dependency (google.golang.org/grpc) from v1.47.0 to v1.53.0. #4922
* [ENHANCEMENT] Introduced new options for logging HTTP request headers: `-server.log-request-headers` enables logging HTTP request headers, `-server.log-request-headers-exclude-list` lists headers which should not be logged. #4922
* [ENHANCEMENT] Block upload: `/api/v1/upload/block/{block}/files` endpoint now disables read and write HTTP timeout, overriding `-server.http-read-timeout` and `-server.http-write-timeout` values. This is done to allow large file uploads to succeed. #4956
* [ENHANCEMENT] Alertmanager: Introduce new metrics from upstream. #4918
  * `cortex_alertmanager_notifications_failed_total` (added `reason` label)
  * `cortex_alertmanager_nflog_maintenance_total`
  * `cortex_alertmanager_nflog_maintenance_errors_total`
  * `cortex_alertmanager_silences_maintenance_total`
  * `cortex_alertmanager_silences_maintenance_errors_total`
* [ENHANCEMENT] Add native histogram support for `cortex_request_duration_seconds` metric family. #4987
* [ENHANCEMENT] Ruler: do not list rule groups in the object storage for disabled tenants. #5004
* [ENHANCEMENT] Query-frontend and querier: add HTTP API endpoint `<prometheus-http-prefix>/api/v1/format_query` to format a PromQL query. #4373
* [ENHANCEMENT] Query-frontend: Add `cortex_query_frontend_regexp_matcher_count` and `cortex_query_frontend_regexp_matcher_optimized_count` metrics to track optimization of regular expression label matchers. #4813
* [ENHANCEMENT] Alertmanager: Add configuration option to enable or disable the deletion of alertmanager state from object storage. This is useful when migrating alertmanager tenants from one cluster to another, because it avoids a condition where the state object is copied but then deleted before the configuration object is copied. #4989
* [ENHANCEMENT] Querier: only use the minimum set of chunks from ingesters when querying, and cancel unnecessary requests to ingesters sooner if we know their results won't be used. #5016
* [ENHANCEMENT] Add `-enable-go-runtime-metrics` flag to expose all go runtime metrics as Prometheus metrics. #5009
* [ENHANCEMENT] Ruler: trigger a synchronization of tenant's rule groups as soon as they change the rules configuration via API. This synchronization is in addition of the periodic syncing done every `-ruler.poll-interval`. The new behavior is enabled by default, but can be disabled with `-ruler.sync-rules-on-changes-enabled=false` (configurable on a per-tenant basis too). If you disable the new behaviour, then you may want to revert `-ruler.poll-interval` to `1m`. #4975 #5053 #5115 #5170
* [ENHANCEMENT] Distributor: Improve invalid tenant shard size error message. #5024
* [ENHANCEMENT] Store-gateway: record index header loading time separately in `cortex_bucket_store_series_request_stage_duration_seconds{stage="load_index_header"}`. Now index header loading will be visible in the "Mimir / Queries" dashboard in the "Series request p99/average latency" panels. #5011 #5062
* [ENHANCEMENT] Querier and ingester: add experimental support for streaming chunks from ingesters to queriers while evaluating queries. This can be enabled with `-querier.prefer-streaming-chunks=true`. #4886 #5078 #5094 #5126
* [ENHANCEMENT] Update Docker base images from `alpine:3.17.3` to `alpine:3.18.0`. #5065
* [ENHANCEMENT] Compactor: reduced the number of "object exists" API calls issued by the compactor to the object storage when syncing block's `meta.json` files. #5063
* [ENHANCEMENT] Distributor: Push request rate limits (`-distributor.request-rate-limit` and `-distributor.request-burst-size`) and their associated YAML configuration are now stable. #5124
* [ENHANCEMENT] Go: updated to 1.20.5. #5185
* [ENHANCEMENT] Update alpine base image to 3.18.2. #5274 #5276
* [BUGFIX] Metadata API: Mimir will now return an empty object when no metadata is available, matching Prometheus. #4782
* [BUGFIX] Store-gateway: add collision detection on expanded postings and individual postings cache keys. #4770
* [BUGFIX] Ruler: Support the `type=alert|record` query parameter for the API endpoint `<prometheus-http-prefix>/api/v1/rules`. #4302
* [BUGFIX] Backend: Check that alertmanager's data-dir doesn't overlap with bucket-sync dir. #4921
* [BUGFIX] Alertmanager: Allow to rate-limit webex, telegram and discord notifications. #4979
* [BUGFIX] Store-gateway: panics when decoding LabelValues responses that contain more than 655360 values. These responses are no longer cached. #5021
* [BUGFIX] Querier: don't leak memory when processing query requests from query-frontends (ie. when the query-scheduler is disabled). #5199

### Documentation

* [ENHANCEMENT] Improve `MimirIngesterReachingTenantsLimit` runbook. #4744 #4752
* [ENHANCEMENT] Add `symbol table size exceeds` case to `MimirCompactorHasNotSuccessfullyRunCompaction` runbook. #4945
* [ENHANCEMENT] Clarify which APIs use query sharding. #4948

### Mixin

* [CHANGE] Alerts: Remove `MimirQuerierHighRefetchRate`. #4980
* [CHANGE] Alerts: Remove `MimirTenantHasPartialBlocks`. This is obsoleted by the changed default of `-compactor.partial-block-deletion-delay` to `1d`, which will auto remediate this alert. #5026
* [ENHANCEMENT] Alertmanager dashboard: display active aggregation groups #4772
* [ENHANCEMENT] Alerts: `MimirIngesterTSDBWALCorrupted` now only fires when there are more than one corrupted WALs in single-zone deployments and when there are more than two zones affected in multi-zone deployments. #4920
* [ENHANCEMENT] Alerts: added labels to duplicated `MimirRolloutStuck` and `MimirCompactorHasNotUploadedBlocks` rules in order to distinguish them. #5023
* [ENHANCEMENT] Dashboards: fix holes in graph for lightly loaded clusters #4915
* [ENHANCEMENT] Dashboards: allow configuring additional services for the Rollout Progress dashboard. #5007
* [ENHANCEMENT] Alerts: do not fire `MimirAllocatingTooMuchMemory` alert for any matching container outside of namespaces where Mimir is running. #5089
* [BUGFIX] Dashboards: show cancelled requests in a different color to successful requests in throughput panels on dashboards. #5039
* [BUGFIX] Dashboards: fix dashboard panels that showed percentages with axes from 0 to 10000%. #5084
* [BUGFIX] Remove dependency on upstream Kubernetes mixin. #4732

### Jsonnet

* [CHANGE] Ruler: changed ruler autoscaling policy, extended scale down period from 60s to 600s. #4786
* [CHANGE] Update to v0.5.0 rollout-operator. #4893
* [CHANGE] Backend: add `alertmanager_args` to `mimir-backend` when running in read-write deployment mode. Remove hardcoded `filesystem` alertmanager storage. This moves alertmanager's data-dir to `/data/alertmanager` by default. #4907 #4921
* [CHANGE] Remove `-pdb` suffix from `PodDisruptionBudget` names. This will create new `PodDisruptionBudget` resources. Make sure to prune the old resources; otherwise, rollouts will be blocked. #5109
* [CHANGE] Query-frontend: enable query sharding for cardinality estimation via `-query-frontend.query-sharding-target-series-per-shard` by default if the results cache is enabled. #5128
* [ENHANCEMENT] Ingester: configure `-blocks-storage.tsdb.head-compaction-interval=15m` to spread TSDB head compaction over a wider time range. #4870
* [ENHANCEMENT] Ingester: configure `-blocks-storage.tsdb.wal-replay-concurrency` to CPU request minus 1. #4864
* [ENHANCEMENT] Compactor: configure `-compactor.first-level-compaction-wait-period` to TSDB head compaction interval plus 10 minutes. #4872
* [ENHANCEMENT] Store-gateway: set `GOMEMLIMIT` to the memory request value. This should reduce the likelihood the store-gateway may go out of memory, at the cost of an higher CPU utilization due to more frequent garbage collections when the memory utilization gets closer or above the configured requested memory. #4971
* [ENHANCEMENT] Store-gateway: dynamically set `GOMAXPROCS` based on the CPU request. This should reduce the likelihood a high load on the store-gateway will slow down the entire Kubernetes node. #5104
* [ENHANCEMENT] Store-gateway: add `store_gateway_lazy_loading_enabled` configuration option which combines disabled lazy-loading and reducing blocks sync concurrency. Reducing blocks sync concurrency improves startup times with disabled lazy loading on HDDs. #5025
* [ENHANCEMENT] Update `rollout-operator` image to `v0.6.0`. #5155
* [BUGFIX] Backend: configure `-ruler.alertmanager-url` to `mimir-backend` when running in read-write deployment mode. #4892
* [ENHANCEMENT] Memcached: don't overwrite upsteam memcached statefulset jsonnet to allow chosing between antiAffinity and topologySpreadConstraints.

### Mimirtool

* [CHANGE] check rules: will fail on duplicate rules when `--strict` is provided. #5035
* [FEATURE] sync/diff can now include/exclude namespaces based on a regular expression using `--namespaces-regex` and `--ignore-namespaces-regex`. #5100
* [ENHANCEMENT] analyze prometheus: allow to specify `-prometheus-http-prefix`. #4966
* [ENHANCEMENT] analyze grafana: allow to specify `--folder-title` to limit dashboards analysis based on their exact folder title. #4973

### Tools

* [CHANGE] copyblocks: copying between Azure Blob Storage buckets is now supported in addition to copying between Google Cloud Storage buckets. As a result, the `--service` flag is now required to be specified (accepted values are `gcs` or `abs`). #4756

## 2.8.0

### Grafana Mimir

* [CHANGE] Ingester: changed experimental CLI flag from `-out-of-order-blocks-external-label-enabled` to `-ingester.out-of-order-blocks-external-label-enabled` #4440
* [CHANGE] Store-gateway: The following metrics have been removed: #4332
  * `cortex_bucket_store_series_get_all_duration_seconds`
  * `cortex_bucket_store_series_merge_duration_seconds`
* [CHANGE] Ingester: changed default value of `-blocks-storage.tsdb.retention-period` from `24h` to `13h`. If you're running Mimir with a custom configuration and you're overriding `-querier.query-store-after` to a value greater than the default `12h` then you should increase `-blocks-storage.tsdb.retention-period` accordingly. #4382
* [CHANGE] Ingester: the configuration parameter `-blocks-storage.tsdb.max-tsdb-opening-concurrency-on-startup` has been deprecated and will be removed in Mimir 2.10. #4445
* [CHANGE] Query-frontend: Cached results now contain timestamp which allows Mimir to check if cached results are still valid based on current TTL configured for tenant. Results cached by previous Mimir version are used until they expire from cache, which can take up to 7 days. If you need to use per-tenant TTL sooner, please flush results cache manually. #4439
* [CHANGE] Ingester: the `cortex_ingester_tsdb_wal_replay_duration_seconds` metrics has been removed. #4465
* [CHANGE] Query-frontend and ruler: use protobuf internal query result payload format by default. This feature is no longer considered experimental. #4557 #4709
* [CHANGE] Ruler: reject creating federated rule groups while tenant federation is disabled. Previously the rule groups would be silently dropped during bucket sync. #4555
* [CHANGE] Compactor: the `/api/v1/upload/block/{block}/finish` endpoint now returns a `429` status code when the compactor has reached the limit specified by `-compactor.max-block-upload-validation-concurrency`. #4598
* [CHANGE] Compactor: when starting a block upload the maximum byte size of the block metadata provided in the request body is now limited to 1 MiB. If this limit is exceeded a `413` status code is returned. #4683
* [CHANGE] Store-gateway: cache key format for expanded postings has changed. This will invalidate the expanded postings in the index cache when deployed. #4667
* [FEATURE] Cache: Introduce experimental support for using Redis for results, chunks, index, and metadata caches. #4371
* [FEATURE] Vault: Introduce experimental integration with Vault to fetch secrets used to configure TLS for clients. Server TLS secrets will still be read from a file. `tls-ca-path`, `tls-cert-path` and `tls-key-path` will denote the path in Vault for the following CLI flags when `-vault.enabled` is true: #4446.
  * `-distributor.ha-tracker.etcd.*`
  * `-distributor.ring.etcd.*`
  * `-distributor.forwarding.grpc-client.*`
  * `-querier.store-gateway-client.*`
  * `-ingester.client.*`
  * `-ingester.ring.etcd.*`
  * `-querier.frontend-client.*`
  * `-query-frontend.grpc-client-config.*`
  * `-query-frontend.results-cache.redis.*`
  * `-blocks-storage.bucket-store.index-cache.redis.*`
  * `-blocks-storage.bucket-store.chunks-cache.redis.*`
  * `-blocks-storage.bucket-store.metadata-cache.redis.*`
  * `-compactor.ring.etcd.*`
  * `-store-gateway.sharding-ring.etcd.*`
  * `-ruler.client.*`
  * `-ruler.alertmanager-client.*`
  * `-ruler.ring.etcd.*`
  * `-ruler.query-frontend.grpc-client-config.*`
  * `-alertmanager.sharding-ring.etcd.*`
  * `-alertmanager.alertmanager-client.*`
  * `-memberlist.*`
  * `-query-scheduler.grpc-client-config.*`
  * `-query-scheduler.ring.etcd.*`
  * `-overrides-exporter.ring.etcd.*`
* [FEATURE] Distributor, ingester, querier, query-frontend, store-gateway: add experimental support for native histograms. Requires that the experimental protobuf query result response format is enabled by `-query-frontend.query-result-response-format=protobuf` on the query frontend. #4286 #4352 #4354 #4376 #4377 #4387 #4396 #4425 #4442 #4494 #4512 #4513 #4526
* [FEATURE] Added `-<prefix>.s3.storage-class` flag to configure the S3 storage class for objects written to S3 buckets. #4300
* [FEATURE] Add `freebsd` to the target OS when generating binaries for a Mimir release. #4654
* [FEATURE] Ingester: Add `prepare-shutdown` endpoint which can be used as part of Kubernetes scale down automations. #4718
* [ENHANCEMENT] Add timezone information to Alpine Docker images. #4583
* [ENHANCEMENT] Ruler: Sync rules when ruler JOINING the ring instead of ACTIVE, In order to reducing missed rule iterations during ruler restarts. #4451
* [ENHANCEMENT] Allow to define service name used for tracing via `JAEGER_SERVICE_NAME` environment variable. #4394
* [ENHANCEMENT] Querier and query-frontend: add experimental, more performant protobuf query result response format enabled with `-query-frontend.query-result-response-format=protobuf`. #4304 #4318 #4375
* [ENHANCEMENT] Compactor: added experimental configuration parameter `-compactor.first-level-compaction-wait-period`, to configure how long the compactor should wait before compacting 1st level blocks (uploaded by ingesters). This configuration option allows to reduce the chances compactor begins compacting blocks before all ingesters have uploaded their blocks to the storage. #4401
* [ENHANCEMENT] Store-gateway: use more efficient chunks fetching and caching. #4255
* [ENHANCEMENT] Query-frontend and ruler: add experimental, more performant protobuf internal query result response format enabled with `-ruler.query-frontend.query-result-response-format=protobuf`. #4331
* [ENHANCEMENT] Ruler: increased tolerance for missed iterations on alerts, reducing the chances of flapping firing alerts during ruler restarts. #4432
* [ENHANCEMENT] Optimized `.*` and `.+` regular expression label matchers. #4432
* [ENHANCEMENT] Optimized regular expression label matchers with alternates (e.g. `a|b|c`). #4647
* [ENHANCEMENT] Added an in-memory cache for regular expression matchers, to avoid parsing and compiling the same expression multiple times when used in recurring queries. #4633
* [ENHANCEMENT] Query-frontend: results cache TTL is now configurable by using `-query-frontend.results-cache-ttl` and `-query-frontend.results-cache-ttl-for-out-of-order-time-window` options. These values can also be specified per tenant. Default values are unchanged (7 days and 10 minutes respectively). #4385
* [ENHANCEMENT] Ingester: added advanced configuration parameter `-blocks-storage.tsdb.wal-replay-concurrency` representing the maximum number of CPUs used during WAL replay. #4445
* [ENHANCEMENT] Ingester: added metrics `cortex_ingester_tsdb_open_duration_seconds_total` to measure the total time it takes to open all existing TSDBs. The time tracked by this metric also includes the TSDBs WAL replay duration. #4465
* [ENHANCEMENT] Store-gateway: use streaming implementation for LabelNames RPC. The batch size for streaming is controlled by `-blocks-storage.bucket-store.batch-series-size`. #4464
* [ENHANCEMENT] Memcached: Add support for TLS or mTLS connections to cache servers. #4535
* [ENHANCEMENT] Compactor: blocks index files are now validated for correctness for blocks uploaded via the TSDB block upload feature. #4503
* [ENHANCEMENT] Compactor: block chunks and segment files are now validated for correctness for blocks uploaded via the TSDB block upload feature. #4549
* [ENHANCEMENT] Ingester: added configuration options to configure the "postings for matchers" cache of each compacted block queried from ingesters: #4561
  * `-blocks-storage.tsdb.block-postings-for-matchers-cache-ttl`
  * `-blocks-storage.tsdb.block-postings-for-matchers-cache-size`
  * `-blocks-storage.tsdb.block-postings-for-matchers-cache-force`
* [ENHANCEMENT] Compactor: validation of blocks uploaded via the TSDB block upload feature is now configurable on a per tenant basis: #4585
  * `-compactor.block-upload-validation-enabled` has been added, `compactor_block_upload_validation_enabled` can be used to override per tenant
  * `-compactor.block-upload.block-validation-enabled` was the previous global flag and has been removed
* [ENHANCEMENT] TSDB Block Upload: block upload validation concurrency can now be limited with `-compactor.max-block-upload-validation-concurrency`. #4598
* [ENHANCEMENT] OTLP: Add support for converting OTel exponential histograms to Prometheus native histograms. The ingestion of native histograms must be enabled, please set `-ingester.native-histograms-ingestion-enabled` to `true`. #4063 #4639
* [ENHANCEMENT] Query-frontend: add metric `cortex_query_fetched_index_bytes_total` to measure TSDB index bytes fetched to execute a query. #4597
* [ENHANCEMENT] Query-frontend: add experimental limit to enforce a max query expression size in bytes via `-query-frontend.max-query-expression-size-bytes` or `max_query_expression_size_bytes`. #4604
* [ENHANCEMENT] Query-tee: improve message logged when comparing responses and one response contains a non-JSON payload. #4588
* [ENHANCEMENT] Distributor: add ability to set per-distributor limits via `distributor_limits` block in runtime configuration in addition to the existing configuration. #4619
* [ENHANCEMENT] Querier: reduce peak memory consumption for queries that touch a large number of chunks. #4625
* [ENHANCEMENT] Query-frontend: added experimental `-query-frontend.query-sharding-max-regexp-size-bytes` limit to query-frontend. When set to a value greater than 0, query-frontend disabled query sharding for any query with a regexp matcher longer than the configured limit. #4632
* [ENHANCEMENT] Store-gateway: include statistics from LabelValues and LabelNames calls in `cortex_bucket_store_series*` metrics. #4673
* [ENHANCEMENT] Query-frontend: improve readability of distributed tracing spans. #4656
* [ENHANCEMENT] Update Docker base images from `alpine:3.17.2` to `alpine:3.17.3`. #4685
* [ENHANCEMENT] Querier: improve performance when shuffle sharding is enabled and the shard size is large. #4711
* [ENHANCEMENT] Ingester: improve performance when Active Series Tracker is in use. #4717
* [ENHANCEMENT] Store-gateway: optionally select `-blocks-storage.bucket-store.series-selection-strategy`, which can limit the impact of large posting lists (when many series share the same label name and value). #4667 #4695 #4698
* [ENHANCEMENT] Querier: Cache the converted float histogram from chunk iterator, hence there is no need to lookup chunk every time to get the converted float histogram. #4684
* [ENHANCEMENT] Ruler: Improve rule upload performance when not enforcing per-tenant rule group limits. #4828
* [ENHANCEMENT] Improved memory limit on the in-memory cache used for regular expression matchers. #4751
* [BUGFIX] Querier: Streaming remote read will now continue to return multiple chunks per frame after the first frame. #4423
* [BUGFIX] Store-gateway: the values for `stage="processed"` for the metrics `cortex_bucket_store_series_data_touched` and  `cortex_bucket_store_series_data_size_touched_bytes` when using fine-grained chunks caching is now reporting the correct values of chunks held in memory. #4449
* [BUGFIX] Compactor: fixed reporting a compaction error when compactor is correctly shut down while populating blocks. #4580
* [BUGFIX] OTLP: Do not drop exemplars of the OTLP Monotonic Sum metric. #4063
* [BUGFIX] Packaging: flag `/etc/default/mimir` and `/etc/sysconfig/mimir` as config to prevent overwrite. #4587
* [BUGFIX] Query-frontend: don't retry queries which error inside PromQL. #4643
* [BUGFIX] Store-gateway & query-frontend: report more consistent statistics for fetched index bytes. #4671
* [BUGFIX] Native histograms: fix how IsFloatHistogram determines if mimirpb.Histogram is a float histogram. #4706
* [BUGFIX] Query-frontend: fix query sharding for native histograms. #4666
* [BUGFIX] Ring status page: fixed the owned tokens percentage value displayed. #4730
* [BUGFIX] Querier: fixed chunk iterator that can return sample with wrong timestamp. #4450
* [BUGFIX] Packaging: fix preremove script preventing upgrades. #4801
* [BUGFIX] Security: updates Go to version 1.20.4 to fix CVE-2023-24539, CVE-2023-24540, CVE-2023-29400. #4903

### Mixin

* [ENHANCEMENT] Queries: Display data touched per sec in bytes instead of number of items. #4492
* [ENHANCEMENT] `_config.job_names.<job>` values can now be arrays of regular expressions in addition to a single string. Strings are still supported and behave as before. #4543
* [ENHANCEMENT] Queries dashboard: remove mention to store-gateway "streaming enabled" in panels because store-gateway only support streaming series since Mimir 2.7. #4569
* [ENHANCEMENT] Ruler: Add panel description for Read QPS panel in Ruler dashboard to explain values when in remote ruler mode. #4675
* [BUGFIX] Ruler dashboard: show data for reads from ingesters. #4543
* [BUGFIX] Pod selector regex for deployments: change `(.*-mimir-)` to `(.*mimir-)`. #4603

### Jsonnet

* [CHANGE] Ruler: changed ruler deployment max surge from `0` to `50%`, and max unavailable from `1` to `0`. #4381
* [CHANGE] Memcached connections parameters `-blocks-storage.bucket-store.index-cache.memcached.max-idle-connections`, `-blocks-storage.bucket-store.chunks-cache.memcached.max-idle-connections` and `-blocks-storage.bucket-store.metadata-cache.memcached.max-idle-connections` settings are now configured based on `max-get-multi-concurrency` and `max-async-concurrency`. #4591
* [CHANGE] Add support to use external Redis as cache. Following are some changes in the jsonnet config: #4386 #4640
  * Renamed `memcached_*_enabled` config options to `cache_*_enabled`
  * Renamed `memcached_*_max_item_size_mb` config options to `cache_*_max_item_size_mb`
  * Added `cache_*_backend` config options
* [CHANGE] Store-gateway StatefulSets with disabled multi-zone deployment are also unregistered from the ring on shutdown. This eliminated resharding during rollouts, at the cost of extra effort during scaling down store-gateways. For more information see [Scaling down store-gateways](https://grafana.com/docs/mimir/v2.7.x/operators-guide/run-production-environment/scaling-out/#scaling-down-store-gateways). #4713
* [CHANGE] Removed `$._config.querier.replicas` and `$._config.queryFrontend.replicas`. If you need to customize the number of querier or query-frontend replicas, and autoscaling is disabled, please set an override as is done for other stateless components (e.g. distributors). #5130
* [ENHANCEMENT] Alertmanager: add `alertmanager_data_disk_size` and  `alertmanager_data_disk_class` configuration options, by default no storage class is set. #4389
* [ENHANCEMENT] Update `rollout-operator` to `v0.4.0`. #4524
* [ENHANCEMENT] Update memcached to `memcached:1.6.19-alpine`. #4581
* [ENHANCEMENT] Add support for mTLS connections to Memcached servers. #4553
* [ENHANCEMENT] Update the `memcached-exporter` to `v0.11.2`. #4570
* [ENHANCEMENT] Autoscaling: Add `autoscaling_query_frontend_memory_target_utilization`, `autoscaling_ruler_query_frontend_memory_target_utilization`, and `autoscaling_ruler_memory_target_utilization` configuration options, for controlling the corresponding autoscaler memory thresholds. Each has a default of 1, i.e. 100%. #4612
* [ENHANCEMENT] Distributor: add ability to set per-distributor limits via `distributor_instance_limits` using runtime configuration. #4627
* [BUGFIX] Add missing query sharding settings for user_24M and user_32M plans. #4374

### Mimirtool

* [ENHANCEMENT] Backfill: mimirtool will now sleep and retry if it receives a 429 response while trying to finish an upload due to validation concurrency limits. #4598
* [ENHANCEMENT] `gauge` panel type is supported now in `mimirtool analyze dashboard`. #4679
* [ENHANCEMENT] Set a `User-Agent` header on requests to Mimir or Prometheus servers. #4700

### Mimir Continuous Test

* [FEATURE] Allow continuous testing of native histograms as well by enabling the flag `-tests.write-read-series-test.histogram-samples-enabled`. The metrics exposed by the tool will now have a new label called `type` with possible values of `float`, `histogram_float_counter`, `histogram_float_gauge`, `histogram_int_counter`, `histogram_int_gauge`, the list of metrics impacted: #4457
  * `mimir_continuous_test_writes_total`
  * `mimir_continuous_test_writes_failed_total`
  * `mimir_continuous_test_queries_total`
  * `mimir_continuous_test_queries_failed_total`
  * `mimir_continuous_test_query_result_checks_total`
  * `mimir_continuous_test_query_result_checks_failed_total`
* [ENHANCEMENT] Added a new metric `mimir_continuous_test_build_info` that reports version information, similar to the existing `cortex_build_info` metric exposed by other Mimir components. #4712
* [ENHANCEMENT] Add coherency for the selected ranges and instants of test queries. #4704

### Query-tee

### Documentation

* [CHANGE] Clarify what deprecation means in the lifecycle of configuration parameters. #4499
* [CHANGE] Update compactor `split-groups` and `split-and-merge-shards` recommendation on component page. #4623
* [FEATURE] Add instructions about how to configure native histograms. #4527
* [ENHANCEMENT] Runbook for MimirCompactorHasNotSuccessfullyRunCompaction extended to include scenario where compaction has fallen behind. #4609
* [ENHANCEMENT] Add explanation for QPS values for reads in remote ruler mode and writes generally, to the Ruler dashboard page. #4629
* [ENHANCEMENT] Expand zone-aware replication page to cover single physical availability zone deployments. #4631
* [FEATURE] Add instructions to use puppet module. #4610
* [FEATURE] Add documentation on how deploy mixin with terraform. #4161

### Tools

* [ENHANCEMENT] tsdb-index: iteration over index is now faster when any equal matcher is supplied. #4515

## 2.7.3

### Grafana Mimir

* [BUGFIX] Security: updates Go to version 1.20.4 to fix CVE-2023-24539, CVE-2023-24540, CVE-2023-29400. #4905

## 2.7.2

### Grafana Mimir

* [BUGFIX] Security: updated Go version to 1.20.3 to fix CVE-2023-24538 #4795

## 2.7.1

**Note**: During the release process, version 2.7.0 was tagged too early, before completing the release checklist and production testing. Release 2.7.1 doesn't include any code changes since 2.7.0, but now has proper release notes, published documentation, and has been fully tested in our production environment.

### Grafana Mimir

* [CHANGE] Ingester: the configuration parameter `-ingester.ring.readiness-check-ring-health` has been deprecated and will be removed in Mimir 2.9. #4422
* [CHANGE] Ruler: changed default value of `-ruler.evaluation-delay-duration` option from 0 to 1m. #4250
* [CHANGE] Querier: Errors with status code `422` coming from the store-gateway are propagated and not converted to the consistency check error anymore. #4100
* [CHANGE] Store-gateway: When a query hits `max_fetched_chunks_per_query` and `max_fetched_series_per_query` limits, an error with the status code `422` is created and returned. #4056
* [CHANGE] Packaging: Migrate FPM packaging solution to NFPM. Rationalize packages dependencies and add package for all binaries. #3911
* [CHANGE] Store-gateway: Deprecate flag `-blocks-storage.bucket-store.chunks-cache.subrange-size` since there's no benefit to changing the default of `16000`. #4135
* [CHANGE] Experimental support for ephemeral storage introduced in Mimir 2.6.0 has been removed. Following options are no longer available: #4252
  * `-blocks-storage.ephemeral-tsdb.*`
  * `-distributor.ephemeral-series-enabled`
  * `-distributor.ephemeral-series-matchers`
  * `-ingester.max-ephemeral-series-per-user`
  * `-ingester.instance-limits.max-ephemeral-series`
Querying with using `{__mimir_storage__="ephemeral"}` selector no longer works. All label values with `ephemeral-` prefix in `reason` label of `cortex_discarded_samples_total` metric are no longer available. Following metrics have been removed:
  * `cortex_ingester_ephemeral_series`
  * `cortex_ingester_ephemeral_series_created_total`
  * `cortex_ingester_ephemeral_series_removed_total`
  * `cortex_ingester_ingested_ephemeral_samples_total`
  * `cortex_ingester_ingested_ephemeral_samples_failures_total`
  * `cortex_ingester_memory_ephemeral_users`
  * `cortex_ingester_queries_ephemeral_total`
  * `cortex_ingester_queried_ephemeral_samples`
  * `cortex_ingester_queried_ephemeral_series`
* [CHANGE] Store-gateway: use mmap-less index-header reader by default and remove mmap-based index header reader. The following flags have changed: #4280
   * `-blocks-storage.bucket-store.index-header.map-populate-enabled` has been removed
   * `-blocks-storage.bucket-store.index-header.stream-reader-enabled` has been removed
   * `-blocks-storage.bucket-store.index-header.stream-reader-max-idle-file-handles` has been renamed to `-blocks-storage.bucket-store.index-header.max-idle-file-handles`, and the corresponding configuration file option has been renamed from `stream_reader_max_idle_file_handles` to `max_idle_file_handles`
* [CHANGE] Store-gateway: the streaming store-gateway is now enabled by default. The new default setting for `-blocks-storage.bucket-store.batch-series-size` is `5000`. #4330
* [CHANGE] Compactor: the configuration parameter `-compactor.consistency-delay` has been deprecated and will be removed in Mimir 2.9. #4409
* [CHANGE] Store-gateway: the configuration parameter `-blocks-storage.bucket-store.consistency-delay` has been deprecated and will be removed in Mimir 2.9. #4409
* [FEATURE] Ruler: added `keep_firing_for` support to alerting rules. #4099
* [FEATURE] Distributor, ingester: ingestion of native histograms. The new per-tenant limit `-ingester.native-histograms-ingestion-enabled` controls whether native histograms are stored or ignored. #4159
* [FEATURE] Query-frontend: Introduce experimental `-query-frontend.query-sharding-target-series-per-shard` to allow query sharding to take into account cardinality of similar requests executed previously. This feature uses the same cache that's used for results caching. #4121 #4177 #4188 #4254
* [ENHANCEMENT] Go: update go to 1.20.1. #4266
* [ENHANCEMENT] Ingester: added `out_of_order_blocks_external_label_enabled` shipper option to label out-of-order blocks before shipping them to cloud storage. #4182 #4297
* [ENHANCEMENT] Ruler: introduced concurrency when loading per-tenant rules configuration. This improvement is expected to speed up the ruler start up time in a Mimir cluster with a large number of tenants. #4258
* [ENHANCEMENT] Compactor: Add `reason` label to `cortex_compactor_runs_failed_total`. The value can be `shutdown` or `error`. #4012
* [ENHANCEMENT] Store-gateway: enforce `max_fetched_series_per_query`. #4056
* [ENHANCEMENT] Query-frontend: Disambiguate logs for failed queries. #4067
* [ENHANCEMENT] Query-frontend: log caller user agent in query stats logs. #4093
* [ENHANCEMENT] Store-gateway: add `data_type` label with values on `cortex_bucket_store_partitioner_extended_ranges_total`, `cortex_bucket_store_partitioner_expanded_ranges_total`, `cortex_bucket_store_partitioner_requested_ranges_total`, `cortex_bucket_store_partitioner_expanded_bytes_total`, `cortex_bucket_store_partitioner_requested_bytes_total` for `postings`, `series`, and `chunks`. #4095
* [ENHANCEMENT] Store-gateway: Reduce memory allocation rate when loading TSDB chunks from Memcached. #4074
* [ENHANCEMENT] Query-frontend: track `cortex_frontend_query_response_codec_duration_seconds` and `cortex_frontend_query_response_codec_payload_bytes` metrics to measure the time taken and bytes read / written while encoding and decoding query result payloads. #4110
* [ENHANCEMENT] Alertmanager: expose additional upstream metrics `cortex_alertmanager_dispatcher_aggregation_groups`, `cortex_alertmanager_dispatcher_alert_processing_duration_seconds`. #4151
* [ENHANCEMENT] Querier and query-frontend: add experimental, more performant protobuf internal query result response format enabled with `-query-frontend.query-result-response-format=protobuf`. #4153
* [ENHANCEMENT] Store-gateway: use more efficient chunks fetching and caching. This should reduce CPU, memory utilization, and receive bandwidth of a store-gateway. Enable with `-blocks-storage.bucket-store.chunks-cache.fine-grained-chunks-caching-enabled=true`. #4163 #4174 #4227
* [ENHANCEMENT] Query-frontend: Wait for in-flight queries to finish before shutting down. #4073 #4170
* [ENHANCEMENT] Store-gateway: added `encode` and `other` stage to `cortex_bucket_store_series_request_stage_duration_seconds` metric. #4179
* [ENHANCEMENT] Ingester: log state of TSDB when shipping or forced compaction can't be done due to unexpected state of TSDB. #4211
* [ENHANCEMENT] Update Docker base images from `alpine:3.17.1` to `alpine:3.17.2`. #4240
* [ENHANCEMENT] Store-gateway: add a `stage` label to the metrics `cortex_bucket_store_series_data_fetched`, `cortex_bucket_store_series_data_size_fetched_bytes`, `cortex_bucket_store_series_data_touched`, `cortex_bucket_store_series_data_size_touched_bytes`. This label only applies to `data_type="chunks"`. For `fetched` metrics with `data_type="chunks"` the `stage` label has 2 values: `fetched` - the chunks or bytes that were fetched from the cache or the object store, `refetched` - the chunks or bytes that had to be refetched from the cache or the object store because their size was underestimated during the first fetch. For `touched` metrics with `data_type="chunks"` the `stage` label has 2 values: `processed` - the chunks or bytes that were read from the fetched chunks or bytes and were processed in memory, `returned` - the chunks or bytes that were selected from the processed bytes to satisfy the query. #4227 #4316
* [ENHANCEMENT] Compactor: improve the partial block check related to `compactor.partial-block-deletion-delay` to potentially issue less requests to object storage. #4246
* [ENHANCEMENT] Memcached: added `-*.memcached.min-idle-connections-headroom-percentage` support to configure the minimum number of idle connections to keep open as a percentage (0-100) of the number of recently used idle connections. This feature is disabled when set to a negative value (default), which means idle connections are kept open indefinitely. #4249
* [ENHANCEMENT] Querier and store-gateway: optimized regular expression label matchers with case insensitive alternate operator. #4340 #4357
* [ENHANCEMENT] Compactor: added the experimental flag `-compactor.block-upload.block-validation-enabled` with the default `true` to configure whether block validation occurs on backfilled blocks. #3411
* [ENHANCEMENT] Ingester: apply a jitter to the first TSDB head compaction interval configured via `-blocks-storage.tsdb.head-compaction-interval`. Subsequent checks will happen at the configured interval. This should help to spread the TSDB head compaction among different ingesters over the configured interval. #4364
* [ENHANCEMENT] Ingester: the maximum accepted value for `-blocks-storage.tsdb.head-compaction-interval` has been increased from 5m to 15m. #4364
* [BUGFIX] Store-gateway: return `Canceled` rather than `Aborted` or `Internal` error when the calling querier cancels a label names or values request, and return `Internal` if processing the request fails for another reason. #4061
* [BUGFIX] Querier: track canceled requests with status code `499` in the metrics instead of `503` or `422`. #4099
* [BUGFIX] Ingester: compact out-of-order data during `/ingester/flush` or when TSDB is idle. #4180
* [BUGFIX] Ingester: conversion of global limits `max-series-per-user`, `max-series-per-metric`, `max-metadata-per-user` and `max-metadata-per-metric` into corresponding local limits now takes into account the number of ingesters in each zone. #4238
* [BUGFIX] Ingester: track `cortex_ingester_memory_series` metric consistently with `cortex_ingester_memory_series_created_total` and `cortex_ingester_memory_series_removed_total`. #4312
* [BUGFIX] Querier: fixed a bug which was incorrectly matching series with regular expression label matchers with begin/end anchors in the middle of the regular expression. #4340

### Mixin

* [CHANGE] Move auto-scaling panel rows down beneath logical network path in Reads and Writes dashboards. #4049
* [CHANGE] Make distributor auto-scaling metric panels show desired number of replicas. #4218
* [CHANGE] Alerts: The alert `MimirMemcachedRequestErrors` has been renamed to `MimirCacheRequestErrors`. #4242
* [ENHANCEMENT] Alerts: Added `MimirAutoscalerKedaFailing` alert firing when a KEDA scaler is failing. #4045
* [ENHANCEMENT] Add auto-scaling panels to ruler dashboard. #4046
* [ENHANCEMENT] Add gateway auto-scaling panels to Reads and Writes dashboards. #4049 #4216
* [ENHANCEMENT] Dashboards: distinguish between label names and label values queries. #4065
* [ENHANCEMENT] Add query-frontend and ruler-query-frontend auto-scaling panels to Reads and Ruler dashboards. #4199
* [BUGFIX] Alerts: Fixed `MimirAutoscalerNotActive` to not fire if scaling metric does not exist, to avoid false positives on scaled objects with 0 min replicas. #4045
* [BUGFIX] Alerts: `MimirCompactorHasNotSuccessfullyRunCompaction` is no longer triggered by frequent compactor restarts. #4012
* [BUGFIX] Tenants dashboard: Correctly show the ruler-query-scheduler queue size. #4152

### Jsonnet

* [CHANGE] Create the `query-frontend-discovery` service only when Mimir is deployed in microservice mode without query-scheduler. #4353
* [CHANGE] Add results cache backend config to `ruler-query-frontend` configuration to allow cache reuse for cardinality-estimation based sharding. #4257
* [ENHANCEMENT] Add support for ruler auto-scaling. #4046
* [ENHANCEMENT] Add optional `weight` param to `newQuerierScaledObject` and `newRulerQuerierScaledObject` to allow running multiple querier deployments on different node types. #4141
* [ENHANCEMENT] Add support for query-frontend and ruler-query-frontend auto-scaling. #4199
* [BUGFIX] Shuffle sharding: when applying user class limits, honor the minimum shard size configured in `$._config.shuffle_sharding.*`. #4363

### Mimirtool

* [FEATURE] Added `keep_firing_for` support to rules configuration. #4099
* [ENHANCEMENT] Add `-tls-insecure-skip-verify` to rules, alertmanager and backfill commands. #4162

### Query-tee

* [CHANGE] Increase default value of `-backend.read-timeout` to 150s, to accommodate default querier and query frontend timeout of 120s. #4262
* [ENHANCEMENT] Log errors that occur while performing requests to compare two endpoints. #4262
* [ENHANCEMENT] When comparing two responses that both contain an error, only consider the comparison failed if the errors differ. Previously, if either response contained an error, the comparison always failed, even if both responses contained the same error. #4262
* [ENHANCEMENT] Include the value of the `X-Scope-OrgID` header when logging a comparison failure. #4262
* [BUGFIX] Parameters (expression, time range etc.) for a query request where the parameters are in the HTTP request body rather than in the URL are now logged correctly when responses differ. #4265

### Documentation

* [ENHANCEMENT] Add guide on alternative migration method for Thanos to Mimir #3554
* [ENHANCEMENT] Restore "Migrate from Cortex" for Jsonnet. #3929
* [ENHANCEMENT] Document migration from microservices to read-write deployment mode. #3951
* [ENHANCEMENT] Do not error when there is nothing to commit as part of a publish #4058
* [ENHANCEMENT] Explain how to run Mimir locally using docker-compose #4079
* [ENHANCEMENT] Docs: use long flag names in runbook commands. #4088
* [ENHANCEMENT] Clarify how ingester replication happens. #4101
* [ENHANCEMENT] Improvements to the Get Started guide. #4315
* [BUGFIX] Added indentation to Azure and SWIFT backend definition. #4263

### Tools

* [ENHANCEMENT] Adapt tsdb-print-chunk for native histograms. #4186
* [ENHANCEMENT] Adapt tsdb-index-health for blocks containing native histograms. #4186
* [ENHANCEMENT] Adapt tsdb-chunks tool to handle native histograms. #4186

## 2.6.2

* [BUGFIX] Security: updates Go to version 1.20.4 to fix CVE-2023-24539, CVE-2023-24540, CVE-2023-29400. #4903

## 2.6.1

### Grafana Mimir

* [BUGFIX] Security: updates Go to version 1.20.3 to fix CVE-2023-24538 #4798

## 2.6.0

### Grafana Mimir

* [CHANGE] Querier: Introduce `-querier.max-partial-query-length` to limit the time range for partial queries at the querier level and deprecate `-store.max-query-length`. #3825 #4017
* [CHANGE] Store-gateway: Remove experimental `-blocks-storage.bucket-store.max-concurrent-reject-over-limit` flag. #3706
* [CHANGE] Ingester: If shipping is enabled block retention will now be relative to the upload time to cloud storage. If shipping is disabled block retention will be relative to the creation time of the block instead of the mintime of the last block created. #3816
* [CHANGE] Query-frontend: Deprecated CLI flag `-query-frontend.align-querier-with-step` has been removed. #3982
* [CHANGE] Alertmanager: added default configuration for `-alertmanager.configs.fallback`. Allows tenants to send alerts without first uploading an Alertmanager configuration. #3541
* [FEATURE] Store-gateway: streaming of series. The store-gateway can now stream results back to the querier instead of buffering them. This is expected to greatly reduce peak memory consumption while keeping latency the same. You can enable this feature by setting `-blocks-storage.bucket-store.batch-series-size` to a value in the high thousands (5000-10000). This is still an experimental feature and is subject to a changing API and instability. #3540 #3546 #3587 #3606 #3611 #3620 #3645 #3355 #3697 #3666 #3687 #3728 #3739 #3751 #3779 #3839
* [FEATURE] Alertmanager: Added support for the Webex receiver. #3758
* [FEATURE] Limits: Added the `-validation.separate-metrics-group-label` flag. This allows further separation of the `cortex_discarded_samples_total` metric by an additional `group` label - which is configured by this flag to be the value of a specific label on an incoming timeseries. Active groups are tracked and inactive groups are cleaned up on a defined interval. The maximum number of groups tracked is controlled by the `-max-separate-metrics-groups-per-user` flag. #3439
* [FEATURE] Overrides-exporter: Added experimental ring support to overrides-exporter via `-overrides-exporter.ring.enabled`. When enabled, the ring is used to establish a leader replica for the export of limit override metrics. #3908 #3953
* [FEATURE] Ephemeral storage (experimental): Mimir can now accept samples into "ephemeral storage". Such samples are available for querying for a short amount of time (`-blocks-storage.ephemeral-tsdb.retention-period`, defaults to 10 minutes), and then removed from memory. To use ephemeral storage, distributor must be configured with `-distributor.ephemeral-series-enabled` option. Series matching `-distributor.ephemeral-series-matchers` will be marked for storing into ephemeral storage in ingesters. Each tenant needs to have ephemeral storage enabled by using `-ingester.max-ephemeral-series-per-user` limit, which defaults to 0 (no ephemeral storage). Ingesters have new `-ingester.instance-limits.max-ephemeral-series` limit for total number of series in ephemeral storage across all tenants. If ingestion of samples into ephemeral storage fails, `cortex_discarded_samples_total` metric will use values prefixed with `ephemeral-` for `reason` label. Querying of ephemeral storage is possible by using `{__mimir_storage__="ephemeral"}` as metric selector. Following new metrics related to ephemeral storage are introduced: #3897 #3922 #3961 #3997 #4004
  * `cortex_ingester_ephemeral_series`
  * `cortex_ingester_ephemeral_series_created_total`
  * `cortex_ingester_ephemeral_series_removed_total`
  * `cortex_ingester_ingested_ephemeral_samples_total`
  * `cortex_ingester_ingested_ephemeral_samples_failures_total`
  * `cortex_ingester_memory_ephemeral_users`
  * `cortex_ingester_queries_ephemeral_total`
  * `cortex_ingester_queried_ephemeral_samples`
  * `cortex_ingester_queried_ephemeral_series`
* [ENHANCEMENT] Added new metric `thanos_shipper_last_successful_upload_time`: Unix timestamp (in seconds) of the last successful TSDB block uploaded to the bucket. #3627
* [ENHANCEMENT] Ruler: Added `-ruler.alertmanager-client.tls-enabled` configuration for alertmanager client. #3432 #3597
* [ENHANCEMENT] Activity tracker logs now have `component=activity-tracker` label. #3556
* [ENHANCEMENT] Distributor: remove labels with empty values #2439
* [ENHANCEMENT] Query-frontend: track query HTTP requests in the Activity Tracker. #3561
* [ENHANCEMENT] Store-gateway: Add experimental alternate implementation of index-header reader that does not use memory mapped files. The index-header reader is expected to improve stability of the store-gateway. You can enable this implementation with the flag `-blocks-storage.bucket-store.index-header.stream-reader-enabled`. #3639 #3691 #3703 #3742 #3785 #3787 #3797
* [ENHANCEMENT] Query-scheduler: add `cortex_query_scheduler_cancelled_requests_total` metric to track the number of requests that are already cancelled when dequeued. #3696
* [ENHANCEMENT] Store-gateway: add `cortex_bucket_store_partitioner_extended_ranges_total` metric to keep track of the ranges that the partitioner decided to overextend and merge in order to save API call to the object storage. #3769
* [ENHANCEMENT] Compactor: Auto-forget unhealthy compactors after ten failed ring heartbeats. #3771
* [ENHANCEMENT] Ruler: change default value of `-ruler.for-grace-period` from `10m` to `2m` and update help text. The new default value reflects how we operate Mimir at Grafana Labs. #3817
* [ENHANCEMENT] Ingester: Added experimental flags to force usage of _postings for matchers cache_. These flags will be removed in the future and it's not recommended to change them. #3823
  * `-blocks-storage.tsdb.head-postings-for-matchers-cache-ttl`
  * `-blocks-storage.tsdb.head-postings-for-matchers-cache-size`
  * `-blocks-storage.tsdb.head-postings-for-matchers-cache-force`
* [ENHANCEMENT] Ingester: Improved series selection performance when some of the matchers do not match any series. #3827
* [ENHANCEMENT] Alertmanager: Add new additional template function `tenantID` returning id of the tenant owning the alert. #3758
* [ENHANCEMENT] Alertmanager: Add additional template function `grafanaExploreURL` returning URL to grafana explore with range query. #3849
* [ENHANCEMENT] Reduce overhead of debug logging when filtered out. #3875
* [ENHANCEMENT] Update Docker base images from `alpine:3.16.2` to `alpine:3.17.1`. #3898
* [ENHANCEMENT] Ingester: Add new `/ingester/tsdb_metrics` endpoint to return tenant-specific TSDB metrics. #3923
* [ENHANCEMENT] Query-frontend: CLI flag `-query-frontend.max-total-query-length` and its associated YAML configuration is now stable. #3882
* [ENHANCEMENT] Ruler: rule groups now support optional and experimental `align_evaluation_time_on_interval` field, which causes all evaluations to happen on interval-aligned timestamp. #4013
* [ENHANCEMENT] Query-scheduler: ring-based service discovery is now stable. #4028
* [ENHANCEMENT] Store-gateway: improved performance of prefix matching on the labels. #4055 #4080
* [BUGFIX] Log the names of services that are not yet running rather than `unsupported value type` when calling `/ready` and some services are not running. #3625
* [BUGFIX] Alertmanager: Fix template spurious deletion with relative data dir. #3604
* [BUGFIX] Security: update prometheus/exporter-toolkit for CVE-2022-46146. #3675
* [BUGFIX] Security: update golang.org/x/net for CVE-2022-41717. #3755
* [BUGFIX] Debian package: Fix post-install, environment file path and user creation. #3720
* [BUGFIX] memberlist: Fix panic during Mimir startup when Mimir receives gossip message before it's ready. #3746
* [BUGFIX] Store-gateway: fix `cortex_bucket_store_partitioner_requested_bytes_total` metric to not double count overlapping ranges. #3769
* [BUGFIX] Update `github.com/thanos-io/objstore` to address issue with Multipart PUT on s3-compatible Object Storage. #3802 #3821
* [BUGFIX] Distributor, Query-scheduler: Make sure ring metrics include a `cortex_` prefix as expected by dashboards. #3809
* [BUGFIX] Querier: canceled requests are no longer reported as "consistency check" failures. #3837 #3927
* [BUGFIX] Distributor: don't panic when `metric_relabel_configs` in overrides contains null element. #3868
* [BUGFIX] Distributor: don't panic when OTLP histograms don't have any buckets. #3853
* [BUGFIX] Ingester, Compactor: fix panic that can occur when compaction fails. #3955
* [BUGFIX] Store-gateway: return `Canceled` rather than `Aborted` error when the calling querier cancels the request. #4007

### Mixin

* [ENHANCEMENT] Alerts: Added `MimirIngesterInstanceHasNoTenants` alert that fires when an ingester replica is not receiving write requests for any tenant. #3681
* [ENHANCEMENT] Alerts: Extended `MimirAllocatingTooMuchMemory` to check read-write deployment containers. #3710
* [ENHANCEMENT] Alerts: Added `MimirAlertmanagerInstanceHasNoTenants` alert that fires when an alertmanager instance ows no tenants. #3826
* [ENHANCEMENT] Alerts: Added `MimirRulerInstanceHasNoRuleGroups` alert that fires when a ruler replica is not assigned any rule group to evaluate. #3723
* [ENHANCEMENT] Support for baremetal deployment for alerts and scaling recording rules. #3719
* [ENHANCEMENT] Dashboards: querier autoscaling now supports multiple scaled objects (configurable via `$._config.autoscale.querier.hpa_name`). #3962
* [BUGFIX] Alerts: Fixed `MimirIngesterRestarts` alert when Mimir is deployed in read-write mode. #3716
* [BUGFIX] Alerts: Fixed `MimirIngesterHasNotShippedBlocks` and `MimirIngesterHasNotShippedBlocksSinceStart` alerts for when Mimir is deployed in read-write or monolithic modes and updated them to use new `thanos_shipper_last_successful_upload_time` metric. #3627
* [BUGFIX] Alerts: Fixed `MimirMemoryMapAreasTooHigh` alert when Mimir is deployed in read-write mode. #3626
* [BUGFIX] Alerts: Fixed `MimirCompactorSkippedBlocksWithOutOfOrderChunks` matching on non-existent label. #3628
* [BUGFIX] Dashboards: Fix `Rollout Progress` dashboard incorrectly using Gateway metrics when Gateway was not enabled. #3709
* [BUGFIX] Tenants dashboard: Make it compatible with all deployment types. #3754
* [BUGFIX] Alerts: Fixed `MimirCompactorHasNotUploadedBlocks` to not fire if compactor has nothing to do. #3793
* [BUGFIX] Alerts: Fixed `MimirAutoscalerNotActive` to not fire if scaling metric is 0, to avoid false positives on scaled objects with 0 min replicas. #3999

### Jsonnet

* [CHANGE] Replaced the deprecated `policy/v1beta1` with `policy/v1` when configuring a PodDisruptionBudget for read-write deployment mode. #3811
* [CHANGE] Removed `-server.http-write-timeout` default option value from querier and query-frontend, as it defaults to a higher value in the code now, and cannot be lower than `-querier.timeout`. #3836
* [CHANGE] Replaced `-store.max-query-length` with `-query-frontend.max-total-query-length` in the query-frontend config. #3879
* [CHANGE] Changed default `mimir_backend_data_disk_size` from `100Gi` to `250Gi`. #3894
* [ENHANCEMENT] Update `rollout-operator` to `v0.2.0`. #3624
* [ENHANCEMENT] Add `user_24M` and `user_32M` classes to operations config. #3367
* [ENHANCEMENT] Update memcached image from `memcached:1.6.16-alpine` to `memcached:1.6.17-alpine`. #3914
* [ENHANCEMENT] Allow configuring the ring for overrides-exporter. #3995
* [BUGFIX] Apply ingesters and store-gateways per-zone CLI flags overrides to read-write deployment mode too. #3766
* [BUGFIX] Apply overrides-exporter CLI flags to mimir-backend when running Mimir in read-write deployment mode. #3790
* [BUGFIX] Fixed `mimir-write` and `mimir-read` Kubernetes service to correctly balance requests among pods. #3855 #3864 #3906
* [BUGFIX] Fixed `ruler-query-frontend` and `mimir-read` gRPC server configuration to force clients to periodically re-resolve the backend addresses. #3862
* [BUGFIX] Fixed `mimir-read` CLI flags to ensure query-frontend configuration takes precedence over querier configuration. #3877

### Mimirtool

* [ENHANCEMENT] Update `mimirtool config convert` to work with Mimir 2.4, 2.5, 2.6 changes. #3952
* [ENHANCEMENT] Mimirtool is now available to install through Homebrew with `brew install mimirtool`. #3776
* [ENHANCEMENT] Added `--concurrency` to `mimirtool rules sync` command. #3996
* [BUGFIX] Fix summary output from `mimirtool rules sync` to display correct number of groups created and updated. #3918

### Documentation

* [BUGFIX] Querier: Remove assertion that the `-querier.max-concurrent` flag must also be set for the query-frontend. #3678
* [ENHANCEMENT] Update migration from cortex documentation. #3662
* [ENHANCEMENT] Query-scheduler: documented how to migrate from DNS-based to ring-based service discovery. #4028

### Tools

## 2.5.0

### Grafana Mimir

* [CHANGE] Flag `-azure.msi-resource` is now ignored, and will be removed in Mimir 2.7. This setting is now made automatically by Azure. #2682
* [CHANGE] Experimental flag `-blocks-storage.tsdb.out-of-order-capacity-min` has been removed. #3261
* [CHANGE] Distributor: Wrap errors from pushing to ingesters with useful context, for example clarifying timeouts. #3307
* [CHANGE] The default value of `-server.http-write-timeout` has changed from 30s to 2m. #3346
* [CHANGE] Reduce period of health checks in connection pools for querier->store-gateway, ruler->ruler, and alertmanager->alertmanager clients to 10s. This reduces the time to fail a gRPC call when the remote stops responding. #3168
* [CHANGE] Hide TSDB block ranges period config from doc and mark it experimental. #3518
* [FEATURE] Alertmanager: added Discord support. #3309
* [ENHANCEMENT] Added `-server.tls-min-version` and `-server.tls-cipher-suites` flags to configure cipher suites and min TLS version supported by HTTP and gRPC servers. #2898
* [ENHANCEMENT] Distributor: Add age filter to forwarding functionality, to not forward samples which are older than defined duration. If such samples are not ingested, `cortex_discarded_samples_total{reason="forwarded-sample-too-old"}` is increased. #3049 #3113
* [ENHANCEMENT] Store-gateway: Reduce memory allocation when generating ids in index cache. #3179
* [ENHANCEMENT] Query-frontend: truncate queries based on the configured creation grace period (`--validation.create-grace-period`) to avoid querying too far into the future. #3172
* [ENHANCEMENT] Ingester: Reduce activity tracker memory allocation. #3203
* [ENHANCEMENT] Query-frontend: Log more detailed information in the case of a failed query. #3190
* [ENHANCEMENT] Added `-usage-stats.installation-mode` configuration to track the installation mode via the anonymous usage statistics. #3244
* [ENHANCEMENT] Compactor: Add new `cortex_compactor_block_max_time_delta_seconds` histogram for detecting if compaction of blocks is lagging behind. #3240 #3429
* [ENHANCEMENT] Ingester: reduced the memory footprint of active series custom trackers. #2568
* [ENHANCEMENT] Distributor: Include `X-Scope-OrgId` header in requests forwarded to configured forwarding endpoint. #3283 #3385
* [ENHANCEMENT] Alertmanager: reduced memory utilization in Mimir clusters with a large number of tenants. #3309
* [ENHANCEMENT] Add experimental flag `-shutdown-delay` to allow components to wait after receiving SIGTERM and before stopping. In this time the component returns 503 from /ready endpoint. #3298
* [ENHANCEMENT] Go: update to go 1.19.3. #3371
* [ENHANCEMENT] Alerts: added `RulerRemoteEvaluationFailing` alert, firing when communication between ruler and frontend fails in remote operational mode. #3177 #3389
* [ENHANCEMENT] Clarify which S3 signature versions are supported in the error "unsupported signature version". #3376
* [ENHANCEMENT] Store-gateway: improved index header reading performance. #3393 #3397 #3436
* [ENHANCEMENT] Store-gateway: improved performance of series matching. #3391
* [ENHANCEMENT] Move the validation of incoming series before the distributor's forwarding functionality, so that we don't forward invalid series. #3386 #3458
* [ENHANCEMENT] S3 bucket configuration now validates that the endpoint does not have the bucket name prefix. #3414
* [ENHANCEMENT] Query-frontend: added "fetched index bytes" to query statistics, so that the statistics contain the total bytes read by store-gateways from TSDB block indexes. #3206
* [ENHANCEMENT] Distributor: push wrapper should only receive unforwarded samples. #2980
* [ENHANCEMENT] Added `/api/v1/status/config` and `/api/v1/status/flags` APIs to maintain compatibility with prometheus. #3596 #3983
* [BUGFIX] Flusher: Add `Overrides` as a dependency to prevent panics when starting with `-target=flusher`. #3151
* [BUGFIX] Updated `golang.org/x/text` dependency to fix CVE-2022-32149. #3285
* [BUGFIX] Query-frontend: properly close gRPC streams to the query-scheduler to stop memory and goroutines leak. #3302
* [BUGFIX] Ruler: persist evaluation delay configured in the rulegroup. #3392
* [BUGFIX] Ring status pages: show 100% ownership as "100%", not "1e+02%". #3435
* [BUGFIX] Fix panics in OTLP ingest path when parse errors exist. #3538

### Mixin

* [CHANGE] Alerts: Change `MimirSchedulerQueriesStuck` `for` time to 7 minutes to account for the time it takes for HPA to scale up. #3223
* [CHANGE] Dashboards: Removed the `Querier > Stages` panel from the `Mimir / Queries` dashboard. #3311
* [CHANGE] Configuration: The format of the `autoscaling` section of the configuration has changed to support more components. #3378
  * Instead of specific config variables for each component, they are listed in a dictionary. For example, `autoscaling.querier_enabled` becomes `autoscaling.querier.enabled`.
* [FEATURE] Dashboards: Added "Mimir / Overview resources" dashboard, providing an high level view over a Mimir cluster resources utilization. #3481
* [FEATURE] Dashboards: Added "Mimir / Overview networking" dashboard, providing an high level view over a Mimir cluster network bandwidth, inflight requests and TCP connections. #3487
* [FEATURE] Compile baremetal mixin along k8s mixin. #3162 #3514
* [ENHANCEMENT] Alerts: Add MimirRingMembersMismatch firing when a component does not have the expected number of running jobs. #2404
* [ENHANCEMENT] Dashboards: Add optional row about the Distributor's metric forwarding feature to the `Mimir / Writes` dashboard. #3182 #3394 #3394 #3461
* [ENHANCEMENT] Dashboards: Remove the "Instance Mapper" row from the "Alertmanager Resources Dashboard". This is a Grafana Cloud specific service and not relevant for external users. #3152
* [ENHANCEMENT] Dashboards: Add "remote read", "metadata", and "exemplar" queries to "Mimir / Overview" dashboard. #3245
* [ENHANCEMENT] Dashboards: Use non-red colors for non-error series in the "Mimir / Overview" dashboard. #3246
* [ENHANCEMENT] Dashboards: Add support to multi-zone deployments for the experimental read-write deployment mode. #3256
* [ENHANCEMENT] Dashboards: If enabled, add new row to the `Mimir / Writes` for distributor autoscaling metrics. #3378
* [ENHANCEMENT] Dashboards: Add read path insights row to the "Mimir / Tenants" dashboard. #3326
* [ENHANCEMENT] Alerts: Add runbook urls for alerts. #3452
* [ENHANCEMENT] Configuration: Make it possible to configure namespace label, job label, and job prefix. #3482
* [ENHANCEMENT] Dashboards: improved resources and networking dashboards to work with read-write deployment mode too. #3497 #3504 #3519 #3531
* [ENHANCEMENT] Alerts: Added "MimirDistributorForwardingErrorRate" alert, which fires on high error rates in the distributor’s forwarding feature. #3200
* [ENHANCEMENT] Improve phrasing in Overview dashboard. #3488
* [BUGFIX] Dashboards: Fix legend showing `persistentvolumeclaim` when using `deployment_type=baremetal` for `Disk space utilization` panels. #3173 #3184
* [BUGFIX] Alerts: Fixed `MimirGossipMembersMismatch` alert when Mimir is deployed in read-write mode. #3489
* [BUGFIX] Dashboards: Remove "Inflight requests" from object store panels because the panel is not tracking the inflight requests to object storage. #3521

### Jsonnet

* [CHANGE] Replaced the deprecated `policy/v1beta1` with `policy/v1` when configuring a PodDisruptionBudget. #3284
* [CHANGE] [Common storage configuration](https://grafana.com/docs/mimir/v2.3.x/operators-guide/configure/configure-object-storage-backend/#common-configuration) is now used to configure object storage in all components. This is a breaking change in terms of Jsonnet manifests and also a CLI flag update for components that use object storage, so it will require a rollout of those components. The changes include: #3257
  * `blocks_storage_backend` was renamed to `storage_backend` and is now used as the common storage backend for all components.
    * So were the related `blocks_storage_azure_account_(name|key)` and `blocks_storage_s3_endpoint` configurations.
  * `storage_s3_endpoint` is now rendered by default using the `aws_region` configuration instead of a hardcoded `us-east-1`.
  * `ruler_client_type` and `alertmanager_client_type` were renamed to `ruler_storage_backend` and `alertmanager_storage_backend` respectively, and their corresponding CLI flags won't be rendered unless explicitly set to a value different from the one in `storage_backend` (like `local`).
  * `alertmanager_s3_bucket_name`, `alertmanager_gcs_bucket_name` and `alertmanager_azure_container_name` have been removed, and replaced by a single `alertmanager_storage_bucket_name` configuration used for all object storages.
  * `genericBlocksStorageConfig` configuration object was removed, and so any extensions to it will be now ignored. Use `blockStorageConfig` instead.
  * `rulerClientConfig` and `alertmanagerStorageClientConfig` configuration objects were renamed to `rulerStorageConfig` and `alertmanagerStorageConfig` respectively, and so any extensions to their previous names will be now ignored. Use the new names instead.
  * The CLI flags `*.s3.region` are no longer rendered as they are optional and the region can be inferred by Mimir by performing an initial API call to the endpoint.
  * The migration to this change should usually consist of:
    * Renaming `blocks_storage_backend` key to `storage_backend`.
    * For Azure/S3:
      * Renaming `blocks_storage_(azure|s3)_*` configurations to `storage_(azure|s3)_*`.
      * If `ruler_storage_(azure|s3)_*` and `alertmanager_storage_(azure|s3)_*` keys were different from the `block_storage_*` ones, they should be now provided using CLI flags, see [configuration reference](https://grafana.com/docs/mimir/v2.3.x/operators-guide/configure/reference-configuration-parameters/) for more details.
    * Removing `ruler_client_type` and `alertmanager_client_type` if their value match the `storage_backend`, or renaming them to their new names otherwise.
    * Reviewing any possible extensions to `genericBlocksStorageConfig`, `rulerClientConfig` and `alertmanagerStorageClientConfig` and moving them to the corresponding new options.
    * Renaming the alertmanager's bucket name configuration from provider-specific to the new `alertmanager_storage_bucket_name` key.
* [CHANGE] The `overrides-exporter.libsonnet` file is now always imported. The overrides-exporter can be enabled in jsonnet setting the following: #3379
  ```jsonnet
  {
    _config+:: {
      overrides_exporter_enabled: true,
    }
  }
  ```
* [FEATURE] Added support for experimental read-write deployment mode. Enabling the read-write deployment mode on a existing Mimir cluster is a destructive operation, because the cluster will be re-created. If you're creating a new Mimir cluster, you can deploy it in read-write mode adding the following configuration: #3379 #3475 #3405
  ```jsonnet
  {
    _config+:: {
      deployment_mode: 'read-write',

      // See operations/mimir/read-write-deployment.libsonnet for more configuration options.
      mimir_write_replicas: 3,
      mimir_read_replicas: 2,
      mimir_backend_replicas: 3,
    }
  }
  ```
* [ENHANCEMENT] Add autoscaling support to the `mimir-read` component when running the read-write-deployment model. #3419
* [ENHANCEMENT] Added `$._config.usageStatsConfig` to track the installation mode via the anonymous usage statistics. #3294
* [ENHANCEMENT] The query-tee node port (`$._config.query_tee_node_port`) is now optional. #3272
* [ENHANCEMENT] Add support for autoscaling distributors. #3378
* [ENHANCEMENT] Make auto-scaling logic ensure integer KEDA thresholds. #3512
* [BUGFIX] Fixed query-scheduler ring configuration for dedicated ruler's queries and query-frontends. #3237 #3239
* [BUGFIX] Jsonnet: Fix auto-scaling so that ruler-querier CPU threshold is a string-encoded integer millicores value. #3520

### Mimirtool

* [FEATURE] Added `mimirtool alertmanager verify` command to validate configuration without uploading. #3440
* [ENHANCEMENT] Added `mimirtool rules delete-namespace` command to delete all of the rule groups in a namespace including the namespace itself. #3136
* [ENHANCEMENT] Refactor `mimirtool analyze prometheus`: add concurrency and resiliency #3349
  * Add `--concurrency` flag. Default: number of logical CPUs
* [BUGFIX] `--log.level=debug` now correctly prints the response from the remote endpoint when a request fails. #3180

### Documentation

* [ENHANCEMENT] Documented how to configure HA deduplication using Consul in a Mimir Helm deployment. #2972
* [ENHANCEMENT] Improve `MimirQuerierAutoscalerNotActive` runbook. #3186
* [ENHANCEMENT] Improve `MimirSchedulerQueriesStuck` runbook to reflect debug steps with querier auto-scaling enabled. #3223
* [ENHANCEMENT] Use imperative for docs titles. #3178 #3332 #3343
* [ENHANCEMENT] Docs: mention gRPC compression in "Production tips". #3201
* [ENHANCEMENT] Update ADOPTERS.md. #3224 #3225
* [ENHANCEMENT] Add a note for jsonnet deploying. #3213
* [ENHANCEMENT] out-of-order runbook update with use case. #3253
* [ENHANCEMENT] Fixed TSDB retention mentioned in the "Recover source blocks from ingesters" runbook. #3280
* [ENHANCEMENT] Run Grafana Mimir in production using the Helm chart. #3072
* [ENHANCEMENT] Use common configuration in the tutorial. #3282
* [ENHANCEMENT] Updated detailed steps for migrating blocks from Thanos to Mimir. #3290
* [ENHANCEMENT] Add scheme to DNS service discovery docs. #3450
* [BUGFIX] Remove reference to file that no longer exists in contributing guide. #3404
* [BUGFIX] Fix some minor typos in the contributing guide and on the runbooks page. #3418
* [BUGFIX] Fix small typos in API reference. #3526
* [BUGFIX] Fixed TSDB retention mentioned in the "Recover source blocks from ingesters" runbook. #3278
* [BUGFIX] Fixed configuration example in the "Configuring the Grafana Mimir query-frontend to work with Prometheus" guide. #3374

### Tools

* [FEATURE] Add `copyblocks` tool, to copy Mimir blocks between two GCS buckets. #3264
* [ENHANCEMENT] copyblocks: copy no-compact global markers and optimize min time filter check. #3268
* [ENHANCEMENT] Mimir rules GitHub action: Added the ability to change default value of `label` when running `prepare` command. #3236
* [BUGFIX] Mimir rules Github action: Fix single line output. #3421

## 2.4.0

### Grafana Mimir

* [CHANGE] Distributor: change the default value of `-distributor.remote-timeout` to `2s` from `20s` and `-distributor.forwarding.request-timeout` to `2s` from `10s` to improve distributor resource usage when ingesters crash. #2728 #2912
* [CHANGE] Anonymous usage statistics tracking: added the `-ingester.ring.store` value. #2981
* [CHANGE] Series metadata `HELP` that is longer than `-validation.max-metadata-length` is now truncated silently, instead of being dropped with a 400 status code. #2993
* [CHANGE] Ingester: changed default setting for `-ingester.ring.readiness-check-ring-health` from `true` to `false`. #2953
* [CHANGE] Anonymous usage statistics tracking has been enabled by default, to help Mimir maintainers make better decisions to support the open source community. #2939 #3034
* [CHANGE] Anonymous usage statistics tracking: added the minimum and maximum value of `-ingester.out-of-order-time-window`. #2940
* [CHANGE] The default hash ring heartbeat period for distributors, ingesters, rulers and compactors has been increased from `5s` to `15s`. Now the default heartbeat period for all Mimir hash rings is `15s`. #3033
* [CHANGE] Reduce the default TSDB head compaction concurrency (`-blocks-storage.tsdb.head-compaction-concurrency`) from 5 to 1, in order to reduce CPU spikes. #3093
* [CHANGE] Ruler: the ruler's [remote evaluation mode](https://grafana.com/docs/mimir/latest/operators-guide/architecture/components/ruler/#remote) (`-ruler.query-frontend.address`) is now stable. #3109
* [CHANGE] Limits: removed the deprecated YAML configuration option `active_series_custom_trackers_config`. Please use `active_series_custom_trackers` instead. #3110
* [CHANGE] Ingester: removed the deprecated configuration option `-ingester.ring.join-after`. #3111
* [CHANGE] Querier: removed the deprecated configuration option `-querier.shuffle-sharding-ingesters-lookback-period`. The value of `-querier.query-ingesters-within` is now used internally for shuffle sharding lookback, while you can use `-querier.shuffle-sharding-ingesters-enabled` to enable or disable shuffle sharding on the read path. #3111
* [CHANGE] Memberlist: cluster label verification feature (`-memberlist.cluster-label` and `-memberlist.cluster-label-verification-disabled`) is now marked as stable. #3108
* [CHANGE] Distributor: only single per-tenant forwarding endpoint can be configured now. Support for per-rule endpoint has been removed. #3095
* [FEATURE] Query-scheduler: added an experimental ring-based service discovery support for the query-scheduler. Refer to [query-scheduler configuration](https://grafana.com/docs/mimir/next/operators-guide/architecture/components/query-scheduler/#configuration) for more information. #2957
* [FEATURE] Introduced the experimental endpoint `/api/v1/user_limits` exposed by all components that load runtime configuration. This endpoint exposes realtime limits for the authenticated tenant, in JSON format. #2864 #3017
* [FEATURE] Query-scheduler: added the experimental configuration option `-query-scheduler.max-used-instances` to restrict the number of query-schedulers effectively used regardless how many replicas are running. This feature can be useful when using the experimental read-write deployment mode. #3005
* [ENHANCEMENT] Go: updated to go 1.19.2. #2637 #3127 #3129
* [ENHANCEMENT] Runtime config: don't unmarshal runtime configuration files if they haven't changed. This can save a bit of CPU and memory on every component using runtime config. #2954
* [ENHANCEMENT] Query-frontend: Add `cortex_frontend_query_result_cache_skipped_total` and `cortex_frontend_query_result_cache_attempted_total` metrics to track the reason why query results are not cached. #2855
* [ENHANCEMENT] Distributor: pool more connections per host when forwarding request. Mark requests as idempotent so they can be retried under some conditions. #2968
* [ENHANCEMENT] Distributor: failure to send request to forwarding target now also increments `cortex_distributor_forward_errors_total`, with `status_code="failed"`. #2968
* [ENHANCEMENT] Distributor: added support forwarding push requests via gRPC, using `httpgrpc` messages from weaveworks/common library. #2996
* [ENHANCEMENT] Query-frontend / Querier: increase internal backoff period used to retry connections to query-frontend / query-scheduler. #3011
* [ENHANCEMENT] Querier: do not log "error processing requests from scheduler" when the query-scheduler is shutting down. #3012
* [ENHANCEMENT] Query-frontend: query sharding process is now time-bounded and it is cancelled if the request is aborted. #3028
* [ENHANCEMENT] Query-frontend: improved Prometheus response JSON encoding performance. #2450
* [ENHANCEMENT] TLS: added configuration parameters to configure the client's TLS cipher suites and minimum version. The following new CLI flags have been added: #3070
  * `-alertmanager.alertmanager-client.tls-cipher-suites`
  * `-alertmanager.alertmanager-client.tls-min-version`
  * `-alertmanager.sharding-ring.etcd.tls-cipher-suites`
  * `-alertmanager.sharding-ring.etcd.tls-min-version`
  * `-compactor.ring.etcd.tls-cipher-suites`
  * `-compactor.ring.etcd.tls-min-version`
  * `-distributor.forwarding.grpc-client.tls-cipher-suites`
  * `-distributor.forwarding.grpc-client.tls-min-version`
  * `-distributor.ha-tracker.etcd.tls-cipher-suites`
  * `-distributor.ha-tracker.etcd.tls-min-version`
  * `-distributor.ring.etcd.tls-cipher-suites`
  * `-distributor.ring.etcd.tls-min-version`
  * `-ingester.client.tls-cipher-suites`
  * `-ingester.client.tls-min-version`
  * `-ingester.ring.etcd.tls-cipher-suites`
  * `-ingester.ring.etcd.tls-min-version`
  * `-memberlist.tls-cipher-suites`
  * `-memberlist.tls-min-version`
  * `-querier.frontend-client.tls-cipher-suites`
  * `-querier.frontend-client.tls-min-version`
  * `-querier.store-gateway-client.tls-cipher-suites`
  * `-querier.store-gateway-client.tls-min-version`
  * `-query-frontend.grpc-client-config.tls-cipher-suites`
  * `-query-frontend.grpc-client-config.tls-min-version`
  * `-query-scheduler.grpc-client-config.tls-cipher-suites`
  * `-query-scheduler.grpc-client-config.tls-min-version`
  * `-query-scheduler.ring.etcd.tls-cipher-suites`
  * `-query-scheduler.ring.etcd.tls-min-version`
  * `-ruler.alertmanager-client.tls-cipher-suites`
  * `-ruler.alertmanager-client.tls-min-version`
  * `-ruler.client.tls-cipher-suites`
  * `-ruler.client.tls-min-version`
  * `-ruler.query-frontend.grpc-client-config.tls-cipher-suites`
  * `-ruler.query-frontend.grpc-client-config.tls-min-version`
  * `-ruler.ring.etcd.tls-cipher-suites`
  * `-ruler.ring.etcd.tls-min-version`
  * `-store-gateway.sharding-ring.etcd.tls-cipher-suites`
  * `-store-gateway.sharding-ring.etcd.tls-min-version`
* [ENHANCEMENT] Store-gateway: Add `-blocks-storage.bucket-store.max-concurrent-reject-over-limit` option to allow requests that exceed the max number of inflight object storage requests to be rejected. #2999
* [ENHANCEMENT] Query-frontend: allow setting a separate limit on the total (before splitting/sharding) query length of range queries with the new experimental `-query-frontend.max-total-query-length` flag, which defaults to `-store.max-query-length` if unset or set to 0. #3058
* [ENHANCEMENT] Query-frontend: Lower TTL for cache entries overlapping the out-of-order samples ingestion window (re-using `-ingester.out-of-order-allowance` from ingesters). #2935
* [ENHANCEMENT] Ruler: added support to forcefully disable recording and/or alerting rules evaluation. The following new configuration options have been introduced, which can be overridden on a per-tenant basis in the runtime configuration: #3088
  * `-ruler.recording-rules-evaluation-enabled`
  * `-ruler.alerting-rules-evaluation-enabled`
* [ENHANCEMENT] Distributor: Improved error messages reported when the distributor fails to remote write to ingesters. #3055
* [ENHANCEMENT] Improved tracing spans tracked by distributors, ingesters and store-gateways. #2879 #3099 #3089
* [ENHANCEMENT] Ingester: improved the performance of label value cardinality endpoint. #3044
* [ENHANCEMENT] Ruler: use backoff retry on remote evaluation #3098
* [ENHANCEMENT] Query-frontend: Include multiple tenant IDs in query logs when present instead of dropping them. #3125
* [ENHANCEMENT] Query-frontend: truncate queries based on the configured blocks retention period (`-compactor.blocks-retention-period`) to avoid querying past this period. #3134
* [ENHANCEMENT] Alertmanager: reduced memory utilization in Mimir clusters with a large number of tenants. #3143
* [ENHANCEMENT] Store-gateway: added extra span logging to improve observability. #3131
* [ENHANCEMENT] Compactor: cleaning up different tenants' old blocks and updating bucket indexes is now more independent. This prevents a single tenant from delaying cleanup for other tenants. #2631
* [ENHANCEMENT] Distributor: request rate, ingestion rate, and inflight requests limits are now enforced before reading and parsing the body of the request. This makes the distributor more resilient against a burst of requests over those limit. #2419
* [BUGFIX] Querier: Fix 400 response while handling streaming remote read. #2963
* [BUGFIX] Fix a bug causing query-frontend, query-scheduler, and querier not failing if one of their internal components fail. #2978
* [BUGFIX] Querier: re-balance the querier worker connections when a query-frontend or query-scheduler is terminated. #3005
* [BUGFIX] Distributor: Now returns the quorum error from ingesters. For example, with replication_factor=3, two HTTP 400 errors and one HTTP 500 error, now the distributor will always return HTTP 400. Previously the behaviour was to return the error which the distributor first received. #2979
* [BUGFIX] Ruler: fix panic when ruler.external_url is explicitly set to an empty string ("") in YAML. #2915
* [BUGFIX] Alertmanager: Fix support for the Telegram API URL in the global settings. #3097
* [BUGFIX] Alertmanager: Fix parsing of label matchers without label value in the API used to retrieve alerts. #3097
* [BUGFIX] Ruler: Fix not restoring alert state for rule groups when other ruler replicas shut down. #3156
* [BUGFIX] Updated `golang.org/x/net` dependency to fix CVE-2022-27664. #3124
* [BUGFIX] Fix distributor from returning a `500` status code when a `400` was received from the ingester. #3211
* [BUGFIX] Fix incorrect OS value set in Mimir v2.3.* RPM packages. #3221

### Mixin

* [CHANGE] Alerts: MimirQuerierAutoscalerNotActive is now critical and fires after 1h instead of 15m. #2958
* [FEATURE] Dashboards: Added "Mimir / Overview" dashboards, providing an high level view over a Mimir cluster. #3122 #3147 #3155
* [ENHANCEMENT] Dashboards: Updated the "Writes" and "Rollout progress" dashboards to account for samples ingested via the new OTLP ingestion endpoint. #2919 #2938
* [ENHANCEMENT] Dashboards: Include per-tenant request rate in "Tenants" dashboard. #2874
* [ENHANCEMENT] Dashboards: Include inflight object store requests in "Reads" dashboard. #2914
* [ENHANCEMENT] Dashboards: Make queries used to find job, cluster and namespace for dropdown menus configurable. #2893
* [ENHANCEMENT] Dashboards: Include rate of label and series queries in "Reads" dashboard. #3065 #3074
* [ENHANCEMENT] Dashboards: Fix legend showing on per-pod panels. #2944
* [ENHANCEMENT] Dashboards: Use the "req/s" unit on panels showing the requests rate. #3118
* [ENHANCEMENT] Dashboards: Use a consistent color across dashboards for the error rate. #3154

### Jsonnet

* [FEATURE] Added support for query-scheduler ring-based service discovery. #3128
* [ENHANCEMENT] Querier autoscaling is now slower on scale downs: scale down 10% every 1m instead of 100%. #2962
* [BUGFIX] Memberlist: `gossip_member_label` is now set for ruler-queriers. #3141

### Mimirtool

* [ENHANCEMENT] mimirtool analyze: Store the query errors instead of exit during the analysis. #3052
* [BUGFIX] mimir-tool remote-read: fix returns where some conditions [return nil error even if there is error](https://github.com/grafana/cortex-tools/issues/260). #3053

### Documentation

* [ENHANCEMENT] Added documentation on how to configure storage retention. #2970
* [ENHANCEMENT] Improved gRPC clients config documentation. #3020
* [ENHANCEMENT] Added documentation on how to manage alerting and recording rules. #2983
* [ENHANCEMENT] Improved `MimirSchedulerQueriesStuck` runbook. #3006
* [ENHANCEMENT] Added "Cluster label verification" section to memberlist documentation. #3096
* [ENHANCEMENT] Mention compression in multi-zone replication documentation. #3107
* [BUGFIX] Fixed configuration option names in "Enabling zone-awareness via the Grafana Mimir Jsonnet". #3018
* [BUGFIX] Fixed `mimirtool analyze` parameters documentation. #3094
* [BUGFIX] Fixed YAML configuraton in the "Manage the configuration of Grafana Mimir with Helm" guide. #3042
* [BUGFIX] Fixed Alertmanager capacity planning documentation. #3132

### Tools

- [BUGFIX] trafficdump: Fixed panic occurring when `-success-only=true` and the captured request failed. #2863

## 2.3.1

### Grafana Mimir
* [BUGFIX] Query-frontend: query sharding took exponential time to map binary expressions. #3027
* [BUGFIX] Distributor: Stop panics on OTLP endpoint when a single metric has multiple timeseries. #3040

## 2.3.0

### Grafana Mimir

* [CHANGE] Ingester: Added user label to ingester metric `cortex_ingester_tsdb_out_of_order_samples_appended_total`. On multitenant clusters this helps us find the rate of appended out-of-order samples for a specific tenant. #2493
* [CHANGE] Compactor: delete source and output blocks from local disk on compaction failed, to reduce likelihood that subsequent compactions fail because of no space left on disk. #2261
* [CHANGE] Ruler: Remove unused CLI flags `-ruler.search-pending-for` and `-ruler.flush-period` (and their respective YAML config options). #2288
* [CHANGE] Successful gRPC requests are no longer logged (only affects internal API calls). #2309
* [CHANGE] Add new `-*.consul.cas-retry-delay` flags. They have a default value of `1s`, while previously there was no delay between retries. #2309
* [CHANGE] Store-gateway: Remove the experimental ability to run requests in a dedicated OS thread pool and associated CLI flag `-store-gateway.thread-pool-size`. #2423
* [CHANGE] Memberlist: disabled TCP-based ping fallback, because Mimir already uses a custom transport based on TCP. #2456
* [CHANGE] Change default value for `-distributor.ha-tracker.max-clusters` to `100` to provide a DoS protection. #2465
* [CHANGE] Experimental block upload API exposed by compactor has changed: Previous `/api/v1/upload/block/{block}` endpoint for starting block upload is now `/api/v1/upload/block/{block}/start`, and previous endpoint `/api/v1/upload/block/{block}?uploadComplete=true` for finishing block upload is now `/api/v1/upload/block/{block}/finish`. New API endpoint has been added: `/api/v1/upload/block/{block}/check`. #2486 #2548
* [CHANGE] Compactor: changed `-compactor.max-compaction-time` default from `0s` (disabled) to `1h`. When compacting blocks for a tenant, the compactor will move to compact blocks of another tenant or re-plan blocks to compact at least every 1h. #2514
* [CHANGE] Distributor: removed previously deprecated `extend_writes` (see #1856) YAML key and `-distributor.extend-writes` CLI flag from the distributor config. #2551
* [CHANGE] Ingester: removed previously deprecated `active_series_custom_trackers` (see #1188) YAML key from the ingester config. #2552
* [CHANGE] The tenant ID `__mimir_cluster` is reserved by Mimir and not allowed to store metrics. #2643
* [CHANGE] Purger: removed the purger component and moved its API endpoints `/purger/delete_tenant` and `/purger/delete_tenant_status` to the compactor at `/compactor/delete_tenant` and `/compactor/delete_tenant_status`. The new endpoints on the compactor are stable. #2644
* [CHANGE] Memberlist: Change the leave timeout duration (`-memberlist.leave-timeout duration`) from 5s to 20s and connection timeout (`-memberlist.packet-dial-timeout`) from 5s to 2s. This makes leave timeout 10x the connection timeout, so that we can communicate the leave to at least 1 node, if the first 9 we try to contact times out. #2669
* [CHANGE] Alertmanager: return status code `412 Precondition Failed` and log info message when alertmanager isn't configured for a tenant. #2635
* [CHANGE] Distributor: if forwarding rules are used to forward samples, exemplars are now removed from the request. #2710 #2725
* [CHANGE] Limits: change the default value of `max_global_series_per_metric` limit to `0` (disabled). Setting this limit by default does not provide much benefit because series are sharded by all labels. #2714
* [CHANGE] Ingester: experimental `-blocks-storage.tsdb.new-chunk-disk-mapper` has been removed, new chunk disk mapper is now always used, and is no longer marked experimental. Default value of `-blocks-storage.tsdb.head-chunks-write-queue-size` has changed to 1000000, this enables async chunk queue by default, which leads to improved latency on the write path when new chunks are created in ingesters. #2762
* [CHANGE] Ingester: removed deprecated `-blocks-storage.tsdb.isolation-enabled` option. TSDB-level isolation is now always disabled in Mimir. #2782
* [CHANGE] Compactor: `-compactor.partial-block-deletion-delay` must either be set to 0 (to disable partial blocks deletion) or a value higher than `4h`. #2787
* [CHANGE] Query-frontend: CLI flag `-query-frontend.align-querier-with-step` has been deprecated. Please use `-query-frontend.align-queries-with-step` instead. #2840
* [FEATURE] Compactor: Adds the ability to delete partial blocks after a configurable delay. This option can be configured per tenant. #2285
  - `-compactor.partial-block-deletion-delay`, as a duration string, allows you to set the delay since a partial block has been modified before marking it for deletion. A value of `0`, the default, disables this feature.
  - The metric `cortex_compactor_blocks_marked_for_deletion_total` has a new value for the `reason` label `reason="partial"`, when a block deletion marker is triggered by the partial block deletion delay.
* [FEATURE] Querier: enabled support for queries with negative offsets, which are not cached in the query results cache. #2429
* [FEATURE] EXPERIMENTAL: OpenTelemetry Metrics ingestion path on `/otlp/v1/metrics`. #695 #2436 #2461
* [FEATURE] Querier: Added support for tenant federation to metric metadata endpoint. #2467
* [FEATURE] Query-frontend: introduced experimental support to split instant queries by time. The instant query splitting can be enabled setting `-query-frontend.split-instant-queries-by-interval`. #2469 #2564 #2565 #2570 #2571 #2572 #2573 #2574 #2575 #2576 #2581 #2582 #2601 #2632 #2633 #2634 #2641 #2642 #2766
* [FEATURE] Introduced an experimental anonymous usage statistics tracking (disabled by default), to help Mimir maintainers make better decisions to support the open source community. The tracking system anonymously collects non-sensitive, non-personally identifiable information about the running Mimir cluster, and is disabled by default. #2643 #2662 #2685 #2732 #2733 #2735
* [FEATURE] Introduced an experimental deployment mode called read-write and running a fully featured Mimir cluster with three components: write, read and backend. The read-write deployment mode is a trade-off between the monolithic mode (only one component, no isolation) and the microservices mode (many components, high isolation). #2754 #2838
* [ENHANCEMENT] Distributor: Decreased distributor tests execution time. #2562
* [ENHANCEMENT] Alertmanager: Allow the HTTP `proxy_url` configuration option in the receiver's configuration. #2317
* [ENHANCEMENT] ring: optimize shuffle-shard computation when lookback is used, and all instances have registered timestamp within the lookback window. In that case we can immediately return origial ring, because we would select all instances anyway. #2309
* [ENHANCEMENT] Memberlist: added experimental memberlist cluster label support via `-memberlist.cluster-label` and `-memberlist.cluster-label-verification-disabled` CLI flags (and their respective YAML config options). #2354
* [ENHANCEMENT] Object storage can now be configured for all components using the `common` YAML config option key (or `-common.storage.*` CLI flags). #2330 #2347
* [ENHANCEMENT] Go: updated to go 1.18.4. #2400
* [ENHANCEMENT] Store-gateway, listblocks: list of blocks now includes stats from `meta.json` file: number of series, samples and chunks. #2425
* [ENHANCEMENT] Added more buckets to `cortex_ingester_client_request_duration_seconds` histogram metric, to correctly track requests taking longer than 1s (up until 16s). #2445
* [ENHANCEMENT] Azure client: Improve memory usage for large object storage downloads. #2408
* [ENHANCEMENT] Distributor: Add `-distributor.instance-limits.max-inflight-push-requests-bytes`. This limit protects the distributor against multiple large requests that together may cause an OOM, but are only a few, so do not trigger the `max-inflight-push-requests` limit. #2413
* [ENHANCEMENT] Distributor: Drop exemplars in distributor for tenants where exemplars are disabled. #2504
* [ENHANCEMENT] Runtime Config: Allow operator to specify multiple comma-separated yaml files in `-runtime-config.file` that will be merged in left to right order. #2583
* [ENHANCEMENT] Query sharding: shard binary operations only if it doesn't lead to non-shardable vector selectors in one of the operands. #2696
* [ENHANCEMENT] Add packaging for both debian based deb file and redhat based rpm file using FPM. #1803
* [ENHANCEMENT] Distributor: Add `cortex_distributor_query_ingester_chunks_deduped_total` and `cortex_distributor_query_ingester_chunks_total` metrics for determining how effective ingester chunk deduplication at query time is. #2713
* [ENHANCEMENT] Upgrade Docker base images to `alpine:3.16.2`. #2729
* [ENHANCEMENT] Ruler: Add `<prometheus-http-prefix>/api/v1/status/buildinfo` endpoint. #2724
* [ENHANCEMENT] Querier: Ensure all queries pulled from query-frontend or query-scheduler are immediately executed. The maximum workers concurrency in each querier is configured by `-querier.max-concurrent`. #2598
* [ENHANCEMENT] Distributor: Add `cortex_distributor_received_requests_total` and `cortex_distributor_requests_in_total` metrics to provide visiblity into appropriate per-tenant request limits. #2770
* [ENHANCEMENT] Distributor: Add single forwarding remote-write endpoint for a tenant (`forwarding_endpoint`), instead of using per-rule endpoints. This takes precendence over per-rule endpoints. #2801
* [ENHANCEMENT] Added `err-mimir-distributor-max-write-message-size` to the errors catalog. #2470
* [ENHANCEMENT] Add sanity check at startup to ensure the configured filesystem directories don't overlap for different components. #2828 #2947
* [BUGFIX] TSDB: Fixed a bug on the experimental out-of-order implementation that led to wrong query results. #2701
* [BUGFIX] Compactor: log the actual error on compaction failed. #2261
* [BUGFIX] Alertmanager: restore state from storage even when running a single replica. #2293
* [BUGFIX] Ruler: do not block "List Prometheus rules" API endpoint while syncing rules. #2289
* [BUGFIX] Ruler: return proper `*status.Status` error when running in remote operational mode. #2417
* [BUGFIX] Alertmanager: ensure the configured `-alertmanager.web.external-url` is either a path starting with `/`, or a full URL including the scheme and hostname. #2381 #2542
* [BUGFIX] Memberlist: fix problem with loss of some packets, typically ring updates when instances were removed from the ring during shutdown. #2418
* [BUGFIX] Ingester: fix misfiring `MimirIngesterHasUnshippedBlocks` and stale `cortex_ingester_oldest_unshipped_block_timestamp_seconds` when some block uploads fail. #2435
* [BUGFIX] Query-frontend: fix incorrect mapping of http status codes 429 to 500 when request queue is full. #2447
* [BUGFIX] Memberlist: Fix problem with ring being empty right after startup. Memberlist KV store now tries to "fast-join" the cluster to avoid serving empty KV store. #2505
* [BUGFIX] Compactor: Fix bug when using `-compactor.partial-block-deletion-delay`: compactor didn't correctly check for modification time of all block files. #2559
* [BUGFIX] Query-frontend: fix wrong query sharding results for queries with boolean result like `1 < bool 0`. #2558
* [BUGFIX] Fixed error messages related to per-instance limits incorrectly reporting they can be set on a per-tenant basis. #2610
* [BUGFIX] Perform HA-deduplication before forwarding samples according to forwarding rules in the distributor. #2603 #2709
* [BUGFIX] Fix reporting of tracing spans from PromQL engine. #2707
* [BUGFIX] Apply relabel and drop_label rules before forwarding rules in the distributor. #2703
* [BUGFIX] Distributor: Register `cortex_discarded_requests_total` metric, which previously was not registered and therefore not exported. #2712
* [BUGFIX] Ruler: fix not restoring alerts' state at startup. #2648
* [BUGFIX] Ingester: Fix disk filling up after restarting ingesters with out-of-order support disabled while it was enabled before. #2799
* [BUGFIX] Memberlist: retry joining memberlist cluster on startup when no nodes are resolved. #2837
* [BUGFIX] Query-frontend: fix incorrect mapping of http status codes 413 to 500 when request is too large. #2819
* [BUGFIX] Alertmanager: revert upstream alertmananger to v0.24.0 to fix panic when unmarshalling email headers #2924 #2925

### Mixin

* [CHANGE] Dashboards: "Slow Queries" dashboard no longer works with versions older than Grafana 9.0. #2223
* [CHANGE] Alerts: use RSS memory instead of working set memory in the `MimirAllocatingTooMuchMemory` alert for ingesters. #2480
* [CHANGE] Dashboards: remove the "Cache - Latency (old)" panel from the "Mimir / Queries" dashboard. #2796
* [FEATURE] Dashboards: added support to experimental read-write deployment mode. #2780
* [ENHANCEMENT] Dashboards: added missed rule evaluations to the "Evaluations per second" panel in the "Mimir / Ruler" dashboard. #2314
* [ENHANCEMENT] Dashboards: add k8s resource requests to CPU and memory panels. #2346
* [ENHANCEMENT] Dashboards: add RSS memory utilization panel for ingesters, store-gateways and compactors. #2479
* [ENHANCEMENT] Dashboards: allow to configure graph tooltip. #2647
* [ENHANCEMENT] Alerts: MimirFrontendQueriesStuck and MimirSchedulerQueriesStuck alerts are more reliable now as they consider all the intermediate samples in the minute prior to the evaluation. #2630
* [ENHANCEMENT] Alerts: added `RolloutOperatorNotReconciling` alert, firing if the optional rollout-operator is not successfully reconciling. #2700
* [ENHANCEMENT] Dashboards: added support to query-tee in front of ruler-query-frontend in the "Remote ruler reads" dashboard. #2761
* [ENHANCEMENT] Dashboards: Introduce support for baremetal deployment, setting `deployment_type: 'baremetal'` in the mixin `_config`. #2657
* [ENHANCEMENT] Dashboards: use timeseries panel to show exemplars. #2800
* [BUGFIX] Dashboards: fixed unit of latency panels in the "Mimir / Ruler" dashboard. #2312
* [BUGFIX] Dashboards: fixed "Intervals per query" panel in the "Mimir / Queries" dashboard. #2308
* [BUGFIX] Dashboards: Make "Slow Queries" dashboard works with Grafana 9.0. #2223
* [BUGFIX] Dashboards: add missing API routes to Ruler dashboard. #2412
* [BUGFIX] Dashboards: stop setting 'interval' in dashboards; it should be set on your datasource. #2802

### Jsonnet

* [CHANGE] query-scheduler is enabled by default. We advise to deploy the query-scheduler to improve the scalability of the query-frontend. #2431
* [CHANGE] Replaced anti-affinity rules with pod topology spread constraints for distributor, query-frontend, querier and ruler. #2517
  - The following configuration options have been removed:
    - `distributor_allow_multiple_replicas_on_same_node`
    - `query_frontend_allow_multiple_replicas_on_same_node`
    - `querier_allow_multiple_replicas_on_same_node`
    - `ruler_allow_multiple_replicas_on_same_node`
  - The following configuration options have been added:
    - `distributor_topology_spread_max_skew`
    - `query_frontend_topology_spread_max_skew`
    - `querier_topology_spread_max_skew`
    - `ruler_topology_spread_max_skew`
* [CHANGE] Change `max_global_series_per_metric` to 0 in all plans, and as a default value. #2669
* [FEATURE] Memberlist: added support for experimental memberlist cluster label, through the jsonnet configuration options `memberlist_cluster_label` and `memberlist_cluster_label_verification_disabled`. #2349
* [FEATURE] Added ruler-querier autoscaling support. It requires [KEDA](https://keda.sh) installed in the Kubernetes cluster. Ruler-querier autoscaler can be enabled and configure through the following options in the jsonnet config: #2545
  * `autoscaling_ruler_querier_enabled`: `true` to enable autoscaling.
  * `autoscaling_ruler_querier_min_replicas`: minimum number of ruler-querier replicas.
  * `autoscaling_ruler_querier_max_replicas`: maximum number of ruler-querier replicas.
  * `autoscaling_prometheus_url`: Prometheus base URL from which to scrape Mimir metrics (e.g. `http://prometheus.default:9090/prometheus`).
* [ENHANCEMENT] Memberlist now uses DNS service-discovery by default. #2549
* [ENHANCEMENT] Upgrade memcached image tag to `memcached:1.6.16-alpine`. #2740
* [ENHANCEMENT] Added `$._config.configmaps` and `$._config.runtime_config_files` to make it easy to add new configmaps or runtime config file to all components. #2748

### Mimirtool

* [ENHANCEMENT] Added `mimirtool backfill` command to upload Prometheus blocks using API available in the compactor. #1822
* [ENHANCEMENT] mimirtool bucket-validation: Verify existing objects can be overwritten by subsequent uploads. #2491
* [ENHANCEMENT] mimirtool config convert: Now supports migrating to the current version of Mimir. #2629
* [BUGFIX] mimirtool analyze: Fix dashboard JSON unmarshalling errors by using custom parsing. #2386
* [BUGFIX] Version checking no longer prompts for updating when already on latest version. #2723

### Mimir Continuous Test

* [ENHANCEMENT] Added basic authentication and bearer token support for when Mimir is behind a gateway authenticating the calls. #2717

### Query-tee

* [CHANGE] Renamed CLI flag `-server.service-port` to `-server.http-service-port`. #2683
* [CHANGE] Renamed metric `cortex_querytee_request_duration_seconds` to `cortex_querytee_backend_request_duration_seconds`. Metric `cortex_querytee_request_duration_seconds` is now reported without label `backend`. #2683
* [ENHANCEMENT] Added HTTP over gRPC support to `query-tee` to allow testing gRPC requests to Mimir instances. #2683

### Documentation

* [ENHANCEMENT] Referenced `mimirtool` commands in the HTTP API documentation. #2516
* [ENHANCEMENT] Improved DNS service discovery documentation. #2513

### Tools

* [ENHANCEMENT] `markblocks` now processes multiple blocks concurrently. #2677

## 2.2.0

### Grafana Mimir

* [CHANGE] Increased default configuration for `-server.grpc-max-recv-msg-size-bytes` and `-server.grpc-max-send-msg-size-bytes` from 4MB to 100MB. #1884
* [CHANGE] Default values have changed for the following settings. This improves query performance for recent data (within 12h) by only reading from ingesters: #1909 #1921
    - `-blocks-storage.bucket-store.ignore-blocks-within` now defaults to `10h` (previously `0`)
    - `-querier.query-store-after` now defaults to `12h` (previously `0`)
* [CHANGE] Alertmanager: removed support for migrating local files from Cortex 1.8 or earlier. Related to original Cortex PR https://github.com/cortexproject/cortex/pull/3910. #2253
* [CHANGE] The following settings are now classified as advanced because the defaults should work for most users and tuning them requires in-depth knowledge of how the read path works: #1929
    - `-querier.query-ingesters-within`
    - `-querier.query-store-after`
* [CHANGE] Config flag category overrides can be set dynamically at runtime. #1934
* [CHANGE] Ingester: deprecated `-ingester.ring.join-after`. Mimir now behaves as this setting is always set to 0s. This configuration option will be removed in Mimir 2.4.0. #1965
* [CHANGE] Blocks uploaded by ingester no longer contain `__org_id__` label. Compactor now ignores this label and will compact blocks with and without this label together. `mimirconvert` tool will remove the label from blocks as "unknown" label. #1972
* [CHANGE] Querier: deprecated `-querier.shuffle-sharding-ingesters-lookback-period`, instead adding `-querier.shuffle-sharding-ingesters-enabled` to enable or disable shuffle sharding on the read path. The value of `-querier.query-ingesters-within` is now used internally for shuffle sharding lookback. #2110
* [CHANGE] Memberlist: `-memberlist.abort-if-join-fails` now defaults to false. Previously it defaulted to true. #2168
* [CHANGE] Ruler: `/api/v1/rules*` and `/prometheus/rules*` configuration endpoints are removed. Use `/prometheus/config/v1/rules*`. #2182
* [CHANGE] Ingester: `-ingester.exemplars-update-period` has been renamed to `-ingester.tsdb-config-update-period`. You can use it to update multiple, per-tenant TSDB configurations. #2187
* [FEATURE] Ingester: (Experimental) Add the ability to ingest out-of-order samples up to an allowed limit. If you enable this feature, it requires additional memory and disk space. This feature also enables a write-behind log, which might lead to longer ingester-start replays. When this feature is disabled, there is no overhead on memory, disk space, or startup times. #2187
  * `-ingester.out-of-order-time-window`, as duration string, allows you to set how back in time a sample can be. The default is `0s`, where `s` is seconds.
  * `cortex_ingester_tsdb_out_of_order_samples_appended_total` metric tracks the total number of out-of-order samples ingested by the ingester.
  * `cortex_discarded_samples_total` has a new label `reason="sample-too-old"`, when the `-ingester.out-of-order-time-window` flag is greater than zero. The label tracks the number of samples that were discarded for being too old; they were out of order, but beyond the time window allowed. The labels `reason="sample-out-of-order"` and `reason="sample-out-of-bounds"` are not used when out-of-order ingestion is enabled.
* [ENHANCEMENT] Distributor: Added limit to prevent tenants from sending excessive number of requests: #1843
  * The following CLI flags (and their respective YAML config options) have been added:
    * `-distributor.request-rate-limit`
    * `-distributor.request-burst-limit`
  * The following metric is exposed to tell how many requests have been rejected:
    * `cortex_discarded_requests_total`
* [ENHANCEMENT] Store-gateway: Add the experimental ability to run requests in a dedicated OS thread pool. This feature can be configured using `-store-gateway.thread-pool-size` and is disabled by default. Replaces the ability to run index header operations in a dedicated thread pool. #1660 #1812
* [ENHANCEMENT] Improved error messages to make them easier to understand; each now have a unique, global identifier that you can use to look up in the runbooks for more information. #1907 #1919 #1888 #1939 #1984 #2009 #2056 #2066 #2104 #2150 #2234
* [ENHANCEMENT] Memberlist KV: incoming messages are now processed on per-key goroutine. This may reduce loss of "maintanance" packets in busy memberlist installations, but use more CPU. New `memberlist_client_received_broadcasts_dropped_total` counter tracks number of dropped per-key messages. #1912
* [ENHANCEMENT] Blocks Storage, Alertmanager, Ruler: add support a prefix to the bucket store (`*_storage.storage_prefix`). This enables using the same bucket for the three components. #1686 #1951
* [ENHANCEMENT] Upgrade Docker base images to `alpine:3.16.0`. #2028
* [ENHANCEMENT] Store-gateway: Add experimental configuration option for the store-gateway to attempt to pre-populate the file system cache when memory-mapping index-header files. Enabled with `-blocks-storage.bucket-store.index-header.map-populate-enabled=true`. Note this flag only has an effect when running on Linux. #2019 #2054
* [ENHANCEMENT] Chunk Mapper: reduce memory usage of async chunk mapper. #2043
* [ENHANCEMENT] Ingester: reduce sleep time when reading WAL. #2098
* [ENHANCEMENT] Compactor: Run sanity check on blocks storage configuration at startup. #2144
* [ENHANCEMENT] Compactor: Add HTTP API for uploading TSDB blocks. Enabled with `-compactor.block-upload-enabled`. #1694 #2126
* [ENHANCEMENT] Ingester: Enable querying overlapping blocks by default. #2187
* [ENHANCEMENT] Distributor: Auto-forget unhealthy distributors after ten failed ring heartbeats. #2154
* [ENHANCEMENT] Distributor: Add new metric `cortex_distributor_forward_errors_total` for error codes resulting from forwarding requests. #2077
* [ENHANCEMENT] `/ready` endpoint now returns and logs detailed services information. #2055
* [ENHANCEMENT] Memcached client: Reduce number of connections required to fetch cached keys from memcached. #1920
* [ENHANCEMENT] Improved error message returned when `-querier.query-store-after` validation fails. #1914
* [BUGFIX] Fix regexp parsing panic for regexp label matchers with start/end quantifiers. #1883
* [BUGFIX] Ingester: fixed deceiving error log "failed to update cached shipped blocks after shipper initialisation", occurring for each new tenant in the ingester. #1893
* [BUGFIX] Ring: fix bug where instances may appear unhealthy in the hash ring web UI even though they are not. #1933
* [BUGFIX] API: gzip is now enforced when identity encoding is explicitly rejected. #1864
* [BUGFIX] Fix panic at startup when Mimir is running in monolithic mode and query sharding is enabled. #2036
* [BUGFIX] Ruler: report `cortex_ruler_queries_failed_total` metric for any remote query error except 4xx when remote operational mode is enabled. #2053 #2143
* [BUGFIX] Ingester: fix slow rollout when using `-ingester.ring.unregister-on-shutdown=false` with long `-ingester.ring.heartbeat-period`. #2085
* [BUGFIX] Ruler: add timeout for remote rule evaluation queries to prevent rule group evaluations getting stuck indefinitely. The duration is configurable with `-querier.timeout` (default `2m`). #2090 #2222
* [BUGFIX] Limits: Active series custom tracker configuration has been named back from `active_series_custom_trackers_config` to `active_series_custom_trackers`. For backwards compatibility both version is going to be supported for until Mimir v2.4. When both fields are specified, `active_series_custom_trackers_config` takes precedence over `active_series_custom_trackers`. #2101
* [BUGFIX] Ingester: fixed the order of labels applied when incrementing the `cortex_discarded_metadata_total` metric. #2096
* [BUGFIX] Ingester: fixed bug where retrieving metadata for a metric with multiple metadata entries would return multiple copies of a single metadata entry rather than all available entries. #2096
* [BUGFIX] Distributor: canceled requests are no longer accounted as internal errors. #2157
* [BUGFIX] Memberlist: Fix typo in memberlist admin UI. #2202
* [BUGFIX] Ruler: fixed typo in error message when ruler failed to decode a rule group. #2151
* [BUGFIX] Active series custom tracker configuration is now displayed properly on `/runtime_config` page. #2065
* [BUGFIX] Query-frontend: `vector` and `time` functions were sharded, which made expressions like `vector(1) > 0 and vector(1)` fail. #2355

### Mixin

* [CHANGE] Split `mimir_queries` rules group into `mimir_queries` and `mimir_ingester_queries` to keep number of rules per group within the default per-tenant limit. #1885
* [CHANGE] Dashboards: Expose full image tag in "Mimir / Rollout progress" dashboard's "Pod per version panel." #1932
* [CHANGE] Dashboards: Disabled gateway panels by default, because most users don't have a gateway exposing the metrics expected by Mimir dashboards. You can re-enable it setting `gateway_enabled: true` in the mixin config and recompiling the mixin running `make build-mixin`. #1955
* [CHANGE] Alerts: adapt `MimirFrontendQueriesStuck` and `MimirSchedulerQueriesStuck` to consider ruler query path components. #1949
* [CHANGE] Alerts: Change `MimirRulerTooManyFailedQueries` severity to `critical`. #2165
* [ENHANCEMENT] Dashboards: Add config option `datasource_regex` to customise the regular expression used to select valid datasources for Mimir dashboards. #1802
* [ENHANCEMENT] Dashboards: Added "Mimir / Remote ruler reads" and "Mimir / Remote ruler reads resources" dashboards. #1911 #1937
* [ENHANCEMENT] Dashboards: Make networking panels work for pods created by the mimir-distributed helm chart. #1927
* [ENHANCEMENT] Alerts: Add `MimirStoreGatewayNoSyncedTenants` alert that fires when there is a store-gateway owning no tenants. #1882
* [ENHANCEMENT] Rules: Make `recording_rules_range_interval` configurable for cases where Mimir metrics are scraped less often that every 30 seconds. #2118
* [ENHANCEMENT] Added minimum Grafana version to mixin dashboards. #1943
* [BUGFIX] Fix `container_memory_usage_bytes:sum` recording rule. #1865
* [BUGFIX] Fix `MimirGossipMembersMismatch` alerts if Mimir alertmanager is activated. #1870
* [BUGFIX] Fix `MimirRulerMissedEvaluations` to show % of missed alerts as a value between 0 and 100 instead of 0 and 1. #1895
* [BUGFIX] Fix `MimirCompactorHasNotUploadedBlocks` alert false positive when Mimir is deployed in monolithic mode. #1902
* [BUGFIX] Fix `MimirGossipMembersMismatch` to make it less sensitive during rollouts and fire one alert per installation, not per job. #1926
* [BUGFIX] Do not trigger `MimirAllocatingTooMuchMemory` alerts if no container limits are supplied. #1905
* [BUGFIX] Dashboards: Remove empty "Chunks per query" panel from `Mimir / Queries` dashboard. #1928
* [BUGFIX] Dashboards: Use Grafana's `$__rate_interval` for rate queries in dashboards to support scrape intervals of >15s. #2011
* [BUGFIX] Alerts: Make each version of `MimirCompactorHasNotUploadedBlocks` distinct to avoid rule evaluation failures due to duplicate series being generated. #2197
* [BUGFIX] Fix `MimirGossipMembersMismatch` alert when using remote ruler evaluation. #2159

### Jsonnet

* [CHANGE] Remove use of `-querier.query-store-after`, `-querier.shuffle-sharding-ingesters-lookback-period`, `-blocks-storage.bucket-store.ignore-blocks-within`, and `-blocks-storage.tsdb.close-idle-tsdb-timeout` CLI flags since the values now match defaults. #1915 #1921
* [CHANGE] Change default value for `-blocks-storage.bucket-store.chunks-cache.memcached.timeout` to `450ms` to increase use of cached data. #2035
* [CHANGE] The `memberlist_ring_enabled` configuration now applies to Alertmanager. #2102 #2103 #2107
* [CHANGE] Default value for `memberlist_ring_enabled` is now true. It means that all hash rings use Memberlist as default KV store instead of Consul (previous default). #2161
* [CHANGE] Configure `-ingester.max-global-metadata-per-user` to correspond to 20% of the configured max number of series per tenant. #2250
* [CHANGE] Configure `-ingester.max-global-metadata-per-metric` to be 10. #2250
* [CHANGE] Change `_config.multi_zone_ingester_max_unavailable` to 25. #2251
* [FEATURE] Added querier autoscaling support. It requires [KEDA](https://keda.sh) installed in the Kubernetes cluster and query-scheduler enabled in the Mimir cluster. Querier autoscaler can be enabled and configure through the following options in the jsonnet config: #2013 #2023
  * `autoscaling_querier_enabled`: `true` to enable autoscaling.
  * `autoscaling_querier_min_replicas`: minimum number of querier replicas.
  * `autoscaling_querier_max_replicas`: maximum number of querier replicas.
  * `autoscaling_prometheus_url`: Prometheus base URL from which to scrape Mimir metrics (e.g. `http://prometheus.default:9090/prometheus`).
* [FEATURE] Jsonnet: Add support for ruler remote evaluation mode (`ruler_remote_evaluation_enabled`), which deploys and uses a dedicated query path for rule evaluation. This enables the benefits of the query-frontend for rule evaluation, such as query sharding. #2073
* [ENHANCEMENT] Added `compactor` service, that can be used to route requests directly to compactor (e.g. admin UI). #2063
* [ENHANCEMENT] Added a `consul_enabled` configuration option to provide the ability to disable consul. It is automatically set to false when `memberlist_ring_enabled` is true and `multikv_migration_enabled` (used for migration from Consul to memberlist) is not set. #2093 #2152
* [BUGFIX] Querier: Fix disabling shuffle sharding on the read path whilst keeping it enabled on write path. #2164

### Mimirtool

* [CHANGE] mimirtool rules: `--use-legacy-routes` now toggles between using `/prometheus/config/v1/rules` (default) and `/api/v1/rules` (legacy) endpoints. #2182
* [FEATURE] Added bearer token support for when Mimir is behind a gateway authenticating by bearer token. #2146
* [BUGFIX] mimirtool analyze: Fix dashboard JSON unmarshalling errors (#1840). #1973
* [BUGFIX] Make mimirtool build for Windows work again. #2273

### Mimir Continuous Test

* [ENHANCEMENT] Added the `-tests.smoke-test` flag to run the `mimir-continuous-test` suite once and immediately exit. #2047 #2094
* [ENHANCEMENT] Added the `-tests.write-protocol` flag to write using the `prometheus` remote write protocol or `otlp-http` in the `mimir-continuous-test` suite. #5719

### Documentation

* [ENHANCEMENT] Published Grafana Mimir runbooks as part of documentation. #1970
* [ENHANCEMENT] Improved ruler's "remote operational mode" documentation. #1906
* [ENHANCEMENT] Recommend fast disks for ingesters and store-gateways in production tips. #1903
* [ENHANCEMENT] Explain the runtime override of active series matchers. #1868
* [ENHANCEMENT] Clarify "Set rule group" API specification. #1869
* [ENHANCEMENT] Published Mimir jsonnet documentation. #2024
* [ENHANCEMENT] Documented required scrape interval for using alerting and recording rules from Mimir jsonnet. #2147
* [ENHANCEMENT] Runbooks: Mention memberlist as possible source of problems for various alerts. #2158
* [ENHANCEMENT] Added step-by-step article about migrating from Consul to Memberlist KV store using jsonnet without downtime. #2166
* [ENHANCEMENT] Documented `/memberlist` admin page. #2166
* [ENHANCEMENT] Documented how to configure Grafana Mimir's ruler with Jsonnet. #2127
* [ENHANCEMENT] Documented how to configure queriers’ autoscaling with Jsonnet. #2128
* [ENHANCEMENT] Updated mixin building instructions in "Installing Grafana Mimir dashboards and alerts" article. #2015 #2163
* [ENHANCEMENT] Fix location of "Monitoring Grafana Mimir" article in the documentation hierarchy. #2130
* [ENHANCEMENT] Runbook for `MimirRequestLatency` was expanded with more practical advice. #1967
* [BUGFIX] Fixed ruler configuration used in the getting started guide. #2052
* [BUGFIX] Fixed Mimir Alertmanager datasource in Grafana used by "Play with Grafana Mimir" tutorial. #2115
* [BUGFIX] Fixed typos in "Scaling out Grafana Mimir" article. #2170
* [BUGFIX] Added missing ring endpoint exposed by Ingesters. #1918

## 2.1.0

### Grafana Mimir

* [CHANGE] Compactor: No longer upload debug meta files to object storage. #1257
* [CHANGE] Default values have changed for the following settings: #1547
    - `-alertmanager.alertmanager-client.grpc-max-recv-msg-size` now defaults to 100 MiB (previously was not configurable and set to 16 MiB)
    - `-alertmanager.alertmanager-client.grpc-max-send-msg-size` now defaults to 100 MiB (previously was not configurable and set to 4 MiB)
    - `-alertmanager.max-recv-msg-size` now defaults to 100 MiB (previously was 16 MiB)
* [CHANGE] Ingester: Add `user` label to metrics `cortex_ingester_ingested_samples_total` and `cortex_ingester_ingested_samples_failures_total`. #1533
* [CHANGE] Ingester: Changed `-blocks-storage.tsdb.isolation-enabled` default from `true` to `false`. The config option has also been deprecated and will be removed in 2 minor version. #1655
* [CHANGE] Query-frontend: results cache keys are now versioned, this will cause cache to be re-filled when rolling out this version. #1631
* [CHANGE] Store-gateway: enabled attributes in-memory cache by default. New default configuration is `-blocks-storage.bucket-store.chunks-cache.attributes-in-memory-max-items=50000`. #1727
* [CHANGE] Compactor: Removed the metric `cortex_compactor_garbage_collected_blocks_total` since it duplicates `cortex_compactor_blocks_marked_for_deletion_total`. #1728
* [CHANGE] All: Logs that used the`org_id` label now use `user` label. #1634 #1758
* [CHANGE] Alertmanager: the following metrics are not exported for a given `user` and `integration` when the metric value is zero: #1783
  * `cortex_alertmanager_notifications_total`
  * `cortex_alertmanager_notifications_failed_total`
  * `cortex_alertmanager_notification_requests_total`
  * `cortex_alertmanager_notification_requests_failed_total`
  * `cortex_alertmanager_notification_rate_limited_total`
* [CHANGE] Removed the following metrics exposed by the Mimir hash rings: #1791
  * `cortex_member_ring_tokens_owned`
  * `cortex_member_ring_tokens_to_own`
  * `cortex_ring_tokens_owned`
  * `cortex_ring_member_ownership_percent`
* [CHANGE] Querier / Ruler: removed the following metrics tracking number of query requests send to each ingester. You can use `cortex_request_duration_seconds_count{route=~"/cortex.Ingester/(QueryStream|QueryExemplars)"}` instead. #1797
  * `cortex_distributor_ingester_queries_total`
  * `cortex_distributor_ingester_query_failures_total`
* [CHANGE] Distributor: removed the following metrics tracking the number of requests from a distributor to ingesters: #1799
  * `cortex_distributor_ingester_appends_total`
  * `cortex_distributor_ingester_append_failures_total`
* [CHANGE] Distributor / Ruler: deprecated `-distributor.extend-writes`. Now Mimir always behaves as if this setting was set to `false`, which we expect to be safe for every Mimir cluster setup. #1856
* [FEATURE] Querier: Added support for [streaming remote read](https://prometheus.io/blog/2019/10/10/remote-read-meets-streaming/). Should be noted that benefits of chunking the response are partial here, since in a typical `query-frontend` setup responses will be buffered until they've been completed. #1735
* [FEATURE] Ruler: Allow setting `evaluation_delay` for each rule group via rules group configuration file. #1474
* [FEATURE] Ruler: Added support for expression remote evaluation. #1536 #1818
  * The following CLI flags (and their respective YAML config options) have been added:
    * `-ruler.query-frontend.address`
    * `-ruler.query-frontend.grpc-client-config.grpc-max-recv-msg-size`
    * `-ruler.query-frontend.grpc-client-config.grpc-max-send-msg-size`
    * `-ruler.query-frontend.grpc-client-config.grpc-compression`
    * `-ruler.query-frontend.grpc-client-config.grpc-client-rate-limit`
    * `-ruler.query-frontend.grpc-client-config.grpc-client-rate-limit-burst`
    * `-ruler.query-frontend.grpc-client-config.backoff-on-ratelimits`
    * `-ruler.query-frontend.grpc-client-config.backoff-min-period`
    * `-ruler.query-frontend.grpc-client-config.backoff-max-period`
    * `-ruler.query-frontend.grpc-client-config.backoff-retries`
    * `-ruler.query-frontend.grpc-client-config.tls-enabled`
    * `-ruler.query-frontend.grpc-client-config.tls-ca-path`
    * `-ruler.query-frontend.grpc-client-config.tls-cert-path`
    * `-ruler.query-frontend.grpc-client-config.tls-key-path`
    * `-ruler.query-frontend.grpc-client-config.tls-server-name`
    * `-ruler.query-frontend.grpc-client-config.tls-insecure-skip-verify`
* [FEATURE] Distributor: Added the ability to forward specifics metrics to alternative remote_write API endpoints. #1052
* [FEATURE] Ingester: Active series custom trackers now supports runtime tenant-specific overrides. The configuration has been moved to limit config, the ingester config has been deprecated.  #1188
* [ENHANCEMENT] Alertmanager API: Concurrency limit for GET requests is now configurable using `-alertmanager.max-concurrent-get-requests-per-tenant`. #1547
* [ENHANCEMENT] Alertmanager: Added the ability to configure additional gRPC client settings for the Alertmanager distributor #1547
  - `-alertmanager.alertmanager-client.backoff-max-period`
  - `-alertmanager.alertmanager-client.backoff-min-period`
  - `-alertmanager.alertmanager-client.backoff-on-ratelimits`
  - `-alertmanager.alertmanager-client.backoff-retries`
  - `-alertmanager.alertmanager-client.grpc-client-rate-limit`
  - `-alertmanager.alertmanager-client.grpc-client-rate-limit-burst`
  - `-alertmanager.alertmanager-client.grpc-compression`
  - `-alertmanager.alertmanager-client.grpc-max-recv-msg-size`
  - `-alertmanager.alertmanager-client.grpc-max-send-msg-size`
* [ENHANCEMENT] Ruler: Add more detailed query information to ruler query stats logging. #1411
* [ENHANCEMENT] Admin: Admin API now has some styling. #1482 #1549 #1821 #1824
* [ENHANCEMENT] Alertmanager: added `insight=true` field to alertmanager dispatch logs. #1379
* [ENHANCEMENT] Store-gateway: Add the experimental ability to run index header operations in a dedicated thread pool. This feature can be configured using `-blocks-storage.bucket-store.index-header-thread-pool-size` and is disabled by default. #1660
* [ENHANCEMENT] Store-gateway: don't drop all blocks if instance finds itself as unhealthy or missing in the ring. #1806 #1823
* [ENHANCEMENT] Querier: wait until inflight queries are completed when shutting down queriers. #1756 #1767
* [BUGFIX] Query-frontend: do not shard queries with a subquery unless the subquery is inside a shardable aggregation function call. #1542
* [BUGFIX] Query-frontend: added `component=query-frontend` label to results cache memcached metrics to fix a panic when Mimir is running in single binary mode and results cache is enabled. #1704
* [BUGFIX] Mimir: services' status content-type is now correctly set to `text/html`. #1575
* [BUGFIX] Multikv: Fix panic when using using runtime config to set primary KV store used by `multi` KV. #1587
* [BUGFIX] Multikv: Fix watching for runtime config changes in `multi` KV store in ruler and querier. #1665
* [BUGFIX] Memcached: allow to use CNAME DNS records for the memcached backend addresses. #1654
* [BUGFIX] Querier: fixed temporary partial query results when shuffle sharding is enabled and hash ring backend storage is flushed / reset. #1829
* [BUGFIX] Alertmanager: prevent more file traversal cases related to template names. #1833
* [BUGFUX] Alertmanager: Allow usage with `-alertmanager-storage.backend=local`. Note that when using this storage type, the Alertmanager is not able persist state remotely, so it not recommended for production use. #1836
* [BUGFIX] Alertmanager: Do not validate alertmanager configuration if it's not running. #1835

### Mixin

* [CHANGE] Dashboards: Remove per-user series legends from Tenants dashboard. #1605
* [CHANGE] Dashboards: Show in-memory series and the per-user series limit on Tenants dashboard. #1613
* [CHANGE] Dashboards: Slow-queries dashboard now uses `user` label from logs instead of `org_id`. #1634
* [CHANGE] Dashboards: changed all Grafana dashboards UIDs to not conflict with Cortex ones, to let people install both while migrating from Cortex to Mimir: #1801 #1808
  * Alertmanager from `a76bee5913c97c918d9e56a3cc88cc28` to `b0d38d318bbddd80476246d4930f9e55`
  * Alertmanager Resources from `68b66aed90ccab448009089544a8d6c6` to `a6883fb22799ac74479c7db872451092`
  * Compactor from `9c408e1d55681ecb8a22c9fab46875cc` to `1b3443aea86db629e6efdb7d05c53823`
  * Compactor Resources from `df9added6f1f4332f95848cca48ebd99` to `09a5c49e9cdb2f2b24c6d184574a07fd`
  * Config from `61bb048ced9817b2d3e07677fb1c6290` to `5d9d0b4724c0f80d68467088ec61e003`
  * Object Store from `d5a3a4489d57c733b5677fb55370a723` to `e1324ee2a434f4158c00a9ee279d3292`
  * Overrides from `b5c95fee2e5e7c4b5930826ff6e89a12` to `1e2c358600ac53f09faea133f811b5bb`
  * Queries from `d9931b1054053c8b972d320774bb8f1d` to `b3abe8d5c040395cc36615cb4334c92d`
  * Reads from `8d6ba60eccc4b6eedfa329b24b1bd339` to `e327503188913dc38ad571c647eef643`
  * Reads Networking from `c0464f0d8bd026f776c9006b05910000` to `54b2a0a4748b3bd1aefa92ce5559a1c2`
  * Reads Resources from `2fd2cda9eea8d8af9fbc0a5960425120` to `cc86fd5aa9301c6528986572ad974db9`
  * Rollout Progress from `7544a3a62b1be6ffd919fc990ab8ba8f` to `7f0b5567d543a1698e695b530eb7f5de`
  * Ruler from `44d12bcb1f95661c6ab6bc946dfc3473` to `631e15d5d85afb2ca8e35d62984eeaa0`
  * Scaling from `88c041017b96856c9176e07cf557bdcf` to `64bbad83507b7289b514725658e10352`
  * Slow queries from `e6f3091e29d2636e3b8393447e925668` to `6089e1ce1e678788f46312a0a1e647e6`
  * Tenants from `35fa247ce651ba189debf33d7ae41611` to `35fa247ce651ba189debf33d7ae41611`
  * Top Tenants from `bc6e12d4fe540e4a1785b9d3ca0ffdd9` to `bc6e12d4fe540e4a1785b9d3ca0ffdd9`
  * Writes from `0156f6d15aa234d452a33a4f13c838e3` to `8280707b8f16e7b87b840fc1cc92d4c5`
  * Writes Networking from `681cd62b680b7154811fe73af55dcfd4` to `978c1cb452585c96697a238eaac7fe2d`
  * Writes Resources from `c0464f0d8bd026f776c9006b0591bb0b` to `bc9160e50b52e89e0e49c840fea3d379`
* [FEATURE] Alerts: added the following alerts on `mimir-continuous-test` tool: #1676
  - `MimirContinuousTestNotRunningOnWrites`
  - `MimirContinuousTestNotRunningOnReads`
  - `MimirContinuousTestFailed`
* [ENHANCEMENT] Added `per_cluster_label` support to allow to change the label name used to differentiate between Kubernetes clusters. #1651
* [ENHANCEMENT] Dashboards: Show QPS and latency of the Alertmanager Distributor. #1696
* [ENHANCEMENT] Playbooks: Add Alertmanager suggestions for `MimirRequestErrors` and `MimirRequestLatency` #1702
* [ENHANCEMENT] Dashboards: Allow custom datasources. #1749
* [ENHANCEMENT] Dashboards: Add config option `gateway_enabled` (defaults to `true`) to disable gateway panels from dashboards. #1761
* [ENHANCEMENT] Dashboards: Extend Top tenants dashboard with queries for tenants with highest sample rate, discard rate, and discard rate growth. #1842
* [ENHANCEMENT] Dashboards: Show ingestion rate limit and rule group limit on Tenants dashboard. #1845
* [ENHANCEMENT] Dashboards: Add "last successful run" panel to compactor dashboard. #1628
* [BUGFIX] Dashboards: Fix "Failed evaluation rate" panel on Tenants dashboard. #1629
* [BUGFIX] Honor the configured `per_instance_label` in all dashboards and alerts. #1697

### Jsonnet

* [FEATURE] Added support for `mimir-continuous-test`. To deploy `mimir-continuous-test` you can use the following configuration: #1675 #1850
  ```jsonnet
  _config+: {
    continuous_test_enabled: true,
    continuous_test_tenant_id: 'type-tenant-id',
    continuous_test_write_endpoint: 'http://type-write-path-hostname',
    continuous_test_read_endpoint: 'http://type-read-path-hostname/prometheus',
  },
  ```
* [ENHANCEMENT] Ingester anti-affinity can now be disabled by using `ingester_allow_multiple_replicas_on_same_node` configuration key. #1581
* [ENHANCEMENT] Added `node_selector` configuration option to select Kubernetes nodes where Mimir should run. #1596
* [ENHANCEMENT] Alertmanager: Added a `PodDisruptionBudget` of `withMaxUnavailable = 1`, to ensure we maintain quorum during rollouts. #1683
* [ENHANCEMENT] Store-gateway anti-affinity can now be enabled/disabled using `store_gateway_allow_multiple_replicas_on_same_node` configuration key. #1730
* [ENHANCEMENT] Added `store_gateway_zone_a_args`, `store_gateway_zone_b_args` and `store_gateway_zone_c_args` configuration options. #1807
* [BUGFIX] Pass primary and secondary multikv stores via CLI flags. Introduced new `multikv_switch_primary_secondary` config option to flip primary and secondary in runtime config.

### Mimirtool

* [BUGFIX] `config convert`: Retain Cortex defaults for `blocks_storage.backend`, `ruler_storage.backend`, `alertmanager_storage.backend`, `auth.type`, `activity_tracker.filepath`, `alertmanager.data_dir`, `blocks_storage.filesystem.dir`, `compactor.data_dir`, `ruler.rule_path`, `ruler_storage.filesystem.dir`, and `graphite.querier.schemas.backend`. #1626 #1762

### Tools

* [FEATURE] Added a `markblocks` tool that creates `no-compact` and `delete` marks for the blocks. #1551
* [FEATURE] Added `mimir-continuous-test` tool to continuously run smoke tests on live Mimir clusters. #1535 #1540 #1653 #1603 #1630 #1691 #1675 #1676 #1692 #1706 #1709 #1775 #1777 #1778 #1795
* [FEATURE] Added `mimir-rules-action` GitHub action, located at `operations/mimir-rules-action/`, used to lint, prepare, verify, diff, and sync rules to a Mimir cluster. #1723

## 2.0.0

### Grafana Mimir

_Changes since Cortex 1.10.0._

* [CHANGE] Remove chunks storage engine. #86 #119 #510 #545 #743 #744 #748 #753 #755 #757 #758 #759 #760 #762 #764 #789 #812 #813
  * The following CLI flags (and their respective YAML config options) have been removed:
    * `-store.engine`
    * `-schema-config-file`
    * `-ingester.checkpoint-duration`
    * `-ingester.checkpoint-enabled`
    * `-ingester.chunk-encoding`
    * `-ingester.chunk-age-jitter`
    * `-ingester.concurrent-flushes`
    * `-ingester.flush-on-shutdown-with-wal-enabled`
    * `-ingester.flush-op-timeout`
    * `-ingester.flush-period`
    * `-ingester.max-chunk-age`
    * `-ingester.max-chunk-idle`
    * `-ingester.max-series-per-query` (and `max_series_per_query` from runtime config)
    * `-ingester.max-stale-chunk-idle`
    * `-ingester.max-transfer-retries`
    * `-ingester.min-chunk-length`
    * `-ingester.recover-from-wal`
    * `-ingester.retain-period`
    * `-ingester.spread-flushes`
    * `-ingester.wal-dir`
    * `-ingester.wal-enabled`
    * `-querier.query-parallelism`
    * `-querier.second-store-engine`
    * `-querier.use-second-store-before-time`
    * `-flusher.wal-dir`
    * `-flusher.concurrent-flushes`
    * `-flusher.flush-op-timeout`
    * All `-table-manager.*` flags
    * All `-deletes.*` flags
    * All `-purger.*` flags
    * All `-metrics.*` flags
    * All `-dynamodb.*` flags
    * All `-s3.*` flags
    * All `-azure.*` flags
    * All `-bigtable.*` flags
    * All `-gcs.*` flags
    * All `-cassandra.*` flags
    * All `-boltdb.*` flags
    * All `-local.*` flags
    * All `-swift.*` flags
    * All `-store.*` flags except `-store.engine`, `-store.max-query-length`, `-store.max-labels-query-length`
    * All `-grpc-store.*` flags
  * The following API endpoints have been removed:
    * `/api/v1/chunks` and `/chunks`
  * The following metrics have been removed:
    * `cortex_ingester_flush_queue_length`
    * `cortex_ingester_queried_chunks`
    * `cortex_ingester_chunks_created_total`
    * `cortex_ingester_wal_replay_duration_seconds`
    * `cortex_ingester_wal_corruptions_total`
    * `cortex_ingester_sent_chunks`
    * `cortex_ingester_received_chunks`
    * `cortex_ingester_flush_series_in_progress`
    * `cortex_ingester_chunk_utilization`
    * `cortex_ingester_chunk_length`
    * `cortex_ingester_chunk_size_bytes`
    * `cortex_ingester_chunk_age_seconds`
    * `cortex_ingester_memory_chunks`
    * `cortex_ingester_flushing_enqueued_series_total`
    * `cortex_ingester_flushing_dequeued_series_total`
    * `cortex_ingester_dropped_chunks_total`
    * `cortex_oldest_unflushed_chunk_timestamp_seconds`
    * `prometheus_local_storage_chunk_ops_total`
    * `prometheus_local_storage_chunkdesc_ops_total`
    * `prometheus_local_storage_memory_chunkdescs`
* [CHANGE] Changed default storage backends from `s3` to `filesystem` #833
  This effects the following flags:
  * `-blocks-storage.backend` now defaults to `filesystem`
  * `-blocks-storage.filesystem.dir` now defaults to `blocks`
  * `-alertmanager-storage.backend` now defaults to `filesystem`
  * `-alertmanager-storage.filesystem.dir` now defaults to `alertmanager`
  * `-ruler-storage.backend` now defaults to `filesystem`
  * `-ruler-storage.filesystem.dir` now defaults to `ruler`
* [CHANGE] Renamed metric `cortex_experimental_features_in_use_total` as `cortex_experimental_features_used_total` and added `feature` label. #32 #658
* [CHANGE] Removed `log_messages_total` metric. #32
* [CHANGE] Some files and directories created by Mimir components on local disk now have stricter permissions, and are only readable by owner, but not group or others. #58
* [CHANGE] Memcached client DNS resolution switched from golang built-in to [`miekg/dns`](https://github.com/miekg/dns). #142
* [CHANGE] The metric `cortex_deprecated_flags_inuse_total` has been renamed to `deprecated_flags_inuse_total` as part of using grafana/dskit functionality. #185
* [CHANGE] API: The `-api.response-compression-enabled` flag has been removed, and GZIP response compression is always enabled except on `/api/v1/push` and `/push` endpoints. #880
* [CHANGE] Update Go version to 1.17.3. #480
* [CHANGE] The `status_code` label on gRPC client metrics has changed from '200' and '500' to '2xx', '5xx', '4xx', 'cancel' or 'error'. #537
* [CHANGE] Removed the deprecated `-<prefix>.fifocache.size` flag. #618
* [CHANGE] Enable index header lazy loading by default. #693
  * `-blocks-storage.bucket-store.index-header-lazy-loading-enabled` default from `false` to `true`
  * `-blocks-storage.bucket-store.index-header-lazy-loading-idle-timeout` default from `20m` to `1h`
* [CHANGE] Shuffle-sharding:
  * `-distributor.sharding-strategy` option has been removed, and shuffle sharding is enabled by default. Default shard size is set to 0, which disables shuffle sharding for the tenant (all ingesters will receive tenants's samples). #888
  * `-ruler.sharding-strategy` option has been removed from ruler. Ruler now uses shuffle-sharding by default, but respects `ruler_tenant_shard_size`, which defaults to 0 (ie. use all rulers for tenant). #889
  * `-store-gateway.sharding-strategy` option has been removed store-gateways. Store-gateway now uses shuffle-sharding by default, but respects `store_gateway_tenant_shard_size` for tenant, and this value defaults to 0. #891
* [CHANGE] Server: `-server.http-listen-port` (yaml: `server.http_listen_port`) now defaults to `8080` (previously `80`). #871
* [CHANGE] Changed the default value of `-blocks-storage.bucket-store.ignore-deletion-marks-delay` from 6h to 1h. #892
* [CHANGE] Changed default settings for memcached clients: #959 #1000
  * The default value for the following config options has changed from `10000` to `25000`:
    * `-blocks-storage.bucket-store.chunks-cache.memcached.max-async-buffer-size`
    * `-blocks-storage.bucket-store.index-cache.memcached.max-async-buffer-size`
    * `-blocks-storage.bucket-store.metadata-cache.memcached.max-async-buffer-size`
    * `-query-frontend.results-cache.memcached.max-async-buffer-size`
  * The default value for the following config options has changed from `0` (unlimited) to `100`:
    * `-blocks-storage.bucket-store.chunks-cache.memcached.max-get-multi-batch-size`
    * `-blocks-storage.bucket-store.index-cache.memcached.max-get-multi-batch-size`
    * `-blocks-storage.bucket-store.metadata-cache.memcached.max-get-multi-batch-size`
    * `-query-frontend.results-cache.memcached.max-get-multi-batch-size`
  * The default value for the following config options has changed from `16` to `100`:
    * `-blocks-storage.bucket-store.chunks-cache.memcached.max-idle-connections`
    * `-blocks-storage.bucket-store.index-cache.memcached.max-idle-connections`
    * `-blocks-storage.bucket-store.metadata-cache.memcached.max-idle-connections`
    * `-query-frontend.results-cache.memcached.max-idle-connections`
  * The default value for the following config options has changed from `100ms` to `200ms`:
    * `-blocks-storage.bucket-store.metadata-cache.memcached.timeout`
    * `-blocks-storage.bucket-store.index-cache.memcached.timeout`
    * `-blocks-storage.bucket-store.chunks-cache.memcached.timeout`
    * `-query-frontend.results-cache.memcached.timeout`
* [CHANGE] Changed the default value of `-blocks-storage.bucket-store.bucket-index.enabled` to `true`. The default configuration must now run the compactor in order to write the bucket index or else queries to long term storage will fail. #924
* [CHANGE] Option `-auth.enabled` has been renamed to `-auth.multitenancy-enabled`. #1130
* [CHANGE] Default tenant ID used with disabled auth (`-auth.multitenancy-enabled=false`) has changed from `fake` to `anonymous`. This tenant ID can now be changed with `-auth.no-auth-tenant` option. #1063
* [CHANGE] The default values for the following local directories have changed: #1072
  * `-alertmanager.storage.path` default value changed to `./data-alertmanager/`
  * `-compactor.data-dir` default value changed to `./data-compactor/`
  * `-ruler.rule-path` default value changed to `./data-ruler/`
* [CHANGE] The default value for gRPC max send message size has been changed from 16MB to 100MB. This affects the following parameters: #1152
  * `-query-frontend.grpc-client-config.grpc-max-send-msg-size`
  * `-ingester.client.grpc-max-send-msg-size`
  * `-querier.frontend-client.grpc-max-send-msg-size`
  * `-query-scheduler.grpc-client-config.grpc-max-send-msg-size`
  * `-ruler.client.grpc-max-send-msg-size`
* [CHANGE] Remove `-http.prefix` flag (and `http_prefix` config file option). #763
* [CHANGE] Remove legacy endpoints. Please use their alternatives listed below. As part of the removal process we are
  introducing two new sets of endpoints for the ruler configuration API: `<prometheus-http-prefix>/rules` and
  `<prometheus-http-prefix>/config/v1/rules/**`. We are also deprecating `<prometheus-http-prefix>/rules` and `/api/v1/rules`;
  and will remove them in Mimir 2.2.0. #763 #1222
  * Query endpoints

    | Legacy                                                  | Alternative                                                |
    | ------------------------------------------------------- | ---------------------------------------------------------- |
    | `/<legacy-http-prefix>/api/v1/query`                    | `<prometheus-http-prefix>/api/v1/query`                    |
    | `/<legacy-http-prefix>/api/v1/query_range`              | `<prometheus-http-prefix>/api/v1/query_range`              |
    | `/<legacy-http-prefix>/api/v1/query_exemplars`          | `<prometheus-http-prefix>/api/v1/query_exemplars`          |
    | `/<legacy-http-prefix>/api/v1/series`                   | `<prometheus-http-prefix>/api/v1/series`                   |
    | `/<legacy-http-prefix>/api/v1/labels`                   | `<prometheus-http-prefix>/api/v1/labels`                   |
    | `/<legacy-http-prefix>/api/v1/label/{name}/values`      | `<prometheus-http-prefix>/api/v1/label/{name}/values`      |
    | `/<legacy-http-prefix>/api/v1/metadata`                 | `<prometheus-http-prefix>/api/v1/metadata`                 |
    | `/<legacy-http-prefix>/api/v1/read`                     | `<prometheus-http-prefix>/api/v1/read`                     |
    | `/<legacy-http-prefix>/api/v1/cardinality/label_names`  | `<prometheus-http-prefix>/api/v1/cardinality/label_names`  |
    | `/<legacy-http-prefix>/api/v1/cardinality/label_values` | `<prometheus-http-prefix>/api/v1/cardinality/label_values` |
    | `/api/prom/user_stats`                                  | `/api/v1/user_stats`                                       |

  * Distributor endpoints

    | Legacy endpoint               | Alternative                   |
    | ----------------------------- | ----------------------------- |
    | `/<legacy-http-prefix>/push`  | `/api/v1/push`                |
    | `/all_user_stats`             | `/distributor/all_user_stats` |
    | `/ha-tracker`                 | `/distributor/ha_tracker`     |

  * Ingester endpoints

    | Legacy          | Alternative           |
    | --------------- | --------------------- |
    | `/ring`         | `/ingester/ring`      |
    | `/shutdown`     | `/ingester/shutdown`  |
    | `/flush`        | `/ingester/flush`     |
    | `/push`         | `/ingester/push`      |

  * Ruler endpoints

    | Legacy                                                | Alternative                                         | Alternative #2 (not available before Mimir 2.0.0)                    |
    | ----------------------------------------------------- | --------------------------------------------------- | ------------------------------------------------------------------- |
    | `/<legacy-http-prefix>/api/v1/rules`                  | `<prometheus-http-prefix>/api/v1/rules`             |                                                                     |
    | `/<legacy-http-prefix>/api/v1/alerts`                 | `<prometheus-http-prefix>/api/v1/alerts`            |                                                                     |
    | `/<legacy-http-prefix>/rules`                         | `/api/v1/rules` (see below)                         |  `<prometheus-http-prefix>/config/v1/rules`                         |
    | `/<legacy-http-prefix>/rules/{namespace}`             | `/api/v1/rules/{namespace}` (see below)             |  `<prometheus-http-prefix>/config/v1/rules/{namespace}`             |
    | `/<legacy-http-prefix>/rules/{namespace}/{groupName}` | `/api/v1/rules/{namespace}/{groupName}` (see below) |  `<prometheus-http-prefix>/config/v1/rules/{namespace}/{groupName}` |
    | `/<legacy-http-prefix>/rules/{namespace}`             | `/api/v1/rules/{namespace}` (see below)             |  `<prometheus-http-prefix>/config/v1/rules/{namespace}`             |
    | `/<legacy-http-prefix>/rules/{namespace}/{groupName}` | `/api/v1/rules/{namespace}/{groupName}` (see below) |  `<prometheus-http-prefix>/config/v1/rules/{namespace}/{groupName}` |
    | `/<legacy-http-prefix>/rules/{namespace}`             | `/api/v1/rules/{namespace}` (see below)             |  `<prometheus-http-prefix>/config/v1/rules/{namespace}`             |
    | `/ruler_ring`                                         | `/ruler/ring`                                       |                                                                     |

    > __Note:__ The `/api/v1/rules/**` endpoints are considered deprecated with Mimir 2.0.0 and will be removed
    in Mimir 2.2.0. After upgrading to 2.0.0 we recommend switching uses to the equivalent
    `/<prometheus-http-prefix>/config/v1/**` endpoints that Mimir 2.0.0 introduces.

  * Alertmanager endpoints

    | Legacy                      | Alternative                        |
    | --------------------------- | ---------------------------------- |
    | `/<legacy-http-prefix>`     | `/alertmanager`                    |
    | `/status`                   | `/multitenant_alertmanager/status` |

* [CHANGE] Ingester: changed `-ingester.stream-chunks-when-using-blocks` default value from `false` to `true`. #717
* [CHANGE] Ingester: default `-ingester.ring.min-ready-duration` reduced from 1m to 15s. #126
* [CHANGE] Ingester: `-ingester.ring.min-ready-duration` now start counting the delay after the ring's health checks have passed instead of when the ring client was started. #126
* [CHANGE] Ingester: allow experimental ingester max-exemplars setting to be changed dynamically #144
  * CLI flag `-blocks-storage.tsdb.max-exemplars` is renamed to `-ingester.max-global-exemplars-per-user`.
  * YAML `max_exemplars` is moved from `tsdb` to `overrides` and renamed to `max_global_exemplars_per_user`.
* [CHANGE] Ingester: active series metrics `cortex_ingester_active_series` and `cortex_ingester_active_series_custom_tracker` are now removed when their value is zero. #672 #690
* [CHANGE] Ingester: changed default value of `-blocks-storage.tsdb.retention-period` from `6h` to `24h`. #966
* [CHANGE] Ingester: changed default value of `-blocks-storage.tsdb.close-idle-tsdb-timeout` from `0` to `13h`. #967
* [CHANGE] Ingester: changed default value of `-ingester.ring.final-sleep` from `30s` to `0s`. #981
* [CHANGE] Ingester: the following low level settings have been removed: #1153
  * `-ingester-client.expected-labels`
  * `-ingester-client.expected-samples-per-series`
  * `-ingester-client.expected-timeseries`
* [CHANGE] Ingester: following command line options related to ingester ring were renamed: #1155
  * `-consul.*` changed to `-ingester.ring.consul.*`
  * `-etcd.*` changed to `-ingester.ring.etcd.*`
  * `-multi.*` changed to `-ingester.ring.multi.*`
  * `-distributor.excluded-zones` changed to `-ingester.ring.excluded-zones`
  * `-distributor.replication-factor` changed to `-ingester.ring.replication-factor`
  * `-distributor.zone-awareness-enabled` changed to `-ingester.ring.zone-awareness-enabled`
  * `-ingester.availability-zone` changed to `-ingester.ring.instance-availability-zone`
  * `-ingester.final-sleep` changed to `-ingester.ring.final-sleep`
  * `-ingester.heartbeat-period` changed to `-ingester.ring.heartbeat-period`
  * `-ingester.join-after` changed to `-ingester.ring.join-after`
  * `-ingester.lifecycler.ID` changed to `-ingester.ring.instance-id`
  * `-ingester.lifecycler.addr` changed to `-ingester.ring.instance-addr`
  * `-ingester.lifecycler.interface` changed to `-ingester.ring.instance-interface-names`
  * `-ingester.lifecycler.port` changed to `-ingester.ring.instance-port`
  * `-ingester.min-ready-duration` changed to `-ingester.ring.min-ready-duration`
  * `-ingester.num-tokens` changed to `-ingester.ring.num-tokens`
  * `-ingester.observe-period` changed to `-ingester.ring.observe-period`
  * `-ingester.readiness-check-ring-health` changed to `-ingester.ring.readiness-check-ring-health`
  * `-ingester.tokens-file-path` changed to `-ingester.ring.tokens-file-path`
  * `-ingester.unregister-on-shutdown` changed to `-ingester.ring.unregister-on-shutdown`
  * `-ring.heartbeat-timeout` changed to `-ingester.ring.heartbeat-timeout`
  * `-ring.prefix` changed to `-ingester.ring.prefix`
  * `-ring.store` changed to `-ingester.ring.store`
* [CHANGE] Ingester: fields in YAML configuration for ingester ring have been changed: #1155
  * `ingester.lifecycler` changed to `ingester.ring`
  * Fields from `ingester.lifecycler.ring` moved to `ingester.ring`
  * `ingester.lifecycler.address` changed to `ingester.ring.instance_addr`
  * `ingester.lifecycler.id` changed to `ingester.ring.instance_id`
  * `ingester.lifecycler.port` changed to `ingester.ring.instance_port`
  * `ingester.lifecycler.availability_zone` changed to `ingester.ring.instance_availability_zone`
  * `ingester.lifecycler.interface_names` changed to `ingester.ring.instance_interface_names`
* [CHANGE] Distributor: removed the `-distributor.shard-by-all-labels` configuration option. It is now assumed to be true. #698
* [CHANGE] Distributor: change default value of `-distributor.instance-limits.max-inflight-push-requests` to `2000`. #964
* [CHANGE] Distributor: change default value of `-distributor.remote-timeout` from `2s` to `20s`. #970
* [CHANGE] Distributor: removed the `-distributor.extra-query-delay` flag (and its respective YAML config option). #1048
* [CHANGE] Query-frontend: Enable query stats by default, they can still be disabled with `-query-frontend.query-stats-enabled=false`. #83
* [CHANGE] Query-frontend: the `cortex_frontend_mapped_asts_total` metric has been renamed to `cortex_frontend_query_sharding_rewrites_attempted_total`. #150
* [CHANGE] Query-frontend: added `sharded` label to `cortex_query_seconds_total` metric. #235
* [CHANGE] Query-frontend: changed the flag name for controlling query sharding total shards from `-querier.total-shards` to `-query-frontend.query-sharding-total-shards`. #230
* [CHANGE] Query-frontend: flag `-querier.parallelise-shardable-queries` has been renamed to `-query-frontend.parallelize-shardable-queries` #284
* [CHANGE] Query-frontend: removed the deprecated (and unused) `-frontend.cache-split-interval`. Use `-query-frontend.split-queries-by-interval` instead. #587
* [CHANGE] Query-frontend: range query response now omits the `data` field when it's empty (error case) like Prometheus does, previously it was `"data":{"resultType":"","result":null}`. #629
* [CHANGE] Query-frontend: instant queries now honor the `-query-frontend.max-retries-per-request` flag. #630
* [CHANGE] Query-frontend: removed in-memory and Redis cache support. Reason is that these caching backends were just supported by query-frontend, while all other Mimir services only support memcached. #796
  * The following CLI flags (and their respective YAML config options) have been removed:
    * `-frontend.cache.enable-fifocache`
    * `-frontend.redis.*`
    * `-frontend.fifocache.*`
  * The following metrics have been removed:
    * `querier_cache_added_total`
    * `querier_cache_added_new_total`
    * `querier_cache_evicted_total`
    * `querier_cache_entries`
    * `querier_cache_gets_total`
    * `querier_cache_misses_total`
    * `querier_cache_stale_gets_total`
    * `querier_cache_memory_bytes`
    * `cortex_rediscache_request_duration_seconds`
* [CHANGE] Query-frontend: migrated memcached backend client to the same one used in other components (memcached config and metrics are now consistent across all Mimir services). #821
  * The following CLI flags (and their respective YAML config options) have been added:
    * `-query-frontend.results-cache.backend` (set it to `memcached` if `-query-frontend.cache-results=true`)
  * The following CLI flags (and their respective YAML config options) have been changed:
    * `-frontend.memcached.hostname` and `-frontend.memcached.service` have been removed: use `-query-frontend.results-cache.memcached.addresses` instead
  * The following CLI flags (and their respective YAML config options) have been renamed:
    * `-frontend.background.write-back-concurrency` renamed to `-query-frontend.results-cache.memcached.max-async-concurrency`
    * `-frontend.background.write-back-buffer` renamed to `-query-frontend.results-cache.memcached.max-async-buffer-size`
    * `-frontend.memcached.batchsize` renamed to `-query-frontend.results-cache.memcached.max-get-multi-batch-size`
    * `-frontend.memcached.parallelism` renamed to `-query-frontend.results-cache.memcached.max-get-multi-concurrency`
    * `-frontend.memcached.timeout` renamed to `-query-frontend.results-cache.memcached.timeout`
    * `-frontend.memcached.max-item-size` renamed to `-query-frontend.results-cache.memcached.max-item-size`
    * `-frontend.memcached.max-idle-conns` renamed to `-query-frontend.results-cache.memcached.max-idle-connections`
    * `-frontend.compression` renamed to `-query-frontend.results-cache.compression`
  * The following CLI flags (and their respective YAML config options) have been removed:
    * `-frontend.memcached.circuit-breaker-consecutive-failures`: feature removed
    * `-frontend.memcached.circuit-breaker-timeout`: feature removed
    * `-frontend.memcached.circuit-breaker-interval`: feature removed
    * `-frontend.memcached.update-interval`: new setting is hardcoded to 30s
    * `-frontend.memcached.consistent-hash`: new setting is always enabled
    * `-frontend.default-validity` and `-frontend.memcached.expiration`: new setting is hardcoded to 7 days
  * The following metrics have been changed:
    * `cortex_cache_dropped_background_writes_total{name}` changed to `thanos_memcached_operation_skipped_total{name, operation, reason}`
    * `cortex_cache_value_size_bytes{name, method}` changed to `thanos_memcached_operation_data_size_bytes{name}`
    * `cortex_cache_request_duration_seconds{name, method, status_code}` changed to `thanos_memcached_operation_duration_seconds{name, operation}`
    * `cortex_cache_fetched_keys{name}` changed to `thanos_cache_memcached_requests_total{name}`
    * `cortex_cache_hits{name}` changed to `thanos_cache_memcached_hits_total{name}`
    * `cortex_memcache_request_duration_seconds{name, method, status_code}` changed to `thanos_memcached_operation_duration_seconds{name, operation}`
    * `cortex_memcache_client_servers{name}` changed to `thanos_memcached_dns_provider_results{name, addr}`
    * `cortex_memcache_client_set_skip_total{name}` changed to `thanos_memcached_operation_skipped_total{name, operation, reason}`
    * `cortex_dns_lookups_total` changed to `thanos_memcached_dns_lookups_total`
    * For all metrics the value of the "name" label has changed from `frontend.memcached` to `frontend-cache`
  * The following metrics have been removed:
    * `cortex_cache_background_queue_length{name}`
* [CHANGE] Query-frontend: merged `query_range` into `frontend` in the YAML config (keeping the same keys) and renamed flags: #825
  * `-querier.max-retries-per-request` renamed to `-query-frontend.max-retries-per-request`
  * `-querier.split-queries-by-interval` renamed to `-query-frontend.split-queries-by-interval`
  * `-querier.align-querier-with-step` renamed to `-query-frontend.align-querier-with-step`
  * `-querier.cache-results` renamed to `-query-frontend.cache-results`
  * `-querier.parallelise-shardable-queries` renamed to `-query-frontend.parallelize-shardable-queries`
* [CHANGE] Query-frontend: the default value of `-query-frontend.split-queries-by-interval` has changed from `0` to `24h`. #1131
* [CHANGE] Query-frontend: `-frontend.` flags were renamed to `-query-frontend.`: #1167
* [CHANGE] Query-frontend / Query-scheduler: classified the `-query-frontend.querier-forget-delay` and `-query-scheduler.querier-forget-delay` flags (and their respective YAML config options) as experimental. #1208
* [CHANGE] Querier / ruler: Change `-querier.max-fetched-chunks-per-query` configuration to limit to maximum number of chunks that can be fetched in a single query. The number of chunks fetched by ingesters AND long-term storare combined should not exceed the value configured on `-querier.max-fetched-chunks-per-query`. [#4260](https://github.com/cortexproject/cortex/pull/4260)
* [CHANGE] Querier / ruler: Option `-querier.ingester-streaming` has been removed. Querier/ruler now always use streaming method to query ingesters. #204
* [CHANGE] Querier: always fetch labels from store and respect start/end times in request; the option `-querier.query-store-for-labels-enabled` has been removed and is now always on. #518 #1132
* [CHANGE] Querier / ruler: removed the `-store.query-chunk-limit` flag (and its respective YAML config option `max_chunks_per_query`). `-querier.max-fetched-chunks-per-query` (and its respective YAML config option `max_fetched_chunks_per_query`) should be used instead. #705
* [CHANGE] Querier/Ruler: `-querier.active-query-tracker-dir` option has been removed. Active query tracking is now done via Activity tracker configured by `-activity-tracker.filepath` and enabled by default. Limit for max number of concurrent queries (`-querier.max-concurrent`) is now respected even if activity tracking is not enabled. #661 #822
* [CHANGE] Querier/ruler/query-frontend: the experimental `-querier.at-modifier-enabled` CLI flag has been removed and the PromQL `@` modifier is always enabled. #941
* [CHANGE] Querier: removed `-querier.worker-match-max-concurrent` and `-querier.worker-parallelism` CLI flags (and their respective YAML config options). Mimir now behaves like if `-querier.worker-match-max-concurrent` is always enabled and you should configure the max concurrency per querier process using `-querier.max-concurrent` instead. #958
* [CHANGE] Querier: changed default value of `-querier.query-ingesters-within` from `0` to `13h`. #967
* [CHANGE] Querier: rename metric `cortex_query_fetched_chunks_bytes_total` to `cortex_query_fetched_chunk_bytes_total` to be consistent with the limit name. #476
* [CHANGE] Ruler: add two new metrics `cortex_ruler_list_rules_seconds` and `cortex_ruler_load_rule_groups_seconds` to the ruler. #906
* [CHANGE] Ruler: endpoints for listing configured rules now return HTTP status code 200 and an empty map when there are no rules instead of an HTTP 404 and plain text error message. The following endpoints are affected: #456
  * `<prometheus-http-prefix>/config/v1/rules`
  * `<prometheus-http-prefix>/config/v1/rules/{namespace}`
  * `<prometheus-http-prefix>/rules` (deprecated)
  * `<prometheus-http-prefix>/rules/{namespace}` (deprecated)
  * `/api/v1/rules` (deprecated)
  * `/api/v1/rules/{namespace}` (deprecated)
* [CHANGE] Ruler: removed `configdb` support from Ruler backend storages. #15 #38 #819
* [CHANGE] Ruler: removed the support for the deprecated storage configuration via `-ruler.storage.*` CLI flags (and their respective YAML config options). Use `-ruler-storage.*` instead. #628
* [CHANGE] Ruler: set new default limits for rule groups: `-ruler.max-rules-per-rule-group` to 20 (previously 0, disabled) and `-ruler.max-rule-groups-per-tenant` to 70 (previously 0, disabled). #847
* [CHANGE] Ruler: removed `-ruler.enable-sharding` option, and changed default value of `-ruler.ring.store` to `memberlist`. #943
* [CHANGE] Ruler: `-ruler.alertmanager-use-v2` has been removed. The ruler will always use the `v2` endpoints. #954 #1100
* [CHANGE] Ruler: `-experimental.ruler.enable-api` flag has been renamed to `-ruler.enable-api` and is now stable. The default value has also changed from `false` to `true`, so both ruler and alertmanager API are enabled by default. #913 #1065
* [CHANGE] Ruler: add support for [DNS service discovery format](./docs/sources/configuration/arguments.md#dns-service-discovery) for `-ruler.alertmanager-url`. `-ruler.alertmanager-discovery` flag has been removed. URLs following the prior SRV format, will be treated as a static target. To continue using service discovery for these URLs prepend `dnssrvnoa+` to them. #993
  * The following metrics for Alertmanager DNS service discovery are replaced:
    * `prometheus_sd_dns_lookups_total` replaced by `cortex_dns_lookups_total{component="ruler"}`
    * `prometheus_sd_dns_lookup_failures_total` replaced by `cortex_dns_failures_total{component="ruler"}`
* [CHANGE] Ruler: deprecate `/api/v1/rules/**` and `<prometheus-http-prefix/rules/**` configuration API endpoints in favour of `/<prometheus-http-prefix>/config/v1/rules/**`. Deprecated endpoints will be removed in Mimir 2.2.0. Main configuration API endpoints are now `/<prometheus-http-prefix>/config/api/v1/rules/**` introduced in Mimir 2.0.0. #1222
* [CHANGE] Store-gateway: index cache now includes tenant in cache keys, this invalidates previous cached entries. #607
* [CHANGE] Store-gateway: increased memcached index caching TTL from 1 day to 7 days. #718
* [CHANGE] Store-gateway: options `-store-gateway.sharding-enabled` and `-querier.store-gateway-addresses` were removed. Default value of `-store-gateway.sharding-ring.store` is now `memberlist` and default value for `-store-gateway.sharding-ring.wait-stability-min-duration` changed from `1m` to `0` (disabled). #976
* [CHANGE] Compactor: compactor will no longer try to compact blocks that are already marked for deletion. Previously compactor would consider blocks marked for deletion within `-compactor.deletion-delay / 2` period as eligible for compaction. [#4328](https://github.com/cortexproject/cortex/pull/4328)
* [CHANGE] Compactor: Removed support for block deletion marks migration. If you're upgrading from Cortex < 1.7.0 to Mimir, you should upgrade the compactor to Cortex >= 1.7.0 first, run it at least once and then upgrade to Mimir. #122
* [CHANGE] Compactor: removed the `cortex_compactor_group_vertical_compactions_total` metric. #278
* [CHANGE] Compactor: no longer waits for initial blocks cleanup to finish before starting compactions. #282
* [CHANGE] Compactor: removed overlapping sources detection. Overlapping sources may exist due to edge cases (timing issues) when horizontally sharding compactor, but are correctly handled by compactor. #494
* [CHANGE] Compactor: compactor now uses deletion marks from `<tenant>/markers` location in the bucket. Marker files are no longer fetched, only listed. #550
* [CHANGE] Compactor: Default value of `-compactor.block-sync-concurrency` has changed from 20 to 8. This flag is now only used to control number of goroutines for downloading and uploading blocks during compaction. #552
* [CHANGE] Compactor is now included in `all` target (single-binary). #866
* [CHANGE] Compactor: Removed `-compactor.sharding-enabled` option. Sharding in compactor is now always enabled. Default value of `-compactor.ring.store` has changed from `consul` to `memberlist`. Default value of `-compactor.ring.wait-stability-min-duration` is now 0, which disables the feature. #956
* [CHANGE] Alertmanager: removed `-alertmanager.configs.auto-webhook-root` #977
* [CHANGE] Alertmanager: removed `configdb` support from Alertmanager backend storages. #15 #38 #819
* [CHANGE] Alertmanager: Don't count user-not-found errors from replicas as failures in the `cortex_alertmanager_state_fetch_replica_state_failed_total` metric. #190
* [CHANGE] Alertmanager: Use distributor for non-API routes. #213
* [CHANGE] Alertmanager: removed `-alertmanager.storage.*` configuration options, with the exception of the CLI flags `-alertmanager.storage.path` and `-alertmanager.storage.retention`. Use `-alertmanager-storage.*` instead. #632
* [CHANGE] Alertmanager: set default value for `-alertmanager.web.external-url=http://localhost:8080/alertmanager` to match the default configuration. #808 #1067
* [CHANGE] Alertmanager: `-experimental.alertmanager.enable-api` flag has been renamed to `-alertmanager.enable-api` and is now stable. #913
* [CHANGE] Alertmanager: now always runs with sharding enabled; other modes of operation are removed. #1044 #1126
  * The following configuration options are removed:
    * `-alertmanager.sharding-enabled`
    * `-alertmanager.cluster.advertise-address`
    * `-alertmanager.cluster.gossip-interval`
    * `-alertmanager.cluster.listen-address`
    * `-alertmanager.cluster.peers`
    * `-alertmanager.cluster.push-pull-interval`
  * The following configuration options are renamed:
    * `-alertmanager.cluster.peer-timeout` to `-alertmanager.peer-timeout`
* [CHANGE] Alertmanager: the default value of `-alertmanager.sharding-ring.store` is now `memberlist`. #1171
* [CHANGE] Ring: changed default value of `-distributor.ring.store` (Distributor ring) and `-ring.store` (Ingester ring) to `memberlist`. #1046
* [CHANGE] Memberlist: the `memberlist_kv_store_value_bytes` metric has been removed due to values no longer being stored in-memory as encoded bytes. [#4345](https://github.com/cortexproject/cortex/pull/4345)
* [CHANGE] Memberlist: forward only changes, not entire original message. [#4419](https://github.com/cortexproject/cortex/pull/4419)
* [CHANGE] Memberlist: don't accept old tombstones as incoming change, and don't forward such messages to other gossip members. [#4420](https://github.com/cortexproject/cortex/pull/4420)
* [CHANGE] Memberlist: changed probe interval from `1s` to `5s` and probe timeout from `500ms` to `2s`. #563
* [CHANGE] Memberlist: the `name` label on metrics `cortex_dns_failures_total`, `cortex_dns_lookups_total` and `cortex_dns_provider_results` was renamed to `component`. #993
* [CHANGE] Limits: removed deprecated limits for rejecting old samples #799
  This removes the following flags:
  * `-validation.reject-old-samples`
  * `-validation.reject-old-samples.max-age`
* [CHANGE] Limits: removed local limit-related flags in favor of global limits. #725
  The distributor ring is now required, and can be configured via the `distributor.ring.*` flags.
  This removes the following flags:
  * `-distributor.ingestion-rate-strategy` -> will now always use the "global" strategy
  * `-ingester.max-series-per-user` -> set `-ingester.max-global-series-per-user` to `N` times the existing value of `-ingester.max-series-per-user` instead
  * `-ingester.max-series-per-metric` -> set `-ingester.max-global-series-per-metric`  to `N` times the existing value of `-ingester.max-series-per-metric` instead
  * `-ingester.max-metadata-per-user` -> set `-ingester.max-global-metadata-per-user` to `N` times the existing value of `-ingester.max-metadata-per-user` instead
  * `-ingester.max-metadata-per-metric` -> set `-ingester.max-global-metadata-per-metric` to `N` times the existing value of `-ingester.max-metadata-per-metric` instead
  * In the above notes, `N` refers to the number of ingester replicas
  Additionally, default values for the following flags have changed:
  * `-ingester.max-global-series-per-user` from `0` to `150000`
  * `-ingester.max-global-series-per-metric` from `0` to `20000`
  * `-distributor.ingestion-rate-limit` from `25000` to `10000`
  * `-distributor.ingestion-burst-size` from `50000` to `200000`
* [CHANGE] Limits: removed limit `enforce_metric_name`, now behave as if set to `true` always. #686
* [CHANGE] Limits: Option `-ingester.max-samples-per-query` and its YAML field `max_samples_per_query` have been removed. It required `-querier.ingester-streaming` option to be set to false, but since `-querier.ingester-streaming` is removed (always defaulting to true), the limit using it was removed as well. #204 #1132
* [CHANGE] Limits: Set the default max number of inflight ingester push requests (`-ingester.instance-limits.max-inflight-push-requests`) to 30000 in order to prevent clusters from being overwhelmed by request volume or temporary slow-downs. #259
* [CHANGE] Overrides exporter: renamed metric `cortex_overrides` to `cortex_limits_overrides`. #173 #407
* [FEATURE] The following features have been moved from experimental to stable: #913 #1002
  * Alertmanager config API
  * Alertmanager receiver firewall
  * Alertmanager sharding
  * Azure blob storage support
  * Blocks storage bucket index
  * Disable the ring health check in the readiness endpoint (`-ingester.readiness-check-ring-health=false`)
  * Distributor: do not extend writes on unhealthy ingesters
  * Do not unregister ingesters from ring on shutdown (`-ingester.unregister-on-shutdown=false`)
  * HA Tracker: cleanup of old replicas from KV Store
  * Instance limits in ingester and distributor
  * OpenStack Swift storage support
  * Query-frontend: query stats tracking
  * Query-scheduler
  * Querier: tenant federation
  * Ruler config API
  * S3 Server Side Encryption (SSE) using KMS
  * TLS configuration for gRPC, HTTP and etcd clients
  * Zone-aware replication
  * `/labels` API using matchers
  * The following querier limits:
    * `-querier.max-fetched-chunks-per-query`
    * `-querier.max-fetched-chunk-bytes-per-query`
    * `-querier.max-fetched-series-per-query`
  * The following alertmanager limits:
    * Notification rate (`-alertmanager.notification-rate-limit` and `-alertmanager.notification-rate-limit-per-integration`)
    * Dispatcher groups (`-alertmanager.max-dispatcher-aggregation-groups`)
    * User config size (`-alertmanager.max-config-size-bytes`)
    * Templates count in user config (`-alertmanager.max-templates-count`)
    * Max template size (`-alertmanager.max-template-size-bytes`)
* [FEATURE] The endpoints `/api/v1/status/buildinfo`, `<prometheus-http-prefix>/api/v1/status/buildinfo`, and `<alertmanager-http-prefix>/api/v1/status/buildinfo` have been added to display build information and enabled features. #1219 #1240
* [FEATURE] PromQL: added `present_over_time` support. #139
* [FEATURE] Added "Activity tracker" feature which can log ongoing activities from previous Mimir run in case of a crash. It is enabled by default and controlled by the `-activity-tracker.filepath` flag. It can be disabled by setting this path to an empty string. Currently, the Store-gateway, Ruler, Querier, Query-frontend and Ingester components use this feature to track queries. #631 #782 #822 #1121
* [FEATURE] Divide configuration parameters into categories "basic", "advanced", and "experimental". Only flags in the basic category are shown when invoking `-help`, whereas `-help-all` will include flags in all categories (basic, advanced, experimental). #840
* [FEATURE] Querier: Added support for tenant federation to exemplar endpoints. #927
* [FEATURE] Ingester: can expose metrics on active series matching custom trackers configured via `-ingester.active-series-custom-trackers` (or its respective YAML config option). When configured, active series for custom trackers are exposed by the `cortex_ingester_active_series_custom_tracker` metric. #42 #672
* [FEATURE] Ingester: Enable snapshotting of in-memory TSDB on disk during shutdown via `-blocks-storage.tsdb.memory-snapshot-on-shutdown` (experimental). #249
* [FEATURE] Ingester: Added `-blocks-storage.tsdb.isolation-enabled` flag, which allows disabling TSDB isolation feature. This is enabled by default (per TSDB default), but disabling can improve performance of write requests. #512
* [FEATURE] Ingester: Added `-blocks-storage.tsdb.head-chunks-write-queue-size` flag, which allows setting the size of the queue used by the TSDB before m-mapping chunks (experimental). #591
  * Added `cortex_ingester_tsdb_mmap_chunk_write_queue_operations_total` metric to track different operations of this queue.
* [FEATURE] Distributor: Added `-api.skip-label-name-validation-header-enabled` option to allow skipping label name validation on the HTTP write path based on `X-Mimir-SkipLabelNameValidation` header being `true` or not. #390
* [FEATURE] Query-frontend: Add `cortex_query_fetched_series_total` and `cortex_query_fetched_chunks_bytes_total` per-user counters to expose the number of series and bytes fetched as part of queries. These metrics can be enabled with the `-frontend.query-stats-enabled` flag (or its respective YAML config option `query_stats_enabled`). [#4343](https://github.com/cortexproject/cortex/pull/4343)
* [FEATURE] Query-frontend: Add `cortex_query_fetched_chunks_total` per-user counter to expose the number of chunks fetched as part of queries. This metric can be enabled with the `-query-frontend.query-stats-enabled` flag (or its respective YAML config option `query_stats_enabled`). #31
* [FEATURE] Query-frontend: Add query sharding for instant and range queries. You can enable querysharding by setting `-query-frontend.parallelize-shardable-queries` to `true`. The following additional config and exported metrics have been added. #79 #80 #100 #124 #140 #148 #150 #151 #153 #154 #155 #156 #157 #158 #159 #160 #163 #169 #172 #196 #205 #225 #226 #227 #228 #230 #235 #240 #239 #246 #244 #319 #330 #371 #385 #400 #458 #586 #630 #660 #707 #1542
  * New config options:
    * `-query-frontend.query-sharding-total-shards`: The amount of shards to use when doing parallelisation via query sharding.
    * `-query-frontend.query-sharding-max-sharded-queries`: The max number of sharded queries that can be run for a given received query. 0 to disable limit.
    * `-blocks-storage.bucket-store.series-hash-cache-max-size-bytes`: Max size - in bytes - of the in-memory series hash cache in the store-gateway.
    * `-blocks-storage.tsdb.series-hash-cache-max-size-bytes`: Max size - in bytes - of the in-memory series hash cache in the ingester.
  * New exported metrics:
    * `cortex_bucket_store_series_hash_cache_requests_total`
    * `cortex_bucket_store_series_hash_cache_hits_total`
    * `cortex_frontend_query_sharding_rewrites_succeeded_total`
    * `cortex_frontend_sharded_queries_per_query`
  * Renamed metrics:
    * `cortex_frontend_mapped_asts_total` to `cortex_frontend_query_sharding_rewrites_attempted_total`
  * Modified metrics:
    * added `sharded` label to `cortex_query_seconds_total`
  * When query sharding is enabled, the following querier config must be set on query-frontend too:
    * `-querier.max-concurrent`
    * `-querier.timeout`
    * `-querier.max-samples`
    * `-querier.at-modifier-enabled`
    * `-querier.default-evaluation-interval`
    * `-querier.active-query-tracker-dir`
    * `-querier.lookback-delta`
  * Sharding can be dynamically controlled per request using the `Sharding-Control: 64` header. (0 to disable)
  * Sharding can be dynamically controlled per tenant using the limit `query_sharding_total_shards`. (0 to disable)
  * Added `sharded_queries` count to the "query stats" log.
  * The number of shards is adjusted to be compatible with number of compactor shards that are used by a split-and-merge compactor. The querier can use this to avoid querying blocks that cannot have series in a given query shard.
* [FEATURE] Query-Frontend: Added `-query-frontend.cache-unaligned-requests` option to cache responses for requests that do not have step-aligned start and end times. This can improve speed of repeated queries, but can also pollute cache with results that are never reused. #432
* [FEATURE] Querier: Added label names cardinality endpoint `<prefix>/api/v1/cardinality/label_names` that is disabled by default. Can be enabled/disabled via the CLI flag `-querier.cardinality-analysis-enabled` or its respective YAML config option. Configurable on a per-tenant basis. #301 #377 #474
* [FEATURE] Querier: Added label values cardinality endpoint `<prefix>/api/v1/cardinality/label_values` that is disabled by default. Can be enabled/disabled via the CLI flag `-querier.cardinality-analysis-enabled` or its respective YAML config option, and configurable on a per-tenant basis. The maximum number of label names allowed to be queried in a single API call can be controlled via `-querier.label-values-max-cardinality-label-names-per-request`. #332 #395 #474
* [FEATURE] Querier: Added `-store.max-labels-query-length` to restrict the range of `/series`, label-names and label-values requests. #507
* [FEATURE] Ruler: Add new `-ruler.query-stats-enabled` which when enabled will report the `cortex_ruler_query_seconds_total` as a per-user metric that tracks the sum of the wall time of executing queries in the ruler in seconds. [#4317](https://github.com/cortexproject/cortex/pull/4317)
* [FEATURE] Ruler: Added federated rule groups. #533
  * Added `-ruler.tenant-federation.enabled` config flag.
  * Added support for `source_tenants` field on rule groups.
* [FEATURE] Store-gateway: Added `/store-gateway/tenants` and `/store-gateway/tenant/{tenant}/blocks` endpoints that provide functionality that was provided by `tools/listblocks`. #911 #973
* [FEATURE] Compactor: compactor now uses new algorithm that we call "split-and-merge". Previous compaction strategy was removed. With the `split-and-merge` compactor source blocks for a given tenant are grouped into `-compactor.split-groups` number of groups. Each group of blocks is then compacted separately, and is split into `-compactor.split-and-merge-shards` shards (configurable on a per-tenant basis). Compaction of each tenant shards can be horizontally scaled. Number of compactors that work on jobs for single tenant can be limited by using `-compactor.compactor-tenant-shard-size` parameter, or per-tenant `compactor_tenant_shard_size` override.  #275 #281 #282 #283 #288 #290 #303 #307 #317 #323 #324 #328 #353 #368 #479 #820
* [FEATURE] Compactor: Added `-compactor.max-compaction-time` to control how long can compaction for a single tenant take. If compactions for a tenant take longer, no new compactions are started in the same compaction cycle. Running compactions are not stopped however, and may take much longer. #523
* [FEATURE] Compactor: When compactor finds blocks with out-of-order chunks, it will mark them for no-compaction. Blocks marked for no-compaction are ignored in future compactions too. Added metric `cortex_compactor_blocks_marked_for_no_compaction_total` to track number of blocks marked for no-compaction. Added `CortexCompactorSkippedBlocksWithOutOfOrderChunks` alert based on new metric. Markers are only checked from `<tenant>/markers` location, but uploaded to the block directory too. #520 #535 #550
* [FEATURE] Compactor: multiple blocks are now downloaded and uploaded at once, which can shorten compaction process. #552
* [ENHANCEMENT] Exemplars are now emitted for all gRPC calls and many operations tracked by histograms. #180
* [ENHANCEMENT] New options `-server.http-listen-network` and `-server.grpc-listen-network` allow binding as 'tcp4' or 'tcp6'. #180
* [ENHANCEMENT] Query federation: improve performance in MergeQueryable by memoizing labels. #312
* [ENHANCEMENT] Add histogram metrics `cortex_distributor_sample_delay_seconds` and `cortex_ingester_tsdb_sample_out_of_order_delta_seconds` #488
* [ENHANCEMENT] Check internal directory access before starting up. #1217
* [ENHANCEMENT] Azure client: expose option to configure MSI URL and user-assigned identity. #584
* [ENHANCEMENT] Added a new metric `mimir_build_info` to coincide with `cortex_build_info`. The metric `cortex_build_info` has not been removed. #1022
* [ENHANCEMENT] Mimir runs a sanity check of storage config at startup and will fail to start if the sanity check doesn't pass. This is done to find potential config issues before starting up. #1180
* [ENHANCEMENT] Validate alertmanager and ruler storage configurations to ensure they don't use same bucket name and region values as those configured for the blocks storage. #1214
* [ENHANCEMENT] Ingester: added option `-ingester.readiness-check-ring-health` to disable the ring health check in the readiness endpoint. When disabled, the health checks are run against only the ingester itself instead of all ingesters in the ring. #48 #126
* [ENHANCEMENT] Ingester: reduce CPU and memory utilization if remote write requests contains a large amount of "out of bounds" samples. #413
* [ENHANCEMENT] Ingester: reduce CPU and memory utilization when querying chunks from ingesters. #430
* [ENHANCEMENT] Ingester: Expose ingester ring page on ingesters. #654
* [ENHANCEMENT] Distributor: added option `-distributor.excluded-zones` to exclude ingesters running in specific zones both on write and read path. #51
* [ENHANCEMENT] Distributor: add tags to tracing span for distributor push with user, cluster and replica. #210
* [ENHANCEMENT] Distributor: performance optimisations. #212 #217 #242
* [ENHANCEMENT] Distributor: reduce latency when HA-Tracking by doing KVStore updates in the background. #271
* [ENHANCEMENT] Distributor: make distributor inflight push requests count include background calls to ingester. #398
* [ENHANCEMENT] Distributor: silently drop exemplars more than 5 minutes older than samples in the same batch. #544
* [ENHANCEMENT] Distributor: reject exemplars with blank label names or values. The `cortex_discarded_exemplars_total` metric will use the `exemplar_labels_blank` reason in this case. #873
* [ENHANCEMENT] Query-frontend: added `cortex_query_frontend_workers_enqueued_requests_total` metric to track the number of requests enqueued in each query-scheduler. #384
* [ENHANCEMENT] Query-frontend: added `cortex_query_frontend_non_step_aligned_queries_total` to track the total number of range queries with start/end not aligned to step. #347 #357 #582
* [ENHANCEMENT] Query-scheduler: exported summary `cortex_query_scheduler_inflight_requests` tracking total number of inflight requests (both enqueued and processing) in percentile buckets. #675
* [ENHANCEMENT] Querier: can use the `LabelNames` call with matchers, if matchers are provided in the `/labels` API call, instead of using the more expensive `MetricsForLabelMatchers` call as before. #3 #1186
* [ENHANCEMENT] Querier / store-gateway: optimized regex matchers. #319 #334 #355
* [ENHANCEMENT] Querier: when fetching data for specific query-shard, we can ignore some blocks based on compactor-shard ID, since sharding of series by query sharding and compactor is the same. Added metrics: #438 #450
  * `cortex_querier_blocks_found_total`
  * `cortex_querier_blocks_queried_total`
  * `cortex_querier_blocks_with_compactor_shard_but_incompatible_query_shard_total`
* [ENHANCEMENT] Querier / ruler: reduce cpu usage, latency and peak memory consumption. #459 #463 #589
* [ENHANCEMENT] Querier: labels requests now obey `-querier.query-ingesters-within`, making them a little more efficient. #518
* [ENHANCEMENT] Querier: retry store-gateway in case of unexpected failure, instead of failing the query. #1003
* [ENHANCEMENT] Querier / ruler: reduce memory used by streaming queries, particularly in ruler. [#4341](https://github.com/cortexproject/cortex/pull/4341)
* [ENHANCEMENT] Ruler: Using shuffle sharding subring on GetRules API. [#4466](https://github.com/cortexproject/cortex/pull/4466)
* [ENHANCEMENT] Ruler: wait for ruler ring client to self-detect during startup. #990
* [ENHANCEMENT] Store-gateway: added `cortex_bucket_store_sent_chunk_size_bytes` metric, tracking the size of chunks sent from store-gateway to querier. #123
* [ENHANCEMENT] Store-gateway: reduced CPU and memory utilization due to exported metrics aggregation for instances with a large number of tenants. #123 #142
* [ENHANCEMENT] Store-gateway: added an in-memory LRU cache for chunks attributes. Can be enabled setting `-blocks-storage.bucket-store.chunks-cache.attributes-in-memory-max-items=X` where `X` is the max number of items to keep in the in-memory cache. The following new metrics are exposed: #279 #415 #437
  * `cortex_cache_memory_requests_total`
  * `cortex_cache_memory_hits_total`
  * `cortex_cache_memory_items_count`
* [ENHANCEMENT] Store-gateway: log index cache requests to tracing spans. #419
* [ENHANCEMENT] Store-gateway: store-gateway can now ignore blocks with minimum time within `-blocks-storage.bucket-store.ignore-blocks-within` duration. Useful when used together with `-querier.query-store-after`. #502
* [ENHANCEMENT] Store-gateway: label values with matchers now doesn't preload or list series, reducing latency and memory consumption. #534
* [ENHANCEMENT] Store-gateway: the results of `LabelNames()`, `LabelValues()` and `Series(skipChunks=true)` calls are now cached in the index cache. #590
* [ENHANCEMENT] Store-gateway: Added `-store-gateway.sharding-ring.unregister-on-shutdown` option that allows store-gateway to stay in the ring even after shutdown. Defaults to `true`, which is the same as current behaviour. #610 #614
* [ENHANCEMENT] Store-gateway: wait for ring tokens stability instead of ring stability to speed up startup and tests. #620
* [ENHANCEMENT] Compactor: add timeout for waiting on compactor to become ACTIVE in the ring. [#4262](https://github.com/cortexproject/cortex/pull/4262)
* [ENHANCEMENT] Compactor: skip already planned compaction jobs if the tenant doesn't belong to the compactor instance anymore. #303
* [ENHANCEMENT] Compactor: Blocks cleaner will ignore users that it no longer "owns" when sharding is enabled, and user ownership has changed since last scan. #325
* [ENHANCEMENT] Compactor: added `-compactor.compaction-jobs-order` support to configure which compaction jobs should run first for a given tenant (in case there are multiple ones). Supported values are: `smallest-range-oldest-blocks-first` (default), `newest-blocks-first`. #364
* [ENHANCEMENT] Compactor: delete blocks marked for deletion faster. #490
* [ENHANCEMENT] Compactor: expose low-level concurrency options for compactor: `-compactor.max-opening-blocks-concurrency`, `-compactor.max-closing-blocks-concurrency`, `-compactor.symbols-flushers-concurrency`. #569 #701
* [ENHANCEMENT] Compactor: expand compactor logs to include total compaction job time, total time for uploads and block counts. #549
* [ENHANCEMENT] Ring: allow experimental configuration of disabling of heartbeat timeouts by setting the relevant configuration value to zero. Applies to the following: [#4342](https://github.com/cortexproject/cortex/pull/4342)
  * `-distributor.ring.heartbeat-timeout`
  * `-ingester.ring.heartbeat-timeout`
  * `-ruler.ring.heartbeat-timeout`
  * `-alertmanager.sharding-ring.heartbeat-timeout`
  * `-compactor.ring.heartbeat-timeout`
  * `-store-gateway.sharding-ring.heartbeat-timeout`
* [ENHANCEMENT] Ring: allow heartbeats to be explicitly disabled by setting the interval to zero. This is considered experimental. This applies to the following configuration options: [#4344](https://github.com/cortexproject/cortex/pull/4344)
  * `-distributor.ring.heartbeat-period`
  * `-ingester.ring.heartbeat-period`
  * `-ruler.ring.heartbeat-period`
  * `-alertmanager.sharding-ring.heartbeat-period`
  * `-compactor.ring.heartbeat-period`
  * `-store-gateway.sharding-ring.heartbeat-period`
* [ENHANCEMENT] Memberlist: optimized receive path for processing ring state updates, to help reduce CPU utilization in large clusters. [#4345](https://github.com/cortexproject/cortex/pull/4345)
* [ENHANCEMENT] Memberlist: expose configuration of memberlist packet compression via `-memberlist.compression-enabled`. [#4346](https://github.com/cortexproject/cortex/pull/4346)
* [ENHANCEMENT] Memberlist: Add `-memberlist.advertise-addr` and `-memberlist.advertise-port` options for setting the address to advertise to other members of the cluster to enable NAT traversal. #260
* [ENHANCEMENT] Memberlist: reduce CPU utilization for rings with a large number of members. #537 #563 #634
* [ENHANCEMENT] Overrides exporter: include additional limits in the per-tenant override exporter. The following limits have been added to the `cortex_limit_overrides` metric: #21
  * `max_fetched_series_per_query`
  * `max_fetched_chunk_bytes_per_query`
  * `ruler_max_rules_per_rule_group`
  * `ruler_max_rule_groups_per_tenant`
* [ENHANCEMENT] Overrides exporter: add a metrics `cortex_limits_defaults` to expose the default values of limits. #173
* [ENHANCEMENT] Overrides exporter: Add `max_fetched_chunks_per_query` and `max_global_exemplars_per_user` limits to the default and per-tenant limits exported as metrics. #471 #515
* [ENHANCEMENT] Upgrade Go to 1.17.8. #1347 #1381
* [ENHANCEMENT] Upgrade Docker base images to `alpine:3.15.0`. #1348
* [BUGFIX] Azure storage: only create HTTP client once, to reduce memory utilization. #605
* [BUGFIX] Ingester: fixed ingester stuck on start up (LEAVING ring state) when `-ingester.ring.heartbeat-period=0` and `-ingester.unregister-on-shutdown=false`. [#4366](https://github.com/cortexproject/cortex/pull/4366)
* [BUGFIX] Ingester: prevent any reads or writes while the ingester is stopping. This will prevent accessing TSDB blocks once they have been already closed. [#4304](https://github.com/cortexproject/cortex/pull/4304)
* [BUGFIX] Ingester: TSDB now waits for pending readers before truncating Head block, fixing the `chunk not found` error and preventing wrong query results. #16
* [BUGFIX] Ingester: don't create TSDB or appender if no samples are sent by a tenant. #162
* [BUGFIX] Ingester: fix out-of-order chunks in TSDB head in-memory series after WAL replay in case some samples were appended to TSDB WAL before series. #530
* [BUGFIX] Distributor: when cleaning up obsolete elected replicas from KV store, HA tracker didn't update number of cluster per user correctly. [#4336](https://github.com/cortexproject/cortex/pull/4336)
* [BUGFIX] Distributor: fix bug in query-exemplar where some results would get dropped. #583
* [BUGFIX] Query-frontend: Fixes @ modifier functions (start/end) when splitting queries by time. #206
* [BUGFIX] Query-frontend: Ensure query_range requests handled by the query-frontend return JSON formatted errors. #360 #499
* [BUGFIX] Query-frontend: don't reuse cached results for queries that are not step-aligned. #424
* [BUGFIX] Query-frontend: fix API error messages that were mentioning Prometheus `--enable-feature=promql-negative-offset` and `--enable-feature=promql-at-modifier` flags. #688
* [BUGFIX] Query-frontend: worker's cancellation channels are now buffered to ensure that all request cancellations are properly handled. #741
* [BUGFIX] Querier: fixed `/api/v1/user_stats` endpoint. When zone-aware replication is enabled, `MaxUnavailableZones` param is used instead of `MaxErrors`, so setting `MaxErrors = 0` doesn't make the Querier wait for all Ingesters responses. #474
* [BUGFIX] Querier: Disable query scheduler SRV DNS lookup. #689
* [BUGFIX] Ruler: fixed counting of PromQL evaluation errors as user-errors when updating `cortex_ruler_queries_failed_total`. [#4335](https://github.com/cortexproject/cortex/pull/4335)
* [BUGFIX] Ruler: fix formatting of rule groups in `/ruler/rule_groups` endpoint. #655
* [BUGFIX] Ruler: do not log `unable to read rules directory` at startup if the directory hasn't been created yet. #1058
* [BUGFIX] Ruler: enable Prometheus-compatible endpoints regardless of `-ruler.enable-api`. The flag now only controls the configuration API. This is what the config flag description stated, but not what was happening. #1216
* [BUGFIX] Compactor: fixed panic while collecting Prometheus metrics. #28
* [BUGFIX] Compactor: compactor should now be able to correctly mark blocks for deletion and no-compaction, if such marking was previously interrupted. #1015
* [BUGFIX] Alertmanager: remove stale template files. #4495
* [BUGFIX] Alertmanager: don't replace user configurations with blank fallback configurations (when enabled), particularly during scaling up/down instances when sharding is enabled. #224
* [BUGFIX] Ring: multi KV runtime config changes are now propagated to all rings, not just ingester ring. #1047
* [BUGFIX] Memberlist: fixed corrupted packets when sending compound messages with more than 255 messages or messages bigger than 64KB. #551
* [BUGFIX] Overrides exporter: successfully startup even if runtime config is not set. #1056
* [BUGFIX] Fix internal modules to wait for other modules depending on them before stopping. #1472

### Mixin

_Changes since `grafana/cortex-jsonnet` `1.9.0`._

* [CHANGE] Removed chunks storage support from mixin. #641 #643 #645 #811 #812 #813
  * Removed `tsdb.libsonnet`: no need to import it anymore (its content is already automatically included when using Jsonnet)
  * Removed the following fields from `_config`:
    * `storage_engine` (defaults to `blocks`)
    * `chunk_index_backend`
    * `chunk_store_backend`
  * Removed schema config map
  * Removed the following dashboards:
    * "Cortex / Chunks"
    * "Cortex / WAL"
    * "Cortex / Blocks vs Chunks"
  * Removed the following alerts:
    * `CortexOldChunkInMemory`
    * `CortexCheckpointCreationFailed`
    * `CortexCheckpointDeletionFailed`
    * `CortexProvisioningMemcachedTooSmall`
    * `CortexWALCorruption`
    * `CortexTableSyncFailure`
    * `CortexTransferFailed`
  * Removed the following recording rules:
    * `cortex_chunk_store_index_lookups_per_query`
    * `cortex_chunk_store_series_pre_intersection_per_query`
    * `cortex_chunk_store_series_post_intersection_per_query`
    * `cortex_chunk_store_chunks_per_query`
    * `cortex_bigtable_request_duration_seconds`
    * `cortex_cassandra_request_duration_seconds`
    * `cortex_dynamo_request_duration_seconds`
    * `cortex_database_request_duration_seconds`
    * `cortex_gcs_request_duration_seconds`
* [CHANGE] Update grafana-builder dependency: use $__rate_interval in qpsPanel and latencyPanel. [#372](https://github.com/grafana/cortex-jsonnet/pull/372)
* [CHANGE] `namespace` template variable in dashboards now only selects namespaces for selected clusters. [#311](https://github.com/grafana/cortex-jsonnet/pull/311)
* [CHANGE] `CortexIngesterRestarts` alert severity changed from `critical` to `warning`. [#321](https://github.com/grafana/cortex-jsonnet/pull/321)
* [CHANGE] Dashboards: added overridable `job_labels` and `cluster_labels` to the configuration object as label lists to uniquely identify jobs and clusters in the metric names and group-by lists in dashboards. [#319](https://github.com/grafana/cortex-jsonnet/pull/319)
* [CHANGE] Dashboards: `alert_aggregation_labels` has been removed from the configuration and overriding this value has been deprecated. Instead the labels are now defined by the `cluster_labels` list, and should be overridden accordingly through that list. [#319](https://github.com/grafana/cortex-jsonnet/pull/319)
* [CHANGE] Renamed `CortexCompactorHasNotUploadedBlocksSinceStart` to `CortexCompactorHasNotUploadedBlocks`. [#334](https://github.com/grafana/cortex-jsonnet/pull/334)
* [CHANGE] Renamed `CortexCompactorRunFailed` to `CortexCompactorHasNotSuccessfullyRunCompaction`. [#334](https://github.com/grafana/cortex-jsonnet/pull/334)
* [CHANGE] Renamed `CortexInconsistentConfig` alert to `CortexInconsistentRuntimeConfig` and increased severity to `critical`. [#335](https://github.com/grafana/cortex-jsonnet/pull/335)
* [CHANGE] Increased `CortexBadRuntimeConfig` alert severity to `critical` and removed support for `cortex_overrides_last_reload_successful` metric (was removed in Cortex 1.3.0). [#335](https://github.com/grafana/cortex-jsonnet/pull/335)
* [CHANGE] Grafana 'min step' changed to 15s so dashboard show better detail. [#340](https://github.com/grafana/cortex-jsonnet/pull/340)
* [CHANGE] Replace `CortexRulerFailedEvaluations` with two new alerts: `CortexRulerTooManyFailedPushes` and `CortexRulerTooManyFailedQueries`. [#347](https://github.com/grafana/cortex-jsonnet/pull/347)
* [CHANGE] Removed `CortexCacheRequestErrors` alert. This alert was not working because the legacy Cortex cache client instrumentation doesn't track errors. [#346](https://github.com/grafana/cortex-jsonnet/pull/346)
* [CHANGE] Removed `CortexQuerierCapacityFull` alert. [#342](https://github.com/grafana/cortex-jsonnet/pull/342)
* [CHANGE] Changes blocks storage alerts to group metrics by the configured `cluster_labels` (supporting the deprecated `alert_aggregation_labels`). [#351](https://github.com/grafana/cortex-jsonnet/pull/351)
* [CHANGE] Increased `CortexIngesterReachingSeriesLimit` critical alert threshold from 80% to 85%. [#363](https://github.com/grafana/cortex-jsonnet/pull/363)
* [CHANGE] Changed default `job_names` for query-frontend, query-scheduler and querier to match custom deployments too. [#376](https://github.com/grafana/cortex-jsonnet/pull/376)
* [CHANGE] Split `cortex_api` recording rule group into three groups. This is a workaround for large clusters where this group can become slow to evaluate. [#401](https://github.com/grafana/cortex-jsonnet/pull/401)
* [CHANGE] Increased `CortexIngesterReachingSeriesLimit` warning threshold from 70% to 80% and critical threshold from 85% to 90%. [#404](https://github.com/grafana/cortex-jsonnet/pull/404)
* [CHANGE] Raised `CortexKVStoreFailure` alert severity from warning to critical. #493
* [CHANGE] Increase `CortexRolloutStuck` alert "for" duration from 15m to 30m. #493 #573
* [CHANGE] The Alertmanager and Ruler compiled dashboards (`alertmanager.json` and `ruler.json`) have been respectively renamed to `mimir-alertmanager.json` and `mimir-ruler.json`. #869
* [CHANGE] Removed `cortex_overrides_metric` from `_config`. #871
* [CHANGE] Renamed recording rule groups (`cortex_` prefix changed to `mimir_`). #871
* [CHANGE] Alerts name prefix has been changed from `Cortex` to `Mimir` (eg. alert `CortexIngesterUnhealthy` has been renamed to `MimirIngesterUnhealthy`). #879
* [CHANGE] Enabled resources dashboards by default. Can be disabled setting `resources_dashboards_enabled` config field to `false`. #920
* [FEATURE] Added `Cortex / Overrides` dashboard, displaying default limits and per-tenant overrides applied to Mimir. #673
* [FEATURE] Added `Mimir / Tenants` and `Mimir / Top tenants` dashboards, displaying user-based metrics. #776
* [FEATURE] Added querier autoscaling panels and alerts. #1006 #1016
* [FEATURE] Mimir / Top tenants dashboard now has tenants ranked by rule group size and evaluation time. #1338
* [ENHANCEMENT] cortex-mixin: Make `cluster_namespace_deployment:kube_pod_container_resource_requests_{cpu_cores,memory_bytes}:sum` backwards compatible with `kube-state-metrics` v2.0.0. [#317](https://github.com/grafana/cortex-jsonnet/pull/317)
* [ENHANCEMENT] Cortex-mixin: Include `cortex-gw-internal` naming variation in default `gateway` job names. [#328](https://github.com/grafana/cortex-jsonnet/pull/328)
* [ENHANCEMENT] Ruler dashboard: added object storage metrics. [#354](https://github.com/grafana/cortex-jsonnet/pull/354)
* [ENHANCEMENT] Alertmanager dashboard: added object storage metrics. [#354](https://github.com/grafana/cortex-jsonnet/pull/354)
* [ENHANCEMENT] Added documentation text panels and descriptions to reads and writes dashboards. [#324](https://github.com/grafana/cortex-jsonnet/pull/324)
* [ENHANCEMENT] Dashboards: defined container functions for common resources panels: containerDiskWritesPanel, containerDiskReadsPanel, containerDiskSpaceUtilization. [#331](https://github.com/grafana/cortex-jsonnet/pull/331)
* [ENHANCEMENT] cortex-mixin: Added `alert_excluded_routes` config to exclude specific routes from alerts. [#338](https://github.com/grafana/cortex-jsonnet/pull/338)
* [ENHANCEMENT] Added `CortexMemcachedRequestErrors` alert. [#346](https://github.com/grafana/cortex-jsonnet/pull/346)
* [ENHANCEMENT] Ruler dashboard: added "Per route p99 latency" panel in the "Configuration API" row. [#353](https://github.com/grafana/cortex-jsonnet/pull/353)
* [ENHANCEMENT] Increased the `for` duration of the `CortexIngesterReachingSeriesLimit` warning alert to 3h. [#362](https://github.com/grafana/cortex-jsonnet/pull/362)
* [ENHANCEMENT] Added a new tier (`medium_small_user`) so we have another tier between 100K and 1Mil active series. [#364](https://github.com/grafana/cortex-jsonnet/pull/364)
* [ENHANCEMENT] Extend Alertmanager dashboard: [#313](https://github.com/grafana/cortex-jsonnet/pull/313)
  * "Tenants" stat panel - shows number of discovered tenant configurations.
  * "Replication" row - information about the replication of tenants/alerts/silences over instances.
  * "Tenant Configuration Sync" row - information about the configuration sync procedure.
  * "Sharding Initial State Sync" row - information about the initial state sync procedure when sharding is enabled.
  * "Sharding Runtime State Sync" row - information about various state operations which occur when sharding is enabled (replication, fetch, marge, persist).
* [ENHANCEMENT] Update gsutil command for `not healthy index found` playbook [#370](https://github.com/grafana/cortex-jsonnet/pull/370)
* [ENHANCEMENT] Added Alertmanager alerts and playbooks covering configuration syncs and sharding operation: [#377 [#378](https://github.com/grafana/cortex-jsonnet/pull/378)
  * `CortexAlertmanagerSyncConfigsFailing`
  * `CortexAlertmanagerRingCheckFailing`
  * `CortexAlertmanagerPartialStateMergeFailing`
  * `CortexAlertmanagerReplicationFailing`
  * `CortexAlertmanagerPersistStateFailing`
  * `CortexAlertmanagerInitialSyncFailed`
* [ENHANCEMENT] Add recording rules to improve responsiveness of Alertmanager dashboard. [#387](https://github.com/grafana/cortex-jsonnet/pull/387)
* [ENHANCEMENT] Add `CortexRolloutStuck` alert. [#405](https://github.com/grafana/cortex-jsonnet/pull/405)
* [ENHANCEMENT] Added `CortexKVStoreFailure` alert. [#406](https://github.com/grafana/cortex-jsonnet/pull/406)
* [ENHANCEMENT] Use configured `ruler` jobname for ruler dashboard panels. [#409](https://github.com/grafana/cortex-jsonnet/pull/409)
* [ENHANCEMENT] Add ability to override `datasource` for generated dashboards. [#407](https://github.com/grafana/cortex-jsonnet/pull/407)
* [ENHANCEMENT] Use alertmanager jobname for alertmanager dashboard panels [#411](https://github.com/grafana/cortex-jsonnet/pull/411)
* [ENHANCEMENT] Added `CortexDistributorReachingInflightPushRequestLimit` alert. [#408](https://github.com/grafana/cortex-jsonnet/pull/408)
* [ENHANCEMENT] Added `CortexReachingTCPConnectionsLimit` alert. #403
* [ENHANCEMENT] Added "Cortex / Writes Networking" and "Cortex / Reads Networking" dashboards. #405
* [ENHANCEMENT] Improved "Queue length" panel in "Cortex / Queries" dashboard. #408
* [ENHANCEMENT] Add `CortexDistributorReachingInflightPushRequestLimit` alert and playbook. #401
* [ENHANCEMENT] Added "Recover accidentally deleted blocks (Google Cloud specific)" playbook. #475
* [ENHANCEMENT] Added support to multi-zone store-gateway deployments. #608 #615
* [ENHANCEMENT] Show supplementary alertmanager services in the Rollout Progress dashboard. #738 #855
* [ENHANCEMENT] Added `mimir` to default job names. This makes dashboards and alerts working when Mimir is installed in single-binary mode and the deployment is named `mimir`. #921
* [ENHANCEMENT] Introduced a new alert for the Alertmanager: `MimirAlertmanagerAllocatingTooMuchMemory`. It has two severities based on the memory usage against limits, a `warning` level at 80% and a `critical` level at 90%. #1206
* [ENHANCEMENT] Faster memcached cache requests. #2720
* [BUGFIX] Fixed `CortexIngesterHasNotShippedBlocks` alert false positive in case an ingester instance had ingested samples in the past, then no traffic was received for a long period and then it started receiving samples again. [#308](https://github.com/grafana/cortex-jsonnet/pull/308)
* [BUGFIX] Fixed `CortexInconsistentRuntimeConfig` metric. [#335](https://github.com/grafana/cortex-jsonnet/pull/335)
* [BUGFIX] Fixed scaling dashboard to correctly work when a Cortex service deployment spans across multiple zones (a zone is expected to have the `zone-[a-z]` suffix). [#365](https://github.com/grafana/cortex-jsonnet/pull/365)
* [BUGFIX] Fixed rollout progress dashboard to correctly work when a Cortex service deployment spans across multiple zones (a zone is expected to have the `zone-[a-z]` suffix). [#366](https://github.com/grafana/cortex-jsonnet/pull/366)
* [BUGFIX] Fixed rollout progress dashboard to include query-scheduler too. [#376](https://github.com/grafana/cortex-jsonnet/pull/376)
* [BUGFIX] Upstream recording rule `node_namespace_pod_container:container_cpu_usage_seconds_total:sum_irate` renamed. [#379](https://github.com/grafana/cortex-jsonnet/pull/379)
* [BUGFIX] Fixed writes/reads/alertmanager resources dashboards to use `$._config.job_names.gateway`. [#403](https://github.com/grafana/cortex-jsonnet/pull/403)
* [BUGFIX] Span the annotation.message in alerts as YAML multiline strings. [#412](https://github.com/grafana/cortex-jsonnet/pull/412)
* [BUGFIX] Fixed "Instant queries / sec" in "Cortex / Reads" dashboard. #445
* [BUGFIX] Fixed and added missing KV store panels in Writes, Reads, Ruler and Compactor dashboards. #448
* [BUGFIX] Fixed Alertmanager dashboard when alertmanager is running as part of single binary. #1064
* [BUGFIX] Fixed Ruler dashboard when ruler is running as part of single binary. #1260
* [BUGFIX] Query-frontend: fixed bad querier status code mapping with query-sharding enabled. #1227

### Jsonnet

_Changes since `grafana/cortex-jsonnet` `1.9.0`._

* [CHANGE] Removed chunks storage support. #639
  * Removed the following fields from `_config`:
    * `storage_engine` (defaults to `blocks`)
    * `querier_second_storage_engine` (not supported anymore)
    * `table_manager_enabled`, `table_prefix`
    * `memcached_index_writes_enabled` and `memcached_index_writes_max_item_size_mb`
    * `storeMemcachedChunksConfig`
    * `storeConfig`
    * `max_chunk_idle`
    * `schema` (the schema configmap is still added for backward compatibility reasons)
    * `bigtable_instance` and `bigtable_project`
    * `client_configs`
    * `enabledBackends`
    * `storage_backend`
    * `cassandra_addresses`
    * `s3_bucket_name`
    * `ingester_deployment_without_wal` (was only used by chunks storage)
    * `ingester` (was only used to configure chunks storage WAL)
  * Removed the following CLI flags from `ingester_args`:
    * `ingester.max-chunk-age`
    * `ingester.max-stale-chunk-idle`
    * `ingester.max-transfer-retries`
    * `ingester.retain-period`
* [CHANGE] Changed `overrides-exporter.libsonnet` from being based on cortex-tools to Mimir `overrides-exporter` target. #646
* [CHANGE] Store gateway: set `-blocks-storage.bucket-store.index-cache.memcached.max-get-multi-concurrency`,
  `-blocks-storage.bucket-store.chunks-cache.memcached.max-get-multi-concurrency`,
  `-blocks-storage.bucket-store.metadata-cache.memcached.max-get-multi-concurrency`,
  `-blocks-storage.bucket-store.index-cache.memcached.max-idle-connections`,
  `-blocks-storage.bucket-store.chunks-cache.memcached.max-idle-connections`,
  `-blocks-storage.bucket-store.metadata-cache.memcached.max-idle-connections` to 100 [#414](https://github.com/grafana/cortex-jsonnet/pull/414)
* [CHANGE] Alertmanager: mounted overrides configmap to alertmanager too. [#315](https://github.com/grafana/cortex-jsonnet/pull/315)
* [CHANGE] Memcached: upgraded memcached from `1.5.17` to `1.6.9`. [#316](https://github.com/grafana/cortex-jsonnet/pull/316)
* [CHANGE] Store-gateway: increased memory request and limit respectively from 6GB / 6GB to 12GB / 18GB. [#322](https://github.com/grafana/cortex-jsonnet/pull/322)
* [CHANGE] Store-gateway: increased `-blocks-storage.bucket-store.max-chunk-pool-bytes` from 2GB (default) to 12GB. [#322](https://github.com/grafana/cortex-jsonnet/pull/322)
* [CHANGE] Ingester/Ruler: set `-server.grpc-max-send-msg-size-bytes` and `-server.grpc-max-send-msg-size-bytes` to sensible default values (10MB). [#326](https://github.com/grafana/cortex-jsonnet/pull/326)
* [CHANGE] Decreased `-server.grpc-max-concurrent-streams` from 100k to 10k. [#369](https://github.com/grafana/cortex-jsonnet/pull/369)
* [CHANGE] Decreased blocks storage ingesters graceful termination period from 80m to 20m. [#369](https://github.com/grafana/cortex-jsonnet/pull/369)
* [CHANGE] Increase the rules per group and rule groups limits on different tiers. [#396](https://github.com/grafana/cortex-jsonnet/pull/396)
* [CHANGE] Removed `max_samples_per_query` limit, since it only works with chunks and only when using `-distributor.shard-by-all-labels=false`. [#397](https://github.com/grafana/cortex-jsonnet/pull/397)
* [CHANGE] Removed chunks storage query sharding config support. The following config options have been removed: [#398](https://github.com/grafana/cortex-jsonnet/pull/398)
  * `_config` > `queryFrontend` > `shard_factor`
  * `_config` > `queryFrontend` > `sharded_queries_enabled`
  * `_config` > `queryFrontend` > `query_split_factor`
* [CHANGE] Rename ruler_s3_bucket_name and ruler_gcs_bucket_name to ruler_storage_bucket_name: [#415](https://github.com/grafana/cortex-jsonnet/pull/415)
* [CHANGE] Fine-tuned rolling update policy for distributor, querier, query-frontend, query-scheduler. [#420](https://github.com/grafana/cortex-jsonnet/pull/420)
* [CHANGE] Increased memcached metadata/chunks/index-queries max connections from 4k to 16k. [#420](https://github.com/grafana/cortex-jsonnet/pull/420)
* [CHANGE] Disabled step alignment in query-frontend to be compliant with PromQL. [#420](https://github.com/grafana/cortex-jsonnet/pull/420)
* [CHANGE] Do not limit compactor CPU and request a number of cores equal to the configured concurrency. [#420](https://github.com/grafana/cortex-jsonnet/pull/420)
* [CHANGE] Configured split-and-merge compactor. #853
  * The following CLI flags are set on compactor:
    * `-compactor.split-and-merge-shards=0`
    * `-compactor.compactor-tenant-shard-size=1`
    * `-compactor.split-groups=1`
    * `-compactor.max-opening-blocks-concurrency=4`
    * `-compactor.max-closing-blocks-concurrency=2`
    * `-compactor.symbols-flushers-concurrency=4`
  * The following per-tenant overrides have been set on `super_user` and `mega_user` classes:
    ```
    compactor_split_and_merge_shards: 2,
    compactor_tenant_shard_size: 2,
    compactor_split_groups: 2,
    ```
* [CHANGE] The entrypoint file to include has been renamed from `cortex.libsonnet` to `mimir.libsonnet`. #897
* [CHANGE] The default image config field has been renamed from `cortex` to `mimir`. #896
   ```
   {
     _images+:: {
       mimir: '...',
     },
   }
   ```
* [CHANGE] Removed `cortex_` prefix from config fields. #898
  * The following config fields have been renamed:
    * `cortex_bucket_index_enabled` renamed to `bucket_index_enabled`
    * `cortex_compactor_cleanup_interval` renamed to `compactor_cleanup_interval`
    * `cortex_compactor_data_disk_class` renamed to `compactor_data_disk_class`
    * `cortex_compactor_data_disk_size` renamed to `compactor_data_disk_size`
    * `cortex_compactor_max_concurrency` renamed to `compactor_max_concurrency`
    * `cortex_distributor_allow_multiple_replicas_on_same_node` renamed to `distributor_allow_multiple_replicas_on_same_node`
    * `cortex_ingester_data_disk_class` renamed to `ingester_data_disk_class`
    * `cortex_ingester_data_disk_size` renamed to `ingester_data_disk_size`
    * `cortex_querier_allow_multiple_replicas_on_same_node` renamed to `querier_allow_multiple_replicas_on_same_node`
    * `cortex_query_frontend_allow_multiple_replicas_on_same_node` renamed to `query_frontend_allow_multiple_replicas_on_same_node`
    * `cortex_query_sharding_enabled` renamed to `query_sharding_enabled`
    * `cortex_query_sharding_msg_size_factor` renamed to `query_sharding_msg_size_factor`
    * `cortex_ruler_allow_multiple_replicas_on_same_node` renamed to `ruler_allow_multiple_replicas_on_same_node`
    * `cortex_store_gateway_data_disk_class` renamed to `store_gateway_data_disk_class`
    * `cortex_store_gateway_data_disk_size` renamed to `store_gateway_data_disk_size`
* [CHANGE] The overrides configmap default mountpoint has changed from `/etc/cortex` to `/etc/mimir`. It can be customized via the `overrides_configmap_mountpoint` config field. #899
* [CHANGE] Enabled in the querier the features to query label names with matchers, PromQL at modifier and query long-term storage for labels. #905
* [CHANGE] Reduced TSDB blocks retention on ingesters disk from 96h to 24h. #905
* [CHANGE] Enabled closing of idle TSDB in ingesters. #905
* [CHANGE] Disabled TSDB isolation in ingesters for better performances. #905
* [CHANGE] Changed log level of querier, query-frontend, query-scheduler and alertmanager from `debug` to `info`. #905
* [CHANGE] Enabled attributes in-memory cache in store-gateway. #905
* [CHANGE] Configured store-gateway to not load blocks containing samples more recent than 10h (because such samples are queried from ingesters). #905
* [CHANGE] Dynamically compute `-compactor.deletion-delay` based on other settings, in order to reduce the deletion delay as much as possible and lower the number of live blocks in the storage. #907
* [CHANGE] The config field `distributorConfig` has been renamed to `ingesterRingClientConfig`. Config field `ringClient` has been removed in favor of `ingesterRingClientConfig`. #997 #1057
* [CHANGE] Gossip.libsonnet has been fixed to modify all ring configurations, not only the ingester ring config. Furthermore it now supports migration via multi KV store. #1057 #1099
* [CHANGE] Changed the default of `bucket_index_enabled` to `true`. #924
* [CHANGE] Remove the support for the test-exporter. #1133
* [CHANGE] Removed `$.distributor_deployment_labels`, `$.ingester_deployment_labels` and `$.querier_deployment_labels` fields, that were used by gossip.libsonnet to inject additional label. Now the label is injected directly into pods of statefulsets and deployments. #1297
* [CHANGE] Disabled `-ingester.readiness-check-ring-health`. #1352
* [CHANGE] Changed Alertmanager CPU request from `100m` to `2` cores, and memory request from `1Gi` to `10Gi`. Set Alertmanager memory limit to `15Gi`. #1206
* [CHANGE] gossip.libsonnet has been renamed to memberlist.libsonnet, and is now imported by default. Use of memberlist for ring is enabled by setting `_config.memberlist_ring_enabled` to true. #1526
* [FEATURE] Added query sharding support. It can be enabled setting `cortex_query_sharding_enabled: true` in the `_config` object. #653
* [FEATURE] Added shuffle-sharding support. It can be enabled and configured using the following config: #902
   ```
   _config+:: {
     shuffle_sharding:: {
       ingester_write_path_enabled: true,
       ingester_read_path_enabled: true,
       querier_enabled: true,
       ruler_enabled: true,
       store_gateway_enabled: true,
     },
   }
   ```
* [FEATURE] Added multi-zone ingesters and store-gateways support. #1352 #1552
* [ENHANCEMENT] Add overrides config to compactor. This allows setting retention configs per user. [#386](https://github.com/grafana/cortex-jsonnet/pull/386)
* [ENHANCEMENT] Added 256MB memory ballast to querier. [#369](https://github.com/grafana/cortex-jsonnet/pull/369)
* [ENHANCEMENT] Update `etcd-operator` to latest version (see https://github.com/grafana/jsonnet-libs/pull/480). [#263](https://github.com/grafana/cortex-jsonnet/pull/263)
* [ENHANCEMENT] Add support for Azure storage in Alertmanager configuration. [#381](https://github.com/grafana/cortex-jsonnet/pull/381)
* [ENHANCEMENT] Add support for running Alertmanager in sharding mode. [#394](https://github.com/grafana/cortex-jsonnet/pull/394)
* [ENHANCEMENT] Allow to customize PromQL engine settings via `queryEngineConfig`. [#399](https://github.com/grafana/cortex-jsonnet/pull/399)
* [ENHANCEMENT] Define Azure object storage ruler args. [#416](https://github.com/grafana/cortex-jsonnet/pull/416)
* [ENHANCEMENT] Added the following config options to allow to schedule multiple replicas of the same service on the same node: [#418](https://github.com/grafana/cortex-jsonnet/pull/418)
  * `cortex_distributor_allow_multiple_replicas_on_same_node`
  * `cortex_ruler_allow_multiple_replicas_on_same_node`
  * `cortex_querier_allow_multiple_replicas_on_same_node`
  * `cortex_query_frontend_allow_multiple_replicas_on_same_node`
* [BUGFIX] Alertmanager: fixed `--alertmanager.cluster.peers` CLI flag passed to alertmanager when HA is enabled. [#329](https://github.com/grafana/cortex-jsonnet/pull/329)
* [BUGFIX] Fixed `-distributor.extend-writes` setting on ruler when `unregister_ingesters_on_shutdown` is disabled. [#369](https://github.com/grafana/cortex-jsonnet/pull/369)
* [BUGFIX] Treat `compactor_blocks_retention_period` type as string rather than int.[#395](https://github.com/grafana/cortex-jsonnet/pull/395)
* [BUGFIX] Pass `-ruler-storage.s3.endpoint` to ruler when using S3. [#421](https://github.com/grafana/cortex-jsonnet/pull/421)
* [BUGFIX] Remove service selector on label `gossip_ring_member` from other services than `gossip-ring`. [#1008](https://github.com/grafana/mimir/pull/1008)
* [BUGFIX] Rename `-ingester.readiness-check-ring-health` to `-ingester.ring.readiness-check-ring-health`, to reflect current name of flag. #1460

### Mimirtool

_Changes since cortextool `0.10.7`._

* [CHANGE] The following environment variables have been renamed: #883
  * `CORTEX_ADDRESS` to `MIMIR_ADDRESS`
  * `CORTEX_API_USER` to `MIMIR_API_USER`
  * `CORTEX_API_KEY` to `MIMIR_API_KEY`
  * `CORTEX_TENANT_ID` to `MIMIR_TENANT_ID`
  * `CORTEX_TLS_CA_PATH` to `MIMIR_TLS_CA_PATH`
  * `CORTEX_TLS_CERT_PATH` to `MIMIR_TLS_CERT_PATH`
  * `CORTEX_TLS_KEY_PATH` to `MIMIR_TLS_KEY_PATH`
* [CHANGE] Change `cortex` backend to `mimir`. #883
* [CHANGE] Do not publish `mimirtool` binary for 386 windows architecture. #1263
* [CHANGE] `analyse` command has been renamed to `analyze`. #1318
* [FEATURE] Support Arm64 on Darwin for all binaries (benchtool etc). https://github.com/grafana/cortex-tools/pull/215
* [ENHANCEMENT] Correctly support federated rules. #823
* [BUGFIX] Fix `cortextool rules` legends displaying wrong symbols for updates and deletions. https://github.com/grafana/cortex-tools/pull/226

### Query-tee

_Changes since Cortex `1.10.0`._

* [ENHANCEMENT] Added `/api/v1/query_exemplars` API endpoint support (no results comparison). #168
* [ENHANCEMENT] Add a flag (`--proxy.compare-use-relative-error`) in the query-tee to compare floating point values using relative error. #208
* [ENHANCEMENT] Add a flag (`--proxy.compare-skip-recent-samples`) in the query-tee to skip comparing recent samples. By default samples not older than 1 minute are skipped. #234
* [BUGFIX] Fixes a panic in the query-tee when comparing result. #207
* [BUGFIX] Ensure POST requests are handled correctly #286

### Blocksconvert

_Changes since Cortex `1.10.0`._

* [CHANGE] Blocksconvert tool was removed from Mimir. #637

### Metaconvert

_Changes since Cortex `1.10.0`._

* [CHANGE] `thanosconvert` tool has been renamed to `metaconvert`. `-config.file` option has been removed, while it now requires `-tenant` option to work on single tenant only. It now also preserves labels recognized by Mimir. #1120

### Test-exporter

_Changes since Cortex `1.10.0`._

* [CHANGE] Removed the test-exporter tool. #1133

### Tools

_Changes since Cortex `1.10.0`._

* [CHANGE] Removed `query-audit`. You can use `query-tee` to compare query results and performances of two Grafana Mimir backends. #1380

## [Cortex 1.10.0 CHANGELOG](https://github.com/grafana/mimir/blob/a13959db5d38ff65c2b7ef52c56331d2f4dbc00c/CHANGELOG.md#cortex-1100--2021-08-03)<|MERGE_RESOLUTION|>--- conflicted
+++ resolved
@@ -219,12 +219,9 @@
 * [ENHANCEMENT] Specify in which component the configuration flags `-compactor.blocks-retention-period`, `-querier.max-query-lookback`, `-query-frontend.max-total-query-length`, `-query-frontend.max-query-expression-size-bytes` are applied and that they are applied to remote read as well. #8433
 * [ENHANCEMENT] Provide more detailed recommendations on how to migrate from classic to native histograms. #8864
 * [ENHANCEMENT] Clarify that `{namespace}` and `{groupName}` path segments in the ruler config API should be URL-escaped. #8969
-<<<<<<< HEAD
+* [ENHANCEMENT] Include stalled compactor network drive information in runbooks. #9297
 * [ENHANCEMENT] Document `/ingester/prepare-partition-downscale` and `/ingester/prepare-instance-ring-downscale` endpoints. #9132
 * [ENHANCEMENT] Describe read-only mode of ingesters in component documentation. #9132
-=======
-* [ENHANCEMENT] Include stalled compactor network drive information in runbooks. #9297
->>>>>>> bac778e9
 
 ### Tools
 
