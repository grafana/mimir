--- conflicted
+++ resolved
@@ -44,11 +44,8 @@
 * [ENHANCEMENT] Ingester: Skip read path load shedding when an ingester is the only available replica. #12448
 * [ENHANCEMENT] Querier: Include more information about inflight queries in the activity tracker. A querier logs this information after it restarts following a crash. #12526
 * [ENHANCEMENT] Ingester: Add experimental `-blocks-storage.tsdb.index-lookup-planning-comparison-portion` flag to enable mirrored chunk querier comparison between queries with and without index lookup planning. #12460
-<<<<<<< HEAD
+* [ENHANCEMENT] Ruler: Add native histogram version of `cortex_ruler_sync_rules_duration_seconds`. #12628
 * [BUGFIX] Compactor: Fix cortex_compactor_block_uploads_failed_total metric showing type="unknown". #12477
-=======
-* [ENHANCEMENT] Ruler: Add native histogram version of `cortex_ruler_sync_rules_duration_seconds`. #12628
->>>>>>> c4abd69e
 * [BUGFIX] Querier: Samples with the same timestamp are merged deterministically. Previously, this could lead to flapping query results when an out-of-order sample is ingested that conflicts with a previously ingested in-order sample's value. #8673
 * [BUGFIX] Store-gateway: Fix potential goroutine leak by passing the scoped context in LabelValues. #12048
 * [BUGFIX] Distributor: Fix pooled memory reuse bug that can cause corrupt data to appear in the err-mimir-label-value-too-long error message. #12048
