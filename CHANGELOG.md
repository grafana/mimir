# Changelog

## main / unreleased

### Grafana Mimir

* [CHANGE] Ingester: Changed default value of `-include-tenant-id-in-profile-labels` from false to true. #13375
* [CHANGE] API: The `/api/v1/user_limits` endpoint is now stable and no longer experimental. #13218
* [CHANGE] Hash ring: removed experimental support for disabling heartbeats (setting `-*.ring.heartbeat-period=0`) and heartbeat timeouts (setting `-*.ring.heartbeat-timeout=0`). These configurations are now invalid. #13104
* [CHANGE] Ingester: limiting CPU and memory utilized by the read path (`-ingester.read-path-cpu-utilization-limit` and `-ingester.read-path-memory-utilization-limit`) is now considered stable. #13167
* [CHANGE] Distributor: removed experimental flag `-distributor.metric-relabeling-enabled`. #13143
* [CHANGE] Querier: `-querier.max-estimated-fetched-chunks-per-query-multiplier` is now stable and no longer experimental. #13120
* [CHANGE] Compactor: removed experimental flag `-compactor.no-blocks-file-cleanup-enabled`. Cleanup of remaining files when no blocks exist is now always enabled. #13108
* [CHANGE] Ruler: Add "unknown" alert rule state to alerts and rules on the `GET <prometheus-http-prefix>/api/v1/alerts` end point. Alerts are in the "unknown" state when they haven't yet been evaluated since the ruler started.  #13060
* [CHANGE] Alertmanager: UTF-8 strict mode (`-alertmanager.utf8-strict-mode-enabled`) is now stable and no longer experimental. #13109
* [CHANGE] Promote the logger rate-limiting configuration parameters from experimental to stable. #13128
* [CHANGE] Ingester: Out-of-order ingestion support is now stable, use `-ingester.out-of-order-time-window` and `-ingester.out-of-order-blocks-external-label-enabled` to configure it. #13132
* [CHANGE] Ruler: `align_evaluation_time_on_interval` is now stable and no longer experimental. #13103
* [CHANGE] Query-frontend: query blocking (configured with `blocked_queries` limit) is now stable and no longer experimental. #13107
* [CHANGE] Querier: `-querier.active-series-results-max-size-bytes` is now stable and no longer experimental. #13110
* [CHANGE] All: remove experimental feature that allowed disabling ring heartbeats and timeouts. #13142
* [CHANGE] Store-gateway: Removed experimental `-blocks-storage.bucket-store.index-header.eager-loading-startup-enabled` flag. The eager loading feature is now always enabled when lazy loading is enabled. #13126
* [CHANGE] API: The `/api/v1/cardinality/active_series` endpoint is now stable and no longer experimental. #13111
* [CHANGE] Compactor: remove experimental `-compactor.in-memory-tenant-meta-cache-size`. #13131
* [CHANGE] Distributor: Replace per-label-value warning on value length exceeded by an aggregated summary per metric and label name. #13189
* [CHANGE] Limits: removed the experimental `cost_attribution_labels` configuration option. Use `cost_attribution_labels_structured` instead. #13286
* [CHANGE] Ingester: Renamed `cortex_ingest_storage_writer_buffered_produce_bytes` metric to `cortex_ingest_storage_writer_buffered_produce_bytes_distribution` (Prometheus summary), and added `cortex_ingest_storage_writer_buffered_produce_bytes` metric that exports the buffer size as a Prometheus Gauge. #13414
* [CHANGE] Querier and query-frontend: Removed support for per-step stats when MQE is enabled. #13582
* [CHANGE] Query-frontend: Removed support for calculating 'cache-adjusted samples processed' query statistic. The `-query-frontend.cache-samples-processed-stats` CLI flag has been deprecated and will be removed in a future release. Setting it has now no effect. #13582
* [CHANGE] Ingester: Stabilize experimental flag `-ingest-storage.write-logs-fsync-before-kafka-commit-concurrency` to fsync write logs before the offset is committed to Kafka. Remove `-ingest-storage.write-logs-fsync-before-kafka-commit-enabled` since this is always enabled now. #13591
* [FEATURE] Distributor: add `-distributor.otel-label-name-underscore-sanitization` and `-distributor.otel-label-name-preserve-underscores` that control sanitization of underscores during OTLP translation. #13133
* [FEATURE] Query-frontends: Automatically adjust features used in query plans generated for remote execution based on what the available queriers support. #13017 #13164 #13544
* [FEATURE] Memberlist: Add experimental support for zone-aware routing, in order to reduce memberlist cross-AZ data transfer. #13129
* [FEATURE] Query-frontend and querier: Add experimental support for performing query planning in query-frontends and distributing portions of the plan to queriers for execution. #13058
* [FEATURE] Querier: Add `querier.mimir-query-engine.enable-reduce-matchers` flag that enables a new MQE AST optimization pass that eliminates duplicate or redundant matchers that are part of selector expressions. #13178
* [ENHANCEMENT] Compactor, Store-gateway: Change default value of `-compactor.upload-sparse-index-headers` to `true`. This improves lazy loading performance in the store-gateway. #13089
* [ENHANCEMENT] Store-gateway: Verify CRC32 checksums for 1 out of every 128 chunks read from object storage and the chunks cache to detect corruption. #13151
* [ENHANCEMENT] Ingester: the per-tenant postings for matchers cache is now stable. Use the following configuration options: #13101
  * `-blocks-storage.tsdb.head-postings-for-matchers-cache-ttl`
  * `-blocks-storage.tsdb.head-postings-for-matchers-cache-max-bytes`
  * `-blocks-storage.tsdb.head-postings-for-matchers-cache-force`
  * `-blocks-storage.tsdb.block-postings-for-matchers-cache-ttl`
  * `-blocks-storage.tsdb.block-postings-for-matchers-cache-max-bytes`
  * `-blocks-storage.tsdb.block-postings-for-matchers-cache-force`
* [ENHANCEMENT] OTLP: De-duplicate `target_info` samples with conflicting timestamps. #13204
* [ENHANCEMENT] Query-frontend: Include the number of remote execution requests performed for a request in query stats logs emitted by query-frontends when remote execution is enabled. #13248
* [ENHANCEMENT] Update Docker base images from `alpine:3.22.1` to `alpine:3.22.2`. #12991
* [ENHANCEMENT] Compactor, Store-gateway: Add metrics to track performance of in-memory and disk-based metadata caches. #13150
* [ENHANCEMENT] Ruler: Removed disk interaction when loading rules. #13156
* [ENHANCEMENT] Ingester: Cost-based index lookup planner accounts for query sharding when estimating cardinality and filter costs. #13374
* [ENHANCEMENT] GCS: Make uploads optionally retryable. Use the following advanced flags: #13226
  * `-alertmanager-storage.gcs.enable-upload-retries`
  * `-blocks-storage.gcs.enable-upload-retries`
  * `-common.storage.gcs.enable-upload-retries`
  * `-ruler-storage.gcs.enable-upload-retries`
  * `-alertmanager-storage.gcs.max-retries`
  * `-blocks-storage.gcs.max-retries`
  * `-common.storage.gcs.max-retries`
  * `-ruler-storage.gcs.max-retries`
* [ENHANCEMENT] Usage-tracker: Improve first snapshot loading & rehash speed. #13284
* [ENHANCEMENT] Usage-tracker: Improved snapshot loading by doing it in parallel with GOMAXPROCS workers. #13608 #13622
* [ENHANCEMENT] Usage-tracker, distributor: Make usage-tracker calls asynchronous for users who are far enough from the series limits. #13427
* [ENHANCEMENT] Usage-tracker: Ensure tenant shards have enough capacity when loading a snapshot. #13607
* [ENHANCEMENT] Ruler: Implemented `OperatorControllableErrorClassifier` for rule evaluation, allowing differentiation between operator-controllable errors (e.g., storage failures, 5xx errors, rate limiting) and user-controllable errors (e.g., bad queries, validation errors, 4xx errors). This change affects the rule evaluation failure metric `prometheus_rule_evaluation_failures_total`, which now includes a `reason` label with values `operator` or `user` to distinguish between them. #13313, #13470
* [ENHANCEMENT] Store-gateway: Added `cortex_bucket_store_block_discovery_latency_seconds` metric to track time from block creation to discovery by store-gateway. #13489 #13552
* [ENHANCEMENT] Querier: Added experimental `-querier.frontend-health-check-grace-period` CLI flag to configure a grace period for query-frontend health checks. The default value of 0 preserves the existing behaviour of immediately removing query-frontend connections that have failed a health check. #13521
* [ENHANCEMENT] Usage tracker: `loadSnapshot()` checks shard emptiness instead of using explicit `first` parameter. #13534
* [ENHANCEMENT] OTLP: Add metric `cortex_distributor_otlp_requests_by_content_type_total` to track content type (json or proto) of OTLP packets. #13525
* [ENHANCEMENT] OTLP: Add experimental metric `cortex_distributor_otlp_array_lengths` to better understand the layout of OTLP packets in practice. #13525
* [BUGFIX] Compactor: Fix potential concurrent map writes. #13053
* [BUGFIX] Query-frontend: Fix issue where queries sometimes fail with `failed to receive query result stream message: rpc error: code = Canceled desc = context canceled` if remote execution is enabled. #13084
* [BUGFIX] Query-frontend: Fix issue where query stats, such as series read, did not include the parameters to the `histogram_quantile` and `histogram_fraction` functions if remote execution was enabled. #13084
* [BUGFIX] Query-frontend: Fix issue where requests that are canceled or time out are sometimes cached if remote execution is enabled. #13098
* [BUGFIX] Querier: Fix issue where errors are logged as "EOF" when sending results to query-frontends in response to remote execution requests fails. #13099 #13121
* [BUGFIX] Usage-Tracker: Fix underflow in current limit calculation when series >= limit. #13113
* [BUGFIX] Querier: Fix issue where a problem sending a response to a query-frontend may cause all other responses from the same querier to the same query-frontend to fail or be delayed. #13123
* [BUGFIX] Ingester: fix index lookup planning with regular expressions which match empty strings on non-existent labels. #13117
* [BUGFIX] Memberlist: Fix memberlist initialization when Mimir is executed with `-target=memberlist-kv`. #13129
* [BUGFIX] Query-frontend: Fix issue where queriers may receive a `rpc error: code = Internal desc = cardinality violation: expected <EOF> for non server-streaming RPCs, but received another message` error while sending a query result to a query-frontend if remote execution is enabled. #13147
* [BUGFIX] Querier: Fix issue where cancelled queries may cause a `error notifying scheduler about finished query` message to be logged. #13186
* [BUGFIX] Querier: Fix issue where evaluation metrics and logs aren't emitted if remote execution is enabled. #13207
* [BUGFIX] Query-frontend: Fix issue where queries containing subqueries could fail with `slice capacity must be a power of two, but is X` if remote execution is enabled. #13211
* [BUGFIX] Query-frontend: Fix issue where queries containing duplicated shardable expressions would fail with `could not materialize query: no registered node materializer for node of type NODE_TYPE_REMOTE_EXEC` if running sharding inside MQE is enabled. #13247
* [BUGFIX] Runtime config: Fix issue when inconsistent map key types (numbers and strings) caused some of the runtime config files silently skipped from loading. #13270
* [BUGFIX] Store-gateway: Fix how out-of-order blocks are tracked in the `cortex_bucket_store_series_blocks_queried` metric. #13261
* [BUGFIX] Cost attribution: Fix panic when metrics are created with invalid labels. #13273
* [BUGFIX] Distributor: Fix in-flight request counter when the reactive limiter is full. #13406
* [BUGFIX] Query-frontend: Fix panic when evaluating a sharded `avg` expression when running sharding inside MQE. #13484
* [BUGFIX] Query-frontend: Fix incorrect annotation position information when running sharding inside MQE. #13484
* [BUGFIX] Query-frontend: Fix incorrect query results when evaluating some sharded aggregations with `without` when running sharding inside MQE. #13484
* [BUGFIX] Ingester: Panic when push and read reactive limiters are enabled with prioritization. #13482
* [BUGFIX] Usage-tracker: Prevent tracking requests to be handled by partition handlers that are not in Running state. #13532
* [BUGFIX] MQE: Fix an issue when applying extra matchers to one side of a binary operation to avoid adding matchers for labels that do not exist. #13499
* [BUGFIX] Query-frontend: Fix excessive CPU and memory consumption when running sharding inside MQE. #13580
* [BUGFIX] Rename `cortex_bucket_store_cached_postings_compression_time_seconds`, `cortex_query_frontend_regexp_matcher_count`, and `cortex_query_frontend_regexp_matcher_optimized_count` to follow naming conventions. #13599
* [BUGFIX] Memberlist: Fix occasional nil pointer dereference panics. #13635

### Mixin

* [CHANGE] Alerts: Renamed the following alerts to fit within 40 characters: #13363
  * `MimirAlertmanagerPartialStateMergeFailing` → `MimirAlertmanagerStateMergeFailing`
  * `MimirServerInvalidClusterValidationLabelRequests` → `MimirServerInvalidClusterLabelRequests`
  * `MimirClientInvalidClusterValidationLabelRequests` → `MimirClientInvalidClusterLabelRequests`
  * `MimirHighGRPCConcurrentStreamsPerConnection` → `MimirHighGRPCStreamsPerConnection`
  * `MimirDistributorReachingInflightPushRequestLimit` → `MimirDistributorInflightRequestsHigh`
  * `MimirIngesterHasNotShippedBlocks` → `MimirIngesterNotShippingBlocks`
  * `MimirIngesterHasNotShippedBlocksSinceStart` → `MimirIngesterNotShippingBlocksSinceStart`
  * `MimirIngesterTSDBCheckpointCreationFailed` → `MimirIngesterTSDBCheckpointCreateFailed`
  * `MimirIngesterTSDBCheckpointDeletionFailed` → `MimirIngesterTSDBCheckpointDeleteFailed`
  * `MimirCompactorHasNotSuccessfullyCleanedUpBlocks` → `MimirCompactorNotCleaningUpBlocks`
  * `MimirCompactorHasNotSuccessfullyRunCompaction` → `MimirCompactorNotRunningCompaction`
  * `MimirCompactorFailingToBuildSparseIndexHeaders` → `MimirCompactorBuildingSparseIndexFailed`
  * `MimirIngesterLastConsumedOffsetCommitFailed` → `MimirIngesterOffsetCommitFailed`
  * `MimirIngesterFailedToReadRecordsFromKafka` → `MimirIngesterKafkaReadFailed`
  * `MimirStartingIngesterKafkaReceiveDelayIncreasing` → `MimirStartingIngesterKafkaDelayGrowing`
  * `MimirIngesterFailsToProcessRecordsFromKafka` → `MimirIngesterKafkaProcessingFailed`
  * `MimirIngesterStuckProcessingRecordsFromKafka` → `MimirIngesterKafkaProcessingStuck`
  * `MimirStrongConsistencyOffsetNotPropagatedToIngesters` → `MimirStrongConsistencyOffsetMissing`
  * `MimirKafkaClientBufferedProduceBytesTooHigh` → `MimirKafkaClientProduceBufferHigh`
* [ENHANCEMENT] Dashboards: Support native histograms in the Alertmanager, Compactor, Ruler dashboard. #13556 #13621 #13629
* [ENHANCEMENT] Alerts: Add `MimirFewerIngestersConsumingThanActivePartitions` alert. #13159
* [ENHANCEMENT] Querier and query-frontend: Add alerts for querier ring, which is used when performing query planning in query-frontends and distributing portions of the plan to queriers for execution. #13165
* [ENHANCEMENT] Alerts: Add `MimirBlockBuilderSchedulerNotRunning` alert. #13208
* [ENHANCEMENT] Alerts: Add `MimirBlockBuilderPersistentJobFailure` alert. #13278
* [ENHANCEMENT] Dashboards: Update default regular expressions to match multi-zone deployments for query-frontend, querier, distributor and ruler. #13200
* [ENHANCEMENT] Alerts: Update `MimirHighVolumeLevel1BlocksQueried` alert to fire on a percentage of the level 1 blocks queried. #13229
* [ENHANCEMENT] Dashboards: Plot OMMKilled events in the workingset memory panels of resources dashboards. #13377
* [ENHANCEMENT] Dashboards: Add variable to compactor and object store dashboards to switch between classic and native latencies. Use native histogram `thanos_objstore_bucket_operation_duration_seconds`. #12137
* [ENHANCEMENT] Recording rules: Add native histogram version of histogram recording rules. #13553
<<<<<<< HEAD
* [ENHANCEMENT] Dashboards: Add usage-tracker rows to writes, writes-networking, writes-resources dashboards, if the config.usage_tracker_enabled var is set. #13639
=======
* [ENHANCEMENT] Alerts: Add `MimirMemberlistBridgeZoneUnavailable` alert. #13647
>>>>>>> 7954790f
* [BUGFIX] Dashboards: Fix issue where throughput dashboard panels would group all gRPC requests that resulted in a status containing an underscore into one series with no name. #13184
* [BUGFIX] Dashboards: Filter out 0s from `max_series` limit on Writes Resources > Ingester > In-memory series panel. #13419

### Jsonnet

* [CHANGE] Renamed the following configuration parameters to add the `_per_zone` suffix, to better reflect that these values apply per zone in multi-zone deployments: #13632
  * `autoscaling_querier_min_replicas` → `autoscaling_querier_min_replicas_per_zone`
  * `autoscaling_querier_max_replicas` → `autoscaling_querier_max_replicas_per_zone`
  * `autoscaling_query_frontend_min_replicas` → `autoscaling_query_frontend_min_replicas_per_zone`
  * `autoscaling_query_frontend_max_replicas` → `autoscaling_query_frontend_max_replicas_per_zone`
  * `autoscaling_ruler_min_replicas` → `autoscaling_ruler_min_replicas_per_zone`
  * `autoscaling_ruler_max_replicas` → `autoscaling_ruler_max_replicas_per_zone`
  * `autoscaling_ruler_querier_min_replicas` → `autoscaling_ruler_querier_min_replicas_per_zone`
  * `autoscaling_ruler_querier_max_replicas` → `autoscaling_ruler_querier_max_replicas_per_zone`
  * `autoscaling_ruler_query_frontend_min_replicas` → `autoscaling_ruler_query_frontend_min_replicas_per_zone`
  * `autoscaling_ruler_query_frontend_max_replicas` → `autoscaling_ruler_query_frontend_max_replicas_per_zone`
* [CHANGE] Store-gateway: The store-gateway disk class now honors the one configured via `$._config.store_gateway_data_disk_class` and doesn't replace `fast` with `fast-dont-retain`. #13152
* [CHANGE] Rollout-operator: Vendor jsonnet from rollout-operator repository. #13245 #13317
* [CHANGE] Ruler: Set default memory ballast to 1GiB to reduce GC pressure during startup. #13376
* [FEATURE] Add multi-zone support for read path components (memcached, querier, query-frontend, query-scheduler, ruler, and ruler remote evaluation stack). Add multi-AZ support for ingester and store-gateway multi-zone deployments. Add memberlist-bridge support for zone-aware memberlist routing. #13559 #13628 #13636
* [ENHANCEMENT] Ruler querier and query-frontend: Add support for newly-introduced querier ring, which is used when performing query planning in query-frontends and distributing portions of the plan to queriers for execution. #13017
* [ENHANCEMENT] Ingester: Increase `$._config.ingester_tsdb_head_early_compaction_min_in_memory_series` default when Mimir is running with the ingest storage architecture. #13450
* [ENHANCEMENT] Update the list of OTel resource attributes used for tracing. #13469
* [ENHANCEMENT] Ingester: Set `-ingester.partition-ring.delete-inactive-partition-after` based on  `-querier.query-ingesters-within`. #13550
* [ENHANCEMENT] Add extra, **experimental**, KEDA ScaledObject trigger to prevent from down-scaling during OOM kills, if memory trigger is disabled and `$._config.autoscaling_oom_protection_enabled` is true. #13509
* [BUGFIX] Ingester: Fix `$._config.ingest_storage_ingester_autoscaling_max_owned_series_threshold` default value, to compute it based on the configured `$._config.ingester_instance_limits.max_series`. #13448

### Documentation

* [ENHANCEMENT] Add Azure object store workload identity example configuration. #13135
* [ENHANCEMENT] Ruler: clarify that internal distributor applies to both operational modes. #13300

### Tools

* [BUGFIX] mimir-tool-action: Fix base image of the Github action. #13303
* [BUGFIX] mimir-tool: do not fail on `$latency_metrics` dashboard variable, documented for native histograms migrations. #13526

### Query-tee

* [CHANGE] Query-Tee: Added `/api/v1/read` as a registered route. #13227
* [CHANGE] Query-tee: Added cluster validation label configuration `-query-tee.client-cluster-validation.label`. If set, query-tee will set `X-Cluster` header before forwarding the request to both primary and secondary backends. #13302
* [CHANGE] Query-tee: Make HTTP and gRPC server options configurable through the same dskit `server` flags and config block as Mimir. This begins the deprecation cycle for query-tee's `server.http-service-address`, `server.http-service-port`, `"server.grpc-service-address`, and `server.grpc-service-port` flags. #13328 #13355 #13360

## 3.0.0

### Grafana Mimir

* [CHANGE] Build: Include updated Mozilla CA bundle from Debian Testing. #12247
* [CHANGE] Query-frontend: Add support for UTF-8 label and metric names in `/api/v1/cardinality/{label_values|label_values|active_series}` endpoints. #11848.
* [CHANGE] Querier: Add support for UTF-8 label and metric names in `label_join`, `label_replace` and `count_values` PromQL functions. #11848.
* [CHANGE] Remove support for Redis as a cache backend. #12163
* [CHANGE] Memcached: Remove experimental `-<prefix>.memcached.addresses-provider` flag to use alternate DNS service discovery backends. The more reliable backend introduced in 2.16.0 (#10895) is now the default. As a result of this change, DNS-based cache service discovery no longer supports search domains. #12175 #12385
* [CHANGE] Query-frontend: Remove the CLI flag `-query-frontend.downstream-url` and corresponding YAML configuration and the ability to use the query-frontend to proxy arbitrary Prometheus backends. #12191 #12517
* [CHANGE] Query-frontend: Remove experimental instant query splitting feature. #12267
* [CHANGE] Query-frontend, querier: Replace `query-frontend.prune-queries` flag with `querier.mimir-query-engine.enable-prune-toggles` as pruning middleware has been moved into MQE. #12303 #12375
* [CHANGE] Distributor: Remove deprecated global HA tracker timeout configuration flags. #12321
* [CHANGE] Query-frontend: Use the Mimir Query Engine (MQE) by default. #12361
* [CHANGE] Query-frontend: Remove the CLI flags `-querier.frontend-address`, `-querier.max-outstanding-requests-per-tenant`, and `-query-frontend.querier-forget-delay` and corresponding YAML configurations. This is part of a change that makes the query-scheduler a required component. This removes the ability to run the query-frontend with an embedded query-scheduler. Instead, you must run a dedicated query-scheduler component. #12200
* [CHANGE] Ingester: Remove deprecated `-ingester.stream-chunks-when-using-blocks` CLI flag and `ingester_stream_chunks_when_using_blocks` runtime configuration option. #12615
* [CHANGE] Querier: Require non-zero values for `-querier.streaming-chunks-per-ingester-buffer-size` and `-querier.streaming-chunks-per-store-gateway-buffer-size` CLI flags and corresponding YAML configurations. This is part of a change that makes streaming required between queriers, ingesters, and store-gateways. Streaming has been the default since Mimir 2.14. #12790 #12818 #12897 #12929 #12973
* [CHANGE] Remove support for the experimental read-write deployment mode. #12584
* [CHANGE] Store-gateway: Update default value of `-store-gateway.dynamic-replication.multiple` to `5` to increase replication of recent blocks. #12433
* [CHANGE] Cost attribution: Reduce the default maximum per-user cardinality of cost attribution labels to 2000. #12625
* [CHANGE] Querier, query-frontend: Add `_total` suffix to `cortex_mimir_query_engine_common_subexpression_elimination_duplication_nodes_introduced`, `cortex_mimir_query_engine_common_subexpression_elimination_selectors_eliminated` and `cortex_mimir_query_engine_common_subexpression_elimination_selectors_inspected` metric names. #12636
* [CHANGE] Distributor: Remove the experimental setting `service_overload_status_code_on_rate_limit_enabled` which used an HTTP 529 error (non-standard) instead of HTTP 429 for rate limiting. #13012
* [CHANGE] Alertmanager: Change the severity for InitialSyncFailed from 'critical' to 'warning'. #12824
* [CHANGE] Ingester: Renamed experimental reactive limiter options. #12773
* [CHANGE] Distributor: gRPC errors with the `mimirpb.ERROR_CAUSE_INSTANCE_LIMIT` cause are now mapped to `codes.Unavailable` and `http.StatusServiceUnavailable` instead of `codes.Internal` and `http.StatusInternalServerError`. #13003 #13032
* [CHANGE] Admin: use relative links instead of absolute ones in the administration web UI. #13034
* [CHANGE] Distributor: Use memberlist by default for the HA tracker. #12998
* [CHANGE] Block-builder: Remove `cortex_blockbuilder_process_partition_duration_seconds` metric and related dashboard panels. #12631
* [FEATURE] Ingester: Expose the number of active series ingested via OTLP as `cortex_ingester_active_otlp_series`. #12678
* [FEATURE] Distributor, ruler: Add experimental `-validation.name-validation-scheme` flag to specify the validation scheme for metric and label names. #12215
* [FEATURE] Ruler: Add support to use a Prometheus-compatible HTTP endpoint for remote rule evaluation. See [remote evaluation mode](https://grafana.com/docs/mimir/latest/operators-guide/architecture/components/ruler/#remote-over-http-https) for more details. This feature can be used to federate data from multiple Mimir instances. #11415 #11833
* [FEATURE] Distributor: Add experimental `-distributor.otel-translation-strategy` flag to support configuring the metric and label name translation strategy in the OTLP endpoint. #12284 #12306 #12369
* [FEATURE] Query-frontend: Add `query-frontend.rewrite-propagate-matchers` flag that enables a new MQE AST optimization pass that copies relevant label matchers across binary operations. #12304
* [FEATURE] Query-frontend: Add `query-frontend.rewrite-histogram-queries` flag that enables a new MQE AST optimization pass that rewrites histogram queries for a more efficient order of execution. #12305
* [FEATURE] Query-frontend: Support delayed name removal (Prometheus experimental feature) in MQE. #12509
* [FEATURE] Usage-tracker: Introduce a new experimental service to enforce active series limits before Kafka ingestion. #12358 #12895 #12940 #12942 #12970 #13085
* [FEATURE] Ingester: Add experimental `-include-tenant-id-in-profile-labels` flag to include tenant ID in pprof profiling labels for sampled traces. Currently only supported by the ingester. This can help debug performance issues for specific tenants. #12404
* [FEATURE] Alertmanager: Add experimental `-alertmanager.storage.state-read-timeout` flag to configure the timeout for reading the Alertmanager state (notification log, silences) from object storage during the initial sync. #12425
* [FEATURE] Ingester: Add experimental `-blocks-storage.tsdb.index-lookup-planning.*` flags to configure use of a cost-based index lookup planner. This should reduce the cost of queries in the ingester. #12197 #12199 #12245 #12248 #12457 #12530 #12407 #12460 #12550 #12597 #12603 #12608 #12658 #12696 #12731 #12755 #12738 #12752 #12807 #12830 #12896 #13039
* [FEATURE] MQE: Add support for applying extra selectors to one side of a binary operation to reduce data fetched. #12577
* [FEATURE] Query-frontend: Add a native histogram presenting the length of query expressions handled by the query-frontend #12571
* [FEATURE] Query-frontend and querier: Add experimental support for performing query planning in query-frontends and distributing portions of the plan to queriers for execution. #12302 #12551 #12665 #12687 #12745 #12757 #12798 #12808 #12809 #12835 #12856 #12870 #12883 #12885 #12886 #12911 #12933 #12934 #12961 #13016 #13027 #13563
* [FEATURE] Alertmanager: add Microsoft Teams V2 as a supported integration. #12680
* [FEATURE] Distributor: Add experimental flag `-validation.label-value-length-over-limit-strategy` to configure how to handle label values over the length limit. #12627 #12844
* [FEATURE] Ingester: Introduce metric `cortex_ingester_owned_target_info_series` for counting the number of owned `target_info` series by tenant. #12681
* [FEATURE] MQE: Add support for step invariant expression handling in query planning and evaluation. #12931
* [FEATURE] MQE: Add support for experimental `ts_of_min_over_time`, `ts_of_max_over_time`, `ts_of_first_over_time` and `ts_of_last_over_time` PromQL functions. #12819
* [FEATURE] Ingester: Add experimental flags `-ingest-storage.write-logs-fsync-before-kafka-commit-enabled` and `-ingest-storage.write-logs-fsync-before-kafka-commit-concurrency` to fsync write logs before the offset is committed to Kafka. This is enabled by default. #12816
* [FEATURE] MQE: Add support for experimental `mad_over_time` PromQL function. #12995
* [FEATURE] MQE: Add support for experimental `limitk` and `limit_ratio` PromQL aggregations. #13100
* [FEATURE] Continuous test: Add experimental `-tests.ingest-storage-record.enabled` flag to verify ingest-storage record correctness by validating the V2 record format against live write requests. #12500
* [ENHANCEMENT] Query-frontend: CLI flag `-query-frontend.enabled-promql-experimental-functions` and its associated YAML configuration is now stable. #12368
* [ENHANCEMENT] Query-scheduler/query-frontend: Add native histogram definitions to `cortex_query_{scheduler|frontend}_queue_duration_seconds`. #12288
* [ENHANCEMENT] Querier: Add native histogram definition to `cortex_bucket_index_load_duration_seconds`. #12094
* [ENHANCEMENT] Query-frontend: Allow users to set the `query-frontend.extra-propagated-headers` flag to specify the extra headers allowed to pass through to the rest of the query path. #12174
* [ENHANCEMENT] MQE: Add support for applying common subexpression elimination to range vector expressions in instant queries. #12236
* [ENHANCEMENT] Ingester: Improve the performance of active series custom trackers matchers. #12184
* [ENHANCEMENT] Ingester: Add postings cache sharing and invalidation. You can enable sharing and head cache invalidation via `-blocks-storage.tsdb.shared-postings-for-matchers-cache` and `-blocks-storage.tsdb.head-postings-for-matchers-cache-invalidation` respectively, and you can configure the number of metric versions per cache via `-blocks-storage.tsdb.head-postings-for-matchers-cache-versions`. #12333 #12932
* [ENHANCEMENT] Overrides-exporter: The overrides-exporter can now export arbitrary fields from the limits configuration. Metric names are automatically discovered from YAML tags in the limits structure, eliminating the need to maintain hardcoded lists when adding new exportable metrics. #12244
* [ENHANCEMENT] OTLP: Stick to OTLP vocabulary on invalid label value length error. #12273
* [ENHANCEMENT] Elide SeriesChunksStreamReader.StartBuffering span on queries; show as events on parent span. #12257
* [ENHANCEMENT] Ruler: Add `-ruler.max-notification-batch-size` CLI flag that can be used to configure the maximum Alertmanager notification batch size. #12469
* [ENHANCEMENT] Ingester: Skip read path load shedding when an ingester is the only available replica. #12448
* [ENHANCEMENT] Querier: Include more information about inflight queries in the activity tracker. A querier logs this information after it restarts following a crash. #12526
* [ENHANCEMENT] Ruler: Add native histogram version of `cortex_ruler_sync_rules_duration_seconds`. #12628
* [ENHANCEMENT] Block-builder: Implement concurrent consumption within a job when `-ingest-storage.kafka.fetch-concurrency-max` is given. #12222
* [ENHANCEMENT] Query-frontend: Labels query optimizer is no longer experimental and is enabled by default. It can be disabled with `-query-frontend.labels-query-optimizer-enabled=false` CLI flag. #12606
* [ENHANCEMENT] Distributor: Add value length to "label value too long" error. #12583
* [ENHANCEMENT] Distributor: The metric `cortex_distributor_uncompressed_request_body_size_bytes` now differentiates by the handler serving the request. #12661
* [ENHANCEMENT] Query-frontend, querier: Add support for experimental `first_over_time` PromQL function. #12662
* [ENHANCEMENT] OTLP: native support for OpenTelemetry metric start time to Prometheus metric created timestamp conversion, instead of converting to QuietZeroNaNs introduced in #10238. The configuration parameter `-distributor.otel-start-time-quiet-zero` is therefore deprecated and will be removed. Now supports start time for exponential histograms. This is a major rewrite of the endpoint in upstream Prometheus and Mimir. #12652
* [ENHANCEMENT] Distributor: Support zstd decompression of OTLP messages. #12229
* [ENHANCEMENT] Distributor: Optimize Remote Write 1.0 to 2.0 translation by improving symbolization and reducing allocations. #12329
* [ENHANCEMENT] Ingester: Improved the performance of active series custom trackers matchers. #12663
* [ENHANCEMENT] Compactor: Log sizes of downloaded and uploaded blocks. #12656
* [ENHANCEMENT] Block-builder-scheduler: The scheduler now handles multiple concurrent jobs within a partition if allowed by `-block-builder-scheduler.max-jobs-per-partition`. #12772
* [ENHANCEMENT] Ingester: Add `cortex_ingest_storage_reader_receive_and_consume_delay_seconds` metric tracking the time between when a write request is received in the distributor and its content is ingested in ingesters, when the ingest storage is enabled. #12751
* [ENHANCEMENT] Ruler: Add `ruler_evaluation_consistency_max_delay` per-tenant configuration option support, to specify the maximum tolerated ingestion delay for eventually consistent rule evaluations. This feature is used only when ingest storage is enabled. By default, no maximum delay is enforced. #12751
* [ENHANCEMENT] Ingester: Export `cortex_attributed_series_overflow_labels` metric on the `/usage-metrics` metrics endpoint with the configured cost-attribution labels set to overflow value. #12846
* [ENHANCEMENT] Usage stats: Report ingest-storage mode as part of usage statistics. #12753
* [ENHANCEMENT] All: Add cluster validation flag `-server.cluster-validation.additional-labels` configuration support, to accept multiple cluster labels during cluster migrations. #12850
* [ENHANCEMENT] Distributor: Add new optional config flag `distributor.ha-tracker.failover-sample-timeout` for HA tracker as an additional failover timeout check based on sample time instead of server time. #12331
* [ENHANCEMENT] Distributor: Add reactive concurrency limiters to protect push operations from overload. #12923 #13003 #13033
* [ENHANCEMENT] Ingester: Add experimental matcher set reduction to cost-based lookup planning. #12831
* [ENHANCEMENT] Ruler: Add `reason` label to `cortex_prometheus_rule_evaluation_failures_total` metric to distinguish between "user" and "operator" errors. #12971
* [ENHANCEMENT] Ruler: Add the `ruler_max_rule_evaluation_results` per-tenant configuration option to limit the maximum number of alerts an alerting rule or series a recording rule can produce for the group. By default, no limit is enforced. #12832
* [ENHANCEMENT] Jsonnet: Changed the default KV store for the HA tracker from etcd to memberlist. Etcd and Consul are now deprecated for HA tracker usage but remain supported for backward compatibility. #13000
* [ENHANCEMENT] Querier: prefer querying ingesters and store-gateways in a specific zone when `-querier.prefer-availability-zone` is configured. Added the following metrics tracking the data transfer between the querier and ingesters / store-gateways respectively: #13045
  * `cortex_ingester_client_transferred_bytes_total{ingester_zone="..."}`
  * `cortex_storegateway_client_transferred_bytes_total{store_gateway_zone="..."}`
* [ENHANCEMENT] Compactor: Add experimental `-compactor.first-level-compaction-skip-future-max-time` flag to skip first-level compaction if any source block has a MaxTime more recent than the wait period threshold. #13040
* [ENHANCEMENT] Block-builder-scheduler: Add gap monitoring for planned and completed jobs via `cortex_blockbuilder_scheduler_job_gap_detected` metric. #11867
* [BUGFIX] Distributor: Calculate `WriteResponseStats` before validation and `PushWrappers`. This prevents clients using Remote-Write 2.0 from seeing a diff in written samples, histograms and exemplars. #12682
* [BUGFIX] Compactor: Fix cortex_compactor_block_uploads_failed_total metric showing type="unknown". #12477
* [BUGFIX] Querier: Samples with the same timestamp are merged deterministically. Previously, this could lead to flapping query results when an out-of-order sample is ingested that conflicts with a previously ingested in-order sample's value. #8673
* [BUGFIX] Store-gateway: Fix potential goroutine leak by passing the scoped context in LabelValues. #12048
* [BUGFIX] Distributor: Fix pooled memory reuse bug that can cause corrupt data to appear in the err-mimir-label-value-too-long error message. #12266
* [BUGFIX] Querier: Fix timeout responding to query-frontend when response size is very close to `-querier.frontend-client.grpc-max-send-msg-size`. #12261
* [BUGFIX] Block-builder-scheduler: Fix a caching bug in initial job probing causing excessive memory usage at startup. #12389
* [BUGFIX] Ruler: Support labels at the rule group level. These were previously ignored even when set via the API. #12397
* [BUGFIX] Distributor: Fix metric metadata of type Unknown being silently dropped from RW2 requests. #12461
* [BUGFIX] Distributor: Preserve inconsistent metric metadata in Remote Write 1.0 to 2.0 conversion. Previously, when converting RW1.0 requests with multiple different metadata for the same series, only the first metadata was kept. Now all inconsistent metadata are preserved to match Prometheus behavior. This only affects experimental Remote Write 2.0. #12541 #12804
* [BUGFIX] Ruler: Fix ruler remotequerier request body consumption on retries. #12514
* [BUGFIX] Block-builder: Fix a bug where a consumption error can cause a job to stay assigned to a worker for the remainder of its lifetime. #12522
* [BUGFIX] Querier: Fix possible panic when evaluating a nested subquery where the parent has no steps. #12524
* [BUGFIX] Querier: Fix bug where the pruning toggles AST optimization pass doesn't work in the query planner. #12783
* [BUGFIX] Ingester: Fix a bug where prepare-instance-ring-downscale endpoint would return an error while compacting and not read-only. #12548
* [BUGFIX] Block-builder: Fix a bug where lease renewals would cease during graceful shutdown, leading to an elevated rate of job reassignments. #12643
* [BUGFIX] OTLP: Return HTTP OK for partially rejected requests, e.g. due to OOO exemplars. #12579
* [BUGFIX] Store-gateway: Fix a panic in BucketChunkReader when chunk loading encounter a broken chunk length. #12693 #12729
* [BUGFIX] Ingester, Block-builder: silently ignore duplicate sample if it's due to zero sample from created timestamp. Created timestamp equal to the timestamp of the first sample of series is a common case if created timestamp comes from OTLP where start time equal to timestamp of the first sample simply means unknown start time. #12726
* [BUGFIX] Distributor: Fix error when native histograms bucket limit is set then no NHCB passes validation. #12741
* [BUGFIX] Ingester: Fix continous reload of active series counters when cost-attribution labels are above the max cardinality. #12822
* [BUGFIX] Distributor: Report the correct size in the `err-mimir-distributor-max-write-message-size` error. #12799
* [BUGFIX] Query-frontend: Fix issue where expressions containing unary negation could be sharded incorrectly in some cases. #12911
* [BUGFIX] Query-frontend: Fix issue where shardable expressions containing aggregations with a shardable parameter (eg. `sum(foo)` in `topk(scalar(sum(foo)), sum by (pod) (bar))`) would not have the parameter sharded. #12958
* [BUGFIX] Ingester: Fix `max_inflight_push_requests` metric and internal counter not decremented under pressure, possibly causing the rejection of all push requests. #12975
* [BUGFIX] Store-gateway: Fix not being able to scale down via the `POST /prepare-shutdown` endpoint unless there are some active tenants with sharded blocks to the store-gateway replica. #12972
* [BUGFIX] MQE: Fix invalid source label name in `label_join` error message, so it refers to the source label rather than the destination label. #12185
* [BUGFIX] Continuous test: Fix false positive in metadata assertion when duplicate metadata is present in ingest-storage record correctness test. #12891
* [BUGFIX] Query-frontend: Fix issue where the query-frontend could behave unpredictably if a response was received from queriers multiple times for the same query. #12639
* [BUGFIX] Memcached: Ignore invalid responses when discovering cache servers using `dnssrv+` or `dnssrvnoa+` service discovery prefixes. #13203

### Mixin

* [CHANGE] Enable ingest storage panels by default in all compiled mixins. #13023
* [CHANGE] Alerts: Removed `MimirFrontendQueriesStuck` alert given this is not relevant when the query-scheduler is running and the query-scheduler is now a required component. #12810
* [CHANGE] Alerts: Make `MimirIngesterHasNotShippedBlocksSinceStart` weaker to account for block-builder restarts. The change only affects the block-builder version of the alert. #12319
* [ENHANCEMENT] Rollout progress dashboard: make panels higher to fit more components. #12429
* [ENHANCEMENT] Add `max_series` limit to Writes Resources > Ingester > In-memory series panel. #12476
* [ENHANCEMENT] Alerts: Add `MimirHighGRPCConcurrentStreamsPerConnection` alert. #11947
* [ENHANCEMENT] Alerts: Add `rollout_stuck_alert_ignore_deployments` and `rollout_stuck_alert_ignore_statefulsets` configuration options to exclude particular Deployments or StatefulSets from the `MimirRolloutStuck` alert. #12951
* [ENHANCEMENT] Alerts: Replace experimental `BlockBuilderLagging` alert with `BlockBuilderSchedulerPendingJobs` alert. The new alert triggers when the block-builder scheduler has pending jobs, indicating that block-builders are unable to keep up with the workload. #12593
* [ENHANCEMENT] Rollout-operator: Vendor rollout-operator monitoring dashboard from rollout-operator repository. #12688
* [BUGFIX] Block-builder dashboard: fix reference to detected gaps metric in errors panel. #12401

### Jsonnet

* [CHANGE] Removed etcd-operator from the Jsonnet configuration. Users can still use etcd as a KV store for rings, but need to deploy and manage etcd themselves rather than via the operator. #13049
* [CHANGE] Distributor: Reduce calculated `GOMAXPROCS` to be closer to the requested number of CPUs. #12150
* [CHANGE] Query-scheduler: The query-scheduler is now a required component that is always used by queriers and query-frontends. #12187
* [CHANGE] Rollout-operator: Add `watch` permission to the rollout-operators's cluster role. #12360. See [rollout-operator#262](https://github.com/grafana/rollout-operator/pull/262)
* [CHANGE] Updates to CPU and memory scaling metric. Use `irate()` when calculating the CPU metric and remove `or vector(0)` from a leg of the memory query. These changes prevent downscaling deployments when scraping fails. #12406
* [CHANGE] Memcached: Remove configuration for enabling mTLS connections to Memcached servers. #12434
* [CHANGE] Ingester: Disable shipping of blocks on the third zone (zone-c) when using `ingest_storage_ingester_zones: 3` on ingest storage #12743 #12744
* [CHANGE] Distributor: Increase `server.grpc-max-concurrent-streams` from 100 to 1000. #12742
* [CHANGE] Ruler Query Frontend: Increase `server.grpc-max-concurrent-streams` from 100 to 300. #12742
* [CHANGE] Rollout-operator: Vendor jsonnet from rollout-operator repository. #12688 #12962 #12996
* [CHANGE] Mimir-continuous-test: Use `mimir -target=continuous-test` instead of standalone binary/image. #13097
* [CHANGE] Removed per-component configuration options to set the pods toleration when multi-zone is enabled. Tolerations can still be configured globally using `_config.multi_zone_schedule_toleration`. The following configuration options have been removed: #13043
  * `_config.multi_zone_distributor_schedule_toleration`
  * `_config.multi_zone_etcd_schedule_toleration`
* [FEATURE] Memcached: Allow `minReadySeconds` to be set via `_config.cache_frontend_min_ready_seconds` (etc.) to slow down Memcached rollouts. #12938
* [FEATURE] Distributor: Allow setting GOMEMLIMIT equal to memory request, via `_config.distributor_gomemlimit_enabled`. If enabled, distributor horizontal auto-scaling memory trigger is also removed, since it doesn't make sense in combination with GOMEMLIMIT. #12963
* [ENHANCEMENT] Add timeout validation for querier and query-frontend. Enhanced `parseDuration` to support milliseconds and combined formats (e.g., "4m30s"). #12766
* [ENHANCEMENT] Allow the max number of OTEL events in a span to be configure via `_config.otel_span_event_count_limit`. #12865
* [ENHANCEMENT] Memcached: added the following fields to customise the memcached's node affinity matchers: #12987
  * `$.memcached_frontend_node_affinity_matchers`
  * `$.memcached_index_queries_node_affinity_matchers`
  * `$.memcached_chunks_node_affinity_matchers`
  * `$.memcached_metadata_node_affinity_matchers`
* [ENHANCEMENT] Rollout-operator: expose `rollout_operator_enabled` in `$._config`. #12419

### Documentation

* [CHANGE] Remove references to queriers having a Prometheus HTTP API. Instead, the query-frontend is now required for a Prometheus HTTP API. #12949
* [CHANGE] Helm: Remove GEM (Grafana Enterprise Metrics) references from Helm chart documentation. #13019 #13020 #13021
* [CHANGE] Update HA tracker documentation to use memberlist as the default KV store instead of consul/etcd. Consul and etcd are now marked as deprecated for the HA tracker as of Mimir 3.0. #13002
* [ENHANCEMENT] Add migration guide for HA tracker from Consul or etcd to memberlist. #13011
* [ENHANCEMENT] Improve the MimirIngesterReachingSeriesLimit runbook. #12356
* [ENHANCEMENT] Improve the description of how to limit the number of buckets in native histograms. #12797
* [ENHANCEMENT] Document native histograms with custom buckets. #12823

### Tools

* [CHANGE] Mimir-continuous-test: Remove standalone binary and image. #13097
* [ENHANCEMENT] Base `mimirtool`, `metaconvert`, `copyblocks`, and `query-tee` images on `distroless/static-debian12`. #13014
* [ENHANCEMENT] kafkatool: add `format=json` to `kafkatool dump print`. #12737

### Query-tee

* [CHANGE] If you configure multiple secondary backends and enable comparisons, query-tee reports comparison results of the preferred backend against each of the secondaries. #13022
* [CHANGE] Add backend configuration options for request proportion sampling and time-based query filtering. #13037

## 2.17.2

### Grafana Mimir

* [BUGFIX] Add a missing attribute to the list of default promoted OTel resource attributes in the docs: deployment.environment. #12181
* [BUGFIX] Ingest: Fix memory pool poisoning in Remote-Write 2.0/OTLP by not cleaning created timestamp field before returning time series to the memory pool. #12735
* [BUGFIX] Distributor: Fix error when native histograms bucket limit is set then no NHCB passes validation. #12746
* [BUGFIX] Update Docker base images for tools from `alpine:3.22.1` to `alpine:3.22.2` to address [CVE-2025-9230](https://nvd.nist.gov/vuln/detail/CVE-2025-9230), [CVE-2025-9231](https://nvd.nist.gov/vuln/detail/CVE-2025-9231), [CVE-2025-2025-9232](https://nvd.nist.gov/vuln/detail/CVE-2025-9232). #12993
* [BUGFIX] Memcached: Ignore invalid responses when discovering cache servers using `dnssrv+` or `dnssrvnoa+` service discovery prefixes. #13206

### Tools

* [ENHANCEMENT] Base `mimirtool`, `metaconvert`, `copyblocks`, and `query-tee` images on `distroless/static-debian12`. #13014

## 2.17.1

### Grafana Mimir

* [BUGFIX] Ingester: Fix a bug ingesters would get stuck in read-only mode after compactions. #12538
* [BUGFIX] Update to Go v1.24.6 to address [CVE-2025-4674](https://www.cve.org/CVERecord?id=CVE-2025-4674), [CVE-2025-47907](https://www.cve.org/CVERecord?id=CVE-2025-47907). #12580

## 2.17.0

### Grafana Mimir

* [CHANGE] Query-frontend: Ensure that cache keys generated from cardinality estimate middleware are less than 250 bytes in length by hashing the tenant IDs that are included in them. This change invalidates all cardinality estimates in the cache. #11568
* [CHANGE] Ruler: Remove experimental CLI flag `-ruler-storage.cache.rule-group-enabled` to enable or disable caching the contents of rule groups. Caching rule group contents is now always enabled when a cache is configured for the ruler. #10949
* [CHANGE] Ingester: Out-of-order native histograms are now enabled whenever both native histogram and out-of-order ingestion is enabled. The `-ingester.ooo-native-histograms-ingestion-enabled` CLI flag and corresponding `ooo_native_histograms_ingestion_enabled` runtime configuration option have been removed. #10956
* [CHANGE] Distributor: removed the `cortex_distributor_label_values_with_newlines_total` metric. #10977
* [CHANGE] Ingester/Distributor: renamed the experimental `max_cost_attribution_cardinality_per_user` config to `max_cost_attribution_cardinality`. #11092
* [CHANGE] Frontend: The subquery spin-off feature is now enabled with `-query-frontend.subquery-spin-off-enabled=true` instead of `-query-frontend.instant-queries-with-subquery-spin-off=.*` #11153
* [CHANGE] Overrides-exporter: Don't export per-tenant overrides that are set to their default values. #11173
* [CHANGE] gRPC/HTTP clients: Rename metric `cortex_client_request_invalid_cluster_validation_labels_total` to `cortex_client_invalid_cluster_validation_label_requests_total`. #11237
* [CHANGE] Querier: Use Mimir Query Engine (MQE) by default. Set `-querier.query-engine=prometheus` to continue using Prometheus' engine. #11501
* [CHANGE] Memcached: Ignore initial DNS resolution failure, meaning don't depend on Memcached on startup. #11602
* [CHANGE] Ingester: The `-ingester.stream-chunks-when-using-blocks` CLI flag and `ingester_stream_chunks_when_using_blocks` runtime configuration option have been deprecated and will be removed in a future release. #11711
* [CHANGE] Distributor: track `cortex_ingest_storage_writer_latency_seconds` metric for failed writes too. Added `outcome` label to distinguish between `success` and `failure`. #11770
* [CHANGE] Distributor: renamed few metrics used by experimental ingest storage. #11766
  * Renamed `cortex_ingest_storage_writer_produce_requests_total` to `cortex_ingest_storage_writer_produce_records_enqueued_total`
  * Renamed `cortex_ingest_storage_writer_produce_failures_total` to `cortex_ingest_storage_writer_produce_records_failed_total`
* [CHANGE] Distributor: moved HA tracker timeout config to limits. #11774
  * Moved `distributor.ha_tracker.ha_tracker_update_timeout` to `limits.ha_tracker_update_timeout`.
  * Moved `distributor.ha_tracker.ha_tracker_update_timeout_jitter_max` to `limits.ha_tracker_update_timeout_jitter_max`.
  * Moved `distributor.ha_tracker.ha_tracker_failover_timeout` to `limits.ha_tracker_failover_timeout`.
* [CHANGE] Distributor: `Memberlist` marked as stable as an option for backend storage for the HA tracker. #11861
* [CHANGE] Distributor: `etcd` deprecated as an option for backend storage for the HA tracker. #12047
* [CHANGE] Memberlist: Apply new default configuration values for MemberlistKV. This unlocks using it as backend storage for the HA Tracker. We have observed better performance with these defaults across different production loads. #11874
  * `memberlist.packet-dial-timeout`: `500ms`
  * `memberlist.packet-write-timeout`: `500ms`
  * `memberlist.max-concurrent-writes`: `5`
  * `memberlist.acquire-writer-timeout`: `1s`
    These defaults perform better but may cause long-running packets to be dropped in high-latency networks.
* [CHANGE] Query-frontend: Apply query pruning and check for disabled experimental functions earlier in query processing. #11939
* [FEATURE] Distributor: Experimental support for Prometheus Remote-Write 2.0 protocol. Limitations: Created timestamp is ignored, per series metadata is merged on metric family level automatically, ingestion might fail if client sends ProtoBuf fields out of order. The label `version` is added to the metric `cortex_distributor_requests_in_total` with a value of either `1.0` or `2.0` depending on the detected Remote-Write protocol. #11100 #11101 #11192 #11143
* [FEATURE] Query-frontend: expand `query-frontend.cache-errors` and `query-frontend.results-cache-ttl-for-errors` configuration options to cache non-transient response failures for instant queries. #11120
* [FEATURE] Query-frontend: Allow use of Mimir Query Engine (MQE) via the experimental CLI flags `-query-frontend.query-engine` or `-query-frontend.enable-query-engine-fallback` or corresponding YAML. #11417 #11775
* [FEATURE] Querier, query-frontend, ruler: Enable experimental support for duration expressions in PromQL, which are simple arithmetics on numbers in offset and range specification. #11344
* [FEATURE] You can configure Mimir to export traces in OTLP exposition format through the standard `OTEL_` environment variables. #11618
* [FEATURE] distributor: Allow configuring tenant-specific HA tracker failover timeouts. #11774
* [FEATURE] OTLP: Add experimental support for promoting OTel scope metadata (name, version, schema URL, attributes) to metric labels, prefixed with `otel_scope_`. Enable via the `-distributor.otel-promote-scope-metadata` flag. #11795
* [FEATURE] Distributor: Add experimental `-distributor.otel-native-delta-ingestion` option to allow primitive delta metrics ingestion via the OTLP endpoint. #11631
* [FEATURE] MQE: Add support for experimental `sort_by_label` and `sort_by_label_desc` PromQL functions. #11930
* [FEATURE] Ingester/Block-builder: Handle the created timestamp field for remote-write requests. #11977
* [FEATURE] Cost attribution: Labels specified in the limit configuration may specify an output label in order to override emitted label names. #12035
* [ENHANCEMENT] Dashboards: Add "Influx write requests" row to Writes Dashboard. #11731
* [ENHANCEMENT] Mixin: Add `MimirHighVolumeLevel1BlocksQueried` alert that fires when level 1 blocks are queried for more than 6 hours, indicating potential compactor performance issues. #11803
* [ENHANCEMENT] Querier: Make the maximum series limit for cardinality API requests configurable on a per-tenant basis with the `cardinality_analysis_max_results` option. #11456
* [ENHANCEMENT] Querier: Add configurable concurrency limit for remote read queries with the `--querier.max-concurrent-remote-read-queries` flag. Defaults to 2. Set to 0 for unlimited concurrency. #11892
* [ENHANCEMENT] Dashboards: Add "Queries / sec by read path" to Queries Dashboard. #11640
* [ENHANCEMENT] Dashboards: Add "Added Latency" row to Writes Dashboard. #11579
* [ENHANCEMENT] Ingester: Add support for exporting native histogram cost attribution metrics (`cortex_ingester_attributed_active_native_histogram_series` and `cortex_ingester_attributed_active_native_histogram_buckets`) with labels specified by customers to a custom Prometheus registry. #10892
* [ENHANCEMENT] Distributor: Add new metrics `cortex_distributor_received_native_histogram_samples_total` and `cortex_distributor_received_native_histogram_buckets_total` to track native histogram samples and bucket counts separately for billing calculations. Updated `cortex_distributor_received_samples_total` description to clarify it includes native histogram samples. #11728
* [ENHANCEMENT] Store-gateway: Download sparse headers uploaded by compactors. Compactors have to be configured with `-compactor.upload-sparse-index-headers=true` option. #10879 #11072.
* [ENHANCEMENT] Compactor: Upload block index file and multiple segment files concurrently. Concurrency scales linearly with block size up to `-compactor.max-per-block-upload-concurrency`. #10947
* [ENHANCEMENT] Ingester: Add per-user `cortex_ingester_tsdb_wal_replay_unknown_refs_total` and `cortex_ingester_tsdb_wbl_replay_unknown_refs_total` metrics to track unknown series references during WAL/WBL replay. #10981
* [ENHANCEMENT] Added `-ingest-storage.kafka.fetch-max-wait` configuration option to configure the maximum amount of time a Kafka broker waits for some records before a Fetch response is returned. #11012
* [ENHANCEMENT] Ingester: Add `cortex_ingester_tsdb_forced_compactions_in_progress` metric reporting a value of 1 when there's a forced TSDB head compaction in progress. #11006
* [ENHANCEMENT] Ingester: Add `cortex_ingest_storage_reader_records_batch_fetch_max_bytes` metric reporting the distribution of `MaxBytes` specified in the Fetch requests sent to Kafka. #11014
* [ENHANCEMENT] All: Add experimental support for cluster validation in HTTP calls. When it is enabled, HTTP server verifies if a request coming from an HTTP client comes from an expected cluster. This validation can be configured by the following experimental configuration options: #11010 #11549
  * `-server.cluster-validation.label`
  * `-server.cluster-validation.http.enabled`
  * `-server.cluster-validation.http.soft-validation`
  * `-server.cluster-validation.http.exclude-paths`
* [ENHANCEMENT] Query-frontend: Add experimental support to include the cluster validation label in HTTP request headers. When cluster validation is enabled on the HTTP server side, cluster validation labels from HTTP request headers are compared with the HTTP server's cluster validation label. #11010 #11145
  * By setting `-query-frontend.client-cluster-validation.label`, you configure the query-frontend's client cluster validation label.
  * The flag `-common.client-cluster-validation.label`, if set, provides the default for `-query-frontend.client-cluster-validation.label`.
* [ENHANCEMENT] Distributor: Add  `ignore_ingest_storage_errors` and `ingest_storage_max_wait_time` flags to control error handling and timeout behavior during ingest storage migration. #11291
  * `-ingest-storage.migration.ignore-ingest-storage-errors`
  * `-ingest-storage.migration.ingest-storage-max-wait-time`
* [ENHANCEMENT] Memberlist: Add `-memberlist.abort-if-fast-join-fails` support and retries on DNS resolution. #11067
* [ENHANCEMENT] Querier: Allow configuring all gRPC options for store-gateway client, similar to other gRPC clients. #11074
* [ENHANCEMENT] Ruler: Log the number of series returned for each query as `result_series_count` as part of `query stats` log lines. #11081
* [ENHANCEMENT] Ruler: Don't log statistics that are not available when using a remote query-frontend as part of `query stats` log lines. #11083
* [ENHANCEMENT] Ingester: Remove cost-attribution experimental `max_cost_attribution_labels_per_user` limit. #11090
* [ENHANCEMENT] Update Go to 1.24.2. #11114
* [ENHANCEMENT] Query-frontend: Add `cortex_query_samples_processed_total` metric. #11110
* [ENHANCEMENT] Query-frontend: Add `cortex_query_samples_processed_cache_adjusted_total` metric. #11164
* [ENHANCEMENT] Ingester/Distributor: Add `cortex_cost_attribution_*` metrics to observe the state of the cost-attribution trackers. #11112
* [ENHANCEMENT] Querier: Process multiple remote read queries concurrently instead of sequentially for improved performance. #11732
* [ENHANCEMENT] gRPC/HTTP servers: Add `cortex_server_invalid_cluster_validation_label_requests_total` metric, that is increased for every request with an invalid cluster validation label. #11241 #11277
* [ENHANCEMENT] OTLP: Add support for converting OTel explicit bucket histograms to Prometheus native histograms with custom buckets using the `distributor.otel-convert-histograms-to-nhcb` flag. #11077
* [ENHANCEMENT] Add configurable per-tenant `limited_queries`, which you can only run at or less than an allowed frequency. #11097
* [ENHANCEMENT] Ingest-Storage: Add `ingest-storage.kafka.producer-record-version` to allow control Kafka record versioning. #11244
* [ENHANCEMENT] Ruler: Update `<prometheus-http-prefix>/api/v1/rules` and `<prometheus-http-prefix>/api/v1/alerts` to reply with HTTP error 422 if rule evaluation is completely disabled for the tenant. If only recording rule or alerting rule evaluation is disabled for the tenant, the response now includes a corresponding warning. #11321 #11495 #11511
* [ENHANCEMENT] Add tenant configuration block `ruler_alertmanager_client_config` which allows the Ruler's Alertmanager client options to be specified on a per-tenant basis. #10816
* [ENHANCEMENT] Distributor: Trace when deduplicating a metric's samples or histograms. #11159 #11715
* [ENHANCEMENT] Store-gateway: Retry querying blocks from store-gateways with dynamic replication until trying all possible store-gateways. #11354 #11398
* [ENHANCEMENT] Mimirtool: Support multiple `--selector` flags in remote read commands to send multiple queries in a single protobuf request, leveraging the remote read protocol's native batching capabilities. #11733
* [ENHANCEMENT] Mimirtool: Added `--use-chunks` flag to remote read commands to control response type preference (chunked streaming vs sampled). #11733
* [ENHANCEMENT] Query-frontend: Add optional reason to blocked_queries config. #11407 #11434
* [ENHANCEMENT] Distributor: Gracefully handle type assertion of WatchPrefix in HA Tracker to continue checking for updates. #11411 #11461
* [ENHANCEMENT] Querier: Include chunks streamed from store-gateway in Mimir Query Engine memory estimate of query memory usage. #11453 #11465
* [ENHANCEMENT] Querier: Include chunks streamed from ingester in Mimir Query Engine memory estimate of query memory usage. #11457
* [ENHANCEMENT] Query-frontend: Add retry mechanism for remote reads, series, and cardinality prometheus endpoints #11533
* [ENHANCEMENT] Ruler: Ignore rulers in non-operation states when getting and syncing rules #11569
* [ENHANCEMENT] Query-frontend: add optional reason to blocked_queries config. #11407 #11434
* [ENHANCEMENT] Tracing: Add HTTP headers as span attributes when `-server.trace-request-headers` is enabled. You can configure which headers to exclude using the `-server.trace-request-headers-exclude-list` flag. #11655
* [ENHANCEMENT] Ruler: Add new per-tenant limit on minimum rule evaluation interval. #11665
* [ENHANCEMENT] store-gateway: download sparse headers on startup when lazy loading is enabled. #11686
* [ENHANCEMENT] Distributor: added more metrics to troubleshoot Kafka records production latency when experimental ingest storage is enabled: #11766 #11771
  * `cortex_ingest_storage_writer_produce_remaining_deadline_seconds`: measures the remaining deadline (in seconds) when records are requested to be produced.
  * `cortex_ingest_storage_writer_produce_records_enqueue_duration_seconds`: measures how long it takes to enqueue produced Kafka records in the client.
  * `cortex_ingest_storage_writer_kafka_write_wait_seconds`: measures the time spent waiting to write to Kafka backend.
  * `cortex_ingest_storage_writer_kafka_write_time_seconds`: measures the time spent writing to Kafka backend.
  * `cortex_ingest_storage_writer_kafka_read_wait_seconds`: measures the time spent waiting to read from Kafka backend.
  * `cortex_ingest_storage_writer_kafka_read_time_seconds`: measures the time spent reading from Kafka backend.
  * `cortex_ingest_storage_writer_kafka_request_duration_e2e_seconds`: measures the time from the start of when a Kafka request is written to the end of when the response for that request was fully read from the Kafka backend.
  * `cortex_ingest_storage_writer_kafka_request_throttled_seconds`: measures how long Kafka requests have been throttled by the Kafka client.
* [ENHANCEMENT] Distributor: Add per-user `cortex_distributor_sample_delay_seconds` to track delay of ingested samples with regard to wall clock. #11573
* [ENHANCEMENT] Distributor: added circuit breaker to not produce Kafka records at all if the context is already canceled / expired. This applied only when experimental ingest storage is enabled. #11768
* [ENHANCEMENT] Compactor: Optimize the planning phase for tenants with a very large number of blocks, such as tens or hundreds of thousands, at the cost of making it slightly slower for tenants with a very a small number of blocks. #11819
* [ENHANCEMENT] Query-frontend: Accurate tracking of samples processed from cache. #11719
* [ENHANCEMENT] Store-gateway: Change level 0 blocks to be reported as 'unknown/old_block' in metrics instead of '0' to improve clarity. Level 0 indicates blocks with metadata from before compaction level tracking was added to the bucket index. #11891
* [ENHANCEMENT] Compactor, distributor, ruler, scheduler and store-gateway: Makes `-<component-ring-config>.auto-forget-unhealthy-periods` configurable for each component. Deprecates the `-store-gateway.sharding-ring.auto-forget-enabled` flag. #11923
* [ENHANCEMENT] otlp: Stick to OTLP vocabulary on invalid label value length error. #11889
* [ENHANCEMENT] Ingester: Display user grace interval in the tenant list obtained through the `/ingester/tenants` endpoint. #11961
* [ENHANCEMENT] `kafkatool`: add `consumer-group delete-offset` command as a way to delete the committed offset for a consumer group. #11988
* [ENHANCEMENT] Block-builder-scheduler: Detect gaps in scheduled and completed jobs. #11867
* [ENHANCEMENT] Distributor: Experimental support for Prometheus Remote-Write 2.0 protocol has been updated. Created timestamps are now supported. This feature includes some limitations. If samples in a write request aren't ordered by time, the created timestamp might be dropped. Additionally, per-series metadata is automatically merged on the metric family level. Ingestion might fail if the client sends ProtoBuf fields out-of-order. The label `version` is added to the metric `cortex_distributor_requests_in_total` with a value of either `1.0` or `2.0`, depending on the detected remote-write protocol. #11977
* [ENHANCEMENT] Query-frontend: Added labels query optimizer that automatically removes redundant `__name__!=""` matchers from label names and label values queries, improving query performance. You can enable the optimizer per-tenant with the `labels_query_optimizer_enabled` runtime configuration flag. #12054 #12066 #12076 #12080
* [ENHANCEMENT] Query-frontend: Standardise non-regex patterns in query blocking upon loading of config. #12102
* [ENHANCEMENT] Ruler: Propagate GCS object mutation rate limit for rule group uploads. #12086
* [ENHANCEMENT] Stagger head compaction intervals across zones to prevent compactions from aligning simultaneously, which could otherwise cause strong consistency queries to fail when experimental ingest storage is enabled. #12090
* [ENHANCEMENT] Compactor: Add `-compactor.update-blocks-concurrency` flag to control concurrency for updating block metadata during bucket index updates, separate from deletion marker concurrency. #12117
* [ENHANCEMENT] Query-frontend: Allow users to set the `query-frontend.extra-propagated-headers` flag to specify the extra headers allowed to pass through to the rest of the query path. #12174
* [BUGFIX] OTLP: Fix response body and Content-Type header to align with spec. #10852
* [BUGFIX] Compactor: fix issue where block becomes permanently stuck when the Compactor's block cleanup job partially deletes a block. #10888
* [BUGFIX] Storage: fix intermittent failures in S3 upload retries. #10952
* [BUGFIX] Querier: return NaN from `irate()` if the second-last sample in the range is NaN and Prometheus' query engine is in use. #10956
* [BUGFIX] Ruler: don't count alerts towards `cortex_prometheus_notifications_dropped_total` if they are dropped due to alert relabelling. #10956
* [BUGFIX] Querier: Fix issue where an entire store-gateway zone leaving caused high CPU usage trying to find active members of the leaving zone. #11028
* [BUGFIX] Query-frontend: Fix blocks retention period enforcement when a request has multiple tenants (tenant federation). #11069
* [BUGFIX] Query-frontend: Fix `-query-frontend.query-sharding-max-sharded-queries` enforcement for instant queries with binary operators. #11086
* [BUGFIX] Memberlist: Fix hash ring updates before the full-join has been completed, when `-memberlist.notify-interval` is configured. #11098
* [BUGFIX] Query-frontend: Fix an issue where transient errors could be inadvertently cached. #11198
* [BUGFIX] Ingester: read reactive limiters should activate and deactivate when the ingester changes state. #11234
* [BUGFIX] Query-frontend: Fix an issue where errors from date/time parsing methods did not include the name of the invalid parameter. #11304
* [BUGFIX] Query-frontend: Fix a panic in monolithic mode caused by a clash in labels of the `cortex_client_invalid_cluster_validation_label_requests_total` metric definition. #11455
* [BUGFIX] Compactor: Fix issue where `MimirBucketIndexNotUpdated` can fire even though the index has been updated within the alert threshold. #11303
* [BUGFIX] Distributor: fix old entries in the HA Tracker with zero valued "elected at" timestamp. #11462
* [BUGFIX] Query-scheduler: Fix issue where deregistered querier goroutines can cause a panic if their backlogged dequeue requests are serviced. #11510
* [BUGFIX] Ruler: Failures during initial sync must be fatal for the service's startup. #11545
* [BUGFIX] Querier and query-frontend: Fix issue where aggregation functions like `topk` and `quantile` could return incorrect results if the scalar parameter is not a constant and Prometheus' query engine is in use. #11548
* [BUGFIX] Querier and query-frontend: Fix issue where range vector selectors could incorrectly ignore samples at the beginning of the range. #11548
* [BUGFIX] Querier: Fix rare panic if a query is canceled while a request to ingesters or store-gateways has just begun. #11613
* [BUGFIX] Ruler: Fix QueryOffset and AlignEvaluationTimeOnInterval being ignored when either recording or alerting rule evaluation is disabled. #11647
* [BUGFIX] Ingester: Fix issue where ingesters could leave read-only mode during forced compactions, resulting in write errors. #11664
* [BUGFIX] Ruler: Fix rare panic when the ruler is shutting down. #11781
* [BUGFIX] Block-builder-scheduler: Fix data loss bug in job assignment. #11785
* [BUGFIX] Compactor: start tracking `-compactor.max-compaction-time` after the initial compaction planning phase, to avoid rare cases where planning takes longer than `-compactor.max-compaction-time` and so actual compaction never runs for a tenant. #11834
* [BUGFIX] Distributor: Validate the RW2 symbols field and reject invalid requests that don't have an empty string as the first symbol. #11953
* [BUGFIX] Distributor: Check `max_inflight_push_requests_bytes` before decompressing incoming requests. #11967
* [BUGFIX] Query-frontend: Allow limit parameter to be 0 in label queries to explicitly request unlimited results. #12054
* [BUGFIX] Distributor: Fix a possible panic in the OTLP push path while handling a gRPC status error. #12072
* [BUGFIX] Query-frontend: Evaluate experimental duration expressions before sharding, splitting, and caching. Otherwise, the result is not correct. #12038
* [BUGFIX] Block-builder-scheduler: Fix bugs in handling of partitions with no commit. #12130
* [BUGFIX] Ingester: Fix issue where ingesters can exit read-only mode during idle compactions, resulting in write errors. #12128
* [BUGFIX] otlp: Reverts #11889 which has a pooled memory re-use bug. #12266
* [BUGFIX] Ingester: Fix issue where metadata stored in ingesters indirectly prevents large Kafka record buffers from being garbage collected, resulting in unusual memory growth. #13573

### Mixin

* [CHANGE] Alerts: Update the query for `MimirBucketIndexNotUpdated` to use `max_over_time` to prevent alert firing when pods rotate. #11311, #11426
* [CHANGE] Alerts: Make alerting threshold for `DistributorGcUsesTooMuchCpu` configurable. #11508
* [CHANGE] Remove support for the experimental read-write deployment mode. #11975
* [CHANGE] Alerts: Replace namespace with job label in golang_alerts. #11957
* [FEATURE] Add an alert if the block-builder-scheduler detects that it has skipped data. #12118
* [ENHANCEMENT] Dashboards: Include absolute number of notifications attempted to alertmanager in 'Mimir / Ruler'. #10918
* [ENHANCEMENT] Alerts: Make `MimirRolloutStuck` a critical alert if it has been firing for 6h. #10890
* [ENHANCEMENT] Dashboards: Add panels to the `Mimir / Tenants` and `Mimir / Top Tenants` dashboards showing the rate of gateway requests. #10978
* [ENHANCEMENT] Alerts: Improve `MimirIngesterFailsToProcessRecordsFromKafka` to not fire during forced TSDB head compaction. #11006
* [ENHANCEMENT] Alerts: Add alerts for invalid cluster validation labels. #11255 #11282 #11413
* [ENHANCEMENT] Dashboards: Improve "Kafka 100th percentile end-to-end latency when ingesters are running (outliers)" panel, computing the baseline latency on `max(10, 10%)` of ingesters instead of a fixed 10 replicas. #11581
* [ENHANCEMENT] Dashboards: Add "per-query memory consumption" and "fallback to Prometheus' query engine" panels to the Queries dashboard. #11626
* [ENHANCEMENT] Alerts: Add `MimirGoThreadsTooHigh` alert. #11836 #11845
* [ENHANCEMENT] Dashboards: Add autoscaling row for ruler query-frontends to `Mimir / Remote ruler reads` dashboard. #11838
* [BUGFIX] Dashboards: fix "Mimir / Tenants" legends for non-Kubernetes deployments. #10891
* [BUGFIX] Dashboards: fix Query-scheduler RPS panel legend in "Mimir / Reads". #11515
* [BUGFIX] Recording rules: fix `cluster_namespace_deployment:actual_replicas:count` recording rule when there's a mix on single-zone and multi-zone deployments. #11287
* [BUGFIX] Alerts: Enhance the `MimirRolloutStuck` alert, so it checks whether rollout groups as a whole (and not spread across instances) are changing or stuck. #11288

### Jsonnet

* [CHANGE] Increase the allowed number of rule groups for small, medium_small, and extra_small user tiers by 20%. #11152
* [CHANGE] Update rollout-operator to latest release. #11232 #11748
* [CHANGE] Memcached: Set a timeout of `500ms` for the `ruler-storage` cache instead of the default `200ms`. #11231
* [CHANGE] Ruler: If ingest storage is enabled, set the maximum buffered bytes in the Kafka client used by the ruler based on the expected maximum rule evaluation response size, clamping it between 1 GB (default) and 4 GB. #11602
* [CHANGE] All: Environment variable `JAEGER_REPORTER_MAX_QUEUE_SIZE` is no longer set. Components will use OTel's default value of `2048` unless explicitly configured. You can still configure `JAEGER_REPORTER_MAX_QUEUE_SIZE` if you configure tracing using Jaeger env vars, and you can always set `OTEL_BSP_MAX_QUEUE_SIZE` OTel configuration. #11700
* [CHANGE] Removed jaeger-agent-mixin and `_config.jaeger_agent_host` configuration. You can configure tracing using an OTLP endpoint through `_config.otlp_traces_endpoint`, see `tracing.libsonnet` for more configuration options. #11773
* [CHANGE] Removed `ingester_stream_chunks_when_using_blocks` option. #11711
* [CHANGE] Enable `memberlist.abort-if-fast-join-fails` for ingesters using memberlist #11931 #11950
* [CHANGE] Remove average per-pod series scaling trigger for ingest storage ingester HPA and use one based on max owned series instead. #11952
* [CHANGE] Add `store_gateway_grpc_max_query_response_size_bytes` config option to set the max store-gateway gRCP query response send size (and corresponsing querier receive size), and set to 200MB by default. #11968
* [CHANGE] Removed support for the experimental read-write deployment mode. #11974
* [FEATURE] Make ingest storage ingester HPA behavior configurable through `_config.ingest_storage_ingester_hpa_behavior`. #11168
* [FEATURE] Add an alternate ingest storage HPA trigger that targets maximum owned series per pod. #11356
* [FEATURE] Make tracing of HTTP headers as span attributes configurable through `_config.trace_request_headers`. You can exclude certain headers from being traced using `_config.trace_request_exclude_headers_list`. #11655 #11714
* [FEATURE] Allow configuring tracing with OTel environment variables through `$._config.otlp_traces_endpoint`. When configured, the `$.jaeger_mixin` is no longer available for use. #11773 #11981 #12074
* [FEATURE] Updated rollout-operator to support `OTEL_` environment variables for tracing. #11787
* [ENHANCEMENT] Add `query_frontend_only_args` option to specify CLI flags that apply only to query-frontends but not ruler-query-frontends. #11799
* [ENHANCEMENT] Make querier scale up (`$_config.autoscaling_querier_scaleup_percent_cap`) and scale down rates (`$_config.autoscaling_querier_scaledown_percent_cap`) configurable. #11862
* [ENHANCEMENT] Set resource requests and limits for the Memcached Prometheus exporter. #11933 #11946
* [ENHANCEMENT] Add assertion to ensure ingester ScaledObject has minimum and maximum replicas set to a value greater than 0. #11979
* [ENHANCEMENT] Add `ingest_storage_migration_ignore_ingest_storage_errors` and `ingest_storage_migration_ingest_storage_max_wait_time` configs to control error handling of the partition ingesters during ingest storage migrations. #12105
* [ENHANCEMENT] Add block-builder job processing duration timings and offset-skipped errors to the Block-builder dashboard. #12118
* [BUGFIX] Honor `weight` argument when building memory HPA query for resource scaled objects. #11935

### Mimirtool

* [FEATURE] Add `--enable-experimental-functions` flag to commands that parse PromQL to allow parsing experimental functions such as `sort_by_label()`.
* [ENHANCEMENT] Add `--block-size` CLI flag to `remote-read export` that allows setting the output block size. #12025
* [BUGFIX] Fix issue where `remote-read` doesn't behave like other mimirtool commands for authentication. #11402
* [BUGFIX] Fix issue where `remote-read export` could omit some samples if the query time range spans multiple blocks. #12025
* [BUGFIX] Fix issue where `remote-read export` could omit some output blocks in the list printed to the console or fail with `read/write on closed pipe`. #12025

### Mimir Continuous Test

* [FEATURE] Add `-tests.client.cluster-validation.label` flag to send the `X-Cluster` header with queries. #11418

### Query-tee

### Documentation

* [ENHANCEMENT] Update Thanos to Mimir migration guide with a tip to add the `__tenant_id__` label. #11584
* [ENHANCEMENT] Update the `MimirIngestedDataTooFarInTheFuture` runbook with a note about false positives and the endpoint to flush TSDB blocks by user. #11961

### Tools

* [ENHANCEMENT] `kafkatool`: Add `offsets` command for querying various partition offsets. #11115
* [ENHANCEMENT] `listblocks`: Output can now also be JSON or YAML for easier parsing. #11184
* [ENHANCEMENT] `mark-blocks`: Allow specifying blocks from multiple tenants. #11343
* [ENHANCEMENT] `undelete-blocks`: Support removing S3 delete markers to avoid copying data when recovering blocks. #11256
* [BUGFIX] `screenshots`: Update to tar-fs v3.1.0 to address [CVE-2025-48387](https://nvd.nist.gov/vuln/detail/CVE-2025-48387). #12030

## 2.16.2

### Grafana Mimir

* [BUGFIX] Update to Go v1.23.12 to address [CVE-2025-22871](https://nvd.nist.gov/vuln/detail/CVE-2025-22871), [CVE-2025-4673](https://nvd.nist.gov/vuln/detail/CVE-2025-4673), [CVE-2025-0913](https://nvd.nist.gov/vuln/detail/CVE-2025-0913). #12582
* [BUGFIX] Update Docker base images for tools from `alpine:3.21.3` to `alpine:3.21.5` to address [CVE-2025-9230](https://nvd.nist.gov/vuln/detail/CVE-2025-9230), [CVE-2025-9231](https://nvd.nist.gov/vuln/detail/CVE-2025-9231), [CVE-2025-2025-9232](https://nvd.nist.gov/vuln/detail/CVE-2025-9232). #12990

## 2.16.1

### Grafana Mimir

* [BUGFIX] Update to Go v1.23.9 to address [CVE-2025-22871](https://nvd.nist.gov/vuln/detail/CVE-2025-22871). #11543
* [BUGFIX] Update `golang.org/x/net` to v0.38.0 to address [CVE-2025-22872](https://nvd.nist.gov/vuln/detail/CVE-2025-22872). #11281
* [BUGFIX] Query-frontend: Fix a panic in monolithic mode caused by a clash in labels of the `cortex_client_invalid_cluster_validation_label_requests_total` metric definition. #11455

## 2.16.0

### Grafana Mimir

* [CHANGE] Querier: pass context to queryable `IsApplicable` hook. #10451
* [CHANGE] Distributor: OTLP and push handler replace all non-UTF8 characters with the unicode replacement character `\uFFFD` in error messages before propagating them. #10236
* [CHANGE] Querier: pass query matchers to queryable `IsApplicable` hook. #10256
* [CHANGE] Build: removed Mimir Alpine Docker image and related CI tests. #10469
* [CHANGE] Query-frontend: Add `topic` label to `cortex_ingest_storage_strong_consistency_requests_total`, `cortex_ingest_storage_strong_consistency_failures_total`, and `cortex_ingest_storage_strong_consistency_wait_duration_seconds` metrics. #10220
* [CHANGE] Ruler: cap the rate of retries for remote query evaluation to 170/sec. This is configurable via `-ruler.query-frontend.max-retries-rate`. #10375 #10403
* [CHANGE] Query-frontend: Add `topic` label to `cortex_ingest_storage_reader_last_produced_offset_requests_total`, `cortex_ingest_storage_reader_last_produced_offset_failures_total`, `cortex_ingest_storage_reader_last_produced_offset_request_duration_seconds`, `cortex_ingest_storage_reader_partition_start_offset_requests_total`, `cortex_ingest_storage_reader_partition_start_offset_failures_total`, `cortex_ingest_storage_reader_partition_start_offset_request_duration_seconds` metrics. #10462
* [CHANGE] Ingester: Set `-ingester.ooo-native-histograms-ingestion-enabled` to true by default. #10483
* [CHANGE] Ruler: Add `user` and `reason` labels to `cortex_ruler_write_requests_failed_total` and `cortex_ruler_queries_failed_total`; add `user` to
    `cortex_ruler_write_requests_total` and `cortex_ruler_queries_total` metrics. #10536
* [CHANGE] Querier / Query-frontend: Remove experimental `-querier.promql-experimental-functions-enabled` and `-query-frontend.block-promql-experimental-functions` CLI flags and respective YAML configuration options to enable experimental PromQL functions. Instead access to experimental PromQL functions is always blocked. You can enable them using the per-tenant setting `enabled_promql_experimental_functions`. #10660 #10712
* [CHANGE] Store-gateway: Include posting sampling rate in sparse index headers. When the sampling rate isn't set in a sparse index header, store gateway rebuilds the sparse header with the configured `blocks-storage.bucket-store.posting-offsets-in-mem-sampling` value. If the sparse header's sampling rate is set but doesn't match the configured rate, store gateway either rebuilds the sparse header or downsamples to the configured sampling rate. #10684 #10878
* [CHANGE] Distributor: Return specific error message when burst size limit is exceeded. #10835
* [CHANGE] Ingester: enable native histograms ingestion by default, meaning`ingester.native-histograms-ingestion-enabled` defaults to true. #10867
* [FEATURE] Query Frontend: Expose query stats in the `Server-Timing` header when the `X-Mimir-Response-Query-Stats: true` header is present in the request. #10192
* [FEATURE] Distributor: Add experimental `-distributor.otel-keep-identifying-resource-attributes` option to allow keeping `service.instance.id`, `service.name` and `service.namespace` in `target_info` on top of converting them to the `instance` and `job` labels. #10216
* [FEATURE] Ingester/Distributor: Add support for exporting cost attribution metrics (`cortex_ingester_attributed_active_series`, `cortex_distributor_received_attributed_samples_total`, and `cortex_discarded_attributed_samples_total`) with labels specified by customers to a custom Prometheus registry. This feature enables more flexible billing data tracking. #10269 #10702
* [FEATURE] Ruler: Added `/ruler/tenants` endpoints to list the discovered tenants with rule groups. #10738
* [FEATURE] Distributor: Add experimental Influx handler. #10153
* [FEATURE] Query-frontend: Configuration options `query-frontend.cache-errors` and `query-frontend.results-cache-ttl-for-errors` for caching non-transient error responses are no longer experimental. #10927
* [FEATURE] Distributor: Add experimental `memberlist` KV store for ha_tracker. You can enable it using the `-distributor.ha-tracker.kvstore.store` flag. You can configure Memberlist parameters via the `-memberlist-*` flags. #10054
* [ENHANCEMENT] Compactor: Expose `cortex_bucket_index_last_successful_update_timestamp_seconds` for all tenants assigned to the compactor before starting the block cleanup job. #10569
* [ENHANCEMENT] Query Frontend: Return server-side `samples_processed` statistics. #10103
* [ENHANCEMENT] Distributor: OTLP receiver now converts also metric metadata. See also https://github.com/prometheus/prometheus/pull/15416. #10168
* [ENHANCEMENT] Distributor: discard float and histogram samples with duplicated timestamps from each timeseries in a request before the request is forwarded to ingesters. Discarded samples are tracked by `cortex_discarded_samples_total` metrics with the reason `sample_duplicate_timestamp`. #10145 #10430
* [ENHANCEMENT] Ruler: Add `cortex_prometheus_rule_group_last_rule_duration_sum_seconds` metric to track the total evaluation duration of a rule group regardless of concurrency #10189
* [ENHANCEMENT] Distributor: Add native histogram support for `electedReplicaPropagationTime` metric in ha_tracker. #10264
* [ENHANCEMENT] Ingester: More efficient CPU/memory utilization-based read request limiting. #10325
* [ENHANCEMENT] OTLP: In addition to the flag `-distributor.otel-created-timestamp-zero-ingestion-enabled` there is now `-distributor.otel-start-time-quiet-zero` to convert OTel start timestamps to Prometheus QuietZeroNaNs. This flag is to make the change rollout safe between Ingesters and Distributors. #10238
* [ENHANCEMENT] Ruler: When rule concurrency is enabled for a rule group, its rules will now be reordered and run in batches based on their dependencies. This increases the number of rules that can potentially run concurrently. Note that the global and tenant-specific limits still apply #10400
* [ENHANCEMENT] Query-frontend: include more information about read consistency in trace spans produced when using experimental ingest storage. #10412
* [ENHANCEMENT] Ingester: Hide tokens in ingester ring status page when ingest storage is enabled #10399
* [ENHANCEMENT] Ingester: add `active_series_additional_custom_trackers` configuration, in addition to the already existing `active_series_custom_trackers`. The `active_series_additional_custom_trackers` configuration allows you to configure additional custom trackers that get merged with `active_series_custom_trackers` at runtime. #10428
* [ENHANCEMENT] Query-frontend: Allow blocking raw http requests with the `blocked_requests` configuration. Requests can be blocked based on their path, method or query parameters #10484
* [ENHANCEMENT] Ingester: Added the following metrics exported by `PostingsForMatchers` cache: #10500 #10525
  * `cortex_ingester_tsdb_head_postings_for_matchers_cache_hits_total`
  * `cortex_ingester_tsdb_head_postings_for_matchers_cache_misses_total`
  * `cortex_ingester_tsdb_head_postings_for_matchers_cache_requests_total`
  * `cortex_ingester_tsdb_head_postings_for_matchers_cache_skips_total`
  * `cortex_ingester_tsdb_head_postings_for_matchers_cache_evictions_total`
  * `cortex_ingester_tsdb_block_postings_for_matchers_cache_hits_total`
  * `cortex_ingester_tsdb_block_postings_for_matchers_cache_misses_total`
  * `cortex_ingester_tsdb_block_postings_for_matchers_cache_requests_total`
  * `cortex_ingester_tsdb_block_postings_for_matchers_cache_skips_total`
  * `cortex_ingester_tsdb_block_postings_for_matchers_cache_evictions_total`
* [ENHANCEMENT] Add support for the HTTP header `X-Filter-Queryables` which allows callers to decide which queryables should be used by the querier, useful for debugging and testing queryables in isolation. #10552 #10594
* [ENHANCEMENT] Compactor: Shuffle users' order in `BlocksCleaner`. Prevents bucket indexes from going an extended period without cleanup during compactor restarts. #10513
* [ENHANCEMENT] Distributor, querier, ingester and store-gateway: Add support for `limit` parameter for label names and values requests. #10410
* [ENHANCEMENT] Ruler: Adds support for filtering results from rule status endpoint by `file[]`, `rule_group[]` and `rule_name[]`. #10589
* [ENHANCEMENT] Query-frontend: Add option to "spin off" subqueries as actual range queries, so that they benefit from query acceleration techniques such as sharding, splitting, and caching. To enable this feature, set the `-query-frontend.instant-queries-with-subquery-spin-off=<comma separated list>` option on the frontend or the `instant_queries_with_subquery_spin_off` per-tenant override with regular expressions matching the queries to enable. #10460 #10603 #10621 #10742 #10796
* [ENHANCEMENT] Querier, ingester: The series API respects passed `limit` parameter. #10620 #10652
* [ENHANCEMENT] Store-gateway: Add experimental settings under `-store-gateway.dynamic-replication` to allow more than the default of 3 store-gateways to own recent blocks. #10382 #10637
* [ENHANCEMENT] Ingester: Add reactive concurrency limiters to protect push and read operations from overload. #10574
* [ENHANCEMENT] Compactor: Add experimental `-compactor.max-lookback` option to limit blocks considered in each compaction cycle. Blocks uploaded prior to the lookback period aren't processed. This option helps reduce CPU utilization in tenants with large block metadata files that are processed before each compaction. #10585 #10794
* [ENHANCEMENT] Distributor: Optionally expose the current HA replica for each tenant in the `cortex_ha_tracker_elected_replica_status` metric. This is enabled with the `-distributor.ha-tracker.enable-elected-replica-metric=true` flag. #10644
* [ENHANCEMENT] Enable three Go runtime metrics: #10641
  * `go_cpu_classes_gc_total_cpu_seconds_total`
  * `go_cpu_classes_total_cpu_seconds_total`
  * `go_cpu_classes_idle_cpu_seconds_total`
* [ENHANCEMENT] All: Add experimental support for cluster validation in gRPC calls. When it is enabled, gRPC server verifies if a request coming from a gRPC client comes from an expected cluster. This validation can be configured by the following experimental configuration options: #10767
  * `-server.cluster-validation.label`
  * `-server.cluster-validation.grpc.enabled`
  * `-server.cluster-validation.grpc.soft-validation`
* [ENHANCEMENT] gRPC clients: Add experimental support to include the cluster validation label in gRPC metadata. When cluster validation is enabled on gRPC server side, the cluster validation label from gRPC metadata is compared with the gRPC server's cluster validation label. #10869 #10883
  * By setting `-<grpc-client-config-path>.cluster-validation.label`, you configure the cluster validation label of _a single_ gRPC client, whose `grpcclient.Config` object is configurable through `-<grpc-client-config-path>`.
  * By setting `-common.client-cluster-validation.label`, you configure the cluster validation label of _all_ gRPC clients.
* [ENHANCEMENT] gRPC clients: Add `cortex_client_request_invalid_cluster_validation_labels_total` metrics, that are used by Mimir's gRPC clients to track invalid cluster validations. #10767
* [ENHANCEMENT] Add experimental metric `cortex_distributor_dropped_native_histograms_total` to measure native histograms silently dropped when native histograms are disabled for a tenant. #10760
* [ENHANCEMENT] Compactor: Add experimental `-compactor.upload-sparse-index-headers` option. When enabled, the compactor will attempt to upload sparse index headers to object storage. This prevents latency spikes after adding store-gateway replicas. #10684
* [ENHANCEMENT] Ruler: add support for YAML aliases in `alert`, `record` and `expr` fields in rule groups. https://github.com/prometheus/prometheus/pull/14957 #10884
* [ENHANCEMENT] Memcached: Add experimental `-<prefix>.memcached.addresses-provider` flag to use alternate DNS service discovery backends when discovering Memcached hosts. #10895
* [BUGFIX] Distributor: Use a boolean to track changes while merging the ReplicaDesc components, rather than comparing the objects directly. #10185
* [BUGFIX] Querier: fix timeout responding to query-frontend when response size is very close to `-querier.frontend-client.grpc-max-send-msg-size`. #10154
* [BUGFIX] Query-frontend and querier: show warning/info annotations in some cases where they were missing (if a lazy querier was used). #10277
* [BUGFIX] Query-frontend: Fix an issue where transient errors are inadvertently cached. #10537 #10631
* [BUGFIX] Ruler: fix indeterminate rules being always run concurrently (instead of never) when `-ruler.max-independent-rule-evaluation-concurrency` is set. https://github.com/prometheus/prometheus/pull/15560 #10258
* [BUGFIX] PromQL: Fix various UTF-8 bugs related to quoting. https://github.com/prometheus/prometheus/pull/15531 #10258
* [BUGFIX] Ruler: Fixed an issue when using the experimental `-ruler.max-independent-rule-evaluation-concurrency` feature, where if a rule group was eligible for concurrency, it would flap between running concurrently or not based on the time it took after running concurrently. #9726 #10189
* [BUGFIX] Mimirtool: `remote-read` commands will now return data. #10286
* [BUGFIX] PromQL: Fix deriv, predict_linear and double_exponential_smoothing with histograms https://github.com/prometheus/prometheus/pull/15686 #10383
* [BUGFIX] MQE: Fix deriv with histograms #10383
* [BUGFIX] PromQL: Fix <aggr_over_time> functions with histograms https://github.com/prometheus/prometheus/pull/15711 #10400
* [BUGFIX] MQE: Fix <aggr_over_time> functions with histograms #10400
* [BUGFIX] Distributor: return HTTP status 415 Unsupported Media Type instead of 200 Success for Remote Write 2.0 until we support it. #10423 #10916
* [BUGFIX] Query-frontend: Add flag `-query-frontend.prom2-range-compat` and corresponding YAML to rewrite queries with ranges that worked in Prometheus 2 but are invalid in Prometheus 3. #10445 #10461 #10502
* [BUGFIX] Distributor: Fix edge case at the HA-tracker with memberlist as KVStore, where when a replica in the KVStore is marked as deleted but not yet removed, it fails to update the KVStore. #10443
* [BUGFIX] Distributor: Fix panics in `DurationWithJitter` util functions when computed variance is zero. #10507
* [BUGFIX] Ingester: Fixed a race condition in the `PostingsForMatchers` cache that may have infrequently returned expired cached postings. #10500
* [BUGFIX] Distributor: Report partially converted OTLP requests with status 400 Bad Request. #10588
* [BUGFIX] Ruler: fix issue where rule evaluations could be missed while shutting down a ruler instance if that instance owns many rule groups. prometheus/prometheus#15804 #10762
* [BUGFIX] Ingester: Add additional check on reactive limiter queue sizes. #10722
* [BUGFIX] TSDB: fix unknown series errors and possible lost data during WAL replay when series are removed from the head due to inactivity and reappear before the next WAL checkpoint. https://github.com/prometheus/prometheus/pull/16060 https://github.com/prometheus/prometheus/pull/16231 #10824 #10955
* [BUGFIX] Querier: fix issue where `label_join` could incorrectly return multiple series with the same labels rather than failing with `vector cannot contain metrics with the same labelset`. https://github.com/prometheus/prometheus/pull/15975 #10826
* [BUGFIX] Querier: fix issue where counter resets on native histograms could be incorrectly under- or over-counted when using subqueries. https://github.com/prometheus/prometheus/pull/15987 #10871
* [BUGFIX] Querier: fix incorrect annotation emitted when `quantile_over_time` is evaluated over a range with both histograms and floats. https://github.com/prometheus/prometheus/pull/16018 #10884
* [BUGFIX] Querier: fix duplicated double quotes in invalid label name error from `count_values`. https://github.com/prometheus/prometheus/pull/16054 #10884
* [BUGFIX] Ingester: fix goroutines and memory leak when experimental ingest storage enabled and a server-side error occurs during metrics ingestion. #10915
* [BUGFIX] Alertmanager: Avoid fetching Grafana state if Grafana AM compatibility is not enabled. #10857
* [BUGFIX] Alertmanager: Fix decoding of queryFromGeneratorURL in templates. #8914
* [BUGFIX] Alertmanager: DedupStage to stop notification pipeline when the timestamp of notification log entry is after the pipeline was flushed #10989

### Mixin

* [CHANGE] Alerts: Only alert on errors performing cache operations if there are over 10 request/sec to avoid flapping. #10832
* [FEATURE] Add compiled mixin for GEM installations in `operations/mimir-mixin-compiled-gem`. #10690 #10877
* [ENHANCEMENT] Dashboards: clarify that the ingester and store-gateway panels on the 'Reads' dashboard show data from all query requests to that component, not just requests from the main query path (ie. requests from the ruler query path are included as well). #10598
* [ENHANCEMENT] Dashboards: add ingester and store-gateway panels from the 'Reads' dashboard to the 'Remote ruler reads' dashboard as well. #10598
* [ENHANCEMENT] Dashboards: add ingester and store-gateway panels showing only requests from the respective dashboard's query path to the 'Reads' and 'Remote ruler reads' dashboards. For example, the 'Remote ruler reads' dashboard now has panels showing the ingester query request rate from ruler-queriers. #10598
* [ENHANCEMENT] Dashboards: 'Writes' dashboard: show write requests broken down by request type. #10599
* [ENHANCEMENT] Dashboards: clarify when query-frontend and query-scheduler dashboard panels are expected to show no data. #10624
* [ENHANCEMENT] Alerts: Add warning alert `DistributorGcUsesTooMuchCpu`. #10641
* [ENHANCEMENT] Dashboards: Add "Federation-frontend" dashboard for GEM. #10697 #10736
* [ENHANCEMENT] Dashboards: Add Query-Scheduler <-> Querier Inflight Requests row to Query Reads and Remote Ruler reads dashboards. #10290
* [ENHANCEMENT] Alerts: Add "Federation-frontend" alert for remote clusters returning errors. #10698
* [BUGFIX] Dashboards: fix how we switch between classic and native histograms. #10018
* [BUGFIX] Alerts: Ignore cache errors performing `delete` operations since these are expected to fail when keys don't exist. #10287
* [BUGFIX] Dashboards: fix "Mimir / Rollout Progress" latency comparison when gateway is enabled. #10495
* [BUGFIX] Dashboards: fix autoscaling panels when Mimir is deployed using Helm. #10473
* [BUGFIX] Alerts: fix `MimirAutoscalerNotActive` alert. #10564

### Jsonnet

* [CHANGE] Update rollout-operator version to 0.23.0. #10229 #10750
* [CHANGE] Memcached: Update to Memcached 1.6.34. #10318
* [CHANGE] Change multi-AZ deployments default toleration value from 'multi-az' to 'secondary-az', and make it configurable via the following settings: #10596
  * `_config.multi_zone_schedule_toleration` (default)
  * `_config.multi_zone_distributor_schedule_toleration` (distributor's override)
  * `_config.multi_zone_etcd_schedule_toleration` (etcd's override)
* [CHANGE] Ring: relaxed the hash ring heartbeat timeout for store-gateways: #10634
  * `-store-gateway.sharding-ring.heartbeat-timeout` set to `10m`
* [CHANGE] Memcached: Use 3 replicas for all cache types by default. #10739
* [ENHANCEMENT] Enforce `persistentVolumeClaimRetentionPolicy` `Retain` policy on partition ingesters during migration to experimental ingest storage. #10395
* [ENHANCEMENT] Allow to not configure `topologySpreadConstraints` by setting the following configuration options to a negative value: #10540
  * `distributor_topology_spread_max_skew`
  * `query_frontend_topology_spread_max_skew`
  * `querier_topology_spread_max_skew`
  * `ruler_topology_spread_max_skew`
  * `ruler_querier_topology_spread_max_skew`
* [ENHANCEMENT] Validate the `$._config.shuffle_sharding.ingester_partitions_shard_size` value when partition shuffle sharding is enabled in the ingest-storage mode. #10746
* [BUGFIX] Ports in container rollout-operator. #10273
* [BUGFIX] When downscaling is enabled, the components must annotate `prepare-downscale-http-port` with the value set in `$._config.server_http_port`. #10367

### Mimirtool

* [BUGFIX] Fix issue where `MIMIR_HTTP_PREFIX` environment variable was ignored and the value from `MIMIR_MIMIR_HTTP_PREFIX` was used instead. #10207
* [ENHANCEMENT] Unify mimirtool authentication options and add extra-headers support for commands that depend on MimirClient. #10178
* [ENHANCEMENT] `mimirtool grafana analyze` now supports custom panels. #10669
* [ENHANCEMENT] `mimirtool grafana analyze` now supports bar chart, pie chart, state timeline, status history,
  histogram, candlestick, canvas, flame graph, geomap, node graph, trend, and XY chart panels. #10669

### Mimir Continuous Test

### Query-tee

* [ENHANCEMENT] Allow skipping comparisons when preferred backend fails. Disabled by default, enable with `-proxy.compare-skip-preferred-backend-failures=true`. #10612

### Documentation

* [CHANGE] Add production tips related to cache size, heavy multi-tenancy and latency spikes. #9978
* [ENHANCEMENT] Update `MimirAutoscalerNotActive` and `MimirAutoscalerKedaFailing` runbooks, with an instruction to check whether Prometheus has enough CPU allocated. #10257

### Tools

* [CHANGE] `copyblocks`: Remove /pprof endpoint. #10329
* [CHANGE] `mark-blocks`: Replace `markblocks` with added features including removing markers and reading block identifiers from a file. #10597

## 2.15.3

### Grafana Mimir

* [BUGFIX] Update to Go v1.23.9 to address [CVE-2025-22871](https://nvd.nist.gov/vuln/detail/CVE-2025-22871). #11537

### Mimirtool

* [BUGFIX] Upgrade Alpine Linux to 3.20.6, fixes CVE-2025-26519. #11530

### Mimir Continuous Test

* [BUGFIX] Upgrade Alpine Linux to 3.20.6, fixes CVE-2025-26519. #11530

## 2.15.2

### Grafana Mimir

* [BUGFIX] Update module golang.org/x/net to v0.36.0 to address [CVE-2025-22870](https://nvd.nist.gov/vuln/detail/CVE-2025-22870). #10875
* [BUGFIX] Update module github.com/golang-jwt/jwt/v5 to v5.2.2 to address [CVE-2025-30204](https://nvd.nist.gov/vuln/detail/CVE-2025-30204). #11045


## 2.15.1

### Grafana Mimir

* [BUGFIX] Update module github.com/golang/glog to v1.2.4 to address [CVE-2024-45339](https://nvd.nist.gov/vuln/detail/CVE-2024-45339). #10541
* [BUGFIX] Update module github.com/go-jose/go-jose/v4 to v4.0.5 to address [CVE-2025-27144](https://nvd.nist.gov/vuln/detail/CVE-2025-27144). #10783
* [BUGFIX] Update module golang.org/x/oauth2 to v0.27.0 to address [CVE-2025-22868](https://nvd.nist.gov/vuln/detail/CVE-2025-22868). #10803
* [BUGFIX] Update module golang.org/x/crypto to v0.35.0 to address [CVE-2025-22869](https://nvd.nist.gov/vuln/detail/CVE-2025-22869). #10804
* [BUGFIX] Upgrade Go to 1.23.7 to address [CVE-2024-45336](https://nvd.nist.gov/vuln/detail/CVE-2024-45336), [CVE-2024-45341](https://nvd.nist.gov/vuln/detail/CVE-2024-45341), and [CVE-2025-22866](https://nvd.nist.gov/vuln/detail/CVE-2025-22866). #10862


## 2.15.0

### Grafana Mimir

* [CHANGE] Alertmanager: the following metrics are not exported for a given `user` when the metric value is zero: #9359
  * `cortex_alertmanager_alerts_received_total`
  * `cortex_alertmanager_alerts_invalid_total`
  * `cortex_alertmanager_partial_state_merges_total`
  * `cortex_alertmanager_partial_state_merges_failed_total`
  * `cortex_alertmanager_state_replication_total`
  * `cortex_alertmanager_state_replication_failed_total`
  * `cortex_alertmanager_alerts`
  * `cortex_alertmanager_silences`
* [CHANGE] Distributor: Drop experimental `-distributor.direct-otlp-translation-enabled` flag, since direct OTLP translation is well tested at this point. #9647
* [CHANGE] Ingester: Change `-initial-delay` for circuit breakers to begin when the first request is received, rather than at breaker activation. #9842
* [CHANGE] Query-frontend: apply query pruning before query sharding instead of after. #9913
* [CHANGE] Ingester: remove experimental flags `-ingest-storage.kafka.ongoing-records-per-fetch` and `-ingest-storage.kafka.startup-records-per-fetch`. They are removed in favour of `-ingest-storage.kafka.max-buffered-bytes`. #9906
* [CHANGE] Ingester: Replace `cortex_discarded_samples_total` label from `sample-out-of-bounds` to `sample-timestamp-too-old`. #9885
* [CHANGE] Ruler: the `/prometheus/config/v1/rules` does not return an error anymore if a rule group is missing in the object storage after been successfully returned by listing the storage, because it could have been deleted in the meanwhile. #9936
* [CHANGE] Querier: The `.` pattern in regular expressions in PromQL matches newline characters. With this change regular expressions like `.*` match strings that include `\n`. To maintain the old behaviour, you will have to change regular expressions by replacing all `.` patterns with `[^\n]`, e.g. `foo[^\n]*`. This upgrades PromQL compatibility from Prometheus 2.0 to 3.0. #9844
* [CHANGE] Querier: Lookback and range selectors are left open and right closed (previously left closed and right closed). This change affects queries and subqueries when the evaluation time perfectly aligns with the sample timestamps. For example assume querying a timeseries with evenly spaced samples exactly 1 minute apart. Previously, a range query with `5m` would usually return 5 samples, or 6 samples if the query evaluation aligns perfectly with a scrape. Now, queries like this will always return 5 samples. This upgrades PromQL compatibility from Prometheus 2.0 to 3.0. #9844 #10188
* [CHANGE] Querier: promql(native histograms): Introduce exponential interpolation. #9844
* [CHANGE] Remove deprecated `api.get-request-for-ingester-shutdown-enabled` setting, which scheduled for removal in 2.15. #10197
* [FEATURE] Querier: add experimental streaming PromQL engine, enabled with `-querier.query-engine=mimir`. #10067
* [FEATURE] Distributor: Add support for `lz4` OTLP compression. #9763
* [FEATURE] Query-frontend: added experimental configuration options `query-frontend.cache-errors` and `query-frontend.results-cache-ttl-for-errors` to allow non-transient responses to be cached. When set to `true` error responses from hitting limits or bad data are cached for a short TTL. #9028
* [FEATURE] Query-frontend: add middleware to control access to specific PromQL experimental functions on a per-tenant basis. #9798
* [FEATURE] gRPC: Support S2 compression. #9322
  * `-alertmanager.alertmanager-client.grpc-compression=s2`
  * `-ingester.client.grpc-compression=s2`
  * `-querier.frontend-client.grpc-compression=s2`
  * `-querier.scheduler-client.grpc-compression=s2`
  * `-query-frontend.grpc-client-config.grpc-compression=s2`
  * `-query-scheduler.grpc-client-config.grpc-compression=s2`
  * `-ruler.client.grpc-compression=s2`
  * `-ruler.query-frontend.grpc-client-config.grpc-compression=s2`
* [FEATURE] Alertmanager: limit added for maximum size of the Grafana state (`-alertmanager.max-grafana-state-size-bytes`). #9475
* [FEATURE] Alertmanager: limit added for maximum size of the Grafana configuration (`-alertmanager.max-config-size-bytes`). #9402
* [FEATURE] Ingester: Experimental support for ingesting out-of-order native histograms. This is disabled by default and can be enabled by setting `-ingester.ooo-native-histograms-ingestion-enabled` to `true`. #7175
* [FEATURE] Distributor: Added `-api.skip-label-count-validation-header-enabled` option to allow skipping label count validation on the HTTP write path based on `X-Mimir-SkipLabelCountValidation` header being `true` or not. #9576
* [FEATURE] Ruler: Add experimental support for caching the contents of rule groups. This is disabled by default and can be enabled by setting `-ruler-storage.cache.rule-group-enabled`. #9595 #10024
* [FEATURE] PromQL: Add experimental `info` function. Experimental functions are disabled by default, but can be enabled setting `-querier.promql-experimental-functions-enabled=true` in the query-frontend and querier. #9879
* [FEATURE] Distributor: Support promotion of OTel resource attributes to labels. #8271
* [FEATURE] Querier: Add experimental `double_exponential_smoothing` PromQL function. Experimental functions are disabled by default, but can be enabled by setting `-querier.promql-experimental-functions-enabled=true` in the query-frontend and querier. #9844
* [ENHANCEMENT] Query Frontend: Return server-side `bytes_processed` statistics following Server-Timing format. #9645 #9985
* [ENHANCEMENT] mimirtool: Adds bearer token support for mimirtool's analyze ruler/prometheus commands. #9587
* [ENHANCEMENT] Ruler: Support `exclude_alerts` parameter in `<prometheus-http-prefix>/api/v1/rules` endpoint. #9300
* [ENHANCEMENT] Distributor: add a metric to track tenants who are sending newlines in their label values called `cortex_distributor_label_values_with_newlines_total`. #9400
* [ENHANCEMENT] Ingester: improve performance of reading the WAL. #9508
* [ENHANCEMENT] Query-scheduler: improve the errors and traces emitted by query-schedulers when communicating with queriers. #9519
* [ENHANCEMENT] Compactor: uploaded blocks cannot be bigger than max configured compactor time range, and cannot cross the boundary for given time range. #9524
* [ENHANCEMENT] The distributor now validates that received label values only contain allowed characters. #9185
* [ENHANCEMENT] Add SASL plain authentication support to Kafka client used by the experimental ingest storage. Configure SASL credentials via the following settings: #9584
  * `-ingest-storage.kafka.sasl-password`
  * `-ingest-storage.kafka.sasl-username`
* [ENHANCEMENT] memberlist: TCP transport write path is now non-blocking, and is configurable by new flags: #9594
  * `-memberlist.max-concurrent-writes`
  * `-memberlist.acquire-writer-timeout`
* [ENHANCEMENT] memberlist: Notifications can now be processed once per interval specified by `-memberlist.notify-interval` to reduce notify storm CPU activity in large clusters. #9594
* [ENHANCEMENT] Query-scheduler: Remove the experimental `query-scheduler.prioritize-query-components` flag. Request queues always prioritize query component dequeuing above tenant fairness. #9703
* [ENHANCEMENT] Ingester: Emit traces for block syncing, to join up block-upload traces. #9656
* [ENHANCEMENT] Querier: Enable the optional querying of additional storage queryables. #9712
* [ENHANCEMENT] Ingester: Disable the push circuit breaker when ingester is in read-only mode. #9760
* [ENHANCEMENT] Ingester: Reduced lock contention in the `PostingsForMatchers` cache. #9773
* [ENHANCEMENT] Storage: Allow HTTP client settings to be tuned for GCS and Azure backends via an `http` block or corresponding CLI flags. This was already supported by the S3 backend. #9778
* [ENHANCEMENT] Ruler: Support `group_limit` and `group_next_token` parameters in the `<prometheus-http-prefix>/api/v1/rules` endpoint. #9563
* [ENHANCEMENT] Ingester: improved lock contention affecting read and write latencies during TSDB head compaction. #9822
* [ENHANCEMENT] Distributor: when a label value fails validation due to invalid UTF-8 characters, don't include the invalid characters in the returned error. #9828
* [ENHANCEMENT] Ingester: when experimental ingest storage is enabled, do not buffer records in the Kafka client when fetch concurrency is in use. #9838 #9850
* [ENHANCEMENT] Compactor: refresh deletion marks when updating the bucket index concurrently. This speeds up updating the bucket index by up to 16 times when there is a lot of blocks churn (thousands of blocks churning every cleanup cycle). #9881
* [ENHANCEMENT] PromQL: make `sort_by_label` stable. #9879
* [ENHANCEMENT] Distributor: Initialize ha_tracker cache before ha_tracker and distributor reach running state and begin serving writes. #9826 #9976
* [ENHANCEMENT] Ingester: `-ingest-storage.kafka.max-buffered-bytes` to limit the memory for buffered records when using concurrent fetching. #9892
* [ENHANCEMENT] Querier: improve performance and memory consumption of queries that select many series. #9914
* [ENHANCEMENT] Ruler: Support OAuth2 and proxies in Alertmanager client #9945 #10030
* [ENHANCEMENT] Ingester: Add `-blocks-storage.tsdb.bigger-out-of-order-blocks-for-old-samples` to build 24h blocks for out-of-order data belonging to the previous days instead of building smaller 2h blocks. This reduces pressure on compactors and ingesters when the out-of-order samples span multiple days in the past. #9844 #10033 #10035
* [ENHANCEMENT] Distributor: allow a different limit for info series (series ending in `_info`) label count, via `-validation.max-label-names-per-info-series`. #10028
* [ENHANCEMENT] Ingester: do not reuse labels, samples and histograms slices in the write request if there are more entries than 10x the pre-allocated size. This should help to reduce the in-use memory in case of few requests with a very large number of labels, samples or histograms. #10040
* [ENHANCEMENT] Query-Frontend: prune `<subquery> and on() (vector(x)==y)` style queries and stop pruning `<subquery> < -Inf`. Triggered by https://github.com/prometheus/prometheus/pull/15245. #10026
* [ENHANCEMENT] Query-Frontend: perform request format validation before processing the request. #10093
* [BUGFIX] Fix issue where functions such as `rate()` over native histograms could return incorrect values if a float stale marker was present in the selected range. #9508
* [BUGFIX] Fix issue where negation of native histograms (eg. `-some_native_histogram_series`) did nothing. #9508
* [BUGFIX] Fix issue where `metric might not be a counter, name does not end in _total/_sum/_count/_bucket` annotation would be emitted even if `rate` or `increase` did not have enough samples to compute a result. #9508
* [BUGFIX] Fix issue where sharded queries could return annotations with incorrect or confusing position information. #9536
* [BUGFIX] Fix issue where downstream consumers may not generate correct cache keys for experimental error caching. #9644
* [BUGFIX] Fix issue where active series requests error when encountering a stale posting. #9580
* [BUGFIX] Fix pooling buffer reuse logic when `-distributor.max-request-pool-buffer-size` is set. #9666
* [BUGFIX] Fix issue when using the experimental `-ruler.max-independent-rule-evaluation-concurrency` feature, where the ruler could panic as it updates a running ruleset or shutdowns. #9726
* [BUGFIX] Always return unknown hint for first sample in non-gauge native histograms chunk to avoid incorrect counter reset hints when merging chunks from different sources. #10033
* [BUGFIX] Ensure native histograms counter reset hints are corrected when merging results from different sources. #9909
* [BUGFIX] Ingester: Fix race condition in per-tenant TSDB creation. #9708
* [BUGFIX] Ingester: Fix race condition in exemplar adding. #9765
* [BUGFIX] Ingester: Fix race condition in native histogram appending. #9765
* [BUGFIX] Ingester: Fix bug in concurrent fetching where a failure to list topics on startup would cause to use an invalid topic ID (0x00000000000000000000000000000000). #9883
* [BUGFIX] Ingester: Fix data loss bug in the experimental ingest storage when a Kafka Fetch is split into multiple requests and some of them return an error. #9963 #9964
* [BUGFIX] PromQL: `round` now removes the metric name again. #9879
* [BUGFIX] Query-Frontend: fix `QueryFrontendCodec` module initialization to set lookback delta from `-querier.lookback-delta`. #9984
* [BUGFIX] OTLP: Support integer exemplar value type. #9844
* [BUGFIX] Querier: Correct the behaviour of binary operators between native histograms and floats. #9844
* [BUGFIX] Querier: Fix stddev+stdvar aggregations to always ignore native histograms. #9844
* [BUGFIX] Querier: Fix stddev+stdvar aggregations to treat Infinity consistently. #9844
* [BUGFIX] Ingester: Chunks could have one unnecessary zero byte at the end. #9844
* [BUGFIX] OTLP receiver: Preserve colons and combine multiple consecutive underscores into one when generating metric names in suffix adding mode (`-distributor.otel-metric-suffixes-enabled`). #10075
* [BUGFIX] PromQL: Ignore native histograms in `clamp`, `clamp_max` and `clamp_min` functions. #10136
* [BUGFIX] PromQL: Ignore native histograms in `max`, `min`, `stdvar`, `stddev` aggregation operators and instead return an info annotation. #10136
* [BUGFIX] PromQL: Ignore native histograms when compared to float values with `==`, `!=`, `<`, `>`, `<=`, `>=` and instead return an info annotation. #10136
* [BUGFIX] PromQL: Return an info annotation if the `quantile` function is used on a float series that does not have `le` label. #10136
* [BUGFIX] PromQL: Fix `count_values` to take into account native histograms. #10168
* [BUGFIX] PromQL: Ignore native histograms in time functions `day_of_month`, `day_of_week`, `day_of_year`, `days_in_month`, `hour`, `minute`, `month` and `year`, which means they no longer yield any value when encountering a native histograms series. #10188
* [BUGFIX] PromQL: Ignore native histograms in `topk` and `bottomk` functions and return info annotation instead. #10188
* [BUGFIX] PromQL: Let `limitk` and `limit_ratio` include native histograms if applicable. #10188
* [BUGFIX] PromQL: Fix `changes` and `resets` functions to count switch between float and native histograms sample type as change and reset. #10188

### Mixin

* [CHANGE] Remove backwards compatibility for `thanos_memcached_` prefixed metrics in dashboards and alerts removed in 2.12. #9674 #9758
* [CHANGE] Reworked the alert `MimirIngesterStuckProcessingRecordsFromKafka` to also work when concurrent fetching is enabled. #9855
* [ENHANCEMENT] Unify ingester autoscaling panels on 'Mimir / Writes' dashboard to work for both ingest-storage and non-ingest-storage autoscaling. #9617
* [ENHANCEMENT] Alerts: Enable configuring job prefix for alerts to prevent clashes with metrics from Loki/Tempo. #9659
* [ENHANCEMENT] Dashboards: visualize the age of source blocks in the "Mimir / Compactor" dashboard. #9697
* [ENHANCEMENT] Dashboards: Include block compaction level on queried blocks in 'Mimir / Queries' dashboard. #9706
* [ENHANCEMENT] Alerts: add `MimirIngesterMissedRecordsFromKafka` to detect gaps in consumed records in the ingester when using the experimental Kafka-based storage. #9921 #9972
* [ENHANCEMENT] Dashboards: Add more panels to 'Mimir / Writes' for concurrent ingestion and fetching when using ingest storage. #10021
* [ENHANCEMENT] Dashboards: Include CPU and memory resources in 'Mimir / Ruler' dashboard. #10656
* [BUGFIX] Dashboards: Fix autoscaling metrics joins when series churn. #9412 #9450 #9432
* [BUGFIX] Alerts: Fix autoscaling metrics joins in `MimirAutoscalerNotActive` when series churn. #9412
* [BUGFIX] Alerts: Exclude failed cache "add" operations from alerting since failures are expected in normal operation. #9658
* [BUGFIX] Alerts: Exclude read-only replicas from `IngesterInstanceHasNoTenants` alert. #9843
* [BUGFIX] Alerts: Use resident set memory for the `EtcdAllocatingTooMuchMemory` alert so that ephemeral file cache memory doesn't cause the alert to misfire. #9997
* [BUGFIX] Query-frontend: support `X-Read-Consistency-Offsets` on labels queries too.

### Jsonnet

* [CHANGE] Remove support to set Redis as a cache backend from jsonnet. #9677
* [CHANGE] Rollout-operator now defaults to storing scaling operation metadata in a Kubernetes ConfigMap. This avoids recursively invoking the admission webhook in some Kubernetes environments. #9699
* [CHANGE] Update rollout-operator version to 0.20.0. #9995
* [CHANGE] Remove the `track_sizes` feature for Memcached pods since it is unused. #10032
* [CHANGE] The configuration options `autoscaling_distributor_min_replicas` and `autoscaling_distributor_max_replicas` has been renamed to `autoscaling_distributor_min_replicas_per_zone` and `autoscaling_distributor_max_replicas_per_zone` respectively. #10019
* [FEATURE] Add support to deploy distributors in multi availability zones. #9548
* [FEATURE] Add configuration settings to set the number of Memcached replicas for each type of cache (`memcached_frontend_replicas`, `memcached_index_queries_replicas`, `memcached_chunks_replicas`, `memcached_metadata_replicas`). #9679
* [ENHANCEMENT] Add `ingest_storage_ingester_autoscaling_triggers` option to specify multiple triggers in ScaledObject created for ingest-store ingester autoscaling. #9422
* [ENHANCEMENT] Add `ingest_storage_ingester_autoscaling_scale_up_stabilization_window_seconds` and `ingest_storage_ingester_autoscaling_scale_down_stabilization_window_seconds` config options to make stabilization window for ingester autoscaling when using ingest-storage configurable. #9445
* [ENHANCEMENT] Make label-selector in ReplicaTemplate/ingester-zone-a object configurable when using ingest-storage. #9480
* [ENHANCEMENT] Add `querier_only_args` option to specify CLI flags that apply only to queriers but not ruler-queriers. #9503
* [ENHANCEMENT] Validate the Kafka client ID configured when ingest storage is enabled. #9573
* [ENHANCEMENT] Configure pod anti-affinity and tolerations to run etcd pods multi-AZ when `_config.multi_zone_etcd_enabled` is set to `true`. #9725

### Mimirtool

### Mimir Continuous Test

### Query-tee

* [FEATURE] Added `-proxy.compare-skip-samples-before` to skip samples before the given time when comparing responses. The time can be in RFC3339 format (or) RFC3339 without the timezone and seconds (or) date only. #9515
* [FEATURE] Add `-backend.config-file` for a YAML configuration file for per-backend options. Currently, it only supports additional HTTP request headers. #10081
* [ENHANCEMENT] Added human-readable timestamps to comparison failure messages. #9665

### Documentation

* [BUGFIX] Send native histograms: update the migration guide with the corrected dashboard query for switching between classic and native histograms queries. #10052

### Tools

* [FEATURE] `splitblocks`: add new tool to split blocks larger than a specified duration into multiple blocks. #9517, #9779
* [ENHANCEMENT] `copyblocks`: add `--skip-no-compact-block-duration-check`, which defaults to `false`, to simplify targeting blocks that are not awaiting compaction. #9439
* [ENHANCEMENT] `copyblocks`: add `--user-mapping` to support copying blocks between users. #10110
* [ENHANCEMENT] `kafkatool`: add SASL plain authentication support. The following new CLI flags have been added: #9584
  * `--kafka-sasl-username`
  * `--kafka-sasl-password`
* [ENHANCEMENT] `kafkatool`: add `dump print` command to print the content of write requests from a dump. #9942
* [ENHANCEMENT] Updated `KubePersistentVolumeFillingUp` runbook, including a sample command to debug the distroless image. #9802

## 2.14.3

### Grafana Mimir

* [BUGFIX] Update `golang.org/x/crypto` to address [CVE-2024-45337](https://github.com/advisories/GHSA-v778-237x-gjrc). #10251
* [BUGFIX] Update `golang.org/x/net` to address [CVE-2024-45338](https://github.com/advisories/GHSA-w32m-9786-jp63). #10298

## 2.14.2

### Grafana Mimir

* [BUGFIX] Query-frontend: Do not break scheduler connection on malformed queries. #9833

## 2.14.1

### Grafana Mimir

* [BUGFIX] Update objstore library to resolve issues observed for some S3-compatible object stores, which respond to `StatObject` with `Range` incorrectly. #9625

## 2.14.0

### Grafana Mimir

* [CHANGE] Update minimal supported version of Go to 1.22. #9134
* [CHANGE] Store-gateway / querier: enable streaming chunks from store-gateways to queriers by default. #6646
* [CHANGE] Querier: honor the start/end time range specified in the read hints when executing a remote read request. #8431
* [CHANGE] Querier: return only samples within the queried start/end time range when executing a remote read request using "SAMPLES" mode. Previously, samples outside of the range could have been returned. Samples outside of the queried time range may still be returned when executing a remote read request using "STREAMED_XOR_CHUNKS" mode. #8463
* [CHANGE] Querier: Set minimum for `-querier.max-concurrent` to four to prevent queue starvation with querier-worker queue prioritization algorithm; values below the minimum four are ignored and set to the minimum. #9054
* [CHANGE] Store-gateway: enabled `-blocks-storage.bucket-store.max-concurrent-queue-timeout` by default with a timeout of 5 seconds. #8496
* [CHANGE] Store-gateway: enabled `-blocks-storage.bucket-store.index-header.lazy-loading-concurrency-queue-timeout` by default with a timeout of 5 seconds . #8667
* [CHANGE] Distributor: Incoming OTLP requests were previously size-limited by using limit from `-distributor.max-recv-msg-size` option. We have added option `-distributor.max-otlp-request-size` for limiting OTLP requests, with default value of 100 MiB. #8574
* [CHANGE] Distributor: remove metric `cortex_distributor_sample_delay_seconds`. #8698
* [CHANGE] Query-frontend: Remove deprecated `frontend.align_queries_with_step` YAML configuration. The configuration option has been moved to per-tenant and default `limits` since Mimir 2.12. #8733 #8735
* [CHANGE] Store-gateway: Change default of `-blocks-storage.bucket-store.max-concurrent` to 200. #8768
* [CHANGE] Added new metric `cortex_compactor_disk_out_of_space_errors_total` which counts how many times a compaction failed due to the compactor being out of disk, alert if there is a single increase. #8237 #8278
* [CHANGE] Store-gateway: Remove experimental parameter `-blocks-storage.bucket-store.series-selection-strategy`. The default strategy is now `worst-case`. #8702
* [CHANGE] Store-gateway: Rename `-blocks-storage.bucket-store.series-selection-strategies.worst-case-series-preference` to `-blocks-storage.bucket-store.series-fetch-preference` and promote to stable. #8702
* [CHANGE] Querier, store-gateway: remove deprecated `-querier.prefer-streaming-chunks-from-store-gateways=true`. Streaming from store-gateways is now always enabled. #8696
* [CHANGE] Ingester: remove deprecated `-ingester.return-only-grpc-errors`. #8699 #8828
* [CHANGE] Distributor, ruler: remove deprecated `-ingester.client.report-grpc-codes-in-instrumentation-label-enabled`. #8700
* [CHANGE] Ingester client: experimental support for client-side circuit breakers, their configuration options (`-ingester.client.circuit-breaker.*`) and metrics (`cortex_ingester_client_circuit_breaker_results_total`, `cortex_ingester_client_circuit_breaker_transitions_total`) were removed. #8802
* [CHANGE] Ingester: circuit breakers do not open in case of per-instance limit errors anymore. Opening can be triggered only in case of push and pull requests exceeding the configured duration. #8854
* [CHANGE] Query-frontend: Return `413 Request Entity Too Large` if a response shard for an `/active_series` request is too large. #8861
* [CHANGE] Distributor: Promote replying with `Retry-After` header on retryable errors to stable and set `-distributor.retry-after-header.enabled=true` by default. #8694
* [CHANGE] Distributor: Replace `-distributor.retry-after-header.max-backoff-exponent` and `-distributor.retry-after-header.base-seconds` with `-distributor.retry-after-header.min-backoff` and `-distributor.retry-after-header.max-backoff` for easier configuration. #8694
* [CHANGE] Ingester: increase the default inactivity timeout of active series (`-ingester.active-series-metrics-idle-timeout`) from `10m` to `20m`. #8975
* [CHANGE] Distributor: Remove `-distributor.enable-otlp-metadata-storage` flag, which was deprecated in version 2.12. #9069
* [CHANGE] Ruler: Removed `-ruler.drain-notification-queue-on-shutdown` option, which is now enabled by default. #9115
* [CHANGE] Querier: allow wrapping errors with context errors only when the former actually correspond to `context.Canceled` and `context.DeadlineExceeded`. #9175
* [CHANGE] Query-scheduler: Remove the experimental `-query-scheduler.use-multi-algorithm-query-queue` flag. The new multi-algorithm tree queue is always used for the scheduler. #9210
* [CHANGE] Distributor: reject incoming requests until the distributor service has started. #9317
* [CHANGE] Ingester, Distributor: Remove deprecated `-ingester.limit-inflight-requests-using-grpc-method-limiter` and `-distributor.limit-inflight-requests-using-grpc-method-limiter`. The feature was deprecated and enabled by default in Mimir 2.12. #9407
* [CHANGE] Querier: Remove deprecated `-querier.max-query-into-future`. The feature was deprecated in Mimir 2.12. #9407
* [CHANGE] Cache: Deprecate experimental support for Redis as a cache backend. The support is set to be removed in the next major release. #9453
* [FEATURE] Alertmanager: Added `-alertmanager.log-parsing-label-matchers` to control logging when parsing label matchers. This flag is intended to be used with `-alertmanager.utf8-strict-mode-enabled` to validate UTF-8 strict mode is working as intended. The default value is `false`. #9173
* [FEATURE] Alertmanager: Added `-alertmanager.utf8-migration-logging-enabled` to enable logging of tenant configurations that are incompatible with UTF-8 strict mode. The default value is `false`. #9174
* [FEATURE] Querier: add experimental streaming PromQL engine, enabled with `-querier.query-engine=mimir`. #8422 #8430 #8454 #8455 #8360 #8490 #8508 #8577 #8660 #8671 #8677 #8747 #8850 #8872 #8838 #8911 #8909 #8923 #8924 #8925 #8932 #8933 #8934 #8962 #8986 #8993 #8995 #9008 #9017 #9018 #9019 #9120 #9121 #9136 #9139 #9140 #9145 #9191 #9192 #9194 #9196 #9201 #9212 #9225 #9260 #9272 #9277 #9278 #9280 #9281 #9342 #9343 #9371 #9859 #9858
* [FEATURE] Experimental Kafka-based ingest storage. #6888 #6894 #6929 #6940 #6951 #6974 #6982 #7029 #7030 #7091 #7142 #7147 #7148 #7153 #7160 #7193 #7349 #7376 #7388 #7391 #7393 #7394 #7402 #7404 #7423 #7424 #7437 #7486 #7503 #7508 #7540 #7621 #7682 #7685 #7694 #7695 #7696 #7697 #7701 #7733 #7734 #7741 #7752 #7838 #7851 #7871 #7877 #7880 #7882 #7887 #7891 #7925 #7955 #7967 #8031 #8063 #8077 #8088 #8135 #8176 #8184 #8194 #8216 #8217 #8222 #8233 #8503 #8542 #8579 #8657 #8686 #8688 #8703 #8706 #8708 #8738 #8750 #8778 #8808 #8809 #8841 #8842 #8845 #8853 #8886 #8988
  * What it is:
    * When the new ingest storage architecture is enabled, distributors write incoming write requests to a Kafka-compatible backend, and the ingesters asynchronously replay ingested data from Kafka. In this architecture, the write and read path are de-coupled through a Kafka-compatible backend. The write path and Kafka load is a function of the incoming write traffic, the read path load is a function of received queries. Whatever the load on the read path, it doesn't affect the write path.
  * New configuration options:
    * `-ingest-storage.enabled`
    * `-ingest-storage.kafka.*`: configures Kafka-compatible backend and how clients interact with it.
    * `-ingest-storage.ingestion-partition-tenant-shard-size`: configures the per-tenant shuffle-sharding shard size used by partitions ring.
    * `-ingest-storage.read-consistency`: configures the default read consistency.
    * `-ingest-storage.migration.distributor-send-to-ingesters-enabled`: enabled tee-ing writes to classic ingesters and Kafka, used during a live migration to the new ingest storage architecture.
    * `-ingester.partition-ring.*`: configures partitions ring backend.
* [FEATURE] Querier: added support for `limitk()` and `limit_ratio()` experimental PromQL functions. Experimental functions are disabled by default, but can be enabled setting `-querier.promql-experimental-functions-enabled=true` in the query-frontend and querier. #8632
* [FEATURE] Querier: experimental support for `X-Mimir-Chunk-Info-Logger` header that triggers logging information about TSDB chunks loaded from ingesters and store-gateways in the querier. The header should contain the comma separated list of labels for which their value will be included in the logs. #8599
* [FEATURE] Query frontend: added new query pruning middleware to enable pruning dead code (eg. expressions that cannot produce any results) and simplifying expressions (eg. expressions that can be evaluated immediately) in queries. #9086
* [FEATURE] Ruler: added experimental configuration, `-ruler.rule-evaluation-write-enabled`, to disable writing the result of rule evaluation to ingesters. This feature can be used for testing purposes. #9060
* [FEATURE] Ingester: added experimental configuration `ingester.ignore-ooo-exemplars`. When set to `true` out of order exemplars are no longer reported to the remote write client. #9151
* [ENHANCEMENT] Compactor: Add `cortex_compactor_compaction_job_duration_seconds` and `cortex_compactor_compaction_job_blocks` histogram metrics to track duration of individual compaction jobs and number of blocks per job. #8371
* [ENHANCEMENT] Rules: Added per namespace max rules per rule group limit. The maximum number of rules per rule groups for all namespaces continues to be configured by `-ruler.max-rules-per-rule-group`, but now, this can be superseded by the new `-ruler.max-rules-per-rule-group-by-namespace` option on a per namespace basis. This new limit can be overridden using the overrides mechanism to be applied per-tenant. #8378
* [ENHANCEMENT] Rules: Added per namespace max rule groups per tenant limit. The maximum number of rule groups per rule tenant for all namespaces continues to be configured by `-ruler.max-rule-groups-per-tenant`, but now, this can be superseded by the new `-ruler.max-rule-groups-per-tenant-by-namespace` option on a per namespace basis. This new limit can be overridden using the overrides mechanism to be applied per-tenant. #8425
* [ENHANCEMENT] Ruler: Added support to protect rules namespaces from modification. The `-ruler.protected-namespaces` flag can be used to specify namespaces that are protected from rule modifications. The header `X-Mimir-Ruler-Override-Namespace-Protection` can be used to override the protection. #8444
* [ENHANCEMENT] Query-frontend: be able to block remote read queries via the per tenant runtime override `blocked_queries`. #8372 #8415
* [ENHANCEMENT] Query-frontend: added `remote_read` to `op` supported label values for the `cortex_query_frontend_queries_total` metric. #8412
* [ENHANCEMENT] Query-frontend: log the overall length and start, end time offset from current time for remote read requests. The start and end times are calculated as the miminum and maximum times of the individual queries in the remote read request. #8404
* [ENHANCEMENT] Storage Provider: Added option `-<prefix>.s3.dualstack-enabled` that allows disabling S3 client from resolving AWS S3 endpoint into dual-stack IPv4/IPv6 endpoint. Defaults to true. #8405
* [ENHANCEMENT] HA Tracker: Added reporting of most recent elected replica change via `cortex_ha_tracker_last_election_timestamp_seconds` gauge, logging, and a new column in the HA Tracker status page. #8507
* [ENHANCEMENT] Use sd_notify to send events to systemd at start and stop of mimir services. Default systemd mimir.service config now wait for those events with a configurable timeout `TimeoutStartSec` default is 3 min to handle long start time (ex. store-gateway). #8220 #8555 #8658
* [ENHANCEMENT] Alertmanager: Reloading config and templates no longer needs to hit the disk. #4967
* [ENHANCEMENT] Compactor: Added experimental `-compactor.in-memory-tenant-meta-cache-size` option to set size of in-memory cache (in number of items) for parsed meta.json files. This can help when a tenant has many meta.json files and their parsing before each compaction cycle is using a lot of CPU time. #8544
* [ENHANCEMENT] Distributor: Interrupt OTLP write request translation when context is canceled or has timed out. #8524
* [ENHANCEMENT] Ingester, store-gateway: optimised regular expression matching for patterns like `1.*|2.*|3.*|...|1000.*`. #8632
* [ENHANCEMENT] Query-frontend: Add `header_cache_control` to query stats. #8590
* [ENHANCEMENT] Query-scheduler: Introduce `query-scheduler.use-multi-algorithm-query-queue`, which allows use of an experimental queue structure, with no change in external queue behavior. #7873
* [ENHANCEMENT] Query-scheduler: Improve CPU/memory performance of experimental query-scheduler. #8871
* [ENHANCEMENT] Expose a new `s3.trace.enabled` configuration option to enable detailed logging of operations against S3-compatible object stores. #8690
* [ENHANCEMENT] memberlist: locally-generated messages (e.g. ring updates) are sent to gossip network before forwarded messages. Introduced `-memberlist.broadcast-timeout-for-local-updates-on-shutdown` option to modify how long to wait until queue with locally-generated messages is empty when shutting down. Previously this was hard-coded to 10s, and wait included all messages (locally-generated and forwarded). Now it defaults to 10s, 0 means no timeout. Increasing this value may help to avoid problem when ring updates on shutdown are not propagated to other nodes, and ring entry is left in a wrong state. #8761
* [ENHANCEMENT] Querier: allow using both raw numbers of seconds and duration literals in queries where previously only one or the other was permitted. For example, `predict_linear` now accepts a duration literal (eg. `predict_linear(..., 4h)`), and range vector selectors now accept a number of seconds (eg. `rate(metric[2])`). #8780
* [ENHANCEMENT] Ruler: Add `ruler.max-independent-rule-evaluation-concurrency` to allow independent rules of a tenant to be run concurrently. You can control the amount of concurrency per tenant is controlled via the `-ruler.max-independent-rule-evaluation-concurrency-per-tenan` as a limit. Use a `-ruler.max-independent-rule-evaluation-concurrency` value of `0` can be used to disable the feature for all tenants. By default, this feature is disabled. A rule is eligible for concurrency as long as it doesn't depend on any other rules, doesn't have any other rules that depend on it, and has a total rule group runtime that exceeds 50% of its interval by default. The threshold can can be adjusted with `-ruler.independent-rule-evaluation-concurrency-min-duration-percentage`. #8146 #8858 #8880 #8884
  * This work introduces the following metrics:
    * `cortex_ruler_independent_rule_evaluation_concurrency_slots_in_use`
    * `cortex_ruler_independent_rule_evaluation_concurrency_attempts_started_total`
    * `cortex_ruler_independent_rule_evaluation_concurrency_attempts_incomplete_total`
    * `cortex_ruler_independent_rule_evaluation_concurrency_attempts_completed_total`
* [ENHANCEMENT] Expose a new `s3.session-token` configuration option to enable using temporary security credentials. #8952
* [ENHANCEMENT] Add HA deduplication features to the `mimir-microservices-mode` development environment. #9012
* [ENHANCEMENT] Remove experimental `-query-frontend.additional-query-queue-dimensions-enabled` and `-query-scheduler.additional-query-queue-dimensions-enabled`. Mimir now always includes "query components" as a queue dimension. #8984 #9135
* [ENHANCEMENT] Add a new ingester endpoint to prepare instances to downscale. #8956
* [ENHANCEMENT] Query-scheduler: Add `query-scheduler.prioritize-query-components` which, when enabled, will primarily prioritize dequeuing fairly across queue components, and secondarily prioritize dequeuing fairly across tenants. When disabled, tenant fairness is primarily prioritized. `query-scheduler.use-multi-algorithm-query-queue` must be enabled in order to use this flag. #9016 #9071
* [ENHANCEMENT] Update runtime configuration to read gzip-compressed files with `.gz` extension. #9074
* [ENHANCEMENT] Ingester: add `cortex_lifecycler_read_only` metric which is set to 1 when ingester's lifecycler is set to read-only mode. #9095
* [ENHANCEMENT] Add a new field, `encode_time_seconds` to query stats log messages, to record the amount of time it takes the query-frontend to encode a response. This does not include any serialization time for downstream components. #9062
* [ENHANCEMENT] OTLP: If the flag `-distributor.otel-created-timestamp-zero-ingestion-enabled` is true, OTel start timestamps are converted to Prometheus zero samples to mark series start. #9131 #10053
* [ENHANCEMENT] Querier: attach logs emitted during query consistency check to trace span for query. #9213
* [ENHANCEMENT] Query-scheduler: Experimental `-query-scheduler.prioritize-query-components` flag enables the querier-worker queue priority algorithm to take precedence over tenant rotation when dequeuing requests. #9220
* [ENHANCEMENT] Add application credential arguments for Openstack Swift storage backend. #9181
* [ENHANCEMENT] Make MemberlistKV module targetable (can be run through `-target=memberlist-kv`). #9940
* [BUGFIX] Ruler: add support for draining any outstanding alert notifications before shutting down. This can be enabled with the `-ruler.drain-notification-queue-on-shutdown=true` CLI flag. #8346
* [BUGFIX] Query-frontend: fix `-querier.max-query-lookback` enforcement when `-compactor.blocks-retention-period` is not set, and viceversa. #8388
* [BUGFIX] Ingester: fix sporadic `not found` error causing an internal server error if label names are queried with matchers during head compaction. #8391
* [BUGFIX] Ingester, store-gateway: fix case insensitive regular expressions not matching correctly some Unicode characters. #8391
* [BUGFIX] Query-frontend: "query stats" log now includes the actual `status_code` when the request fails due to an error occurring in the query-frontend itself. #8407
* [BUGFIX] Store-gateway: fixed a case where, on a quick subsequent restart, the previous lazy-loaded index header snapshot was overwritten by a partially loaded one. #8281
* [BUGFIX] Ingester: fixed timestamp reported in the "the sample has been rejected because its timestamp is too old" error when the write request contains only histograms. #8462
* [BUGFIX] Store-gateway: store sparse index headers atomically to disk. #8485
* [BUGFIX] Query scheduler: fix a panic in request queueing. #8451
* [BUGFIX] Querier: fix issue where "context canceled" is logged for trace spans for requests to store-gateways that return no series when chunks streaming is enabled. #8510
* [BUGFIX] Alertmanager: Fix per-tenant silence limits not reloaded during runtime. #8456
* [BUGFIX] Alertmanager: Fixes a number of bugs in silences which could cause an existing silence to be deleted/expired when updating the silence failed. This could happen when the replacing silence was invalid or exceeded limits. #8525
* [BUGFIX] Alertmanager: Fix help message for utf-8-strict-mode. #8572
* [BUGFIX] Query-frontend: Ensure that internal errors result in an HTTP 500 response code instead of 422. #8595 #8666
* [BUGFIX] Configuration: Multi line envs variables are flatten during injection to be compatible with YAML syntax
* [BUGFIX] Querier: fix issue where queries can return incorrect results if a single store-gateway returns overlapping chunks for a series. #8827
* [BUGFIX] HA Tracker: store correct timestamp for last received request from elected replica. #8821
* [BUGFIX] Querier: do not return `grpc: the client connection is closing` errors as HTTP `499`. #8865 #8888
* [BUGFIX] Compactor: fix a race condition between different compactor replicas that may cause a deleted block to be still referenced as non-deleted in the bucket index. #8905
* [BUGFIX] Querier: fix issue where some native histogram-related warnings were not emitted when `rate()` was used over native histograms. #8918
* [BUGFIX] Ruler: map invalid org-id errors to 400 status code. #8935
* [BUGFIX] Querier: Fix invalid query results when multiple chunks are being merged. #8992
* [BUGFIX] Query-frontend: return annotations generated during evaluation of sharded queries. #9138
* [BUGFIX] Querier: Support optional start and end times on `/prometheus/api/v1/labels`, `/prometheus/api/v1/label/<label>/values`, and `/prometheus/api/v1/series` when `max_query_into_future: 0`. #9129
* [BUGFIX] Alertmanager: Fix config validation gap around unreferenced templates. #9207
* [BUGFIX] Alertmanager: Fix goroutine leak when stored config fails to apply and there is no existing tenant alertmanager #9211
* [BUGFIX] Querier: fix issue where both recently compacted blocks and their source blocks can be skipped during querying if store-gateways are restarting. #9224
* [BUGFIX] Alertmanager: fix receiver firewall to detect `0.0.0.0` and IPv6 interface-local multicast address as local addresses. #9308

### Mixin

* [CHANGE] Dashboards: set default auto-refresh rate to 5m. #8758
* [ENHANCEMENT] Dashboards: allow switching between using classic or native histograms in dashboards.
  * Overview dashboard: status, read/write latency and queries/ingestion per sec panels, `cortex_request_duration_seconds` metric. #7674 #8502 #8791
  * Writes dashboard: `cortex_request_duration_seconds` metric. #8757 #8791
  * Reads dashboard: `cortex_request_duration_seconds` metric. #8752
  * Rollout progress dashboard: `cortex_request_duration_seconds` metric. #8779
  * Alertmanager dashboard: `cortex_request_duration_seconds` metric. #8792
  * Ruler dashboard: `cortex_request_duration_seconds` metric. #8795
  * Queries dashboard: `cortex_request_duration_seconds` metric. #8800
  * Remote ruler reads dashboard: `cortex_request_duration_seconds` metric. #8801
* [ENHANCEMENT] Alerts: `MimirRunningIngesterReceiveDelayTooHigh` alert has been tuned to be more reactive to high receive delay. #8538
* [ENHANCEMENT] Dashboards: improve end-to-end latency and strong read consistency panels when experimental ingest storage is enabled. #8543 #8830
* [ENHANCEMENT] Dashboards: Add panels for monitoring ingester autoscaling when not using ingest-storage. These panels are disabled by default, but can be enabled using the `autoscaling.ingester.enabled: true` config option. #8484
* [ENHANCEMENT] Dashboards: Add panels for monitoring store-gateway autoscaling. These panels are disabled by default, but can be enabled using the `autoscaling.store_gateway.enabled: true` config option. #8824
* [ENHANCEMENT] Dashboards: add panels to show writes to experimental ingest storage backend in the "Mimir / Ruler" dashboard, when `_config.show_ingest_storage_panels` is enabled. #8732
* [ENHANCEMENT] Dashboards: show all series in tooltips on time series dashboard panels. #8748
* [ENHANCEMENT] Dashboards: add compactor autoscaling panels to "Mimir / Compactor" dashboard. The panels are disabled by default, but can be enabled setting `_config.autoscaling.compactor.enabled` to `true`. #8777
* [ENHANCEMENT] Alerts: added `MimirKafkaClientBufferedProduceBytesTooHigh` alert. #8763
* [ENHANCEMENT] Dashboards: added "Kafka produced records / sec" panel to "Mimir / Writes" dashboard. #8763
* [ENHANCEMENT] Alerts: added `MimirStrongConsistencyOffsetNotPropagatedToIngesters` alert, and rename `MimirIngesterFailsEnforceStrongConsistencyOnReadPath` alert to `MimirStrongConsistencyEnforcementFailed`. #8831
* [ENHANCEMENT] Dashboards: remove "All" option for namespace dropdown in dashboards. #8829
* [ENHANCEMENT] Dashboards: add Kafka end-to-end latency outliers panel in the "Mimir / Writes" dashboard. #8948
* [ENHANCEMENT] Dashboards: add "Out-of-order samples appended" panel to "Mimir / Tenants" dashboard. #8939
* [ENHANCEMENT] Alerts: `RequestErrors` and `RulerRemoteEvaluationFailing` have been enriched with a native histogram version. #9004
* [ENHANCEMENT] Dashboards: add 'Read path' selector to 'Mimir / Queries' dashboard. #8878
* [ENHANCEMENT] Dashboards: add annotation indicating active series are being reloaded to 'Mimir / Tenants' dashboard. #9257
* [ENHANCEMENT] Dashboards: limit results on the 'Failed evaluations rate' panel of the 'Mimir / Tenants' dashboard to 50 to avoid crashing the page when there are many failing groups. #9262
* [FEATURE] Alerts: add `MimirGossipMembersEndpointsOutOfSync` alert. #9347
* [BUGFIX] Dashboards: fix "current replicas" in autoscaling panels when HPA is not active. #8566
* [BUGFIX] Alerts: do not fire `MimirRingMembersMismatch` during the migration to experimental ingest storage. #8727
* [BUGFIX] Dashboards: avoid over-counting of ingesters metrics when migrating to experimental ingest storage. #9170
* [BUGFIX] Dashboards: fix `job_prefix` not utilized in `jobSelector`. #9155

### Jsonnet

* [CHANGE] Changed the following config options when the experimental ingest storage is enabled: #8874
  * `ingest_storage_ingester_autoscaling_min_replicas` changed to `ingest_storage_ingester_autoscaling_min_replicas_per_zone`
  * `ingest_storage_ingester_autoscaling_max_replicas` changed to `ingest_storage_ingester_autoscaling_max_replicas_per_zone`
* [CHANGE] Changed the overrides configmap generation to remove any field with `null` value. #9116
* [CHANGE] `$.replicaTemplate` function now takes replicas and labelSelector parameter. #9248
* [CHANGE] Renamed `ingest_storage_ingester_autoscaling_replica_template_custom_resource_definition_enabled` to `replica_template_custom_resource_definition_enabled`. #9248
* [FEATURE] Add support for automatically deleting compactor, store-gateway, ingester and read-write mode backend PVCs when the corresponding StatefulSet is scaled down. #8382 #8736
* [FEATURE] Automatically set GOMAXPROCS on ingesters. #9273
* [ENHANCEMENT] Added the following config options to set the number of partition ingester replicas when migrating to experimental ingest storage. #8517
  * `ingest_storage_migration_partition_ingester_zone_a_replicas`
  * `ingest_storage_migration_partition_ingester_zone_b_replicas`
  * `ingest_storage_migration_partition_ingester_zone_c_replicas`
* [ENHANCEMENT] Distributor: increase `-distributor.remote-timeout` when the experimental ingest storage is enabled. #8518
* [ENHANCEMENT] Memcached: Update to Memcached 1.6.28 and memcached-exporter 0.14.4. #8557
* [ENHANCEMENT] Rollout-operator: Allow the rollout-operator to be used as Kubernetes statefulset webhook to enable `no-downscale` and `prepare-downscale` annotations to be used on ingesters or store-gateways. #8743
* [ENHANCEMENT] Do not deploy ingester-zone-c when experimental ingest storage is enabled and `ingest_storage_ingester_zones` is configured to `2`. #8776
* [ENHANCEMENT] Added the config option `ingest_storage_migration_classic_ingesters_no_scale_down_delay` to disable the downscale delay on classic ingesters when migrating to experimental ingest storage. #8775 #8873
* [ENHANCEMENT] Configure experimental ingest storage on query-frontend too when enabled. #8843
* [ENHANCEMENT] Allow to override Kafka client ID on a per-component basis. #9026
* [ENHANCEMENT] Rollout-operator's access to ReplicaTemplate is now configured via config option `rollout_operator_replica_template_access_enabled`. #9252
* [ENHANCEMENT] Added support for new way of downscaling ingesters, using rollout-operator's resource-mirroring feature and read-only mode of ingesters. This can be enabled by using `ingester_automated_downscale_v2_enabled` config option. This is mutually exclusive with both `ingester_automated_downscale_enabled` (previous downscale mode) and `ingest_storage_ingester_autoscaling_enabled` (autoscaling for ingest-storage).
* [ENHANCEMENT] Update rollout-operator to `v0.19.1`. #9388
* [BUGFIX] Added missing node affinity matchers to write component. #8910

### Mimirtool

* [CHANGE] Disable colored output on mimirtool when the output is not to a terminal. #9423
* [CHANGE] Add `--force-color` flag to be able to enable colored output when the output is not to a terminal. #9423
* [CHANGE] Analyze Rules: Count recording rules used in rules group as used. #6133
* [CHANGE] Remove deprecated `--rule-files` flag in favor of CLI arguments for the following commands: #8701
  * `mimirtool rules load`
  * `mimirtool rules sync`
  * `mimirtool rules diff`
  * `mimirtool rules check`
  * `mimirtool rules prepare`
* [ENHANCEMENT] Remote read and backfill now supports the experimental native histograms. #9156

### Mimir Continuous Test

* [CHANGE] Use test metrics that do not pass through 0 to make identifying incorrect results easier. #8630
* [CHANGE] Allowed authentication to Mimir using both Tenant ID and basic/bearer auth. #9038
* [FEATURE] Experimental support for the `-tests.send-chunks-debugging-header` boolean flag to send the `X-Mimir-Chunk-Info-Logger: series_id` header with queries. #8599
* [ENHANCEMENT] Include human-friendly timestamps in diffs logged when a test fails. #8630
* [ENHANCEMENT] Add histograms to measure latency of read and write requests. #8583
* [ENHANCEMENT] Log successful test runs in addition to failed test runs. #8817
* [ENHANCEMENT] Series emitted by continuous-test now distribute more uniformly across ingesters. #9218 #9243
* [ENHANCEMENT] Configure `User-Agent` header for the Mimir client via `-tests.client.user-agent`. #9338
* [BUGFIX] Initialize test result metrics to 0 at startup so that alerts can correctly identify the first failure after startup. #8630

### Query-tee

* [CHANGE] If a preferred backend is configured, then query-tee always returns its response, regardless of the response status code. Previously, query-tee would only return the response from the preferred backend if it did not have a 5xx status code. #8634
* [ENHANCEMENT] Emit trace spans from query-tee. #8419
* [ENHANCEMENT] Log trace ID (if present) with all log messages written while processing a request. #8419
* [ENHANCEMENT] Log user agent when processing a request. #8419
* [ENHANCEMENT] Add `time` parameter to proxied instant queries if it is not included in the incoming request. This is optional but enabled by default, and can be disabled with `-proxy.add-missing-time-parameter-to-instant-queries=false`. #8419
* [ENHANCEMENT] Add support for sending only a proportion of requests to all backends, with the remainder only sent to the preferred backend. The default behaviour is to send all requests to all backends. This can be configured with `-proxy.secondary-backends-request-proportion`. #8532
* [ENHANCEMENT] Check annotations emitted by both backends are the same when comparing responses from two backends. #8660
* [ENHANCEMENT] Compare native histograms in query results when comparing results between two backends. #8724
* [ENHANCEMENT] Don't consider responses to be different during response comparison if both backends' responses contain different series, but all samples are within the recent sample window. #8749 #8894
* [ENHANCEMENT] When the expected and actual response for a matrix series is different, the full set of samples for that series from both backends will now be logged. #8947
* [ENHANCEMENT] Wait up to `-server.graceful-shutdown-timeout` for inflight requests to finish when shutting down, rather than immediately terminating inflight requests on shutdown. #8985
* [ENHANCEMENT] Optionally consider equivalent error messages the same when comparing responses. Enabled by default, disable with `-proxy.require-exact-error-match=true`. #9143 #9350 #9366
* [BUGFIX] Ensure any errors encountered while forwarding a request to a backend (eg. DNS resolution failures) are logged. #8419
* [BUGFIX] The comparison of the results should not fail when either side contains extra samples from within SkipRecentSamples duration. #8920
* [BUGFIX] When `-proxy.compare-skip-recent-samples` is enabled, compare sample timestamps with the time the query requests were made, rather than the time at which the comparison is occurring. #9416

### Documentation

* [ENHANCEMENT] Specify in which component the configuration flags `-compactor.blocks-retention-period`, `-querier.max-query-lookback`, `-query-frontend.max-total-query-length`, `-query-frontend.max-query-expression-size-bytes` are applied and that they are applied to remote read as well. #8433
* [ENHANCEMENT] Provide more detailed recommendations on how to migrate from classic to native histograms. #8864
* [ENHANCEMENT] Clarify that `{namespace}` and `{groupName}` path segments in the ruler config API should be URL-escaped. #8969
* [ENHANCEMENT] Include stalled compactor network drive information in runbooks. #9297
* [ENHANCEMENT] Document `/ingester/prepare-partition-downscale` and `/ingester/prepare-instance-ring-downscale` endpoints. #9132
* [ENHANCEMENT] Describe read-only mode of ingesters in component documentation. #9132

### Tools

* [CHANGE] `wal-reader`: Renamed `-series-entries` to `-print-series`. Renamed `-print-series-with-samples` to `-print-samples`. #8568
* [FEATURE] `query-bucket-index`: add new tool to query a bucket index file and print the blocks that would be used for a given query time range. #8818
* [FEATURE] `kafkatool`: add new CLI tool to operate Kafka. Supported commands: #9000
  * `brokers list-leaders-by-partition`
  * `consumer-group commit-offset`
  * `consumer-group copy-offset`
  * `consumer-group list-offsets`
  * `create-partitions`
* [ENHANCEMENT] `wal-reader`: References to unknown series from Samples, Exemplars, histogram or tombstones records are now always logged. #8568
* [ENHANCEMENT] `tsdb-series`: added `-stats` option to print min/max time of chunks, total number of samples and DPM for each series. #8420
* [ENHANCEMENT] `tsdb-print-chunk`: print counter reset information for native histograms. #8812
* [ENHANCEMENT] `grpcurl-query-ingesters`: print counter reset information for native histograms. #8820
* [ENHANCEMENT] `grpcurl-query-ingesters`: concurrently query ingesters. #9102
* [ENHANCEMENT] `grpcurl-query-ingesters`: sort series and chunks in output. #9180
* [ENHANCEMENT] `grpcurl-query-ingesters`: print full chunk timestamps, not just time component. #9180
* [ENHANCEMENT] `tsdb-series`: Added `-json` option to generate JSON output for easier post-processing. #8844
* [ENHANCEMENT] `tsdb-series`: Added `-min-time` and `-max-time` options to filter samples that are used for computing data-points per minute. #8844
* [ENHANCEMENT] `mimir-rules-action`: Added new input to support matching target namespaces by regex. #9244
* [ENHANCEMENT] `mimir-rules-action`: Added new inputs to support ignoring namespaces and ignoring namespaces by regex. #9258 #9324
* [BUGFIX] `copyblocks`, `undelete-blocks`, `copyprefix`: use a multipart upload to server-side copy objects greater than 5GiB in size on S3. #9357

## 2.13.1

### Grafana Mimir

* [BUGFIX] Upgrade Go to 1.22.9 to address [CVE-2024-34156](https://nvd.nist.gov/vuln/detail/CVE-2024-34156). #10097
* [BUGFIX] Update module google.golang.org/grpc to v1.64.1 to address [GHSA-xr7q-jx4m-x55m](https://github.com/advisories/GHSA-xr7q-jx4m-x55m). #8717
* [BUGFIX] Upgrade github.com/rs/cors to v1.11.0 address [GHSA-mh55-gqvf-xfwm](https://github.com/advisories/GHSA-mh55-gqvf-xfwm). #8611

## 2.13.0

### Grafana Mimir

* [CHANGE] Build: `grafana/mimir` docker image is now based on `gcr.io/distroless/static-debian12` image. Alpine-based docker image is still available as `grafana/mimir-alpine`, until Mimir 2.15. #8204 #8235
* [CHANGE] Ingester: `/ingester/flush` endpoint is now only allowed to execute only while the ingester is in `Running` state. The 503 status code is returned if the endpoint is called while the ingester is not in `Running` state. #7486
* [CHANGE] Distributor: Include label name in `err-mimir-label-value-too-long` error message: #7740
* [CHANGE] Ingester: enabled 1 out 10 errors log sampling by default. All the discarded samples will still be tracked by the `cortex_discarded_samples_total` metric. The feature can be configured via `-ingester.error-sample-rate` (0 to log all errors). #7807
* [CHANGE] Query-frontend: Query results caching and experimental query blocking now utilize the PromQL string-formatted query format rather than the unvalidated query as submitted to the frontend. #7742
  * Query results caching should be more stable as all equivalent queries receive the same cache key, but there may be cache churn on first deploy with the updated format
  * Query blocking can no longer be circumvented with an equivalent query in a different format; see [Configure queries to block](https://grafana.com/docs/mimir/latest/configure/configure-blocked-queries/)
* [CHANGE] Query-frontend: stop using `-validation.create-grace-period` to clamp how far into the future a query can span. #8075
* [CHANGE] Clamp [`GOMAXPROCS`](https://pkg.go.dev/runtime#GOMAXPROCS) to [`runtime.NumCPU`](https://pkg.go.dev/runtime#NumCPU). #8201
* [CHANGE] Anonymous usage statistics tracking: add CPU usage percentage tracking. #8282
* [CHANGE] Added new metric `cortex_compactor_disk_out_of_space_errors_total` which counts how many times a compaction failed due to the compactor being out of disk. #8237
* [CHANGE] Anonymous usage statistics tracking: report active series in addition to in-memory series. #8279
* [CHANGE] Ruler: `evaluation_delay` field in the rule group configuration has been deprecated. Please use `query_offset` instead (it has the same exact meaning and behaviour). #8295
* [CHANGE] General: remove `-log.buffered`. The configuration option has been enabled by default and deprecated since Mimir 2.11. #8395
* [CHANGE] Ruler: promote tenant federation from experimental to stable. #8400
* [CHANGE] Ruler: promote `-ruler.recording-rules-evaluation-enabled` and `-ruler.alerting-rules-evaluation-enabled` from experimental to stable. #8400
* [CHANGE] General: promote `-tenant-federation.max-tenants` from experimental to stable. #8400
* [FEATURE] Continuous-test: now runable as a module with `mimir -target=continuous-test`. #7747
* [FEATURE] Store-gateway: Allow specific tenants to be enabled or disabled via `-store-gateway.enabled-tenants` or `-store-gateway.disabled-tenants` CLI flags or their corresponding YAML settings. #7653
* [FEATURE] New `-<prefix>.s3.bucket-lookup-type` flag configures lookup style type, used to access bucket in s3 compatible providers. #7684
* [FEATURE] Querier: add experimental streaming PromQL engine, enabled with `-querier.promql-engine=mimir`. #7693 #7898 #7899 #8023 #8058 #8096 #8121 #8197 #8230 #8247 #8270 #8276 #8277 #8291 #8303 #8340 #8256 #8348
* [FEATURE] New `/ingester/unregister-on-shutdown` HTTP endpoint allows dynamic access to ingesters' `-ingester.ring.unregister-on-shutdown` configuration. #7739
* [FEATURE] Server: added experimental [PROXY protocol support](https://www.haproxy.org/download/2.3/doc/proxy-protocol.txt). The PROXY protocol support can be enabled via `-server.proxy-protocol-enabled=true`. When enabled, the support is added both to HTTP and gRPC listening ports. #7698
* [FEATURE] Query-frontend, querier: new experimental `/cardinality/active_native_histogram_metrics` API to get active native histogram metric names with statistics about active native histogram buckets. #7982 #7986 #8008
* [FEATURE] Alertmanager: Added `-alertmanager.max-silences-count` and `-alertmanager.max-silence-size-bytes` to set limits on per tenant silences. Disabled by default. #8241 #8249
* [FEATURE] Ingester: add experimental support for the server-side circuit breakers when writing to and reading from ingesters. This can be enabled using `-ingester.push-circuit-breaker.enabled` and `-ingester.read-circuit-breaker.enabled` options. Further `-ingester.push-circuit-breaker.*` and `-ingester.read-circuit-breaker.*` options for configuring circuit-breaker are available. Added metrics `cortex_ingester_circuit_breaker_results_total`,  `cortex_ingester_circuit_breaker_transitions_total`, `cortex_ingester_circuit_breaker_current_state` and `cortex_ingester_circuit_breaker_request_timeouts_total`. #8180 #8285 #8315 #8446
* [FEATURE] Distributor, ingester: add new setting `-validation.past-grace-period` to limit how old (based on the wall clock minus OOO window) the ingested samples can be. The default 0 value disables this limit. #8262
* [ENHANCEMENT] Distributor: add metrics `cortex_distributor_samples_per_request` and `cortex_distributor_exemplars_per_request` to track samples/exemplars per request. #8265
* [ENHANCEMENT] Reduced memory allocations in functions used to propagate contextual information between gRPC calls. #7529
* [ENHANCEMENT] Distributor: add experimental limit for exemplars per series per request, enabled with `-distributor.max-exemplars-per-series-per-request`, the number of discarded exemplars are tracked with `cortex_discarded_exemplars_total{reason="too_many_exemplars_per_series_per_request"}` #7989 #8010
* [ENHANCEMENT] Store-gateway: merge series from different blocks concurrently. #7456
* [ENHANCEMENT] Store-gateway: Add `stage="wait_max_concurrent"` to `cortex_bucket_store_series_request_stage_duration_seconds` which records how long the query had to wait for its turn for `-blocks-storage.bucket-store.max-concurrent`. #7609
* [ENHANCEMENT] Querier: add `cortex_querier_federation_upstream_query_wait_duration_seconds` to observe time from when a querier picks up a cross-tenant query to when work begins on its single-tenant counterparts. #7209
* [ENHANCEMENT] Compactor: Add `cortex_compactor_block_compaction_delay_seconds` metric to track how long it takes to compact blocks since the blocks are created. #7635
* [ENHANCEMENT] Store-gateway: add `outcome` label to `cortex_bucket_stores_gate_duration_seconds` histogram metric. Possible values for the `outcome` label are: `rejected_canceled`, `rejected_deadline_exceeded`, `rejected_other`, and `permitted`. #7784
* [ENHANCEMENT] Query-frontend: use zero-allocation experimental decoder for active series queries via `-query-frontend.use-active-series-decoder`. #7665
* [ENHANCEMENT] Go: updated to 1.22.2. #7802
* [ENHANCEMENT] Query-frontend: support `limit` parameter on `/prometheus/api/v1/label/{name}/values` and `/prometheus/api/v1/labels` endpoints. #7722
* [ENHANCEMENT] Expose TLS configuration for the S3 backend client. #7959
* [ENHANCEMENT] Rules: Support expansion of native histogram values when using rule templates #7974
* [ENHANCEMENT] Rules: Add metric `cortex_prometheus_rule_group_last_restore_duration_seconds` which measures how long it takes to restore rule groups using the `ALERTS_FOR_STATE` series #7974
* [ENHANCEMENT] OTLP: Improve remote write format translation performance by using label set hashes for metric identifiers instead of string based ones. #8012
* [ENHANCEMENT] Querying: Remove OpEmptyMatch from regex concatenations. #8012
* [ENHANCEMENT] Store-gateway: add `-blocks-storage.bucket-store.max-concurrent-queue-timeout`. When set, queries at the store-gateway's query gate will not wait longer than that to execute. If a query reaches the wait timeout, then the querier will retry the blocks on a different store-gateway. If all store-gateways are unavailable, then the query will fail with `err-mimir-store-consistency-check-failed`. #7777 #8149
* [ENHANCEMENT] Store-gateway: add `-blocks-storage.bucket-store.index-header.lazy-loading-concurrency-queue-timeout`. When set, loads of index-headers at the store-gateway's index-header lazy load gate will not wait longer than that to execute. If a load reaches the wait timeout, then the querier will retry the blocks on a different store-gateway. If all store-gateways are unavailable, then the query will fail with `err-mimir-store-consistency-check-failed`. #8138
* [ENHANCEMENT] Ingester: Optimize querying with regexp matchers. #8106
* [ENHANCEMENT] Distributor: Introduce `-distributor.max-request-pool-buffer-size` to allow configuring the maximum size of the request pool buffers. #8082
* [ENHANCEMENT] Store-gateway: improve performance when streaming chunks to queriers is enabled (`-querier.prefer-streaming-chunks-from-store-gateways=true`) and the query selects fewer than `-blocks-storage.bucket-store.batch-series-size` series (defaults to 5000 series). #8039
* [ENHANCEMENT] Ingester: active series are now updated along with owned series. They decrease when series change ownership between ingesters. This helps provide a more accurate total of active series when ingesters are added. This is only enabled when `-ingester.track-ingester-owned-series` or `-ingester.use-ingester-owned-series-for-limits` are enabled. #8084
* [ENHANCEMENT] Query-frontend: include route name in query stats log lines. #8191
* [ENHANCEMENT] OTLP: Speed up conversion from OTel to Mimir format by about 8% and reduce memory consumption by about 30%. Can be disabled via `-distributor.direct-otlp-translation-enabled=false` #7957
* [ENHANCEMENT] Ingester/Querier: Optimise regexps with long lists of alternates. #8221, #8234
* [ENHANCEMENT] Ingester: Include more detail in tracing of queries. #8242
* [ENHANCEMENT] Distributor: add `insight=true` to remote-write and OTLP write handlers when the HTTP response status code is 4xx. #8294
* [ENHANCEMENT] Ingester: reduce locked time while matching postings for a label, improving the write latency and compaction speed. #8327
* [ENHANCEMENT] Ingester: reduce the amount of locks taken during the Head compaction's garbage-collection process, improving the write latency and compaction speed. #8327
* [ENHANCEMENT] Query-frontend: log the start, end time and matchers for remote read requests to the query stats logs. #8326 #8370 #8373
* [BUGFIX] Distributor: prometheus retry on 5xx and 429 errors, while otlp collector only retry on 429, 502, 503 and 504, mapping other 5xx errors to the retryable ones in otlp endpoint. #8324 #8339
* [BUGFIX] Distributor: make OTLP endpoint return marshalled proto bytes as response body for 4xx/5xx errors. #8227
* [BUGFIX] Rules: improve error handling when querier is local to the ruler. #7567
* [BUGFIX] Querier, store-gateway: Protect against panics raised during snappy encoding. #7520
* [BUGFIX] Ingester: Prevent timely compaction of empty blocks. #7624
* [BUGFIX] Querier: Don't cache context.Canceled errors for bucket index. #7620
* [BUGFIX] Store-gateway: account for `"other"` time in LabelValues and LabelNames requests. #7622
* [BUGFIX] Query-frontend: Don't panic when using the `-query-frontend.downstream-url` flag. #7651
* [BUGFIX] Ingester: when receiving multiple exemplars for a native histogram via remote write, sort them and only report an error if all are older than the latest exemplar as this could be a partial update. #7640 #7948 #8014
* [BUGFIX] Ingester: don't retain blocks if they finish exactly on the boundary of the retention window. #7656
* [BUGFIX] Bug-fixes and improvements to experimental native histograms. #7744 #7813
* [BUGFIX] Querier: return an error when a query uses `label_join` with an invalid destination label name. #7744
* [BUGFIX] Compactor: correct outstanding job estimation in metrics and `compaction-planner` tool when block labels differ. #7745
* [BUGFIX] Ingester: turn native histogram validation errors in TSDB into soft ingester errors that result in returning 4xx to the end-user instead of 5xx. In the case of TSDB validation errors, the counter `cortex_discarded_samples_total` will be increased with the `reason` label set to `"invalid-native-histogram"`. #7736 #7773
* [BUGFIX] Do not wrap error message with `sampled 1/<frequency>` if it's not actually sampled. #7784
* [BUGFIX] Store-gateway: do not track cortex_querier_blocks_consistency_checks_failed_total metric if query has been canceled or interrued due to any error not related to blocks consistency check failed. #7752
* [BUGFIX] Ingester: ignore instances with no tokens when calculating local limits to prevent discards during ingester scale-up #7881
* [BUGFIX] Ingester: do not reuse exemplars slice in the write request if there are more than 10 exemplars per series. This should help to reduce the in-use memory in case of few requests with a very large number of exemplars. #7936
* [BUGFIX] Distributor: fix down scaling of native histograms in the distributor when timeseries unmarshal cache is in use. #7947
* [BUGFIX] Distributor: fix cardinality API to return more accurate number of in-memory series when number of zones is larger than replication factor. #7984
* [BUGFIX] All: fix config validation for non-ingester modules, when ingester's ring is configured with spread-minimizing token generation strategy. #7990
* [BUGFIX] Ingester: copy LabelValues strings out of mapped memory to avoid a segmentation fault if the region becomes unmapped before the result is marshaled. #8003
* [BUGFIX] OTLP: Don't generate target_info unless at least one identifying label is defined. #8012
* [BUGFIX] OTLP: Don't generate target_info unless there are metrics. #8012
* [BUGFIX] Query-frontend: Experimental query queue splitting: fix issue where offset and range selector duration were not considered when predicting query component. #7742
* [BUGFIX] Querying: Empty matrix results were incorrectly returning `null` instead of `[]`. #8029
* [BUGFIX] All: don't increment `thanos_objstore_bucket_operation_failures_total` metric for cancelled requests. #8072
* [BUGFIX] Query-frontend: fix empty metric name matcher not being applied under certain conditions. #8076
* [BUGFIX] Querying: Fix regex matching of multibyte runes with dot operator. #8089
* [BUGFIX] Querying: matrix results returned from instant queries were not sorted by series. #8113
* [BUGFIX] Query scheduler: Fix a crash in result marshaling. #8140
* [BUGFIX] Store-gateway: Allow long-running index scans to be interrupted. #8154
* [BUGFIX] Query-frontend: fix splitting of queries using `@ start()` and `@end()` modifiers on a subquery. Previously the `start()` and `end()` would be evaluated using the start end end of the split query instead of the original query. #8162
* [BUGFIX] Distributor: Don't discard time series with invalid exemplars, just drop affected exemplars. #8224
* [BUGFIX] Ingester: fixed in-memory series count when replaying a corrupted WAL. #8295
* [BUGFIX] Ingester: fix context cancellation handling when a query is busy looking up series in the TSDB index and `-blocks-storage.tsdb.head-postings-for-matchers-cache*` or `-blocks-storage.tsdb.block-postings-for-matchers-cache*` are in use. #8337
* [BUGFIX] Querier: fix edge case where bucket indexes are sometimes cached forever instead of with the expected TTL. #8343
* [BUGFIX] OTLP handler: fix errors returned by OTLP handler when used via httpgrpc tunneling. #8363
* [BUGFIX] Update `github.com/hashicorp/go-retryablehttp` to address [CVE-2024-6104](https://github.com/advisories/GHSA-v6v8-xj6m-xwqh). #8539
* [BUGFIX] Alertmanager: Fixes a number of bugs in silences which could cause an existing silence to be deleted/expired when updating the silence failed. This could happen when the replacing silence was invalid or exceeded limits. #8525
* [BUGFIX] Alertmanager: Fix per-tenant silence limits not reloaded during runtime. #8456
* [BUGFIX] Alertmanager: Fix help message for utf-8-strict-mode. #8572
* [BUGFIX] Upgrade golang to 1.22.5 to address [CVE-2024-24791](https://nvd.nist.gov/vuln/detail/CVE-2024-24791). #8600

### Mixin

* [CHANGE] Alerts: Removed obsolete `MimirQueriesIncorrect` alert that used test-exporter metrics. Test-exporter support was however removed in Mimir 2.0 release. #7774
* [CHANGE] Alerts: Change threshold for `MimirBucketIndexNotUpdated` alert to fire before queries begin to fail due to bucket index age. #7879
* [FEATURE] Dashboards: added 'Remote ruler reads networking' dashboard. #7751
* [FEATURE] Alerts: Add `MimirIngesterStuckProcessingRecordsFromKafka` alert. #8147
* [ENHANCEMENT] Alerts: allow configuring alerts range interval via `_config.base_alerts_range_interval_minutes`. #7591
* [ENHANCEMENT] Dashboards: Add panels for monitoring distributor and ingester when using ingest-storage. These panels are disabled by default, but can be enabled using `show_ingest_storage_panels: true` config option. Similarly existing panels used when distributors and ingesters use gRPC for forwarding requests can be disabled by setting `show_grpc_ingestion_panels: false`. #7670 #7699
* [ENHANCEMENT] Alerts: add the following alerts when using ingest-storage: #7699 #7702 #7867
  * `MimirIngesterLastConsumedOffsetCommitFailed`
  * `MimirIngesterFailedToReadRecordsFromKafka`
  * `MimirIngesterKafkaFetchErrorsRateTooHigh`
  * `MimirStartingIngesterKafkaReceiveDelayIncreasing`
  * `MimirRunningIngesterReceiveDelayTooHigh`
  * `MimirIngesterFailsToProcessRecordsFromKafka`
  * `MimirIngesterFailsEnforceStrongConsistencyOnReadPath`
* [ENHANCEMENT] Dashboards: add in-flight queries scaling metric panel for ruler-querier. #7749
* [ENHANCEMENT] Dashboards: renamed rows in the "Remote ruler reads" and "Remote ruler reads resources" dashboards to match the actual component names. #7750
* [ENHANCEMENT] Dashboards: allow switching between using classic of native histograms in dashboards. #7627
  * Overview dashboard, Status panel, `cortex_request_duration_seconds` metric.
* [ENHANCEMENT] Alerts: exclude `529` and `598` status codes from failure codes in `MimirRequestsError`. #7889
* [ENHANCEMENT] Dashboards: renamed "TCP Connections" panel to "Ingress TCP Connections" in the networking dashboards. #8092
* [ENHANCEMENT] Dashboards: update the use of deprecated "table (old)" panels to "table". #8181
* [ENHANCEMENT] Dashboards: added a `component` variable to "Slow queries" dashboard to allow checking the slow queries of the remote ruler evaluation query path. #8309
* [BUGFIX] Dashboards: fix regular expression for matching read-path gRPC ingester methods to include querying of exemplars, label-related queries, or active series queries. #7676
* [BUGFIX] Dashboards: fix user id abbreviations and column heads for Top Tenants dashboard. #7724
* [BUGFIX] Dashboards: fix incorrect query used for "queue length" panel on "Ruler" dashboard. #8006
* [BUGFIX] Dashboards: fix disk space utilization panels when running with a recent version of kube-state-metrics. #8212

### Jsonnet

* [CHANGE] Memcached: Change default read timeout for chunks and index caches to `750ms` from `450ms`. #7778
* [CHANGE] Fine-tuned `terminationGracePeriodSeconds` for the following components: #7364
  * Querier: changed from `30` to `180`
  * Query-scheduler: changed from `30` to `180`
* [CHANGE] Change TCP port exposed by `mimir-continuous-test` deployment to match with updated defaults of its container image (see changes below). #7958
* [FEATURE] Add support to deploy Mimir with experimental ingest storage enabled. #8028 #8222
* [ENHANCEMENT] Compactor: add `$._config.cortex_compactor_concurrent_rollout_enabled` option (disabled by default) that makes use of rollout-operator to speed up the rollout of compactors. #7783 #7878
* [ENHANCEMENT] Shuffle-sharding: add `$._config.shuffle_sharding.ingest_storage_partitions_enabled` and `$._config.shuffle_sharding.ingester_partitions_shard_size` options, that allow configuring partitions shard size in ingest-storage mode. #7804
* [ENHANCEMENT] Update rollout-operator to `v0.17.0`. #8399
* [ENHANCEMENT] Add `_config.autoscaling_querier_predictive_scaling_enabled` to scale querier based on inflight queries 7 days ago. #7775
* [ENHANCEMENT] Add support to autoscale ruler-querier replicas based on in-flight queries too (in addition to CPU and memory based scaling). #8060 #8188
* [ENHANCEMENT] Distributor: improved distributor HPA scaling metric to only take in account ready pods. This requires the metric `kube_pod_status_ready` to be available in the data source used by KEDA to query scaling metrics (configured via `_config.autoscaling_prometheus_url`). #8251
* [BUGFIX] Guard against missing samples in KEDA queries. #7691 #10013
* [BUGFIX] Alertmanager: Set -server.http-idle-timeout to avoid EOF errors in ruler. #8192

### Mimirtool

* [CHANGE] Deprecated `--rule-files` flag in favor of CLI arguments. #7756
* [FEATURE] mimirtool: Add `runtime-config verify` sub-command, for verifying Mimir runtime config files. #8123
* [ENHANCEMENT] `mimirtool promql format`: Format PromQL query with Prometheus' string or pretty-print formatter. #7742
* [ENHANCEMENT] Add `mimir-http-prefix` configuration to set the Mimir URL prefix when using legacy routes. #8069
* [ENHANCEMENT] Add option `--output-dir` to `mimirtool rules get` and `mimirtool rules print` to allow persisting rule groups to a file for edit and re-upload. #8142
* [BUGFIX] Fix panic in `loadgen` subcommand. #7629
* [BUGFIX] `mimirtool rules prepare`: do not add aggregation label to `on()` clause if already present in `group_left()` or `group_right()`. #7839
* [BUGFIX] Analyze Grafana: fix parsing queries with variables. #8062
* [BUGFIX] `mimirtool rules sync`: detect a change when the `query_offset` or the deprecated `evaluation_delay` configuration changes. #8297

### Mimir Continuous Test

* [CHANGE] `mimir-continuous-test` has been deprecated and replaced by a Mimir module that can be run as a target from the `mimir` binary using `mimir -target=continuous-test`. #7753
* [CHANGE] `-server.metrics-port` flag is no longer available for use in the module run of mimir-continuous-test, including the grafana/mimir-continuous-test Docker image which uses the new module. Configuring this port is still possible in the binary, which is deprecated. #7747
* [CHANGE] Allowed authenticatication to Mimir using both Tenant ID and basic/bearer auth #7619.
* [BUGFIX] Set `User-Agent` header for all requests sent from the testing client. #7607

### Query-tee

* [ENHANCEMENT] Log queries that take longer than `proxy.log-slow-query-response-threshold` when compared to other backends. #7346
* [ENHANCEMENT] Add two new metrics for measuring the relative duration between backends: #7782 #8013 #8330
  * `cortex_querytee_backend_response_relative_duration_seconds`
  * `cortex_querytee_backend_response_relative_duration_proportional`

### Documentation

* [CHANGE] Note that the _Play with Grafana Mimir_ tutorial directory path changed after the release of the video. #8319
* [ENHANCEMENT] Clarify Compactor and its storage volume when configured under Kubernetes. #7675
* [ENHANCEMENT] Add OTLP route to _Mimir routes by path_ runbooks section. #8074
* [ENHANCEMENT] Document option server.log-source-ips-full. #8268

### Tools

* [ENHANCEMENT] ulidtime: add option to show random part of ULID, timestamp in milliseconds and header. #7615
* [ENHANCEMENT] copyblocks: add a flag to configure part-size for multipart uploads in s3 client-side copying. #8292
* [ENHANCEMENT] copyblocks: enable pprof HTTP endpoints. #8292

## 2.12.0

### Grafana Mimir

* [CHANGE] Alertmanager: Deprecates the `v1` API. All `v1` API endpoints now respond with a JSON deprecation notice and a status code of `410`. All endpoints have a `v2` equivalent. The list of endpoints is: #7103
  * `<alertmanager-web.external-url>/api/v1/alerts`
  * `<alertmanager-web.external-url>/api/v1/receivers`
  * `<alertmanager-web.external-url>/api/v1/silence/{id}`
  * `<alertmanager-web.external-url>/api/v1/silences`
  * `<alertmanager-web.external-url>/api/v1/status`
* [CHANGE] Ingester: Increase default value of `-blocks-storage.tsdb.head-postings-for-matchers-cache-max-bytes` and `-blocks-storage.tsdb.block-postings-for-matchers-cache-max-bytes` to 100 MiB (previous default value was 10 MiB). #6764
* [CHANGE] Validate tenant IDs according to [documented behavior](https://grafana.com/docs/mimir/latest/configure/about-tenant-ids/) even when tenant federation is not enabled. Note that this will cause some previously accepted tenant IDs to be rejected such as those longer than 150 bytes or containing `|` characters. #6959
* [CHANGE] Ruler: don't use backoff retry on remote evaluation in case of `4xx` errors. #7004
* [CHANGE] Server: responses with HTTP 4xx status codes are now treated as errors and used in `status_code` label of request duration metric. #7045
* [CHANGE] Memberlist: change default for `-memberlist.stream-timeout` from `10s` to `2s`. #7076
* [CHANGE] Memcached: remove legacy `thanos_cache_memcached_*` and `thanos_memcached_*` prefixed metrics. Instead, Memcached and Redis cache clients now emit `thanos_cache_*` prefixed metrics with a `backend` label. #7076
* [CHANGE] Ruler: the following metrics, exposed when the ruler is configured to discover Alertmanager instances via service discovery, have been renamed: #7057
  * `prometheus_sd_failed_configs` renamed to `cortex_prometheus_sd_failed_configs`
  * `prometheus_sd_discovered_targets` renamed to `cortex_prometheus_sd_discovered_targets`
  * `prometheus_sd_received_updates_total` renamed to `cortex_prometheus_sd_received_updates_total`
  * `prometheus_sd_updates_delayed_total` renamed to `cortex_prometheus_sd_updates_delayed_total`
  * `prometheus_sd_updates_total` renamed to `cortex_prometheus_sd_updates_total`
  * `prometheus_sd_refresh_failures_total` renamed to `cortex_prometheus_sd_refresh_failures_total`
  * `prometheus_sd_refresh_duration_seconds` renamed to `cortex_prometheus_sd_refresh_duration_seconds`
* [CHANGE] Query-frontend: the default value for `-query-frontend.not-running-timeout` has been changed from 0 (disabled) to 2s. The configuration option has also been moved from "experimental" to "advanced". #7127
* [CHANGE] Store-gateway: to reduce disk contention on HDDs the default value for `blocks-storage.bucket-store.tenant-sync-concurrency` has been changed from `10` to `1` and the default value for `blocks-storage.bucket-store.block-sync-concurrency` has been changed from `20` to `4`. #7136
* [CHANGE] Store-gateway: Remove deprecated CLI flags `-blocks-storage.bucket-store.index-header-lazy-loading-enabled` and `-blocks-storage.bucket-store.index-header-lazy-loading-idle-timeout` and their corresponding YAML settings. Instead, use `-blocks-storage.bucket-store.index-header.lazy-loading-enabled` and `-blocks-storage.bucket-store.index-header.lazy-loading-idle-timeout`. #7521
* [CHANGE] Store-gateway: Mark experimental CLI flag `-blocks-storage.bucket-store.index-header.lazy-loading-concurrency` and its corresponding YAML settings as advanced. #7521
* [CHANGE] Store-gateway: Remove experimental CLI flag `-blocks-storage.bucket-store.index-header.sparse-persistence-enabled` since this is now the default behavior. #7535
* [CHANGE] All: set `-server.report-grpc-codes-in-instrumentation-label-enabled` to `true` by default, which enables reporting gRPC status codes as `status_code` labels in the `cortex_request_duration_seconds` metric. #7144
* [CHANGE] Distributor: report gRPC status codes as `status_code` labels in the `cortex_ingester_client_request_duration_seconds` metric by default. #7144
* [CHANGE] Distributor: CLI flag `-ingester.client.report-grpc-codes-in-instrumentation-label-enabled` has been deprecated, and its default value is set to `true`. #7144
* [CHANGE] Ingester: CLI flag `-ingester.return-only-grpc-errors` has been deprecated, and its default value is set to `true`. To ensure backwards compatibility, during a migration from a version prior to 2.11.0 to 2.12 or later, `-ingester.return-only-grpc-errors` should be set to `false`. Once all the components are migrated, the flag can be removed.   #7151
* [CHANGE] Ingester: the following CLI flags have been moved from "experimental" to "advanced": #7169
  * `-ingester.ring.token-generation-strategy`
  * `-ingester.ring.spread-minimizing-zones`
  * `-ingester.ring.spread-minimizing-join-ring-in-order`
* [CHANGE] Query-frontend: the default value of the CLI flag `-query-frontend.max-cache-freshness` (and its respective YAML configuration parameter) has been changed from `1m` to `10m`. #7161
* [CHANGE] Distributor: default the optimization `-distributor.write-requests-buffer-pooling-enabled` to `true`. #7165
* [CHANGE] Tracing: Move query information to span attributes instead of span logs. #7046
* [CHANGE] Distributor: the default value of circuit breaker's CLI flag `-ingester.client.circuit-breaker.cooldown-period` has been changed from `1m` to `10s`. #7310
* [CHANGE] Store-gateway: remove `cortex_bucket_store_blocks_loaded_by_duration`. `cortex_bucket_store_series_blocks_queried` is better suited for detecting when compactors are not able to keep up with the number of blocks to compact. #7309
* [CHANGE] Ingester, Distributor: the support for rejecting push requests received via gRPC before reading them into memory, enabled via `-ingester.limit-inflight-requests-using-grpc-method-limiter` and `-distributor.limit-inflight-requests-using-grpc-method-limiter`, is now stable and enabled by default. The configuration options have been deprecated and will be removed in Mimir 2.14. #7360
* [CHANGE] Distributor: Change`-distributor.enable-otlp-metadata-storage` flag's default to true, and deprecate it. The flag will be removed in Mimir 2.14. #7366
* [CHANGE] Store-gateway: Use a shorter TTL for cached items related to temporary blocks. #7407 #7534
* [CHANGE] Standardise exemplar label as "trace_id". #7475
* [CHANGE] The configuration option `-querier.max-query-into-future` has been deprecated and will be removed in Mimir 2.14. #7496
* [CHANGE] Distributor: the metric `cortex_distributor_sample_delay_seconds` has been deprecated and will be removed in Mimir 2.14. #7516
* [CHANGE] Query-frontend: The deprecated YAML setting `frontend.cache_unaligned_requests` has been moved to `limits.cache_unaligned_requests`. #7519
* [CHANGE] Querier: the CLI flag `-querier.minimize-ingester-requests` has been moved from "experimental" to "advanced". #7638
* [CHANGE] Ingester: allow only POST method on `/ingester/shutdown`, as previously it was too easy to accidentally trigger through GET requests. At the same time, add an option to keep the existing behavior by introducing an `-api.get-request-for-ingester-shutdown-enabled` flag. This flag will be removed in Mimir 2.15. #7707
* [FEATURE] Introduce `-server.log-source-ips-full` option to log all IPs from `Forwarded`, `X-Real-IP`, `X-Forwarded-For` headers. #7250
* [FEATURE] Introduce `-tenant-federation.max-tenants` option to limit the max number of tenants allowed for requests when federation is enabled. #6959
* [FEATURE] Cardinality API: added a new `count_method` parameter which enables counting active label names. #7085
* [FEATURE] Querier / query-frontend: added `-querier.promql-experimental-functions-enabled` CLI flag (and respective YAML config option) to enable experimental PromQL functions. The experimental functions introduced are: `mad_over_time()`, `sort_by_label()` and `sort_by_label_desc()`. #7057
* [FEATURE] Alertmanager API: added `-alertmanager.grafana-alertmanager-compatibility-enabled` CLI flag (and respective YAML config option) to enable an experimental API endpoints that support the migration of the Grafana Alertmanager. #7057
* [FEATURE] Alertmanager: Added `-alertmanager.utf8-strict-mode-enabled` to control support for any UTF-8 character as part of Alertmanager configuration/API matchers and labels. It's default value is set to `false`. #6898
* [FEATURE] Querier: added `histogram_avg()` function support to PromQL. #7293
* [FEATURE] Ingester: added `-blocks-storage.tsdb.timely-head-compaction` flag, which enables more timely head compaction, and defaults to `false`. #7372
* [FEATURE] Compactor: Added `/compactor/tenants` and `/compactor/tenant/{tenant}/planned_jobs` endpoints that provide functionality that was provided by `tools/compaction-planner` -- listing of planned compaction jobs based on tenants' bucket index. #7381
* [FEATURE] Add experimental support for streaming response bodies from queriers to frontends via `-querier.response-streaming-enabled`. This is currently only supported for the `/api/v1/cardinality/active_series` endpoint. #7173
* [FEATURE] Release: Added mimir distroless docker image. #7371
* [FEATURE] Add support for the new grammar of `{"metric_name", "l1"="val"}` to promql and some of the exposition formats. #7475 #7541
* [ENHANCEMENT] Distributor: Add a new metric `cortex_distributor_otlp_requests_total` to track the total number of OTLP requests. #7385
* [ENHANCEMENT] Vault: add lifecycle manager for token used to authenticate to Vault. This ensures the client token is always valid. Includes a gauge (`cortex_vault_token_lease_renewal_active`) to check whether token renewal is active, and the counters `cortex_vault_token_lease_renewal_success_total` and `cortex_vault_auth_success_total` to see the total number of successful lease renewals / authentications. #7337
* [ENHANCEMENT] Store-gateway: add no-compact details column on store-gateway tenants admin UI. #6848
* [ENHANCEMENT] PromQL: ignore small errors for bucketQuantile #6766
* [ENHANCEMENT] Distributor: improve efficiency of some errors #6785
* [ENHANCEMENT] Ruler: exclude vector queries from being tracked in `cortex_ruler_queries_zero_fetched_series_total`. #6544
* [ENHANCEMENT] Ruler: local storage backend now supports reading a rule group via `/config/api/v1/rules/{namespace}/{groupName}` configuration API endpoint. #6632
* [ENHANCEMENT] Query-Frontend and Query-Scheduler: split tenant query request queues by query component with `query-frontend.additional-query-queue-dimensions-enabled` and `query-scheduler.additional-query-queue-dimensions-enabled`. #6772
* [ENHANCEMENT] Distributor: support disabling metric relabel rules per-tenant via the flag `-distributor.metric-relabeling-enabled` or associated YAML. #6970
* [ENHANCEMENT] Distributor: `-distributor.remote-timeout` is now accounted from the first ingester push request being sent. #6972
* [ENHANCEMENT] Storage Provider: `-<prefix>.s3.sts-endpoint` sets a custom endpoint for AWS Security Token Service (AWS STS) in s3 storage provider. #6172
* [ENHANCEMENT] Querier: add `cortex_querier_queries_storage_type_total ` metric that indicates how many queries have executed for a source, ingesters or store-gateways. Add `cortex_querier_query_storegateway_chunks_total` metric to count the number of chunks fetched from a store gateway. #7099,#7145
* [ENHANCEMENT] Query-frontend: add experimental support for sharding active series queries via `-query-frontend.shard-active-series-queries`. #6784
* [ENHANCEMENT] Distributor: set `-distributor.reusable-ingester-push-workers=2000` by default and mark feature as `advanced`. #7128
* [ENHANCEMENT] All: set `-server.grpc.num-workers=100` by default and mark feature as `advanced`. #7131
* [ENHANCEMENT] Distributor: invalid metric name error message gets cleaned up to not include non-ascii strings. #7146
* [ENHANCEMENT] Store-gateway: add `source`, `level`, and `out_or_order` to `cortex_bucket_store_series_blocks_queried` metric that indicates the number of blocks that were queried from store gateways by block metadata. #7112 #7262 #7267
* [ENHANCEMENT] Compactor: After updating bucket-index, compactor now also computes estimated number of compaction jobs based on current bucket-index, and reports the result in `cortex_bucket_index_estimated_compaction_jobs` metric. If computation of jobs fails, `cortex_bucket_index_estimated_compaction_jobs_errors_total` is updated instead. #7299
* [ENHANCEMENT] Mimir: Integrate profiling into tracing instrumentation. #7363
* [ENHANCEMENT] Alertmanager: Adds metric `cortex_alertmanager_notifications_suppressed_total` that counts the total number of notifications suppressed for being silenced, inhibited, outside of active time intervals or within muted time intervals. #7384
* [ENHANCEMENT] Query-scheduler: added more buckets to `cortex_query_scheduler_queue_duration_seconds` histogram metric, in order to better track queries staying in the queue for longer than 10s. #7470
* [ENHANCEMENT] A `type` label is added to `prometheus_tsdb_head_out_of_order_samples_appended_total` metric. #7475
* [ENHANCEMENT] Distributor: Optimize OTLP endpoint. #7475
* [ENHANCEMENT] API: Use github.com/klauspost/compress for faster gzip and deflate compression of API responses. #7475
* [ENHANCEMENT] Ingester: Limiting on owned series (`-ingester.use-ingester-owned-series-for-limits`) now prevents discards in cases where a tenant is sharded across all ingesters (or shuffle sharding is disabled) and the ingester count increases. #7411
* [ENHANCEMENT] Block upload: include converted timestamps in the error message if block is from the future. #7538
* [ENHANCEMENT] Query-frontend: Introduce `-query-frontend.active-series-write-timeout` to allow configuring the server-side write timeout for active series requests. #7553 #7569
* [BUGFIX] Ingester: don't ignore errors encountered while iterating through chunks or samples in response to a query request. #6451
* [BUGFIX] Fix issue where queries can fail or omit OOO samples if OOO head compaction occurs between creating a querier and reading chunks #6766
* [BUGFIX] Fix issue where concatenatingChunkIterator can obscure errors #6766
* [BUGFIX] Fix panic during tsdb Commit #6766
* [BUGFIX] tsdb/head: wlog exemplars after samples #6766
* [BUGFIX] Ruler: fix issue where "failed to remotely evaluate query expression, will retry" messages are logged without context such as the trace ID and do not appear in trace events. #6789
* [BUGFIX] Ruler: do not retry requests to remote querier when server's response exceeds its configured max payload size. #7216
* [BUGFIX] Querier: fix issue where spans in query request traces were not nested correctly. #6893
* [BUGFIX] Fix issue where all incoming HTTP requests have duplicate trace spans. #6920
* [BUGFIX] Querier: do not retry requests to store-gateway when a query gets canceled. #6934
* [BUGFIX] Querier: return 499 status code instead of 500 when a request to remote read endpoint gets canceled. #6934
* [BUGFIX] Querier: fix issue where `-querier.max-fetched-series-per-query` is not applied to `/series` endpoint if the series are loaded from ingesters. #7055
* [BUGFIX] Distributor: fix issue where `-distributor.metric-relabeling-enabled` may cause distributors to panic #7176
* [BUGFIX] Distributor: fix issue where `-distributor.metric-relabeling-enabled` may cause distributors to write unsorted labels and corrupt blocks #7326
* [BUGFIX] Query-frontend: the `cortex_query_frontend_queries_total` report incorrectly reported `op="query"` for any request which wasn't a range query. Now the `op` label value can be one of the following: #7207
  * `query`: instant query
  * `query_range`: range query
  * `cardinality`: cardinality query
  * `label_names_and_values`: label names / values query
  * `active_series`: active series query
  * `other`: any other request
* [BUGFIX] Fix performance regression introduced in Mimir 2.11.0 when uploading blocks to AWS S3. #7240
* [BUGFIX] Query-frontend: fix race condition when sharding active series is enabled (see above) and response is compressed with snappy. #7290
* [BUGFIX] Query-frontend: "query stats" log unsuccessful replies from downstream as "failed". #7296
* [BUGFIX] Packaging: remove reload from systemd file as mimir does not take into account SIGHUP. #7345
* [BUGFIX] Compactor: do not allow out-of-order blocks to prevent timely compaction. #7342
* [BUGFIX] Update `google.golang.org/grpc` to resolve occasional issues with gRPC server closing its side of connection before it was drained by the client. #7380
* [BUGFIX] Query-frontend: abort response streaming for `active_series` requests when the request context is canceled. #7378
* [BUGFIX] Compactor: improve compaction of sporadic blocks. #7329
* [BUGFIX] Ruler: fix regression that caused client errors to be tracked in `cortex_ruler_write_requests_failed_total` metric. #7472
* [BUGFIX] promql: Fix Range selectors with an @ modifier are wrongly scoped in range queries. #7475
* [BUGFIX] Fix metadata API using wrong JSON field names. #7475
* [BUGFIX] Ruler: fix native histogram recording rule result corruption. #7552
* [BUGFIX] Querier: fix HTTP status code translations for remote read requests. Previously, remote-read had conflicting behaviours: when returning samples all internal errors were translated to HTTP 400; when returning chunks all internal errors were translated to HTTP 500. #7487
* [BUGFIX] Query-frontend: Fix memory leak on every request. #7654

### Mixin

* [CHANGE] The `job` label matcher for distributor and gateway have been extended to include any deployment matching `distributor.*` and `cortex-gw.*` respectively. This change allows to match custom and multi-zone distributor and gateway deployments too. #6817
* [ENHANCEMENT] Dashboards: Add panels for alertmanager activity of a tenant #6826
* [ENHANCEMENT] Dashboards: Add graphs to "Slow Queries" dashboard. #6880
* [ENHANCEMENT] Dashboards: Update all deprecated "graph" panels to "timeseries" panels. #6864 #7413 #7457
* [ENHANCEMENT] Dashboards: Make most columns in "Slow Queries" sortable. #7000
* [ENHANCEMENT] Dashboards: Render graph panels at full resolution as opposed to at half resolution. #7027
* [ENHANCEMENT] Dashboards: show query-scheduler queue length on "Reads" and "Remote Ruler Reads" dashboards. #7088
* [ENHANCEMENT] Dashboards: Add estimated number of compaction jobs to "Compactor", "Tenants" and "Top tenants" dashboards. #7449 #7481
* [ENHANCEMENT] Recording rules: add native histogram recording rules to `cortex_request_duration_seconds`. #7528
* [ENHANCEMENT] Dashboards: Add total owned series, and per-ingester in-memory and owned series to "Tenants" dashboard. #7511
* [BUGFIX] Dashboards: drop `step` parameter from targets as it is not supported. #7157
* [BUGFIX] Recording rules: drop rules for metrics removed in 2.0: `cortex_memcache_request_duration_seconds` and `cortex_cache_request_duration_seconds`. #7514

### Jsonnet

* [CHANGE] Distributor: Increase `JAEGER_REPORTER_MAX_QUEUE_SIZE` from the default (100) to 1000, to avoid dropping tracing spans. #7259
* [CHANGE] Querier: Increase `JAEGER_REPORTER_MAX_QUEUE_SIZE` from 1000 to 5000, to avoid dropping tracing spans. #6764
* [CHANGE] rollout-operator: remove default CPU limit. #7066
* [CHANGE] Store-gateway: Increase `JAEGER_REPORTER_MAX_QUEUE_SIZE` from the default (100) to 1000, to avoid dropping tracing spans. #7068
* [CHANGE] Query-frontend, ingester, ruler, backend and write instances: Increase `JAEGER_REPORTER_MAX_QUEUE_SIZE` from the default (100), to avoid dropping tracing spans. #7086
* [CHANGE] Ring: relaxed the hash ring heartbeat period and timeout for distributor, ingester, store-gateway and compactor: #6860
  * `-distributor.ring.heartbeat-period` set to `1m`
  * `-distributor.ring.heartbeat-timeout` set to `4m`
  * `-ingester.ring.heartbeat-period` set to `2m`
  * `-store-gateway.sharding-ring.heartbeat-period` set to `1m`
  * `-store-gateway.sharding-ring.heartbeat-timeout` set to `4m`
  * `-compactor.ring.heartbeat-period` set to `1m`
  * `-compactor.ring.heartbeat-timeout` set to `4m`
* [CHANGE] Ruler-querier: the topology spread constrain max skew is now configured through the configuration option `ruler_querier_topology_spread_max_skew` instead of `querier_topology_spread_max_skew`. #7204
* [CHANGE] Distributor: `-server.grpc.keepalive.max-connection-age` lowered from `2m` to `60s` and configured `-shutdown-delay=90s` and termination grace period to `100` seconds in order to reduce the chances of failed gRPC write requests when distributors gracefully shutdown. #7361
* [FEATURE] Added support for the following root-level settings to configure the list of matchers to apply to node affinity: #6782 #6829
  * `alertmanager_node_affinity_matchers`
  * `compactor_node_affinity_matchers`
  * `continuous_test_node_affinity_matchers`
  * `distributor_node_affinity_matchers`
  * `ingester_node_affinity_matchers`
  * `ingester_zone_a_node_affinity_matchers`
  * `ingester_zone_b_node_affinity_matchers`
  * `ingester_zone_c_node_affinity_matchers`
  * `mimir_backend_node_affinity_matchers`
  * `mimir_backend_zone_a_node_affinity_matchers`
  * `mimir_backend_zone_b_node_affinity_matchers`
  * `mimir_backend_zone_c_node_affinity_matchers`
  * `mimir_read_node_affinity_matchers`
  * `mimir_write_node_affinity_matchers`
  * `mimir_write_zone_a_node_affinity_matchers`
  * `mimir_write_zone_b_node_affinity_matchers`
  * `mimir_write_zone_c_node_affinity_matchers`
  * `overrides_exporter_node_affinity_matchers`
  * `querier_node_affinity_matchers`
  * `query_frontend_node_affinity_matchers`
  * `query_scheduler_node_affinity_matchers`
  * `rollout_operator_node_affinity_matchers`
  * `ruler_node_affinity_matchers`
  * `ruler_node_affinity_matchers`
  * `ruler_querier_node_affinity_matchers`
  * `ruler_query_frontend_node_affinity_matchers`
  * `ruler_query_scheduler_node_affinity_matchers`
  * `store_gateway_node_affinity_matchers`
  * `store_gateway_node_affinity_matchers`
  * `store_gateway_zone_a_node_affinity_matchers`
  * `store_gateway_zone_b_node_affinity_matchers`
  * `store_gateway_zone_c_node_affinity_matchers`
* [FEATURE] Ingester: Allow automated zone-by-zone downscaling, that can be enabled via the `ingester_automated_downscale_enabled` flag. It is disabled by default. #6850
* [ENHANCEMENT] Alerts: Add `MimirStoreGatewayTooManyFailedOperations` warning alert that triggers when Mimir store-gateway report error when interacting with the object storage. #6831
* [ENHANCEMENT] Querier HPA: improved scaling metric and scaling policies, in order to scale up and down more gradually. #6971
* [ENHANCEMENT] Rollout-operator: upgraded to v0.13.0. #7469
* [ENHANCEMENT] Rollout-operator: add tracing configuration to rollout-operator container (when tracing is enabled and configured). #7469
* [ENHANCEMENT] Query-frontend: configured `-shutdown-delay`, `-server.grpc.keepalive.max-connection-age` and termination grace period to reduce the likelihood of queries hitting terminated query-frontends. #7129
* [ENHANCEMENT] Autoscaling: add support for KEDA's `ignoreNullValues` option for Prometheus scaler. #7471
* [BUGFIX] Update memcached-exporter to 0.14.1 due to CVE-2023-39325. #6861

### Mimirtool

* [FEATURE] Add command `migrate-utf8` to migrate Alertmanager configurations for Alertmanager versions 0.27.0 and later. #7383
* [ENHANCEMENT] Add template render command to render locally a template. #7325
* [ENHANCEMENT] Add `--extra-headers` option to `mimirtool rules` command to add extra headers to requests for auth. #7141
* [ENHANCEMENT] Analyze Prometheus: set tenant header. #6737
* [ENHANCEMENT] Add argument `--output-dir` to `mimirtool alertmanager get` where the config and templates will be written to and can be loaded via `mimirtool alertmanager load` #6760
* [BUGFIX] Analyze rule-file: .metricsUsed field wasn't populated. #6953

### Mimir Continuous Test

* [ENHANCEMENT] Include comparison of all expected and actual values when any float sample does not match. #6756

### Query-tee

* [BUGFIX] Fix issue where `Host` HTTP header was not being correctly changed for the proxy targets. #7386
* [ENHANCEMENT] Allow using the value of X-Scope-OrgID for basic auth username in the forwarded request if URL username is set as `__REQUEST_HEADER_X_SCOPE_ORGID__`. #7452

### Documentation

* [CHANGE] No longer mark OTLP distributor endpoint as experimental. #7348
* [ENHANCEMENT] Added runbook for `KubePersistentVolumeFillingUp` alert. #7297
* [ENHANCEMENT] Add Grafana Cloud recommendations to OTLP documentation. #7375
* [BUGFIX] Fixed typo on single zone->zone aware replication Helm page. #7327

### Tools

* [CHANGE] copyblocks: The flags for copyblocks have been changed to align more closely with other tools. #6607
* [CHANGE] undelete-blocks: undelete-blocks-gcs has been removed and replaced with undelete-blocks, which supports recovering deleted blocks in versioned buckets from ABS, GCS, and S3-compatible object storage. #6607
* [FEATURE] copyprefix: Add tool to copy objects between prefixes. Supports ABS, GCS, and S3-compatible object storage. #6607

## 2.11.0

### Grafana Mimir

* [CHANGE] The following deprecated configurations have been removed: #6673 #6779 #6808 #6814
  * `-querier.iterators`
  * `-querier.batch-iterators`
  * `-blocks-storage.bucket-store.max-chunk-pool-bytes`
  * `-blocks-storage.bucket-store.chunk-pool-min-bucket-size-bytes`
  * `-blocks-storage.bucket-store.chunk-pool-max-bucket-size-bytes`
  * `-blocks-storage.bucket-store.bucket-index.enabled`
* [CHANGE] Querier: Split worker GRPC config into separate client configs for the frontend and scheduler to allow TLS to be configured correctly when specifying the `tls_server_name`. The GRPC config specified under `-querier.frontend-client.*` will no longer apply to the scheduler client, and will need to be set explicitly under `-querier.scheduler-client.*`. #6445 #6573
* [CHANGE] Store-gateway: enable sparse index headers by default. Sparse index headers reduce the time to load an index header up to 90%. #6005
* [CHANGE] Store-gateway: lazy-loading concurrency limit default value is now 4. #6004
* [CHANGE] General: enabled `-log.buffered` by default. The `-log.buffered` has been deprecated and will be removed in Mimir 2.13. #6131
* [CHANGE] Ingester: changed default `-blocks-storage.tsdb.series-hash-cache-max-size-bytes` setting from `1GB` to `350MB`. The new default cache size is enough to store the hashes for all series in a ingester, assuming up to 2M in-memory series per ingester and using the default 13h retention period for local TSDB blocks in the ingesters. #6130
* [CHANGE] Query-frontend: removed `cortex_query_frontend_workers_enqueued_requests_total`. Use `cortex_query_frontend_enqueue_duration_seconds_count` instead. #6121
* [CHANGE] Ingester / querier: enable ingester to querier chunks streaming by default and mark it as stable. #6174
* [CHANGE] Ingester / querier: enable ingester query request minimisation by default and mark it as stable. #6174
* [CHANGE] Ingester: changed the default value for the experimental configuration parameter `-blocks-storage.tsdb.early-head-compaction-min-estimated-series-reduction-percentage` from 10 to 15. #6186
* [CHANGE] Ingester: `/ingester/push` HTTP endpoint has been removed. This endpoint was added for testing and troubleshooting, but was never documented or used for anything. #6299
* [CHANGE] Experimental setting `-log.rate-limit-logs-per-second-burst` renamed to `-log.rate-limit-logs-burst-size`. #6230
* [CHANGE] Ingester: by setting the newly introduced experimental CLI flag `-ingester.return-only-grpc-errors` to true, ingester will return only gRPC errors. #6443 #6680 #6723
* [CHANGE] Upgrade Node.js to v20. #6540
* [CHANGE] Querier: `cortex_querier_blocks_consistency_checks_failed_total` is now incremented when a block couldn't be queried from any attempted store-gateway as opposed to incremented after each attempt. Also `cortex_querier_blocks_consistency_checks_total` is incremented once per query as opposed to once per attempt (with 3 attempts). #6590
* [CHANGE] Ingester: Modify utilization based read path limiter to base memory usage on Go heap size. #6584
* [FEATURE] Distributor: added option `-distributor.retry-after-header.enabled` to include the `Retry-After` header in recoverable error responses. #6608
* [FEATURE] Query-frontend: add experimental support for query blocking. Queries are blocked on a per-tenant basis and is configured via the limit `blocked_queries`. #5609
* [FEATURE] Vault: Added support for new Vault authentication methods: `AppRole`, `Kubernetes`, `UserPass` and `Token`. #6143
* [FEATURE] Add experimental endpoint `/api/v1/cardinality/active_series` to return the set of active series for a given selector. #6536 #6619 #6651 #6667 #6717
* [FEATURE] Added `-<prefix>.s3.part-size` flag to configure the S3 minimum file size in bytes used for multipart uploads. #6592
* [FEATURE] Add the experimental `-<prefix>.s3.send-content-md5` flag (defaults to `false`) to configure S3 Put Object requests to send a `Content-MD5` header. Setting this flag is not recommended unless your object storage does not support checksums. #6622
* [FEATURE] Distributor: add an experimental flag `-distributor.reusable-ingester-push-worker` that can be used to pre-allocate a pool of workers to be used to send push requests to the ingesters. #6660
* [FEATURE] Distributor: Support enabling of automatically generated name suffixes for metrics ingested via OTLP, through the flag `-distributor.otel-metric-suffixes-enabled`. #6542
* [FEATURE] Ingester: ingester can now track which of the user's series the ingester actually owns according to the ring, and only consider owned series when checking for user series limit. This helps to avoid hitting the user's series limit when scaling up ingesters or changing user's ingester shard size. Feature is currently experimental, and disabled by default. It can be enabled by setting `-ingester.use-ingester-owned-series-for-limits` (to use owned series for limiting). This is currently limited to multi-zone ingester setup, with replication factor being equal to number of zones. #6718 #7087
* [ENHANCEMENT] Query-frontend: don't treat cancel as an error. #4648
* [ENHANCEMENT] Ingester: exported summary `cortex_ingester_inflight_push_requests_summary` tracking total number of inflight requests in percentile buckets. #5845
* [ENHANCEMENT] Query-scheduler: add `cortex_query_scheduler_enqueue_duration_seconds` metric that records the time taken to enqueue or reject a query request. #5879
* [ENHANCEMENT] Query-frontend: add `cortex_query_frontend_enqueue_duration_seconds` metric that records the time taken to enqueue or reject a query request. When query-scheduler is in use, the metric has the `scheduler_address` label to differentiate the enqueue duration by query-scheduler backend. #5879 #6087 #6120
* [ENHANCEMENT] Store-gateway: add metric `cortex_bucket_store_blocks_loaded_by_duration` for counting the loaded number of blocks based on their duration. #6074  #6129
* [ENHANCEMENT] Expose `/sync/mutex/wait/total:seconds` Go runtime metric as `go_sync_mutex_wait_total_seconds_total` from all components. #5879
* [ENHANCEMENT] Query-scheduler: improve latency with many concurrent queriers. #5880
* [ENHANCEMENT] Ruler: add new per-tenant `cortex_ruler_queries_zero_fetched_series_total` metric to track rules that fetched no series. #5925
* [ENHANCEMENT] Implement support for `limit`, `limit_per_metric` and `metric` parameters for `<Prometheus HTTP prefix>/api/v1/metadata` endpoint. #5890
* [ENHANCEMENT] Distributor: add experimental support for storing metadata when ingesting metrics via OTLP. This makes metrics description and type available when ingesting metrics via OTLP. Enable with `-distributor.enable-otlp-metadata-storage=true`. #5693 #6035 #6254
* [ENHANCEMENT] Ingester: added support for sampling errors, which can be enabled by setting `-ingester.error-sample-rate`. This way each error will be logged once in the configured number of times. All the discarded samples will still be tracked by the `cortex_discarded_samples_total` metric. #5584 #6014
* [ENHANCEMENT] Ruler: Fetch secrets used to configure TLS on the Alertmanager client from Vault when `-vault.enabled` is true. #5239
* [ENHANCEMENT] Query-frontend: added query-sharding support for `group by` aggregation queries. #6024
* [ENHANCEMENT] Fetch secrets used to configure server-side TLS from Vault when `-vault.enabled` is true. #6052.
* [ENHANCEMENT] Packaging: add logrotate config file. #6142
* [ENHANCEMENT] Ingester: add the experimental configuration options `-blocks-storage.tsdb.head-postings-for-matchers-cache-max-bytes` and `-blocks-storage.tsdb.block-postings-for-matchers-cache-max-bytes` to enforce a limit in bytes on the `PostingsForMatchers()` cache used by ingesters (the cache limit is per TSDB head and block basis, not a global one). The experimental configuration options `-blocks-storage.tsdb.head-postings-for-matchers-cache-size` and `-blocks-storage.tsdb.block-postings-for-matchers-cache-size` have been deprecated. #6151
* [ENHANCEMENT] Ingester: use the `PostingsForMatchers()` in-memory cache for label values queries with matchers too. #6151
* [ENHANCEMENT] Ingester / store-gateway: optimized regex matchers. #6168 #6250
* [ENHANCEMENT] Distributor: Include ingester IDs in circuit breaker related metrics and logs. #6206
* [ENHANCEMENT] Querier: improve errors and logging when streaming chunks from ingesters and store-gateways. #6194 #6309
* [ENHANCEMENT] Querier: Add `cortex_querier_federation_exemplar_tenants_queried` and `cortex_querier_federation_tenants_queried` metrics to track the number of tenants queried by multi-tenant queries. #6374 #6409
* [ENHANCEMENT] All: added an experimental `-server.grpc.num-workers` flag that configures the number of long-living workers used to process gRPC requests. This could decrease the CPU usage by reducing the number of stack allocations. #6311
* [ENHANCEMENT] All: improved IPv6 support by using the proper host:port formatting. #6311
* [ENHANCEMENT] Querier: always return error encountered during chunks streaming, rather than `the stream has already been exhausted`. #6345 #6433
* [ENHANCEMENT] Query-frontend: add `instance_enable_ipv6` to support IPv6. #6111
* [ENHANCEMENT] Store-gateway: return same detailed error messages as queriers when chunks or series limits are reached. #6347
* [ENHANCEMENT] Querier: reduce memory consumed for queries that hit store-gateways. #6348
* [ENHANCEMENT] Ruler: include corresponding trace ID with log messages associated with rule evaluation. #6379 #6520
* [ENHANCEMENT] Querier: clarify log messages and span events emitted while querying ingesters, and include both ingester name and address when relevant. #6381
* [ENHANCEMENT] Memcached: introduce new experimental configuration parameters `-<prefix>.memcached.write-buffer-size-bytes` `-<prefix>.memcached.read-buffer-size-bytes` to customise the memcached client write and read buffer size (the buffer is allocated for each memcached connection). #6468
* [ENHANCEMENT] Ingester, Distributor: added experimental support for rejecting push requests received via gRPC before reading them into memory, if ingester or distributor is unable to accept the request. This is activated by using `-ingester.limit-inflight-requests-using-grpc-method-limiter` for ingester, and `-distributor.limit-inflight-requests-using-grpc-method-limiter` for distributor. #5976 #6300
* [ENHANCEMENT] Add capability in store-gateways to accept number of tokens through config. `-store-gateway.sharding-ring.num-tokens`, `default-value=512` #4863
* [ENHANCEMENT] Query-frontend: return warnings generated during query evaluation. #6391
* [ENHANCEMENT] Server: Add the option `-server.http-read-header-timeout` to enable specifying a timeout for reading HTTP request headers. It defaults to 0, in which case reading of headers can take up to `-server.http-read-timeout`, leaving no time for reading body, if there's any. #6517
* [ENHANCEMENT] Add connection-string option, `-<prefix>.azure.connection-string`, for Azure Blob Storage. #6487
* [ENHANCEMENT] Ingester: Add `-ingester.instance-limits.max-inflight-push-requests-bytes`. This limit protects the ingester against requests that together may cause an OOM. #6492
* [ENHANCEMENT] Ingester: add new per-tenant `cortex_ingester_local_limits` metric to expose the calculated local per-tenant limits seen at each ingester. Exports the local per-tenant series limit with label `{limit="max_global_series_per_user"}` #6403
* [ENHANCEMENT] Query-frontend: added "queue_time_seconds" field to "query stats" log. This is total time that query and subqueries spent in the queue, before queriers picked it up. #6537
* [ENHANCEMENT] Server: Add `-server.report-grpc-codes-in-instrumentation-label-enabled` CLI flag to specify whether gRPC status codes should be used in `status_code` label of `cortex_request_duration_seconds` metric. It defaults to false, meaning that successful and erroneous gRPC status codes are represented with `success` and `error` respectively. #6562
* [ENHANCEMENT] Server: Add `-ingester.client.report-grpc-codes-in-instrumentation-label-enabled` CLI flag to specify whether gRPC status codes should be used in `status_code` label of `cortex_ingester_client_request_duration_seconds` metric. It defaults to false, meaning that successful and erroneous gRPC status codes are represented with `2xx` and `error` respectively. #6562
* [ENHANCEMENT] Server: Add `-server.http-log-closed-connections-without-response-enabled` option to log details about connections to HTTP server that were closed before any data was sent back. This can happen if client doesn't manage to send complete HTTP headers before timeout. #6612
* [ENHANCEMENT] Query-frontend: include length of query, time since the earliest and latest points of a query, time since the earliest and latest points of a query, cached/uncached bytes in "query stats" logs. Time parameters (start/end/time) are always formatted as RFC3339 now. #6473 #6477 #6709 #6710
* [ENHANCEMENT] Query-frontend: `-query-frontend.align-queries-with-step` has been moved from a global flag to a per-tenant override. #6714
* [ENHANCEMENT] Distributor: added support for reducing the resolution of native histogram samples upon ingestion if the sample has too many buckets compared to `-validation.max-native-histogram-buckets`. This is enabled by default and can be turned off by setting `-validation.reduce-native-histogram-over-max-buckets` to `false`. #6535
* [ENHANCEMENT] Query-frontend: optionally wait for the frontend to complete startup if requests are received while the frontend is still starting. Disabled by default, set `-query-frontend.not-running-timeout` to a non-zero value to enable. #6621
* [ENHANCEMENT] Distributor: Include source IPs in OTLP push handler logs. #6652
* [ENHANCEMENT] Query-frontend: return clearer error message when a query request is received while shutting down. #6675
* [ENHANCEMENT] Querier: return clearer error message when a query request is cancelled by the caller. #6697
* [ENHANCEMENT] Compactor: Mark corrupted blocks for no-compaction to avoid blocking compactor future runs. #6588
* [ENHANCEMENT] Distributor: Added an experimental configuration option `distributor.ingestion-burst-factor` that overrides the `distributor.ingestion-burst-size` option if set. The `distributor.ingestion-burst-factor` is used to set the underlying ingestion rate limiter token bucket's burst size to a multiple of the per distributor `distributor.ingestion-rate-limit` and the `distributor.ingestion-burst-factor`. This is disabled by default. #6662
* [ENHANCEMENT] Add debug message to track tenants sending queries that are not able to benefit from caches. #6732
* [BUGFIX] Distributor: return server overload error in the event of exceeding the ingestion rate limit. #6549
* [BUGFIX] Ring: Ensure network addresses used for component hash rings are formatted correctly when using IPv6. #6068
* [BUGFIX] Query-scheduler: don't retain connections from queriers that have shut down, leading to gradually increasing enqueue latency over time. #6100 #6145
* [BUGFIX] Ingester: prevent query logic from continuing to execute after queries are canceled. #6085
* [BUGFIX] Ensure correct nesting of children of the `querier.Select` tracing span. #6085
* [BUGFIX] Packaging: fix preremove script preventing upgrades on RHEL based OS. #6067
* [BUGFIX] Querier: return actual error rather than `attempted to read series at index XXX from stream, but the stream has already been exhausted` (or even no error at all) when streaming chunks from ingesters or store-gateways is enabled and an error occurs while streaming chunks. #6346
* [BUGFIX] Querier: reduce log volume when querying ingesters with zone-awareness enabled and one or more instances in a single zone unavailable. #6381
* [BUGFIX] Querier: don't try to query further ingesters if ingester query request minimization is enabled and a query limit is reached as a result of the responses from the initial set of ingesters. #6402
* [BUGFIX] Ingester: Don't cache context cancellation error when querying. #6446
* [BUGFIX] Ingester: don't ignore errors encountered while iterating through chunks or samples in response to a query request. #6469
* [BUGFIX] All: fix issue where traces for some inter-component gRPC calls would incorrectly show the call as failing due to cancellation. #6470
* [BUGFIX] Querier: correctly mark streaming requests to ingesters or store-gateways as successful, not cancelled, in metrics and traces. #6471 #6505
* [BUGFIX] Querier: fix issue where queries fail with "context canceled" error when an ingester or store-gateway fails healthcheck while the query is in progress. #6550
* [BUGFIX] Tracing: When creating an OpenTelemetry tracing span, add it to the context for later retrieval. #6614
* [BUGFIX] Querier: always report query results to query-frontends, even when cancelled, to ensure query-frontends don't wait for results that will otherwise never arrive. #6703
* [BUGFIX] Querier: attempt to query ingesters in PENDING state, to reduce the likelihood that scaling up the number of ingesters in multiple zones simultaneously causes a read outage. #6726 #6727
* [BUGFIX] Querier: don't cancel inflight queries from a query-scheduler if the stream between the querier and query-scheduler is broken. #6728
* [BUGFIX] Store-gateway: Fix double-counting of some duration metrics. #6616
* [BUGFIX] Fixed possible series matcher corruption leading to wrong series being included in query results. #6884

### Mixin

* [CHANGE] Dashboards: enabled reporting gRPC codes as `status_code` label in Mimir dashboards. In case of gRPC calls, the successful `status_code` label on `cortex_request_duration_seconds` and gRPC client request duration metrics has changed from 'success' and '2xx' to 'OK'. #6561
* [CHANGE] Alerts: remove `MimirGossipMembersMismatch` alert and replace it with `MimirGossipMembersTooHigh` and `MimirGossipMembersTooLow` alerts that should have a higher signal-to-noise ratio. #6508
* [ENHANCEMENT] Dashboards: Optionally show rejected requests on Mimir Writes dashboard. Useful when used together with "early request rejection" in ingester and distributor. #6132 #6556
* [ENHANCEMENT] Alerts: added a critical alert for `CompactorSkippedBlocksWithOutOfOrderChunks` when multiple blocks are affected. #6410
* [ENHANCEMENT] Dashboards: Added the min-replicas for autoscaling dashboards. #6528
* [ENHANCEMENT] Dashboards: Show queries per second for the `/api/v1/cardinality/` endpoints on the "Overview" dashboard. #6720
* [BUGFIX] Alerts: fixed issue where `GossipMembersMismatch` warning message referred to per-instance labels that were not produced by the alert query. #6146
* [BUGFIX] Dashboards: Fix autoscaling dashboard panels for KEDA > 2.9. [Requires scraping the KEDA operator for metrics since they moved](https://github.com/kedacore/keda/issues/3972). #6528
* [BUGFIX] Alerts: Fix autoscaling alerts for KEDA > 2.9. [Requires scraping the KEDA operator for metrics since they moved](https://github.com/kedacore/keda/issues/3972). #6528

### Jsonnet

* [CHANGE] Ingester: reduce `-server.grpc-max-concurrent-streams` to 500. #5666
* [CHANGE] Changed default `_config.cluster_domain` from `cluster.local` to `cluster.local.` to reduce the number of DNS lookups made by Mimir. #6389
* [CHANGE] Query-frontend: changed default `_config.autoscaling_query_frontend_cpu_target_utilization` from `1` to `0.75`. #6395
* [CHANGE] Distributor: Increase HPA scale down period such that distributors are slower to scale down after autoscaling up. #6589
* [CHANGE] Store-gateway: Change the default timeout used for index-queries caches from `200ms` to `450ms`. #6786
* [FEATURE] Store-gateway: Allow automated zone-by-zone downscaling, that can be enabled via the `store_gateway_automated_downscale_enabled` flag. It is disabled by default. #6149
* [FEATURE] Ingester: Allow to configure TSDB Head early compaction using the following `_config` parameters: #6181
  * `ingester_tsdb_head_early_compaction_enabled` (disabled by default)
  * `ingester_tsdb_head_early_compaction_reduction_percentage`
  * `ingester_tsdb_head_early_compaction_min_in_memory_series`
* [ENHANCEMENT] Double the amount of rule groups for each user tier. #5897
* [ENHANCEMENT] Set `maxUnavailable` to 0 for `distributor`, `overrides-exporter`, `querier`, `query-frontend`, `query-scheduler` `ruler-querier`, `ruler-query-frontend`, `ruler-query-scheduler` and `consul` deployments, to ensure they don't become completely unavailable during a rollout. #5924
* [ENHANCEMENT] Update rollout-operator to `v0.9.0`. #6022 #6110 #6558 #6681
* [ENHANCEMENT] Update memcached to `memcached:1.6.22-alpine`. #6585
* [ENHANCEMENT] Store-gateway: replaced the following deprecated CLI flags: #6319
  * `-blocks-storage.bucket-store.index-header-lazy-loading-enabled` replaced with `-blocks-storage.bucket-store.index-header.lazy-loading-enabled`
  * `-blocks-storage.bucket-store.index-header-lazy-loading-idle-timeout` replaced with `-blocks-storage.bucket-store.index-header.lazy-loading-idle-timeout`
* [ENHANCEMENT] Store-gateway: Allow selective enablement of store-gateway automated scaling on a per-zone basis. #6302
* [BUGFIX] Autoscaling: KEDA > 2.9 removed the ability to set metricName in the trigger metadata. To help discern which metric is used by the HPA, we set the trigger name to what was the metricName. This is available as the `scaler` label on `keda_*` metrics. #6528

### Mimirtool

* [ENHANCEMENT] Analyze Grafana: Improve support for variables in range. #6657
* [BUGFIX] Fix out of bounds error on export with large timespans and/or series count. #5700
* [BUGFIX] Fix the issue where `--read-timeout` was applied to the entire `mimirtool analyze grafana` invocation rather than to individual Grafana API calls. #5915
* [BUGFIX] Fix incorrect remote-read path joining for `mimirtool remote-read` commands on Windows. #6011
* [BUGFIX] Fix template files full path being sent in `mimirtool alertmanager load` command. #6138
* [BUGFIX] Analyze rule-file: .metricsUsed field wasn't populated. #6953

### Mimir Continuous Test

### Query-tee

### Documentation

* [ENHANCEMENT] Document the concept of native histograms and how to send them to Mimir, migration path. #5956 #6488 #6539 #6752
* [ENHANCEMENT] Document native histograms query and visualization. #6231

### Tools

* [CHANGE] tsdb-index: Rename tool to tsdb-series. #6317
* [FEATURE] tsdb-labels: Add tool to print label names and values of a TSDB block. #6317
* [ENHANCEMENT] trafficdump: Trafficdump can now parse OTEL requests. Entire request is dumped to output, there's no filtering of fields or matching of series done. #6108

## 2.10.5

### Grafana Mimir

* [ENHANCEMENT] Update Docker base images from `alpine:3.18.3` to `alpine:3.18.5`. #6897
* [BUGFIX] Fixed possible series matcher corruption leading to wrong series being included in query results. #6886

### Documentation

* [ENHANCEMENT] Document the concept of native histograms and how to send them to Mimir, migration path. #6757
* [ENHANCEMENT] Document native histograms query and visualization. #6757

## 2.10.4

### Grafana Mimir

* [BUGFIX] Update otelhttp library to v0.44.0 as a mitigation for CVE-2023-45142. #6634

## 2.10.3

### Grafana Mimir

* [BUGFIX] Update grpc-go library to 1.57.2-dev that includes a fix for a bug introduced in 1.57.1. #6419

## 2.10.2

### Grafana Mimir

* [BUGFIX] Update grpc-go library to 1.57.1 and `golang.org/x/net` to `0.17`, which include fix for CVE-2023-44487. #6349

## 2.10.1

### Grafana Mimir

* [CHANGE] Update Go version to 1.21.3. #6244 #6325
* [BUGFIX] Query-frontend: Don't retry read requests rejected by the ingester due to utilization based read path limiting. #6032
* [BUGFIX] Ingester: fix panic in WAL replay of certain native histograms. #6086

## 2.10.0

### Grafana Mimir

* [CHANGE] Store-gateway: skip verifying index header integrity upon loading. To enable verification set `blocks_storage.bucket_store.index_header.verify_on_load: true`. #5174
* [CHANGE] Querier: change the default value of the experimental `-querier.streaming-chunks-per-ingester-buffer-size` flag to 256. #5203
* [CHANGE] Querier: only initiate query requests to ingesters in the `ACTIVE` state in the ring. #5342
* [CHANGE] Querier: renamed `-querier.prefer-streaming-chunks` to `-querier.prefer-streaming-chunks-from-ingesters` to enable streaming chunks from ingesters to queriers. #5182
* [CHANGE] Querier: `-query-frontend.cache-unaligned-requests` has been moved from a global flag to a per-tenant override. #5312
* [CHANGE] Ingester: removed `cortex_ingester_shipper_dir_syncs_total` and `cortex_ingester_shipper_dir_sync_failures_total` metrics. The former metric was not much useful, and the latter was never incremented. #5396
* [CHANGE] Ingester: removed logging of errors related to hitting per-instance limits to reduce resource usage when ingesters are under pressure. #5585
* [CHANGE] gRPC clients: use default connect timeout of 5s, and therefore enable default connect backoff max delay of 5s. #5562
* [CHANGE] Ingester: the `-validation.create-grace-period` is now enforced in the ingester too, other than distributor and query-frontend. If you've configured `-validation.create-grace-period` then make sure the configuration is applied to ingesters too. #5712
* [CHANGE] Distributor: the `-validation.create-grace-period` is now enforced for examplars too in the distributor. If an examplar has timestamp greater than "now + grace_period", then the exemplar will be dropped and the metric `cortex_discarded_exemplars_total{reason="exemplar_too_far_in_future",user="..."}` increased. #5761
* [CHANGE] Query-frontend: the `-validation.create-grace-period` is now enforced in the query-frontend even when the configured value is 0. When the value is 0, the query end time range is truncated to the current real-world time. #5829
* [CHANGE] Store-gateway: deprecated configuration parameters for index header under `blocks-storage.bucket-store` and use a new configurations in `blocks-storage.bucket-store.index-header`, deprecated configuration will be removed in Mimir 2.12. Configuration changes: #5726
  * `-blocks-storage.bucket-store.index-header-lazy-loading-enabled` is deprecated, use the new configuration `-blocks-storage.bucket-store.index-header.lazy-loading-enabled`
  * `-blocks-storage.bucket-store.index-header-lazy-loading-idle-timeout` is deprecated, use the new configuration `-blocks-storage.bucket-store.index-header.lazy-loading-idle-timeout`
  * `-blocks-storage.bucket-store.index-header-lazy-loading-concurrency` is deprecated, use the new configuration `-blocks-storage.bucket-store.index-header.lazy-loading-concurrency`
* [CHANGE] Store-gateway: remove experimental fine-grained chunks caching. The following experimental configuration parameters have been removed `-blocks-storage.bucket-store.chunks-cache.fine-grained-chunks-caching-enabled`, `-blocks-storage.bucket-store.fine-grained-chunks-caching-ranges-per-series`. #5816 #5875
* [CHANGE] Ingester: remove deprecated `blocks-storage.tsdb.max-tsdb-opening-concurrency-on-startup`. #5850
* [FEATURE] Introduced `-distributor.service-overload-status-code-on-rate-limit-enabled` flag for configuring status code to 529 instead of 429 upon rate limit exhaustion. #5752
* [FEATURE] Cardinality API: added a new `count_method` parameter which enables counting active series. #5136
* [FEATURE] Query-frontend: added experimental support to cache cardinality, label names and label values query responses. The cache will be used when `-query-frontend.cache-results` is enabled, and `-query-frontend.results-cache-ttl-for-cardinality-query` or `-query-frontend.results-cache-ttl-for-labels-query` set to a value greater than 0. The following metrics have been added to track the query results cache hit ratio per `request_type`: #5212 #5235 #5426 #5524
  * `cortex_frontend_query_result_cache_requests_total{request_type="query_range|cardinality|label_names_and_values"}`
  * `cortex_frontend_query_result_cache_hits_total{request_type="query_range|cardinality|label_names_and_values"}`
* [FEATURE] Added `-<prefix>.s3.list-objects-version` flag to configure the S3 list objects version. #5099
* [FEATURE] Ingester: add optional CPU/memory utilization based read request limiting, considered experimental. Disabled by default, enable by configuring limits via both of the following flags: #5012 #5392 #5394 #5526 #5508 #5704
  * `-ingester.read-path-cpu-utilization-limit`
  * `-ingester.read-path-memory-utilization-limit`
  * `-ingester.log-utilization-based-limiter-cpu-samples`
* [FEATURE] Ruler: support filtering results from rule status endpoint by `file`, `rule_group` and `rule_name`. #5291
* [FEATURE] Ingester: add experimental support for creating tokens by using spread minimizing strategy. This can be enabled with `-ingester.ring.token-generation-strategy: spread-minimizing` and `-ingester.ring.spread-minimizing-zones: <all available zones>`. In that case `-ingester.ring.tokens-file-path` must be empty. #5308 #5324
* [FEATURE] Storegateway: Persist sparse index-headers to disk and read from disk on index-header loads instead of reconstructing. #5465 #5651 #5726
* [FEATURE] Ingester: add experimental CLI flag `-ingester.ring.spread-minimizing-join-ring-in-order` that allows an ingester to register tokens in the ring only after all previous ingesters (with ID lower than its own ID) have already been registered. #5541
* [FEATURE] Ingester: add experimental support to compact the TSDB Head when the number of in-memory series is equal or greater than `-blocks-storage.tsdb.early-head-compaction-min-in-memory-series`, and the ingester estimates that the per-tenant TSDB Head compaction will reduce in-memory series by at least `-blocks-storage.tsdb.early-head-compaction-min-estimated-series-reduction-percentage`. #5371
* [FEATURE] Ingester: add new metrics for tracking native histograms in active series: `cortex_ingester_active_native_histogram_series`, `cortex_ingester_active_native_histogram_series_custom_tracker`, `cortex_ingester_active_native_histogram_buckets`, `cortex_ingester_active_native_histogram_buckets_custom_tracker`. The first 2 are the subsets of the existing and unmodified `cortex_ingester_active_series` and `cortex_ingester_active_series_custom_tracker` respectively, only tracking native histogram series, and the last 2 are the equivalents for tracking the number of buckets in native histogram series. #5318
* [FEATURE] Add experimental CLI flag `-<prefix>.s3.native-aws-auth-enabled` that allows to enable the default credentials provider chain of the AWS SDK. #5636
* [FEATURE] Distributor: add experimental support for circuit breaking when writing to ingesters via `-ingester.client.circuit-breaker.enabled`, `-ingester.client.circuit-breaker.failure-threshold`, or `-ingester.client.circuit-breaker.cooldown-period` or their corresponding YAML. #5650
* [FEATURE] The following features are no longer considered experimental. #5701 #5872
  * Ruler storage cache (`-ruler-storage.cache.*`)
  * Exclude ingesters running in specific zones (`-ingester.ring.excluded-zones`)
  * Cardinality-based query sharding (`-query-frontend.query-sharding-target-series-per-shard`)
  * Cardinality query result caching (`-query-frontend.results-cache-ttl-for-cardinality-query`)
  * Label names and values query result caching (`-query-frontend.results-cache-ttl-for-labels-query`)
  * Query expression size limit (`-query-frontend.max-query-expression-size-bytes`)
  * Peer discovery / tenant sharding for overrides exporters (`-overrides-exporter.ring.enabled`)
  * Configuring enabled metrics in overrides exporter (`-overrides-exporter.enabled-metrics`)
  * Per-tenant results cache TTL (`-query-frontend.results-cache-ttl`, `-query-frontend.results-cache-ttl-for-out-of-order-time-window`)
  * Shutdown delay (`-shutdown-delay`)
* [FEATURE] Querier: add experimental CLI flag `-tenant-federation.max-concurrent` to adjust the max number of per-tenant queries that can be run at a time when executing a single multi-tenant query. #5874
* [FEATURE] Alertmanager: add Microsoft Teams as a supported integration. #5840
* [ENHANCEMENT] Overrides-exporter: Add new metrics for write path and alertmanager (`max_global_metadata_per_user`, `max_global_metadata_per_metric`, `request_rate`, `request_burst_size`, `alertmanager_notification_rate_limit`, `alertmanager_max_dispatcher_aggregation_groups`, `alertmanager_max_alerts_count`, `alertmanager_max_alerts_size_bytes`) and added flag `-overrides-exporter.enabled-metrics` to explicitly configure desired metrics, e.g. `-overrides-exporter.enabled-metrics=request_rate,ingestion_rate`. Default value for this flag is: `ingestion_rate,ingestion_burst_size,max_global_series_per_user,max_global_series_per_metric,max_global_exemplars_per_user,max_fetched_chunks_per_query,max_fetched_series_per_query,ruler_max_rules_per_rule_group,ruler_max_rule_groups_per_tenant`. #5376
* [ENHANCEMENT] Cardinality API: when zone aware replication is enabled, the label values cardinality API can now tolerate single zone failure #5178
* [ENHANCEMENT] Distributor: optimize sending requests to ingesters when incoming requests don't need to be modified. For now this feature can be disabled by setting `-timeseries-unmarshal-caching-optimization-enabled=false`. #5137
* [ENHANCEMENT] Add advanced CLI flags to control gRPC client behaviour: #5161
  * `-<prefix>.connect-timeout`
  * `-<prefix>.connect-backoff-base-delay`
  * `-<prefix>.connect-backoff-max-delay`
  * `-<prefix>.initial-stream-window-size`
  * `-<prefix>.initial-connection-window-size`
* [ENHANCEMENT] Query-frontend: added "response_size_bytes" field to "query stats" log. #5196
* [ENHANCEMENT] Querier: refine error messages for per-tenant query limits, informing the user of the preferred strategy for not hitting the limit, in addition to how they may tweak the limit. #5059
* [ENHANCEMENT] Distributor: optimize sending of requests to ingesters by reusing memory buffers for marshalling requests. This optimization can be enabled by setting `-distributor.write-requests-buffer-pooling-enabled` to `true`. #5195 #5805 #5830
* [ENHANCEMENT] Querier: add experimental `-querier.minimize-ingester-requests` option to initially query only the minimum set of ingesters required to reach quorum. #5202 #5259 #5263
* [ENHANCEMENT] Querier: improve error message when streaming chunks from ingesters to queriers and a query limit is reached. #5245
* [ENHANCEMENT] Use new data structure for labels, to reduce memory consumption. #3555 #5731
* [ENHANCEMENT] Update alpine base image to 3.18.2. #5276
* [ENHANCEMENT] Ruler: add `cortex_ruler_sync_rules_duration_seconds` metric, tracking the time spent syncing all rule groups owned by the ruler instance. #5311
* [ENHANCEMENT] Store-gateway: add experimental `blocks-storage.bucket-store.index-header-lazy-loading-concurrency` config option to limit the number of concurrent index-headers loads when lazy loading. #5313 #5605
* [ENHANCEMENT] Ingester and querier: improve level of detail in traces emitted for queries that hit ingesters. #5315
* [ENHANCEMENT] Querier: add `cortex_querier_queries_rejected_total` metric that counts the number of queries rejected due to hitting a limit (eg. max series per query or max chunks per query). #5316 #5440 #5450
* [ENHANCEMENT] Querier: add experimental `-querier.minimize-ingester-requests-hedging-delay` option to initiate requests to further ingesters when request minimisation is enabled and not all initial requests have completed. #5368
* [ENHANCEMENT] Clarify docs for `-ingester.client.*` flags to make it clear that these are used by both queriers and distributors. #5375
* [ENHANCEMENT] Querier and store-gateway: add experimental support for streaming chunks from store-gateways to queriers while evaluating queries. This can be enabled with `-querier.prefer-streaming-chunks-from-store-gateways=true`. #5182
* [ENHANCEMENT] Querier: enforce `max-chunks-per-query` limit earlier in query processing when streaming chunks from ingesters to queriers to avoid unnecessarily consuming resources for queries that will be aborted. #5369 #5447
* [ENHANCEMENT] Ingester: added `cortex_ingester_shipper_last_successful_upload_timestamp_seconds` metric tracking the last successful TSDB block uploaded to the bucket (unix timestamp in seconds). #5396
* [ENHANCEMENT] Ingester: add two metrics tracking resource utilization calculated by utilization based limiter: #5496
  * `cortex_ingester_utilization_limiter_current_cpu_load`: The current exponential weighted moving average of the ingester's CPU load
  * `cortex_ingester_utilization_limiter_current_memory_usage_bytes`: The current ingester memory utilization
* [ENHANCEMENT] Ruler: added `insight=true` field to ruler's prometheus component for rule evaluation logs. #5510
* [ENHANCEMENT] Distributor Ingester: add metrics to count the number of requests rejected for hitting per-instance limits, `cortex_distributor_instance_rejected_requests_total` and `cortex_ingester_instance_rejected_requests_total` respectively. #5551
* [ENHANCEMENT] Distributor: add support for ingesting exponential histograms that are over the native histogram scale limit of 8 in OpenTelemetry format by downscaling them. #5532 #5607
* [ENHANCEMENT] General: buffered logging: #5506
  * `-log.buffered` CLI flag enable buffered logging.
* [ENHANCEMENT] Distributor: add more detailed information to traces generated while processing OTLP write requests. #5539
* [ENHANCEMENT] Distributor: improve performance ingesting OTLP payloads. #5531 #5607 #5616
* [ENHANCEMENT] Ingester: optimize label-values with matchers call when number of matched series is small. #5600
* [ENHANCEMENT] Compactor: delete bucket-index, markers and debug files if there are no blocks left in the bucket index. This cleanup must be enabled by using `-compactor.no-blocks-file-cleanup-enabled` option. #5648
* [ENHANCEMENT] Ingester: reduce memory usage of active series tracker. #5665
* [ENHANCEMENT] Store-gateway: added `-store-gateway.sharding-ring.auto-forget-enabled` configuration parameter to control whether store-gateway auto-forget feature should be enabled or disabled (enabled by default). #5702
* [ENHANCEMENT] Compactor: added per tenant block upload counters `cortex_block_upload_api_blocks_total`, `cortex_block_upload_api_bytes_total`, and `cortex_block_upload_api_files_total`. #5738
* [ENHANCEMENT] Compactor: verify time range of compacted block(s) matches the time range of input blocks. #5760
* [ENHANCEMENT] Querier: improved observability of calls to ingesters during queries. #5724
* [ENHANCEMENT] Compactor: block backfilling logging is now more verbose. #5711
* [ENHANCEMENT] Added support to rate limit application logs: #5764
  * `-log.rate-limit-enabled`
  * `-log.rate-limit-logs-per-second`
  * `-log.rate-limit-logs-per-second-burst`
* [ENHANCEMENT] Ingester: added `cortex_ingester_tsdb_head_min_timestamp_seconds` and `cortex_ingester_tsdb_head_max_timestamp_seconds` metrics which return min and max time of all TSDB Heads open in an ingester. #5786 #5815
* [ENHANCEMENT] Querier: cancel query requests to ingesters in a zone upon first error received from the zone, to reduce wasted effort spent computing results that won't be used #5764
* [ENHANCEMENT] All: improve tracing of internal HTTP requests sent over httpgrpc. #5782
* [ENHANCEMENT] Querier: add experimental per-query chunks limit based on an estimate of the number of chunks that will be sent from ingesters and store-gateways that is enforced earlier during query evaluation. This limit is disabled by default and can be configured with `-querier.max-estimated-fetched-chunks-per-query-multiplier`. #5765
* [ENHANCEMENT] Ingester: add UI for listing tenants with TSDB on given ingester and viewing details of tenants's TSDB on given ingester. #5803 #5824
* [ENHANCEMENT] Querier: improve observability of calls to store-gateways during queries. #5809
* [ENHANCEMENT] Query-frontend: improve tracing of interactions with query-scheduler. #5818
* [ENHANCEMENT] Query-scheduler: improve tracing of requests when request is rejected by query-scheduler. #5848
* [ENHANCEMENT] Ingester: avoid logging some errors that could cause logging contention. #5494 #5581
* [ENHANCEMENT] Store-gateway: wait for query gate after loading blocks. #5507
* [ENHANCEMENT] Store-gateway: always include `__name__` posting group in selection in order to reduce the number of object storage API calls. #5246
* [ENHANCEMENT] Ingester: track active series by ref instead of hash/labels to reduce memory usage. #5134 #5193
* [ENHANCEMENT] Go: updated to 1.21.1. #5955 #5960
* [ENHANCEMENT] Alertmanager: updated to alertmanager 0.26.0. #5840
* [BUGFIX] Ingester: Handle when previous ring state is leaving and the number of tokens has changed. #5204
* [BUGFIX] Querier: fix issue where queries that use the `timestamp()` function fail with `execution: attempted to read series at index 0 from stream, but the stream has already been exhausted` if streaming chunks from ingesters to queriers is enabled. #5370
* [BUGFIX] memberlist: bring back `memberlist_client_kv_store_count` metric that used to exist in Cortex, but got lost during dskit updates before Mimir 2.0. #5377
* [BUGFIX] Querier: pass on HTTP 503 query response code. #5364
* [BUGFIX] Store-gateway: Fix issue where stopping a store-gateway could cause all store-gateways to unload all blocks. #5464
* [BUGFIX] Allocate ballast in smaller blocks to avoid problem when entire ballast was kept in memory working set. #5565
* [BUGFIX] Querier: retry frontend result notification when an error is returned. #5591
* [BUGFIX] Querier: fix issue where `cortex_ingester_client_request_duration_seconds` metric did not include streaming query requests that did not return any series. #5695
* [BUGFIX] Ingester: fix ActiveSeries tracker double-counting series that have been deleted from the Head while still being active and then recreated again. #5678
* [BUGFIX] Ingester: don't set "last update time" of TSDB into the future when opening TSDB. This could prevent detecting of idle TSDB for a long time, if sample in distant future was ingested. #5787
* [BUGFIX] Store-gateway: fix bug when lazy index header could be closed prematurely even when still in use. #5795
* [BUGFIX] Ruler: gracefully shut down rule evaluations. #5778
* [BUGFIX] Querier: fix performance when ingesters stream samples. #5836
* [BUGFIX] Ingester: fix spurious `not found` errors on label values API during head compaction. #5957
* [BUGFIX] All: updated Minio object storage client from 7.0.62 to 7.0.63 to fix auto-detection of AWS GovCloud environments. #5905

### Mixin

* [CHANGE] Dashboards: show all workloads in selected namespace on "rollout progress" dashboard. #5113
* [CHANGE] Dashboards: show the number of updated and ready pods for each workload in the "rollout progress" panel on the "rollout progress" dashboard. #5113
* [CHANGE] Dashboards: removed "Query results cache misses" panel on the "Mimir / Queries" dashboard. #5423
* [CHANGE] Dashboards: default to shared crosshair on all dashboards. #5489
* [CHANGE] Dashboards: sort variable drop-down lists from A to Z, rather than Z to A. #5490
* [CHANGE] Alerts: removed `MimirProvisioningTooManyActiveSeries` alert. You should configure `-ingester.instance-limits.max-series` and rely on `MimirIngesterReachingSeriesLimit` alert instead. #5593
* [CHANGE] Alerts: removed `MimirProvisioningTooManyWrites` alert. The alerting threshold used in this alert was chosen arbitrarily and ingesters receiving an higher number of samples / sec don't necessarily have any issue. You should rely on SLOs metrics and alerts instead. #5706
* [CHANGE] Alerts: don't raise `MimirRequestErrors` or `MimirRequestLatency` alert for the `/debug/pprof` endpoint. #5826
* [ENHANCEMENT] Dashboards: adjust layout of "rollout progress" dashboard panels so that the "rollout progress" panel doesn't require scrolling. #5113
* [ENHANCEMENT] Dashboards: show container name first in "pods count per version" panel on "rollout progress" dashboard. #5113
* [ENHANCEMENT] Dashboards: show time spend waiting for turn when lazy loading index headers in the "index-header lazy load gate latency" panel on the "queries" dashboard. #5313
* [ENHANCEMENT] Dashboards: split query results cache hit ratio by request type in "Query results cache hit ratio" panel on the "Mimir / Queries" dashboard. #5423
* [ENHANCEMENT] Dashboards: add "rejected queries" panel to "queries" dashboard. #5429
* [ENHANCEMENT] Dashboards: add native histogram active series and active buckets to "tenants" dashboard. #5543
* [ENHANCEMENT] Dashboards: add panels to "Mimir / Writes" for requests rejected for per-instance limits. #5638
* [ENHANCEMENT] Dashboards: rename "Blocks currently loaded" to "Blocks currently owned" in the "Mimir / Queries" dashboard. #5705
* [ENHANCEMENT] Alerts: Add `MimirIngestedDataTooFarInTheFuture` warning alert that triggers when Mimir ingests sample with timestamp more than 1h in the future. #5822
* [BUGFIX] Alerts: fix `MimirIngesterRestarts` to fire only when the ingester container is restarted, excluding the cases the pod is rescheduled. #5397
* [BUGFIX] Dashboards: fix "unhealthy pods" panel on "rollout progress" dashboard showing only a number rather than the name of the workload and the number of unhealthy pods if only one workload has unhealthy pods. #5113 #5200
* [BUGFIX] Alerts: fixed `MimirIngesterHasNotShippedBlocks` and `MimirIngesterHasNotShippedBlocksSinceStart` alerts. #5396
* [BUGFIX] Alerts: Fix `MimirGossipMembersMismatch` to include `admin-api` and custom compactor pods. `admin-api` is a GEM component. #5641 #5797
* [BUGFIX] Dashboards: fix autoscaling dashboard panels that could show multiple series for a single component. #5810
* [BUGFIX] Dashboards: fix ruler-querier scaling metric panel query and split into CPU and memory scaling metric panels. #5739

### Jsonnet

* [CHANGE] Removed `_config.querier.concurrency` configuration option and replaced it with `_config.querier_max_concurrency` and `_config.ruler_querier_max_concurrency` to allow to easily fine tune it for different querier deployments. #5322
* [CHANGE] Change `_config.multi_zone_ingester_max_unavailable` to 50. #5327
* [CHANGE] Change distributors rolling update strategy configuration: `maxSurge` and `maxUnavailable` are set to `15%` and `0`. #5714
* [FEATURE] Alertmanager: Add horizontal pod autoscaler config, that can be enabled using `autoscaling_alertmanager_enabled: true`. #5194 #5249
* [ENHANCEMENT] Enable the `track_sizes` feature for Memcached pods to help determine cache efficiency. #5209
* [ENHANCEMENT] Add per-container map for environment variables. #5181
* [ENHANCEMENT] Add `PodDisruptionBudget`s for compactor, continuous-test, distributor, overrides-exporter, querier, query-frontend, query-scheduler, rollout-operator, ruler, ruler-querier, ruler-query-frontend, ruler-query-scheduler, and all memcached workloads. #5098
* [ENHANCEMENT] Ruler: configure the ruler storage cache when the metadata cache is enabled. #5326 #5334
* [ENHANCEMENT] Shuffle-sharding: ingester shards in user-classes can now be configured to target different series and limit percentage utilization through `_config.shuffle_sharding.target_series_per_ingester` and `_config.shuffle_sharding.target_utilization_percentage` values. #5470
* [ENHANCEMENT] Distributor: allow adjustment of the targeted CPU usage as a percentage of requested CPU. This can be adjusted with `_config.autoscaling_distributor_cpu_target_utilization`. #5525
* [ENHANCEMENT] Ruler: add configuration option `_config.ruler_remote_evaluation_max_query_response_size_bytes` to easily set the maximum query response size allowed (in bytes). #5592
* [ENHANCEMENT] Distributor: dynamically set `GOMAXPROCS` based on the CPU request. This should reduce distributor CPU utilization, assuming the CPU request is set to a value close to the actual utilization. #5588
* [ENHANCEMENT] Querier: dynamically set `GOMAXPROCS` based on the CPU request. This should reduce noisy neighbour issues created by the querier, whose CPU utilization could eventually saturate the Kubernetes node if unbounded. #5646 #5658
* [ENHANCEMENT] Allow to remove an entry from the configured environment variable for a given component, setting the environment value to `null` in the `*_env_map` objects (e.g. `store_gateway_env_map+:: { 'field': null}`). #5599
* [ENHANCEMENT] Allow overriding the default number of replicas for `etcd`. #5589
* [ENHANCEMENT] Memcached: reduce memory request for results, chunks and metadata caches. The requested memory is 5% greater than the configured memcached max cache size. #5661
* [ENHANCEMENT] Autoscaling: Add the following configuration options to fine tune autoscaler target utilization: #5679 #5682 #5689
  * `autoscaling_querier_target_utilization` (defaults to `0.75`)
  * `autoscaling_mimir_read_target_utilization` (defaults to `0.75`)
  * `autoscaling_ruler_querier_cpu_target_utilization` (defaults to `1`)
  * `autoscaling_distributor_memory_target_utilization` (defaults to `1`)
  * `autoscaling_ruler_cpu_target_utilization` (defaults to `1`)
  * `autoscaling_query_frontend_cpu_target_utilization` (defaults to `1`)
  * `autoscaling_ruler_query_frontend_cpu_target_utilization` (defaults to `1`)
  * `autoscaling_alertmanager_cpu_target_utilization` (defaults to `1`)
* [ENHANCEMENT] Gossip-ring: add appProtocol for istio compatibility. #5680
* [ENHANCEMENT] Add _config.commonConfig to allow adding common configuration parameters for all Mimir components. #5703
* [ENHANCEMENT] Update rollout-operator to `v0.7.0`. #5718
* [ENHANCEMENT] Increase the default rollout speed for store-gateway when lazy loading is disabled. #5823
* [ENHANCEMENT] Add autoscaling on memory for ruler-queriers. #5739
* [ENHANCEMENT] Deduplicate scaled object creation for most objects that scale on CPU and memory. #6411
* [BUGFIX] Fix compilation when index, chunks or metadata caches are disabled. #5710
* [BUGFIX] Autoscaling: treat OOMing containers as though they are using their full memory request. #5739
* [BUGFIX] Autoscaling: if no containers are up, report 0 memory usage instead of no data. #6411

### Mimirtool

* [ENHANCEMENT] Mimirtool uses paging to fetch all dashboards from Grafana when running `mimirtool analyse grafana`. This allows the tool to work correctly when running against Grafana instances with more than a 1000 dashboards. #5825
* [ENHANCEMENT] Extract metric name from queries that have a `__name__` matcher. #5911
* [BUGFIX] Mimirtool no longer parses label names as metric names when handling templating variables that are populated using `label_values(<label_name>)` when running `mimirtool analyse grafana`. #5832
* [BUGFIX] Fix panic when analyzing a grafana dashboard with multiline queries in templating variables. #5911

### Query-tee

* [CHANGE] Proxy `Content-Type` response header from backend. Previously `Content-Type: text/plain; charset=utf-8` was returned on all requests. #5183
* [CHANGE] Increase default value of `-proxy.compare-skip-recent-samples` to avoid racing with recording rule evaluation. #5561
* [CHANGE] Add `-backend.skip-tls-verify` to optionally skip TLS verification on backends. #5656

### Documentation

* [CHANGE] Fix reference to `get-started` documentation directory. #5476
* [CHANGE] Fix link to external OTLP/HTTP documentation.
* [ENHANCEMENT] Improved `MimirRulerTooManyFailedQueries` runbook. #5586
* [ENHANCEMENT] Improved "Recover accidentally deleted blocks" runbook. #5620
* [ENHANCEMENT] Documented options and trade-offs to query label names and values. #5582
* [ENHANCEMENT] Improved `MimirRequestErrors` runbook for alertmanager. #5694

### Tools

* [CHANGE] copyblocks: add support for S3 and the ability to copy between different object storage services. Due to this, the `-source-service` and `-destination-service` flags are now required and the `-service` flag has been removed. #5486
* [FEATURE] undelete-block-gcs: Added new tool for undeleting blocks on GCS storage. #5610 #5855
* [FEATURE] wal-reader: Added new tool for printing entries in TSDB WAL. #5780
* [ENHANCEMENT] ulidtime: add -seconds flag to print timestamps as Unix timestamps. #5621
* [ENHANCEMENT] ulidtime: exit with status code 1 if some ULIDs can't be parsed. #5621
* [ENHANCEMENT] tsdb-index-toc: added index-header size estimates. #5652
* [BUGFIX] Stop tools from panicking when `-help` flag is passed. #5412
* [BUGFIX] Remove github.com/golang/glog command line flags from tools. #5413

## 2.9.4

### Grafana Mimir

* [ENHANCEMENT] Update Docker base images from `alpine:3.18.3` to `alpine:3.18.5`. #6895

## 2.9.3

### Grafana Mimir

* [BUGFIX] Update `go.opentelemetry.io/contrib/instrumentation/net/http/otelhttp` to `0.44` which includes a fix for CVE-2023-45142. #6637

## 2.9.2

### Grafana Mimir

* [BUGFIX] Update grpc-go library to 1.56.3 and `golang.org/x/net` to `0.17`, which include fix for CVE-2023-44487. #6353 #6364

## 2.9.1

### Grafana Mimir

* [ENHANCEMENT] Update alpine base image to 3.18.3. #6021

## 2.9.0

### Grafana Mimir

* [CHANGE] Store-gateway: change expanded postings, postings, and label values index cache key format. These caches will be invalidated when rolling out the new Mimir version. #4770 #4978 #5037
* [CHANGE] Distributor: remove the "forwarding" feature as it isn't necessary anymore. #4876
* [CHANGE] Query-frontend: Change the default value of `-query-frontend.query-sharding-max-regexp-size-bytes` from `0` to `4096`. #4932
* [CHANGE] Querier: `-querier.query-ingesters-within` has been moved from a global flag to a per-tenant override. #4287
* [CHANGE] Querier: Use `-blocks-storage.tsdb.retention-period` instead of `-querier.query-ingesters-within` for calculating the lookback period for shuffle sharded ingesters. Setting `-querier.query-ingesters-within=0` no longer disables shuffle sharding on the read path. #4287
* [CHANGE] Block upload: `/api/v1/upload/block/{block}/files` endpoint now allows file uploads with no `Content-Length`. #4956
* [CHANGE] Store-gateway: deprecate configuration parameters for chunk pooling, they will be removed in Mimir 2.11. The following options are now also ignored: #4996
  * `-blocks-storage.bucket-store.max-chunk-pool-bytes`
  * `-blocks-storage.bucket-store.chunk-pool-min-bucket-size-bytes`
  * `-blocks-storage.bucket-store.chunk-pool-max-bucket-size-bytes`
* [CHANGE] Store-gateway: remove metrics `cortex_bucket_store_chunk_pool_requested_bytes_total` and `cortex_bucket_store_chunk_pool_returned_bytes_total`. #4996
* [CHANGE] Compactor: change default of `-compactor.partial-block-deletion-delay` to `1d`. This will automatically clean up partial blocks that were a result of failed block upload or deletion. #5026
* [CHANGE] Compactor: the deprecated configuration parameter `-compactor.consistency-delay` has been removed. #5050
* [CHANGE] Store-gateway: the deprecated configuration parameter `-blocks-storage.bucket-store.consistency-delay` has been removed. #5050
* [CHANGE] The configuration parameter `-blocks-storage.bucket-store.bucket-index.enabled` has been deprecated and will be removed in Mimir 2.11. Mimir is running by default with the bucket index enabled since version 2.0, and starting from the version 2.11 it will not be possible to disable it. #5051
* [CHANGE] The configuration parameters `-querier.iterators` and `-query.batch-iterators` have been deprecated and will be removed in Mimir 2.11. Mimir runs by default with `-querier.batch-iterators=true`, and starting from version 2.11 it will not be possible to change this. #5114
* [CHANGE] Compactor: change default of `-compactor.first-level-compaction-wait-period` to 25m. #5128
* [CHANGE] Ruler: changed default of `-ruler.poll-interval` from `1m` to `10m`. Starting from this release, the configured rule groups will also be re-synced each time they're modified calling the ruler configuration API. #5170
* [FEATURE] Query-frontend: add `-query-frontend.log-query-request-headers` to enable logging of request headers in query logs. #5030
* [FEATURE] Store-gateway: add experimental feature to retain lazy-loaded index headers between restarts by eagerly loading them during startup. This is disabled by default and can only be enabled if lazy loading is enabled. To enable this set the following: #5606
  * `-blocks-storage.bucket-store.index-header-lazy-loading-enabled` must be set to true
  * `-blocks-storage.bucket-store.index-header.eager-loading-startup-enabled` must be set to true
* [ENHANCEMENT] Add per-tenant limit `-validation.max-native-histogram-buckets` to be able to ignore native histogram samples that have too many buckets. #4765
* [ENHANCEMENT] Store-gateway: reduce memory usage in some LabelValues calls. #4789
* [ENHANCEMENT] Store-gateway: add a `stage` label to the metric `cortex_bucket_store_series_data_touched`. This label now applies to `data_type="chunks"` and `data_type="series"`. The `stage` label has 2 values: `processed` - the number of series that parsed - and `returned` - the number of series selected from the processed bytes to satisfy the query. #4797 #4830
* [ENHANCEMENT] Distributor: make `__meta_tenant_id` label available in relabeling rules configured via `metric_relabel_configs`. #4725
* [ENHANCEMENT] Compactor: added the configurable limit `compactor.block-upload-max-block-size-bytes` or `compactor_block_upload_max_block_size_bytes` to limit the byte size of uploaded or validated blocks. #4680
* [ENHANCEMENT] Querier: reduce CPU utilisation when shuffle sharding is enabled with large shard sizes. #4851
* [ENHANCEMENT] Packaging: facilitate configuration management by instructing systemd to start mimir with a configuration file. #4810
* [ENHANCEMENT] Store-gateway: reduce memory allocations when looking up postings from cache. #4861 #4869 #4962 #5047
* [ENHANCEMENT] Store-gateway: retain only necessary bytes when reading series from the bucket. #4926
* [ENHANCEMENT] Ingester, store-gateway: clear the shutdown marker after a successful shutdown to enable reusing their persistent volumes in case the ingester or store-gateway is restarted. #4985
* [ENHANCEMENT] Store-gateway, query-frontend: Reduced memory allocations when looking up cached entries from Memcached. #4862
* [ENHANCEMENT] Alertmanager: Add additional template function `queryFromGeneratorURL` returning query URL decoded query from the `GeneratorURL` field of an alert. #4301
* [ENHANCEMENT] Ruler: added experimental ruler storage cache support. The cache should reduce the number of "list objects" API calls issued to the object storage when there are 2+ ruler replicas running in a Mimir cluster. The cache can be configured setting `-ruler-storage.cache.*` CLI flags or their respective YAML config options. #4950 #5054
* [ENHANCEMENT] Store-gateway: added HTTP `/store-gateway/prepare-shutdown` endpoint for gracefully scaling down of store-gateways. A gauge `cortex_store_gateway_prepare_shutdown_requested` has been introduced for tracing this process. #4955
* [ENHANCEMENT] Updated Kuberesolver dependency (github.com/sercand/kuberesolver) from v2.4.0 to v4.0.0 and gRPC dependency (google.golang.org/grpc) from v1.47.0 to v1.53.0. #4922
* [ENHANCEMENT] Introduced new options for logging HTTP request headers: `-server.log-request-headers` enables logging HTTP request headers, `-server.log-request-headers-exclude-list` lists headers which should not be logged. #4922
* [ENHANCEMENT] Block upload: `/api/v1/upload/block/{block}/files` endpoint now disables read and write HTTP timeout, overriding `-server.http-read-timeout` and `-server.http-write-timeout` values. This is done to allow large file uploads to succeed. #4956
* [ENHANCEMENT] Alertmanager: Introduce new metrics from upstream. #4918
  * `cortex_alertmanager_notifications_failed_total` (added `reason` label)
  * `cortex_alertmanager_nflog_maintenance_total`
  * `cortex_alertmanager_nflog_maintenance_errors_total`
  * `cortex_alertmanager_silences_maintenance_total`
  * `cortex_alertmanager_silences_maintenance_errors_total`
* [ENHANCEMENT] Add native histogram support for `cortex_request_duration_seconds` metric family. #4987
* [ENHANCEMENT] Ruler: do not list rule groups in the object storage for disabled tenants. #5004
* [ENHANCEMENT] Query-frontend and querier: add HTTP API endpoint `<prometheus-http-prefix>/api/v1/format_query` to format a PromQL query. #4373
* [ENHANCEMENT] Query-frontend: Add `cortex_query_frontend_regexp_matcher_count` and `cortex_query_frontend_regexp_matcher_optimized_count` metrics to track optimization of regular expression label matchers. #4813
* [ENHANCEMENT] Alertmanager: Add configuration option to enable or disable the deletion of alertmanager state from object storage. This is useful when migrating alertmanager tenants from one cluster to another, because it avoids a condition where the state object is copied but then deleted before the configuration object is copied. #4989
* [ENHANCEMENT] Querier: only use the minimum set of chunks from ingesters when querying, and cancel unnecessary requests to ingesters sooner if we know their results won't be used. #5016
* [ENHANCEMENT] Add `-enable-go-runtime-metrics` flag to expose all go runtime metrics as Prometheus metrics. #5009
* [ENHANCEMENT] Ruler: trigger a synchronization of tenant's rule groups as soon as they change the rules configuration via API. This synchronization is in addition of the periodic syncing done every `-ruler.poll-interval`. The new behavior is enabled by default, but can be disabled with `-ruler.sync-rules-on-changes-enabled=false` (configurable on a per-tenant basis too). If you disable the new behaviour, then you may want to revert `-ruler.poll-interval` to `1m`. #4975 #5053 #5115 #5170
* [ENHANCEMENT] Distributor: Improve invalid tenant shard size error message. #5024
* [ENHANCEMENT] Store-gateway: record index header loading time separately in `cortex_bucket_store_series_request_stage_duration_seconds{stage="load_index_header"}`. Now index header loading will be visible in the "Mimir / Queries" dashboard in the "Series request p99/average latency" panels. #5011 #5062
* [ENHANCEMENT] Querier and ingester: add experimental support for streaming chunks from ingesters to queriers while evaluating queries. This can be enabled with `-querier.prefer-streaming-chunks=true`. #4886 #5078 #5094 #5126
* [ENHANCEMENT] Update Docker base images from `alpine:3.17.3` to `alpine:3.18.0`. #5065
* [ENHANCEMENT] Compactor: reduced the number of "object exists" API calls issued by the compactor to the object storage when syncing block's `meta.json` files. #5063
* [ENHANCEMENT] Distributor: Push request rate limits (`-distributor.request-rate-limit` and `-distributor.request-burst-size`) and their associated YAML configuration are now stable. #5124
* [ENHANCEMENT] Go: updated to 1.20.5. #5185
* [ENHANCEMENT] Update alpine base image to 3.18.2. #5274 #5276
* [BUGFIX] Metadata API: Mimir will now return an empty object when no metadata is available, matching Prometheus. #4782
* [BUGFIX] Store-gateway: add collision detection on expanded postings and individual postings cache keys. #4770
* [BUGFIX] Ruler: Support the `type=alert|record` query parameter for the API endpoint `<prometheus-http-prefix>/api/v1/rules`. #4302
* [BUGFIX] Backend: Check that alertmanager's data-dir doesn't overlap with bucket-sync dir. #4921
* [BUGFIX] Alertmanager: Allow to rate-limit webex, telegram and discord notifications. #4979
* [BUGFIX] Store-gateway: panics when decoding LabelValues responses that contain more than 655360 values. These responses are no longer cached. #5021
* [BUGFIX] Querier: don't leak memory when processing query requests from query-frontends (ie. when the query-scheduler is disabled). #5199

### Documentation

* [ENHANCEMENT] Improve `MimirIngesterReachingTenantsLimit` runbook. #4744 #4752
* [ENHANCEMENT] Add `symbol table size exceeds` case to `MimirCompactorHasNotSuccessfullyRunCompaction` runbook. #4945
* [ENHANCEMENT] Clarify which APIs use query sharding. #4948

### Mixin

* [CHANGE] Alerts: Remove `MimirQuerierHighRefetchRate`. #4980
* [CHANGE] Alerts: Remove `MimirTenantHasPartialBlocks`. This is obsoleted by the changed default of `-compactor.partial-block-deletion-delay` to `1d`, which will auto remediate this alert. #5026
* [ENHANCEMENT] Alertmanager dashboard: display active aggregation groups #4772
* [ENHANCEMENT] Alerts: `MimirIngesterTSDBWALCorrupted` now only fires when there are more than one corrupted WALs in single-zone deployments and when there are more than two zones affected in multi-zone deployments. #4920
* [ENHANCEMENT] Alerts: added labels to duplicated `MimirRolloutStuck` and `MimirCompactorHasNotUploadedBlocks` rules in order to distinguish them. #5023
* [ENHANCEMENT] Dashboards: fix holes in graph for lightly loaded clusters #4915
* [ENHANCEMENT] Dashboards: allow configuring additional services for the Rollout Progress dashboard. #5007
* [ENHANCEMENT] Alerts: do not fire `MimirAllocatingTooMuchMemory` alert for any matching container outside of namespaces where Mimir is running. #5089
* [BUGFIX] Dashboards: show cancelled requests in a different color to successful requests in throughput panels on dashboards. #5039
* [BUGFIX] Dashboards: fix dashboard panels that showed percentages with axes from 0 to 10000%. #5084
* [BUGFIX] Remove dependency on upstream Kubernetes mixin. #4732

### Jsonnet

* [CHANGE] Ruler: changed ruler autoscaling policy, extended scale down period from 60s to 600s. #4786
* [CHANGE] Update to v0.5.0 rollout-operator. #4893
* [CHANGE] Backend: add `alertmanager_args` to `mimir-backend` when running in read-write deployment mode. Remove hardcoded `filesystem` alertmanager storage. This moves alertmanager's data-dir to `/data/alertmanager` by default. #4907 #4921
* [CHANGE] Remove `-pdb` suffix from `PodDisruptionBudget` names. This will create new `PodDisruptionBudget` resources. Make sure to prune the old resources; otherwise, rollouts will be blocked. #5109
* [CHANGE] Query-frontend: enable query sharding for cardinality estimation via `-query-frontend.query-sharding-target-series-per-shard` by default if the results cache is enabled. #5128
* [ENHANCEMENT] Ingester: configure `-blocks-storage.tsdb.head-compaction-interval=15m` to spread TSDB head compaction over a wider time range. #4870
* [ENHANCEMENT] Ingester: configure `-blocks-storage.tsdb.wal-replay-concurrency` to CPU request minus 1. #4864
* [ENHANCEMENT] Compactor: configure `-compactor.first-level-compaction-wait-period` to TSDB head compaction interval plus 10 minutes. #4872
* [ENHANCEMENT] Store-gateway: set `GOMEMLIMIT` to the memory request value. This should reduce the likelihood the store-gateway may go out of memory, at the cost of an higher CPU utilization due to more frequent garbage collections when the memory utilization gets closer or above the configured requested memory. #4971
* [ENHANCEMENT] Store-gateway: dynamically set `GOMAXPROCS` based on the CPU request. This should reduce the likelihood a high load on the store-gateway will slow down the entire Kubernetes node. #5104
* [ENHANCEMENT] Store-gateway: add `store_gateway_lazy_loading_enabled` configuration option which combines disabled lazy-loading and reducing blocks sync concurrency. Reducing blocks sync concurrency improves startup times with disabled lazy loading on HDDs. #5025
* [ENHANCEMENT] Update `rollout-operator` image to `v0.6.0`. #5155
* [BUGFIX] Backend: configure `-ruler.alertmanager-url` to `mimir-backend` when running in read-write deployment mode. #4892
* [ENHANCEMENT] Memcached: don't overwrite upsteam memcached statefulset jsonnet to allow chosing between antiAffinity and topologySpreadConstraints.

### Mimirtool

* [CHANGE] check rules: will fail on duplicate rules when `--strict` is provided. #5035
* [FEATURE] sync/diff can now include/exclude namespaces based on a regular expression using `--namespaces-regex` and `--ignore-namespaces-regex`. #5100
* [ENHANCEMENT] analyze prometheus: allow to specify `-prometheus-http-prefix`. #4966
* [ENHANCEMENT] analyze grafana: allow to specify `--folder-title` to limit dashboards analysis based on their exact folder title. #4973

### Tools

* [CHANGE] copyblocks: copying between Azure Blob Storage buckets is now supported in addition to copying between Google Cloud Storage buckets. As a result, the `--service` flag is now required to be specified (accepted values are `gcs` or `abs`). #4756

## 2.8.0

### Grafana Mimir

* [CHANGE] Ingester: changed experimental CLI flag from `-out-of-order-blocks-external-label-enabled` to `-ingester.out-of-order-blocks-external-label-enabled` #4440
* [CHANGE] Store-gateway: The following metrics have been removed: #4332
  * `cortex_bucket_store_series_get_all_duration_seconds`
  * `cortex_bucket_store_series_merge_duration_seconds`
* [CHANGE] Ingester: changed default value of `-blocks-storage.tsdb.retention-period` from `24h` to `13h`. If you're running Mimir with a custom configuration and you're overriding `-querier.query-store-after` to a value greater than the default `12h` then you should increase `-blocks-storage.tsdb.retention-period` accordingly. #4382
* [CHANGE] Ingester: the configuration parameter `-blocks-storage.tsdb.max-tsdb-opening-concurrency-on-startup` has been deprecated and will be removed in Mimir 2.10. #4445
* [CHANGE] Query-frontend: Cached results now contain timestamp which allows Mimir to check if cached results are still valid based on current TTL configured for tenant. Results cached by previous Mimir version are used until they expire from cache, which can take up to 7 days. If you need to use per-tenant TTL sooner, please flush results cache manually. #4439
* [CHANGE] Ingester: the `cortex_ingester_tsdb_wal_replay_duration_seconds` metrics has been removed. #4465
* [CHANGE] Query-frontend and ruler: use protobuf internal query result payload format by default. This feature is no longer considered experimental. #4557 #4709
* [CHANGE] Ruler: reject creating federated rule groups while tenant federation is disabled. Previously the rule groups would be silently dropped during bucket sync. #4555
* [CHANGE] Compactor: the `/api/v1/upload/block/{block}/finish` endpoint now returns a `429` status code when the compactor has reached the limit specified by `-compactor.max-block-upload-validation-concurrency`. #4598
* [CHANGE] Compactor: when starting a block upload the maximum byte size of the block metadata provided in the request body is now limited to 1 MiB. If this limit is exceeded a `413` status code is returned. #4683
* [CHANGE] Store-gateway: cache key format for expanded postings has changed. This will invalidate the expanded postings in the index cache when deployed. #4667
* [FEATURE] Cache: Introduce experimental support for using Redis for results, chunks, index, and metadata caches. #4371
* [FEATURE] Vault: Introduce experimental integration with Vault to fetch secrets used to configure TLS for clients. Server TLS secrets will still be read from a file. `tls-ca-path`, `tls-cert-path` and `tls-key-path` will denote the path in Vault for the following CLI flags when `-vault.enabled` is true: #4446.
  * `-distributor.ha-tracker.etcd.*`
  * `-distributor.ring.etcd.*`
  * `-distributor.forwarding.grpc-client.*`
  * `-querier.store-gateway-client.*`
  * `-ingester.client.*`
  * `-ingester.ring.etcd.*`
  * `-querier.frontend-client.*`
  * `-query-frontend.grpc-client-config.*`
  * `-query-frontend.results-cache.redis.*`
  * `-blocks-storage.bucket-store.index-cache.redis.*`
  * `-blocks-storage.bucket-store.chunks-cache.redis.*`
  * `-blocks-storage.bucket-store.metadata-cache.redis.*`
  * `-compactor.ring.etcd.*`
  * `-store-gateway.sharding-ring.etcd.*`
  * `-ruler.client.*`
  * `-ruler.alertmanager-client.*`
  * `-ruler.ring.etcd.*`
  * `-ruler.query-frontend.grpc-client-config.*`
  * `-alertmanager.sharding-ring.etcd.*`
  * `-alertmanager.alertmanager-client.*`
  * `-memberlist.*`
  * `-query-scheduler.grpc-client-config.*`
  * `-query-scheduler.ring.etcd.*`
  * `-overrides-exporter.ring.etcd.*`
* [FEATURE] Distributor, ingester, querier, query-frontend, store-gateway: add experimental support for native histograms. Requires that the experimental protobuf query result response format is enabled by `-query-frontend.query-result-response-format=protobuf` on the query frontend. #4286 #4352 #4354 #4376 #4377 #4387 #4396 #4425 #4442 #4494 #4512 #4513 #4526
* [FEATURE] Added `-<prefix>.s3.storage-class` flag to configure the S3 storage class for objects written to S3 buckets. #4300
* [FEATURE] Add `freebsd` to the target OS when generating binaries for a Mimir release. #4654
* [FEATURE] Ingester: Add `prepare-shutdown` endpoint which can be used as part of Kubernetes scale down automations. #4718
* [ENHANCEMENT] Add timezone information to Alpine Docker images. #4583
* [ENHANCEMENT] Ruler: Sync rules when ruler JOINING the ring instead of ACTIVE, In order to reducing missed rule iterations during ruler restarts. #4451
* [ENHANCEMENT] Allow to define service name used for tracing via `JAEGER_SERVICE_NAME` environment variable. #4394
* [ENHANCEMENT] Querier and query-frontend: add experimental, more performant protobuf query result response format enabled with `-query-frontend.query-result-response-format=protobuf`. #4304 #4318 #4375
* [ENHANCEMENT] Compactor: added experimental configuration parameter `-compactor.first-level-compaction-wait-period`, to configure how long the compactor should wait before compacting 1st level blocks (uploaded by ingesters). This configuration option allows to reduce the chances compactor begins compacting blocks before all ingesters have uploaded their blocks to the storage. #4401
* [ENHANCEMENT] Store-gateway: use more efficient chunks fetching and caching. #4255
* [ENHANCEMENT] Query-frontend and ruler: add experimental, more performant protobuf internal query result response format enabled with `-ruler.query-frontend.query-result-response-format=protobuf`. #4331
* [ENHANCEMENT] Ruler: increased tolerance for missed iterations on alerts, reducing the chances of flapping firing alerts during ruler restarts. #4432
* [ENHANCEMENT] Optimized `.*` and `.+` regular expression label matchers. #4432
* [ENHANCEMENT] Optimized regular expression label matchers with alternates (e.g. `a|b|c`). #4647
* [ENHANCEMENT] Added an in-memory cache for regular expression matchers, to avoid parsing and compiling the same expression multiple times when used in recurring queries. #4633
* [ENHANCEMENT] Query-frontend: results cache TTL is now configurable by using `-query-frontend.results-cache-ttl` and `-query-frontend.results-cache-ttl-for-out-of-order-time-window` options. These values can also be specified per tenant. Default values are unchanged (7 days and 10 minutes respectively). #4385
* [ENHANCEMENT] Ingester: added advanced configuration parameter `-blocks-storage.tsdb.wal-replay-concurrency` representing the maximum number of CPUs used during WAL replay. #4445
* [ENHANCEMENT] Ingester: added metrics `cortex_ingester_tsdb_open_duration_seconds_total` to measure the total time it takes to open all existing TSDBs. The time tracked by this metric also includes the TSDBs WAL replay duration. #4465
* [ENHANCEMENT] Store-gateway: use streaming implementation for LabelNames RPC. The batch size for streaming is controlled by `-blocks-storage.bucket-store.batch-series-size`. #4464
* [ENHANCEMENT] Memcached: Add support for TLS or mTLS connections to cache servers. #4535
* [ENHANCEMENT] Compactor: blocks index files are now validated for correctness for blocks uploaded via the TSDB block upload feature. #4503
* [ENHANCEMENT] Compactor: block chunks and segment files are now validated for correctness for blocks uploaded via the TSDB block upload feature. #4549
* [ENHANCEMENT] Ingester: added configuration options to configure the "postings for matchers" cache of each compacted block queried from ingesters: #4561
  * `-blocks-storage.tsdb.block-postings-for-matchers-cache-ttl`
  * `-blocks-storage.tsdb.block-postings-for-matchers-cache-size`
  * `-blocks-storage.tsdb.block-postings-for-matchers-cache-force`
* [ENHANCEMENT] Compactor: validation of blocks uploaded via the TSDB block upload feature is now configurable on a per tenant basis: #4585
  * `-compactor.block-upload-validation-enabled` has been added, `compactor_block_upload_validation_enabled` can be used to override per tenant
  * `-compactor.block-upload.block-validation-enabled` was the previous global flag and has been removed
* [ENHANCEMENT] TSDB Block Upload: block upload validation concurrency can now be limited with `-compactor.max-block-upload-validation-concurrency`. #4598
* [ENHANCEMENT] OTLP: Add support for converting OTel exponential histograms to Prometheus native histograms. The ingestion of native histograms must be enabled, please set `-ingester.native-histograms-ingestion-enabled` to `true`. #4063 #4639
* [ENHANCEMENT] Query-frontend: add metric `cortex_query_fetched_index_bytes_total` to measure TSDB index bytes fetched to execute a query. #4597
* [ENHANCEMENT] Query-frontend: add experimental limit to enforce a max query expression size in bytes via `-query-frontend.max-query-expression-size-bytes` or `max_query_expression_size_bytes`. #4604
* [ENHANCEMENT] Query-tee: improve message logged when comparing responses and one response contains a non-JSON payload. #4588
* [ENHANCEMENT] Distributor: add ability to set per-distributor limits via `distributor_limits` block in runtime configuration in addition to the existing configuration. #4619
* [ENHANCEMENT] Querier: reduce peak memory consumption for queries that touch a large number of chunks. #4625
* [ENHANCEMENT] Query-frontend: added experimental `-query-frontend.query-sharding-max-regexp-size-bytes` limit to query-frontend. When set to a value greater than 0, query-frontend disabled query sharding for any query with a regexp matcher longer than the configured limit. #4632
* [ENHANCEMENT] Store-gateway: include statistics from LabelValues and LabelNames calls in `cortex_bucket_store_series*` metrics. #4673
* [ENHANCEMENT] Query-frontend: improve readability of distributed tracing spans. #4656
* [ENHANCEMENT] Update Docker base images from `alpine:3.17.2` to `alpine:3.17.3`. #4685
* [ENHANCEMENT] Querier: improve performance when shuffle sharding is enabled and the shard size is large. #4711
* [ENHANCEMENT] Ingester: improve performance when Active Series Tracker is in use. #4717
* [ENHANCEMENT] Store-gateway: optionally select `-blocks-storage.bucket-store.series-selection-strategy`, which can limit the impact of large posting lists (when many series share the same label name and value). #4667 #4695 #4698
* [ENHANCEMENT] Querier: Cache the converted float histogram from chunk iterator, hence there is no need to lookup chunk every time to get the converted float histogram. #4684
* [ENHANCEMENT] Ruler: Improve rule upload performance when not enforcing per-tenant rule group limits. #4828
* [ENHANCEMENT] Improved memory limit on the in-memory cache used for regular expression matchers. #4751
* [BUGFIX] Querier: Streaming remote read will now continue to return multiple chunks per frame after the first frame. #4423
* [BUGFIX] Store-gateway: the values for `stage="processed"` for the metrics `cortex_bucket_store_series_data_touched` and  `cortex_bucket_store_series_data_size_touched_bytes` when using fine-grained chunks caching is now reporting the correct values of chunks held in memory. #4449
* [BUGFIX] Compactor: fixed reporting a compaction error when compactor is correctly shut down while populating blocks. #4580
* [BUGFIX] OTLP: Do not drop exemplars of the OTLP Monotonic Sum metric. #4063
* [BUGFIX] Packaging: flag `/etc/default/mimir` and `/etc/sysconfig/mimir` as config to prevent overwrite. #4587
* [BUGFIX] Query-frontend: don't retry queries which error inside PromQL. #4643
* [BUGFIX] Store-gateway & query-frontend: report more consistent statistics for fetched index bytes. #4671
* [BUGFIX] Native histograms: fix how IsFloatHistogram determines if mimirpb.Histogram is a float histogram. #4706
* [BUGFIX] Query-frontend: fix query sharding for native histograms. #4666
* [BUGFIX] Ring status page: fixed the owned tokens percentage value displayed. #4730
* [BUGFIX] Querier: fixed chunk iterator that can return sample with wrong timestamp. #4450
* [BUGFIX] Packaging: fix preremove script preventing upgrades. #4801
* [BUGFIX] Security: updates Go to version 1.20.4 to fix CVE-2023-24539, CVE-2023-24540, CVE-2023-29400. #4903

### Mixin

* [ENHANCEMENT] Queries: Display data touched per sec in bytes instead of number of items. #4492
* [ENHANCEMENT] `_config.job_names.<job>` values can now be arrays of regular expressions in addition to a single string. Strings are still supported and behave as before. #4543
* [ENHANCEMENT] Queries dashboard: remove mention to store-gateway "streaming enabled" in panels because store-gateway only support streaming series since Mimir 2.7. #4569
* [ENHANCEMENT] Ruler: Add panel description for Read QPS panel in Ruler dashboard to explain values when in remote ruler mode. #4675
* [BUGFIX] Ruler dashboard: show data for reads from ingesters. #4543
* [BUGFIX] Pod selector regex for deployments: change `(.*-mimir-)` to `(.*mimir-)`. #4603

### Jsonnet

* [CHANGE] Ruler: changed ruler deployment max surge from `0` to `50%`, and max unavailable from `1` to `0`. #4381
* [CHANGE] Memcached connections parameters `-blocks-storage.bucket-store.index-cache.memcached.max-idle-connections`, `-blocks-storage.bucket-store.chunks-cache.memcached.max-idle-connections` and `-blocks-storage.bucket-store.metadata-cache.memcached.max-idle-connections` settings are now configured based on `max-get-multi-concurrency` and `max-async-concurrency`. #4591
* [CHANGE] Add support to use external Redis as cache. Following are some changes in the jsonnet config: #4386 #4640
  * Renamed `memcached_*_enabled` config options to `cache_*_enabled`
  * Renamed `memcached_*_max_item_size_mb` config options to `cache_*_max_item_size_mb`
  * Added `cache_*_backend` config options
* [CHANGE] Store-gateway StatefulSets with disabled multi-zone deployment are also unregistered from the ring on shutdown. This eliminated resharding during rollouts, at the cost of extra effort during scaling down store-gateways. For more information see [Scaling down store-gateways](https://grafana.com/docs/mimir/v2.7.x/operators-guide/run-production-environment/scaling-out/#scaling-down-store-gateways). #4713
* [CHANGE] Removed `$._config.querier.replicas` and `$._config.queryFrontend.replicas`. If you need to customize the number of querier or query-frontend replicas, and autoscaling is disabled, please set an override as is done for other stateless components (e.g. distributors). #5130
* [ENHANCEMENT] Alertmanager: add `alertmanager_data_disk_size` and  `alertmanager_data_disk_class` configuration options, by default no storage class is set. #4389
* [ENHANCEMENT] Update `rollout-operator` to `v0.4.0`. #4524
* [ENHANCEMENT] Update memcached to `memcached:1.6.19-alpine`. #4581
* [ENHANCEMENT] Add support for mTLS connections to Memcached servers. #4553
* [ENHANCEMENT] Update the `memcached-exporter` to `v0.11.2`. #4570
* [ENHANCEMENT] Autoscaling: Add `autoscaling_query_frontend_memory_target_utilization`, `autoscaling_ruler_query_frontend_memory_target_utilization`, and `autoscaling_ruler_memory_target_utilization` configuration options, for controlling the corresponding autoscaler memory thresholds. Each has a default of 1, i.e. 100%. #4612
* [ENHANCEMENT] Distributor: add ability to set per-distributor limits via `distributor_instance_limits` using runtime configuration. #4627
* [BUGFIX] Add missing query sharding settings for user_24M and user_32M plans. #4374

### Mimirtool

* [ENHANCEMENT] Backfill: mimirtool will now sleep and retry if it receives a 429 response while trying to finish an upload due to validation concurrency limits. #4598
* [ENHANCEMENT] `gauge` panel type is supported now in `mimirtool analyze dashboard`. #4679
* [ENHANCEMENT] Set a `User-Agent` header on requests to Mimir or Prometheus servers. #4700

### Mimir Continuous Test

* [FEATURE] Allow continuous testing of native histograms as well by enabling the flag `-tests.write-read-series-test.histogram-samples-enabled`. The metrics exposed by the tool will now have a new label called `type` with possible values of `float`, `histogram_float_counter`, `histogram_float_gauge`, `histogram_int_counter`, `histogram_int_gauge`, the list of metrics impacted: #4457
  * `mimir_continuous_test_writes_total`
  * `mimir_continuous_test_writes_failed_total`
  * `mimir_continuous_test_queries_total`
  * `mimir_continuous_test_queries_failed_total`
  * `mimir_continuous_test_query_result_checks_total`
  * `mimir_continuous_test_query_result_checks_failed_total`
* [ENHANCEMENT] Added a new metric `mimir_continuous_test_build_info` that reports version information, similar to the existing `cortex_build_info` metric exposed by other Mimir components. #4712
* [ENHANCEMENT] Add coherency for the selected ranges and instants of test queries. #4704

### Query-tee

### Documentation

* [CHANGE] Clarify what deprecation means in the lifecycle of configuration parameters. #4499
* [CHANGE] Update compactor `split-groups` and `split-and-merge-shards` recommendation on component page. #4623
* [FEATURE] Add instructions about how to configure native histograms. #4527
* [ENHANCEMENT] Runbook for MimirCompactorHasNotSuccessfullyRunCompaction extended to include scenario where compaction has fallen behind. #4609
* [ENHANCEMENT] Add explanation for QPS values for reads in remote ruler mode and writes generally, to the Ruler dashboard page. #4629
* [ENHANCEMENT] Expand zone-aware replication page to cover single physical availability zone deployments. #4631
* [FEATURE] Add instructions to use puppet module. #4610
* [FEATURE] Add documentation on how deploy mixin with terraform. #4161

### Tools

* [ENHANCEMENT] tsdb-index: iteration over index is now faster when any equal matcher is supplied. #4515

## 2.7.3

### Grafana Mimir

* [BUGFIX] Security: updates Go to version 1.20.4 to fix CVE-2023-24539, CVE-2023-24540, CVE-2023-29400. #4905

## 2.7.2

### Grafana Mimir

* [BUGFIX] Security: updated Go version to 1.20.3 to fix CVE-2023-24538 #4795

## 2.7.1

**Note**: During the release process, version 2.7.0 was tagged too early, before completing the release checklist and production testing. Release 2.7.1 doesn't include any code changes since 2.7.0, but now has proper release notes, published documentation, and has been fully tested in our production environment.

### Grafana Mimir

* [CHANGE] Ingester: the configuration parameter `-ingester.ring.readiness-check-ring-health` has been deprecated and will be removed in Mimir 2.9. #4422
* [CHANGE] Ruler: changed default value of `-ruler.evaluation-delay-duration` option from 0 to 1m. #4250
* [CHANGE] Querier: Errors with status code `422` coming from the store-gateway are propagated and not converted to the consistency check error anymore. #4100
* [CHANGE] Store-gateway: When a query hits `max_fetched_chunks_per_query` and `max_fetched_series_per_query` limits, an error with the status code `422` is created and returned. #4056
* [CHANGE] Packaging: Migrate FPM packaging solution to NFPM. Rationalize packages dependencies and add package for all binaries. #3911
* [CHANGE] Store-gateway: Deprecate flag `-blocks-storage.bucket-store.chunks-cache.subrange-size` since there's no benefit to changing the default of `16000`. #4135
* [CHANGE] Experimental support for ephemeral storage introduced in Mimir 2.6.0 has been removed. Following options are no longer available: #4252
  * `-blocks-storage.ephemeral-tsdb.*`
  * `-distributor.ephemeral-series-enabled`
  * `-distributor.ephemeral-series-matchers`
  * `-ingester.max-ephemeral-series-per-user`
  * `-ingester.instance-limits.max-ephemeral-series`
Querying with using `{__mimir_storage__="ephemeral"}` selector no longer works. All label values with `ephemeral-` prefix in `reason` label of `cortex_discarded_samples_total` metric are no longer available. Following metrics have been removed:
  * `cortex_ingester_ephemeral_series`
  * `cortex_ingester_ephemeral_series_created_total`
  * `cortex_ingester_ephemeral_series_removed_total`
  * `cortex_ingester_ingested_ephemeral_samples_total`
  * `cortex_ingester_ingested_ephemeral_samples_failures_total`
  * `cortex_ingester_memory_ephemeral_users`
  * `cortex_ingester_queries_ephemeral_total`
  * `cortex_ingester_queried_ephemeral_samples`
  * `cortex_ingester_queried_ephemeral_series`
* [CHANGE] Store-gateway: use mmap-less index-header reader by default and remove mmap-based index header reader. The following flags have changed: #4280
   * `-blocks-storage.bucket-store.index-header.map-populate-enabled` has been removed
   * `-blocks-storage.bucket-store.index-header.stream-reader-enabled` has been removed
   * `-blocks-storage.bucket-store.index-header.stream-reader-max-idle-file-handles` has been renamed to `-blocks-storage.bucket-store.index-header.max-idle-file-handles`, and the corresponding configuration file option has been renamed from `stream_reader_max_idle_file_handles` to `max_idle_file_handles`
* [CHANGE] Store-gateway: the streaming store-gateway is now enabled by default. The new default setting for `-blocks-storage.bucket-store.batch-series-size` is `5000`. #4330
* [CHANGE] Compactor: the configuration parameter `-compactor.consistency-delay` has been deprecated and will be removed in Mimir 2.9. #4409
* [CHANGE] Store-gateway: the configuration parameter `-blocks-storage.bucket-store.consistency-delay` has been deprecated and will be removed in Mimir 2.9. #4409
* [FEATURE] Ruler: added `keep_firing_for` support to alerting rules. #4099
* [FEATURE] Distributor, ingester: ingestion of native histograms. The new per-tenant limit `-ingester.native-histograms-ingestion-enabled` controls whether native histograms are stored or ignored. #4159
* [FEATURE] Query-frontend: Introduce experimental `-query-frontend.query-sharding-target-series-per-shard` to allow query sharding to take into account cardinality of similar requests executed previously. This feature uses the same cache that's used for results caching. #4121 #4177 #4188 #4254
* [ENHANCEMENT] Go: update go to 1.20.1. #4266
* [ENHANCEMENT] Ingester: added `out_of_order_blocks_external_label_enabled` shipper option to label out-of-order blocks before shipping them to cloud storage. #4182 #4297
* [ENHANCEMENT] Ruler: introduced concurrency when loading per-tenant rules configuration. This improvement is expected to speed up the ruler start up time in a Mimir cluster with a large number of tenants. #4258
* [ENHANCEMENT] Compactor: Add `reason` label to `cortex_compactor_runs_failed_total`. The value can be `shutdown` or `error`. #4012
* [ENHANCEMENT] Store-gateway: enforce `max_fetched_series_per_query`. #4056
* [ENHANCEMENT] Query-frontend: Disambiguate logs for failed queries. #4067
* [ENHANCEMENT] Query-frontend: log caller user agent in query stats logs. #4093
* [ENHANCEMENT] Store-gateway: add `data_type` label with values on `cortex_bucket_store_partitioner_extended_ranges_total`, `cortex_bucket_store_partitioner_expanded_ranges_total`, `cortex_bucket_store_partitioner_requested_ranges_total`, `cortex_bucket_store_partitioner_expanded_bytes_total`, `cortex_bucket_store_partitioner_requested_bytes_total` for `postings`, `series`, and `chunks`. #4095
* [ENHANCEMENT] Store-gateway: Reduce memory allocation rate when loading TSDB chunks from Memcached. #4074
* [ENHANCEMENT] Query-frontend: track `cortex_frontend_query_response_codec_duration_seconds` and `cortex_frontend_query_response_codec_payload_bytes` metrics to measure the time taken and bytes read / written while encoding and decoding query result payloads. #4110
* [ENHANCEMENT] Alertmanager: expose additional upstream metrics `cortex_alertmanager_dispatcher_aggregation_groups`, `cortex_alertmanager_dispatcher_alert_processing_duration_seconds`. #4151
* [ENHANCEMENT] Querier and query-frontend: add experimental, more performant protobuf internal query result response format enabled with `-query-frontend.query-result-response-format=protobuf`. #4153
* [ENHANCEMENT] Store-gateway: use more efficient chunks fetching and caching. This should reduce CPU, memory utilization, and receive bandwidth of a store-gateway. Enable with `-blocks-storage.bucket-store.chunks-cache.fine-grained-chunks-caching-enabled=true`. #4163 #4174 #4227
* [ENHANCEMENT] Query-frontend: Wait for in-flight queries to finish before shutting down. #4073 #4170
* [ENHANCEMENT] Store-gateway: added `encode` and `other` stage to `cortex_bucket_store_series_request_stage_duration_seconds` metric. #4179
* [ENHANCEMENT] Ingester: log state of TSDB when shipping or forced compaction can't be done due to unexpected state of TSDB. #4211
* [ENHANCEMENT] Update Docker base images from `alpine:3.17.1` to `alpine:3.17.2`. #4240
* [ENHANCEMENT] Store-gateway: add a `stage` label to the metrics `cortex_bucket_store_series_data_fetched`, `cortex_bucket_store_series_data_size_fetched_bytes`, `cortex_bucket_store_series_data_touched`, `cortex_bucket_store_series_data_size_touched_bytes`. This label only applies to `data_type="chunks"`. For `fetched` metrics with `data_type="chunks"` the `stage` label has 2 values: `fetched` - the chunks or bytes that were fetched from the cache or the object store, `refetched` - the chunks or bytes that had to be refetched from the cache or the object store because their size was underestimated during the first fetch. For `touched` metrics with `data_type="chunks"` the `stage` label has 2 values: `processed` - the chunks or bytes that were read from the fetched chunks or bytes and were processed in memory, `returned` - the chunks or bytes that were selected from the processed bytes to satisfy the query. #4227 #4316
* [ENHANCEMENT] Compactor: improve the partial block check related to `compactor.partial-block-deletion-delay` to potentially issue less requests to object storage. #4246
* [ENHANCEMENT] Memcached: added `-*.memcached.min-idle-connections-headroom-percentage` support to configure the minimum number of idle connections to keep open as a percentage (0-100) of the number of recently used idle connections. This feature is disabled when set to a negative value (default), which means idle connections are kept open indefinitely. #4249
* [ENHANCEMENT] Querier and store-gateway: optimized regular expression label matchers with case insensitive alternate operator. #4340 #4357
* [ENHANCEMENT] Compactor: added the experimental flag `-compactor.block-upload.block-validation-enabled` with the default `true` to configure whether block validation occurs on backfilled blocks. #3411
* [ENHANCEMENT] Ingester: apply a jitter to the first TSDB head compaction interval configured via `-blocks-storage.tsdb.head-compaction-interval`. Subsequent checks will happen at the configured interval. This should help to spread the TSDB head compaction among different ingesters over the configured interval. #4364
* [ENHANCEMENT] Ingester: the maximum accepted value for `-blocks-storage.tsdb.head-compaction-interval` has been increased from 5m to 15m. #4364
* [BUGFIX] Store-gateway: return `Canceled` rather than `Aborted` or `Internal` error when the calling querier cancels a label names or values request, and return `Internal` if processing the request fails for another reason. #4061
* [BUGFIX] Querier: track canceled requests with status code `499` in the metrics instead of `503` or `422`. #4099
* [BUGFIX] Ingester: compact out-of-order data during `/ingester/flush` or when TSDB is idle. #4180
* [BUGFIX] Ingester: conversion of global limits `max-series-per-user`, `max-series-per-metric`, `max-metadata-per-user` and `max-metadata-per-metric` into corresponding local limits now takes into account the number of ingesters in each zone. #4238
* [BUGFIX] Ingester: track `cortex_ingester_memory_series` metric consistently with `cortex_ingester_memory_series_created_total` and `cortex_ingester_memory_series_removed_total`. #4312
* [BUGFIX] Querier: fixed a bug which was incorrectly matching series with regular expression label matchers with begin/end anchors in the middle of the regular expression. #4340

### Mixin

* [CHANGE] Move auto-scaling panel rows down beneath logical network path in Reads and Writes dashboards. #4049
* [CHANGE] Make distributor auto-scaling metric panels show desired number of replicas. #4218
* [CHANGE] Alerts: The alert `MimirMemcachedRequestErrors` has been renamed to `MimirCacheRequestErrors`. #4242
* [ENHANCEMENT] Alerts: Added `MimirAutoscalerKedaFailing` alert firing when a KEDA scaler is failing. #4045
* [ENHANCEMENT] Add auto-scaling panels to ruler dashboard. #4046
* [ENHANCEMENT] Add gateway auto-scaling panels to Reads and Writes dashboards. #4049 #4216
* [ENHANCEMENT] Dashboards: distinguish between label names and label values queries. #4065
* [ENHANCEMENT] Add query-frontend and ruler-query-frontend auto-scaling panels to Reads and Ruler dashboards. #4199
* [BUGFIX] Alerts: Fixed `MimirAutoscalerNotActive` to not fire if scaling metric does not exist, to avoid false positives on scaled objects with 0 min replicas. #4045
* [BUGFIX] Alerts: `MimirCompactorHasNotSuccessfullyRunCompaction` is no longer triggered by frequent compactor restarts. #4012
* [BUGFIX] Tenants dashboard: Correctly show the ruler-query-scheduler queue size. #4152

### Jsonnet

* [CHANGE] Create the `query-frontend-discovery` service only when Mimir is deployed in microservice mode without query-scheduler. #4353
* [CHANGE] Add results cache backend config to `ruler-query-frontend` configuration to allow cache reuse for cardinality-estimation based sharding. #4257
* [ENHANCEMENT] Add support for ruler auto-scaling. #4046
* [ENHANCEMENT] Add optional `weight` param to `newQuerierScaledObject` and `newRulerQuerierScaledObject` to allow running multiple querier deployments on different node types. #4141
* [ENHANCEMENT] Add support for query-frontend and ruler-query-frontend auto-scaling. #4199
* [BUGFIX] Shuffle sharding: when applying user class limits, honor the minimum shard size configured in `$._config.shuffle_sharding.*`. #4363

### Mimirtool

* [FEATURE] Added `keep_firing_for` support to rules configuration. #4099
* [ENHANCEMENT] Add `-tls-insecure-skip-verify` to rules, alertmanager and backfill commands. #4162

### Query-tee

* [CHANGE] Increase default value of `-backend.read-timeout` to 150s, to accommodate default querier and query frontend timeout of 120s. #4262
* [ENHANCEMENT] Log errors that occur while performing requests to compare two endpoints. #4262
* [ENHANCEMENT] When comparing two responses that both contain an error, only consider the comparison failed if the errors differ. Previously, if either response contained an error, the comparison always failed, even if both responses contained the same error. #4262
* [ENHANCEMENT] Include the value of the `X-Scope-OrgID` header when logging a comparison failure. #4262
* [BUGFIX] Parameters (expression, time range etc.) for a query request where the parameters are in the HTTP request body rather than in the URL are now logged correctly when responses differ. #4265

### Documentation

* [ENHANCEMENT] Add guide on alternative migration method for Thanos to Mimir #3554
* [ENHANCEMENT] Restore "Migrate from Cortex" for Jsonnet. #3929
* [ENHANCEMENT] Document migration from microservices to read-write deployment mode. #3951
* [ENHANCEMENT] Do not error when there is nothing to commit as part of a publish #4058
* [ENHANCEMENT] Explain how to run Mimir locally using docker-compose #4079
* [ENHANCEMENT] Docs: use long flag names in runbook commands. #4088
* [ENHANCEMENT] Clarify how ingester replication happens. #4101
* [ENHANCEMENT] Improvements to the Get Started guide. #4315
* [BUGFIX] Added indentation to Azure and SWIFT backend definition. #4263

### Tools

* [ENHANCEMENT] Adapt tsdb-print-chunk for native histograms. #4186
* [ENHANCEMENT] Adapt tsdb-index-health for blocks containing native histograms. #4186
* [ENHANCEMENT] Adapt tsdb-chunks tool to handle native histograms. #4186

## 2.6.2

* [BUGFIX] Security: updates Go to version 1.20.4 to fix CVE-2023-24539, CVE-2023-24540, CVE-2023-29400. #4903

## 2.6.1

### Grafana Mimir

* [BUGFIX] Security: updates Go to version 1.20.3 to fix CVE-2023-24538 #4798

## 2.6.0

### Grafana Mimir

* [CHANGE] Querier: Introduce `-querier.max-partial-query-length` to limit the time range for partial queries at the querier level and deprecate `-store.max-query-length`. #3825 #4017
* [CHANGE] Store-gateway: Remove experimental `-blocks-storage.bucket-store.max-concurrent-reject-over-limit` flag. #3706
* [CHANGE] Ingester: If shipping is enabled block retention will now be relative to the upload time to cloud storage. If shipping is disabled block retention will be relative to the creation time of the block instead of the mintime of the last block created. #3816
* [CHANGE] Query-frontend: Deprecated CLI flag `-query-frontend.align-querier-with-step` has been removed. #3982
* [CHANGE] Alertmanager: added default configuration for `-alertmanager.configs.fallback`. Allows tenants to send alerts without first uploading an Alertmanager configuration. #3541
* [FEATURE] Store-gateway: streaming of series. The store-gateway can now stream results back to the querier instead of buffering them. This is expected to greatly reduce peak memory consumption while keeping latency the same. You can enable this feature by setting `-blocks-storage.bucket-store.batch-series-size` to a value in the high thousands (5000-10000). This is still an experimental feature and is subject to a changing API and instability. #3540 #3546 #3587 #3606 #3611 #3620 #3645 #3355 #3697 #3666 #3687 #3728 #3739 #3751 #3779 #3839
* [FEATURE] Alertmanager: Added support for the Webex receiver. #3758
* [FEATURE] Limits: Added the `-validation.separate-metrics-group-label` flag. This allows further separation of the `cortex_discarded_samples_total` metric by an additional `group` label - which is configured by this flag to be the value of a specific label on an incoming timeseries. Active groups are tracked and inactive groups are cleaned up on a defined interval. The maximum number of groups tracked is controlled by the `-max-separate-metrics-groups-per-user` flag. #3439
* [FEATURE] Overrides-exporter: Added experimental ring support to overrides-exporter via `-overrides-exporter.ring.enabled`. When enabled, the ring is used to establish a leader replica for the export of limit override metrics. #3908 #3953
* [FEATURE] Ephemeral storage (experimental): Mimir can now accept samples into "ephemeral storage". Such samples are available for querying for a short amount of time (`-blocks-storage.ephemeral-tsdb.retention-period`, defaults to 10 minutes), and then removed from memory. To use ephemeral storage, distributor must be configured with `-distributor.ephemeral-series-enabled` option. Series matching `-distributor.ephemeral-series-matchers` will be marked for storing into ephemeral storage in ingesters. Each tenant needs to have ephemeral storage enabled by using `-ingester.max-ephemeral-series-per-user` limit, which defaults to 0 (no ephemeral storage). Ingesters have new `-ingester.instance-limits.max-ephemeral-series` limit for total number of series in ephemeral storage across all tenants. If ingestion of samples into ephemeral storage fails, `cortex_discarded_samples_total` metric will use values prefixed with `ephemeral-` for `reason` label. Querying of ephemeral storage is possible by using `{__mimir_storage__="ephemeral"}` as metric selector. Following new metrics related to ephemeral storage are introduced: #3897 #3922 #3961 #3997 #4004
  * `cortex_ingester_ephemeral_series`
  * `cortex_ingester_ephemeral_series_created_total`
  * `cortex_ingester_ephemeral_series_removed_total`
  * `cortex_ingester_ingested_ephemeral_samples_total`
  * `cortex_ingester_ingested_ephemeral_samples_failures_total`
  * `cortex_ingester_memory_ephemeral_users`
  * `cortex_ingester_queries_ephemeral_total`
  * `cortex_ingester_queried_ephemeral_samples`
  * `cortex_ingester_queried_ephemeral_series`
* [ENHANCEMENT] Added new metric `thanos_shipper_last_successful_upload_time`: Unix timestamp (in seconds) of the last successful TSDB block uploaded to the bucket. #3627
* [ENHANCEMENT] Ruler: Added `-ruler.alertmanager-client.tls-enabled` configuration for alertmanager client. #3432 #3597
* [ENHANCEMENT] Activity tracker logs now have `component=activity-tracker` label. #3556
* [ENHANCEMENT] Distributor: remove labels with empty values #2439
* [ENHANCEMENT] Query-frontend: track query HTTP requests in the Activity Tracker. #3561
* [ENHANCEMENT] Store-gateway: Add experimental alternate implementation of index-header reader that does not use memory mapped files. The index-header reader is expected to improve stability of the store-gateway. You can enable this implementation with the flag `-blocks-storage.bucket-store.index-header.stream-reader-enabled`. #3639 #3691 #3703 #3742 #3785 #3787 #3797
* [ENHANCEMENT] Query-scheduler: add `cortex_query_scheduler_cancelled_requests_total` metric to track the number of requests that are already cancelled when dequeued. #3696
* [ENHANCEMENT] Store-gateway: add `cortex_bucket_store_partitioner_extended_ranges_total` metric to keep track of the ranges that the partitioner decided to overextend and merge in order to save API call to the object storage. #3769
* [ENHANCEMENT] Compactor: Auto-forget unhealthy compactors after ten failed ring heartbeats. #3771
* [ENHANCEMENT] Ruler: change default value of `-ruler.for-grace-period` from `10m` to `2m` and update help text. The new default value reflects how we operate Mimir at Grafana Labs. #3817
* [ENHANCEMENT] Ingester: Added experimental flags to force usage of _postings for matchers cache_. These flags will be removed in the future and it's not recommended to change them. #3823
  * `-blocks-storage.tsdb.head-postings-for-matchers-cache-ttl`
  * `-blocks-storage.tsdb.head-postings-for-matchers-cache-size`
  * `-blocks-storage.tsdb.head-postings-for-matchers-cache-force`
* [ENHANCEMENT] Ingester: Improved series selection performance when some of the matchers do not match any series. #3827
* [ENHANCEMENT] Alertmanager: Add new additional template function `tenantID` returning id of the tenant owning the alert. #3758
* [ENHANCEMENT] Alertmanager: Add additional template function `grafanaExploreURL` returning URL to grafana explore with range query. #3849
* [ENHANCEMENT] Reduce overhead of debug logging when filtered out. #3875
* [ENHANCEMENT] Update Docker base images from `alpine:3.16.2` to `alpine:3.17.1`. #3898
* [ENHANCEMENT] Ingester: Add new `/ingester/tsdb_metrics` endpoint to return tenant-specific TSDB metrics. #3923
* [ENHANCEMENT] Query-frontend: CLI flag `-query-frontend.max-total-query-length` and its associated YAML configuration is now stable. #3882
* [ENHANCEMENT] Ruler: rule groups now support optional and experimental `align_evaluation_time_on_interval` field, which causes all evaluations to happen on interval-aligned timestamp. #4013
* [ENHANCEMENT] Query-scheduler: ring-based service discovery is now stable. #4028
* [ENHANCEMENT] Store-gateway: improved performance of prefix matching on the labels. #4055 #4080
* [BUGFIX] Log the names of services that are not yet running rather than `unsupported value type` when calling `/ready` and some services are not running. #3625
* [BUGFIX] Alertmanager: Fix template spurious deletion with relative data dir. #3604
* [BUGFIX] Security: update prometheus/exporter-toolkit for CVE-2022-46146. #3675
* [BUGFIX] Security: update golang.org/x/net for CVE-2022-41717. #3755
* [BUGFIX] Debian package: Fix post-install, environment file path and user creation. #3720
* [BUGFIX] memberlist: Fix panic during Mimir startup when Mimir receives gossip message before it's ready. #3746
* [BUGFIX] Store-gateway: fix `cortex_bucket_store_partitioner_requested_bytes_total` metric to not double count overlapping ranges. #3769
* [BUGFIX] Update `github.com/thanos-io/objstore` to address issue with Multipart PUT on s3-compatible Object Storage. #3802 #3821
* [BUGFIX] Distributor, Query-scheduler: Make sure ring metrics include a `cortex_` prefix as expected by dashboards. #3809
* [BUGFIX] Querier: canceled requests are no longer reported as "consistency check" failures. #3837 #3927
* [BUGFIX] Distributor: don't panic when `metric_relabel_configs` in overrides contains null element. #3868
* [BUGFIX] Distributor: don't panic when OTLP histograms don't have any buckets. #3853
* [BUGFIX] Ingester, Compactor: fix panic that can occur when compaction fails. #3955
* [BUGFIX] Store-gateway: return `Canceled` rather than `Aborted` error when the calling querier cancels the request. #4007

### Mixin

* [ENHANCEMENT] Alerts: Added `MimirIngesterInstanceHasNoTenants` alert that fires when an ingester replica is not receiving write requests for any tenant. #3681
* [ENHANCEMENT] Alerts: Extended `MimirAllocatingTooMuchMemory` to check read-write deployment containers. #3710
* [ENHANCEMENT] Alerts: Added `MimirAlertmanagerInstanceHasNoTenants` alert that fires when an alertmanager instance ows no tenants. #3826
* [ENHANCEMENT] Alerts: Added `MimirRulerInstanceHasNoRuleGroups` alert that fires when a ruler replica is not assigned any rule group to evaluate. #3723
* [ENHANCEMENT] Support for baremetal deployment for alerts and scaling recording rules. #3719
* [ENHANCEMENT] Dashboards: querier autoscaling now supports multiple scaled objects (configurable via `$._config.autoscale.querier.hpa_name`). #3962
* [BUGFIX] Alerts: Fixed `MimirIngesterRestarts` alert when Mimir is deployed in read-write mode. #3716
* [BUGFIX] Alerts: Fixed `MimirIngesterHasNotShippedBlocks` and `MimirIngesterHasNotShippedBlocksSinceStart` alerts for when Mimir is deployed in read-write or monolithic modes and updated them to use new `thanos_shipper_last_successful_upload_time` metric. #3627
* [BUGFIX] Alerts: Fixed `MimirMemoryMapAreasTooHigh` alert when Mimir is deployed in read-write mode. #3626
* [BUGFIX] Alerts: Fixed `MimirCompactorSkippedBlocksWithOutOfOrderChunks` matching on non-existent label. #3628
* [BUGFIX] Dashboards: Fix `Rollout Progress` dashboard incorrectly using Gateway metrics when Gateway was not enabled. #3709
* [BUGFIX] Tenants dashboard: Make it compatible with all deployment types. #3754
* [BUGFIX] Alerts: Fixed `MimirCompactorHasNotUploadedBlocks` to not fire if compactor has nothing to do. #3793
* [BUGFIX] Alerts: Fixed `MimirAutoscalerNotActive` to not fire if scaling metric is 0, to avoid false positives on scaled objects with 0 min replicas. #3999

### Jsonnet

* [CHANGE] Replaced the deprecated `policy/v1beta1` with `policy/v1` when configuring a PodDisruptionBudget for read-write deployment mode. #3811
* [CHANGE] Removed `-server.http-write-timeout` default option value from querier and query-frontend, as it defaults to a higher value in the code now, and cannot be lower than `-querier.timeout`. #3836
* [CHANGE] Replaced `-store.max-query-length` with `-query-frontend.max-total-query-length` in the query-frontend config. #3879
* [CHANGE] Changed default `mimir_backend_data_disk_size` from `100Gi` to `250Gi`. #3894
* [ENHANCEMENT] Update `rollout-operator` to `v0.2.0`. #3624
* [ENHANCEMENT] Add `user_24M` and `user_32M` classes to operations config. #3367
* [ENHANCEMENT] Update memcached image from `memcached:1.6.16-alpine` to `memcached:1.6.17-alpine`. #3914
* [ENHANCEMENT] Allow configuring the ring for overrides-exporter. #3995
* [BUGFIX] Apply ingesters and store-gateways per-zone CLI flags overrides to read-write deployment mode too. #3766
* [BUGFIX] Apply overrides-exporter CLI flags to mimir-backend when running Mimir in read-write deployment mode. #3790
* [BUGFIX] Fixed `mimir-write` and `mimir-read` Kubernetes service to correctly balance requests among pods. #3855 #3864 #3906
* [BUGFIX] Fixed `ruler-query-frontend` and `mimir-read` gRPC server configuration to force clients to periodically re-resolve the backend addresses. #3862
* [BUGFIX] Fixed `mimir-read` CLI flags to ensure query-frontend configuration takes precedence over querier configuration. #3877

### Mimirtool

* [ENHANCEMENT] Update `mimirtool config convert` to work with Mimir 2.4, 2.5, 2.6 changes. #3952
* [ENHANCEMENT] Mimirtool is now available to install through Homebrew with `brew install mimirtool`. #3776
* [ENHANCEMENT] Added `--concurrency` to `mimirtool rules sync` command. #3996
* [BUGFIX] Fix summary output from `mimirtool rules sync` to display correct number of groups created and updated. #3918

### Documentation

* [BUGFIX] Querier: Remove assertion that the `-querier.max-concurrent` flag must also be set for the query-frontend. #3678
* [ENHANCEMENT] Update migration from cortex documentation. #3662
* [ENHANCEMENT] Query-scheduler: documented how to migrate from DNS-based to ring-based service discovery. #4028

### Tools

## 2.5.0

### Grafana Mimir

* [CHANGE] Flag `-azure.msi-resource` is now ignored, and will be removed in Mimir 2.7. This setting is now made automatically by Azure. #2682
* [CHANGE] Experimental flag `-blocks-storage.tsdb.out-of-order-capacity-min` has been removed. #3261
* [CHANGE] Distributor: Wrap errors from pushing to ingesters with useful context, for example clarifying timeouts. #3307
* [CHANGE] The default value of `-server.http-write-timeout` has changed from 30s to 2m. #3346
* [CHANGE] Reduce period of health checks in connection pools for querier->store-gateway, ruler->ruler, and alertmanager->alertmanager clients to 10s. This reduces the time to fail a gRPC call when the remote stops responding. #3168
* [CHANGE] Hide TSDB block ranges period config from doc and mark it experimental. #3518
* [FEATURE] Alertmanager: added Discord support. #3309
* [ENHANCEMENT] Added `-server.tls-min-version` and `-server.tls-cipher-suites` flags to configure cipher suites and min TLS version supported by HTTP and gRPC servers. #2898
* [ENHANCEMENT] Distributor: Add age filter to forwarding functionality, to not forward samples which are older than defined duration. If such samples are not ingested, `cortex_discarded_samples_total{reason="forwarded-sample-too-old"}` is increased. #3049 #3113
* [ENHANCEMENT] Store-gateway: Reduce memory allocation when generating ids in index cache. #3179
* [ENHANCEMENT] Query-frontend: truncate queries based on the configured creation grace period (`--validation.create-grace-period`) to avoid querying too far into the future. #3172
* [ENHANCEMENT] Ingester: Reduce activity tracker memory allocation. #3203
* [ENHANCEMENT] Query-frontend: Log more detailed information in the case of a failed query. #3190
* [ENHANCEMENT] Added `-usage-stats.installation-mode` configuration to track the installation mode via the anonymous usage statistics. #3244
* [ENHANCEMENT] Compactor: Add new `cortex_compactor_block_max_time_delta_seconds` histogram for detecting if compaction of blocks is lagging behind. #3240 #3429
* [ENHANCEMENT] Ingester: reduced the memory footprint of active series custom trackers. #2568
* [ENHANCEMENT] Distributor: Include `X-Scope-OrgId` header in requests forwarded to configured forwarding endpoint. #3283 #3385
* [ENHANCEMENT] Alertmanager: reduced memory utilization in Mimir clusters with a large number of tenants. #3309
* [ENHANCEMENT] Add experimental flag `-shutdown-delay` to allow components to wait after receiving SIGTERM and before stopping. In this time the component returns 503 from /ready endpoint. #3298
* [ENHANCEMENT] Go: update to go 1.19.3. #3371
* [ENHANCEMENT] Alerts: added `RulerRemoteEvaluationFailing` alert, firing when communication between ruler and frontend fails in remote operational mode. #3177 #3389
* [ENHANCEMENT] Clarify which S3 signature versions are supported in the error "unsupported signature version". #3376
* [ENHANCEMENT] Store-gateway: improved index header reading performance. #3393 #3397 #3436
* [ENHANCEMENT] Store-gateway: improved performance of series matching. #3391
* [ENHANCEMENT] Move the validation of incoming series before the distributor's forwarding functionality, so that we don't forward invalid series. #3386 #3458
* [ENHANCEMENT] S3 bucket configuration now validates that the endpoint does not have the bucket name prefix. #3414
* [ENHANCEMENT] Query-frontend: added "fetched index bytes" to query statistics, so that the statistics contain the total bytes read by store-gateways from TSDB block indexes. #3206
* [ENHANCEMENT] Distributor: push wrapper should only receive unforwarded samples. #2980
* [ENHANCEMENT] Added `/api/v1/status/config` and `/api/v1/status/flags` APIs to maintain compatibility with prometheus. #3596 #3983
* [BUGFIX] Flusher: Add `Overrides` as a dependency to prevent panics when starting with `-target=flusher`. #3151
* [BUGFIX] Updated `golang.org/x/text` dependency to fix CVE-2022-32149. #3285
* [BUGFIX] Query-frontend: properly close gRPC streams to the query-scheduler to stop memory and goroutines leak. #3302
* [BUGFIX] Ruler: persist evaluation delay configured in the rulegroup. #3392
* [BUGFIX] Ring status pages: show 100% ownership as "100%", not "1e+02%". #3435
* [BUGFIX] Fix panics in OTLP ingest path when parse errors exist. #3538

### Mixin

* [CHANGE] Alerts: Change `MimirSchedulerQueriesStuck` `for` time to 7 minutes to account for the time it takes for HPA to scale up. #3223
* [CHANGE] Dashboards: Removed the `Querier > Stages` panel from the `Mimir / Queries` dashboard. #3311
* [CHANGE] Configuration: The format of the `autoscaling` section of the configuration has changed to support more components. #3378
  * Instead of specific config variables for each component, they are listed in a dictionary. For example, `autoscaling.querier_enabled` becomes `autoscaling.querier.enabled`.
* [FEATURE] Dashboards: Added "Mimir / Overview resources" dashboard, providing an high level view over a Mimir cluster resources utilization. #3481
* [FEATURE] Dashboards: Added "Mimir / Overview networking" dashboard, providing an high level view over a Mimir cluster network bandwidth, inflight requests and TCP connections. #3487
* [FEATURE] Compile baremetal mixin along k8s mixin. #3162 #3514
* [ENHANCEMENT] Alerts: Add MimirRingMembersMismatch firing when a component does not have the expected number of running jobs. #2404
* [ENHANCEMENT] Dashboards: Add optional row about the Distributor's metric forwarding feature to the `Mimir / Writes` dashboard. #3182 #3394 #3394 #3461
* [ENHANCEMENT] Dashboards: Remove the "Instance Mapper" row from the "Alertmanager Resources Dashboard". This is a Grafana Cloud specific service and not relevant for external users. #3152
* [ENHANCEMENT] Dashboards: Add "remote read", "metadata", and "exemplar" queries to "Mimir / Overview" dashboard. #3245
* [ENHANCEMENT] Dashboards: Use non-red colors for non-error series in the "Mimir / Overview" dashboard. #3246
* [ENHANCEMENT] Dashboards: Add support to multi-zone deployments for the experimental read-write deployment mode. #3256
* [ENHANCEMENT] Dashboards: If enabled, add new row to the `Mimir / Writes` for distributor autoscaling metrics. #3378
* [ENHANCEMENT] Dashboards: Add read path insights row to the "Mimir / Tenants" dashboard. #3326
* [ENHANCEMENT] Alerts: Add runbook urls for alerts. #3452
* [ENHANCEMENT] Configuration: Make it possible to configure namespace label, job label, and job prefix. #3482
* [ENHANCEMENT] Dashboards: improved resources and networking dashboards to work with read-write deployment mode too. #3497 #3504 #3519 #3531
* [ENHANCEMENT] Alerts: Added "MimirDistributorForwardingErrorRate" alert, which fires on high error rates in the distributor’s forwarding feature. #3200
* [ENHANCEMENT] Improve phrasing in Overview dashboard. #3488
* [BUGFIX] Dashboards: Fix legend showing `persistentvolumeclaim` when using `deployment_type=baremetal` for `Disk space utilization` panels. #3173 #3184
* [BUGFIX] Alerts: Fixed `MimirGossipMembersMismatch` alert when Mimir is deployed in read-write mode. #3489
* [BUGFIX] Dashboards: Remove "Inflight requests" from object store panels because the panel is not tracking the inflight requests to object storage. #3521

### Jsonnet

* [CHANGE] Replaced the deprecated `policy/v1beta1` with `policy/v1` when configuring a PodDisruptionBudget. #3284
* [CHANGE] [Common storage configuration](https://grafana.com/docs/mimir/v2.3.x/operators-guide/configure/configure-object-storage-backend/#common-configuration) is now used to configure object storage in all components. This is a breaking change in terms of Jsonnet manifests and also a CLI flag update for components that use object storage, so it will require a rollout of those components. The changes include: #3257
  * `blocks_storage_backend` was renamed to `storage_backend` and is now used as the common storage backend for all components.
    * So were the related `blocks_storage_azure_account_(name|key)` and `blocks_storage_s3_endpoint` configurations.
  * `storage_s3_endpoint` is now rendered by default using the `aws_region` configuration instead of a hardcoded `us-east-1`.
  * `ruler_client_type` and `alertmanager_client_type` were renamed to `ruler_storage_backend` and `alertmanager_storage_backend` respectively, and their corresponding CLI flags won't be rendered unless explicitly set to a value different from the one in `storage_backend` (like `local`).
  * `alertmanager_s3_bucket_name`, `alertmanager_gcs_bucket_name` and `alertmanager_azure_container_name` have been removed, and replaced by a single `alertmanager_storage_bucket_name` configuration used for all object storages.
  * `genericBlocksStorageConfig` configuration object was removed, and so any extensions to it will be now ignored. Use `blockStorageConfig` instead.
  * `rulerClientConfig` and `alertmanagerStorageClientConfig` configuration objects were renamed to `rulerStorageConfig` and `alertmanagerStorageConfig` respectively, and so any extensions to their previous names will be now ignored. Use the new names instead.
  * The CLI flags `*.s3.region` are no longer rendered as they are optional and the region can be inferred by Mimir by performing an initial API call to the endpoint.
  * The migration to this change should usually consist of:
    * Renaming `blocks_storage_backend` key to `storage_backend`.
    * For Azure/S3:
      * Renaming `blocks_storage_(azure|s3)_*` configurations to `storage_(azure|s3)_*`.
      * If `ruler_storage_(azure|s3)_*` and `alertmanager_storage_(azure|s3)_*` keys were different from the `block_storage_*` ones, they should be now provided using CLI flags, see [configuration reference](https://grafana.com/docs/mimir/v2.3.x/operators-guide/configure/reference-configuration-parameters/) for more details.
    * Removing `ruler_client_type` and `alertmanager_client_type` if their value match the `storage_backend`, or renaming them to their new names otherwise.
    * Reviewing any possible extensions to `genericBlocksStorageConfig`, `rulerClientConfig` and `alertmanagerStorageClientConfig` and moving them to the corresponding new options.
    * Renaming the alertmanager's bucket name configuration from provider-specific to the new `alertmanager_storage_bucket_name` key.
* [CHANGE] The `overrides-exporter.libsonnet` file is now always imported. The overrides-exporter can be enabled in jsonnet setting the following: #3379
  ```jsonnet
  {
    _config+:: {
      overrides_exporter_enabled: true,
    }
  }
  ```
* [FEATURE] Added support for experimental read-write deployment mode. Enabling the read-write deployment mode on a existing Mimir cluster is a destructive operation, because the cluster will be re-created. If you're creating a new Mimir cluster, you can deploy it in read-write mode adding the following configuration: #3379 #3475 #3405
  ```jsonnet
  {
    _config+:: {
      deployment_mode: 'read-write',

      // See operations/mimir/read-write-deployment.libsonnet for more configuration options.
      mimir_write_replicas: 3,
      mimir_read_replicas: 2,
      mimir_backend_replicas: 3,
    }
  }
  ```
* [ENHANCEMENT] Add autoscaling support to the `mimir-read` component when running the read-write-deployment model. #3419
* [ENHANCEMENT] Added `$._config.usageStatsConfig` to track the installation mode via the anonymous usage statistics. #3294
* [ENHANCEMENT] The query-tee node port (`$._config.query_tee_node_port`) is now optional. #3272
* [ENHANCEMENT] Add support for autoscaling distributors. #3378
* [ENHANCEMENT] Make auto-scaling logic ensure integer KEDA thresholds. #3512
* [BUGFIX] Fixed query-scheduler ring configuration for dedicated ruler's queries and query-frontends. #3237 #3239
* [BUGFIX] Jsonnet: Fix auto-scaling so that ruler-querier CPU threshold is a string-encoded integer millicores value. #3520

### Mimirtool

* [FEATURE] Added `mimirtool alertmanager verify` command to validate configuration without uploading. #3440
* [ENHANCEMENT] Added `mimirtool rules delete-namespace` command to delete all of the rule groups in a namespace including the namespace itself. #3136
* [ENHANCEMENT] Refactor `mimirtool analyze prometheus`: add concurrency and resiliency #3349
  * Add `--concurrency` flag. Default: number of logical CPUs
* [BUGFIX] `--log.level=debug` now correctly prints the response from the remote endpoint when a request fails. #3180

### Documentation

* [ENHANCEMENT] Documented how to configure HA deduplication using Consul in a Mimir Helm deployment. #2972
* [ENHANCEMENT] Improve `MimirQuerierAutoscalerNotActive` runbook. #3186
* [ENHANCEMENT] Improve `MimirSchedulerQueriesStuck` runbook to reflect debug steps with querier auto-scaling enabled. #3223
* [ENHANCEMENT] Use imperative for docs titles. #3178 #3332 #3343
* [ENHANCEMENT] Docs: mention gRPC compression in "Production tips". #3201
* [ENHANCEMENT] Update ADOPTERS.md. #3224 #3225
* [ENHANCEMENT] Add a note for jsonnet deploying. #3213
* [ENHANCEMENT] out-of-order runbook update with use case. #3253
* [ENHANCEMENT] Fixed TSDB retention mentioned in the "Recover source blocks from ingesters" runbook. #3280
* [ENHANCEMENT] Run Grafana Mimir in production using the Helm chart. #3072
* [ENHANCEMENT] Use common configuration in the tutorial. #3282
* [ENHANCEMENT] Updated detailed steps for migrating blocks from Thanos to Mimir. #3290
* [ENHANCEMENT] Add scheme to DNS service discovery docs. #3450
* [BUGFIX] Remove reference to file that no longer exists in contributing guide. #3404
* [BUGFIX] Fix some minor typos in the contributing guide and on the runbooks page. #3418
* [BUGFIX] Fix small typos in API reference. #3526
* [BUGFIX] Fixed TSDB retention mentioned in the "Recover source blocks from ingesters" runbook. #3278
* [BUGFIX] Fixed configuration example in the "Configuring the Grafana Mimir query-frontend to work with Prometheus" guide. #3374

### Tools

* [FEATURE] Add `copyblocks` tool, to copy Mimir blocks between two GCS buckets. #3264
* [ENHANCEMENT] copyblocks: copy no-compact global markers and optimize min time filter check. #3268
* [ENHANCEMENT] Mimir rules GitHub action: Added the ability to change default value of `label` when running `prepare` command. #3236
* [BUGFIX] Mimir rules Github action: Fix single line output. #3421

## 2.4.0

### Grafana Mimir

* [CHANGE] Distributor: change the default value of `-distributor.remote-timeout` to `2s` from `20s` and `-distributor.forwarding.request-timeout` to `2s` from `10s` to improve distributor resource usage when ingesters crash. #2728 #2912
* [CHANGE] Anonymous usage statistics tracking: added the `-ingester.ring.store` value. #2981
* [CHANGE] Series metadata `HELP` that is longer than `-validation.max-metadata-length` is now truncated silently, instead of being dropped with a 400 status code. #2993
* [CHANGE] Ingester: changed default setting for `-ingester.ring.readiness-check-ring-health` from `true` to `false`. #2953
* [CHANGE] Anonymous usage statistics tracking has been enabled by default, to help Mimir maintainers make better decisions to support the open source community. #2939 #3034
* [CHANGE] Anonymous usage statistics tracking: added the minimum and maximum value of `-ingester.out-of-order-time-window`. #2940
* [CHANGE] The default hash ring heartbeat period for distributors, ingesters, rulers and compactors has been increased from `5s` to `15s`. Now the default heartbeat period for all Mimir hash rings is `15s`. #3033
* [CHANGE] Reduce the default TSDB head compaction concurrency (`-blocks-storage.tsdb.head-compaction-concurrency`) from 5 to 1, in order to reduce CPU spikes. #3093
* [CHANGE] Ruler: the ruler's [remote evaluation mode](https://grafana.com/docs/mimir/latest/operators-guide/architecture/components/ruler/#remote) (`-ruler.query-frontend.address`) is now stable. #3109
* [CHANGE] Limits: removed the deprecated YAML configuration option `active_series_custom_trackers_config`. Please use `active_series_custom_trackers` instead. #3110
* [CHANGE] Ingester: removed the deprecated configuration option `-ingester.ring.join-after`. #3111
* [CHANGE] Querier: removed the deprecated configuration option `-querier.shuffle-sharding-ingesters-lookback-period`. The value of `-querier.query-ingesters-within` is now used internally for shuffle sharding lookback, while you can use `-querier.shuffle-sharding-ingesters-enabled` to enable or disable shuffle sharding on the read path. #3111
* [CHANGE] Memberlist: cluster label verification feature (`-memberlist.cluster-label` and `-memberlist.cluster-label-verification-disabled`) is now marked as stable. #3108
* [CHANGE] Distributor: only single per-tenant forwarding endpoint can be configured now. Support for per-rule endpoint has been removed. #3095
* [FEATURE] Query-scheduler: added an experimental ring-based service discovery support for the query-scheduler. Refer to [query-scheduler configuration](https://grafana.com/docs/mimir/next/operators-guide/architecture/components/query-scheduler/#configuration) for more information. #2957
* [FEATURE] Introduced the experimental endpoint `/api/v1/user_limits` exposed by all components that load runtime configuration. This endpoint exposes realtime limits for the authenticated tenant, in JSON format. #2864 #3017
* [FEATURE] Query-scheduler: added the experimental configuration option `-query-scheduler.max-used-instances` to restrict the number of query-schedulers effectively used regardless how many replicas are running. This feature can be useful when using the experimental read-write deployment mode. #3005
* [ENHANCEMENT] Go: updated to go 1.19.2. #2637 #3127 #3129
* [ENHANCEMENT] Runtime config: don't unmarshal runtime configuration files if they haven't changed. This can save a bit of CPU and memory on every component using runtime config. #2954
* [ENHANCEMENT] Query-frontend: Add `cortex_frontend_query_result_cache_skipped_total` and `cortex_frontend_query_result_cache_attempted_total` metrics to track the reason why query results are not cached. #2855
* [ENHANCEMENT] Distributor: pool more connections per host when forwarding request. Mark requests as idempotent so they can be retried under some conditions. #2968
* [ENHANCEMENT] Distributor: failure to send request to forwarding target now also increments `cortex_distributor_forward_errors_total`, with `status_code="failed"`. #2968
* [ENHANCEMENT] Distributor: added support forwarding push requests via gRPC, using `httpgrpc` messages from weaveworks/common library. #2996
* [ENHANCEMENT] Query-frontend / Querier: increase internal backoff period used to retry connections to query-frontend / query-scheduler. #3011
* [ENHANCEMENT] Querier: do not log "error processing requests from scheduler" when the query-scheduler is shutting down. #3012
* [ENHANCEMENT] Query-frontend: query sharding process is now time-bounded and it is cancelled if the request is aborted. #3028
* [ENHANCEMENT] Query-frontend: improved Prometheus response JSON encoding performance. #2450
* [ENHANCEMENT] TLS: added configuration parameters to configure the client's TLS cipher suites and minimum version. The following new CLI flags have been added: #3070
  * `-alertmanager.alertmanager-client.tls-cipher-suites`
  * `-alertmanager.alertmanager-client.tls-min-version`
  * `-alertmanager.sharding-ring.etcd.tls-cipher-suites`
  * `-alertmanager.sharding-ring.etcd.tls-min-version`
  * `-compactor.ring.etcd.tls-cipher-suites`
  * `-compactor.ring.etcd.tls-min-version`
  * `-distributor.forwarding.grpc-client.tls-cipher-suites`
  * `-distributor.forwarding.grpc-client.tls-min-version`
  * `-distributor.ha-tracker.etcd.tls-cipher-suites`
  * `-distributor.ha-tracker.etcd.tls-min-version`
  * `-distributor.ring.etcd.tls-cipher-suites`
  * `-distributor.ring.etcd.tls-min-version`
  * `-ingester.client.tls-cipher-suites`
  * `-ingester.client.tls-min-version`
  * `-ingester.ring.etcd.tls-cipher-suites`
  * `-ingester.ring.etcd.tls-min-version`
  * `-memberlist.tls-cipher-suites`
  * `-memberlist.tls-min-version`
  * `-querier.frontend-client.tls-cipher-suites`
  * `-querier.frontend-client.tls-min-version`
  * `-querier.store-gateway-client.tls-cipher-suites`
  * `-querier.store-gateway-client.tls-min-version`
  * `-query-frontend.grpc-client-config.tls-cipher-suites`
  * `-query-frontend.grpc-client-config.tls-min-version`
  * `-query-scheduler.grpc-client-config.tls-cipher-suites`
  * `-query-scheduler.grpc-client-config.tls-min-version`
  * `-query-scheduler.ring.etcd.tls-cipher-suites`
  * `-query-scheduler.ring.etcd.tls-min-version`
  * `-ruler.alertmanager-client.tls-cipher-suites`
  * `-ruler.alertmanager-client.tls-min-version`
  * `-ruler.client.tls-cipher-suites`
  * `-ruler.client.tls-min-version`
  * `-ruler.query-frontend.grpc-client-config.tls-cipher-suites`
  * `-ruler.query-frontend.grpc-client-config.tls-min-version`
  * `-ruler.ring.etcd.tls-cipher-suites`
  * `-ruler.ring.etcd.tls-min-version`
  * `-store-gateway.sharding-ring.etcd.tls-cipher-suites`
  * `-store-gateway.sharding-ring.etcd.tls-min-version`
* [ENHANCEMENT] Store-gateway: Add `-blocks-storage.bucket-store.max-concurrent-reject-over-limit` option to allow requests that exceed the max number of inflight object storage requests to be rejected. #2999
* [ENHANCEMENT] Query-frontend: allow setting a separate limit on the total (before splitting/sharding) query length of range queries with the new experimental `-query-frontend.max-total-query-length` flag, which defaults to `-store.max-query-length` if unset or set to 0. #3058
* [ENHANCEMENT] Query-frontend: Lower TTL for cache entries overlapping the out-of-order samples ingestion window (re-using `-ingester.out-of-order-allowance` from ingesters). #2935
* [ENHANCEMENT] Ruler: added support to forcefully disable recording and/or alerting rules evaluation. The following new configuration options have been introduced, which can be overridden on a per-tenant basis in the runtime configuration: #3088
  * `-ruler.recording-rules-evaluation-enabled`
  * `-ruler.alerting-rules-evaluation-enabled`
* [ENHANCEMENT] Distributor: Improved error messages reported when the distributor fails to remote write to ingesters. #3055
* [ENHANCEMENT] Improved tracing spans tracked by distributors, ingesters and store-gateways. #2879 #3099 #3089
* [ENHANCEMENT] Ingester: improved the performance of label value cardinality endpoint. #3044
* [ENHANCEMENT] Ruler: use backoff retry on remote evaluation #3098
* [ENHANCEMENT] Query-frontend: Include multiple tenant IDs in query logs when present instead of dropping them. #3125
* [ENHANCEMENT] Query-frontend: truncate queries based on the configured blocks retention period (`-compactor.blocks-retention-period`) to avoid querying past this period. #3134
* [ENHANCEMENT] Alertmanager: reduced memory utilization in Mimir clusters with a large number of tenants. #3143
* [ENHANCEMENT] Store-gateway: added extra span logging to improve observability. #3131
* [ENHANCEMENT] Compactor: cleaning up different tenants' old blocks and updating bucket indexes is now more independent. This prevents a single tenant from delaying cleanup for other tenants. #2631
* [ENHANCEMENT] Distributor: request rate, ingestion rate, and inflight requests limits are now enforced before reading and parsing the body of the request. This makes the distributor more resilient against a burst of requests over those limit. #2419
* [BUGFIX] Querier: Fix 400 response while handling streaming remote read. #2963
* [BUGFIX] Fix a bug causing query-frontend, query-scheduler, and querier not failing if one of their internal components fail. #2978
* [BUGFIX] Querier: re-balance the querier worker connections when a query-frontend or query-scheduler is terminated. #3005
* [BUGFIX] Distributor: Now returns the quorum error from ingesters. For example, with replication_factor=3, two HTTP 400 errors and one HTTP 500 error, now the distributor will always return HTTP 400. Previously the behaviour was to return the error which the distributor first received. #2979
* [BUGFIX] Ruler: fix panic when ruler.external_url is explicitly set to an empty string ("") in YAML. #2915
* [BUGFIX] Alertmanager: Fix support for the Telegram API URL in the global settings. #3097
* [BUGFIX] Alertmanager: Fix parsing of label matchers without label value in the API used to retrieve alerts. #3097
* [BUGFIX] Ruler: Fix not restoring alert state for rule groups when other ruler replicas shut down. #3156
* [BUGFIX] Updated `golang.org/x/net` dependency to fix CVE-2022-27664. #3124
* [BUGFIX] Fix distributor from returning a `500` status code when a `400` was received from the ingester. #3211
* [BUGFIX] Fix incorrect OS value set in Mimir v2.3.* RPM packages. #3221

### Mixin

* [CHANGE] Alerts: MimirQuerierAutoscalerNotActive is now critical and fires after 1h instead of 15m. #2958
* [FEATURE] Dashboards: Added "Mimir / Overview" dashboards, providing an high level view over a Mimir cluster. #3122 #3147 #3155
* [ENHANCEMENT] Dashboards: Updated the "Writes" and "Rollout progress" dashboards to account for samples ingested via the new OTLP ingestion endpoint. #2919 #2938
* [ENHANCEMENT] Dashboards: Include per-tenant request rate in "Tenants" dashboard. #2874
* [ENHANCEMENT] Dashboards: Include inflight object store requests in "Reads" dashboard. #2914
* [ENHANCEMENT] Dashboards: Make queries used to find job, cluster and namespace for dropdown menus configurable. #2893
* [ENHANCEMENT] Dashboards: Include rate of label and series queries in "Reads" dashboard. #3065 #3074
* [ENHANCEMENT] Dashboards: Fix legend showing on per-pod panels. #2944
* [ENHANCEMENT] Dashboards: Use the "req/s" unit on panels showing the requests rate. #3118
* [ENHANCEMENT] Dashboards: Use a consistent color across dashboards for the error rate. #3154

### Jsonnet

* [FEATURE] Added support for query-scheduler ring-based service discovery. #3128
* [ENHANCEMENT] Querier autoscaling is now slower on scale downs: scale down 10% every 1m instead of 100%. #2962
* [BUGFIX] Memberlist: `gossip_member_label` is now set for ruler-queriers. #3141

### Mimirtool

* [ENHANCEMENT] mimirtool analyze: Store the query errors instead of exit during the analysis. #3052
* [BUGFIX] mimir-tool remote-read: fix returns where some conditions [return nil error even if there is error](https://github.com/grafana/cortex-tools/issues/260). #3053

### Documentation

* [ENHANCEMENT] Added documentation on how to configure storage retention. #2970
* [ENHANCEMENT] Improved gRPC clients config documentation. #3020
* [ENHANCEMENT] Added documentation on how to manage alerting and recording rules. #2983
* [ENHANCEMENT] Improved `MimirSchedulerQueriesStuck` runbook. #3006
* [ENHANCEMENT] Added "Cluster label verification" section to memberlist documentation. #3096
* [ENHANCEMENT] Mention compression in multi-zone replication documentation. #3107
* [BUGFIX] Fixed configuration option names in "Enabling zone-awareness via the Grafana Mimir Jsonnet". #3018
* [BUGFIX] Fixed `mimirtool analyze` parameters documentation. #3094
* [BUGFIX] Fixed YAML configuraton in the "Manage the configuration of Grafana Mimir with Helm" guide. #3042
* [BUGFIX] Fixed Alertmanager capacity planning documentation. #3132

### Tools

- [BUGFIX] trafficdump: Fixed panic occurring when `-success-only=true` and the captured request failed. #2863

## 2.3.1

### Grafana Mimir
* [BUGFIX] Query-frontend: query sharding took exponential time to map binary expressions. #3027
* [BUGFIX] Distributor: Stop panics on OTLP endpoint when a single metric has multiple timeseries. #3040

## 2.3.0

### Grafana Mimir

* [CHANGE] Ingester: Added user label to ingester metric `cortex_ingester_tsdb_out_of_order_samples_appended_total`. On multitenant clusters this helps us find the rate of appended out-of-order samples for a specific tenant. #2493
* [CHANGE] Compactor: delete source and output blocks from local disk on compaction failed, to reduce likelihood that subsequent compactions fail because of no space left on disk. #2261
* [CHANGE] Ruler: Remove unused CLI flags `-ruler.search-pending-for` and `-ruler.flush-period` (and their respective YAML config options). #2288
* [CHANGE] Successful gRPC requests are no longer logged (only affects internal API calls). #2309
* [CHANGE] Add new `-*.consul.cas-retry-delay` flags. They have a default value of `1s`, while previously there was no delay between retries. #2309
* [CHANGE] Store-gateway: Remove the experimental ability to run requests in a dedicated OS thread pool and associated CLI flag `-store-gateway.thread-pool-size`. #2423
* [CHANGE] Memberlist: disabled TCP-based ping fallback, because Mimir already uses a custom transport based on TCP. #2456
* [CHANGE] Change default value for `-distributor.ha-tracker.max-clusters` to `100` to provide a DoS protection. #2465
* [CHANGE] Experimental block upload API exposed by compactor has changed: Previous `/api/v1/upload/block/{block}` endpoint for starting block upload is now `/api/v1/upload/block/{block}/start`, and previous endpoint `/api/v1/upload/block/{block}?uploadComplete=true` for finishing block upload is now `/api/v1/upload/block/{block}/finish`. New API endpoint has been added: `/api/v1/upload/block/{block}/check`. #2486 #2548
* [CHANGE] Compactor: changed `-compactor.max-compaction-time` default from `0s` (disabled) to `1h`. When compacting blocks for a tenant, the compactor will move to compact blocks of another tenant or re-plan blocks to compact at least every 1h. #2514
* [CHANGE] Distributor: removed previously deprecated `extend_writes` (see #1856) YAML key and `-distributor.extend-writes` CLI flag from the distributor config. #2551
* [CHANGE] Ingester: removed previously deprecated `active_series_custom_trackers` (see #1188) YAML key from the ingester config. #2552
* [CHANGE] The tenant ID `__mimir_cluster` is reserved by Mimir and not allowed to store metrics. #2643
* [CHANGE] Purger: removed the purger component and moved its API endpoints `/purger/delete_tenant` and `/purger/delete_tenant_status` to the compactor at `/compactor/delete_tenant` and `/compactor/delete_tenant_status`. The new endpoints on the compactor are stable. #2644
* [CHANGE] Memberlist: Change the leave timeout duration (`-memberlist.leave-timeout duration`) from 5s to 20s and connection timeout (`-memberlist.packet-dial-timeout`) from 5s to 2s. This makes leave timeout 10x the connection timeout, so that we can communicate the leave to at least 1 node, if the first 9 we try to contact times out. #2669
* [CHANGE] Alertmanager: return status code `412 Precondition Failed` and log info message when alertmanager isn't configured for a tenant. #2635
* [CHANGE] Distributor: if forwarding rules are used to forward samples, exemplars are now removed from the request. #2710 #2725
* [CHANGE] Limits: change the default value of `max_global_series_per_metric` limit to `0` (disabled). Setting this limit by default does not provide much benefit because series are sharded by all labels. #2714
* [CHANGE] Ingester: experimental `-blocks-storage.tsdb.new-chunk-disk-mapper` has been removed, new chunk disk mapper is now always used, and is no longer marked experimental. Default value of `-blocks-storage.tsdb.head-chunks-write-queue-size` has changed to 1000000, this enables async chunk queue by default, which leads to improved latency on the write path when new chunks are created in ingesters. #2762
* [CHANGE] Ingester: removed deprecated `-blocks-storage.tsdb.isolation-enabled` option. TSDB-level isolation is now always disabled in Mimir. #2782
* [CHANGE] Compactor: `-compactor.partial-block-deletion-delay` must either be set to 0 (to disable partial blocks deletion) or a value higher than `4h`. #2787
* [CHANGE] Query-frontend: CLI flag `-query-frontend.align-querier-with-step` has been deprecated. Please use `-query-frontend.align-queries-with-step` instead. #2840
* [FEATURE] Compactor: Adds the ability to delete partial blocks after a configurable delay. This option can be configured per tenant. #2285
  - `-compactor.partial-block-deletion-delay`, as a duration string, allows you to set the delay since a partial block has been modified before marking it for deletion. A value of `0`, the default, disables this feature.
  - The metric `cortex_compactor_blocks_marked_for_deletion_total` has a new value for the `reason` label `reason="partial"`, when a block deletion marker is triggered by the partial block deletion delay.
* [FEATURE] Querier: enabled support for queries with negative offsets, which are not cached in the query results cache. #2429
* [FEATURE] EXPERIMENTAL: OpenTelemetry Metrics ingestion path on `/otlp/v1/metrics`. #695 #2436 #2461
* [FEATURE] Querier: Added support for tenant federation to metric metadata endpoint. #2467
* [FEATURE] Query-frontend: introduced experimental support to split instant queries by time. The instant query splitting can be enabled setting `-query-frontend.split-instant-queries-by-interval`. #2469 #2564 #2565 #2570 #2571 #2572 #2573 #2574 #2575 #2576 #2581 #2582 #2601 #2632 #2633 #2634 #2641 #2642 #2766
* [FEATURE] Introduced an experimental anonymous usage statistics tracking (disabled by default), to help Mimir maintainers make better decisions to support the open source community. The tracking system anonymously collects non-sensitive, non-personally identifiable information about the running Mimir cluster, and is disabled by default. #2643 #2662 #2685 #2732 #2733 #2735
* [FEATURE] Introduced an experimental deployment mode called read-write and running a fully featured Mimir cluster with three components: write, read and backend. The read-write deployment mode is a trade-off between the monolithic mode (only one component, no isolation) and the microservices mode (many components, high isolation). #2754 #2838
* [ENHANCEMENT] Distributor: Decreased distributor tests execution time. #2562
* [ENHANCEMENT] Alertmanager: Allow the HTTP `proxy_url` configuration option in the receiver's configuration. #2317
* [ENHANCEMENT] ring: optimize shuffle-shard computation when lookback is used, and all instances have registered timestamp within the lookback window. In that case we can immediately return origial ring, because we would select all instances anyway. #2309
* [ENHANCEMENT] Memberlist: added experimental memberlist cluster label support via `-memberlist.cluster-label` and `-memberlist.cluster-label-verification-disabled` CLI flags (and their respective YAML config options). #2354
* [ENHANCEMENT] Object storage can now be configured for all components using the `common` YAML config option key (or `-common.storage.*` CLI flags). #2330 #2347
* [ENHANCEMENT] Go: updated to go 1.18.4. #2400
* [ENHANCEMENT] Store-gateway, listblocks: list of blocks now includes stats from `meta.json` file: number of series, samples and chunks. #2425
* [ENHANCEMENT] Added more buckets to `cortex_ingester_client_request_duration_seconds` histogram metric, to correctly track requests taking longer than 1s (up until 16s). #2445
* [ENHANCEMENT] Azure client: Improve memory usage for large object storage downloads. #2408
* [ENHANCEMENT] Distributor: Add `-distributor.instance-limits.max-inflight-push-requests-bytes`. This limit protects the distributor against multiple large requests that together may cause an OOM, but are only a few, so do not trigger the `max-inflight-push-requests` limit. #2413
* [ENHANCEMENT] Distributor: Drop exemplars in distributor for tenants where exemplars are disabled. #2504
* [ENHANCEMENT] Runtime Config: Allow operator to specify multiple comma-separated yaml files in `-runtime-config.file` that will be merged in left to right order. #2583
* [ENHANCEMENT] Query sharding: shard binary operations only if it doesn't lead to non-shardable vector selectors in one of the operands. #2696
* [ENHANCEMENT] Add packaging for both debian based deb file and redhat based rpm file using FPM. #1803
* [ENHANCEMENT] Distributor: Add `cortex_distributor_query_ingester_chunks_deduped_total` and `cortex_distributor_query_ingester_chunks_total` metrics for determining how effective ingester chunk deduplication at query time is. #2713
* [ENHANCEMENT] Upgrade Docker base images to `alpine:3.16.2`. #2729
* [ENHANCEMENT] Ruler: Add `<prometheus-http-prefix>/api/v1/status/buildinfo` endpoint. #2724
* [ENHANCEMENT] Querier: Ensure all queries pulled from query-frontend or query-scheduler are immediately executed. The maximum workers concurrency in each querier is configured by `-querier.max-concurrent`. #2598
* [ENHANCEMENT] Distributor: Add `cortex_distributor_received_requests_total` and `cortex_distributor_requests_in_total` metrics to provide visiblity into appropriate per-tenant request limits. #2770
* [ENHANCEMENT] Distributor: Add single forwarding remote-write endpoint for a tenant (`forwarding_endpoint`), instead of using per-rule endpoints. This takes precendence over per-rule endpoints. #2801
* [ENHANCEMENT] Added `err-mimir-distributor-max-write-message-size` to the errors catalog. #2470
* [ENHANCEMENT] Add sanity check at startup to ensure the configured filesystem directories don't overlap for different components. #2828 #2947
* [BUGFIX] TSDB: Fixed a bug on the experimental out-of-order implementation that led to wrong query results. #2701
* [BUGFIX] Compactor: log the actual error on compaction failed. #2261
* [BUGFIX] Alertmanager: restore state from storage even when running a single replica. #2293
* [BUGFIX] Ruler: do not block "List Prometheus rules" API endpoint while syncing rules. #2289
* [BUGFIX] Ruler: return proper `*status.Status` error when running in remote operational mode. #2417
* [BUGFIX] Alertmanager: ensure the configured `-alertmanager.web.external-url` is either a path starting with `/`, or a full URL including the scheme and hostname. #2381 #2542
* [BUGFIX] Memberlist: fix problem with loss of some packets, typically ring updates when instances were removed from the ring during shutdown. #2418
* [BUGFIX] Ingester: fix misfiring `MimirIngesterHasUnshippedBlocks` and stale `cortex_ingester_oldest_unshipped_block_timestamp_seconds` when some block uploads fail. #2435
* [BUGFIX] Query-frontend: fix incorrect mapping of http status codes 429 to 500 when request queue is full. #2447
* [BUGFIX] Memberlist: Fix problem with ring being empty right after startup. Memberlist KV store now tries to "fast-join" the cluster to avoid serving empty KV store. #2505
* [BUGFIX] Compactor: Fix bug when using `-compactor.partial-block-deletion-delay`: compactor didn't correctly check for modification time of all block files. #2559
* [BUGFIX] Query-frontend: fix wrong query sharding results for queries with boolean result like `1 < bool 0`. #2558
* [BUGFIX] Fixed error messages related to per-instance limits incorrectly reporting they can be set on a per-tenant basis. #2610
* [BUGFIX] Perform HA-deduplication before forwarding samples according to forwarding rules in the distributor. #2603 #2709
* [BUGFIX] Fix reporting of tracing spans from PromQL engine. #2707
* [BUGFIX] Apply relabel and drop_label rules before forwarding rules in the distributor. #2703
* [BUGFIX] Distributor: Register `cortex_discarded_requests_total` metric, which previously was not registered and therefore not exported. #2712
* [BUGFIX] Ruler: fix not restoring alerts' state at startup. #2648
* [BUGFIX] Ingester: Fix disk filling up after restarting ingesters with out-of-order support disabled while it was enabled before. #2799
* [BUGFIX] Memberlist: retry joining memberlist cluster on startup when no nodes are resolved. #2837
* [BUGFIX] Query-frontend: fix incorrect mapping of http status codes 413 to 500 when request is too large. #2819
* [BUGFIX] Alertmanager: revert upstream alertmananger to v0.24.0 to fix panic when unmarshalling email headers #2924 #2925

### Mixin

* [CHANGE] Dashboards: "Slow Queries" dashboard no longer works with versions older than Grafana 9.0. #2223
* [CHANGE] Alerts: use RSS memory instead of working set memory in the `MimirAllocatingTooMuchMemory` alert for ingesters. #2480
* [CHANGE] Dashboards: remove the "Cache - Latency (old)" panel from the "Mimir / Queries" dashboard. #2796
* [FEATURE] Dashboards: added support to experimental read-write deployment mode. #2780
* [ENHANCEMENT] Dashboards: added missed rule evaluations to the "Evaluations per second" panel in the "Mimir / Ruler" dashboard. #2314
* [ENHANCEMENT] Dashboards: add k8s resource requests to CPU and memory panels. #2346
* [ENHANCEMENT] Dashboards: add RSS memory utilization panel for ingesters, store-gateways and compactors. #2479
* [ENHANCEMENT] Dashboards: allow to configure graph tooltip. #2647
* [ENHANCEMENT] Alerts: MimirFrontendQueriesStuck and MimirSchedulerQueriesStuck alerts are more reliable now as they consider all the intermediate samples in the minute prior to the evaluation. #2630
* [ENHANCEMENT] Alerts: added `RolloutOperatorNotReconciling` alert, firing if the optional rollout-operator is not successfully reconciling. #2700
* [ENHANCEMENT] Dashboards: added support to query-tee in front of ruler-query-frontend in the "Remote ruler reads" dashboard. #2761
* [ENHANCEMENT] Dashboards: Introduce support for baremetal deployment, setting `deployment_type: 'baremetal'` in the mixin `_config`. #2657
* [ENHANCEMENT] Dashboards: use timeseries panel to show exemplars. #2800
* [BUGFIX] Dashboards: fixed unit of latency panels in the "Mimir / Ruler" dashboard. #2312
* [BUGFIX] Dashboards: fixed "Intervals per query" panel in the "Mimir / Queries" dashboard. #2308
* [BUGFIX] Dashboards: Make "Slow Queries" dashboard works with Grafana 9.0. #2223
* [BUGFIX] Dashboards: add missing API routes to Ruler dashboard. #2412
* [BUGFIX] Dashboards: stop setting 'interval' in dashboards; it should be set on your datasource. #2802

### Jsonnet

* [CHANGE] query-scheduler is enabled by default. We advise to deploy the query-scheduler to improve the scalability of the query-frontend. #2431
* [CHANGE] Replaced anti-affinity rules with pod topology spread constraints for distributor, query-frontend, querier and ruler. #2517
  - The following configuration options have been removed:
    - `distributor_allow_multiple_replicas_on_same_node`
    - `query_frontend_allow_multiple_replicas_on_same_node`
    - `querier_allow_multiple_replicas_on_same_node`
    - `ruler_allow_multiple_replicas_on_same_node`
  - The following configuration options have been added:
    - `distributor_topology_spread_max_skew`
    - `query_frontend_topology_spread_max_skew`
    - `querier_topology_spread_max_skew`
    - `ruler_topology_spread_max_skew`
* [CHANGE] Change `max_global_series_per_metric` to 0 in all plans, and as a default value. #2669
* [FEATURE] Memberlist: added support for experimental memberlist cluster label, through the jsonnet configuration options `memberlist_cluster_label` and `memberlist_cluster_label_verification_disabled`. #2349
* [FEATURE] Added ruler-querier autoscaling support. It requires [KEDA](https://keda.sh) installed in the Kubernetes cluster. Ruler-querier autoscaler can be enabled and configure through the following options in the jsonnet config: #2545
  * `autoscaling_ruler_querier_enabled`: `true` to enable autoscaling.
  * `autoscaling_ruler_querier_min_replicas`: minimum number of ruler-querier replicas.
  * `autoscaling_ruler_querier_max_replicas`: maximum number of ruler-querier replicas.
  * `autoscaling_prometheus_url`: Prometheus base URL from which to scrape Mimir metrics (e.g. `http://prometheus.default:9090/prometheus`).
* [ENHANCEMENT] Memberlist now uses DNS service-discovery by default. #2549
* [ENHANCEMENT] Upgrade memcached image tag to `memcached:1.6.16-alpine`. #2740
* [ENHANCEMENT] Added `$._config.configmaps` and `$._config.runtime_config_files` to make it easy to add new configmaps or runtime config file to all components. #2748

### Mimirtool

* [ENHANCEMENT] Added `mimirtool backfill` command to upload Prometheus blocks using API available in the compactor. #1822
* [ENHANCEMENT] mimirtool bucket-validation: Verify existing objects can be overwritten by subsequent uploads. #2491
* [ENHANCEMENT] mimirtool config convert: Now supports migrating to the current version of Mimir. #2629
* [BUGFIX] mimirtool analyze: Fix dashboard JSON unmarshalling errors by using custom parsing. #2386
* [BUGFIX] Version checking no longer prompts for updating when already on latest version. #2723

### Mimir Continuous Test

* [ENHANCEMENT] Added basic authentication and bearer token support for when Mimir is behind a gateway authenticating the calls. #2717

### Query-tee

* [CHANGE] Renamed CLI flag `-server.service-port` to `-server.http-service-port`. #2683
* [CHANGE] Renamed metric `cortex_querytee_request_duration_seconds` to `cortex_querytee_backend_request_duration_seconds`. Metric `cortex_querytee_request_duration_seconds` is now reported without label `backend`. #2683
* [ENHANCEMENT] Added HTTP over gRPC support to `query-tee` to allow testing gRPC requests to Mimir instances. #2683

### Documentation

* [ENHANCEMENT] Referenced `mimirtool` commands in the HTTP API documentation. #2516
* [ENHANCEMENT] Improved DNS service discovery documentation. #2513

### Tools

* [ENHANCEMENT] `markblocks` now processes multiple blocks concurrently. #2677

## 2.2.0

### Grafana Mimir

* [CHANGE] Increased default configuration for `-server.grpc-max-recv-msg-size-bytes` and `-server.grpc-max-send-msg-size-bytes` from 4MB to 100MB. #1884
* [CHANGE] Default values have changed for the following settings. This improves query performance for recent data (within 12h) by only reading from ingesters: #1909 #1921
    - `-blocks-storage.bucket-store.ignore-blocks-within` now defaults to `10h` (previously `0`)
    - `-querier.query-store-after` now defaults to `12h` (previously `0`)
* [CHANGE] Alertmanager: removed support for migrating local files from Cortex 1.8 or earlier. Related to original Cortex PR https://github.com/cortexproject/cortex/pull/3910. #2253
* [CHANGE] The following settings are now classified as advanced because the defaults should work for most users and tuning them requires in-depth knowledge of how the read path works: #1929
    - `-querier.query-ingesters-within`
    - `-querier.query-store-after`
* [CHANGE] Config flag category overrides can be set dynamically at runtime. #1934
* [CHANGE] Ingester: deprecated `-ingester.ring.join-after`. Mimir now behaves as this setting is always set to 0s. This configuration option will be removed in Mimir 2.4.0. #1965
* [CHANGE] Blocks uploaded by ingester no longer contain `__org_id__` label. Compactor now ignores this label and will compact blocks with and without this label together. `mimirconvert` tool will remove the label from blocks as "unknown" label. #1972
* [CHANGE] Querier: deprecated `-querier.shuffle-sharding-ingesters-lookback-period`, instead adding `-querier.shuffle-sharding-ingesters-enabled` to enable or disable shuffle sharding on the read path. The value of `-querier.query-ingesters-within` is now used internally for shuffle sharding lookback. #2110
* [CHANGE] Memberlist: `-memberlist.abort-if-join-fails` now defaults to false. Previously it defaulted to true. #2168
* [CHANGE] Ruler: `/api/v1/rules*` and `/prometheus/rules*` configuration endpoints are removed. Use `/prometheus/config/v1/rules*`. #2182
* [CHANGE] Ingester: `-ingester.exemplars-update-period` has been renamed to `-ingester.tsdb-config-update-period`. You can use it to update multiple, per-tenant TSDB configurations. #2187
* [FEATURE] Ingester: (Experimental) Add the ability to ingest out-of-order samples up to an allowed limit. If you enable this feature, it requires additional memory and disk space. This feature also enables a write-behind log, which might lead to longer ingester-start replays. When this feature is disabled, there is no overhead on memory, disk space, or startup times. #2187
  * `-ingester.out-of-order-time-window`, as duration string, allows you to set how back in time a sample can be. The default is `0s`, where `s` is seconds.
  * `cortex_ingester_tsdb_out_of_order_samples_appended_total` metric tracks the total number of out-of-order samples ingested by the ingester.
  * `cortex_discarded_samples_total` has a new label `reason="sample-too-old"`, when the `-ingester.out-of-order-time-window` flag is greater than zero. The label tracks the number of samples that were discarded for being too old; they were out of order, but beyond the time window allowed. The labels `reason="sample-out-of-order"` and `reason="sample-out-of-bounds"` are not used when out-of-order ingestion is enabled.
* [ENHANCEMENT] Distributor: Added limit to prevent tenants from sending excessive number of requests: #1843
  * The following CLI flags (and their respective YAML config options) have been added:
    * `-distributor.request-rate-limit`
    * `-distributor.request-burst-limit`
  * The following metric is exposed to tell how many requests have been rejected:
    * `cortex_discarded_requests_total`
* [ENHANCEMENT] Store-gateway: Add the experimental ability to run requests in a dedicated OS thread pool. This feature can be configured using `-store-gateway.thread-pool-size` and is disabled by default. Replaces the ability to run index header operations in a dedicated thread pool. #1660 #1812
* [ENHANCEMENT] Improved error messages to make them easier to understand; each now have a unique, global identifier that you can use to look up in the runbooks for more information. #1907 #1919 #1888 #1939 #1984 #2009 #2056 #2066 #2104 #2150 #2234
* [ENHANCEMENT] Memberlist KV: incoming messages are now processed on per-key goroutine. This may reduce loss of "maintanance" packets in busy memberlist installations, but use more CPU. New `memberlist_client_received_broadcasts_dropped_total` counter tracks number of dropped per-key messages. #1912
* [ENHANCEMENT] Blocks Storage, Alertmanager, Ruler: add support a prefix to the bucket store (`*_storage.storage_prefix`). This enables using the same bucket for the three components. #1686 #1951
* [ENHANCEMENT] Upgrade Docker base images to `alpine:3.16.0`. #2028
* [ENHANCEMENT] Store-gateway: Add experimental configuration option for the store-gateway to attempt to pre-populate the file system cache when memory-mapping index-header files. Enabled with `-blocks-storage.bucket-store.index-header.map-populate-enabled=true`. Note this flag only has an effect when running on Linux. #2019 #2054
* [ENHANCEMENT] Chunk Mapper: reduce memory usage of async chunk mapper. #2043
* [ENHANCEMENT] Ingester: reduce sleep time when reading WAL. #2098
* [ENHANCEMENT] Compactor: Run sanity check on blocks storage configuration at startup. #2144
* [ENHANCEMENT] Compactor: Add HTTP API for uploading TSDB blocks. Enabled with `-compactor.block-upload-enabled`. #1694 #2126
* [ENHANCEMENT] Ingester: Enable querying overlapping blocks by default. #2187
* [ENHANCEMENT] Distributor: Auto-forget unhealthy distributors after ten failed ring heartbeats. #2154
* [ENHANCEMENT] Distributor: Add new metric `cortex_distributor_forward_errors_total` for error codes resulting from forwarding requests. #2077
* [ENHANCEMENT] `/ready` endpoint now returns and logs detailed services information. #2055
* [ENHANCEMENT] Memcached client: Reduce number of connections required to fetch cached keys from memcached. #1920
* [ENHANCEMENT] Improved error message returned when `-querier.query-store-after` validation fails. #1914
* [BUGFIX] Fix regexp parsing panic for regexp label matchers with start/end quantifiers. #1883
* [BUGFIX] Ingester: fixed deceiving error log "failed to update cached shipped blocks after shipper initialisation", occurring for each new tenant in the ingester. #1893
* [BUGFIX] Ring: fix bug where instances may appear unhealthy in the hash ring web UI even though they are not. #1933
* [BUGFIX] API: gzip is now enforced when identity encoding is explicitly rejected. #1864
* [BUGFIX] Fix panic at startup when Mimir is running in monolithic mode and query sharding is enabled. #2036
* [BUGFIX] Ruler: report `cortex_ruler_queries_failed_total` metric for any remote query error except 4xx when remote operational mode is enabled. #2053 #2143
* [BUGFIX] Ingester: fix slow rollout when using `-ingester.ring.unregister-on-shutdown=false` with long `-ingester.ring.heartbeat-period`. #2085
* [BUGFIX] Ruler: add timeout for remote rule evaluation queries to prevent rule group evaluations getting stuck indefinitely. The duration is configurable with `-querier.timeout` (default `2m`). #2090 #2222
* [BUGFIX] Limits: Active series custom tracker configuration has been named back from `active_series_custom_trackers_config` to `active_series_custom_trackers`. For backwards compatibility both version is going to be supported for until Mimir v2.4. When both fields are specified, `active_series_custom_trackers_config` takes precedence over `active_series_custom_trackers`. #2101
* [BUGFIX] Ingester: fixed the order of labels applied when incrementing the `cortex_discarded_metadata_total` metric. #2096
* [BUGFIX] Ingester: fixed bug where retrieving metadata for a metric with multiple metadata entries would return multiple copies of a single metadata entry rather than all available entries. #2096
* [BUGFIX] Distributor: canceled requests are no longer accounted as internal errors. #2157
* [BUGFIX] Memberlist: Fix typo in memberlist admin UI. #2202
* [BUGFIX] Ruler: fixed typo in error message when ruler failed to decode a rule group. #2151
* [BUGFIX] Active series custom tracker configuration is now displayed properly on `/runtime_config` page. #2065
* [BUGFIX] Query-frontend: `vector` and `time` functions were sharded, which made expressions like `vector(1) > 0 and vector(1)` fail. #2355

### Mixin

* [CHANGE] Split `mimir_queries` rules group into `mimir_queries` and `mimir_ingester_queries` to keep number of rules per group within the default per-tenant limit. #1885
* [CHANGE] Dashboards: Expose full image tag in "Mimir / Rollout progress" dashboard's "Pod per version panel." #1932
* [CHANGE] Dashboards: Disabled gateway panels by default, because most users don't have a gateway exposing the metrics expected by Mimir dashboards. You can re-enable it setting `gateway_enabled: true` in the mixin config and recompiling the mixin running `make build-mixin`. #1955
* [CHANGE] Alerts: adapt `MimirFrontendQueriesStuck` and `MimirSchedulerQueriesStuck` to consider ruler query path components. #1949
* [CHANGE] Alerts: Change `MimirRulerTooManyFailedQueries` severity to `critical`. #2165
* [ENHANCEMENT] Dashboards: Add config option `datasource_regex` to customise the regular expression used to select valid datasources for Mimir dashboards. #1802
* [ENHANCEMENT] Dashboards: Added "Mimir / Remote ruler reads" and "Mimir / Remote ruler reads resources" dashboards. #1911 #1937
* [ENHANCEMENT] Dashboards: Make networking panels work for pods created by the mimir-distributed helm chart. #1927
* [ENHANCEMENT] Alerts: Add `MimirStoreGatewayNoSyncedTenants` alert that fires when there is a store-gateway owning no tenants. #1882
* [ENHANCEMENT] Rules: Make `recording_rules_range_interval` configurable for cases where Mimir metrics are scraped less often that every 30 seconds. #2118
* [ENHANCEMENT] Added minimum Grafana version to mixin dashboards. #1943
* [BUGFIX] Fix `container_memory_usage_bytes:sum` recording rule. #1865
* [BUGFIX] Fix `MimirGossipMembersMismatch` alerts if Mimir alertmanager is activated. #1870
* [BUGFIX] Fix `MimirRulerMissedEvaluations` to show % of missed alerts as a value between 0 and 100 instead of 0 and 1. #1895
* [BUGFIX] Fix `MimirCompactorHasNotUploadedBlocks` alert false positive when Mimir is deployed in monolithic mode. #1902
* [BUGFIX] Fix `MimirGossipMembersMismatch` to make it less sensitive during rollouts and fire one alert per installation, not per job. #1926
* [BUGFIX] Do not trigger `MimirAllocatingTooMuchMemory` alerts if no container limits are supplied. #1905
* [BUGFIX] Dashboards: Remove empty "Chunks per query" panel from `Mimir / Queries` dashboard. #1928
* [BUGFIX] Dashboards: Use Grafana's `$__rate_interval` for rate queries in dashboards to support scrape intervals of >15s. #2011
* [BUGFIX] Alerts: Make each version of `MimirCompactorHasNotUploadedBlocks` distinct to avoid rule evaluation failures due to duplicate series being generated. #2197
* [BUGFIX] Fix `MimirGossipMembersMismatch` alert when using remote ruler evaluation. #2159

### Jsonnet

* [CHANGE] Remove use of `-querier.query-store-after`, `-querier.shuffle-sharding-ingesters-lookback-period`, `-blocks-storage.bucket-store.ignore-blocks-within`, and `-blocks-storage.tsdb.close-idle-tsdb-timeout` CLI flags since the values now match defaults. #1915 #1921
* [CHANGE] Change default value for `-blocks-storage.bucket-store.chunks-cache.memcached.timeout` to `450ms` to increase use of cached data. #2035
* [CHANGE] The `memberlist_ring_enabled` configuration now applies to Alertmanager. #2102 #2103 #2107
* [CHANGE] Default value for `memberlist_ring_enabled` is now true. It means that all hash rings use Memberlist as default KV store instead of Consul (previous default). #2161
* [CHANGE] Configure `-ingester.max-global-metadata-per-user` to correspond to 20% of the configured max number of series per tenant. #2250
* [CHANGE] Configure `-ingester.max-global-metadata-per-metric` to be 10. #2250
* [CHANGE] Change `_config.multi_zone_ingester_max_unavailable` to 25. #2251
* [FEATURE] Added querier autoscaling support. It requires [KEDA](https://keda.sh) installed in the Kubernetes cluster and query-scheduler enabled in the Mimir cluster. Querier autoscaler can be enabled and configure through the following options in the jsonnet config: #2013 #2023
  * `autoscaling_querier_enabled`: `true` to enable autoscaling.
  * `autoscaling_querier_min_replicas`: minimum number of querier replicas.
  * `autoscaling_querier_max_replicas`: maximum number of querier replicas.
  * `autoscaling_prometheus_url`: Prometheus base URL from which to scrape Mimir metrics (e.g. `http://prometheus.default:9090/prometheus`).
* [FEATURE] Jsonnet: Add support for ruler remote evaluation mode (`ruler_remote_evaluation_enabled`), which deploys and uses a dedicated query path for rule evaluation. This enables the benefits of the query-frontend for rule evaluation, such as query sharding. #2073
* [ENHANCEMENT] Added `compactor` service, that can be used to route requests directly to compactor (e.g. admin UI). #2063
* [ENHANCEMENT] Added a `consul_enabled` configuration option to provide the ability to disable consul. It is automatically set to false when `memberlist_ring_enabled` is true and `multikv_migration_enabled` (used for migration from Consul to memberlist) is not set. #2093 #2152
* [BUGFIX] Querier: Fix disabling shuffle sharding on the read path whilst keeping it enabled on write path. #2164

### Mimirtool

* [CHANGE] mimirtool rules: `--use-legacy-routes` now toggles between using `/prometheus/config/v1/rules` (default) and `/api/v1/rules` (legacy) endpoints. #2182
* [FEATURE] Added bearer token support for when Mimir is behind a gateway authenticating by bearer token. #2146
* [BUGFIX] mimirtool analyze: Fix dashboard JSON unmarshalling errors (#1840). #1973
* [BUGFIX] Make mimirtool build for Windows work again. #2273

### Mimir Continuous Test

* [ENHANCEMENT] Added the `-tests.smoke-test` flag to run the `mimir-continuous-test` suite once and immediately exit. #2047 #2094
* [ENHANCEMENT] Added the `-tests.write-protocol` flag to write using the `prometheus` remote write protocol or `otlp-http` in the `mimir-continuous-test` suite. #5719

### Documentation

* [ENHANCEMENT] Published Grafana Mimir runbooks as part of documentation. #1970
* [ENHANCEMENT] Improved ruler's "remote operational mode" documentation. #1906
* [ENHANCEMENT] Recommend fast disks for ingesters and store-gateways in production tips. #1903
* [ENHANCEMENT] Explain the runtime override of active series matchers. #1868
* [ENHANCEMENT] Clarify "Set rule group" API specification. #1869
* [ENHANCEMENT] Published Mimir jsonnet documentation. #2024
* [ENHANCEMENT] Documented required scrape interval for using alerting and recording rules from Mimir jsonnet. #2147
* [ENHANCEMENT] Runbooks: Mention memberlist as possible source of problems for various alerts. #2158
* [ENHANCEMENT] Added step-by-step article about migrating from Consul to Memberlist KV store using jsonnet without downtime. #2166
* [ENHANCEMENT] Documented `/memberlist` admin page. #2166
* [ENHANCEMENT] Documented how to configure Grafana Mimir's ruler with Jsonnet. #2127
* [ENHANCEMENT] Documented how to configure queriers’ autoscaling with Jsonnet. #2128
* [ENHANCEMENT] Updated mixin building instructions in "Installing Grafana Mimir dashboards and alerts" article. #2015 #2163
* [ENHANCEMENT] Fix location of "Monitoring Grafana Mimir" article in the documentation hierarchy. #2130
* [ENHANCEMENT] Runbook for `MimirRequestLatency` was expanded with more practical advice. #1967
* [BUGFIX] Fixed ruler configuration used in the getting started guide. #2052
* [BUGFIX] Fixed Mimir Alertmanager datasource in Grafana used by "Play with Grafana Mimir" tutorial. #2115
* [BUGFIX] Fixed typos in "Scaling out Grafana Mimir" article. #2170
* [BUGFIX] Added missing ring endpoint exposed by Ingesters. #1918

## 2.1.0

### Grafana Mimir

* [CHANGE] Compactor: No longer upload debug meta files to object storage. #1257
* [CHANGE] Default values have changed for the following settings: #1547
    - `-alertmanager.alertmanager-client.grpc-max-recv-msg-size` now defaults to 100 MiB (previously was not configurable and set to 16 MiB)
    - `-alertmanager.alertmanager-client.grpc-max-send-msg-size` now defaults to 100 MiB (previously was not configurable and set to 4 MiB)
    - `-alertmanager.max-recv-msg-size` now defaults to 100 MiB (previously was 16 MiB)
* [CHANGE] Ingester: Add `user` label to metrics `cortex_ingester_ingested_samples_total` and `cortex_ingester_ingested_samples_failures_total`. #1533
* [CHANGE] Ingester: Changed `-blocks-storage.tsdb.isolation-enabled` default from `true` to `false`. The config option has also been deprecated and will be removed in 2 minor version. #1655
* [CHANGE] Query-frontend: results cache keys are now versioned, this will cause cache to be re-filled when rolling out this version. #1631
* [CHANGE] Store-gateway: enabled attributes in-memory cache by default. New default configuration is `-blocks-storage.bucket-store.chunks-cache.attributes-in-memory-max-items=50000`. #1727
* [CHANGE] Compactor: Removed the metric `cortex_compactor_garbage_collected_blocks_total` since it duplicates `cortex_compactor_blocks_marked_for_deletion_total`. #1728
* [CHANGE] All: Logs that used the`org_id` label now use `user` label. #1634 #1758
* [CHANGE] Alertmanager: the following metrics are not exported for a given `user` and `integration` when the metric value is zero: #1783
  * `cortex_alertmanager_notifications_total`
  * `cortex_alertmanager_notifications_failed_total`
  * `cortex_alertmanager_notification_requests_total`
  * `cortex_alertmanager_notification_requests_failed_total`
  * `cortex_alertmanager_notification_rate_limited_total`
* [CHANGE] Removed the following metrics exposed by the Mimir hash rings: #1791
  * `cortex_member_ring_tokens_owned`
  * `cortex_member_ring_tokens_to_own`
  * `cortex_ring_tokens_owned`
  * `cortex_ring_member_ownership_percent`
* [CHANGE] Querier / Ruler: removed the following metrics tracking number of query requests send to each ingester. You can use `cortex_request_duration_seconds_count{route=~"/cortex.Ingester/(QueryStream|QueryExemplars)"}` instead. #1797
  * `cortex_distributor_ingester_queries_total`
  * `cortex_distributor_ingester_query_failures_total`
* [CHANGE] Distributor: removed the following metrics tracking the number of requests from a distributor to ingesters: #1799
  * `cortex_distributor_ingester_appends_total`
  * `cortex_distributor_ingester_append_failures_total`
* [CHANGE] Distributor / Ruler: deprecated `-distributor.extend-writes`. Now Mimir always behaves as if this setting was set to `false`, which we expect to be safe for every Mimir cluster setup. #1856
* [FEATURE] Querier: Added support for [streaming remote read](https://prometheus.io/blog/2019/10/10/remote-read-meets-streaming/). Should be noted that benefits of chunking the response are partial here, since in a typical `query-frontend` setup responses will be buffered until they've been completed. #1735
* [FEATURE] Ruler: Allow setting `evaluation_delay` for each rule group via rules group configuration file. #1474
* [FEATURE] Ruler: Added support for expression remote evaluation. #1536 #1818
  * The following CLI flags (and their respective YAML config options) have been added:
    * `-ruler.query-frontend.address`
    * `-ruler.query-frontend.grpc-client-config.grpc-max-recv-msg-size`
    * `-ruler.query-frontend.grpc-client-config.grpc-max-send-msg-size`
    * `-ruler.query-frontend.grpc-client-config.grpc-compression`
    * `-ruler.query-frontend.grpc-client-config.grpc-client-rate-limit`
    * `-ruler.query-frontend.grpc-client-config.grpc-client-rate-limit-burst`
    * `-ruler.query-frontend.grpc-client-config.backoff-on-ratelimits`
    * `-ruler.query-frontend.grpc-client-config.backoff-min-period`
    * `-ruler.query-frontend.grpc-client-config.backoff-max-period`
    * `-ruler.query-frontend.grpc-client-config.backoff-retries`
    * `-ruler.query-frontend.grpc-client-config.tls-enabled`
    * `-ruler.query-frontend.grpc-client-config.tls-ca-path`
    * `-ruler.query-frontend.grpc-client-config.tls-cert-path`
    * `-ruler.query-frontend.grpc-client-config.tls-key-path`
    * `-ruler.query-frontend.grpc-client-config.tls-server-name`
    * `-ruler.query-frontend.grpc-client-config.tls-insecure-skip-verify`
* [FEATURE] Distributor: Added the ability to forward specifics metrics to alternative remote_write API endpoints. #1052
* [FEATURE] Ingester: Active series custom trackers now supports runtime tenant-specific overrides. The configuration has been moved to limit config, the ingester config has been deprecated.  #1188
* [ENHANCEMENT] Alertmanager API: Concurrency limit for GET requests is now configurable using `-alertmanager.max-concurrent-get-requests-per-tenant`. #1547
* [ENHANCEMENT] Alertmanager: Added the ability to configure additional gRPC client settings for the Alertmanager distributor #1547
  - `-alertmanager.alertmanager-client.backoff-max-period`
  - `-alertmanager.alertmanager-client.backoff-min-period`
  - `-alertmanager.alertmanager-client.backoff-on-ratelimits`
  - `-alertmanager.alertmanager-client.backoff-retries`
  - `-alertmanager.alertmanager-client.grpc-client-rate-limit`
  - `-alertmanager.alertmanager-client.grpc-client-rate-limit-burst`
  - `-alertmanager.alertmanager-client.grpc-compression`
  - `-alertmanager.alertmanager-client.grpc-max-recv-msg-size`
  - `-alertmanager.alertmanager-client.grpc-max-send-msg-size`
* [ENHANCEMENT] Ruler: Add more detailed query information to ruler query stats logging. #1411
* [ENHANCEMENT] Admin: Admin API now has some styling. #1482 #1549 #1821 #1824
* [ENHANCEMENT] Alertmanager: added `insight=true` field to alertmanager dispatch logs. #1379
* [ENHANCEMENT] Store-gateway: Add the experimental ability to run index header operations in a dedicated thread pool. This feature can be configured using `-blocks-storage.bucket-store.index-header-thread-pool-size` and is disabled by default. #1660
* [ENHANCEMENT] Store-gateway: don't drop all blocks if instance finds itself as unhealthy or missing in the ring. #1806 #1823
* [ENHANCEMENT] Querier: wait until inflight queries are completed when shutting down queriers. #1756 #1767
* [BUGFIX] Query-frontend: do not shard queries with a subquery unless the subquery is inside a shardable aggregation function call. #1542
* [BUGFIX] Query-frontend: added `component=query-frontend` label to results cache memcached metrics to fix a panic when Mimir is running in single binary mode and results cache is enabled. #1704
* [BUGFIX] Mimir: services' status content-type is now correctly set to `text/html`. #1575
* [BUGFIX] Multikv: Fix panic when using using runtime config to set primary KV store used by `multi` KV. #1587
* [BUGFIX] Multikv: Fix watching for runtime config changes in `multi` KV store in ruler and querier. #1665
* [BUGFIX] Memcached: allow to use CNAME DNS records for the memcached backend addresses. #1654
* [BUGFIX] Querier: fixed temporary partial query results when shuffle sharding is enabled and hash ring backend storage is flushed / reset. #1829
* [BUGFIX] Alertmanager: prevent more file traversal cases related to template names. #1833
* [BUGFUX] Alertmanager: Allow usage with `-alertmanager-storage.backend=local`. Note that when using this storage type, the Alertmanager is not able persist state remotely, so it not recommended for production use. #1836
* [BUGFIX] Alertmanager: Do not validate alertmanager configuration if it's not running. #1835

### Mixin

* [CHANGE] Dashboards: Remove per-user series legends from Tenants dashboard. #1605
* [CHANGE] Dashboards: Show in-memory series and the per-user series limit on Tenants dashboard. #1613
* [CHANGE] Dashboards: Slow-queries dashboard now uses `user` label from logs instead of `org_id`. #1634
* [CHANGE] Dashboards: changed all Grafana dashboards UIDs to not conflict with Cortex ones, to let people install both while migrating from Cortex to Mimir: #1801 #1808
  * Alertmanager from `a76bee5913c97c918d9e56a3cc88cc28` to `b0d38d318bbddd80476246d4930f9e55`
  * Alertmanager Resources from `68b66aed90ccab448009089544a8d6c6` to `a6883fb22799ac74479c7db872451092`
  * Compactor from `9c408e1d55681ecb8a22c9fab46875cc` to `1b3443aea86db629e6efdb7d05c53823`
  * Compactor Resources from `df9added6f1f4332f95848cca48ebd99` to `09a5c49e9cdb2f2b24c6d184574a07fd`
  * Config from `61bb048ced9817b2d3e07677fb1c6290` to `5d9d0b4724c0f80d68467088ec61e003`
  * Object Store from `d5a3a4489d57c733b5677fb55370a723` to `e1324ee2a434f4158c00a9ee279d3292`
  * Overrides from `b5c95fee2e5e7c4b5930826ff6e89a12` to `1e2c358600ac53f09faea133f811b5bb`
  * Queries from `d9931b1054053c8b972d320774bb8f1d` to `b3abe8d5c040395cc36615cb4334c92d`
  * Reads from `8d6ba60eccc4b6eedfa329b24b1bd339` to `e327503188913dc38ad571c647eef643`
  * Reads Networking from `c0464f0d8bd026f776c9006b05910000` to `54b2a0a4748b3bd1aefa92ce5559a1c2`
  * Reads Resources from `2fd2cda9eea8d8af9fbc0a5960425120` to `cc86fd5aa9301c6528986572ad974db9`
  * Rollout Progress from `7544a3a62b1be6ffd919fc990ab8ba8f` to `7f0b5567d543a1698e695b530eb7f5de`
  * Ruler from `44d12bcb1f95661c6ab6bc946dfc3473` to `631e15d5d85afb2ca8e35d62984eeaa0`
  * Scaling from `88c041017b96856c9176e07cf557bdcf` to `64bbad83507b7289b514725658e10352`
  * Slow queries from `e6f3091e29d2636e3b8393447e925668` to `6089e1ce1e678788f46312a0a1e647e6`
  * Tenants from `35fa247ce651ba189debf33d7ae41611` to `35fa247ce651ba189debf33d7ae41611`
  * Top Tenants from `bc6e12d4fe540e4a1785b9d3ca0ffdd9` to `bc6e12d4fe540e4a1785b9d3ca0ffdd9`
  * Writes from `0156f6d15aa234d452a33a4f13c838e3` to `8280707b8f16e7b87b840fc1cc92d4c5`
  * Writes Networking from `681cd62b680b7154811fe73af55dcfd4` to `978c1cb452585c96697a238eaac7fe2d`
  * Writes Resources from `c0464f0d8bd026f776c9006b0591bb0b` to `bc9160e50b52e89e0e49c840fea3d379`
* [FEATURE] Alerts: added the following alerts on `mimir-continuous-test` tool: #1676
  - `MimirContinuousTestNotRunningOnWrites`
  - `MimirContinuousTestNotRunningOnReads`
  - `MimirContinuousTestFailed`
* [ENHANCEMENT] Added `per_cluster_label` support to allow to change the label name used to differentiate between Kubernetes clusters. #1651
* [ENHANCEMENT] Dashboards: Show QPS and latency of the Alertmanager Distributor. #1696
* [ENHANCEMENT] Playbooks: Add Alertmanager suggestions for `MimirRequestErrors` and `MimirRequestLatency` #1702
* [ENHANCEMENT] Dashboards: Allow custom datasources. #1749
* [ENHANCEMENT] Dashboards: Add config option `gateway_enabled` (defaults to `true`) to disable gateway panels from dashboards. #1761
* [ENHANCEMENT] Dashboards: Extend Top tenants dashboard with queries for tenants with highest sample rate, discard rate, and discard rate growth. #1842
* [ENHANCEMENT] Dashboards: Show ingestion rate limit and rule group limit on Tenants dashboard. #1845
* [ENHANCEMENT] Dashboards: Add "last successful run" panel to compactor dashboard. #1628
* [BUGFIX] Dashboards: Fix "Failed evaluation rate" panel on Tenants dashboard. #1629
* [BUGFIX] Honor the configured `per_instance_label` in all dashboards and alerts. #1697

### Jsonnet

* [FEATURE] Added support for `mimir-continuous-test`. To deploy `mimir-continuous-test` you can use the following configuration: #1675 #1850
  ```jsonnet
  _config+: {
    continuous_test_enabled: true,
    continuous_test_tenant_id: 'type-tenant-id',
    continuous_test_write_endpoint: 'http://type-write-path-hostname',
    continuous_test_read_endpoint: 'http://type-read-path-hostname/prometheus',
  },
  ```
* [ENHANCEMENT] Ingester anti-affinity can now be disabled by using `ingester_allow_multiple_replicas_on_same_node` configuration key. #1581
* [ENHANCEMENT] Added `node_selector` configuration option to select Kubernetes nodes where Mimir should run. #1596
* [ENHANCEMENT] Alertmanager: Added a `PodDisruptionBudget` of `withMaxUnavailable = 1`, to ensure we maintain quorum during rollouts. #1683
* [ENHANCEMENT] Store-gateway anti-affinity can now be enabled/disabled using `store_gateway_allow_multiple_replicas_on_same_node` configuration key. #1730
* [ENHANCEMENT] Added `store_gateway_zone_a_args`, `store_gateway_zone_b_args` and `store_gateway_zone_c_args` configuration options. #1807
* [BUGFIX] Pass primary and secondary multikv stores via CLI flags. Introduced new `multikv_switch_primary_secondary` config option to flip primary and secondary in runtime config.

### Mimirtool

* [BUGFIX] `config convert`: Retain Cortex defaults for `blocks_storage.backend`, `ruler_storage.backend`, `alertmanager_storage.backend`, `auth.type`, `activity_tracker.filepath`, `alertmanager.data_dir`, `blocks_storage.filesystem.dir`, `compactor.data_dir`, `ruler.rule_path`, `ruler_storage.filesystem.dir`, and `graphite.querier.schemas.backend`. #1626 #1762

### Tools

* [FEATURE] Added a `markblocks` tool that creates `no-compact` and `delete` marks for the blocks. #1551
* [FEATURE] Added `mimir-continuous-test` tool to continuously run smoke tests on live Mimir clusters. #1535 #1540 #1653 #1603 #1630 #1691 #1675 #1676 #1692 #1706 #1709 #1775 #1777 #1778 #1795
* [FEATURE] Added `mimir-rules-action` GitHub action, located at `operations/mimir-rules-action/`, used to lint, prepare, verify, diff, and sync rules to a Mimir cluster. #1723

## 2.0.0

### Grafana Mimir

_Changes since Cortex 1.10.0._

* [CHANGE] Remove chunks storage engine. #86 #119 #510 #545 #743 #744 #748 #753 #755 #757 #758 #759 #760 #762 #764 #789 #812 #813
  * The following CLI flags (and their respective YAML config options) have been removed:
    * `-store.engine`
    * `-schema-config-file`
    * `-ingester.checkpoint-duration`
    * `-ingester.checkpoint-enabled`
    * `-ingester.chunk-encoding`
    * `-ingester.chunk-age-jitter`
    * `-ingester.concurrent-flushes`
    * `-ingester.flush-on-shutdown-with-wal-enabled`
    * `-ingester.flush-op-timeout`
    * `-ingester.flush-period`
    * `-ingester.max-chunk-age`
    * `-ingester.max-chunk-idle`
    * `-ingester.max-series-per-query` (and `max_series_per_query` from runtime config)
    * `-ingester.max-stale-chunk-idle`
    * `-ingester.max-transfer-retries`
    * `-ingester.min-chunk-length`
    * `-ingester.recover-from-wal`
    * `-ingester.retain-period`
    * `-ingester.spread-flushes`
    * `-ingester.wal-dir`
    * `-ingester.wal-enabled`
    * `-querier.query-parallelism`
    * `-querier.second-store-engine`
    * `-querier.use-second-store-before-time`
    * `-flusher.wal-dir`
    * `-flusher.concurrent-flushes`
    * `-flusher.flush-op-timeout`
    * All `-table-manager.*` flags
    * All `-deletes.*` flags
    * All `-purger.*` flags
    * All `-metrics.*` flags
    * All `-dynamodb.*` flags
    * All `-s3.*` flags
    * All `-azure.*` flags
    * All `-bigtable.*` flags
    * All `-gcs.*` flags
    * All `-cassandra.*` flags
    * All `-boltdb.*` flags
    * All `-local.*` flags
    * All `-swift.*` flags
    * All `-store.*` flags except `-store.engine`, `-store.max-query-length`, `-store.max-labels-query-length`
    * All `-grpc-store.*` flags
  * The following API endpoints have been removed:
    * `/api/v1/chunks` and `/chunks`
  * The following metrics have been removed:
    * `cortex_ingester_flush_queue_length`
    * `cortex_ingester_queried_chunks`
    * `cortex_ingester_chunks_created_total`
    * `cortex_ingester_wal_replay_duration_seconds`
    * `cortex_ingester_wal_corruptions_total`
    * `cortex_ingester_sent_chunks`
    * `cortex_ingester_received_chunks`
    * `cortex_ingester_flush_series_in_progress`
    * `cortex_ingester_chunk_utilization`
    * `cortex_ingester_chunk_length`
    * `cortex_ingester_chunk_size_bytes`
    * `cortex_ingester_chunk_age_seconds`
    * `cortex_ingester_memory_chunks`
    * `cortex_ingester_flushing_enqueued_series_total`
    * `cortex_ingester_flushing_dequeued_series_total`
    * `cortex_ingester_dropped_chunks_total`
    * `cortex_oldest_unflushed_chunk_timestamp_seconds`
    * `prometheus_local_storage_chunk_ops_total`
    * `prometheus_local_storage_chunkdesc_ops_total`
    * `prometheus_local_storage_memory_chunkdescs`
* [CHANGE] Changed default storage backends from `s3` to `filesystem` #833
  This effects the following flags:
  * `-blocks-storage.backend` now defaults to `filesystem`
  * `-blocks-storage.filesystem.dir` now defaults to `blocks`
  * `-alertmanager-storage.backend` now defaults to `filesystem`
  * `-alertmanager-storage.filesystem.dir` now defaults to `alertmanager`
  * `-ruler-storage.backend` now defaults to `filesystem`
  * `-ruler-storage.filesystem.dir` now defaults to `ruler`
* [CHANGE] Renamed metric `cortex_experimental_features_in_use_total` as `cortex_experimental_features_used_total` and added `feature` label. #32 #658
* [CHANGE] Removed `log_messages_total` metric. #32
* [CHANGE] Some files and directories created by Mimir components on local disk now have stricter permissions, and are only readable by owner, but not group or others. #58
* [CHANGE] Memcached client DNS resolution switched from golang built-in to [`miekg/dns`](https://github.com/miekg/dns). #142
* [CHANGE] The metric `cortex_deprecated_flags_inuse_total` has been renamed to `deprecated_flags_inuse_total` as part of using grafana/dskit functionality. #185
* [CHANGE] API: The `-api.response-compression-enabled` flag has been removed, and GZIP response compression is always enabled except on `/api/v1/push` and `/push` endpoints. #880
* [CHANGE] Update Go version to 1.17.3. #480
* [CHANGE] The `status_code` label on gRPC client metrics has changed from '200' and '500' to '2xx', '5xx', '4xx', 'cancel' or 'error'. #537
* [CHANGE] Removed the deprecated `-<prefix>.fifocache.size` flag. #618
* [CHANGE] Enable index header lazy loading by default. #693
  * `-blocks-storage.bucket-store.index-header-lazy-loading-enabled` default from `false` to `true`
  * `-blocks-storage.bucket-store.index-header-lazy-loading-idle-timeout` default from `20m` to `1h`
* [CHANGE] Shuffle-sharding:
  * `-distributor.sharding-strategy` option has been removed, and shuffle sharding is enabled by default. Default shard size is set to 0, which disables shuffle sharding for the tenant (all ingesters will receive tenants's samples). #888
  * `-ruler.sharding-strategy` option has been removed from ruler. Ruler now uses shuffle-sharding by default, but respects `ruler_tenant_shard_size`, which defaults to 0 (ie. use all rulers for tenant). #889
  * `-store-gateway.sharding-strategy` option has been removed store-gateways. Store-gateway now uses shuffle-sharding by default, but respects `store_gateway_tenant_shard_size` for tenant, and this value defaults to 0. #891
* [CHANGE] Server: `-server.http-listen-port` (yaml: `server.http_listen_port`) now defaults to `8080` (previously `80`). #871
* [CHANGE] Changed the default value of `-blocks-storage.bucket-store.ignore-deletion-marks-delay` from 6h to 1h. #892
* [CHANGE] Changed default settings for memcached clients: #959 #1000
  * The default value for the following config options has changed from `10000` to `25000`:
    * `-blocks-storage.bucket-store.chunks-cache.memcached.max-async-buffer-size`
    * `-blocks-storage.bucket-store.index-cache.memcached.max-async-buffer-size`
    * `-blocks-storage.bucket-store.metadata-cache.memcached.max-async-buffer-size`
    * `-query-frontend.results-cache.memcached.max-async-buffer-size`
  * The default value for the following config options has changed from `0` (unlimited) to `100`:
    * `-blocks-storage.bucket-store.chunks-cache.memcached.max-get-multi-batch-size`
    * `-blocks-storage.bucket-store.index-cache.memcached.max-get-multi-batch-size`
    * `-blocks-storage.bucket-store.metadata-cache.memcached.max-get-multi-batch-size`
    * `-query-frontend.results-cache.memcached.max-get-multi-batch-size`
  * The default value for the following config options has changed from `16` to `100`:
    * `-blocks-storage.bucket-store.chunks-cache.memcached.max-idle-connections`
    * `-blocks-storage.bucket-store.index-cache.memcached.max-idle-connections`
    * `-blocks-storage.bucket-store.metadata-cache.memcached.max-idle-connections`
    * `-query-frontend.results-cache.memcached.max-idle-connections`
  * The default value for the following config options has changed from `100ms` to `200ms`:
    * `-blocks-storage.bucket-store.metadata-cache.memcached.timeout`
    * `-blocks-storage.bucket-store.index-cache.memcached.timeout`
    * `-blocks-storage.bucket-store.chunks-cache.memcached.timeout`
    * `-query-frontend.results-cache.memcached.timeout`
* [CHANGE] Changed the default value of `-blocks-storage.bucket-store.bucket-index.enabled` to `true`. The default configuration must now run the compactor in order to write the bucket index or else queries to long term storage will fail. #924
* [CHANGE] Option `-auth.enabled` has been renamed to `-auth.multitenancy-enabled`. #1130
* [CHANGE] Default tenant ID used with disabled auth (`-auth.multitenancy-enabled=false`) has changed from `fake` to `anonymous`. This tenant ID can now be changed with `-auth.no-auth-tenant` option. #1063
* [CHANGE] The default values for the following local directories have changed: #1072
  * `-alertmanager.storage.path` default value changed to `./data-alertmanager/`
  * `-compactor.data-dir` default value changed to `./data-compactor/`
  * `-ruler.rule-path` default value changed to `./data-ruler/`
* [CHANGE] The default value for gRPC max send message size has been changed from 16MB to 100MB. This affects the following parameters: #1152
  * `-query-frontend.grpc-client-config.grpc-max-send-msg-size`
  * `-ingester.client.grpc-max-send-msg-size`
  * `-querier.frontend-client.grpc-max-send-msg-size`
  * `-query-scheduler.grpc-client-config.grpc-max-send-msg-size`
  * `-ruler.client.grpc-max-send-msg-size`
* [CHANGE] Remove `-http.prefix` flag (and `http_prefix` config file option). #763
* [CHANGE] Remove legacy endpoints. Please use their alternatives listed below. As part of the removal process we are
  introducing two new sets of endpoints for the ruler configuration API: `<prometheus-http-prefix>/rules` and
  `<prometheus-http-prefix>/config/v1/rules/**`. We are also deprecating `<prometheus-http-prefix>/rules` and `/api/v1/rules`;
  and will remove them in Mimir 2.2.0. #763 #1222
  * Query endpoints

    | Legacy                                                  | Alternative                                                |
    | ------------------------------------------------------- | ---------------------------------------------------------- |
    | `/<legacy-http-prefix>/api/v1/query`                    | `<prometheus-http-prefix>/api/v1/query`                    |
    | `/<legacy-http-prefix>/api/v1/query_range`              | `<prometheus-http-prefix>/api/v1/query_range`              |
    | `/<legacy-http-prefix>/api/v1/query_exemplars`          | `<prometheus-http-prefix>/api/v1/query_exemplars`          |
    | `/<legacy-http-prefix>/api/v1/series`                   | `<prometheus-http-prefix>/api/v1/series`                   |
    | `/<legacy-http-prefix>/api/v1/labels`                   | `<prometheus-http-prefix>/api/v1/labels`                   |
    | `/<legacy-http-prefix>/api/v1/label/{name}/values`      | `<prometheus-http-prefix>/api/v1/label/{name}/values`      |
    | `/<legacy-http-prefix>/api/v1/metadata`                 | `<prometheus-http-prefix>/api/v1/metadata`                 |
    | `/<legacy-http-prefix>/api/v1/read`                     | `<prometheus-http-prefix>/api/v1/read`                     |
    | `/<legacy-http-prefix>/api/v1/cardinality/label_names`  | `<prometheus-http-prefix>/api/v1/cardinality/label_names`  |
    | `/<legacy-http-prefix>/api/v1/cardinality/label_values` | `<prometheus-http-prefix>/api/v1/cardinality/label_values` |
    | `/api/prom/user_stats`                                  | `/api/v1/user_stats`                                       |

  * Distributor endpoints

    | Legacy endpoint               | Alternative                   |
    | ----------------------------- | ----------------------------- |
    | `/<legacy-http-prefix>/push`  | `/api/v1/push`                |
    | `/all_user_stats`             | `/distributor/all_user_stats` |
    | `/ha-tracker`                 | `/distributor/ha_tracker`     |

  * Ingester endpoints

    | Legacy          | Alternative           |
    | --------------- | --------------------- |
    | `/ring`         | `/ingester/ring`      |
    | `/shutdown`     | `/ingester/shutdown`  |
    | `/flush`        | `/ingester/flush`     |
    | `/push`         | `/ingester/push`      |

  * Ruler endpoints

    | Legacy                                                | Alternative                                         | Alternative #2 (not available before Mimir 2.0.0)                    |
    | ----------------------------------------------------- | --------------------------------------------------- | ------------------------------------------------------------------- |
    | `/<legacy-http-prefix>/api/v1/rules`                  | `<prometheus-http-prefix>/api/v1/rules`             |                                                                     |
    | `/<legacy-http-prefix>/api/v1/alerts`                 | `<prometheus-http-prefix>/api/v1/alerts`            |                                                                     |
    | `/<legacy-http-prefix>/rules`                         | `/api/v1/rules` (see below)                         |  `<prometheus-http-prefix>/config/v1/rules`                         |
    | `/<legacy-http-prefix>/rules/{namespace}`             | `/api/v1/rules/{namespace}` (see below)             |  `<prometheus-http-prefix>/config/v1/rules/{namespace}`             |
    | `/<legacy-http-prefix>/rules/{namespace}/{groupName}` | `/api/v1/rules/{namespace}/{groupName}` (see below) |  `<prometheus-http-prefix>/config/v1/rules/{namespace}/{groupName}` |
    | `/<legacy-http-prefix>/rules/{namespace}`             | `/api/v1/rules/{namespace}` (see below)             |  `<prometheus-http-prefix>/config/v1/rules/{namespace}`             |
    | `/<legacy-http-prefix>/rules/{namespace}/{groupName}` | `/api/v1/rules/{namespace}/{groupName}` (see below) |  `<prometheus-http-prefix>/config/v1/rules/{namespace}/{groupName}` |
    | `/<legacy-http-prefix>/rules/{namespace}`             | `/api/v1/rules/{namespace}` (see below)             |  `<prometheus-http-prefix>/config/v1/rules/{namespace}`             |
    | `/ruler_ring`                                         | `/ruler/ring`                                       |                                                                     |

    > __Note:__ The `/api/v1/rules/**` endpoints are considered deprecated with Mimir 2.0.0 and will be removed
    in Mimir 2.2.0. After upgrading to 2.0.0 we recommend switching uses to the equivalent
    `/<prometheus-http-prefix>/config/v1/**` endpoints that Mimir 2.0.0 introduces.

  * Alertmanager endpoints

    | Legacy                      | Alternative                        |
    | --------------------------- | ---------------------------------- |
    | `/<legacy-http-prefix>`     | `/alertmanager`                    |
    | `/status`                   | `/multitenant_alertmanager/status` |

* [CHANGE] Ingester: changed `-ingester.stream-chunks-when-using-blocks` default value from `false` to `true`. #717
* [CHANGE] Ingester: default `-ingester.ring.min-ready-duration` reduced from 1m to 15s. #126
* [CHANGE] Ingester: `-ingester.ring.min-ready-duration` now start counting the delay after the ring's health checks have passed instead of when the ring client was started. #126
* [CHANGE] Ingester: allow experimental ingester max-exemplars setting to be changed dynamically #144
  * CLI flag `-blocks-storage.tsdb.max-exemplars` is renamed to `-ingester.max-global-exemplars-per-user`.
  * YAML `max_exemplars` is moved from `tsdb` to `overrides` and renamed to `max_global_exemplars_per_user`.
* [CHANGE] Ingester: active series metrics `cortex_ingester_active_series` and `cortex_ingester_active_series_custom_tracker` are now removed when their value is zero. #672 #690
* [CHANGE] Ingester: changed default value of `-blocks-storage.tsdb.retention-period` from `6h` to `24h`. #966
* [CHANGE] Ingester: changed default value of `-blocks-storage.tsdb.close-idle-tsdb-timeout` from `0` to `13h`. #967
* [CHANGE] Ingester: changed default value of `-ingester.ring.final-sleep` from `30s` to `0s`. #981
* [CHANGE] Ingester: the following low level settings have been removed: #1153
  * `-ingester-client.expected-labels`
  * `-ingester-client.expected-samples-per-series`
  * `-ingester-client.expected-timeseries`
* [CHANGE] Ingester: following command line options related to ingester ring were renamed: #1155
  * `-consul.*` changed to `-ingester.ring.consul.*`
  * `-etcd.*` changed to `-ingester.ring.etcd.*`
  * `-multi.*` changed to `-ingester.ring.multi.*`
  * `-distributor.excluded-zones` changed to `-ingester.ring.excluded-zones`
  * `-distributor.replication-factor` changed to `-ingester.ring.replication-factor`
  * `-distributor.zone-awareness-enabled` changed to `-ingester.ring.zone-awareness-enabled`
  * `-ingester.availability-zone` changed to `-ingester.ring.instance-availability-zone`
  * `-ingester.final-sleep` changed to `-ingester.ring.final-sleep`
  * `-ingester.heartbeat-period` changed to `-ingester.ring.heartbeat-period`
  * `-ingester.join-after` changed to `-ingester.ring.join-after`
  * `-ingester.lifecycler.ID` changed to `-ingester.ring.instance-id`
  * `-ingester.lifecycler.addr` changed to `-ingester.ring.instance-addr`
  * `-ingester.lifecycler.interface` changed to `-ingester.ring.instance-interface-names`
  * `-ingester.lifecycler.port` changed to `-ingester.ring.instance-port`
  * `-ingester.min-ready-duration` changed to `-ingester.ring.min-ready-duration`
  * `-ingester.num-tokens` changed to `-ingester.ring.num-tokens`
  * `-ingester.observe-period` changed to `-ingester.ring.observe-period`
  * `-ingester.readiness-check-ring-health` changed to `-ingester.ring.readiness-check-ring-health`
  * `-ingester.tokens-file-path` changed to `-ingester.ring.tokens-file-path`
  * `-ingester.unregister-on-shutdown` changed to `-ingester.ring.unregister-on-shutdown`
  * `-ring.heartbeat-timeout` changed to `-ingester.ring.heartbeat-timeout`
  * `-ring.prefix` changed to `-ingester.ring.prefix`
  * `-ring.store` changed to `-ingester.ring.store`
* [CHANGE] Ingester: fields in YAML configuration for ingester ring have been changed: #1155
  * `ingester.lifecycler` changed to `ingester.ring`
  * Fields from `ingester.lifecycler.ring` moved to `ingester.ring`
  * `ingester.lifecycler.address` changed to `ingester.ring.instance_addr`
  * `ingester.lifecycler.id` changed to `ingester.ring.instance_id`
  * `ingester.lifecycler.port` changed to `ingester.ring.instance_port`
  * `ingester.lifecycler.availability_zone` changed to `ingester.ring.instance_availability_zone`
  * `ingester.lifecycler.interface_names` changed to `ingester.ring.instance_interface_names`
* [CHANGE] Distributor: removed the `-distributor.shard-by-all-labels` configuration option. It is now assumed to be true. #698
* [CHANGE] Distributor: change default value of `-distributor.instance-limits.max-inflight-push-requests` to `2000`. #964
* [CHANGE] Distributor: change default value of `-distributor.remote-timeout` from `2s` to `20s`. #970
* [CHANGE] Distributor: removed the `-distributor.extra-query-delay` flag (and its respective YAML config option). #1048
* [CHANGE] Query-frontend: Enable query stats by default, they can still be disabled with `-query-frontend.query-stats-enabled=false`. #83
* [CHANGE] Query-frontend: the `cortex_frontend_mapped_asts_total` metric has been renamed to `cortex_frontend_query_sharding_rewrites_attempted_total`. #150
* [CHANGE] Query-frontend: added `sharded` label to `cortex_query_seconds_total` metric. #235
* [CHANGE] Query-frontend: changed the flag name for controlling query sharding total shards from `-querier.total-shards` to `-query-frontend.query-sharding-total-shards`. #230
* [CHANGE] Query-frontend: flag `-querier.parallelise-shardable-queries` has been renamed to `-query-frontend.parallelize-shardable-queries` #284
* [CHANGE] Query-frontend: removed the deprecated (and unused) `-frontend.cache-split-interval`. Use `-query-frontend.split-queries-by-interval` instead. #587
* [CHANGE] Query-frontend: range query response now omits the `data` field when it's empty (error case) like Prometheus does, previously it was `"data":{"resultType":"","result":null}`. #629
* [CHANGE] Query-frontend: instant queries now honor the `-query-frontend.max-retries-per-request` flag. #630
* [CHANGE] Query-frontend: removed in-memory and Redis cache support. Reason is that these caching backends were just supported by query-frontend, while all other Mimir services only support memcached. #796
  * The following CLI flags (and their respective YAML config options) have been removed:
    * `-frontend.cache.enable-fifocache`
    * `-frontend.redis.*`
    * `-frontend.fifocache.*`
  * The following metrics have been removed:
    * `querier_cache_added_total`
    * `querier_cache_added_new_total`
    * `querier_cache_evicted_total`
    * `querier_cache_entries`
    * `querier_cache_gets_total`
    * `querier_cache_misses_total`
    * `querier_cache_stale_gets_total`
    * `querier_cache_memory_bytes`
    * `cortex_rediscache_request_duration_seconds`
* [CHANGE] Query-frontend: migrated memcached backend client to the same one used in other components (memcached config and metrics are now consistent across all Mimir services). #821
  * The following CLI flags (and their respective YAML config options) have been added:
    * `-query-frontend.results-cache.backend` (set it to `memcached` if `-query-frontend.cache-results=true`)
  * The following CLI flags (and their respective YAML config options) have been changed:
    * `-frontend.memcached.hostname` and `-frontend.memcached.service` have been removed: use `-query-frontend.results-cache.memcached.addresses` instead
  * The following CLI flags (and their respective YAML config options) have been renamed:
    * `-frontend.background.write-back-concurrency` renamed to `-query-frontend.results-cache.memcached.max-async-concurrency`
    * `-frontend.background.write-back-buffer` renamed to `-query-frontend.results-cache.memcached.max-async-buffer-size`
    * `-frontend.memcached.batchsize` renamed to `-query-frontend.results-cache.memcached.max-get-multi-batch-size`
    * `-frontend.memcached.parallelism` renamed to `-query-frontend.results-cache.memcached.max-get-multi-concurrency`
    * `-frontend.memcached.timeout` renamed to `-query-frontend.results-cache.memcached.timeout`
    * `-frontend.memcached.max-item-size` renamed to `-query-frontend.results-cache.memcached.max-item-size`
    * `-frontend.memcached.max-idle-conns` renamed to `-query-frontend.results-cache.memcached.max-idle-connections`
    * `-frontend.compression` renamed to `-query-frontend.results-cache.compression`
  * The following CLI flags (and their respective YAML config options) have been removed:
    * `-frontend.memcached.circuit-breaker-consecutive-failures`: feature removed
    * `-frontend.memcached.circuit-breaker-timeout`: feature removed
    * `-frontend.memcached.circuit-breaker-interval`: feature removed
    * `-frontend.memcached.update-interval`: new setting is hardcoded to 30s
    * `-frontend.memcached.consistent-hash`: new setting is always enabled
    * `-frontend.default-validity` and `-frontend.memcached.expiration`: new setting is hardcoded to 7 days
  * The following metrics have been changed:
    * `cortex_cache_dropped_background_writes_total{name}` changed to `thanos_memcached_operation_skipped_total{name, operation, reason}`
    * `cortex_cache_value_size_bytes{name, method}` changed to `thanos_memcached_operation_data_size_bytes{name}`
    * `cortex_cache_request_duration_seconds{name, method, status_code}` changed to `thanos_memcached_operation_duration_seconds{name, operation}`
    * `cortex_cache_fetched_keys{name}` changed to `thanos_cache_memcached_requests_total{name}`
    * `cortex_cache_hits{name}` changed to `thanos_cache_memcached_hits_total{name}`
    * `cortex_memcache_request_duration_seconds{name, method, status_code}` changed to `thanos_memcached_operation_duration_seconds{name, operation}`
    * `cortex_memcache_client_servers{name}` changed to `thanos_memcached_dns_provider_results{name, addr}`
    * `cortex_memcache_client_set_skip_total{name}` changed to `thanos_memcached_operation_skipped_total{name, operation, reason}`
    * `cortex_dns_lookups_total` changed to `thanos_memcached_dns_lookups_total`
    * For all metrics the value of the "name" label has changed from `frontend.memcached` to `frontend-cache`
  * The following metrics have been removed:
    * `cortex_cache_background_queue_length{name}`
* [CHANGE] Query-frontend: merged `query_range` into `frontend` in the YAML config (keeping the same keys) and renamed flags: #825
  * `-querier.max-retries-per-request` renamed to `-query-frontend.max-retries-per-request`
  * `-querier.split-queries-by-interval` renamed to `-query-frontend.split-queries-by-interval`
  * `-querier.align-querier-with-step` renamed to `-query-frontend.align-querier-with-step`
  * `-querier.cache-results` renamed to `-query-frontend.cache-results`
  * `-querier.parallelise-shardable-queries` renamed to `-query-frontend.parallelize-shardable-queries`
* [CHANGE] Query-frontend: the default value of `-query-frontend.split-queries-by-interval` has changed from `0` to `24h`. #1131
* [CHANGE] Query-frontend: `-frontend.` flags were renamed to `-query-frontend.`: #1167
* [CHANGE] Query-frontend / Query-scheduler: classified the `-query-frontend.querier-forget-delay` and `-query-scheduler.querier-forget-delay` flags (and their respective YAML config options) as experimental. #1208
* [CHANGE] Querier / ruler: Change `-querier.max-fetched-chunks-per-query` configuration to limit to maximum number of chunks that can be fetched in a single query. The number of chunks fetched by ingesters AND long-term storare combined should not exceed the value configured on `-querier.max-fetched-chunks-per-query`. [#4260](https://github.com/cortexproject/cortex/pull/4260)
* [CHANGE] Querier / ruler: Option `-querier.ingester-streaming` has been removed. Querier/ruler now always use streaming method to query ingesters. #204
* [CHANGE] Querier: always fetch labels from store and respect start/end times in request; the option `-querier.query-store-for-labels-enabled` has been removed and is now always on. #518 #1132
* [CHANGE] Querier / ruler: removed the `-store.query-chunk-limit` flag (and its respective YAML config option `max_chunks_per_query`). `-querier.max-fetched-chunks-per-query` (and its respective YAML config option `max_fetched_chunks_per_query`) should be used instead. #705
* [CHANGE] Querier/Ruler: `-querier.active-query-tracker-dir` option has been removed. Active query tracking is now done via Activity tracker configured by `-activity-tracker.filepath` and enabled by default. Limit for max number of concurrent queries (`-querier.max-concurrent`) is now respected even if activity tracking is not enabled. #661 #822
* [CHANGE] Querier/ruler/query-frontend: the experimental `-querier.at-modifier-enabled` CLI flag has been removed and the PromQL `@` modifier is always enabled. #941
* [CHANGE] Querier: removed `-querier.worker-match-max-concurrent` and `-querier.worker-parallelism` CLI flags (and their respective YAML config options). Mimir now behaves like if `-querier.worker-match-max-concurrent` is always enabled and you should configure the max concurrency per querier process using `-querier.max-concurrent` instead. #958
* [CHANGE] Querier: changed default value of `-querier.query-ingesters-within` from `0` to `13h`. #967
* [CHANGE] Querier: rename metric `cortex_query_fetched_chunks_bytes_total` to `cortex_query_fetched_chunk_bytes_total` to be consistent with the limit name. #476
* [CHANGE] Ruler: add two new metrics `cortex_ruler_list_rules_seconds` and `cortex_ruler_load_rule_groups_seconds` to the ruler. #906
* [CHANGE] Ruler: endpoints for listing configured rules now return HTTP status code 200 and an empty map when there are no rules instead of an HTTP 404 and plain text error message. The following endpoints are affected: #456
  * `<prometheus-http-prefix>/config/v1/rules`
  * `<prometheus-http-prefix>/config/v1/rules/{namespace}`
  * `<prometheus-http-prefix>/rules` (deprecated)
  * `<prometheus-http-prefix>/rules/{namespace}` (deprecated)
  * `/api/v1/rules` (deprecated)
  * `/api/v1/rules/{namespace}` (deprecated)
* [CHANGE] Ruler: removed `configdb` support from Ruler backend storages. #15 #38 #819
* [CHANGE] Ruler: removed the support for the deprecated storage configuration via `-ruler.storage.*` CLI flags (and their respective YAML config options). Use `-ruler-storage.*` instead. #628
* [CHANGE] Ruler: set new default limits for rule groups: `-ruler.max-rules-per-rule-group` to 20 (previously 0, disabled) and `-ruler.max-rule-groups-per-tenant` to 70 (previously 0, disabled). #847
* [CHANGE] Ruler: removed `-ruler.enable-sharding` option, and changed default value of `-ruler.ring.store` to `memberlist`. #943
* [CHANGE] Ruler: `-ruler.alertmanager-use-v2` has been removed. The ruler will always use the `v2` endpoints. #954 #1100
* [CHANGE] Ruler: `-experimental.ruler.enable-api` flag has been renamed to `-ruler.enable-api` and is now stable. The default value has also changed from `false` to `true`, so both ruler and alertmanager API are enabled by default. #913 #1065
* [CHANGE] Ruler: add support for [DNS service discovery format](./docs/sources/configuration/arguments.md#dns-service-discovery) for `-ruler.alertmanager-url`. `-ruler.alertmanager-discovery` flag has been removed. URLs following the prior SRV format, will be treated as a static target. To continue using service discovery for these URLs prepend `dnssrvnoa+` to them. #993
  * The following metrics for Alertmanager DNS service discovery are replaced:
    * `prometheus_sd_dns_lookups_total` replaced by `cortex_dns_lookups_total{component="ruler"}`
    * `prometheus_sd_dns_lookup_failures_total` replaced by `cortex_dns_failures_total{component="ruler"}`
* [CHANGE] Ruler: deprecate `/api/v1/rules/**` and `<prometheus-http-prefix/rules/**` configuration API endpoints in favour of `/<prometheus-http-prefix>/config/v1/rules/**`. Deprecated endpoints will be removed in Mimir 2.2.0. Main configuration API endpoints are now `/<prometheus-http-prefix>/config/api/v1/rules/**` introduced in Mimir 2.0.0. #1222
* [CHANGE] Store-gateway: index cache now includes tenant in cache keys, this invalidates previous cached entries. #607
* [CHANGE] Store-gateway: increased memcached index caching TTL from 1 day to 7 days. #718
* [CHANGE] Store-gateway: options `-store-gateway.sharding-enabled` and `-querier.store-gateway-addresses` were removed. Default value of `-store-gateway.sharding-ring.store` is now `memberlist` and default value for `-store-gateway.sharding-ring.wait-stability-min-duration` changed from `1m` to `0` (disabled). #976
* [CHANGE] Compactor: compactor will no longer try to compact blocks that are already marked for deletion. Previously compactor would consider blocks marked for deletion within `-compactor.deletion-delay / 2` period as eligible for compaction. [#4328](https://github.com/cortexproject/cortex/pull/4328)
* [CHANGE] Compactor: Removed support for block deletion marks migration. If you're upgrading from Cortex < 1.7.0 to Mimir, you should upgrade the compactor to Cortex >= 1.7.0 first, run it at least once and then upgrade to Mimir. #122
* [CHANGE] Compactor: removed the `cortex_compactor_group_vertical_compactions_total` metric. #278
* [CHANGE] Compactor: no longer waits for initial blocks cleanup to finish before starting compactions. #282
* [CHANGE] Compactor: removed overlapping sources detection. Overlapping sources may exist due to edge cases (timing issues) when horizontally sharding compactor, but are correctly handled by compactor. #494
* [CHANGE] Compactor: compactor now uses deletion marks from `<tenant>/markers` location in the bucket. Marker files are no longer fetched, only listed. #550
* [CHANGE] Compactor: Default value of `-compactor.block-sync-concurrency` has changed from 20 to 8. This flag is now only used to control number of goroutines for downloading and uploading blocks during compaction. #552
* [CHANGE] Compactor is now included in `all` target (single-binary). #866
* [CHANGE] Compactor: Removed `-compactor.sharding-enabled` option. Sharding in compactor is now always enabled. Default value of `-compactor.ring.store` has changed from `consul` to `memberlist`. Default value of `-compactor.ring.wait-stability-min-duration` is now 0, which disables the feature. #956
* [CHANGE] Alertmanager: removed `-alertmanager.configs.auto-webhook-root` #977
* [CHANGE] Alertmanager: removed `configdb` support from Alertmanager backend storages. #15 #38 #819
* [CHANGE] Alertmanager: Don't count user-not-found errors from replicas as failures in the `cortex_alertmanager_state_fetch_replica_state_failed_total` metric. #190
* [CHANGE] Alertmanager: Use distributor for non-API routes. #213
* [CHANGE] Alertmanager: removed `-alertmanager.storage.*` configuration options, with the exception of the CLI flags `-alertmanager.storage.path` and `-alertmanager.storage.retention`. Use `-alertmanager-storage.*` instead. #632
* [CHANGE] Alertmanager: set default value for `-alertmanager.web.external-url=http://localhost:8080/alertmanager` to match the default configuration. #808 #1067
* [CHANGE] Alertmanager: `-experimental.alertmanager.enable-api` flag has been renamed to `-alertmanager.enable-api` and is now stable. #913
* [CHANGE] Alertmanager: now always runs with sharding enabled; other modes of operation are removed. #1044 #1126
  * The following configuration options are removed:
    * `-alertmanager.sharding-enabled`
    * `-alertmanager.cluster.advertise-address`
    * `-alertmanager.cluster.gossip-interval`
    * `-alertmanager.cluster.listen-address`
    * `-alertmanager.cluster.peers`
    * `-alertmanager.cluster.push-pull-interval`
  * The following configuration options are renamed:
    * `-alertmanager.cluster.peer-timeout` to `-alertmanager.peer-timeout`
* [CHANGE] Alertmanager: the default value of `-alertmanager.sharding-ring.store` is now `memberlist`. #1171
* [CHANGE] Ring: changed default value of `-distributor.ring.store` (Distributor ring) and `-ring.store` (Ingester ring) to `memberlist`. #1046
* [CHANGE] Memberlist: the `memberlist_kv_store_value_bytes` metric has been removed due to values no longer being stored in-memory as encoded bytes. [#4345](https://github.com/cortexproject/cortex/pull/4345)
* [CHANGE] Memberlist: forward only changes, not entire original message. [#4419](https://github.com/cortexproject/cortex/pull/4419)
* [CHANGE] Memberlist: don't accept old tombstones as incoming change, and don't forward such messages to other gossip members. [#4420](https://github.com/cortexproject/cortex/pull/4420)
* [CHANGE] Memberlist: changed probe interval from `1s` to `5s` and probe timeout from `500ms` to `2s`. #563
* [CHANGE] Memberlist: the `name` label on metrics `cortex_dns_failures_total`, `cortex_dns_lookups_total` and `cortex_dns_provider_results` was renamed to `component`. #993
* [CHANGE] Limits: removed deprecated limits for rejecting old samples #799
  This removes the following flags:
  * `-validation.reject-old-samples`
  * `-validation.reject-old-samples.max-age`
* [CHANGE] Limits: removed local limit-related flags in favor of global limits. #725
  The distributor ring is now required, and can be configured via the `distributor.ring.*` flags.
  This removes the following flags:
  * `-distributor.ingestion-rate-strategy` -> will now always use the "global" strategy
  * `-ingester.max-series-per-user` -> set `-ingester.max-global-series-per-user` to `N` times the existing value of `-ingester.max-series-per-user` instead
  * `-ingester.max-series-per-metric` -> set `-ingester.max-global-series-per-metric`  to `N` times the existing value of `-ingester.max-series-per-metric` instead
  * `-ingester.max-metadata-per-user` -> set `-ingester.max-global-metadata-per-user` to `N` times the existing value of `-ingester.max-metadata-per-user` instead
  * `-ingester.max-metadata-per-metric` -> set `-ingester.max-global-metadata-per-metric` to `N` times the existing value of `-ingester.max-metadata-per-metric` instead
  * In the above notes, `N` refers to the number of ingester replicas
  Additionally, default values for the following flags have changed:
  * `-ingester.max-global-series-per-user` from `0` to `150000`
  * `-ingester.max-global-series-per-metric` from `0` to `20000`
  * `-distributor.ingestion-rate-limit` from `25000` to `10000`
  * `-distributor.ingestion-burst-size` from `50000` to `200000`
* [CHANGE] Limits: removed limit `enforce_metric_name`, now behave as if set to `true` always. #686
* [CHANGE] Limits: Option `-ingester.max-samples-per-query` and its YAML field `max_samples_per_query` have been removed. It required `-querier.ingester-streaming` option to be set to false, but since `-querier.ingester-streaming` is removed (always defaulting to true), the limit using it was removed as well. #204 #1132
* [CHANGE] Limits: Set the default max number of inflight ingester push requests (`-ingester.instance-limits.max-inflight-push-requests`) to 30000 in order to prevent clusters from being overwhelmed by request volume or temporary slow-downs. #259
* [CHANGE] Overrides exporter: renamed metric `cortex_overrides` to `cortex_limits_overrides`. #173 #407
* [FEATURE] The following features have been moved from experimental to stable: #913 #1002
  * Alertmanager config API
  * Alertmanager receiver firewall
  * Alertmanager sharding
  * Azure blob storage support
  * Blocks storage bucket index
  * Disable the ring health check in the readiness endpoint (`-ingester.readiness-check-ring-health=false`)
  * Distributor: do not extend writes on unhealthy ingesters
  * Do not unregister ingesters from ring on shutdown (`-ingester.unregister-on-shutdown=false`)
  * HA Tracker: cleanup of old replicas from KV Store
  * Instance limits in ingester and distributor
  * OpenStack Swift storage support
  * Query-frontend: query stats tracking
  * Query-scheduler
  * Querier: tenant federation
  * Ruler config API
  * S3 Server Side Encryption (SSE) using KMS
  * TLS configuration for gRPC, HTTP and etcd clients
  * Zone-aware replication
  * `/labels` API using matchers
  * The following querier limits:
    * `-querier.max-fetched-chunks-per-query`
    * `-querier.max-fetched-chunk-bytes-per-query`
    * `-querier.max-fetched-series-per-query`
  * The following alertmanager limits:
    * Notification rate (`-alertmanager.notification-rate-limit` and `-alertmanager.notification-rate-limit-per-integration`)
    * Dispatcher groups (`-alertmanager.max-dispatcher-aggregation-groups`)
    * User config size (`-alertmanager.max-config-size-bytes`)
    * Templates count in user config (`-alertmanager.max-templates-count`)
    * Max template size (`-alertmanager.max-template-size-bytes`)
* [FEATURE] The endpoints `/api/v1/status/buildinfo`, `<prometheus-http-prefix>/api/v1/status/buildinfo`, and `<alertmanager-http-prefix>/api/v1/status/buildinfo` have been added to display build information and enabled features. #1219 #1240
* [FEATURE] PromQL: added `present_over_time` support. #139
* [FEATURE] Added "Activity tracker" feature which can log ongoing activities from previous Mimir run in case of a crash. It is enabled by default and controlled by the `-activity-tracker.filepath` flag. It can be disabled by setting this path to an empty string. Currently, the Store-gateway, Ruler, Querier, Query-frontend and Ingester components use this feature to track queries. #631 #782 #822 #1121
* [FEATURE] Divide configuration parameters into categories "basic", "advanced", and "experimental". Only flags in the basic category are shown when invoking `-help`, whereas `-help-all` will include flags in all categories (basic, advanced, experimental). #840
* [FEATURE] Querier: Added support for tenant federation to exemplar endpoints. #927
* [FEATURE] Ingester: can expose metrics on active series matching custom trackers configured via `-ingester.active-series-custom-trackers` (or its respective YAML config option). When configured, active series for custom trackers are exposed by the `cortex_ingester_active_series_custom_tracker` metric. #42 #672
* [FEATURE] Ingester: Enable snapshotting of in-memory TSDB on disk during shutdown via `-blocks-storage.tsdb.memory-snapshot-on-shutdown` (experimental). #249
* [FEATURE] Ingester: Added `-blocks-storage.tsdb.isolation-enabled` flag, which allows disabling TSDB isolation feature. This is enabled by default (per TSDB default), but disabling can improve performance of write requests. #512
* [FEATURE] Ingester: Added `-blocks-storage.tsdb.head-chunks-write-queue-size` flag, which allows setting the size of the queue used by the TSDB before m-mapping chunks (experimental). #591
  * Added `cortex_ingester_tsdb_mmap_chunk_write_queue_operations_total` metric to track different operations of this queue.
* [FEATURE] Distributor: Added `-api.skip-label-name-validation-header-enabled` option to allow skipping label name validation on the HTTP write path based on `X-Mimir-SkipLabelNameValidation` header being `true` or not. #390
* [FEATURE] Query-frontend: Add `cortex_query_fetched_series_total` and `cortex_query_fetched_chunks_bytes_total` per-user counters to expose the number of series and bytes fetched as part of queries. These metrics can be enabled with the `-frontend.query-stats-enabled` flag (or its respective YAML config option `query_stats_enabled`). [#4343](https://github.com/cortexproject/cortex/pull/4343)
* [FEATURE] Query-frontend: Add `cortex_query_fetched_chunks_total` per-user counter to expose the number of chunks fetched as part of queries. This metric can be enabled with the `-query-frontend.query-stats-enabled` flag (or its respective YAML config option `query_stats_enabled`). #31
* [FEATURE] Query-frontend: Add query sharding for instant and range queries. You can enable querysharding by setting `-query-frontend.parallelize-shardable-queries` to `true`. The following additional config and exported metrics have been added. #79 #80 #100 #124 #140 #148 #150 #151 #153 #154 #155 #156 #157 #158 #159 #160 #163 #169 #172 #196 #205 #225 #226 #227 #228 #230 #235 #240 #239 #246 #244 #319 #330 #371 #385 #400 #458 #586 #630 #660 #707 #1542
  * New config options:
    * `-query-frontend.query-sharding-total-shards`: The amount of shards to use when doing parallelisation via query sharding.
    * `-query-frontend.query-sharding-max-sharded-queries`: The max number of sharded queries that can be run for a given received query. 0 to disable limit.
    * `-blocks-storage.bucket-store.series-hash-cache-max-size-bytes`: Max size - in bytes - of the in-memory series hash cache in the store-gateway.
    * `-blocks-storage.tsdb.series-hash-cache-max-size-bytes`: Max size - in bytes - of the in-memory series hash cache in the ingester.
  * New exported metrics:
    * `cortex_bucket_store_series_hash_cache_requests_total`
    * `cortex_bucket_store_series_hash_cache_hits_total`
    * `cortex_frontend_query_sharding_rewrites_succeeded_total`
    * `cortex_frontend_sharded_queries_per_query`
  * Renamed metrics:
    * `cortex_frontend_mapped_asts_total` to `cortex_frontend_query_sharding_rewrites_attempted_total`
  * Modified metrics:
    * added `sharded` label to `cortex_query_seconds_total`
  * When query sharding is enabled, the following querier config must be set on query-frontend too:
    * `-querier.max-concurrent`
    * `-querier.timeout`
    * `-querier.max-samples`
    * `-querier.at-modifier-enabled`
    * `-querier.default-evaluation-interval`
    * `-querier.active-query-tracker-dir`
    * `-querier.lookback-delta`
  * Sharding can be dynamically controlled per request using the `Sharding-Control: 64` header. (0 to disable)
  * Sharding can be dynamically controlled per tenant using the limit `query_sharding_total_shards`. (0 to disable)
  * Added `sharded_queries` count to the "query stats" log.
  * The number of shards is adjusted to be compatible with number of compactor shards that are used by a split-and-merge compactor. The querier can use this to avoid querying blocks that cannot have series in a given query shard.
* [FEATURE] Query-Frontend: Added `-query-frontend.cache-unaligned-requests` option to cache responses for requests that do not have step-aligned start and end times. This can improve speed of repeated queries, but can also pollute cache with results that are never reused. #432
* [FEATURE] Querier: Added label names cardinality endpoint `<prefix>/api/v1/cardinality/label_names` that is disabled by default. Can be enabled/disabled via the CLI flag `-querier.cardinality-analysis-enabled` or its respective YAML config option. Configurable on a per-tenant basis. #301 #377 #474
* [FEATURE] Querier: Added label values cardinality endpoint `<prefix>/api/v1/cardinality/label_values` that is disabled by default. Can be enabled/disabled via the CLI flag `-querier.cardinality-analysis-enabled` or its respective YAML config option, and configurable on a per-tenant basis. The maximum number of label names allowed to be queried in a single API call can be controlled via `-querier.label-values-max-cardinality-label-names-per-request`. #332 #395 #474
* [FEATURE] Querier: Added `-store.max-labels-query-length` to restrict the range of `/series`, label-names and label-values requests. #507
* [FEATURE] Ruler: Add new `-ruler.query-stats-enabled` which when enabled will report the `cortex_ruler_query_seconds_total` as a per-user metric that tracks the sum of the wall time of executing queries in the ruler in seconds. [#4317](https://github.com/cortexproject/cortex/pull/4317)
* [FEATURE] Ruler: Added federated rule groups. #533
  * Added `-ruler.tenant-federation.enabled` config flag.
  * Added support for `source_tenants` field on rule groups.
* [FEATURE] Store-gateway: Added `/store-gateway/tenants` and `/store-gateway/tenant/{tenant}/blocks` endpoints that provide functionality that was provided by `tools/listblocks`. #911 #973
* [FEATURE] Compactor: compactor now uses new algorithm that we call "split-and-merge". Previous compaction strategy was removed. With the `split-and-merge` compactor source blocks for a given tenant are grouped into `-compactor.split-groups` number of groups. Each group of blocks is then compacted separately, and is split into `-compactor.split-and-merge-shards` shards (configurable on a per-tenant basis). Compaction of each tenant shards can be horizontally scaled. Number of compactors that work on jobs for single tenant can be limited by using `-compactor.compactor-tenant-shard-size` parameter, or per-tenant `compactor_tenant_shard_size` override.  #275 #281 #282 #283 #288 #290 #303 #307 #317 #323 #324 #328 #353 #368 #479 #820
* [FEATURE] Compactor: Added `-compactor.max-compaction-time` to control how long can compaction for a single tenant take. If compactions for a tenant take longer, no new compactions are started in the same compaction cycle. Running compactions are not stopped however, and may take much longer. #523
* [FEATURE] Compactor: When compactor finds blocks with out-of-order chunks, it will mark them for no-compaction. Blocks marked for no-compaction are ignored in future compactions too. Added metric `cortex_compactor_blocks_marked_for_no_compaction_total` to track number of blocks marked for no-compaction. Added `CortexCompactorSkippedBlocksWithOutOfOrderChunks` alert based on new metric. Markers are only checked from `<tenant>/markers` location, but uploaded to the block directory too. #520 #535 #550
* [FEATURE] Compactor: multiple blocks are now downloaded and uploaded at once, which can shorten compaction process. #552
* [ENHANCEMENT] Exemplars are now emitted for all gRPC calls and many operations tracked by histograms. #180
* [ENHANCEMENT] New options `-server.http-listen-network` and `-server.grpc-listen-network` allow binding as 'tcp4' or 'tcp6'. #180
* [ENHANCEMENT] Query federation: improve performance in MergeQueryable by memoizing labels. #312
* [ENHANCEMENT] Add histogram metrics `cortex_distributor_sample_delay_seconds` and `cortex_ingester_tsdb_sample_out_of_order_delta_seconds` #488
* [ENHANCEMENT] Check internal directory access before starting up. #1217
* [ENHANCEMENT] Azure client: expose option to configure MSI URL and user-assigned identity. #584
* [ENHANCEMENT] Added a new metric `mimir_build_info` to coincide with `cortex_build_info`. The metric `cortex_build_info` has not been removed. #1022
* [ENHANCEMENT] Mimir runs a sanity check of storage config at startup and will fail to start if the sanity check doesn't pass. This is done to find potential config issues before starting up. #1180
* [ENHANCEMENT] Validate alertmanager and ruler storage configurations to ensure they don't use same bucket name and region values as those configured for the blocks storage. #1214
* [ENHANCEMENT] Ingester: added option `-ingester.readiness-check-ring-health` to disable the ring health check in the readiness endpoint. When disabled, the health checks are run against only the ingester itself instead of all ingesters in the ring. #48 #126
* [ENHANCEMENT] Ingester: reduce CPU and memory utilization if remote write requests contains a large amount of "out of bounds" samples. #413
* [ENHANCEMENT] Ingester: reduce CPU and memory utilization when querying chunks from ingesters. #430
* [ENHANCEMENT] Ingester: Expose ingester ring page on ingesters. #654
* [ENHANCEMENT] Distributor: added option `-distributor.excluded-zones` to exclude ingesters running in specific zones both on write and read path. #51
* [ENHANCEMENT] Distributor: add tags to tracing span for distributor push with user, cluster and replica. #210
* [ENHANCEMENT] Distributor: performance optimisations. #212 #217 #242
* [ENHANCEMENT] Distributor: reduce latency when HA-Tracking by doing KVStore updates in the background. #271
* [ENHANCEMENT] Distributor: make distributor inflight push requests count include background calls to ingester. #398
* [ENHANCEMENT] Distributor: silently drop exemplars more than 5 minutes older than samples in the same batch. #544
* [ENHANCEMENT] Distributor: reject exemplars with blank label names or values. The `cortex_discarded_exemplars_total` metric will use the `exemplar_labels_blank` reason in this case. #873
* [ENHANCEMENT] Query-frontend: added `cortex_query_frontend_workers_enqueued_requests_total` metric to track the number of requests enqueued in each query-scheduler. #384
* [ENHANCEMENT] Query-frontend: added `cortex_query_frontend_non_step_aligned_queries_total` to track the total number of range queries with start/end not aligned to step. #347 #357 #582
* [ENHANCEMENT] Query-scheduler: exported summary `cortex_query_scheduler_inflight_requests` tracking total number of inflight requests (both enqueued and processing) in percentile buckets. #675
* [ENHANCEMENT] Querier: can use the `LabelNames` call with matchers, if matchers are provided in the `/labels` API call, instead of using the more expensive `MetricsForLabelMatchers` call as before. #3 #1186
* [ENHANCEMENT] Querier / store-gateway: optimized regex matchers. #319 #334 #355
* [ENHANCEMENT] Querier: when fetching data for specific query-shard, we can ignore some blocks based on compactor-shard ID, since sharding of series by query sharding and compactor is the same. Added metrics: #438 #450
  * `cortex_querier_blocks_found_total`
  * `cortex_querier_blocks_queried_total`
  * `cortex_querier_blocks_with_compactor_shard_but_incompatible_query_shard_total`
* [ENHANCEMENT] Querier / ruler: reduce cpu usage, latency and peak memory consumption. #459 #463 #589
* [ENHANCEMENT] Querier: labels requests now obey `-querier.query-ingesters-within`, making them a little more efficient. #518
* [ENHANCEMENT] Querier: retry store-gateway in case of unexpected failure, instead of failing the query. #1003
* [ENHANCEMENT] Querier / ruler: reduce memory used by streaming queries, particularly in ruler. [#4341](https://github.com/cortexproject/cortex/pull/4341)
* [ENHANCEMENT] Ruler: Using shuffle sharding subring on GetRules API. [#4466](https://github.com/cortexproject/cortex/pull/4466)
* [ENHANCEMENT] Ruler: wait for ruler ring client to self-detect during startup. #990
* [ENHANCEMENT] Store-gateway: added `cortex_bucket_store_sent_chunk_size_bytes` metric, tracking the size of chunks sent from store-gateway to querier. #123
* [ENHANCEMENT] Store-gateway: reduced CPU and memory utilization due to exported metrics aggregation for instances with a large number of tenants. #123 #142
* [ENHANCEMENT] Store-gateway: added an in-memory LRU cache for chunks attributes. Can be enabled setting `-blocks-storage.bucket-store.chunks-cache.attributes-in-memory-max-items=X` where `X` is the max number of items to keep in the in-memory cache. The following new metrics are exposed: #279 #415 #437
  * `cortex_cache_memory_requests_total`
  * `cortex_cache_memory_hits_total`
  * `cortex_cache_memory_items_count`
* [ENHANCEMENT] Store-gateway: log index cache requests to tracing spans. #419
* [ENHANCEMENT] Store-gateway: store-gateway can now ignore blocks with minimum time within `-blocks-storage.bucket-store.ignore-blocks-within` duration. Useful when used together with `-querier.query-store-after`. #502
* [ENHANCEMENT] Store-gateway: label values with matchers now doesn't preload or list series, reducing latency and memory consumption. #534
* [ENHANCEMENT] Store-gateway: the results of `LabelNames()`, `LabelValues()` and `Series(skipChunks=true)` calls are now cached in the index cache. #590
* [ENHANCEMENT] Store-gateway: Added `-store-gateway.sharding-ring.unregister-on-shutdown` option that allows store-gateway to stay in the ring even after shutdown. Defaults to `true`, which is the same as current behaviour. #610 #614
* [ENHANCEMENT] Store-gateway: wait for ring tokens stability instead of ring stability to speed up startup and tests. #620
* [ENHANCEMENT] Compactor: add timeout for waiting on compactor to become ACTIVE in the ring. [#4262](https://github.com/cortexproject/cortex/pull/4262)
* [ENHANCEMENT] Compactor: skip already planned compaction jobs if the tenant doesn't belong to the compactor instance anymore. #303
* [ENHANCEMENT] Compactor: Blocks cleaner will ignore users that it no longer "owns" when sharding is enabled, and user ownership has changed since last scan. #325
* [ENHANCEMENT] Compactor: added `-compactor.compaction-jobs-order` support to configure which compaction jobs should run first for a given tenant (in case there are multiple ones). Supported values are: `smallest-range-oldest-blocks-first` (default), `newest-blocks-first`. #364
* [ENHANCEMENT] Compactor: delete blocks marked for deletion faster. #490
* [ENHANCEMENT] Compactor: expose low-level concurrency options for compactor: `-compactor.max-opening-blocks-concurrency`, `-compactor.max-closing-blocks-concurrency`, `-compactor.symbols-flushers-concurrency`. #569 #701
* [ENHANCEMENT] Compactor: expand compactor logs to include total compaction job time, total time for uploads and block counts. #549
* [ENHANCEMENT] Ring: allow experimental configuration of disabling of heartbeat timeouts by setting the relevant configuration value to zero. Applies to the following: [#4342](https://github.com/cortexproject/cortex/pull/4342)
  * `-distributor.ring.heartbeat-timeout`
  * `-ingester.ring.heartbeat-timeout`
  * `-ruler.ring.heartbeat-timeout`
  * `-alertmanager.sharding-ring.heartbeat-timeout`
  * `-compactor.ring.heartbeat-timeout`
  * `-store-gateway.sharding-ring.heartbeat-timeout`
* [ENHANCEMENT] Ring: allow heartbeats to be explicitly disabled by setting the interval to zero. This is considered experimental. This applies to the following configuration options: [#4344](https://github.com/cortexproject/cortex/pull/4344)
  * `-distributor.ring.heartbeat-period`
  * `-ingester.ring.heartbeat-period`
  * `-ruler.ring.heartbeat-period`
  * `-alertmanager.sharding-ring.heartbeat-period`
  * `-compactor.ring.heartbeat-period`
  * `-store-gateway.sharding-ring.heartbeat-period`
* [ENHANCEMENT] Memberlist: optimized receive path for processing ring state updates, to help reduce CPU utilization in large clusters. [#4345](https://github.com/cortexproject/cortex/pull/4345)
* [ENHANCEMENT] Memberlist: expose configuration of memberlist packet compression via `-memberlist.compression-enabled`. [#4346](https://github.com/cortexproject/cortex/pull/4346)
* [ENHANCEMENT] Memberlist: Add `-memberlist.advertise-addr` and `-memberlist.advertise-port` options for setting the address to advertise to other members of the cluster to enable NAT traversal. #260
* [ENHANCEMENT] Memberlist: reduce CPU utilization for rings with a large number of members. #537 #563 #634
* [ENHANCEMENT] Overrides exporter: include additional limits in the per-tenant override exporter. The following limits have been added to the `cortex_limit_overrides` metric: #21
  * `max_fetched_series_per_query`
  * `max_fetched_chunk_bytes_per_query`
  * `ruler_max_rules_per_rule_group`
  * `ruler_max_rule_groups_per_tenant`
* [ENHANCEMENT] Overrides exporter: add a metrics `cortex_limits_defaults` to expose the default values of limits. #173
* [ENHANCEMENT] Overrides exporter: Add `max_fetched_chunks_per_query` and `max_global_exemplars_per_user` limits to the default and per-tenant limits exported as metrics. #471 #515
* [ENHANCEMENT] Upgrade Go to 1.17.8. #1347 #1381
* [ENHANCEMENT] Upgrade Docker base images to `alpine:3.15.0`. #1348
* [BUGFIX] Azure storage: only create HTTP client once, to reduce memory utilization. #605
* [BUGFIX] Ingester: fixed ingester stuck on start up (LEAVING ring state) when `-ingester.ring.heartbeat-period=0` and `-ingester.unregister-on-shutdown=false`. [#4366](https://github.com/cortexproject/cortex/pull/4366)
* [BUGFIX] Ingester: prevent any reads or writes while the ingester is stopping. This will prevent accessing TSDB blocks once they have been already closed. [#4304](https://github.com/cortexproject/cortex/pull/4304)
* [BUGFIX] Ingester: TSDB now waits for pending readers before truncating Head block, fixing the `chunk not found` error and preventing wrong query results. #16
* [BUGFIX] Ingester: don't create TSDB or appender if no samples are sent by a tenant. #162
* [BUGFIX] Ingester: fix out-of-order chunks in TSDB head in-memory series after WAL replay in case some samples were appended to TSDB WAL before series. #530
* [BUGFIX] Distributor: when cleaning up obsolete elected replicas from KV store, HA tracker didn't update number of cluster per user correctly. [#4336](https://github.com/cortexproject/cortex/pull/4336)
* [BUGFIX] Distributor: fix bug in query-exemplar where some results would get dropped. #583
* [BUGFIX] Query-frontend: Fixes @ modifier functions (start/end) when splitting queries by time. #206
* [BUGFIX] Query-frontend: Ensure query_range requests handled by the query-frontend return JSON formatted errors. #360 #499
* [BUGFIX] Query-frontend: don't reuse cached results for queries that are not step-aligned. #424
* [BUGFIX] Query-frontend: fix API error messages that were mentioning Prometheus `--enable-feature=promql-negative-offset` and `--enable-feature=promql-at-modifier` flags. #688
* [BUGFIX] Query-frontend: worker's cancellation channels are now buffered to ensure that all request cancellations are properly handled. #741
* [BUGFIX] Querier: fixed `/api/v1/user_stats` endpoint. When zone-aware replication is enabled, `MaxUnavailableZones` param is used instead of `MaxErrors`, so setting `MaxErrors = 0` doesn't make the Querier wait for all Ingesters responses. #474
* [BUGFIX] Querier: Disable query scheduler SRV DNS lookup. #689
* [BUGFIX] Ruler: fixed counting of PromQL evaluation errors as user-errors when updating `cortex_ruler_queries_failed_total`. [#4335](https://github.com/cortexproject/cortex/pull/4335)
* [BUGFIX] Ruler: fix formatting of rule groups in `/ruler/rule_groups` endpoint. #655
* [BUGFIX] Ruler: do not log `unable to read rules directory` at startup if the directory hasn't been created yet. #1058
* [BUGFIX] Ruler: enable Prometheus-compatible endpoints regardless of `-ruler.enable-api`. The flag now only controls the configuration API. This is what the config flag description stated, but not what was happening. #1216
* [BUGFIX] Compactor: fixed panic while collecting Prometheus metrics. #28
* [BUGFIX] Compactor: compactor should now be able to correctly mark blocks for deletion and no-compaction, if such marking was previously interrupted. #1015
* [BUGFIX] Alertmanager: remove stale template files. #4495
* [BUGFIX] Alertmanager: don't replace user configurations with blank fallback configurations (when enabled), particularly during scaling up/down instances when sharding is enabled. #224
* [BUGFIX] Ring: multi KV runtime config changes are now propagated to all rings, not just ingester ring. #1047
* [BUGFIX] Memberlist: fixed corrupted packets when sending compound messages with more than 255 messages or messages bigger than 64KB. #551
* [BUGFIX] Overrides exporter: successfully startup even if runtime config is not set. #1056
* [BUGFIX] Fix internal modules to wait for other modules depending on them before stopping. #1472

### Mixin

_Changes since `grafana/cortex-jsonnet` `1.9.0`._

* [CHANGE] Removed chunks storage support from mixin. #641 #643 #645 #811 #812 #813
  * Removed `tsdb.libsonnet`: no need to import it anymore (its content is already automatically included when using Jsonnet)
  * Removed the following fields from `_config`:
    * `storage_engine` (defaults to `blocks`)
    * `chunk_index_backend`
    * `chunk_store_backend`
  * Removed schema config map
  * Removed the following dashboards:
    * "Cortex / Chunks"
    * "Cortex / WAL"
    * "Cortex / Blocks vs Chunks"
  * Removed the following alerts:
    * `CortexOldChunkInMemory`
    * `CortexCheckpointCreationFailed`
    * `CortexCheckpointDeletionFailed`
    * `CortexProvisioningMemcachedTooSmall`
    * `CortexWALCorruption`
    * `CortexTableSyncFailure`
    * `CortexTransferFailed`
  * Removed the following recording rules:
    * `cortex_chunk_store_index_lookups_per_query`
    * `cortex_chunk_store_series_pre_intersection_per_query`
    * `cortex_chunk_store_series_post_intersection_per_query`
    * `cortex_chunk_store_chunks_per_query`
    * `cortex_bigtable_request_duration_seconds`
    * `cortex_cassandra_request_duration_seconds`
    * `cortex_dynamo_request_duration_seconds`
    * `cortex_database_request_duration_seconds`
    * `cortex_gcs_request_duration_seconds`
* [CHANGE] Update grafana-builder dependency: use $__rate_interval in qpsPanel and latencyPanel. [#372](https://github.com/grafana/cortex-jsonnet/pull/372)
* [CHANGE] `namespace` template variable in dashboards now only selects namespaces for selected clusters. [#311](https://github.com/grafana/cortex-jsonnet/pull/311)
* [CHANGE] `CortexIngesterRestarts` alert severity changed from `critical` to `warning`. [#321](https://github.com/grafana/cortex-jsonnet/pull/321)
* [CHANGE] Dashboards: added overridable `job_labels` and `cluster_labels` to the configuration object as label lists to uniquely identify jobs and clusters in the metric names and group-by lists in dashboards. [#319](https://github.com/grafana/cortex-jsonnet/pull/319)
* [CHANGE] Dashboards: `alert_aggregation_labels` has been removed from the configuration and overriding this value has been deprecated. Instead the labels are now defined by the `cluster_labels` list, and should be overridden accordingly through that list. [#319](https://github.com/grafana/cortex-jsonnet/pull/319)
* [CHANGE] Renamed `CortexCompactorHasNotUploadedBlocksSinceStart` to `CortexCompactorHasNotUploadedBlocks`. [#334](https://github.com/grafana/cortex-jsonnet/pull/334)
* [CHANGE] Renamed `CortexCompactorRunFailed` to `CortexCompactorHasNotSuccessfullyRunCompaction`. [#334](https://github.com/grafana/cortex-jsonnet/pull/334)
* [CHANGE] Renamed `CortexInconsistentConfig` alert to `CortexInconsistentRuntimeConfig` and increased severity to `critical`. [#335](https://github.com/grafana/cortex-jsonnet/pull/335)
* [CHANGE] Increased `CortexBadRuntimeConfig` alert severity to `critical` and removed support for `cortex_overrides_last_reload_successful` metric (was removed in Cortex 1.3.0). [#335](https://github.com/grafana/cortex-jsonnet/pull/335)
* [CHANGE] Grafana 'min step' changed to 15s so dashboard show better detail. [#340](https://github.com/grafana/cortex-jsonnet/pull/340)
* [CHANGE] Replace `CortexRulerFailedEvaluations` with two new alerts: `CortexRulerTooManyFailedPushes` and `CortexRulerTooManyFailedQueries`. [#347](https://github.com/grafana/cortex-jsonnet/pull/347)
* [CHANGE] Removed `CortexCacheRequestErrors` alert. This alert was not working because the legacy Cortex cache client instrumentation doesn't track errors. [#346](https://github.com/grafana/cortex-jsonnet/pull/346)
* [CHANGE] Removed `CortexQuerierCapacityFull` alert. [#342](https://github.com/grafana/cortex-jsonnet/pull/342)
* [CHANGE] Changes blocks storage alerts to group metrics by the configured `cluster_labels` (supporting the deprecated `alert_aggregation_labels`). [#351](https://github.com/grafana/cortex-jsonnet/pull/351)
* [CHANGE] Increased `CortexIngesterReachingSeriesLimit` critical alert threshold from 80% to 85%. [#363](https://github.com/grafana/cortex-jsonnet/pull/363)
* [CHANGE] Changed default `job_names` for query-frontend, query-scheduler and querier to match custom deployments too. [#376](https://github.com/grafana/cortex-jsonnet/pull/376)
* [CHANGE] Split `cortex_api` recording rule group into three groups. This is a workaround for large clusters where this group can become slow to evaluate. [#401](https://github.com/grafana/cortex-jsonnet/pull/401)
* [CHANGE] Increased `CortexIngesterReachingSeriesLimit` warning threshold from 70% to 80% and critical threshold from 85% to 90%. [#404](https://github.com/grafana/cortex-jsonnet/pull/404)
* [CHANGE] Raised `CortexKVStoreFailure` alert severity from warning to critical. #493
* [CHANGE] Increase `CortexRolloutStuck` alert "for" duration from 15m to 30m. #493 #573
* [CHANGE] The Alertmanager and Ruler compiled dashboards (`alertmanager.json` and `ruler.json`) have been respectively renamed to `mimir-alertmanager.json` and `mimir-ruler.json`. #869
* [CHANGE] Removed `cortex_overrides_metric` from `_config`. #871
* [CHANGE] Renamed recording rule groups (`cortex_` prefix changed to `mimir_`). #871
* [CHANGE] Alerts name prefix has been changed from `Cortex` to `Mimir` (eg. alert `CortexIngesterUnhealthy` has been renamed to `MimirIngesterUnhealthy`). #879
* [CHANGE] Enabled resources dashboards by default. Can be disabled setting `resources_dashboards_enabled` config field to `false`. #920
* [FEATURE] Added `Cortex / Overrides` dashboard, displaying default limits and per-tenant overrides applied to Mimir. #673
* [FEATURE] Added `Mimir / Tenants` and `Mimir / Top tenants` dashboards, displaying user-based metrics. #776
* [FEATURE] Added querier autoscaling panels and alerts. #1006 #1016
* [FEATURE] Mimir / Top tenants dashboard now has tenants ranked by rule group size and evaluation time. #1338
* [ENHANCEMENT] cortex-mixin: Make `cluster_namespace_deployment:kube_pod_container_resource_requests_{cpu_cores,memory_bytes}:sum` backwards compatible with `kube-state-metrics` v2.0.0. [#317](https://github.com/grafana/cortex-jsonnet/pull/317)
* [ENHANCEMENT] Cortex-mixin: Include `cortex-gw-internal` naming variation in default `gateway` job names. [#328](https://github.com/grafana/cortex-jsonnet/pull/328)
* [ENHANCEMENT] Ruler dashboard: added object storage metrics. [#354](https://github.com/grafana/cortex-jsonnet/pull/354)
* [ENHANCEMENT] Alertmanager dashboard: added object storage metrics. [#354](https://github.com/grafana/cortex-jsonnet/pull/354)
* [ENHANCEMENT] Added documentation text panels and descriptions to reads and writes dashboards. [#324](https://github.com/grafana/cortex-jsonnet/pull/324)
* [ENHANCEMENT] Dashboards: defined container functions for common resources panels: containerDiskWritesPanel, containerDiskReadsPanel, containerDiskSpaceUtilization. [#331](https://github.com/grafana/cortex-jsonnet/pull/331)
* [ENHANCEMENT] cortex-mixin: Added `alert_excluded_routes` config to exclude specific routes from alerts. [#338](https://github.com/grafana/cortex-jsonnet/pull/338)
* [ENHANCEMENT] Added `CortexMemcachedRequestErrors` alert. [#346](https://github.com/grafana/cortex-jsonnet/pull/346)
* [ENHANCEMENT] Ruler dashboard: added "Per route p99 latency" panel in the "Configuration API" row. [#353](https://github.com/grafana/cortex-jsonnet/pull/353)
* [ENHANCEMENT] Increased the `for` duration of the `CortexIngesterReachingSeriesLimit` warning alert to 3h. [#362](https://github.com/grafana/cortex-jsonnet/pull/362)
* [ENHANCEMENT] Added a new tier (`medium_small_user`) so we have another tier between 100K and 1Mil active series. [#364](https://github.com/grafana/cortex-jsonnet/pull/364)
* [ENHANCEMENT] Extend Alertmanager dashboard: [#313](https://github.com/grafana/cortex-jsonnet/pull/313)
  * "Tenants" stat panel - shows number of discovered tenant configurations.
  * "Replication" row - information about the replication of tenants/alerts/silences over instances.
  * "Tenant Configuration Sync" row - information about the configuration sync procedure.
  * "Sharding Initial State Sync" row - information about the initial state sync procedure when sharding is enabled.
  * "Sharding Runtime State Sync" row - information about various state operations which occur when sharding is enabled (replication, fetch, marge, persist).
* [ENHANCEMENT] Update gsutil command for `not healthy index found` playbook [#370](https://github.com/grafana/cortex-jsonnet/pull/370)
* [ENHANCEMENT] Added Alertmanager alerts and playbooks covering configuration syncs and sharding operation: [#377 [#378](https://github.com/grafana/cortex-jsonnet/pull/378)
  * `CortexAlertmanagerSyncConfigsFailing`
  * `CortexAlertmanagerRingCheckFailing`
  * `CortexAlertmanagerPartialStateMergeFailing`
  * `CortexAlertmanagerReplicationFailing`
  * `CortexAlertmanagerPersistStateFailing`
  * `CortexAlertmanagerInitialSyncFailed`
* [ENHANCEMENT] Add recording rules to improve responsiveness of Alertmanager dashboard. [#387](https://github.com/grafana/cortex-jsonnet/pull/387)
* [ENHANCEMENT] Add `CortexRolloutStuck` alert. [#405](https://github.com/grafana/cortex-jsonnet/pull/405)
* [ENHANCEMENT] Added `CortexKVStoreFailure` alert. [#406](https://github.com/grafana/cortex-jsonnet/pull/406)
* [ENHANCEMENT] Use configured `ruler` jobname for ruler dashboard panels. [#409](https://github.com/grafana/cortex-jsonnet/pull/409)
* [ENHANCEMENT] Add ability to override `datasource` for generated dashboards. [#407](https://github.com/grafana/cortex-jsonnet/pull/407)
* [ENHANCEMENT] Use alertmanager jobname for alertmanager dashboard panels [#411](https://github.com/grafana/cortex-jsonnet/pull/411)
* [ENHANCEMENT] Added `CortexDistributorReachingInflightPushRequestLimit` alert. [#408](https://github.com/grafana/cortex-jsonnet/pull/408)
* [ENHANCEMENT] Added `CortexReachingTCPConnectionsLimit` alert. #403
* [ENHANCEMENT] Added "Cortex / Writes Networking" and "Cortex / Reads Networking" dashboards. #405
* [ENHANCEMENT] Improved "Queue length" panel in "Cortex / Queries" dashboard. #408
* [ENHANCEMENT] Add `CortexDistributorReachingInflightPushRequestLimit` alert and playbook. #401
* [ENHANCEMENT] Added "Recover accidentally deleted blocks (Google Cloud specific)" playbook. #475
* [ENHANCEMENT] Added support to multi-zone store-gateway deployments. #608 #615
* [ENHANCEMENT] Show supplementary alertmanager services in the Rollout Progress dashboard. #738 #855
* [ENHANCEMENT] Added `mimir` to default job names. This makes dashboards and alerts working when Mimir is installed in single-binary mode and the deployment is named `mimir`. #921
* [ENHANCEMENT] Introduced a new alert for the Alertmanager: `MimirAlertmanagerAllocatingTooMuchMemory`. It has two severities based on the memory usage against limits, a `warning` level at 80% and a `critical` level at 90%. #1206
* [ENHANCEMENT] Faster memcached cache requests. #2720
* [BUGFIX] Fixed `CortexIngesterHasNotShippedBlocks` alert false positive in case an ingester instance had ingested samples in the past, then no traffic was received for a long period and then it started receiving samples again. [#308](https://github.com/grafana/cortex-jsonnet/pull/308)
* [BUGFIX] Fixed `CortexInconsistentRuntimeConfig` metric. [#335](https://github.com/grafana/cortex-jsonnet/pull/335)
* [BUGFIX] Fixed scaling dashboard to correctly work when a Cortex service deployment spans across multiple zones (a zone is expected to have the `zone-[a-z]` suffix). [#365](https://github.com/grafana/cortex-jsonnet/pull/365)
* [BUGFIX] Fixed rollout progress dashboard to correctly work when a Cortex service deployment spans across multiple zones (a zone is expected to have the `zone-[a-z]` suffix). [#366](https://github.com/grafana/cortex-jsonnet/pull/366)
* [BUGFIX] Fixed rollout progress dashboard to include query-scheduler too. [#376](https://github.com/grafana/cortex-jsonnet/pull/376)
* [BUGFIX] Upstream recording rule `node_namespace_pod_container:container_cpu_usage_seconds_total:sum_irate` renamed. [#379](https://github.com/grafana/cortex-jsonnet/pull/379)
* [BUGFIX] Fixed writes/reads/alertmanager resources dashboards to use `$._config.job_names.gateway`. [#403](https://github.com/grafana/cortex-jsonnet/pull/403)
* [BUGFIX] Span the annotation.message in alerts as YAML multiline strings. [#412](https://github.com/grafana/cortex-jsonnet/pull/412)
* [BUGFIX] Fixed "Instant queries / sec" in "Cortex / Reads" dashboard. #445
* [BUGFIX] Fixed and added missing KV store panels in Writes, Reads, Ruler and Compactor dashboards. #448
* [BUGFIX] Fixed Alertmanager dashboard when alertmanager is running as part of single binary. #1064
* [BUGFIX] Fixed Ruler dashboard when ruler is running as part of single binary. #1260
* [BUGFIX] Query-frontend: fixed bad querier status code mapping with query-sharding enabled. #1227

### Jsonnet

_Changes since `grafana/cortex-jsonnet` `1.9.0`._

* [CHANGE] Removed chunks storage support. #639
  * Removed the following fields from `_config`:
    * `storage_engine` (defaults to `blocks`)
    * `querier_second_storage_engine` (not supported anymore)
    * `table_manager_enabled`, `table_prefix`
    * `memcached_index_writes_enabled` and `memcached_index_writes_max_item_size_mb`
    * `storeMemcachedChunksConfig`
    * `storeConfig`
    * `max_chunk_idle`
    * `schema` (the schema configmap is still added for backward compatibility reasons)
    * `bigtable_instance` and `bigtable_project`
    * `client_configs`
    * `enabledBackends`
    * `storage_backend`
    * `cassandra_addresses`
    * `s3_bucket_name`
    * `ingester_deployment_without_wal` (was only used by chunks storage)
    * `ingester` (was only used to configure chunks storage WAL)
  * Removed the following CLI flags from `ingester_args`:
    * `ingester.max-chunk-age`
    * `ingester.max-stale-chunk-idle`
    * `ingester.max-transfer-retries`
    * `ingester.retain-period`
* [CHANGE] Changed `overrides-exporter.libsonnet` from being based on cortex-tools to Mimir `overrides-exporter` target. #646
* [CHANGE] Store gateway: set `-blocks-storage.bucket-store.index-cache.memcached.max-get-multi-concurrency`,
  `-blocks-storage.bucket-store.chunks-cache.memcached.max-get-multi-concurrency`,
  `-blocks-storage.bucket-store.metadata-cache.memcached.max-get-multi-concurrency`,
  `-blocks-storage.bucket-store.index-cache.memcached.max-idle-connections`,
  `-blocks-storage.bucket-store.chunks-cache.memcached.max-idle-connections`,
  `-blocks-storage.bucket-store.metadata-cache.memcached.max-idle-connections` to 100 [#414](https://github.com/grafana/cortex-jsonnet/pull/414)
* [CHANGE] Alertmanager: mounted overrides configmap to alertmanager too. [#315](https://github.com/grafana/cortex-jsonnet/pull/315)
* [CHANGE] Memcached: upgraded memcached from `1.5.17` to `1.6.9`. [#316](https://github.com/grafana/cortex-jsonnet/pull/316)
* [CHANGE] Store-gateway: increased memory request and limit respectively from 6GB / 6GB to 12GB / 18GB. [#322](https://github.com/grafana/cortex-jsonnet/pull/322)
* [CHANGE] Store-gateway: increased `-blocks-storage.bucket-store.max-chunk-pool-bytes` from 2GB (default) to 12GB. [#322](https://github.com/grafana/cortex-jsonnet/pull/322)
* [CHANGE] Ingester/Ruler: set `-server.grpc-max-send-msg-size-bytes` and `-server.grpc-max-send-msg-size-bytes` to sensible default values (10MB). [#326](https://github.com/grafana/cortex-jsonnet/pull/326)
* [CHANGE] Decreased `-server.grpc-max-concurrent-streams` from 100k to 10k. [#369](https://github.com/grafana/cortex-jsonnet/pull/369)
* [CHANGE] Decreased blocks storage ingesters graceful termination period from 80m to 20m. [#369](https://github.com/grafana/cortex-jsonnet/pull/369)
* [CHANGE] Increase the rules per group and rule groups limits on different tiers. [#396](https://github.com/grafana/cortex-jsonnet/pull/396)
* [CHANGE] Removed `max_samples_per_query` limit, since it only works with chunks and only when using `-distributor.shard-by-all-labels=false`. [#397](https://github.com/grafana/cortex-jsonnet/pull/397)
* [CHANGE] Removed chunks storage query sharding config support. The following config options have been removed: [#398](https://github.com/grafana/cortex-jsonnet/pull/398)
  * `_config` > `queryFrontend` > `shard_factor`
  * `_config` > `queryFrontend` > `sharded_queries_enabled`
  * `_config` > `queryFrontend` > `query_split_factor`
* [CHANGE] Rename ruler_s3_bucket_name and ruler_gcs_bucket_name to ruler_storage_bucket_name: [#415](https://github.com/grafana/cortex-jsonnet/pull/415)
* [CHANGE] Fine-tuned rolling update policy for distributor, querier, query-frontend, query-scheduler. [#420](https://github.com/grafana/cortex-jsonnet/pull/420)
* [CHANGE] Increased memcached metadata/chunks/index-queries max connections from 4k to 16k. [#420](https://github.com/grafana/cortex-jsonnet/pull/420)
* [CHANGE] Disabled step alignment in query-frontend to be compliant with PromQL. [#420](https://github.com/grafana/cortex-jsonnet/pull/420)
* [CHANGE] Do not limit compactor CPU and request a number of cores equal to the configured concurrency. [#420](https://github.com/grafana/cortex-jsonnet/pull/420)
* [CHANGE] Configured split-and-merge compactor. #853
  * The following CLI flags are set on compactor:
    * `-compactor.split-and-merge-shards=0`
    * `-compactor.compactor-tenant-shard-size=1`
    * `-compactor.split-groups=1`
    * `-compactor.max-opening-blocks-concurrency=4`
    * `-compactor.max-closing-blocks-concurrency=2`
    * `-compactor.symbols-flushers-concurrency=4`
  * The following per-tenant overrides have been set on `super_user` and `mega_user` classes:
    ```
    compactor_split_and_merge_shards: 2,
    compactor_tenant_shard_size: 2,
    compactor_split_groups: 2,
    ```
* [CHANGE] The entrypoint file to include has been renamed from `cortex.libsonnet` to `mimir.libsonnet`. #897
* [CHANGE] The default image config field has been renamed from `cortex` to `mimir`. #896
   ```
   {
     _images+:: {
       mimir: '...',
     },
   }
   ```
* [CHANGE] Removed `cortex_` prefix from config fields. #898
  * The following config fields have been renamed:
    * `cortex_bucket_index_enabled` renamed to `bucket_index_enabled`
    * `cortex_compactor_cleanup_interval` renamed to `compactor_cleanup_interval`
    * `cortex_compactor_data_disk_class` renamed to `compactor_data_disk_class`
    * `cortex_compactor_data_disk_size` renamed to `compactor_data_disk_size`
    * `cortex_compactor_max_concurrency` renamed to `compactor_max_concurrency`
    * `cortex_distributor_allow_multiple_replicas_on_same_node` renamed to `distributor_allow_multiple_replicas_on_same_node`
    * `cortex_ingester_data_disk_class` renamed to `ingester_data_disk_class`
    * `cortex_ingester_data_disk_size` renamed to `ingester_data_disk_size`
    * `cortex_querier_allow_multiple_replicas_on_same_node` renamed to `querier_allow_multiple_replicas_on_same_node`
    * `cortex_query_frontend_allow_multiple_replicas_on_same_node` renamed to `query_frontend_allow_multiple_replicas_on_same_node`
    * `cortex_query_sharding_enabled` renamed to `query_sharding_enabled`
    * `cortex_query_sharding_msg_size_factor` renamed to `query_sharding_msg_size_factor`
    * `cortex_ruler_allow_multiple_replicas_on_same_node` renamed to `ruler_allow_multiple_replicas_on_same_node`
    * `cortex_store_gateway_data_disk_class` renamed to `store_gateway_data_disk_class`
    * `cortex_store_gateway_data_disk_size` renamed to `store_gateway_data_disk_size`
* [CHANGE] The overrides configmap default mountpoint has changed from `/etc/cortex` to `/etc/mimir`. It can be customized via the `overrides_configmap_mountpoint` config field. #899
* [CHANGE] Enabled in the querier the features to query label names with matchers, PromQL at modifier and query long-term storage for labels. #905
* [CHANGE] Reduced TSDB blocks retention on ingesters disk from 96h to 24h. #905
* [CHANGE] Enabled closing of idle TSDB in ingesters. #905
* [CHANGE] Disabled TSDB isolation in ingesters for better performances. #905
* [CHANGE] Changed log level of querier, query-frontend, query-scheduler and alertmanager from `debug` to `info`. #905
* [CHANGE] Enabled attributes in-memory cache in store-gateway. #905
* [CHANGE] Configured store-gateway to not load blocks containing samples more recent than 10h (because such samples are queried from ingesters). #905
* [CHANGE] Dynamically compute `-compactor.deletion-delay` based on other settings, in order to reduce the deletion delay as much as possible and lower the number of live blocks in the storage. #907
* [CHANGE] The config field `distributorConfig` has been renamed to `ingesterRingClientConfig`. Config field `ringClient` has been removed in favor of `ingesterRingClientConfig`. #997 #1057
* [CHANGE] Gossip.libsonnet has been fixed to modify all ring configurations, not only the ingester ring config. Furthermore it now supports migration via multi KV store. #1057 #1099
* [CHANGE] Changed the default of `bucket_index_enabled` to `true`. #924
* [CHANGE] Remove the support for the test-exporter. #1133
* [CHANGE] Removed `$.distributor_deployment_labels`, `$.ingester_deployment_labels` and `$.querier_deployment_labels` fields, that were used by gossip.libsonnet to inject additional label. Now the label is injected directly into pods of statefulsets and deployments. #1297
* [CHANGE] Disabled `-ingester.readiness-check-ring-health`. #1352
* [CHANGE] Changed Alertmanager CPU request from `100m` to `2` cores, and memory request from `1Gi` to `10Gi`. Set Alertmanager memory limit to `15Gi`. #1206
* [CHANGE] gossip.libsonnet has been renamed to memberlist.libsonnet, and is now imported by default. Use of memberlist for ring is enabled by setting `_config.memberlist_ring_enabled` to true. #1526
* [FEATURE] Added query sharding support. It can be enabled setting `cortex_query_sharding_enabled: true` in the `_config` object. #653
* [FEATURE] Added shuffle-sharding support. It can be enabled and configured using the following config: #902
   ```
   _config+:: {
     shuffle_sharding:: {
       ingester_write_path_enabled: true,
       ingester_read_path_enabled: true,
       querier_enabled: true,
       ruler_enabled: true,
       store_gateway_enabled: true,
     },
   }
   ```
* [FEATURE] Added multi-zone ingesters and store-gateways support. #1352 #1552
* [ENHANCEMENT] Add overrides config to compactor. This allows setting retention configs per user. [#386](https://github.com/grafana/cortex-jsonnet/pull/386)
* [ENHANCEMENT] Added 256MB memory ballast to querier. [#369](https://github.com/grafana/cortex-jsonnet/pull/369)
* [ENHANCEMENT] Update `etcd-operator` to latest version (see https://github.com/grafana/jsonnet-libs/pull/480). [#263](https://github.com/grafana/cortex-jsonnet/pull/263)
* [ENHANCEMENT] Add support for Azure storage in Alertmanager configuration. [#381](https://github.com/grafana/cortex-jsonnet/pull/381)
* [ENHANCEMENT] Add support for running Alertmanager in sharding mode. [#394](https://github.com/grafana/cortex-jsonnet/pull/394)
* [ENHANCEMENT] Allow to customize PromQL engine settings via `queryEngineConfig`. [#399](https://github.com/grafana/cortex-jsonnet/pull/399)
* [ENHANCEMENT] Define Azure object storage ruler args. [#416](https://github.com/grafana/cortex-jsonnet/pull/416)
* [ENHANCEMENT] Added the following config options to allow to schedule multiple replicas of the same service on the same node: [#418](https://github.com/grafana/cortex-jsonnet/pull/418)
  * `cortex_distributor_allow_multiple_replicas_on_same_node`
  * `cortex_ruler_allow_multiple_replicas_on_same_node`
  * `cortex_querier_allow_multiple_replicas_on_same_node`
  * `cortex_query_frontend_allow_multiple_replicas_on_same_node`
* [BUGFIX] Alertmanager: fixed `--alertmanager.cluster.peers` CLI flag passed to alertmanager when HA is enabled. [#329](https://github.com/grafana/cortex-jsonnet/pull/329)
* [BUGFIX] Fixed `-distributor.extend-writes` setting on ruler when `unregister_ingesters_on_shutdown` is disabled. [#369](https://github.com/grafana/cortex-jsonnet/pull/369)
* [BUGFIX] Treat `compactor_blocks_retention_period` type as string rather than int.[#395](https://github.com/grafana/cortex-jsonnet/pull/395)
* [BUGFIX] Pass `-ruler-storage.s3.endpoint` to ruler when using S3. [#421](https://github.com/grafana/cortex-jsonnet/pull/421)
* [BUGFIX] Remove service selector on label `gossip_ring_member` from other services than `gossip-ring`. [#1008](https://github.com/grafana/mimir/pull/1008)
* [BUGFIX] Rename `-ingester.readiness-check-ring-health` to `-ingester.ring.readiness-check-ring-health`, to reflect current name of flag. #1460

### Mimirtool

_Changes since cortextool `0.10.7`._

* [CHANGE] The following environment variables have been renamed: #883
  * `CORTEX_ADDRESS` to `MIMIR_ADDRESS`
  * `CORTEX_API_USER` to `MIMIR_API_USER`
  * `CORTEX_API_KEY` to `MIMIR_API_KEY`
  * `CORTEX_TENANT_ID` to `MIMIR_TENANT_ID`
  * `CORTEX_TLS_CA_PATH` to `MIMIR_TLS_CA_PATH`
  * `CORTEX_TLS_CERT_PATH` to `MIMIR_TLS_CERT_PATH`
  * `CORTEX_TLS_KEY_PATH` to `MIMIR_TLS_KEY_PATH`
* [CHANGE] Change `cortex` backend to `mimir`. #883
* [CHANGE] Do not publish `mimirtool` binary for 386 windows architecture. #1263
* [CHANGE] `analyse` command has been renamed to `analyze`. #1318
* [FEATURE] Support Arm64 on Darwin for all binaries (benchtool etc). https://github.com/grafana/cortex-tools/pull/215
* [ENHANCEMENT] Correctly support federated rules. #823
* [BUGFIX] Fix `cortextool rules` legends displaying wrong symbols for updates and deletions. https://github.com/grafana/cortex-tools/pull/226

### Query-tee

_Changes since Cortex `1.10.0`._

* [ENHANCEMENT] Added `/api/v1/query_exemplars` API endpoint support (no results comparison). #168
* [ENHANCEMENT] Add a flag (`--proxy.compare-use-relative-error`) in the query-tee to compare floating point values using relative error. #208
* [ENHANCEMENT] Add a flag (`--proxy.compare-skip-recent-samples`) in the query-tee to skip comparing recent samples. By default samples not older than 1 minute are skipped. #234
* [BUGFIX] Fixes a panic in the query-tee when comparing result. #207
* [BUGFIX] Ensure POST requests are handled correctly #286

### Blocksconvert

_Changes since Cortex `1.10.0`._

* [CHANGE] Blocksconvert tool was removed from Mimir. #637

### Metaconvert

_Changes since Cortex `1.10.0`._

* [CHANGE] `thanosconvert` tool has been renamed to `metaconvert`. `-config.file` option has been removed, while it now requires `-tenant` option to work on single tenant only. It now also preserves labels recognized by Mimir. #1120

### Test-exporter

_Changes since Cortex `1.10.0`._

* [CHANGE] Removed the test-exporter tool. #1133

### Tools

_Changes since Cortex `1.10.0`._

* [CHANGE] Removed `query-audit`. You can use `query-tee` to compare query results and performances of two Grafana Mimir backends. #1380

## [Cortex 1.10.0 CHANGELOG](https://github.com/grafana/mimir/blob/a13959db5d38ff65c2b7ef52c56331d2f4dbc00c/CHANGELOG.md#cortex-1100--2021-08-03)<|MERGE_RESOLUTION|>--- conflicted
+++ resolved
@@ -127,11 +127,8 @@
 * [ENHANCEMENT] Dashboards: Plot OMMKilled events in the workingset memory panels of resources dashboards. #13377
 * [ENHANCEMENT] Dashboards: Add variable to compactor and object store dashboards to switch between classic and native latencies. Use native histogram `thanos_objstore_bucket_operation_duration_seconds`. #12137
 * [ENHANCEMENT] Recording rules: Add native histogram version of histogram recording rules. #13553
-<<<<<<< HEAD
-* [ENHANCEMENT] Dashboards: Add usage-tracker rows to writes, writes-networking, writes-resources dashboards, if the config.usage_tracker_enabled var is set. #13639
-=======
 * [ENHANCEMENT] Alerts: Add `MimirMemberlistBridgeZoneUnavailable` alert. #13647
->>>>>>> 7954790f
+* [ENHANCEMENT] Dashboards and recording rules: Add usage-tracker rows to writes, writes-networking, writes-resources dashboards if the config.usage_tracker_enabled var is set. Add usage-tracker client latency recording rules. #13639
 * [BUGFIX] Dashboards: Fix issue where throughput dashboard panels would group all gRPC requests that resulted in a status containing an underscore into one series with no name. #13184
 * [BUGFIX] Dashboards: Filter out 0s from `max_series` limit on Writes Resources > Ingester > In-memory series panel. #13419
 
