--- conflicted
+++ resolved
@@ -2,13 +2,10 @@
 
 ## Grafana Mimir - main / unreleased
 
-<<<<<<< HEAD
 ### Grafana Mimir
 
 * [CHANGE] Increased default configuration for `-server.grpc-max-recv-msg-size-bytes` and `-server.grpc-max-send-msg-size-bytes` from 4MB to 100MB. #1883
-=======
 * [BUGFIX] Fix regexp parsing panic for regexp label matchers with start/end quantifiers. #1883
->>>>>>> 57216e88
 
 ### Mixin
 
