# Changelog

## Mimir - master / unreleased

* [CHANGE] Removed `configdb` support from Ruler and Alertmanager backend storages. #15
* [CHANGE] Changed `-ruler.storage.type` default value from `configdb` to `local`. #15
* [CHANGE] Changed `-alertmanager.storage.type` default value from `configdb` to `local`. #15
* [CHANGE] Prevent path traversal attack from users able to control the HTTP header `X-Scope-OrgID`. (CVE-2021-36157) #20
  * Users only have control of the HTTP header when Mimir is not frontend by an auth proxy validating the tenant IDs
<<<<<<< HEAD
* [ENHANCEMENT] Include additional limits in the per-tenant override exporter. #21
=======
* [ENHANCEMENT] Querier now can use the `LabelNames` call with matchers, if matchers are provided in the `/labels` API call, instead of using the more expensive `MetricsForLabelMatchers` call as before. This can be enabled by enabling the `-querier.query-label-names-with-matchers-enabled` flag once the ingesters are updated to this version. In the future this is expected to become the default behavior. #3
>>>>>>> 17e34238
* [BUGFIX] Upgrade Prometheus. TSDB now waits for pending readers before truncating Head block, fixing the `chunk not found` error and preventing wrong query results. #16


## master / unreleased

* [FEATURE] Ruler: Add new `-ruler.query-stats-enabled` which when enabled will report the `cortex_ruler_query_seconds_total` as a per-user metric that tracks the sum of the wall time of executing queries in the ruler in seconds. #4317
* [FEATURE] Query Frontend: Add `cortex_query_fetched_series_total` and `cortex_query_fetched_chunks_bytes_total` per-user counters to expose the number of series and bytes fetched as part of queries. These metrics can be enabled with the `-frontend.query-stats-enabled` flag (or its respective YAML config option `query_stats_enabled`). #4343
* [CHANGE] Update Go version to 1.16.6. #4362
* [CHANGE] Querier / ruler: Change `-querier.max-fetched-chunks-per-query` configuration to limit to maximum number of chunks that can be fetched in a single query. The number of chunks fetched by ingesters AND long-term storare combined should not exceed the value configured on `-querier.max-fetched-chunks-per-query`. #4260
* [CHANGE] Memberlist: the `memberlist_kv_store_value_bytes` has been removed due to values no longer being stored in-memory as encoded bytes. #4345
* [ENHANCEMENT] Add timeout for waiting on compactor to become ACTIVE in the ring. #4262
* [ENHANCEMENT] Reduce memory used by streaming queries, particularly in ruler. #4341
* [ENHANCEMENT] Ring: allow experimental configuration of disabling of heartbeat timeouts by setting the relevant configuration value to zero. Applies to the following: #4342
  * `-distributor.ring.heartbeat-timeout`
  * `-ring.heartbeat-timeout`
  * `-ruler.ring.heartbeat-timeout`
  * `-alertmanager.sharding-ring.heartbeat-timeout`
  * `-compactor.ring.heartbeat-timeout`
  * `-store-gateway.sharding-ring.heartbeat-timeout`
* [ENHANCEMENT] Ring: allow heartbeats to be explicitly disabled by setting the interval to zero. This is considered experimental. This applies to the following configuration options: #4344
  * `-distributor.ring.heartbeat-period`
  * `-ingester.heartbeat-period`
  * `-ruler.ring.heartbeat-period`
  * `-alertmanager.sharding-ring.heartbeat-period`
  * `-compactor.ring.heartbeat-period`
  * `-store-gateway.sharding-ring.heartbeat-period`
* [ENHANCEMENT] Memberlist: optimized receive path for processing ring state updates, to help reduce CPU utilization in large clusters. #4345
* [ENHANCEMENT] Memberlist: expose configuration of memberlist packet compression via `-memberlist.compression=enabled`. #4346
* [BUGFIX] HA Tracker: when cleaning up obsolete elected replicas from KV store, tracker didn't update number of cluster per user correctly. #4336
* [BUGFIX] Ruler: fixed counting of PromQL evaluation errors as user-errors when updating `cortex_ruler_queries_failed_total`. #4335

## 1.10.0-rc.0 / 2021-06-28

* [CHANGE] Enable strict JSON unmarshal for `pkg/util/validation.Limits` struct. The custom `UnmarshalJSON()` will now fail if the input has unknown fields. #4298
* [CHANGE] Cortex chunks storage has been deprecated and it's now in maintenance mode: all Cortex users are encouraged to migrate to the blocks storage. No new features will be added to the chunks storage. The default Cortex configuration still runs the chunks engine; please check out the [blocks storage doc](https://cortexmetrics.io/docs/blocks-storage/) on how to configure Cortex to run with the blocks storage.  #4268
* [CHANGE] The example Kubernetes manifests (stored at `k8s/`) have been removed due to a lack of proper support and maintenance. #4268
* [CHANGE] Querier / ruler: deprecated `-store.query-chunk-limit` CLI flag (and its respective YAML config option `max_chunks_per_query`) in favour of `-querier.max-fetched-chunks-per-query` (and its respective YAML config option `max_fetched_chunks_per_query`). The new limit specifies the maximum number of chunks that can be fetched in a single query from ingesters and long-term storage: the total number of actual fetched chunks could be 2x the limit, being independently applied when querying ingesters and long-term storage. #4125
* [CHANGE] Alertmanager: allowed to configure the experimental receivers firewall on a per-tenant basis. The following CLI flags (and their respective YAML config options) have been changed and moved to the limits config section: #4143
  - `-alertmanager.receivers-firewall.block.cidr-networks` renamed to `-alertmanager.receivers-firewall-block-cidr-networks`
  - `-alertmanager.receivers-firewall.block.private-addresses` renamed to `-alertmanager.receivers-firewall-block-private-addresses`
* [CHANGE] Change default value of `-server.grpc.keepalive.min-time-between-pings` from `5m` to `10s` and `-server.grpc.keepalive.ping-without-stream-allowed` to `true`. #4168
* [CHANGE] Ingester: Change default value of `-ingester.active-series-metrics-enabled` to `true`. This incurs a small increase in memory usage, between 1.2% and 1.6% as measured on ingesters with 1.3M active series. #4257
* [CHANGE] Dependency: update go-redis from v8.2.3 to v8.9.0. #4236
* [CHANGE] Memberlist: Expose default configuration values to the command line options. Note that setting these explicitly to zero will no longer cause the default to be used. If the default is desired, then do set the option. The following are affected: #4276
  - `-memberlist.stream-timeout`
  - `-memberlist.retransmit-factor`
  - `-memberlist.pull-push-interval`
  - `-memberlist.gossip-interval`
  - `-memberlist.gossip-nodes`
  - `-memberlist.gossip-to-dead-nodes-time`
  - `-memberlist.dead-node-reclaim-time`
* [FEATURE] Querier: Added new `-querier.max-fetched-series-per-query` flag. When Cortex is running with blocks storage, the max series per query limit is enforced in the querier and applies to unique series received from ingesters and store-gateway (long-term storage). #4179
* [FEATURE] Querier/Ruler: Added new `-querier.max-fetched-chunk-bytes-per-query` flag. When Cortex is running with blocks storage, the max chunk bytes limit is enforced in the querier and ruler and limits the size of all aggregated chunks returned from ingesters and storage as bytes for a query. #4216
* [FEATURE] Alertmanager: support negative matchers, time-based muting - [upstream release notes](https://github.com/prometheus/alertmanager/releases/tag/v0.22.0). #4237
* [FEATURE] Alertmanager: Added rate-limits to notifiers. Rate limits used by all integrations can be configured using `-alertmanager.notification-rate-limit`, while per-integration rate limits can be specified via `-alertmanager.notification-rate-limit-per-integration` parameter. Both shared and per-integration limits can be overwritten using overrides mechanism. These limits are applied on individual (per-tenant) alertmanagers. Rate-limited notifications are failed notifications. It is possible to monitor rate-limited notifications via new `cortex_alertmanager_notification_rate_limited_total` metric. #4135 #4163
* [FEATURE] Alertmanager: Added `-alertmanager.max-config-size-bytes` limit to control size of configuration files that Cortex users can upload to Alertmanager via API. This limit is configurable per-tenant. #4201
* [FEATURE] Alertmanager: Added `-alertmanager.max-templates-count` and `-alertmanager.max-template-size-bytes` options to control number and size of templates uploaded to Alertmanager via API. These limits are configurable per-tenant. #4223
* [FEATURE] Added flag `-debug.block-profile-rate` to enable goroutine blocking events profiling. #4217
* [FEATURE] Alertmanager: The experimental sharding feature is now considered complete. Detailed information about the configuration options can be found [here for alertmanager](https://cortexmetrics.io/docs/configuration/configuration-file/#alertmanager_config) and [here for the alertmanager storage](https://cortexmetrics.io/docs/configuration/configuration-file/#alertmanager_storage_config). To use the feature: #3925 #4020 #4021 #4031 #4084 #4110 #4126 #4127 #4141 #4146 #4161 #4162 #4222
  * Ensure that a remote storage backend is configured for Alertmanager to store state using `-alertmanager-storage.backend`, and flags related to the backend. Note that the `local` and `configdb` storage backends are not supported.
  * Ensure that a ring store is configured using `-alertmanager.sharding-ring.store`, and set the flags relevant to the chosen store type.
  * Enable the feature using `-alertmanager.sharding-enabled`.
  * Note the prior addition of a new configuration option `-alertmanager.persist-interval`. This sets the interval between persisting the current alertmanager state (notification log and silences) to object storage. See the [configuration file reference](https://cortexmetrics.io/docs/configuration/configuration-file/#alertmanager_config) for more information.
* [ENHANCEMENT] Alertmanager: Cleanup persisted state objects from remote storage when a tenant configuration is deleted. #4167
* [ENHANCEMENT] Storage: Added the ability to disable Open Census within GCS client (e.g `-gcs.enable-opencensus=false`). #4219
* [ENHANCEMENT] Etcd: Added username and password to etcd config. #4205
* [ENHANCEMENT] Alertmanager: introduced new metrics to monitor operation when using `-alertmanager.sharding-enabled`: #4149
  * `cortex_alertmanager_state_fetch_replica_state_total`
  * `cortex_alertmanager_state_fetch_replica_state_failed_total`
  * `cortex_alertmanager_state_initial_sync_total`
  * `cortex_alertmanager_state_initial_sync_completed_total`
  * `cortex_alertmanager_state_initial_sync_duration_seconds`
  * `cortex_alertmanager_state_persist_total`
  * `cortex_alertmanager_state_persist_failed_total`
* [ENHANCEMENT] Blocks storage: support ingesting exemplars and querying of exemplars.  Enabled by setting new CLI flag `-blocks-storage.tsdb.max-exemplars=<n>` or config option `blocks_storage.tsdb.max_exemplars` to positive value. #4124 #4181
* [ENHANCEMENT] Distributor: Added distributors ring status section in the admin page. #4151
* [ENHANCEMENT] Added zone-awareness support to alertmanager for use when sharding is enabled. When zone-awareness is enabled, alerts will be replicated across availability zones. #4204
* [ENHANCEMENT] Added `tenant_ids` tag to tracing spans #4186
* [ENHANCEMENT] Ring, query-frontend: Avoid using automatic private IPs (APIPA) when discovering IP address from the interface during the registration of the instance in the ring, or by query-frontend when used with query-scheduler. APIPA still used as last resort with logging indicating usage. #4032
* [ENHANCEMENT] Memberlist: introduced new metrics to aid troubleshooting tombstone convergence: #4231
  * `memberlist_client_kv_store_value_tombstones`
  * `memberlist_client_kv_store_value_tombstones_removed_total`
  * `memberlist_client_messages_to_broadcast_dropped_total`
* [ENHANCEMENT] Alertmanager: Added `-alertmanager.max-dispatcher-aggregation-groups` option to control max number of active dispatcher groups in Alertmanager (per tenant, also overrideable). When the limit is reached, Dispatcher produces log message and increases `cortex_alertmanager_dispatcher_aggregation_group_limit_reached_total` metric. #4254
* [ENHANCEMENT] Alertmanager: Added `-alertmanager.max-alerts-count` and `-alertmanager.max-alerts-size-bytes` to control max number of alerts and total size of alerts that a single user can have in Alertmanager's memory. Adding more alerts will fail with a log message and incrementing `cortex_alertmanager_alerts_insert_limited_total` metric (per-user). These limits can be overrided by using per-tenant overrides. Current values are tracked in `cortex_alertmanager_alerts_limiter_current_alerts` and `cortex_alertmanager_alerts_limiter_current_alerts_size_bytes` metrics. #4253
* [ENHANCEMENT] Store-gateway: added `-store-gateway.sharding-ring.wait-stability-min-duration` and `-store-gateway.sharding-ring.wait-stability-max-duration` support to store-gateway, to wait for ring stability at startup. #4271
* [ENHANCEMENT] Ruler: added `rule_group` label to metrics `cortex_prometheus_rule_group_iterations_total` and `cortex_prometheus_rule_group_iterations_missed_total`. #4121
* [ENHANCEMENT] Ruler: added new metrics for tracking total number of queries and push requests sent to ingester, as well as failed queries and push requests. Failures are only counted for internal errors, but not user-errors like limits or invalid query. This is in contrast to existing `cortex_prometheus_rule_evaluation_failures_total`, which is incremented also when query or samples appending fails due to user-errors. #4281
  * `cortex_ruler_write_requests_total`
  * `cortex_ruler_write_requests_failed_total`
  * `cortex_ruler_queries_total`
  * `cortex_ruler_queries_failed_total`
* [ENHANCEMENT] Ingester: Added option `-ingester.ignore-series-limit-for-metric-names` with comma-separated list of metric names that will be ignored in max series per metric limit. #4302
* [ENHANCEMENT] Added instrumentation to Redis client, with the following metrics: #3976
  - `cortex_rediscache_request_duration_seconds`
* [BUGFIX] Purger: fix `Invalid null value in condition for column range` caused by `nil` value in range for WriteBatch query. #4128
* [BUGFIX] Ingester: fixed infrequent panic caused by a race condition between TSDB mmap-ed head chunks truncation and queries. #4176
* [BUGFIX] Alertmanager: fix Alertmanager status page if clustering via gossip is disabled or sharding is enabled. #4184
* [BUGFIX] Ruler: fix `/ruler/rule_groups` endpoint doesn't work when used with object store. #4182
* [BUGFIX] Ruler: Honor the evaluation delay for the `ALERTS` and `ALERTS_FOR_STATE` series. #4227
* [BUGFIX] Make multiple Get requests instead of MGet on Redis Cluster. #4056
* [BUGFIX] Ingester: fix issue where runtime limits erroneously override default limits. #4246
* [BUGFIX] Ruler: fix startup in single-binary mode when the new `ruler_storage` is used. #4252
* [BUGFIX] Querier: fix queries failing with "at least 1 healthy replica required, could only find 0" error right after scaling up store-gateways until they're ACTIVE in the ring. #4263
* [BUGFIX] Store-gateway: when blocks sharding is enabled, do not load all blocks in each store-gateway in case of a cold startup, but load only blocks owned by the store-gateway replica. #4271
* [BUGFIX] Memberlist: fix to setting the default configuration value for `-memberlist.retransmit-factor` when not provided. This should improve propagation delay of the ring state (including, but not limited to, tombstones). Note that if the configuration is already explicitly given, this fix has no effect. #4269
* [BUGFIX] Querier: Fix issue where samples in a chunk might get skipped by batch iterator. #4218
## Blocksconvert

* [ENHANCEMENT] Scanner: add support for DynamoDB (v9 schema only). #3828
* [ENHANCEMENT] Add Cassandra support. #3795
* [ENHANCEMENT] Scanner: retry failed uploads. #4188

## 1.9.0 / 2021-05-14

* [CHANGE] Alertmanager now removes local files after Alertmanager is no longer running for removed or resharded user. #3910
* [CHANGE] Alertmanager now stores local files in per-tenant folders. Files stored by Alertmanager previously are migrated to new hierarchy. Support for this migration will be removed in Cortex 1.11. #3910
* [CHANGE] Ruler: deprecated `-ruler.storage.*` CLI flags (and their respective YAML config options) in favour of `-ruler-storage.*`. The deprecated config will be removed in Cortex 1.11. #3945
* [CHANGE] Alertmanager: deprecated `-alertmanager.storage.*` CLI flags (and their respective YAML config options) in favour of `-alertmanager-storage.*`. This change doesn't apply to `alertmanager.storage.path` and `alertmanager.storage.retention`. The deprecated config will be removed in Cortex 1.11. #4002
* [CHANGE] Alertmanager: removed `-cluster.` CLI flags deprecated in Cortex 1.7. The new config options to use are: #3946
  * `-alertmanager.cluster.listen-address` instead of `-cluster.listen-address`
  * `-alertmanager.cluster.advertise-address` instead of `-cluster.advertise-address`
  * `-alertmanager.cluster.peers` instead of `-cluster.peer`
  * `-alertmanager.cluster.peer-timeout` instead of `-cluster.peer-timeout`
* [CHANGE] Blocks storage: removed the config option `-blocks-storage.bucket-store.index-cache.postings-compression-enabled`, which was deprecated in Cortex 1.6. Postings compression is always enabled. #4101
* [CHANGE] Querier: removed the config option `-store.max-look-back-period`, which was deprecated in Cortex 1.6 and was used only by the chunks storage. You should use `-querier.max-query-lookback` instead. #4101
* [CHANGE] Query Frontend: removed the config option `-querier.compress-http-responses`, which was deprecated in Cortex 1.6. You should use`-api.response-compression-enabled` instead. #4101
* [CHANGE] Runtime-config / overrides: removed the config options `-limits.per-user-override-config` (use `-runtime-config.file`) and `-limits.per-user-override-period` (use `-runtime-config.reload-period`), both deprecated since Cortex 0.6.0. #4112
* [CHANGE] Cortex now fails fast on startup if unable to connect to the ring backend. #4068
* [FEATURE] The following features have been marked as stable: #4101
  - Shuffle-sharding
  - Querier support for querying chunks and blocks store at the same time
  - Tracking of active series and exporting them as metrics (`-ingester.active-series-metrics-enabled` and related flags)
  - Blocks storage: lazy mmap of block indexes in the store-gateway (`-blocks-storage.bucket-store.index-header-lazy-loading-enabled`)
  - Ingester: close idle TSDB and remove them from local disk (`-blocks-storage.tsdb.close-idle-tsdb-timeout`)
* [FEATURE] Memberlist: add TLS configuration options for the memberlist transport layer used by the gossip KV store. #4046
  * New flags added for memberlist communication:
    * `-memberlist.tls-enabled`
    * `-memberlist.tls-cert-path`
    * `-memberlist.tls-key-path`
    * `-memberlist.tls-ca-path`
    * `-memberlist.tls-server-name`
    * `-memberlist.tls-insecure-skip-verify`
* [FEATURE] Ruler: added `local` backend support to the ruler storage configuration under the `-ruler-storage.` flag prefix. #3932
* [ENHANCEMENT] Upgraded Docker base images to `alpine:3.13`. #4042
* [ENHANCEMENT] Blocks storage: reduce ingester memory by eliminating series reference cache. #3951
* [ENHANCEMENT] Ruler: optimized `<prefix>/api/v1/rules` and `<prefix>/api/v1/alerts` when ruler sharding is enabled. #3916
* [ENHANCEMENT] Ruler: added the following metrics when ruler sharding is enabled: #3916
  * `cortex_ruler_clients`
  * `cortex_ruler_client_request_duration_seconds`
* [ENHANCEMENT] Alertmanager: Add API endpoint to list all tenant alertmanager configs: `GET /multitenant_alertmanager/configs`. #3529
* [ENHANCEMENT] Ruler: Add API endpoint to list all tenant ruler rule groups: `GET /ruler/rule_groups`. #3529
* [ENHANCEMENT] Query-frontend/scheduler: added querier forget delay (`-query-frontend.querier-forget-delay` and `-query-scheduler.querier-forget-delay`) to mitigate the blast radius in the event queriers crash because of a repeatedly sent "query of death" when shuffle-sharding is enabled. #3901
* [ENHANCEMENT] Query-frontend: reduced memory allocations when serializing query response. #3964
* [ENHANCEMENT] Querier / ruler: some optimizations to PromQL query engine. #3934 #3989
* [ENHANCEMENT] Ingester: reduce CPU and memory when an high number of errors are returned by the ingester on the write path with the blocks storage. #3969 #3971 #3973
* [ENHANCEMENT] Distributor: reduce CPU and memory when an high number of errors are returned by the distributor on the write path. #3990
* [ENHANCEMENT] Put metric before label value in the "label value too long" error message. #4018
* [ENHANCEMENT] Allow use of `y|w|d` suffixes for duration related limits and per-tenant limits. #4044
* [ENHANCEMENT] Query-frontend: Small optimization on top of PR #3968 to avoid unnecessary Extents merging. #4026
* [ENHANCEMENT] Add a metric `cortex_compactor_compaction_interval_seconds` for the compaction interval config value. #4040
* [ENHANCEMENT] Ingester: added following per-ingester (instance) experimental limits: max number of series in memory (`-ingester.instance-limits.max-series`), max number of users in memory (`-ingester.instance-limits.max-tenants`), max ingestion rate (`-ingester.instance-limits.max-ingestion-rate`), and max inflight requests (`-ingester.instance-limits.max-inflight-push-requests`). These limits are only used when using blocks storage. Limits can also be configured using runtime-config feature, and current values are exported as `cortex_ingester_instance_limits` metric. #3992.
* [ENHANCEMENT] Cortex is now built with Go 1.16. #4062
* [ENHANCEMENT] Distributor: added per-distributor experimental limits: max number of inflight requests (`-distributor.instance-limits.max-inflight-push-requests`) and max ingestion rate in samples/sec (`-distributor.instance-limits.max-ingestion-rate`). If not set, these two are unlimited. Also added metrics to expose current values (`cortex_distributor_inflight_push_requests`, `cortex_distributor_ingestion_rate_samples_per_second`) as well as limits (`cortex_distributor_instance_limits` with various `limit` label values). #4071
* [ENHANCEMENT] Ruler: Added `-ruler.enabled-tenants` and `-ruler.disabled-tenants` to explicitly enable or disable rules processing for specific tenants. #4074
* [ENHANCEMENT] Block Storage Ingester: `/flush` now accepts two new parameters: `tenant` to specify tenant to flush and `wait=true` to make call synchronous. Multiple tenants can be specified by repeating `tenant` parameter. If no `tenant` is specified, all tenants are flushed, as before. #4073
* [ENHANCEMENT] Alertmanager: validate configured `-alertmanager.web.external-url` and fail if ends with `/`. #4081
* [ENHANCEMENT] Alertmanager: added `-alertmanager.receivers-firewall.block.cidr-networks` and `-alertmanager.receivers-firewall.block.private-addresses` to block specific network addresses in HTTP-based Alertmanager receiver integrations. #4085
* [ENHANCEMENT] Allow configuration of Cassandra's host selection policy. #4069
* [ENHANCEMENT] Store-gateway: retry synching blocks if a per-tenant sync fails. #3975 #4088
* [ENHANCEMENT] Add metric `cortex_tcp_connections` exposing the current number of accepted TCP connections. #4099
* [ENHANCEMENT] Querier: Allow federated queries to run concurrently. #4065
* [ENHANCEMENT] Label Values API call now supports `match[]` parameter when querying blocks on storage (assuming `-querier.query-store-for-labels-enabled` is enabled). #4133
* [BUGFIX] Ruler-API: fix bug where `/api/v1/rules/<namespace>/<group_name>` endpoint return `400` instead of `404`. #4013
* [BUGFIX] Distributor: reverted changes done to rate limiting in #3825. #3948
* [BUGFIX] Ingester: Fix race condition when opening and closing tsdb concurrently. #3959
* [BUGFIX] Querier: streamline tracing spans. #3924
* [BUGFIX] Ruler Storage: ignore objects with empty namespace or group in the name. #3999
* [BUGFIX] Distributor: fix issue causing distributors to not extend the replication set because of failing instances when zone-aware replication is enabled. #3977
* [BUGFIX] Query-frontend: Fix issue where cached entry size keeps increasing when making tiny query repeatedly. #3968
* [BUGFIX] Compactor: `-compactor.blocks-retention-period` now supports weeks (`w`) and years (`y`). #4027
* [BUGFIX] Querier: returning 422 (instead of 500) when query hits `max_chunks_per_query` limit with block storage, when the limit is hit in the store-gateway. #3937
* [BUGFIX] Ruler: Rule group limit enforcement should now allow the same number of rules in a group as the limit. #3616
* [BUGFIX] Frontend, Query-scheduler: allow querier to notify about shutdown without providing any authentication. #4066
* [BUGFIX] Querier: fixed race condition causing queries to fail right after querier startup with the "empty ring" error. #4068
* [BUGFIX] Compactor: Increment `cortex_compactor_runs_failed_total` if compactor failed compact a single tenant. #4094
* [BUGFIX] Tracing: hot fix to avoid the Jaeger tracing client to indefinitely block the Cortex process shutdown in case the HTTP connection to the tracing backend is blocked. #4134
* [BUGFIX] Forward proper EndsAt from ruler to Alertmanager inline with Prometheus behaviour. #4017
* [BUGFIX] Querier: support filtering LabelValues with matchers when using tenant federation. #4277

## Blocksconvert

* [ENHANCEMENT] Builder: add `-builder.timestamp-tolerance` option which may reduce block size by rounding timestamps to make difference whole seconds. #3891

## 1.8.1 / 2021-04-27

* [CHANGE] Fix for CVE-2021-31232: Local file disclosure vulnerability when `-experimental.alertmanager.enable-api` is used. The HTTP basic auth `password_file` can be used as an attack vector to send any file content via a webhook. The alertmanager templates can be used as an attack vector to send any file content because the alertmanager can load any text file specified in the templates list.

## 1.8.0 / 2021-03-24

* [CHANGE] Alertmanager: Don't expose cluster information to tenants via the `/alertmanager/api/v1/status` API endpoint when operating with clustering enabled. #3903
* [CHANGE] Ingester: don't update internal "last updated" timestamp of TSDB if tenant only sends invalid samples. This affects how "idle" time is computed. #3727
* [CHANGE] Require explicit flag `-<prefix>.tls-enabled` to enable TLS in GRPC clients. Previously it was enough to specify a TLS flag to enable TLS validation. #3156
* [CHANGE] Query-frontend: removed `-querier.split-queries-by-day` (deprecated in Cortex 0.4.0). Please use `-querier.split-queries-by-interval` instead. #3813
* [CHANGE] Store-gateway: the chunks pool controlled by `-blocks-storage.bucket-store.max-chunk-pool-bytes` is now shared across all tenants. #3830
* [CHANGE] Ingester: return error code 400 instead of 429 when per-user/per-tenant series/metadata limits are reached. #3833
* [CHANGE] Compactor: add `reason` label to `cortex_compactor_blocks_marked_for_deletion_total` metric. Source blocks marked for deletion by compactor are labelled as `compaction`, while blocks passing the retention period are labelled as `retention`. #3879
* [CHANGE] Alertmanager: the `DELETE /api/v1/alerts` is now idempotent. No error is returned if the alertmanager config doesn't exist. #3888
* [FEATURE] Experimental Ruler Storage: Add a separate set of configuration options to configure the ruler storage backend under the `-ruler-storage.` flag prefix. All blocks storage bucket clients and the config service are currently supported. Clients using this implementation will only be enabled if the existing `-ruler.storage` flags are left unset. #3805 #3864
* [FEATURE] Experimental Alertmanager Storage: Add a separate set of configuration options to configure the alertmanager storage backend under the `-alertmanager-storage.` flag prefix. All blocks storage bucket clients and the config service are currently supported. Clients using this implementation will only be enabled if the existing `-alertmanager.storage` flags are left unset. #3888
* [FEATURE] Adds support to S3 server-side encryption using KMS. The S3 server-side encryption config can be overridden on a per-tenant basis for the blocks storage, ruler and alertmanager. Deprecated `-<prefix>.s3.sse-encryption`, please use the following CLI flags that have been added. #3651 #3810 #3811 #3870 #3886 #3906
  - `-<prefix>.s3.sse.type`
  - `-<prefix>.s3.sse.kms-key-id`
  - `-<prefix>.s3.sse.kms-encryption-context`
* [FEATURE] Querier: Enable `@ <timestamp>` modifier in PromQL using the new `-querier.at-modifier-enabled` flag. #3744
* [FEATURE] Overrides Exporter: Add `overrides-exporter` module for exposing per-tenant resource limit overrides as metrics. It is not included in `all` target (single-binary mode), and must be explicitly enabled. #3785
* [FEATURE] Experimental thanosconvert: introduce an experimental tool `thanosconvert` to migrate Thanos block metadata to Cortex metadata. #3770
* [FEATURE] Alertmanager: It now shards the `/api/v1/alerts` API using the ring when sharding is enabled. #3671
  * Added `-alertmanager.max-recv-msg-size` (defaults to 16M) to limit the size of HTTP request body handled by the alertmanager.
  * New flags added for communication between alertmanagers:
    * `-alertmanager.max-recv-msg-size`
    * `-alertmanager.alertmanager-client.remote-timeout`
    * `-alertmanager.alertmanager-client.tls-enabled`
    * `-alertmanager.alertmanager-client.tls-cert-path`
    * `-alertmanager.alertmanager-client.tls-key-path`
    * `-alertmanager.alertmanager-client.tls-ca-path`
    * `-alertmanager.alertmanager-client.tls-server-name`
    * `-alertmanager.alertmanager-client.tls-insecure-skip-verify`
* [FEATURE] Compactor: added blocks storage per-tenant retention support. This is configured via `-compactor.retention-period`, and can be overridden on a per-tenant basis. #3879
* [ENHANCEMENT] Queries: Instrument queries that were discarded due to the configured `max_outstanding_requests_per_tenant`. #3894
  * `cortex_query_frontend_discarded_requests_total`
  * `cortex_query_scheduler_discarded_requests_total`
* [ENHANCEMENT] Ruler: Add TLS and explicit basis authentication configuration options for the HTTP client the ruler uses to communicate with the alertmanager. #3752
  * `-ruler.alertmanager-client.basic-auth-username`: Configure the basic authentication username used by the client. Takes precedent over a URL configured username.
  * `-ruler.alertmanager-client.basic-auth-password`: Configure the basic authentication password used by the client. Takes precedent over a URL configured password.
  * `-ruler.alertmanager-client.tls-ca-path`: File path to the CA file.
  * `-ruler.alertmanager-client.tls-cert-path`: File path to the TLS certificate.
  * `-ruler.alertmanager-client.tls-insecure-skip-verify`: Boolean to disable verifying the certificate.
  * `-ruler.alertmanager-client.tls-key-path`: File path to the TLS key certificate.
  * `-ruler.alertmanager-client.tls-server-name`: Expected name on the TLS certificate.
* [ENHANCEMENT] Ingester: exposed metric `cortex_ingester_oldest_unshipped_block_timestamp_seconds`, tracking the unix timestamp of the oldest TSDB block not shipped to the storage yet. #3705
* [ENHANCEMENT] Prometheus upgraded. #3739 #3806
  * Avoid unnecessary `runtime.GC()` during compactions.
  * Prevent compaction loop in TSDB on data gap.
* [ENHANCEMENT] Query-Frontend now returns server side performance metrics using `Server-Timing` header when query stats is enabled. #3685
* [ENHANCEMENT] Runtime Config: Add a `mode` query parameter for the runtime config endpoint. `/runtime_config?mode=diff` now shows the YAML runtime configuration with all values that differ from the defaults. #3700
* [ENHANCEMENT] Distributor: Enable downstream projects to wrap distributor push function and access the deserialized write requests berfore/after they are pushed. #3755
* [ENHANCEMENT] Add flag `-<prefix>.tls-server-name` to require a specific server name instead of the hostname on the certificate. #3156
* [ENHANCEMENT] Alertmanager: Remove a tenant's alertmanager instead of pausing it as we determine it is no longer needed. #3722
* [ENHANCEMENT] Blocks storage: added more configuration options to S3 client. #3775
  * `-blocks-storage.s3.tls-handshake-timeout`: Maximum time to wait for a TLS handshake. 0 means no limit.
  * `-blocks-storage.s3.expect-continue-timeout`: The time to wait for a server's first response headers after fully writing the request headers if the request has an Expect header. 0 to send the request body immediately.
  * `-blocks-storage.s3.max-idle-connections`: Maximum number of idle (keep-alive) connections across all hosts. 0 means no limit.
  * `-blocks-storage.s3.max-idle-connections-per-host`: Maximum number of idle (keep-alive) connections to keep per-host. If 0, a built-in default value is used.
  * `-blocks-storage.s3.max-connections-per-host`: Maximum number of connections per host. 0 means no limit.
* [ENHANCEMENT] Ingester: when tenant's TSDB is closed, Ingester now removes pushed metrics-metadata from memory, and removes metadata (`cortex_ingester_memory_metadata`, `cortex_ingester_memory_metadata_created_total`, `cortex_ingester_memory_metadata_removed_total`) and validation metrics (`cortex_discarded_samples_total`, `cortex_discarded_metadata_total`). #3782
* [ENHANCEMENT] Distributor: cleanup metrics for inactive tenants. #3784
* [ENHANCEMENT] Ingester: Have ingester to re-emit following TSDB metrics. #3800
  * `cortex_ingester_tsdb_blocks_loaded`
  * `cortex_ingester_tsdb_reloads_total`
  * `cortex_ingester_tsdb_reloads_failures_total`
  * `cortex_ingester_tsdb_symbol_table_size_bytes`
  * `cortex_ingester_tsdb_storage_blocks_bytes`
  * `cortex_ingester_tsdb_time_retentions_total`
* [ENHANCEMENT] Querier: distribute workload across `-store-gateway.sharding-ring.replication-factor` store-gateway replicas when querying blocks and `-store-gateway.sharding-enabled=true`. #3824
* [ENHANCEMENT] Distributor / HA Tracker: added cleanup of unused elected HA replicas from KV store. Added following metrics to monitor this process: #3809
  * `cortex_ha_tracker_replicas_cleanup_started_total`
  * `cortex_ha_tracker_replicas_cleanup_marked_for_deletion_total`
  * `cortex_ha_tracker_replicas_cleanup_deleted_total`
  * `cortex_ha_tracker_replicas_cleanup_delete_failed_total`
* [ENHANCEMENT] Ruler now has new API endpoint `/ruler/delete_tenant_config` that can be used to delete all ruler groups for tenant. It is intended to be used by administrators who wish to clean up state after removed user. Note that this endpoint is enabled regardless of `-experimental.ruler.enable-api`. #3750 #3899
* [ENHANCEMENT] Query-frontend, query-scheduler: cleanup metrics for inactive tenants. #3826
* [ENHANCEMENT] Blocks storage: added `-blocks-storage.s3.region` support to S3 client configuration. #3811
* [ENHANCEMENT] Distributor: Remove cached subrings for inactive users when using shuffle sharding. #3849
* [ENHANCEMENT] Store-gateway: Reduced memory used to fetch chunks at query time. #3855
* [ENHANCEMENT] Ingester: attempt to prevent idle compaction from happening in concurrent ingesters by introducing a 25% jitter to the configured idle timeout (`-blocks-storage.tsdb.head-compaction-idle-timeout`). #3850
* [ENHANCEMENT] Compactor: cleanup local files for users that are no longer owned by compactor. #3851
* [ENHANCEMENT] Store-gateway: close empty bucket stores, and delete leftover local files for tenants that no longer belong to store-gateway. #3853
* [ENHANCEMENT] Store-gateway: added metrics to track partitioner behaviour. #3877
  * `cortex_bucket_store_partitioner_requested_bytes_total`
  * `cortex_bucket_store_partitioner_requested_ranges_total`
  * `cortex_bucket_store_partitioner_expanded_bytes_total`
  * `cortex_bucket_store_partitioner_expanded_ranges_total`
* [ENHANCEMENT] Store-gateway: added metrics to monitor chunk buffer pool behaviour. #3880
  * `cortex_bucket_store_chunk_pool_requested_bytes_total`
  * `cortex_bucket_store_chunk_pool_returned_bytes_total`
* [ENHANCEMENT] Alertmanager: load alertmanager configurations from object storage concurrently, and only load necessary configurations, speeding configuration synchronization process and executing fewer "GET object" operations to the storage when sharding is enabled. #3898
* [ENHANCEMENT] Ingester (blocks storage): Ingester can now stream entire chunks instead of individual samples to the querier. At the moment this feature must be explicitly enabled either by using `-ingester.stream-chunks-when-using-blocks` flag or `ingester_stream_chunks_when_using_blocks` (boolean) field in runtime config file, but these configuration options are temporary and will be removed when feature is stable. #3889
* [ENHANCEMENT] Alertmanager: New endpoint `/multitenant_alertmanager/delete_tenant_config` to delete configuration for tenant identified by `X-Scope-OrgID` header. This is an internal endpoint, available even if Alertmanager API is not enabled by using `-experimental.alertmanager.enable-api`. #3900
* [ENHANCEMENT] MemCached: Add `max_item_size` support. #3929
* [BUGFIX] Cortex: Fixed issue where fatal errors and various log messages where not logged. #3778
* [BUGFIX] HA Tracker: don't track as error in the `cortex_kv_request_duration_seconds` metric a CAS operation intentionally aborted. #3745
* [BUGFIX] Querier / ruler: do not log "error removing stale clients" if the ring is empty. #3761
* [BUGFIX] Store-gateway: fixed a panic caused by a race condition when the index-header lazy loading is enabled. #3775 #3789
* [BUGFIX] Compactor: fixed "could not guess file size" log when uploading blocks deletion marks to the global location. #3807
* [BUGFIX] Prevent panic at start if the http_prefix setting doesn't have a valid value. #3796
* [BUGFIX] Memberlist: fixed panic caused by race condition in `armon/go-metrics` used by memberlist client. #3725
* [BUGFIX] Querier: returning 422 (instead of 500) when query hits `max_chunks_per_query` limit with block storage. #3895
* [BUGFIX] Alertmanager: Ensure that experimental `/api/v1/alerts` endpoints work when `-http.prefix` is empty. #3905
* [BUGFIX] Chunk store: fix panic in inverted index when deleted fingerprint is no longer in the index. #3543

## 1.7.1 / 2021-04-27

* [CHANGE] Fix for CVE-2021-31232: Local file disclosure vulnerability when `-experimental.alertmanager.enable-api` is used. The HTTP basic auth `password_file` can be used as an attack vector to send any file content via a webhook. The alertmanager templates can be used as an attack vector to send any file content because the alertmanager can load any text file specified in the templates list.

## 1.7.0 / 2021-02-23

Note the blocks storage compactor runs a migration task at startup in this version, which can take many minutes and use a lot of RAM.
[Turn this off after first run](https://cortexmetrics.io/docs/blocks-storage/production-tips/#ensure-deletion-marks-migration-is-disabled-after-first-run).

* [CHANGE] FramedSnappy encoding support has been removed from Push and Remote Read APIs. This means Prometheus 1.6 support has been removed and the oldest Prometheus version supported in the remote write is 1.7. #3682
* [CHANGE] Ruler: removed the flag `-ruler.evaluation-delay-duration-deprecated` which was deprecated in 1.4.0. Please use the `ruler_evaluation_delay_duration` per-tenant limit instead. #3694
* [CHANGE] Removed the flags `-<prefix>.grpc-use-gzip-compression` which were deprecated in 1.3.0: #3694
  * `-query-scheduler.grpc-client-config.grpc-use-gzip-compression`: use `-query-scheduler.grpc-client-config.grpc-compression` instead
  * `-frontend.grpc-client-config.grpc-use-gzip-compression`: use `-frontend.grpc-client-config.grpc-compression` instead
  * `-ruler.client.grpc-use-gzip-compression`: use `-ruler.client.grpc-compression` instead
  * `-bigtable.grpc-use-gzip-compression`: use `-bigtable.grpc-compression` instead
  * `-ingester.client.grpc-use-gzip-compression`: use `-ingester.client.grpc-compression` instead
  * `-querier.frontend-client.grpc-use-gzip-compression`: use `-querier.frontend-client.grpc-compression` instead
* [CHANGE] Querier: it's not required to set `-frontend.query-stats-enabled=true` in the querier anymore to enable query statistics logging in the query-frontend. The flag is now required to be configured only in the query-frontend and it will be propagated to the queriers. #3595 #3695
* [CHANGE] Blocks storage: compactor is now required when running a Cortex cluster with the blocks storage, because it also keeps the bucket index updated. #3583
* [CHANGE] Blocks storage: block deletion marks are now stored in a per-tenant global markers/ location too, other than within the block location. The compactor, at startup, will copy deletion marks from the block location to the global location. This migration is required only once, so it can be safely disabled via `-compactor.block-deletion-marks-migration-enabled=false` after new compactor has successfully started at least once in the cluster. #3583
* [CHANGE] OpenStack Swift: the default value for the `-ruler.storage.swift.container-name` and `-swift.container-name` config options has changed from `cortex` to empty string. If you were relying on the default value, please set it back to `cortex`. #3660
* [CHANGE] HA Tracker: configured replica label is now verified against label value length limit (`-validation.max-length-label-value`). #3668
* [CHANGE] Distributor: `extend_writes` field in YAML configuration has moved from `lifecycler` (inside `ingester_config`) to `distributor_config`. This doesn't affect command line option `-distributor.extend-writes`, which stays the same. #3719
* [CHANGE] Alertmanager: Deprecated `-cluster.` CLI flags in favor of their `-alertmanager.cluster.` equivalent. The deprecated flags (and their respective YAML config options) are: #3677
  * `-cluster.listen-address` in favor of `-alertmanager.cluster.listen-address`
  * `-cluster.advertise-address` in favor of `-alertmanager.cluster.advertise-address`
  * `-cluster.peer` in favor of `-alertmanager.cluster.peers`
  * `-cluster.peer-timeout` in favor of `-alertmanager.cluster.peer-timeout`
* [CHANGE] Blocks storage: the default value of `-blocks-storage.bucket-store.sync-interval` has been changed from `5m` to `15m`. #3724
* [FEATURE] Querier: Queries can be federated across multiple tenants. The tenants IDs involved need to be specified separated by a `|` character in the `X-Scope-OrgID` request header. This is an experimental feature, which can be enabled by setting `-tenant-federation.enabled=true` on all Cortex services. #3250
* [FEATURE] Alertmanager: introduced the experimental option `-alertmanager.sharding-enabled` to shard tenants across multiple Alertmanager instances. This feature is still under heavy development and its usage is discouraged. The following new metrics are exported by the Alertmanager: #3664
  * `cortex_alertmanager_ring_check_errors_total`
  * `cortex_alertmanager_sync_configs_total`
  * `cortex_alertmanager_sync_configs_failed_total`
  * `cortex_alertmanager_tenants_discovered`
  * `cortex_alertmanager_tenants_owned`
* [ENHANCEMENT] Allow specifying JAEGER_ENDPOINT instead of sampling server or local agent port. #3682
* [ENHANCEMENT] Blocks storage: introduced a per-tenant bucket index, periodically updated by the compactor, used to avoid full bucket scanning done by queriers, store-gateways and rulers. The bucket index is updated by the compactor during blocks cleanup, on every `-compactor.cleanup-interval`. #3553 #3555 #3561 #3583 #3625 #3711 #3715
* [ENHANCEMENT] Blocks storage: introduced an option `-blocks-storage.bucket-store.bucket-index.enabled` to enable the usage of the bucket index in the querier, store-gateway and ruler. When enabled, the querier, store-gateway and ruler will use the bucket index to find a tenant's blocks instead of running the periodic bucket scan. The following new metrics are exported by the querier and ruler: #3614 #3625
  * `cortex_bucket_index_loads_total`
  * `cortex_bucket_index_load_failures_total`
  * `cortex_bucket_index_load_duration_seconds`
  * `cortex_bucket_index_loaded`
* [ENHANCEMENT] Compactor: exported the following metrics. #3583 #3625
  * `cortex_bucket_blocks_count`: Total number of blocks per tenant in the bucket. Includes blocks marked for deletion, but not partial blocks.
  * `cortex_bucket_blocks_marked_for_deletion_count`: Total number of blocks per tenant marked for deletion in the bucket.
  * `cortex_bucket_blocks_partials_count`: Total number of partial blocks.
  * `cortex_bucket_index_last_successful_update_timestamp_seconds`: Timestamp of the last successful update of a tenant's bucket index.
* [ENHANCEMENT] Ruler: Add `cortex_prometheus_last_evaluation_samples` to expose the number of samples generated by a rule group per tenant. #3582
* [ENHANCEMENT] Memberlist: add status page (/memberlist) with available details about memberlist-based KV store and memberlist cluster. It's also possible to view KV values in Go struct or JSON format, or download for inspection. #3575
* [ENHANCEMENT] Memberlist: client can now keep a size-bounded buffer with sent and received messages and display them in the admin UI (/memberlist) for troubleshooting. #3581 #3602
* [ENHANCEMENT] Blocks storage: added block index attributes caching support to metadata cache. The TTL can be configured via `-blocks-storage.bucket-store.metadata-cache.block-index-attributes-ttl`. #3629
* [ENHANCEMENT] Alertmanager: Add support for Azure blob storage. #3634
* [ENHANCEMENT] Compactor: tenants marked for deletion will now be fully cleaned up after some delay since deletion of last block. Cleanup includes removal of remaining marker files (including tenant deletion mark file) and files under `debug/metas`. #3613
* [ENHANCEMENT] Compactor: retry compaction of a single tenant on failure instead of re-running compaction for all tenants. #3627
* [ENHANCEMENT] Querier: Implement result caching for tenant query federation. #3640
* [ENHANCEMENT] API: Add a `mode` query parameter for the config endpoint: #3645
  * `/config?mode=diff`: Shows the YAML configuration with all values that differ from the defaults.
  * `/config?mode=defaults`: Shows the YAML configuration with all the default values.
* [ENHANCEMENT] OpenStack Swift: added the following config options to OpenStack Swift backend client: #3660
  - Chunks storage: `-swift.auth-version`, `-swift.max-retries`, `-swift.connect-timeout`, `-swift.request-timeout`.
  - Blocks storage: ` -blocks-storage.swift.auth-version`, ` -blocks-storage.swift.max-retries`, ` -blocks-storage.swift.connect-timeout`, ` -blocks-storage.swift.request-timeout`.
  - Ruler: `-ruler.storage.swift.auth-version`, `-ruler.storage.swift.max-retries`, `-ruler.storage.swift.connect-timeout`, `-ruler.storage.swift.request-timeout`.
* [ENHANCEMENT] Disabled in-memory shuffle-sharding subring cache in the store-gateway, ruler and compactor. This should reduce the memory utilisation in these services when shuffle-sharding is enabled, without introducing a significantly increase CPU utilisation. #3601
* [ENHANCEMENT] Shuffle sharding: optimised subring generation used by shuffle sharding. #3601
* [ENHANCEMENT] New /runtime_config endpoint that returns the defined runtime configuration in YAML format. The returned configuration includes overrides. #3639
* [ENHANCEMENT] Query-frontend: included the parameter name failed to validate in HTTP 400 message. #3703
* [ENHANCEMENT] Fail to startup Cortex if provided runtime config is invalid. #3707
* [ENHANCEMENT] Alertmanager: Add flags to customize the cluster configuration: #3667
  * `-alertmanager.cluster.gossip-interval`: The interval between sending gossip messages. By lowering this value (more frequent) gossip messages are propagated across cluster more quickly at the expense of increased bandwidth usage.
  * `-alertmanager.cluster.push-pull-interval`: The interval between gossip state syncs. Setting this interval lower (more frequent) will increase convergence speeds across larger clusters at the expense of increased bandwidth usage.
* [ENHANCEMENT] Distributor: change the error message returned when a received series has too many label values. The new message format has the series at the end and this plays better with Prometheus logs truncation. #3718
  - From: `sample for '<series>' has <value> label names; limit <value>`
  - To: `series has too many labels (actual: <value>, limit: <value>) series: '<series>'`
* [ENHANCEMENT] Improve bucket index loader to handle edge case where new tenant has not had blocks uploaded to storage yet. #3717
* [BUGFIX] Allow `-querier.max-query-lookback` use `y|w|d` suffix like deprecated `-store.max-look-back-period`. #3598
* [BUGFIX] Memberlist: Entry in the ring should now not appear again after using "Forget" feature (unless it's still heartbeating). #3603
* [BUGFIX] Ingester: do not close idle TSDBs while blocks shipping is in progress. #3630 #3632
* [BUGFIX] Ingester: correctly update `cortex_ingester_memory_users` and `cortex_ingester_active_series` when a tenant's idle TSDB is closed, when running Cortex with the blocks storage. #3646
* [BUGFIX] Querier: fix default value incorrectly overriding `-querier.frontend-address` in single-binary mode. #3650
* [BUGFIX] Compactor: delete `deletion-mark.json` at last when deleting a block in order to not leave partial blocks without deletion mark in the bucket if the compactor is interrupted while deleting a block. #3660
* [BUGFIX] Blocks storage: do not cleanup a partially uploaded block when `meta.json` upload fails. Despite failure to upload `meta.json`, this file may in some cases still appear in the bucket later. By skipping early cleanup, we avoid having corrupted blocks in the storage. #3660
* [BUGFIX] Alertmanager: disable access to `/alertmanager/metrics` (which exposes all Cortex metrics), `/alertmanager/-/reload` and `/alertmanager/debug/*`, which were available to any authenticated user with enabled AlertManager. #3678
* [BUGFIX] Query-Frontend: avoid creating many small sub-queries by discarding cache extents under 5 minutes #3653
* [BUGFIX] Ruler: Ensure the stale markers generated for evaluated rules respect the configured `-ruler.evaluation-delay-duration`. This will avoid issues with samples with NaN be persisted with timestamps set ahead of the next rule evaluation. #3687
* [BUGFIX] Alertmanager: don't serve HTTP requests until Alertmanager has fully started. Serving HTTP requests earlier may result in loss of configuration for the user. #3679
* [BUGFIX] Do not log "failed to load config" if runtime config file is empty. #3706
* [BUGFIX] Do not allow to use a runtime config file containing multiple YAML documents. #3706
* [BUGFIX] HA Tracker: don't track as error in the `cortex_kv_request_duration_seconds` metric a CAS operation intentionally aborted. #3745

## 1.6.0 / 2020-12-29

* [CHANGE] Query Frontend: deprecate `-querier.compress-http-responses` in favour of `-api.response-compression-enabled`. #3544
* [CHANGE] Querier: deprecated `-store.max-look-back-period`. You should use `-querier.max-query-lookback` instead. #3452
* [CHANGE] Blocks storage: increased `-blocks-storage.bucket-store.chunks-cache.attributes-ttl` default from `24h` to `168h` (1 week). #3528
* [CHANGE] Blocks storage: the config option `-blocks-storage.bucket-store.index-cache.postings-compression-enabled` has been deprecated and postings compression is always enabled. #3538
* [CHANGE] Ruler: gRPC message size default limits on the Ruler-client side have changed: #3523
  - limit for outgoing gRPC messages has changed from 2147483647 to 16777216 bytes
  - limit for incoming gRPC messages has changed from 4194304 to 104857600 bytes
* [FEATURE] Distributor/Ingester: Provide ability to not overflow writes in the presence of a leaving or unhealthy ingester. This allows for more efficient ingester rolling restarts. #3305
* [FEATURE] Query-frontend: introduced query statistics logged in the query-frontend when enabled via `-frontend.query-stats-enabled=true`. When enabled, the metric `cortex_query_seconds_total` is tracked, counting the sum of the wall time spent across all queriers while running queries (on a per-tenant basis). The metrics `cortex_request_duration_seconds` and `cortex_query_seconds_total` are different: the first one tracks the request duration (eg. HTTP request from the client), while the latter tracks the sum of the wall time on all queriers involved executing the query. #3539
* [ENHANCEMENT] API: Add GZIP HTTP compression to the API responses. Compression can be enabled via `-api.response-compression-enabled`. #3536
* [ENHANCEMENT] Added zone-awareness support on queries. When zone-awareness is enabled, queries will still succeed if all ingesters in a single zone will fail. #3414
* [ENHANCEMENT] Blocks storage ingester: exported more TSDB-related metrics. #3412
  - `cortex_ingester_tsdb_wal_corruptions_total`
  - `cortex_ingester_tsdb_head_truncations_failed_total`
  - `cortex_ingester_tsdb_head_truncations_total`
  - `cortex_ingester_tsdb_head_gc_duration_seconds`
* [ENHANCEMENT] Enforced keepalive on all gRPC clients used for inter-service communication. #3431
* [ENHANCEMENT] Added `cortex_alertmanager_config_hash` metric to expose hash of Alertmanager Config loaded per user. #3388
* [ENHANCEMENT] Query-Frontend / Query-Scheduler: New component called "Query-Scheduler" has been introduced. Query-Scheduler is simply a queue of requests, moved outside of Query-Frontend. This allows Query-Frontend to be scaled separately from number of queues. To make Query-Frontend and Querier use Query-Scheduler, they need to be started with `-frontend.scheduler-address` and `-querier.scheduler-address` options respectively. #3374 #3471
* [ENHANCEMENT] Query-frontend / Querier / Ruler: added `-querier.max-query-lookback` to limit how long back data (series and metadata) can be queried. This setting can be overridden on a per-tenant basis and is enforced in the query-frontend, querier and ruler. #3452 #3458
* [ENHANCEMENT] Querier: added `-querier.query-store-for-labels-enabled` to query store for label names, label values and series APIs. Only works with blocks storage engine. #3461 #3520
* [ENHANCEMENT] Ingester: exposed `-blocks-storage.tsdb.wal-segment-size-bytes` config option to customise the TSDB WAL segment max size. #3476
* [ENHANCEMENT] Compactor: concurrently run blocks cleaner for multiple tenants. Concurrency can be configured via `-compactor.cleanup-concurrency`. #3483
* [ENHANCEMENT] Compactor: shuffle tenants before running compaction. #3483
* [ENHANCEMENT] Compactor: wait for a stable ring at startup, when sharding is enabled. #3484
* [ENHANCEMENT] Store-gateway: added `-blocks-storage.bucket-store.index-header-lazy-loading-enabled` to enable index-header lazy loading (experimental). When enabled, index-headers will be mmap-ed only once required by a query and will be automatically released after `-blocks-storage.bucket-store.index-header-lazy-loading-idle-timeout` time of inactivity. #3498
* [ENHANCEMENT] Alertmanager: added metrics `cortex_alertmanager_notification_requests_total` and `cortex_alertmanager_notification_requests_failed_total`. #3518
* [ENHANCEMENT] Ingester: added `-blocks-storage.tsdb.head-chunks-write-buffer-size-bytes` to fine-tune the TSDB head chunks write buffer size when running Cortex blocks storage. #3518
* [ENHANCEMENT] /metrics now supports OpenMetrics output. HTTP and gRPC servers metrics can now include exemplars. #3524
* [ENHANCEMENT] Expose gRPC keepalive policy options by gRPC server. #3524
* [ENHANCEMENT] Blocks storage: enabled caching of `meta.json` attributes, configurable via `-blocks-storage.bucket-store.metadata-cache.metafile-attributes-ttl`. #3528
* [ENHANCEMENT] Compactor: added a config validation check to fail fast if the compactor has been configured invalid block range periods (each period is expected to be a multiple of the previous one). #3534
* [ENHANCEMENT] Blocks storage: concurrently fetch deletion marks from object storage. #3538
* [ENHANCEMENT] Blocks storage ingester: ingester can now close idle TSDB and delete local data. #3491 #3552
* [ENHANCEMENT] Blocks storage: add option to use V2 signatures for S3 authentication. #3540
* [ENHANCEMENT] Exported process metrics to monitor the number of memory map areas allocated. #3537
  * - `process_memory_map_areas`
  * - `process_memory_map_areas_limit`
* [ENHANCEMENT] Ruler: Expose gRPC client options. #3523
* [ENHANCEMENT] Compactor: added metrics to track on-going compaction. #3535
  * `cortex_compactor_tenants_discovered`
  * `cortex_compactor_tenants_skipped`
  * `cortex_compactor_tenants_processing_succeeded`
  * `cortex_compactor_tenants_processing_failed`
* [ENHANCEMENT] Added new experimental API endpoints: `POST /purger/delete_tenant` and `GET /purger/delete_tenant_status` for deleting all tenant data. Only works with blocks storage. Compactor removes blocks that belong to user marked for deletion. #3549 #3558
* [ENHANCEMENT] Chunks storage: add option to use V2 signatures for S3 authentication. #3560
* [ENHANCEMENT] HA Tracker: Added new limit `ha_max_clusters` to set the max number of clusters tracked for single user. This limit is disabled by default. #3668
* [BUGFIX] Query-Frontend: `cortex_query_seconds_total` now return seconds not nanoseconds. #3589
* [BUGFIX] Blocks storage ingester: fixed some cases leading to a TSDB WAL corruption after a partial write to disk. #3423
* [BUGFIX] Blocks storage: Fix the race between ingestion and `/flush` call resulting in overlapping blocks. #3422
* [BUGFIX] Querier: fixed `-querier.max-query-into-future` which wasn't correctly enforced on range queries. #3452
* [BUGFIX] Fixed float64 precision stability when aggregating metrics before exposing them. This could have lead to false counters resets when querying some metrics exposed by Cortex. #3506
* [BUGFIX] Querier: the meta.json sync concurrency done when running Cortex with the blocks storage is now controlled by `-blocks-storage.bucket-store.meta-sync-concurrency` instead of the incorrect `-blocks-storage.bucket-store.block-sync-concurrency` (default values are the same). #3531
* [BUGFIX] Querier: fixed initialization order of querier module when using blocks storage. It now (again) waits until blocks have been synchronized. #3551

## Blocksconvert

* [ENHANCEMENT] Scheduler: ability to ignore users based on regexp, using `-scheduler.ignore-users-regex` flag. #3477
* [ENHANCEMENT] Builder: Parallelize reading chunks in the final stage of building block. #3470
* [ENHANCEMENT] Builder: remove duplicate label names from chunk. #3547

## 1.5.0 / 2020-11-09

### Cortex

* [CHANGE] Blocks storage: update the default HTTP configuration values for the S3 client to the upstream Thanos default values. #3244
  - `-blocks-storage.s3.http.idle-conn-timeout` is set 90 seconds.
  - `-blocks-storage.s3.http.response-header-timeout` is set to 2 minutes.
* [CHANGE] Improved shuffle sharding support in the write path. This work introduced some config changes: #3090
  * Introduced `-distributor.sharding-strategy` CLI flag (and its respective `sharding_strategy` YAML config option) to explicitly specify which sharding strategy should be used in the write path
  * `-experimental.distributor.user-subring-size` flag renamed to `-distributor.ingestion-tenant-shard-size`
  * `user_subring_size` limit YAML config option renamed to `ingestion_tenant_shard_size`
* [CHANGE] Dropped "blank Alertmanager configuration; using fallback" message from Info to Debug level. #3205
* [CHANGE] Zone-awareness replication for time-series now should be explicitly enabled in the distributor via the `-distributor.zone-awareness-enabled` CLI flag (or its respective YAML config option). Before, zone-aware replication was implicitly enabled if a zone was set on ingesters. #3200
* [CHANGE] Removed the deprecated CLI flag `-config-yaml`. You should use `-schema-config-file` instead. #3225
* [CHANGE] Enforced the HTTP method required by some API endpoints which did (incorrectly) allow any method before that. #3228
  - `GET /`
  - `GET /config`
  - `GET /debug/fgprof`
  - `GET /distributor/all_user_stats`
  - `GET /distributor/ha_tracker`
  - `GET /all_user_stats`
  - `GET /ha-tracker`
  - `GET /api/v1/user_stats`
  - `GET /api/v1/chunks`
  - `GET <legacy-http-prefix>/user_stats`
  - `GET <legacy-http-prefix>/chunks`
  - `GET /services`
  - `GET /multitenant_alertmanager/status`
  - `GET /status` (alertmanager microservice)
  - `GET|POST /ingester/ring`
  - `GET|POST /ring`
  - `GET|POST /store-gateway/ring`
  - `GET|POST /compactor/ring`
  - `GET|POST /ingester/flush`
  - `GET|POST /ingester/shutdown`
  - `GET|POST /flush`
  - `GET|POST /shutdown`
  - `GET|POST /ruler/ring`
  - `POST /api/v1/push`
  - `POST <legacy-http-prefix>/push`
  - `POST /push`
  - `POST /ingester/push`
* [CHANGE] Renamed CLI flags to configure the network interface names from which automatically detect the instance IP. #3295
  - `-compactor.ring.instance-interface` renamed to `-compactor.ring.instance-interface-names`
  - `-store-gateway.sharding-ring.instance-interface` renamed to `-store-gateway.sharding-ring.instance-interface-names`
  - `-distributor.ring.instance-interface` renamed to `-distributor.ring.instance-interface-names`
  - `-ruler.ring.instance-interface` renamed to `-ruler.ring.instance-interface-names`
* [CHANGE] Renamed `-<prefix>.redis.enable-tls` CLI flag to `-<prefix>.redis.tls-enabled`, and its respective YAML config option from `enable_tls` to `tls_enabled`. #3298
* [CHANGE] Increased default `-<prefix>.redis.timeout` from `100ms` to `500ms`. #3301
* [CHANGE] `cortex_alertmanager_config_invalid` has been removed in favor of `cortex_alertmanager_config_last_reload_successful`. #3289
* [CHANGE] Query-frontend: POST requests whose body size exceeds 10MiB will be rejected. The max body size can be customised via `-frontend.max-body-size`. #3276
* [FEATURE] Shuffle sharding: added support for shuffle-sharding queriers in the query-frontend. When configured (`-frontend.max-queriers-per-tenant` globally, or using per-tenant limit `max_queriers_per_tenant`), each tenants's requests will be handled by different set of queriers. #3113 #3257
* [FEATURE] Shuffle sharding: added support for shuffle-sharding ingesters on the read path. When ingesters shuffle-sharding is enabled and `-querier.shuffle-sharding-ingesters-lookback-period` is set, queriers will fetch in-memory series from the minimum set of required ingesters, selecting only ingesters which may have received series since 'now - lookback period'. #3252
* [FEATURE] Query-frontend: added `compression` config to support results cache with compression. #3217
* [FEATURE] Add OpenStack Swift support to blocks storage. #3303
* [FEATURE] Added support for applying Prometheus relabel configs on series received by the distributor. A `metric_relabel_configs` field has been added to the per-tenant limits configuration. #3329
* [FEATURE] Support for Cassandra client SSL certificates. #3384
* [ENHANCEMENT] Ruler: Introduces two new limits `-ruler.max-rules-per-rule-group` and `-ruler.max-rule-groups-per-tenant` to control the number of rules per rule group and the total number of rule groups for a given user. They are disabled by default. #3366
* [ENHANCEMENT] Allow to specify multiple comma-separated Cortex services to `-target` CLI option (or its respective YAML config option). For example, `-target=all,compactor` can be used to start Cortex single-binary with compactor as well. #3275
* [ENHANCEMENT] Expose additional HTTP configs for the S3 backend client. New flag are listed below: #3244
  - `-blocks-storage.s3.http.idle-conn-timeout`
  - `-blocks-storage.s3.http.response-header-timeout`
  - `-blocks-storage.s3.http.insecure-skip-verify`
* [ENHANCEMENT] Added `cortex_query_frontend_connected_clients` metric to show the number of workers currently connected to the frontend. #3207
* [ENHANCEMENT] Shuffle sharding: improved shuffle sharding in the write path. Shuffle sharding now should be explicitly enabled via `-distributor.sharding-strategy` CLI flag (or its respective YAML config option) and guarantees stability, consistency, shuffling and balanced zone-awareness properties. #3090 #3214
* [ENHANCEMENT] Ingester: added new metric `cortex_ingester_active_series` to track active series more accurately. Also added options to control whether active series tracking is enabled (`-ingester.active-series-metrics-enabled`, defaults to false), and how often this metric is updated (`-ingester.active-series-metrics-update-period`) and max idle time for series to be considered inactive (`-ingester.active-series-metrics-idle-timeout`). #3153
* [ENHANCEMENT] Store-gateway: added zone-aware replication support to blocks replication in the store-gateway. #3200
* [ENHANCEMENT] Store-gateway: exported new metrics. #3231
  - `cortex_bucket_store_cached_series_fetch_duration_seconds`
  - `cortex_bucket_store_cached_postings_fetch_duration_seconds`
  - `cortex_bucket_stores_gate_queries_max`
* [ENHANCEMENT] Added `-version` flag to Cortex. #3233
* [ENHANCEMENT] Hash ring: added instance registered timestamp to the ring. #3248
* [ENHANCEMENT] Reduce tail latency by smoothing out spikes in rate of chunk flush operations. #3191
* [ENHANCEMENT] User Cortex as User Agent in http requests issued by Configs DB client. #3264
* [ENHANCEMENT] Experimental Ruler API: Fetch rule groups from object storage in parallel. #3218
* [ENHANCEMENT] Chunks GCS object storage client uses the `fields` selector to limit the payload size when listing objects in the bucket. #3218 #3292
* [ENHANCEMENT] Added shuffle sharding support to ruler. Added new metric `cortex_ruler_sync_rules_total`. #3235
* [ENHANCEMENT] Return an explicit error when the store-gateway is explicitly requested without a blocks storage engine. #3287
* [ENHANCEMENT] Ruler: only load rules that belong to the ruler. Improves rules synching performances when ruler sharding is enabled. #3269
* [ENHANCEMENT] Added `-<prefix>.redis.tls-insecure-skip-verify` flag. #3298
* [ENHANCEMENT] Added `cortex_alertmanager_config_last_reload_successful_seconds` metric to show timestamp of last successful AM config reload. #3289
* [ENHANCEMENT] Blocks storage: reduced number of bucket listing operations to list block content (applies to newly created blocks only). #3363
* [ENHANCEMENT] Ruler: Include the tenant ID on the notifier logs. #3372
* [ENHANCEMENT] Blocks storage Compactor: Added `-compactor.enabled-tenants` and `-compactor.disabled-tenants` to explicitly enable or disable compaction of specific tenants. #3385
* [ENHANCEMENT] Blocks storage ingester: Creating checkpoint only once even when there are multiple Head compactions in a single `Compact()` call. #3373
* [BUGFIX] Blocks storage ingester: Read repair memory-mapped chunks file which can end up being empty on abrupt shutdowns combined with faulty disks. #3373
* [BUGFIX] Blocks storage ingester: Close TSDB resources on failed startup preventing ingester OOMing. #3373
* [BUGFIX] No-longer-needed ingester operations for queries triggered by queriers and rulers are now canceled. #3178
* [BUGFIX] Ruler: directories in the configured `rules-path` will be removed on startup and shutdown in order to ensure they don't persist between runs. #3195
* [BUGFIX] Handle hash-collisions in the query path. #3192
* [BUGFIX] Check for postgres rows errors. #3197
* [BUGFIX] Ruler Experimental API: Don't allow rule groups without names or empty rule groups. #3210
* [BUGFIX] Experimental Alertmanager API: Do not allow empty Alertmanager configurations or bad template filenames to be submitted through the configuration API. #3185
* [BUGFIX] Reduce failures to update heartbeat when using Consul. #3259
* [BUGFIX] When using ruler sharding, moving all user rule groups from ruler to a different one and then back could end up with some user groups not being evaluated at all. #3235
* [BUGFIX] Fixed shuffle sharding consistency when zone-awareness is enabled and the shard size is increased or instances in a new zone are added. #3299
* [BUGFIX] Use a valid grpc header when logging IP addresses. #3307
* [BUGFIX] Fixed the metric `cortex_prometheus_rule_group_duration_seconds` in the Ruler, it wouldn't report any values. #3310
* [BUGFIX] Fixed gRPC connections leaking in rulers when rulers sharding is enabled and APIs called. #3314
* [BUGFIX] Fixed shuffle sharding consistency when zone-awareness is enabled and the shard size is increased or instances in a new zone are added. #3299
* [BUGFIX] Fixed Gossip memberlist members joining when addresses are configured using DNS-based service discovery. #3360
* [BUGFIX] Ingester: fail to start an ingester running the blocks storage, if unable to load any existing TSDB at startup. #3354
* [BUGFIX] Blocks storage: Avoid deletion of blocks in the ingester which are not shipped to the storage yet. #3346
* [BUGFIX] Fix common prefixes returned by List method of S3 client. #3358
* [BUGFIX] Honor configured timeout in Azure and GCS object clients. #3285
* [BUGFIX] Blocks storage: Avoid creating blocks larger than configured block range period on forced compaction and when TSDB is idle. #3344
* [BUGFIX] Shuffle sharding: fixed max global series per user/metric limit when shuffle sharding and `-distributor.shard-by-all-labels=true` are both enabled in distributor. When using these global limits you should now set `-distributor.sharding-strategy` and `-distributor.zone-awareness-enabled` to ingesters too. #3369
* [BUGFIX] Slow query logging: when using downstream server request parameters were not logged. #3276
* [BUGFIX] Fixed tenant detection in the ruler and alertmanager API when running without auth. #3343

### Blocksconvert

* [ENHANCEMENT] Blocksconvert – Builder: download plan file locally before processing it. #3209
* [ENHANCEMENT] Blocksconvert – Cleaner: added new tool for deleting chunks data. #3283
* [ENHANCEMENT] Blocksconvert – Scanner: support for scanning specific date-range only. #3222
* [ENHANCEMENT] Blocksconvert – Scanner: metrics for tracking progress. #3222
* [ENHANCEMENT] Blocksconvert – Builder: retry block upload before giving up. #3245
* [ENHANCEMENT] Blocksconvert – Scanner: upload plans concurrently. #3340
* [BUGFIX] Blocksconvert: fix chunks ordering in the block. Chunks in different order than series work just fine in TSDB blocks at the moment, but it's not consistent with what Prometheus does and future Prometheus and Cortex optimizations may rely on this ordering. #3371

## 1.4.0 / 2020-10-02

* [CHANGE] TLS configuration for gRPC, HTTP and etcd clients is now marked as experimental. These features are not yet fully baked, and we expect possible small breaking changes in Cortex 1.5. #3198
* [CHANGE] Cassandra backend support is now GA (stable). #3180
* [CHANGE] Blocks storage is now GA (stable). The `-experimental` prefix has been removed from all CLI flags related to the blocks storage (no YAML config changes). #3180 #3201
  - `-experimental.blocks-storage.*` flags renamed to `-blocks-storage.*`
  - `-experimental.store-gateway.*` flags renamed to `-store-gateway.*`
  - `-experimental.querier.store-gateway-client.*` flags renamed to `-querier.store-gateway-client.*`
  - `-experimental.querier.store-gateway-addresses` flag renamed to `-querier.store-gateway-addresses`
  - `-store-gateway.replication-factor` flag renamed to `-store-gateway.sharding-ring.replication-factor`
  - `-store-gateway.tokens-file-path` flag renamed to `store-gateway.sharding-ring.tokens-file-path`
* [CHANGE] Ingester: Removed deprecated untyped record from chunks WAL. Only if you are running `v1.0` or below, it is recommended to first upgrade to `v1.1`/`v1.2`/`v1.3` and run it for a day before upgrading to `v1.4` to avoid data loss. #3115
* [CHANGE] Distributor API endpoints are no longer served unless target is set to `distributor` or `all`. #3112
* [CHANGE] Increase the default Cassandra client replication factor to 3. #3007
* [CHANGE] Blocks storage: removed the support to transfer blocks between ingesters on shutdown. When running the Cortex blocks storage, ingesters are expected to run with a persistent disk. The following metrics have been removed: #2996
  * `cortex_ingester_sent_files`
  * `cortex_ingester_received_files`
  * `cortex_ingester_received_bytes_total`
  * `cortex_ingester_sent_bytes_total`
* [CHANGE] The buckets for the `cortex_chunk_store_index_lookups_per_query` metric have been changed to 1, 2, 4, 8, 16. #3021
* [CHANGE] Blocks storage: the `operation` label value `getrange` has changed into `get_range` for the metrics `thanos_store_bucket_cache_operation_requests_total` and `thanos_store_bucket_cache_operation_hits_total`. #3000
* [CHANGE] Experimental Delete Series: `/api/v1/admin/tsdb/delete_series` and `/api/v1/admin/tsdb/cancel_delete_request` purger APIs to return status code `204` instead of `200` for success. #2946
* [CHANGE] Histogram `cortex_memcache_request_duration_seconds` `method` label value changes from `Memcached.Get` to `Memcached.GetBatched` for batched lookups, and is not reported for non-batched lookups (label value `Memcached.GetMulti` remains, and had exactly the same value as `Get` in nonbatched lookups).  The same change applies to tracing spans. #3046
* [CHANGE] TLS server validation is now enabled by default, a new parameter `tls_insecure_skip_verify` can be set to true to skip validation optionally. #3030
* [CHANGE] `cortex_ruler_config_update_failures_total` has been removed in favor of `cortex_ruler_config_last_reload_successful`. #3056
* [CHANGE] `ruler.evaluation_delay_duration` field in YAML config has been moved and renamed to `limits.ruler_evaluation_delay_duration`. #3098
* [CHANGE] Removed obsolete `results_cache.max_freshness` from YAML config (deprecated since Cortex 1.2). #3145
* [CHANGE] Removed obsolete `-promql.lookback-delta` option (deprecated since Cortex 1.2, replaced with `-querier.lookback-delta`). #3144
* [CHANGE] Cache: added support for Redis Cluster and Redis Sentinel. #2961
  - The following changes have been made in Redis configuration:
   - `-redis.master_name` added
   - `-redis.db` added
   - `-redis.max-active-conns` changed to `-redis.pool-size`
   - `-redis.max-conn-lifetime` changed to `-redis.max-connection-age`
   - `-redis.max-idle-conns` removed
   - `-redis.wait-on-pool-exhaustion` removed
* [CHANGE] TLS configuration for gRPC, HTTP and etcd clients is now marked as experimental. These features are not yet fully baked, and we expect possible small breaking changes in Cortex 1.5. #3198
* [CHANGE] Fixed store-gateway CLI flags inconsistencies. #3201
  - `-store-gateway.replication-factor` flag renamed to `-store-gateway.sharding-ring.replication-factor`
  - `-store-gateway.tokens-file-path` flag renamed to `store-gateway.sharding-ring.tokens-file-path`
* [FEATURE] Logging of the source IP passed along by a reverse proxy is now supported by setting the `-server.log-source-ips-enabled`. For non standard headers the settings `-server.log-source-ips-header` and `-server.log-source-ips-regex` can be used. #2985
* [FEATURE] Blocks storage: added shuffle sharding support to store-gateway blocks sharding. Added the following additional metrics to store-gateway: #3069
  * `cortex_bucket_stores_tenants_discovered`
  * `cortex_bucket_stores_tenants_synced`
* [FEATURE] Experimental blocksconvert: introduce an experimental tool `blocksconvert` to migrate long-term storage chunks to blocks. #3092 #3122 #3127 #3162
* [ENHANCEMENT] Improve the Alertmanager logging when serving requests from its API / UI. #3397
* [ENHANCEMENT] Add support for azure storage in China, German and US Government environments. #2988
* [ENHANCEMENT] Query-tee: added a small tolerance to floating point sample values comparison. #2994
* [ENHANCEMENT] Query-tee: add support for doing a passthrough of requests to preferred backend for unregistered routes #3018
* [ENHANCEMENT] Expose `storage.aws.dynamodb.backoff_config` configuration file field. #3026
* [ENHANCEMENT] Added `cortex_request_message_bytes` and `cortex_response_message_bytes` histograms to track received and sent gRPC message and HTTP request/response sizes. Added `cortex_inflight_requests` gauge to track number of inflight gRPC and HTTP requests. #3064
* [ENHANCEMENT] Publish ruler's ring metrics. #3074
* [ENHANCEMENT] Add config validation to the experimental Alertmanager API. Invalid configs are no longer accepted. #3053
* [ENHANCEMENT] Add "integration" as a label for `cortex_alertmanager_notifications_total` and `cortex_alertmanager_notifications_failed_total` metrics. #3056
* [ENHANCEMENT] Add `cortex_ruler_config_last_reload_successful` and `cortex_ruler_config_last_reload_successful_seconds` to check status of users rule manager. #3056
* [ENHANCEMENT] The configuration validation now fails if an empty YAML node has been set for a root YAML config property. #3080
* [ENHANCEMENT] Memcached dial() calls now have a circuit-breaker to avoid hammering a broken cache. #3051, #3189
* [ENHANCEMENT] `-ruler.evaluation-delay-duration` is now overridable as a per-tenant limit, `ruler_evaluation_delay_duration`. #3098
* [ENHANCEMENT] Add TLS support to etcd client. #3102
* [ENHANCEMENT] When a tenant accesses the Alertmanager UI or its API, if we have valid `-alertmanager.configs.fallback` we'll use that to start the manager and avoid failing the request. #3073
* [ENHANCEMENT] Add `DELETE api/v1/rules/{namespace}` to the Ruler. It allows all the rule groups of a namespace to be deleted. #3120
* [ENHANCEMENT] Experimental Delete Series: Retry processing of Delete requests during failures. #2926
* [ENHANCEMENT] Improve performance of QueryStream() in ingesters. #3177
* [ENHANCEMENT] Modules included in "All" target are now visible in output of `-modules` CLI flag. #3155
* [ENHANCEMENT] Added `/debug/fgprof` endpoint to debug running Cortex process using `fgprof`. This adds up to the existing `/debug/...` endpoints. #3131
* [ENHANCEMENT] Blocks storage: optimised `/api/v1/series` for blocks storage. (#2976)
* [BUGFIX] Ruler: when loading rules from "local" storage, check for directory after resolving symlink. #3137
* [BUGFIX] Query-frontend: Fixed rounding for incoming query timestamps, to be 100% Prometheus compatible. #2990
* [BUGFIX] Querier: Merge results from chunks and blocks ingesters when using streaming of results. #3013
* [BUGFIX] Querier: query /series from ingesters regardless the `-querier.query-ingesters-within` setting. #3035
* [BUGFIX] Blocks storage: Ingester is less likely to hit gRPC message size limit when streaming data to queriers. #3015
* [BUGFIX] Blocks storage: fixed memberlist support for the store-gateways and compactors ring used when blocks sharding is enabled. #3058 #3095
* [BUGFIX] Fix configuration for TLS server validation, TLS skip verify was hardcoded to true for all TLS configurations and prevented validation of server certificates. #3030
* [BUGFIX] Fixes the Alertmanager panicking when no `-alertmanager.web.external-url` is provided. #3017
* [BUGFIX] Fixes the registration of the Alertmanager API metrics `cortex_alertmanager_alerts_received_total` and `cortex_alertmanager_alerts_invalid_total`. #3065
* [BUGFIX] Fixes `flag needs an argument: -config.expand-env` error. #3087
* [BUGFIX] An index optimisation actually slows things down when using caching. Moved it to the right location. #2973
* [BUGFIX] Ingester: If push request contained both valid and invalid samples, valid samples were ingested but not stored to WAL of the chunks storage. This has been fixed. #3067
* [BUGFIX] Cassandra: fixed consistency setting in the CQL session when creating the keyspace. #3105
* [BUGFIX] Ruler: Config API would return both the `record` and `alert` in `YAML` response keys even when one of them must be empty. #3120
* [BUGFIX] Index page now uses configured HTTP path prefix when creating links. #3126
* [BUGFIX] Purger: fixed deadlock when reloading of tombstones failed. #3182
* [BUGFIX] Fixed panic in flusher job, when error writing chunks to the store would cause "idle" chunks to be flushed, which triggered panic. #3140
* [BUGFIX] Index page no longer shows links that are not valid for running Cortex instance. #3133
* [BUGFIX] Configs: prevent validation of templates to fail when using template functions. #3157
* [BUGFIX] Configuring the S3 URL with an `@` but without username and password doesn't enable the AWS static credentials anymore. #3170
* [BUGFIX] Limit errors on ranged queries (`api/v1/query_range`) no longer return a status code `500` but `422` instead. #3167
* [BUGFIX] Handle hash-collisions in the query path. Before this fix, Cortex could occasionally mix up two different series in a query, leading to invalid results, when `-querier.ingester-streaming` was used. #3192

## 1.3.0 / 2020-08-21

* [CHANGE] Replace the metric `cortex_alertmanager_configs` with `cortex_alertmanager_config_invalid` exposed by Alertmanager. #2960
* [CHANGE] Experimental Delete Series: Change target flag for purger from `data-purger` to `purger`. #2777
* [CHANGE] Experimental blocks storage: The max concurrent queries against the long-term storage, configured via `-experimental.blocks-storage.bucket-store.max-concurrent`, is now a limit shared across all tenants and not a per-tenant limit anymore. The default value has changed from `20` to `100` and the following new metrics have been added: #2797
  * `cortex_bucket_stores_gate_queries_concurrent_max`
  * `cortex_bucket_stores_gate_queries_in_flight`
  * `cortex_bucket_stores_gate_duration_seconds`
* [CHANGE] Metric `cortex_ingester_flush_reasons` has been renamed to `cortex_ingester_flushing_enqueued_series_total`, and new metric `cortex_ingester_flushing_dequeued_series_total` with `outcome` label (superset of reason) has been added. #2802 #2818 #2998
* [CHANGE] Experimental Delete Series: Metric `cortex_purger_oldest_pending_delete_request_age_seconds` would track age of delete requests since they are over their cancellation period instead of their creation time. #2806
* [CHANGE] Experimental blocks storage: the store-gateway service is required in a Cortex cluster running with the experimental blocks storage. Removed the `-experimental.tsdb.store-gateway-enabled` CLI flag and `store_gateway_enabled` YAML config option. The store-gateway is now always enabled when the storage engine is `blocks`. #2822
* [CHANGE] Experimental blocks storage: removed support for `-experimental.blocks-storage.bucket-store.max-sample-count` flag because the implementation was flawed. To limit the number of samples/chunks processed by a single query you can set `-store.query-chunk-limit`, which is now supported by the blocks storage too. #2852
* [CHANGE] Ingester: Chunks flushed via /flush stay in memory until retention period is reached. This affects `cortex_ingester_memory_chunks` metric. #2778
* [CHANGE] Querier: the error message returned when the query time range exceeds `-store.max-query-length` has changed from `invalid query, length > limit (X > Y)` to `the query time range exceeds the limit (query length: X, limit: Y)`. #2826
* [CHANGE] Add `component` label to metrics exposed by chunk, delete and index store clients. #2774
* [CHANGE] Querier: when `-querier.query-ingesters-within` is configured, the time range of the query sent to ingesters is now manipulated to ensure the query start time is not older than 'now - query-ingesters-within'. #2904
* [CHANGE] KV: The `role` label which was a label of `multi` KV store client only has been added to metrics of every KV store client. If KV store client is not `multi`, then the value of `role` label is `primary`. #2837
* [CHANGE] Added the `engine` label to the metrics exposed by the Prometheus query engine, to distinguish between `ruler` and `querier` metrics. #2854
* [CHANGE] Added ruler to the single binary when started with `-target=all` (default). #2854
* [CHANGE] Experimental blocks storage: compact head when opening TSDB. This should only affect ingester startup after it was unable to compact head in previous run. #2870
* [CHANGE] Metric `cortex_overrides_last_reload_successful` has been renamed to `cortex_runtime_config_last_reload_successful`. #2874
* [CHANGE] HipChat support has been removed from the alertmanager (because removed from the Prometheus upstream too). #2902
* [CHANGE] Add constant label `name` to metric `cortex_cache_request_duration_seconds`. #2903
* [CHANGE] Add `user` label to metric `cortex_query_frontend_queue_length`. #2939
* [CHANGE] Experimental blocks storage: cleaned up the config and renamed "TSDB" to "blocks storage". #2937
  - The storage engine setting value has been changed from `tsdb` to `blocks`; this affects `-store.engine` CLI flag and its respective YAML option.
  - The root level YAML config has changed from `tsdb` to `blocks_storage`
  - The prefix of all CLI flags has changed from `-experimental.tsdb.` to `-experimental.blocks-storage.`
  - The following settings have been grouped under `tsdb` property in the YAML config and their CLI flags changed:
    - `-experimental.tsdb.dir` changed to `-experimental.blocks-storage.tsdb.dir`
    - `-experimental.tsdb.block-ranges-period` changed to `-experimental.blocks-storage.tsdb.block-ranges-period`
    - `-experimental.tsdb.retention-period` changed to `-experimental.blocks-storage.tsdb.retention-period`
    - `-experimental.tsdb.ship-interval` changed to `-experimental.blocks-storage.tsdb.ship-interval`
    - `-experimental.tsdb.ship-concurrency` changed to `-experimental.blocks-storage.tsdb.ship-concurrency`
    - `-experimental.tsdb.max-tsdb-opening-concurrency-on-startup` changed to `-experimental.blocks-storage.tsdb.max-tsdb-opening-concurrency-on-startup`
    - `-experimental.tsdb.head-compaction-interval` changed to `-experimental.blocks-storage.tsdb.head-compaction-interval`
    - `-experimental.tsdb.head-compaction-concurrency` changed to `-experimental.blocks-storage.tsdb.head-compaction-concurrency`
    - `-experimental.tsdb.head-compaction-idle-timeout` changed to `-experimental.blocks-storage.tsdb.head-compaction-idle-timeout`
    - `-experimental.tsdb.stripe-size` changed to `-experimental.blocks-storage.tsdb.stripe-size`
    - `-experimental.tsdb.wal-compression-enabled` changed to `-experimental.blocks-storage.tsdb.wal-compression-enabled`
    - `-experimental.tsdb.flush-blocks-on-shutdown` changed to `-experimental.blocks-storage.tsdb.flush-blocks-on-shutdown`
* [CHANGE] Flags `-bigtable.grpc-use-gzip-compression`, `-ingester.client.grpc-use-gzip-compression`, `-querier.frontend-client.grpc-use-gzip-compression` are now deprecated. #2940
* [CHANGE] Limit errors reported by ingester during query-time now return HTTP status code 422. #2941
* [FEATURE] Introduced `ruler.for-outage-tolerance`, Max time to tolerate outage for restoring "for" state of alert. #2783
* [FEATURE] Introduced `ruler.for-grace-period`, Minimum duration between alert and restored "for" state. This is maintained only for alerts with configured "for" time greater than grace period. #2783
* [FEATURE] Introduced `ruler.resend-delay`, Minimum amount of time to wait before resending an alert to Alertmanager. #2783
* [FEATURE] Ruler: added `local` filesystem support to store rules (read-only). #2854
* [ENHANCEMENT] Upgraded Docker base images to `alpine:3.12`. #2862
* [ENHANCEMENT] Experimental: Querier can now optionally query secondary store. This is specified by using `-querier.second-store-engine` option, with values `chunks` or `blocks`. Standard configuration options for this store are used. Additionally, this querying can be configured to happen only for queries that need data older than `-querier.use-second-store-before-time`. Default value of zero will always query secondary store. #2747
* [ENHANCEMENT] Query-tee: increased the `cortex_querytee_request_duration_seconds` metric buckets granularity. #2799
* [ENHANCEMENT] Query-tee: fail to start if the configured `-backend.preferred` is unknown. #2799
* [ENHANCEMENT] Ruler: Added the following metrics: #2786
  * `cortex_prometheus_notifications_latency_seconds`
  * `cortex_prometheus_notifications_errors_total`
  * `cortex_prometheus_notifications_sent_total`
  * `cortex_prometheus_notifications_dropped_total`
  * `cortex_prometheus_notifications_queue_length`
  * `cortex_prometheus_notifications_queue_capacity`
  * `cortex_prometheus_notifications_alertmanagers_discovered`
* [ENHANCEMENT] The behavior of the `/ready` was changed for the query frontend to indicate when it was ready to accept queries. This is intended for use by a read path load balancer that would want to wait for the frontend to have attached queriers before including it in the backend. #2733
* [ENHANCEMENT] Experimental Delete Series: Add support for deletion of chunks for remaining stores. #2801
* [ENHANCEMENT] Add `-modules` command line flag to list possible values for `-target`. Also, log warning if given target is internal component. #2752
* [ENHANCEMENT] Added `-ingester.flush-on-shutdown-with-wal-enabled` option to enable chunks flushing even when WAL is enabled. #2780
* [ENHANCEMENT] Query-tee: Support for custom API prefix by using `-server.path-prefix` option. #2814
* [ENHANCEMENT] Query-tee: Forward `X-Scope-OrgId` header to backend, if present in the request. #2815
* [ENHANCEMENT] Experimental blocks storage: Added `-experimental.blocks-storage.tsdb.head-compaction-idle-timeout` option to force compaction of data in memory into a block. #2803
* [ENHANCEMENT] Experimental blocks storage: Added support for flushing blocks via `/flush`, `/shutdown` (previously these only worked for chunks storage) and by using `-experimental.blocks-storage.tsdb.flush-blocks-on-shutdown` option. #2794
* [ENHANCEMENT] Experimental blocks storage: Added support to enforce max query time range length via `-store.max-query-length`. #2826
* [ENHANCEMENT] Experimental blocks storage: Added support to limit the max number of chunks that can be fetched from the long-term storage while executing a query. The limit is enforced both in the querier and store-gateway, and is configurable via `-store.query-chunk-limit`. #2852 #2922
* [ENHANCEMENT] Ingester: Added new metric `cortex_ingester_flush_series_in_progress` that reports number of ongoing flush-series operations. Useful when calling `/flush` handler: if `cortex_ingester_flush_queue_length + cortex_ingester_flush_series_in_progress` is 0, all flushes are finished. #2778
* [ENHANCEMENT] Memberlist members can join cluster via SRV records. #2788
* [ENHANCEMENT] Added configuration options for chunks s3 client. #2831
  * `s3.endpoint`
  * `s3.region`
  * `s3.access-key-id`
  * `s3.secret-access-key`
  * `s3.insecure`
  * `s3.sse-encryption`
  * `s3.http.idle-conn-timeout`
  * `s3.http.response-header-timeout`
  * `s3.http.insecure-skip-verify`
* [ENHANCEMENT] Prometheus upgraded. #2798 #2849 #2867 #2902 #2918
  * Optimized labels regex matchers for patterns containing literals (eg. `foo.*`, `.*foo`, `.*foo.*`)
* [ENHANCEMENT] Add metric `cortex_ruler_config_update_failures_total` to Ruler to track failures of loading rules files. #2857
* [ENHANCEMENT] Experimental Alertmanager: Alertmanager configuration persisted to object storage using an experimental API that accepts and returns YAML-based Alertmanager configuration. #2768
* [ENHANCEMENT] Ruler: `-ruler.alertmanager-url` now supports multiple URLs. Each URL is treated as a separate Alertmanager group. Support for multiple Alertmanagers in a group can be achieved by using DNS service discovery. #2851
* [ENHANCEMENT] Experimental blocks storage: Cortex Flusher now works with blocks engine. Flusher needs to be provided with blocks-engine configuration, existing Flusher flags are not used (they are only relevant for chunks engine). Note that flush errors are only reported via log. #2877
* [ENHANCEMENT] Flusher: Added `-flusher.exit-after-flush` option (defaults to true) to control whether Cortex should stop completely after Flusher has finished its work. #2877
* [ENHANCEMENT] Added metrics `cortex_config_hash` and `cortex_runtime_config_hash` to expose hash of the currently active config file. #2874
* [ENHANCEMENT] Logger: added JSON logging support, configured via the `-log.format=json` CLI flag or its respective YAML config option. #2386
* [ENHANCEMENT] Added new flags `-bigtable.grpc-compression`, `-ingester.client.grpc-compression`, `-querier.frontend-client.grpc-compression` to configure compression used by gRPC. Valid values are `gzip`, `snappy`, or empty string (no compression, default). #2940
* [ENHANCEMENT] Clarify limitations of the `/api/v1/series`, `/api/v1/labels` and `/api/v1/label/{name}/values` endpoints. #2953
* [ENHANCEMENT] Ingester: added `Dropped` outcome to metric `cortex_ingester_flushing_dequeued_series_total`. #2998
* [BUGFIX] Fixed a bug with `api/v1/query_range` where no responses would return null values for `result` and empty values for `resultType`. #2962
* [BUGFIX] Fixed a bug in the index intersect code causing storage to return more chunks/series than required. #2796
* [BUGFIX] Fixed the number of reported keys in the background cache queue. #2764
* [BUGFIX] Fix race in processing of headers in sharded queries. #2762
* [BUGFIX] Query Frontend: Do not re-split sharded requests around ingester boundaries. #2766
* [BUGFIX] Experimental Delete Series: Fixed a problem with cache generation numbers prefixed to cache keys. #2800
* [BUGFIX] Ingester: Flushing chunks via `/flush` endpoint could previously lead to panic, if chunks were already flushed before and then removed from memory during the flush caused by `/flush` handler. Immediate flush now doesn't cause chunks to be flushed again. Samples received during flush triggered via `/flush` handler are no longer discarded. #2778
* [BUGFIX] Prometheus upgraded. #2849
  * Fixed unknown symbol error during head compaction
* [BUGFIX] Fix panic when using cassandra as store for both index and delete requests. #2774
* [BUGFIX] Experimental Delete Series: Fixed a data race in Purger. #2817
* [BUGFIX] KV: Fixed a bug that triggered a panic due to metrics being registered with the same name but different labels when using a `multi` configured KV client. #2837
* [BUGFIX] Query-frontend: Fix passing HTTP `Host` header if `-frontend.downstream-url` is configured. #2880
* [BUGFIX] Ingester: Improve time-series distribution when `-experimental.distributor.user-subring-size` is enabled. #2887
* [BUGFIX] Set content type to `application/x-protobuf` for remote_read responses. #2915
* [BUGFIX] Fixed ruler and store-gateway instance registration in the ring (when sharding is enabled) when a new instance replaces abruptly terminated one, and the only difference between the two instances is the address. #2954
* [BUGFIX] Fixed `Missing chunks and index config causing silent failure` Absence of chunks and index from schema config is not validated. #2732
* [BUGFIX] Fix panic caused by KVs from boltdb being used beyond their life. #2971
* [BUGFIX] Experimental blocks storage: `/api/v1/series`, `/api/v1/labels` and `/api/v1/label/{name}/values` only query the TSDB head regardless of the configured `-experimental.blocks-storage.tsdb.retention-period`. #2974
* [BUGFIX] Ingester: Avoid indefinite checkpointing in case of surge in number of series. #2955
* [BUGFIX] Querier: query /series from ingesters regardless the `-querier.query-ingesters-within` setting. #3035
* [BUGFIX] Ruler: fixed an unintentional breaking change introduced in the ruler's `alertmanager_url` YAML config option, which changed the value from a string to a list of strings. #2989

## 1.2.0 / 2020-07-01

* [CHANGE] Metric `cortex_kv_request_duration_seconds` now includes `name` label to denote which client is being used as well as the `backend` label to denote the KV backend implementation in use. #2648
* [CHANGE] Experimental Ruler: Rule groups persisted to object storage using the experimental API have an updated object key encoding to better handle special characters. Rule groups previously-stored using object storage must be renamed to the new format. #2646
* [CHANGE] Query Frontend now uses Round Robin to choose a tenant queue to service next. #2553
* [CHANGE] `-promql.lookback-delta` is now deprecated and has been replaced by `-querier.lookback-delta` along with `lookback_delta` entry under `querier` in the config file. `-promql.lookback-delta` will be removed in v1.4.0. #2604
* [CHANGE] Experimental TSDB: removed `-experimental.tsdb.bucket-store.binary-index-header-enabled` flag. Now the binary index-header is always enabled.
* [CHANGE] Experimental TSDB: Renamed index-cache metrics to use original metric names from Thanos, as Cortex is not aggregating them in any way: #2627
  * `cortex_<service>_blocks_index_cache_items_evicted_total` => `thanos_store_index_cache_items_evicted_total{name="index-cache"}`
  * `cortex_<service>_blocks_index_cache_items_added_total` => `thanos_store_index_cache_items_added_total{name="index-cache"}`
  * `cortex_<service>_blocks_index_cache_requests_total` => `thanos_store_index_cache_requests_total{name="index-cache"}`
  * `cortex_<service>_blocks_index_cache_items_overflowed_total` => `thanos_store_index_cache_items_overflowed_total{name="index-cache"}`
  * `cortex_<service>_blocks_index_cache_hits_total` => `thanos_store_index_cache_hits_total{name="index-cache"}`
  * `cortex_<service>_blocks_index_cache_items` => `thanos_store_index_cache_items{name="index-cache"}`
  * `cortex_<service>_blocks_index_cache_items_size_bytes` => `thanos_store_index_cache_items_size_bytes{name="index-cache"}`
  * `cortex_<service>_blocks_index_cache_total_size_bytes` => `thanos_store_index_cache_total_size_bytes{name="index-cache"}`
  * `cortex_<service>_blocks_index_cache_memcached_operations_total` =>  `thanos_memcached_operations_total{name="index-cache"}`
  * `cortex_<service>_blocks_index_cache_memcached_operation_failures_total` =>  `thanos_memcached_operation_failures_total{name="index-cache"}`
  * `cortex_<service>_blocks_index_cache_memcached_operation_duration_seconds` =>  `thanos_memcached_operation_duration_seconds{name="index-cache"}`
  * `cortex_<service>_blocks_index_cache_memcached_operation_skipped_total` =>  `thanos_memcached_operation_skipped_total{name="index-cache"}`
* [CHANGE] Experimental TSDB: Renamed metrics in bucket stores: #2627
  * `cortex_<service>_blocks_meta_syncs_total` => `cortex_blocks_meta_syncs_total{component="<service>"}`
  * `cortex_<service>_blocks_meta_sync_failures_total` => `cortex_blocks_meta_sync_failures_total{component="<service>"}`
  * `cortex_<service>_blocks_meta_sync_duration_seconds` => `cortex_blocks_meta_sync_duration_seconds{component="<service>"}`
  * `cortex_<service>_blocks_meta_sync_consistency_delay_seconds` => `cortex_blocks_meta_sync_consistency_delay_seconds{component="<service>"}`
  * `cortex_<service>_blocks_meta_synced` => `cortex_blocks_meta_synced{component="<service>"}`
  * `cortex_<service>_bucket_store_block_loads_total` => `cortex_bucket_store_block_loads_total{component="<service>"}`
  * `cortex_<service>_bucket_store_block_load_failures_total` => `cortex_bucket_store_block_load_failures_total{component="<service>"}`
  * `cortex_<service>_bucket_store_block_drops_total` => `cortex_bucket_store_block_drops_total{component="<service>"}`
  * `cortex_<service>_bucket_store_block_drop_failures_total` => `cortex_bucket_store_block_drop_failures_total{component="<service>"}`
  * `cortex_<service>_bucket_store_blocks_loaded` => `cortex_bucket_store_blocks_loaded{component="<service>"}`
  * `cortex_<service>_bucket_store_series_data_touched` => `cortex_bucket_store_series_data_touched{component="<service>"}`
  * `cortex_<service>_bucket_store_series_data_fetched` => `cortex_bucket_store_series_data_fetched{component="<service>"}`
  * `cortex_<service>_bucket_store_series_data_size_touched_bytes` => `cortex_bucket_store_series_data_size_touched_bytes{component="<service>"}`
  * `cortex_<service>_bucket_store_series_data_size_fetched_bytes` => `cortex_bucket_store_series_data_size_fetched_bytes{component="<service>"}`
  * `cortex_<service>_bucket_store_series_blocks_queried` => `cortex_bucket_store_series_blocks_queried{component="<service>"}`
  * `cortex_<service>_bucket_store_series_get_all_duration_seconds` => `cortex_bucket_store_series_get_all_duration_seconds{component="<service>"}`
  * `cortex_<service>_bucket_store_series_merge_duration_seconds` => `cortex_bucket_store_series_merge_duration_seconds{component="<service>"}`
  * `cortex_<service>_bucket_store_series_refetches_total` => `cortex_bucket_store_series_refetches_total{component="<service>"}`
  * `cortex_<service>_bucket_store_series_result_series` => `cortex_bucket_store_series_result_series{component="<service>"}`
  * `cortex_<service>_bucket_store_cached_postings_compressions_total` => `cortex_bucket_store_cached_postings_compressions_total{component="<service>"}`
  * `cortex_<service>_bucket_store_cached_postings_compression_errors_total` => `cortex_bucket_store_cached_postings_compression_errors_total{component="<service>"}`
  * `cortex_<service>_bucket_store_cached_postings_compression_time_seconds` => `cortex_bucket_store_cached_postings_compression_time_seconds{component="<service>"}`
  * `cortex_<service>_bucket_store_cached_postings_original_size_bytes_total` => `cortex_bucket_store_cached_postings_original_size_bytes_total{component="<service>"}`
  * `cortex_<service>_bucket_store_cached_postings_compressed_size_bytes_total` => `cortex_bucket_store_cached_postings_compressed_size_bytes_total{component="<service>"}`
  * `cortex_<service>_blocks_sync_seconds` => `cortex_bucket_stores_blocks_sync_seconds{component="<service>"}`
  * `cortex_<service>_blocks_last_successful_sync_timestamp_seconds` => `cortex_bucket_stores_blocks_last_successful_sync_timestamp_seconds{component="<service>"}`
* [CHANGE] Available command-line flags are printed to stdout, and only when requested via `-help`. Using invalid flag no longer causes printing of all available flags. #2691
* [CHANGE] Experimental Memberlist ring: randomize gossip node names to avoid conflicts when running multiple clients on the same host, or reusing host names (eg. pods in statefulset). Node name randomization can be disabled by using `-memberlist.randomize-node-name=false`. #2715
* [CHANGE] Memberlist KV client is no longer considered experimental. #2725
* [CHANGE] Experimental Delete Series: Make delete request cancellation duration configurable. #2760
* [CHANGE] Removed `-store.fullsize-chunks` option which was undocumented and unused (it broke ingester hand-overs). #2656
* [CHANGE] Query with no metric name that has previously resulted in HTTP status code 500 now returns status code 422 instead. #2571
* [FEATURE] TLS config options added for GRPC clients in Querier (Query-frontend client & Ingester client), Ruler, Store Gateway, as well as HTTP client in Config store client. #2502
* [FEATURE] The flag `-frontend.max-cache-freshness` is now supported within the limits overrides, to specify per-tenant max cache freshness values. The corresponding YAML config parameter has been changed from `results_cache.max_freshness` to `limits_config.max_cache_freshness`. The legacy YAML config parameter (`results_cache.max_freshness`) will continue to be supported till Cortex release `v1.4.0`. #2609
* [FEATURE] Experimental gRPC Store: Added support to 3rd parties index and chunk stores using gRPC client/server plugin mechanism. #2220
* [FEATURE] Add `-cassandra.table-options` flag to customize table options of Cassandra when creating the index or chunk table. #2575
* [ENHANCEMENT] Propagate GOPROXY value when building `build-image`. This is to help the builders building the code in a Network where default Go proxy is not accessible (e.g. when behind some corporate VPN). #2741
* [ENHANCEMENT] Querier: Added metric `cortex_querier_request_duration_seconds` for all requests to the querier. #2708
* [ENHANCEMENT] Cortex is now built with Go 1.14. #2480 #2749 #2753
* [ENHANCEMENT] Experimental TSDB: added the following metrics to the ingester: #2580 #2583 #2589 #2654
  * `cortex_ingester_tsdb_appender_add_duration_seconds`
  * `cortex_ingester_tsdb_appender_commit_duration_seconds`
  * `cortex_ingester_tsdb_refcache_purge_duration_seconds`
  * `cortex_ingester_tsdb_compactions_total`
  * `cortex_ingester_tsdb_compaction_duration_seconds`
  * `cortex_ingester_tsdb_wal_fsync_duration_seconds`
  * `cortex_ingester_tsdb_wal_page_flushes_total`
  * `cortex_ingester_tsdb_wal_completed_pages_total`
  * `cortex_ingester_tsdb_wal_truncations_failed_total`
  * `cortex_ingester_tsdb_wal_truncations_total`
  * `cortex_ingester_tsdb_wal_writes_failed_total`
  * `cortex_ingester_tsdb_checkpoint_deletions_failed_total`
  * `cortex_ingester_tsdb_checkpoint_deletions_total`
  * `cortex_ingester_tsdb_checkpoint_creations_failed_total`
  * `cortex_ingester_tsdb_checkpoint_creations_total`
  * `cortex_ingester_tsdb_wal_truncate_duration_seconds`
  * `cortex_ingester_tsdb_head_active_appenders`
  * `cortex_ingester_tsdb_head_series_not_found_total`
  * `cortex_ingester_tsdb_head_chunks`
  * `cortex_ingester_tsdb_mmap_chunk_corruptions_total`
  * `cortex_ingester_tsdb_head_chunks_created_total`
  * `cortex_ingester_tsdb_head_chunks_removed_total`
* [ENHANCEMENT] Experimental TSDB: added metrics useful to alert on critical conditions of the blocks storage: #2573
  * `cortex_compactor_last_successful_run_timestamp_seconds`
  * `cortex_querier_blocks_last_successful_sync_timestamp_seconds` (when store-gateway is disabled)
  * `cortex_querier_blocks_last_successful_scan_timestamp_seconds` (when store-gateway is enabled)
  * `cortex_storegateway_blocks_last_successful_sync_timestamp_seconds`
* [ENHANCEMENT] Experimental TSDB: added the flag `-experimental.tsdb.wal-compression-enabled` to allow to enable TSDB WAL compression. #2585
* [ENHANCEMENT] Experimental TSDB: Querier and store-gateway components can now use so-called "caching bucket", which can currently cache fetched chunks into shared memcached server. #2572
* [ENHANCEMENT] Ruler: Automatically remove unhealthy rulers from the ring. #2587
* [ENHANCEMENT] Query-tee: added support to `/metadata`, `/alerts`, and `/rules` endpoints #2600
* [ENHANCEMENT] Query-tee: added support to query results comparison between two different backends. The comparison is disabled by default and can be enabled via `-proxy.compare-responses=true`. #2611
* [ENHANCEMENT] Query-tee: improved the query-tee to not wait all backend responses before sending back the response to the client. The query-tee now sends back to the client first successful response, while honoring the `-backend.preferred` option. #2702
* [ENHANCEMENT] Thanos and Prometheus upgraded. #2602 #2604 #2634 #2659 #2686 #2756
  * TSDB now holds less WAL files after Head Truncation.
  * TSDB now does memory-mapping of Head chunks and reduces memory usage.
* [ENHANCEMENT] Experimental TSDB: decoupled blocks deletion from blocks compaction in the compactor, so that blocks deletion is not blocked by a busy compactor. The following metrics have been added: #2623
  * `cortex_compactor_block_cleanup_started_total`
  * `cortex_compactor_block_cleanup_completed_total`
  * `cortex_compactor_block_cleanup_failed_total`
  * `cortex_compactor_block_cleanup_last_successful_run_timestamp_seconds`
* [ENHANCEMENT] Experimental TSDB: Use shared cache for metadata. This is especially useful when running multiple querier and store-gateway components to reduce number of object store API calls. #2626 #2640
* [ENHANCEMENT] Experimental TSDB: when `-querier.query-store-after` is configured and running the experimental blocks storage, the time range of the query sent to the store is now manipulated to ensure the query end time is not more recent than 'now - query-store-after'. #2642
* [ENHANCEMENT] Experimental TSDB: small performance improvement in concurrent usage of RefCache, used during samples ingestion. #2651
* [ENHANCEMENT] The following endpoints now respond appropriately to an `Accept` header with the value `application/json` #2673
  * `/distributor/all_user_stats`
  * `/distributor/ha_tracker`
  * `/ingester/ring`
  * `/store-gateway/ring`
  * `/compactor/ring`
  * `/ruler/ring`
  * `/services`
* [ENHANCEMENT] Experimental Cassandra backend: Add `-cassandra.num-connections` to allow increasing the number of TCP connections to each Cassandra server. #2666
* [ENHANCEMENT] Experimental Cassandra backend: Use separate Cassandra clients and connections for reads and writes. #2666
* [ENHANCEMENT] Experimental Cassandra backend: Add `-cassandra.reconnect-interval` to allow specifying the reconnect interval to a Cassandra server that has been marked `DOWN` by the gocql driver. Also change the default value of the reconnect interval from `60s` to `1s`. #2687
* [ENHANCEMENT] Experimental Cassandra backend: Add option `-cassandra.convict-hosts-on-failure=false` to not convict host of being down when a request fails. #2684
* [ENHANCEMENT] Experimental TSDB: Applied a jitter to the period bucket scans in order to better distribute bucket operations over the time and increase the probability of hitting the shared cache (if configured). #2693
* [ENHANCEMENT] Experimental TSDB: Series limit per user and per metric now work in TSDB blocks. #2676
* [ENHANCEMENT] Experimental Memberlist: Added ability to periodically rejoin the memberlist cluster. #2724
* [ENHANCEMENT] Experimental Delete Series: Added the following metrics for monitoring processing of delete requests: #2730
  - `cortex_purger_load_pending_requests_attempts_total`: Number of attempts that were made to load pending requests with status.
  - `cortex_purger_oldest_pending_delete_request_age_seconds`: Age of oldest pending delete request in seconds.
  - `cortex_purger_pending_delete_requests_count`: Count of requests which are in process or are ready to be processed.
* [ENHANCEMENT] Experimental TSDB: Improved compactor to hard-delete also partial blocks with an deletion mark (even if the deletion mark threshold has not been reached). #2751
* [ENHANCEMENT] Experimental TSDB: Introduced a consistency check done by the querier to ensure all expected blocks have been queried via the store-gateway. If a block is missing on a store-gateway, the querier retries fetching series from missing blocks up to 3 times. If the consistency check fails once all retries have been exhausted, the query execution fails. The following metrics have been added: #2593 #2630 #2689 #2695
  * `cortex_querier_blocks_consistency_checks_total`
  * `cortex_querier_blocks_consistency_checks_failed_total`
  * `cortex_querier_storegateway_refetches_per_query`
* [ENHANCEMENT] Delete requests can now be canceled #2555
* [ENHANCEMENT] Table manager can now provision tables for delete store #2546
* [BUGFIX] Ruler: Ensure temporary rule files with special characters are properly mapped and cleaned up. #2506
* [BUGFIX] Fixes #2411, Ensure requests are properly routed to the prometheus api embedded in the query if `-server.path-prefix` is set. #2372
* [BUGFIX] Experimental TSDB: fixed chunk data corruption when querying back series using the experimental blocks storage. #2400
* [BUGFIX] Fixed collection of tracing spans from Thanos components used internally. #2655
* [BUGFIX] Experimental TSDB: fixed memory leak in ingesters. #2586
* [BUGFIX] QueryFrontend: fixed a situation where HTTP error is ignored and an incorrect status code is set. #2590
* [BUGFIX] Ingester: Fix an ingester starting up in the JOINING state and staying there forever. #2565
* [BUGFIX] QueryFrontend: fixed a panic (`integer divide by zero`) in the query-frontend. The query-frontend now requires the `-querier.default-evaluation-interval` config to be set to the same value of the querier. #2614
* [BUGFIX] Experimental TSDB: when the querier receives a `/series` request with a time range older than the data stored in the ingester, it now ignores the requested time range and returns known series anyway instead of returning an empty response. This aligns the behaviour with the chunks storage. #2617
* [BUGFIX] Cassandra: fixed an edge case leading to an invalid CQL query when querying the index on a Cassandra store. #2639
* [BUGFIX] Ingester: increment series per metric when recovering from WAL or transfer. #2674
* [BUGFIX] Fixed `wrong number of arguments for 'mget' command` Redis error when a query has no chunks to lookup from storage. #2700 #2796
* [BUGFIX] Ingester: Automatically remove old tmp checkpoints, fixing a potential disk space leak after an ingester crashes. #2726

## 1.1.0 / 2020-05-21

This release brings the usual mix of bugfixes and improvements. The biggest change is that WAL support for chunks is now considered to be production-ready!

Please make sure to review renamed metrics, and update your dashboards and alerts accordingly.

* [CHANGE] Added v1 API routes documented in #2327. #2372
  * Added `-http.alertmanager-http-prefix` flag which allows the configuration of the path where the Alertmanager API and UI can be reached. The default is set to `/alertmanager`.
  * Added `-http.prometheus-http-prefix` flag which allows the configuration of the path where the Prometheus API and UI can be reached. The default is set to `/prometheus`.
  * Updated the index hosted at the root prefix to point to the updated routes.
  * Legacy routes hardcoded with the `/api/prom` prefix now respect the `-http.prefix` flag.
* [CHANGE] The metrics `cortex_distributor_ingester_appends_total` and `distributor_ingester_append_failures_total` now include a `type` label to differentiate between `samples` and `metadata`. #2336
* [CHANGE] The metrics for number of chunks and bytes flushed to the chunk store are renamed. Note that previous metrics were counted pre-deduplication, while new metrics are counted after deduplication. #2463
  * `cortex_ingester_chunks_stored_total` > `cortex_chunk_store_stored_chunks_total`
  * `cortex_ingester_chunk_stored_bytes_total` > `cortex_chunk_store_stored_chunk_bytes_total`
* [CHANGE] Experimental TSDB: renamed blocks meta fetcher metrics: #2375
  * `cortex_querier_bucket_store_blocks_meta_syncs_total` > `cortex_querier_blocks_meta_syncs_total`
  * `cortex_querier_bucket_store_blocks_meta_sync_failures_total` > `cortex_querier_blocks_meta_sync_failures_total`
  * `cortex_querier_bucket_store_blocks_meta_sync_duration_seconds` > `cortex_querier_blocks_meta_sync_duration_seconds`
  * `cortex_querier_bucket_store_blocks_meta_sync_consistency_delay_seconds` > `cortex_querier_blocks_meta_sync_consistency_delay_seconds`
* [CHANGE] Experimental TSDB: Modified default values for `compactor.deletion-delay` option from 48h to 12h and `-experimental.tsdb.bucket-store.ignore-deletion-marks-delay` from 24h to 6h. #2414
* [CHANGE] WAL: Default value of `-ingester.checkpoint-enabled` changed to `true`. #2416
* [CHANGE] `trace_id` field in log files has been renamed to `traceID`. #2518
* [CHANGE] Slow query log has a different output now. Previously used `url` field has been replaced with `host` and `path`, and query parameters are logged as individual log fields with `qs_` prefix. #2520
* [CHANGE] WAL: WAL and checkpoint compression is now disabled. #2436
* [CHANGE] Update in dependency `go-kit/kit` from `v0.9.0` to `v0.10.0`. HTML escaping disabled in JSON Logger. #2535
* [CHANGE] Experimental TSDB: Removed `cortex_<service>_` prefix from Thanos objstore metrics and added `component` label to distinguish which Cortex component is doing API calls to the object storage when running in single-binary mode: #2568
  - `cortex_<service>_thanos_objstore_bucket_operations_total` renamed to `thanos_objstore_bucket_operations_total{component="<name>"}`
  - `cortex_<service>_thanos_objstore_bucket_operation_failures_total` renamed to `thanos_objstore_bucket_operation_failures_total{component="<name>"}`
  - `cortex_<service>_thanos_objstore_bucket_operation_duration_seconds` renamed to `thanos_objstore_bucket_operation_duration_seconds{component="<name>"}`
  - `cortex_<service>_thanos_objstore_bucket_last_successful_upload_time` renamed to `thanos_objstore_bucket_last_successful_upload_time{component="<name>"}`
* [CHANGE] FIFO cache: The `-<prefix>.fifocache.size` CLI flag has been renamed to `-<prefix>.fifocache.max-size-items` as well as its YAML config option `size` renamed to `max_size_items`. #2319
* [FEATURE] Ruler: The `-ruler.evaluation-delay` flag was added to allow users to configure a default evaluation delay for all rules in cortex. The default value is 0 which is the current behavior. #2423
* [FEATURE] Experimental: Added a new object storage client for OpenStack Swift. #2440
* [FEATURE] TLS config options added to the Server. #2535
* [FEATURE] Experimental: Added support for `/api/v1/metadata` Prometheus-based endpoint. #2549
* [FEATURE] Add ability to limit concurrent queries to Cassandra with `-cassandra.query-concurrency` flag. #2562
* [FEATURE] Experimental TSDB: Introduced store-gateway service used by the experimental blocks storage to load and query blocks. The store-gateway optionally supports blocks sharding and replication via a dedicated hash ring, configurable via `-experimental.store-gateway.sharding-enabled` and `-experimental.store-gateway.sharding-ring.*` flags. The following metrics have been added: #2433 #2458 #2469 #2523
  * `cortex_querier_storegateway_instances_hit_per_query`
* [ENHANCEMENT] Experimental TSDB: sample ingestion errors are now reported via existing `cortex_discarded_samples_total` metric. #2370
* [ENHANCEMENT] Failures on samples at distributors and ingesters return the first validation error as opposed to the last. #2383
* [ENHANCEMENT] Experimental TSDB: Added `cortex_querier_blocks_meta_synced`, which reflects current state of synced blocks over all tenants. #2392
* [ENHANCEMENT] Added `cortex_distributor_latest_seen_sample_timestamp_seconds` metric to see how far behind Prometheus servers are in sending data. #2371
* [ENHANCEMENT] FIFO cache to support eviction based on memory usage. Added `-<prefix>.fifocache.max-size-bytes` CLI flag and YAML config option `max_size_bytes` to specify memory limit of the cache. #2319, #2527
* [ENHANCEMENT] Added `-querier.worker-match-max-concurrent`. Force worker concurrency to match the `-querier.max-concurrent` option.  Overrides `-querier.worker-parallelism`.  #2456
* [ENHANCEMENT] Added the following metrics for monitoring delete requests: #2445
  - `cortex_purger_delete_requests_received_total`: Number of delete requests received per user.
  - `cortex_purger_delete_requests_processed_total`: Number of delete requests processed per user.
  - `cortex_purger_delete_requests_chunks_selected_total`: Number of chunks selected while building delete plans per user.
  - `cortex_purger_delete_requests_processing_failures_total`: Number of delete requests processing failures per user.
* [ENHANCEMENT] Single Binary: Added query-frontend to the single binary.  Single binary users will now benefit from various query-frontend features.  Primarily: sharding, parallelization, load shedding, additional caching (if configured), and query retries. #2437
* [ENHANCEMENT] Allow 1w (where w denotes week) and 1y (where y denotes year) when setting `-store.cache-lookups-older-than` and `-store.max-look-back-period`. #2454
* [ENHANCEMENT] Optimize index queries for matchers using "a|b|c"-type regex. #2446 #2475
* [ENHANCEMENT] Added per tenant metrics for queries and chunks and bytes read from chunk store: #2463
  * `cortex_chunk_store_fetched_chunks_total` and `cortex_chunk_store_fetched_chunk_bytes_total`
  * `cortex_query_frontend_queries_total` (per tenant queries counted by the frontend)
* [ENHANCEMENT] WAL: New metrics `cortex_ingester_wal_logged_bytes_total` and `cortex_ingester_checkpoint_logged_bytes_total` added to track total bytes logged to disk for WAL and checkpoints. #2497
* [ENHANCEMENT] Add de-duplicated chunks counter `cortex_chunk_store_deduped_chunks_total` which counts every chunk not sent to the store because it was already sent by another replica. #2485
* [ENHANCEMENT] Query-frontend now also logs the POST data of long queries. #2481
* [ENHANCEMENT] WAL: Ingester WAL records now have type header and the custom WAL records have been replaced by Prometheus TSDB's WAL records. Old records will not be supported from 1.3 onwards. Note: once this is deployed, you cannot downgrade without data loss. #2436
* [ENHANCEMENT] Redis Cache: Added `idle_timeout`, `wait_on_pool_exhaustion` and `max_conn_lifetime` options to redis cache configuration. #2550
* [ENHANCEMENT] WAL: the experimental tag has been removed on the WAL in ingesters. #2560
* [ENHANCEMENT] Use newer AWS API for paginated queries - removes 'Deprecated' message from logfiles. #2452
* [ENHANCEMENT] Experimental memberlist: Add retry with backoff on memberlist join other members. #2705
* [ENHANCEMENT] Experimental TSDB: when the store-gateway sharding is enabled, unhealthy store-gateway instances are automatically removed from the ring after 10 consecutive `-experimental.store-gateway.sharding-ring.heartbeat-timeout` periods. #2526
* [BUGFIX] Ruler: Ensure temporary rule files with special characters are properly mapped and cleaned up. #2506
* [BUGFIX] Ensure requests are properly routed to the prometheus api embedded in the query if `-server.path-prefix` is set. Fixes #2411. #2372
* [BUGFIX] Experimental TSDB: Fixed chunk data corruption when querying back series using the experimental blocks storage. #2400
* [BUGFIX] Cassandra Storage: Fix endpoint TLS host verification. #2109
* [BUGFIX] Experimental TSDB: Fixed response status code from `422` to `500` when an error occurs while iterating chunks with the experimental blocks storage. #2402
* [BUGFIX] Ring: Fixed a situation where upgrading from pre-1.0 cortex with a rolling strategy caused new 1.0 ingesters to lose their zone value in the ring until manually forced to re-register. #2404
* [BUGFIX] Distributor: `/all_user_stats` now show API and Rule Ingest Rate correctly. #2457
* [BUGFIX] Fixed `version`, `revision` and `branch` labels exported by the `cortex_build_info` metric. #2468
* [BUGFIX] QueryFrontend: fixed a situation where span context missed when downstream_url is used. #2539
* [BUGFIX] Querier: Fixed a situation where querier would crash because of an unresponsive frontend instance. #2569

## 1.0.1 / 2020-04-23

* [BUGFIX] Fix gaps when querying ingesters with replication factor = 3 and 2 ingesters in the cluster. #2503

## 1.0.0 / 2020-04-02

This is the first major release of Cortex. We made a lot of **breaking changes** in this release which have been detailed below. Please also see the stability guarantees we provide as part of a major release: https://cortexmetrics.io/docs/configuration/v1guarantees/

* [CHANGE] Remove the following deprecated flags: #2339
  - `-metrics.error-rate-query` (use `-metrics.write-throttle-query` instead).
  - `-store.cardinality-cache-size` (use `-store.index-cache-read.enable-fifocache` and `-store.index-cache-read.fifocache.size` instead).
  - `-store.cardinality-cache-validity` (use `-store.index-cache-read.enable-fifocache` and `-store.index-cache-read.fifocache.duration` instead).
  - `-distributor.limiter-reload-period` (flag unused)
  - `-ingester.claim-on-rollout` (flag unused)
  - `-ingester.normalise-tokens` (flag unused)
* [CHANGE] Renamed YAML file options to be more consistent. See [full config file changes below](#config-file-breaking-changes). #2273
* [CHANGE] AWS based autoscaling has been removed. You can only use metrics based autoscaling now. `-applicationautoscaling.url` has been removed. See https://cortexmetrics.io/docs/production/aws/#dynamodb-capacity-provisioning on how to migrate. #2328
* [CHANGE] Renamed the `memcache.write-back-goroutines` and `memcache.write-back-buffer` flags to `background.write-back-concurrency` and `background.write-back-buffer`. This affects the following flags: #2241
  - `-frontend.memcache.write-back-buffer` --> `-frontend.background.write-back-buffer`
  - `-frontend.memcache.write-back-goroutines` --> `-frontend.background.write-back-concurrency`
  - `-store.index-cache-read.memcache.write-back-buffer` --> `-store.index-cache-read.background.write-back-buffer`
  - `-store.index-cache-read.memcache.write-back-goroutines` --> `-store.index-cache-read.background.write-back-concurrency`
  - `-store.index-cache-write.memcache.write-back-buffer` --> `-store.index-cache-write.background.write-back-buffer`
  - `-store.index-cache-write.memcache.write-back-goroutines` --> `-store.index-cache-write.background.write-back-concurrency`
  - `-memcache.write-back-buffer` --> `-store.chunks-cache.background.write-back-buffer`. Note the next change log for the difference.
  - `-memcache.write-back-goroutines` --> `-store.chunks-cache.background.write-back-concurrency`. Note the next change log for the difference.

* [CHANGE] Renamed the chunk cache flags to have `store.chunks-cache.` as prefix. This means the following flags have been changed: #2241
  - `-cache.enable-fifocache` --> `-store.chunks-cache.cache.enable-fifocache`
  - `-default-validity` --> `-store.chunks-cache.default-validity`
  - `-fifocache.duration` --> `-store.chunks-cache.fifocache.duration`
  - `-fifocache.size` --> `-store.chunks-cache.fifocache.size`
  - `-memcache.write-back-buffer` --> `-store.chunks-cache.background.write-back-buffer`. Note the previous change log for the difference.
  - `-memcache.write-back-goroutines` --> `-store.chunks-cache.background.write-back-concurrency`. Note the previous change log for the difference.
  - `-memcached.batchsize` --> `-store.chunks-cache.memcached.batchsize`
  - `-memcached.consistent-hash` --> `-store.chunks-cache.memcached.consistent-hash`
  - `-memcached.expiration` --> `-store.chunks-cache.memcached.expiration`
  - `-memcached.hostname` --> `-store.chunks-cache.memcached.hostname`
  - `-memcached.max-idle-conns` --> `-store.chunks-cache.memcached.max-idle-conns`
  - `-memcached.parallelism` --> `-store.chunks-cache.memcached.parallelism`
  - `-memcached.service` --> `-store.chunks-cache.memcached.service`
  - `-memcached.timeout` --> `-store.chunks-cache.memcached.timeout`
  - `-memcached.update-interval` --> `-store.chunks-cache.memcached.update-interval`
  - `-redis.enable-tls` --> `-store.chunks-cache.redis.enable-tls`
  - `-redis.endpoint` --> `-store.chunks-cache.redis.endpoint`
  - `-redis.expiration` --> `-store.chunks-cache.redis.expiration`
  - `-redis.max-active-conns` --> `-store.chunks-cache.redis.max-active-conns`
  - `-redis.max-idle-conns` --> `-store.chunks-cache.redis.max-idle-conns`
  - `-redis.password` --> `-store.chunks-cache.redis.password`
  - `-redis.timeout` --> `-store.chunks-cache.redis.timeout`
* [CHANGE] Rename the `-store.chunk-cache-stubs` to `-store.chunks-cache.cache-stubs` to be more inline with above. #2241
* [CHANGE] Change prefix of flags `-dynamodb.periodic-table.*` to `-table-manager.index-table.*`. #2359
* [CHANGE] Change prefix of flags `-dynamodb.chunk-table.*` to `-table-manager.chunk-table.*`. #2359
* [CHANGE] Change the following flags: #2359
  - `-dynamodb.poll-interval` --> `-table-manager.poll-interval`
  - `-dynamodb.periodic-table.grace-period` --> `-table-manager.periodic-table.grace-period`
* [CHANGE] Renamed the following flags: #2273
  - `-dynamodb.chunk.gang.size` --> `-dynamodb.chunk-gang-size`
  - `-dynamodb.chunk.get.max.parallelism` --> `-dynamodb.chunk-get-max-parallelism`
* [CHANGE] Don't support mixed time units anymore for duration. For example, 168h5m0s doesn't work anymore, please use just one unit (s|m|h|d|w|y). #2252
* [CHANGE] Utilize separate protos for rule state and storage. Experimental ruler API will not be functional until the rollout is complete. #2226
* [CHANGE] Frontend worker in querier now starts after all Querier module dependencies are started. This fixes issue where frontend worker started to send queries to querier before it was ready to serve them (mostly visible when using experimental blocks storage). #2246
* [CHANGE] Lifecycler component now enters Failed state on errors, and doesn't exit the process. (Important if you're vendoring Cortex and use Lifecycler) #2251
* [CHANGE] `/ready` handler now returns 200 instead of 204. #2330
* [CHANGE] Better defaults for the following options: #2344
  - `-<prefix>.consul.consistent-reads`: Old default: `true`, new default: `false`. This reduces the load on Consul.
  - `-<prefix>.consul.watch-rate-limit`: Old default: 0, new default: 1. This rate limits the reads to 1 per second. Which is good enough for ring watches.
  - `-distributor.health-check-ingesters`: Old default: `false`, new default: `true`.
  - `-ingester.max-stale-chunk-idle`: Old default: 0, new default: 2m. This lets us expire series that we know are stale early.
  - `-ingester.spread-flushes`: Old default: false, new default: true. This allows to better de-duplicate data and use less space.
  - `-ingester.chunk-age-jitter`: Old default: 20mins, new default: 0. This is to enable the `-ingester.spread-flushes` to true.
  - `-<prefix>.memcached.batchsize`: Old default: 0, new default: 1024. This allows batching of requests and keeps the concurrent requests low.
  - `-<prefix>.memcached.consistent-hash`: Old default: false, new default: true. This allows for better cache hits when the memcaches are scaled up and down.
  - `-querier.batch-iterators`: Old default: false, new default: true.
  - `-querier.ingester-streaming`: Old default: false, new default: true.
* [CHANGE] Experimental TSDB: Added `-experimental.tsdb.bucket-store.postings-cache-compression-enabled` to enable postings compression when storing to cache. #2335
* [CHANGE] Experimental TSDB: Added `-compactor.deletion-delay`, which is time before a block marked for deletion is deleted from bucket. If not 0, blocks will be marked for deletion and compactor component will delete blocks marked for deletion from the bucket. If delete-delay is 0, blocks will be deleted straight away. Note that deleting blocks immediately can cause query failures, if store gateway / querier still has the block loaded, or compactor is ignoring the deletion because it's compacting the block at the same time. Default value is 48h. #2335
* [CHANGE] Experimental TSDB: Added `-experimental.tsdb.bucket-store.index-cache.postings-compression-enabled`, to set duration after which the blocks marked for deletion will be filtered out while fetching blocks used for querying. This option allows querier to ignore blocks that are marked for deletion with some delay. This ensures store can still serve blocks that are meant to be deleted but do not have a replacement yet. Default is 24h, half of the default value for `-compactor.deletion-delay`. #2335
* [CHANGE] Experimental TSDB: Added `-experimental.tsdb.bucket-store.index-cache.memcached.max-item-size` to control maximum size of item that is stored to memcached. Defaults to 1 MiB. #2335
* [FEATURE] Added experimental storage API to the ruler service that is enabled when the `-experimental.ruler.enable-api` is set to true #2269
  * `-ruler.storage.type` flag now allows `s3`,`gcs`, and `azure` values
  * `-ruler.storage.(s3|gcs|azure)` flags exist to allow the configuration of object clients set for rule storage
* [CHANGE] Renamed table manager metrics. #2307 #2359
  * `cortex_dynamo_sync_tables_seconds` -> `cortex_table_manager_sync_duration_seconds`
  * `cortex_dynamo_table_capacity_units` -> `cortex_table_capacity_units`
* [FEATURE] Flusher target to flush the WAL. #2075
  * `-flusher.wal-dir` for the WAL directory to recover from.
  * `-flusher.concurrent-flushes` for number of concurrent flushes.
  * `-flusher.flush-op-timeout` is duration after which a flush should timeout.
* [FEATURE] Ingesters can now have an optional availability zone set, to ensure metric replication is distributed across zones. This is set via the `-ingester.availability-zone` flag or the `availability_zone` field in the config file. #2317
* [ENHANCEMENT] Better re-use of connections to DynamoDB and S3. #2268
* [ENHANCEMENT] Reduce number of goroutines used while executing a single index query. #2280
* [ENHANCEMENT] Experimental TSDB: Add support for local `filesystem` backend. #2245
* [ENHANCEMENT] Experimental TSDB: Added memcached support for the TSDB index cache. #2290
* [ENHANCEMENT] Experimental TSDB: Removed gRPC server to communicate between querier and BucketStore. #2324
* [ENHANCEMENT] Allow 1w (where w denotes week) and 1y (where y denotes year) when setting table period and retention. #2252
* [ENHANCEMENT] Added FIFO cache metrics for current number of entries and memory usage. #2270
* [ENHANCEMENT] Output all config fields to /config API, including those with empty value. #2209
* [ENHANCEMENT] Add "missing_metric_name" and "metric_name_invalid" reasons to cortex_discarded_samples_total metric. #2346
* [ENHANCEMENT] Experimental TSDB: sample ingestion errors are now reported via existing `cortex_discarded_samples_total` metric. #2370
* [BUGFIX] Ensure user state metrics are updated if a transfer fails. #2338
* [BUGFIX] Fixed etcd client keepalive settings. #2278
* [BUGFIX] Register the metrics of the WAL. #2295
* [BUXFIX] Experimental TSDB: fixed error handling when ingesting out of bound samples. #2342

### Known issues

- This experimental blocks storage in Cortex `1.0.0` has a bug which may lead to the error `cannot iterate chunk for series` when running queries. This bug has been fixed in #2400. If you're running the experimental blocks storage, please build Cortex from `master`.

### Config file breaking changes

In this section you can find a config file diff showing the breaking changes introduced in Cortex. You can also find the [full configuration file reference doc](https://cortexmetrics.io/docs/configuration/configuration-file/) in the website.

```diff
### ingester_config

 # Period with which to attempt to flush chunks.
 # CLI flag: -ingester.flush-period
-[flushcheckperiod: <duration> | default = 1m0s]
+[flush_period: <duration> | default = 1m0s]

 # Period chunks will remain in memory after flushing.
 # CLI flag: -ingester.retain-period
-[retainperiod: <duration> | default = 5m0s]
+[retain_period: <duration> | default = 5m0s]

 # Maximum chunk idle time before flushing.
 # CLI flag: -ingester.max-chunk-idle
-[maxchunkidle: <duration> | default = 5m0s]
+[max_chunk_idle_time: <duration> | default = 5m0s]

 # Maximum chunk idle time for chunks terminating in stale markers before
 # flushing. 0 disables it and a stale series is not flushed until the
 # max-chunk-idle timeout is reached.
 # CLI flag: -ingester.max-stale-chunk-idle
-[maxstalechunkidle: <duration> | default = 0s]
+[max_stale_chunk_idle_time: <duration> | default = 2m0s]

 # Timeout for individual flush operations.
 # CLI flag: -ingester.flush-op-timeout
-[flushoptimeout: <duration> | default = 1m0s]
+[flush_op_timeout: <duration> | default = 1m0s]

 # Maximum chunk age before flushing.
 # CLI flag: -ingester.max-chunk-age
-[maxchunkage: <duration> | default = 12h0m0s]
+[max_chunk_age: <duration> | default = 12h0m0s]

-# Range of time to subtract from MaxChunkAge to spread out flushes
+# Range of time to subtract from -ingester.max-chunk-age to spread out flushes
 # CLI flag: -ingester.chunk-age-jitter
-[chunkagejitter: <duration> | default = 20m0s]
+[chunk_age_jitter: <duration> | default = 0]

 # Number of concurrent goroutines flushing to dynamodb.
 # CLI flag: -ingester.concurrent-flushes
-[concurrentflushes: <int> | default = 50]
+[concurrent_flushes: <int> | default = 50]

-# If true, spread series flushes across the whole period of MaxChunkAge
+# If true, spread series flushes across the whole period of
+# -ingester.max-chunk-age.
 # CLI flag: -ingester.spread-flushes
-[spreadflushes: <boolean> | default = false]
+[spread_flushes: <boolean> | default = true]

 # Period with which to update the per-user ingestion rates.
 # CLI flag: -ingester.rate-update-period
-[rateupdateperiod: <duration> | default = 15s]
+[rate_update_period: <duration> | default = 15s]


### querier_config

 # The maximum number of concurrent queries.
 # CLI flag: -querier.max-concurrent
-[maxconcurrent: <int> | default = 20]
+[max_concurrent: <int> | default = 20]

 # Use batch iterators to execute query, as opposed to fully materialising the
 # series in memory.  Takes precedent over the -querier.iterators flag.
 # CLI flag: -querier.batch-iterators
-[batchiterators: <boolean> | default = false]
+[batch_iterators: <boolean> | default = true]

 # Use streaming RPCs to query ingester.
 # CLI flag: -querier.ingester-streaming
-[ingesterstreaming: <boolean> | default = false]
+[ingester_streaming: <boolean> | default = true]

 # Maximum number of samples a single query can load into memory.
 # CLI flag: -querier.max-samples
-[maxsamples: <int> | default = 50000000]
+[max_samples: <int> | default = 50000000]

 # The default evaluation interval or step size for subqueries.
 # CLI flag: -querier.default-evaluation-interval
-[defaultevaluationinterval: <duration> | default = 1m0s]
+[default_evaluation_interval: <duration> | default = 1m0s]

### query_frontend_config

 # URL of downstream Prometheus.
 # CLI flag: -frontend.downstream-url
-[downstream: <string> | default = ""]
+[downstream_url: <string> | default = ""]


### ruler_config

 # URL of alerts return path.
 # CLI flag: -ruler.external.url
-[externalurl: <url> | default = ]
+[external_url: <url> | default = ]

 # How frequently to evaluate rules
 # CLI flag: -ruler.evaluation-interval
-[evaluationinterval: <duration> | default = 1m0s]
+[evaluation_interval: <duration> | default = 1m0s]

 # How frequently to poll for rule changes
 # CLI flag: -ruler.poll-interval
-[pollinterval: <duration> | default = 1m0s]
+[poll_interval: <duration> | default = 1m0s]

-storeconfig:
+storage:

 # file path to store temporary rule files for the prometheus rule managers
 # CLI flag: -ruler.rule-path
-[rulepath: <string> | default = "/rules"]
+[rule_path: <string> | default = "/rules"]

 # URL of the Alertmanager to send notifications to.
 # CLI flag: -ruler.alertmanager-url
-[alertmanagerurl: <url> | default = ]
+[alertmanager_url: <url> | default = ]

 # Use DNS SRV records to discover alertmanager hosts.
 # CLI flag: -ruler.alertmanager-discovery
-[alertmanagerdiscovery: <boolean> | default = false]
+[enable_alertmanager_discovery: <boolean> | default = false]

 # How long to wait between refreshing alertmanager hosts.
 # CLI flag: -ruler.alertmanager-refresh-interval
-[alertmanagerrefreshinterval: <duration> | default = 1m0s]
+[alertmanager_refresh_interval: <duration> | default = 1m0s]

 # If enabled requests to alertmanager will utilize the V2 API.
 # CLI flag: -ruler.alertmanager-use-v2
-[alertmanangerenablev2api: <boolean> | default = false]
+[enable_alertmanager_v2: <boolean> | default = false]

 # Capacity of the queue for notifications to be sent to the Alertmanager.
 # CLI flag: -ruler.notification-queue-capacity
-[notificationqueuecapacity: <int> | default = 10000]
+[notification_queue_capacity: <int> | default = 10000]

 # HTTP timeout duration when sending notifications to the Alertmanager.
 # CLI flag: -ruler.notification-timeout
-[notificationtimeout: <duration> | default = 10s]
+[notification_timeout: <duration> | default = 10s]

 # Distribute rule evaluation using ring backend
 # CLI flag: -ruler.enable-sharding
-[enablesharding: <boolean> | default = false]
+[enable_sharding: <boolean> | default = false]

 # Time to spend searching for a pending ruler when shutting down.
 # CLI flag: -ruler.search-pending-for
-[searchpendingfor: <duration> | default = 5m0s]
+[search_pending_for: <duration> | default = 5m0s]

 # Period with which to attempt to flush rule groups.
 # CLI flag: -ruler.flush-period
-[flushcheckperiod: <duration> | default = 1m0s]
+[flush_period: <duration> | default = 1m0s]

### alertmanager_config

 # Base path for data storage.
 # CLI flag: -alertmanager.storage.path
-[datadir: <string> | default = "data/"]
+[data_dir: <string> | default = "data/"]

 # will be used to prefix all HTTP endpoints served by Alertmanager. If omitted,
 # relevant URL components will be derived automatically.
 # CLI flag: -alertmanager.web.external-url
-[externalurl: <url> | default = ]
+[external_url: <url> | default = ]

 # How frequently to poll Cortex configs
 # CLI flag: -alertmanager.configs.poll-interval
-[pollinterval: <duration> | default = 15s]
+[poll_interval: <duration> | default = 15s]

 # Listen address for cluster.
 # CLI flag: -cluster.listen-address
-[clusterbindaddr: <string> | default = "0.0.0.0:9094"]
+[cluster_bind_address: <string> | default = "0.0.0.0:9094"]

 # Explicit address to advertise in cluster.
 # CLI flag: -cluster.advertise-address
-[clusteradvertiseaddr: <string> | default = ""]
+[cluster_advertise_address: <string> | default = ""]

 # Time to wait between peers to send notifications.
 # CLI flag: -cluster.peer-timeout
-[peertimeout: <duration> | default = 15s]
+[peer_timeout: <duration> | default = 15s]

 # Filename of fallback config to use if none specified for instance.
 # CLI flag: -alertmanager.configs.fallback
-[fallbackconfigfile: <string> | default = ""]
+[fallback_config_file: <string> | default = ""]

 # Root of URL to generate if config is http://internal.monitor
 # CLI flag: -alertmanager.configs.auto-webhook-root
-[autowebhookroot: <string> | default = ""]
+[auto_webhook_root: <string> | default = ""]

### table_manager_config

-store:
+storage:

-# How frequently to poll DynamoDB to learn our capacity.
-# CLI flag: -dynamodb.poll-interval
-[dynamodb_poll_interval: <duration> | default = 2m0s]
+# How frequently to poll backend to learn our capacity.
+# CLI flag: -table-manager.poll-interval
+[poll_interval: <duration> | default = 2m0s]

-# DynamoDB periodic tables grace period (duration which table will be
-# created/deleted before/after it's needed).
-# CLI flag: -dynamodb.periodic-table.grace-period
+# Periodic tables grace period (duration which table will be created/deleted
+# before/after it's needed).
+# CLI flag: -table-manager.periodic-table.grace-period
 [creation_grace_period: <duration> | default = 10m0s]

 index_tables_provisioning:
   # Enables on demand throughput provisioning for the storage provider (if
-  # supported). Applies only to tables which are not autoscaled
-  # CLI flag: -dynamodb.periodic-table.enable-ondemand-throughput-mode
-  [provisioned_throughput_on_demand_mode: <boolean> | default = false]
+  # supported). Applies only to tables which are not autoscaled. Supported by
+  # DynamoDB
+  # CLI flag: -table-manager.index-table.enable-ondemand-throughput-mode
+  [enable_ondemand_throughput_mode: <boolean> | default = false]


   # Enables on demand throughput provisioning for the storage provider (if
-  # supported). Applies only to tables which are not autoscaled
-  # CLI flag: -dynamodb.periodic-table.inactive-enable-ondemand-throughput-mode
-  [inactive_throughput_on_demand_mode: <boolean> | default = false]
+  # supported). Applies only to tables which are not autoscaled. Supported by
+  # DynamoDB
+  # CLI flag: -table-manager.index-table.inactive-enable-ondemand-throughput-mode
+  [enable_inactive_throughput_on_demand_mode: <boolean> | default = false]


 chunk_tables_provisioning:
   # Enables on demand throughput provisioning for the storage provider (if
-  # supported). Applies only to tables which are not autoscaled
-  # CLI flag: -dynamodb.chunk-table.enable-ondemand-throughput-mode
-  [provisioned_throughput_on_demand_mode: <boolean> | default = false]
+  # supported). Applies only to tables which are not autoscaled. Supported by
+  # DynamoDB
+  # CLI flag: -table-manager.chunk-table.enable-ondemand-throughput-mode
+  [enable_ondemand_throughput_mode: <boolean> | default = false]

### storage_config

 aws:
-  dynamodbconfig:
+  dynamodb:
     # DynamoDB endpoint URL with escaped Key and Secret encoded. If only region
     # is specified as a host, proper endpoint will be deduced. Use
     # inmemory:///<table-name> to use a mock in-memory implementation.
     # CLI flag: -dynamodb.url
-    [dynamodb: <url> | default = ]
+    [dynamodb_url: <url> | default = ]

     # DynamoDB table management requests per second limit.
     # CLI flag: -dynamodb.api-limit
-    [apilimit: <float> | default = 2]
+    [api_limit: <float> | default = 2]

     # DynamoDB rate cap to back off when throttled.
     # CLI flag: -dynamodb.throttle-limit
-    [throttlelimit: <float> | default = 10]
+    [throttle_limit: <float> | default = 10]
-
-    # ApplicationAutoscaling endpoint URL with escaped Key and Secret encoded.
-    # CLI flag: -applicationautoscaling.url
-    [applicationautoscaling: <url> | default = ]


       # Queue length above which we will scale up capacity
       # CLI flag: -metrics.target-queue-length
-      [targetqueuelen: <int> | default = 100000]
+      [target_queue_length: <int> | default = 100000]

       # Scale up capacity by this multiple
       # CLI flag: -metrics.scale-up-factor
-      [scaleupfactor: <float> | default = 1.3]
+      [scale_up_factor: <float> | default = 1.3]

       # Ignore throttling below this level (rate per second)
       # CLI flag: -metrics.ignore-throttle-below
-      [minthrottling: <float> | default = 1]
+      [ignore_throttle_below: <float> | default = 1]

       # query to fetch ingester queue length
       # CLI flag: -metrics.queue-length-query
-      [queuelengthquery: <string> | default = "sum(avg_over_time(cortex_ingester_flush_queue_length{job=\"cortex/ingester\"}[2m]))"]
+      [queue_length_query: <string> | default = "sum(avg_over_time(cortex_ingester_flush_queue_length{job=\"cortex/ingester\"}[2m]))"]

       # query to fetch throttle rates per table
       # CLI flag: -metrics.write-throttle-query
-      [throttlequery: <string> | default = "sum(rate(cortex_dynamo_throttled_total{operation=\"DynamoDB.BatchWriteItem\"}[1m])) by (table) > 0"]
+      [write_throttle_query: <string> | default = "sum(rate(cortex_dynamo_throttled_total{operation=\"DynamoDB.BatchWriteItem\"}[1m])) by (table) > 0"]

       # query to fetch write capacity usage per table
       # CLI flag: -metrics.usage-query
-      [usagequery: <string> | default = "sum(rate(cortex_dynamo_consumed_capacity_total{operation=\"DynamoDB.BatchWriteItem\"}[15m])) by (table) > 0"]
+      [write_usage_query: <string> | default = "sum(rate(cortex_dynamo_consumed_capacity_total{operation=\"DynamoDB.BatchWriteItem\"}[15m])) by (table) > 0"]

       # query to fetch read capacity usage per table
       # CLI flag: -metrics.read-usage-query
-      [readusagequery: <string> | default = "sum(rate(cortex_dynamo_consumed_capacity_total{operation=\"DynamoDB.QueryPages\"}[1h])) by (table) > 0"]
+      [read_usage_query: <string> | default = "sum(rate(cortex_dynamo_consumed_capacity_total{operation=\"DynamoDB.QueryPages\"}[1h])) by (table) > 0"]

       # query to fetch read errors per table
       # CLI flag: -metrics.read-error-query
-      [readerrorquery: <string> | default = "sum(increase(cortex_dynamo_failures_total{operation=\"DynamoDB.QueryPages\",error=\"ProvisionedThroughputExceededException\"}[1m])) by (table) > 0"]
+      [read_error_query: <string> | default = "sum(increase(cortex_dynamo_failures_total{operation=\"DynamoDB.QueryPages\",error=\"ProvisionedThroughputExceededException\"}[1m])) by (table) > 0"]

     # Number of chunks to group together to parallelise fetches (zero to
     # disable)
-    # CLI flag: -dynamodb.chunk.gang.size
-    [chunkgangsize: <int> | default = 10]
+    # CLI flag: -dynamodb.chunk-gang-size
+    [chunk_gang_size: <int> | default = 10]

     # Max number of chunk-get operations to start in parallel
-    # CLI flag: -dynamodb.chunk.get.max.parallelism
-    [chunkgetmaxparallelism: <int> | default = 32]
+    # CLI flag: -dynamodb.chunk.get-max-parallelism
+    [chunk_get_max_parallelism: <int> | default = 32]

     backoff_config:
       # Minimum delay when backing off.
       # CLI flag: -bigtable.backoff-min-period
-      [minbackoff: <duration> | default = 100ms]
+      [min_period: <duration> | default = 100ms]

       # Maximum delay when backing off.
       # CLI flag: -bigtable.backoff-max-period
-      [maxbackoff: <duration> | default = 10s]
+      [max_period: <duration> | default = 10s]

       # Number of times to backoff and retry before failing.
       # CLI flag: -bigtable.backoff-retries
-      [maxretries: <int> | default = 10]
+      [max_retries: <int> | default = 10]

   # If enabled, once a tables info is fetched, it is cached.
   # CLI flag: -bigtable.table-cache.enabled
-  [tablecacheenabled: <boolean> | default = true]
+  [table_cache_enabled: <boolean> | default = true]

   # Duration to cache tables before checking again.
   # CLI flag: -bigtable.table-cache.expiration
-  [tablecacheexpiration: <duration> | default = 30m0s]
+  [table_cache_expiration: <duration> | default = 30m0s]

 # Cache validity for active index entries. Should be no higher than
 # -ingester.max-chunk-idle.
 # CLI flag: -store.index-cache-validity
-[indexcachevalidity: <duration> | default = 5m0s]
+[index_cache_validity: <duration> | default = 5m0s]

### ingester_client_config

 grpc_client_config:
   backoff_config:
     # Minimum delay when backing off.
     # CLI flag: -ingester.client.backoff-min-period
-    [minbackoff: <duration> | default = 100ms]
+    [min_period: <duration> | default = 100ms]

     # Maximum delay when backing off.
     # CLI flag: -ingester.client.backoff-max-period
-    [maxbackoff: <duration> | default = 10s]
+    [max_period: <duration> | default = 10s]

     # Number of times to backoff and retry before failing.
     # CLI flag: -ingester.client.backoff-retries
-    [maxretries: <int> | default = 10]
+    [max_retries: <int> | default = 10]

### frontend_worker_config

-# Address of query frontend service.
+# Address of query frontend service, in host:port format.
 # CLI flag: -querier.frontend-address
-[address: <string> | default = ""]
+[frontend_address: <string> | default = ""]

 # How often to query DNS.
 # CLI flag: -querier.dns-lookup-period
-[dnslookupduration: <duration> | default = 10s]
+[dns_lookup_duration: <duration> | default = 10s]

 grpc_client_config:
   backoff_config:
     # Minimum delay when backing off.
     # CLI flag: -querier.frontend-client.backoff-min-period
-    [minbackoff: <duration> | default = 100ms]
+    [min_period: <duration> | default = 100ms]

     # Maximum delay when backing off.
     # CLI flag: -querier.frontend-client.backoff-max-period
-    [maxbackoff: <duration> | default = 10s]
+    [max_period: <duration> | default = 10s]

     # Number of times to backoff and retry before failing.
     # CLI flag: -querier.frontend-client.backoff-retries
-    [maxretries: <int> | default = 10]
+    [max_retries: <int> | default = 10]

### consul_config

 # ACL Token used to interact with Consul.
-# CLI flag: -<prefix>.consul.acltoken
-[acltoken: <string> | default = ""]
+# CLI flag: -<prefix>.consul.acl-token
+[acl_token: <string> | default = ""]

 # HTTP timeout when talking to Consul
 # CLI flag: -<prefix>.consul.client-timeout
-[httpclienttimeout: <duration> | default = 20s]
+[http_client_timeout: <duration> | default = 20s]

 # Enable consistent reads to Consul.
 # CLI flag: -<prefix>.consul.consistent-reads
-[consistentreads: <boolean> | default = true]
+[consistent_reads: <boolean> | default = false]

 # Rate limit when watching key or prefix in Consul, in requests per second. 0
 # disables the rate limit.
 # CLI flag: -<prefix>.consul.watch-rate-limit
-[watchkeyratelimit: <float> | default = 0]
+[watch_rate_limit: <float> | default = 1]

 # Burst size used in rate limit. Values less than 1 are treated as 1.
 # CLI flag: -<prefix>.consul.watch-burst-size
-[watchkeyburstsize: <int> | default = 1]
+[watch_burst_size: <int> | default = 1]


### configstore_config
 # URL of configs API server.
 # CLI flag: -<prefix>.configs.url
-[configsapiurl: <url> | default = ]
+[configs_api_url: <url> | default = ]

 # Timeout for requests to Weave Cloud configs service.
 # CLI flag: -<prefix>.configs.client-timeout
-[clienttimeout: <duration> | default = 5s]
+[client_timeout: <duration> | default = 5s]
```

## 0.7.0 / 2020-03-16

Cortex `0.7.0` is a major step forward the upcoming `1.0` release. In this release, we've got 164 contributions from 26 authors. Thanks to all contributors! ❤️

Please be aware that Cortex `0.7.0` introduces some **breaking changes**. You're encouraged to read all the `[CHANGE]` entries below before upgrading your Cortex cluster. In particular:

- Cleaned up some configuration options in preparation for the Cortex `1.0.0` release (see also the [annotated config file breaking changes](#annotated-config-file-breaking-changes) below):
  - Removed CLI flags support to configure the schema (see [how to migrate from flags to schema file](https://cortexmetrics.io/docs/configuration/schema-configuration/#migrating-from-flags-to-schema-file))
  - Renamed CLI flag `-config-yaml` to `-schema-config-file`
  - Removed CLI flag `-store.min-chunk-age` in favor of `-querier.query-store-after`. The corresponding YAML config option `ingestermaxquerylookback` has been renamed to [`query_ingesters_within`](https://cortexmetrics.io/docs/configuration/configuration-file/#querier-config)
  - Deprecated CLI flag `-frontend.cache-split-interval` in favor of `-querier.split-queries-by-interval`
  - Renamed the YAML config option `defaul_validity` to `default_validity`
  - Removed the YAML config option `config_store` (in the [`alertmanager YAML config`](https://cortexmetrics.io/docs/configuration/configuration-file/#alertmanager-config)) in favor of `store`
  - Removed the YAML config root block `configdb` in favor of [`configs`](https://cortexmetrics.io/docs/configuration/configuration-file/#configs-config). This change is also reflected in the following CLI flags renaming:
      * `-database.*` -> `-configs.database.*`
      * `-database.migrations` -> `-configs.database.migrations-dir`
  - Removed the fluentd-based billing infrastructure including the CLI flags:
      * `-distributor.enable-billing`
      * `-billing.max-buffered-events`
      * `-billing.retry-delay`
      * `-billing.ingester`
- Removed support for using denormalised tokens in the ring. Before upgrading, make sure your Cortex cluster is already running `v0.6.0` or an earlier version with `-ingester.normalise-tokens=true`

### Full changelog

* [CHANGE] Removed support for flags to configure schema. Further, the flag for specifying the config file (`-config-yaml`) has been deprecated. Please use `-schema-config-file`. See the [Schema Configuration documentation](https://cortexmetrics.io/docs/configuration/schema-configuration/) for more details on how to configure the schema using the YAML file. #2221
* [CHANGE] In the config file, the root level `config_store` config option has been moved to `alertmanager` > `store` > `configdb`. #2125
* [CHANGE] Removed unnecessary `frontend.cache-split-interval` in favor of `querier.split-queries-by-interval` both to reduce configuration complexity and guarantee alignment of these two configs. Starting from now, `-querier.cache-results` may only be enabled in conjunction with `-querier.split-queries-by-interval` (previously the cache interval default was `24h` so if you want to preserve the same behaviour you should set `-querier.split-queries-by-interval=24h`). #2040
* [CHANGE] Renamed Configs configuration options. #2187
  * configuration options
    * `-database.*` -> `-configs.database.*`
    * `-database.migrations` -> `-configs.database.migrations-dir`
  * config file
    * `configdb.uri:` -> `configs.database.uri:`
    * `configdb.migrationsdir:` -> `configs.database.migrations_dir:`
    * `configdb.passwordfile:` -> `configs.database.password_file:`
* [CHANGE] Moved `-store.min-chunk-age` to the Querier config as `-querier.query-store-after`, allowing the store to be skipped during query time if the metrics wouldn't be found. The YAML config option `ingestermaxquerylookback` has been renamed to `query_ingesters_within` to match its CLI flag. #1893
* [CHANGE] Renamed the cache configuration setting `defaul_validity` to `default_validity`. #2140
* [CHANGE] Remove fluentd-based billing infrastructure and flags such as `-distributor.enable-billing`. #1491
* [CHANGE] Removed remaining support for using denormalised tokens in the ring. If you're still running ingesters with denormalised tokens (Cortex 0.4 or earlier, with `-ingester.normalise-tokens=false`), such ingesters will now be completely invisible to distributors and need to be either switched to Cortex 0.6.0 or later, or be configured to use normalised tokens. #2034
* [CHANGE] The frontend http server will now send 502 in case of deadline exceeded and 499 if the user requested cancellation. #2156
* [CHANGE] We now enforce queries to be up to `-querier.max-query-into-future` into the future (defaults to 10m). #1929
  * `-store.min-chunk-age` has been removed
  * `-querier.query-store-after` has been added in it's place.
* [CHANGE] Removed unused `/validate_expr endpoint`. #2152
* [CHANGE] Updated Prometheus dependency to v2.16.0. This Prometheus version uses Active Query Tracker to limit concurrent queries. In order to keep `-querier.max-concurrent` working, Active Query Tracker is enabled by default, and is configured to store its data to `active-query-tracker` directory (relative to current directory when Cortex started). This can be changed by using `-querier.active-query-tracker-dir` option. Purpose of Active Query Tracker is to log queries that were running when Cortex crashes. This logging happens on next Cortex start. #2088
* [CHANGE] Default to BigChunk encoding; may result in slightly higher disk usage if many timeseries have a constant value, but should generally result in fewer, bigger chunks. #2207
* [CHANGE] WAL replays are now done while the rest of Cortex is starting, and more specifically, when HTTP server is running. This makes it possible to scrape metrics during WAL replays. Applies to both chunks and experimental blocks storage. #2222
* [CHANGE] Cortex now has `/ready` probe for all services, not just ingester and querier as before. In single-binary mode, /ready reports 204 only if all components are running properly. #2166
* [CHANGE] If you are vendoring Cortex and use its components in your project, be aware that many Cortex components no longer start automatically when they are created. You may want to review PR and attached document. #2166
* [CHANGE] Experimental TSDB: the querier in-memory index cache used by the experimental blocks storage shifted from per-tenant to per-querier. The `-experimental.tsdb.bucket-store.index-cache-size-bytes` now configures the per-querier index cache max size instead of a per-tenant cache and its default has been increased to 1GB. #2189
* [CHANGE] Experimental TSDB: TSDB head compaction interval and concurrency is now configurable (defaults to 1 min interval and 5 concurrent head compactions). New options: `-experimental.tsdb.head-compaction-interval` and `-experimental.tsdb.head-compaction-concurrency`. #2172
* [CHANGE] Experimental TSDB: switched the blocks storage index header to the binary format. This change is expected to have no visible impact, except lower startup times and memory usage in the queriers. It's possible to switch back to the old JSON format via the flag `-experimental.tsdb.bucket-store.binary-index-header-enabled=false`. #2223
* [CHANGE] Experimental Memberlist KV store can now be used in single-binary Cortex. Attempts to use it previously would fail with panic. This change also breaks existing binary protocol used to exchange gossip messages, so this version will not be able to understand gossiped Ring when used in combination with the previous version of Cortex. Easiest way to upgrade is to shutdown old Cortex installation, and restart it with new version. Incremental rollout works too, but with reduced functionality until all components run the same version. #2016
* [FEATURE] Added a read-only local alertmanager config store using files named corresponding to their tenant id. #2125
* [FEATURE] Added flag `-experimental.ruler.enable-api` to enable the ruler api which implements the Prometheus API `/api/v1/rules` and `/api/v1/alerts` endpoints under the configured `-http.prefix`. #1999
* [FEATURE] Added sharding support to compactor when using the experimental TSDB blocks storage. #2113
* [FEATURE] Added ability to override YAML config file settings using environment variables. #2147
  * `-config.expand-env`
* [FEATURE] Added flags to disable Alertmanager notifications methods. #2187
  * `-configs.notifications.disable-email`
  * `-configs.notifications.disable-webhook`
* [FEATURE] Add /config HTTP endpoint which exposes the current Cortex configuration as YAML. #2165
* [FEATURE] Allow Prometheus remote write directly to ingesters. #1491
* [FEATURE] Introduced new standalone service `query-tee` that can be used for testing purposes to send the same Prometheus query to multiple backends (ie. two Cortex clusters ingesting the same metrics) and compare the performances. #2203
* [FEATURE] Fan out parallelizable queries to backend queriers concurrently. #1878
  * `querier.parallelise-shardable-queries` (bool)
  * Requires a shard-compatible schema (v10+)
  * This causes the number of traces to increase accordingly.
  * The query-frontend now requires a schema config to determine how/when to shard queries, either from a file or from flags (i.e. by the `config-yaml` CLI flag). This is the same schema config the queriers consume. The schema is only required to use this option.
  * It's also advised to increase downstream concurrency controls as well:
    * `querier.max-outstanding-requests-per-tenant`
    * `querier.max-query-parallelism`
    * `querier.max-concurrent`
    * `server.grpc-max-concurrent-streams` (for both query-frontends and queriers)
* [FEATURE] Added user sub rings to distribute users to a subset of ingesters. #1947
  * `-experimental.distributor.user-subring-size`
* [FEATURE] Add flag `-experimental.tsdb.stripe-size` to expose TSDB stripe size option. #2185
* [FEATURE] Experimental Delete Series: Added support for Deleting Series with Prometheus style API. Needs to be enabled first by setting `-purger.enable` to `true`. Deletion only supported when using `boltdb` and `filesystem` as index and object store respectively. Support for other stores to follow in separate PRs #2103
* [ENHANCEMENT] Alertmanager: Expose Per-tenant alertmanager metrics #2124
* [ENHANCEMENT] Add `status` label to `cortex_alertmanager_configs` metric to gauge the number of valid and invalid configs. #2125
* [ENHANCEMENT] Cassandra Authentication: added the `custom_authenticators` config option that allows users to authenticate with cassandra clusters using password authenticators that are not approved by default in [gocql](https://github.com/gocql/gocql/blob/81b8263d9fe526782a588ef94d3fa5c6148e5d67/conn.go#L27) #2093
* [ENHANCEMENT] Cassandra Storage: added `max_retries`, `retry_min_backoff` and `retry_max_backoff` configuration options to enable retrying recoverable errors. #2054
* [ENHANCEMENT] Allow to configure HTTP and gRPC server listen address, maximum number of simultaneous connections and connection keepalive settings.
  * `-server.http-listen-address`
  * `-server.http-conn-limit`
  * `-server.grpc-listen-address`
  * `-server.grpc-conn-limit`
  * `-server.grpc.keepalive.max-connection-idle`
  * `-server.grpc.keepalive.max-connection-age`
  * `-server.grpc.keepalive.max-connection-age-grace`
  * `-server.grpc.keepalive.time`
  * `-server.grpc.keepalive.timeout`
* [ENHANCEMENT] PostgreSQL: Bump up `github.com/lib/pq` from `v1.0.0` to `v1.3.0` to support PostgreSQL SCRAM-SHA-256 authentication. #2097
* [ENHANCEMENT] Cassandra Storage: User no longer need `CREATE` privilege on `<all keyspaces>` if given keyspace exists. #2032
* [ENHANCEMENT] Cassandra Storage: added `password_file` configuration options to enable reading Cassandra password from file. #2096
* [ENHANCEMENT] Configs API: Allow GET/POST configs in YAML format. #2181
* [ENHANCEMENT] Background cache writes are batched to improve parallelism and observability. #2135
* [ENHANCEMENT] Add automatic repair for checkpoint and WAL. #2105
* [ENHANCEMENT] Support `lastEvaluation` and `evaluationTime` in `/api/v1/rules` endpoints and make order of groups stable. #2196
* [ENHANCEMENT] Skip expired requests in query-frontend scheduling. #2082
* [ENHANCEMENT] Add ability to configure gRPC keepalive settings. #2066
* [ENHANCEMENT] Experimental TSDB: Export TSDB Syncer metrics from Compactor component, they are prefixed with `cortex_compactor_`. #2023
* [ENHANCEMENT] Experimental TSDB: Added dedicated flag `-experimental.tsdb.bucket-store.tenant-sync-concurrency` to configure the maximum number of concurrent tenants for which blocks are synched. #2026
* [ENHANCEMENT] Experimental TSDB: Expose metrics for objstore operations (prefixed with `cortex_<component>_thanos_objstore_`, component being one of `ingester`, `querier` and `compactor`). #2027
* [ENHANCEMENT] Experimental TSDB: Added support for Azure Storage to be used for block storage, in addition to S3 and GCS. #2083
* [ENHANCEMENT] Experimental TSDB: Reduced memory allocations in the ingesters when using the experimental blocks storage. #2057
* [ENHANCEMENT] Experimental Memberlist KV: expose `-memberlist.gossip-to-dead-nodes-time` and `-memberlist.dead-node-reclaim-time` options to control how memberlist library handles dead nodes and name reuse. #2131
* [BUGFIX] Alertmanager: fixed panic upon applying a new config, caused by duplicate metrics registration in the `NewPipelineBuilder` function. #211
* [BUGFIX] Azure Blob ChunkStore: Fixed issue causing `invalid chunk checksum` errors. #2074
* [BUGFIX] The gauge `cortex_overrides_last_reload_successful` is now only exported by components that use a `RuntimeConfigManager`. Previously, for components that do not initialize a `RuntimeConfigManager` (such as the compactor) the gauge was initialized with 0 (indicating error state) and then never updated, resulting in a false-negative permanent error state. #2092
* [BUGFIX] Fixed WAL metric names, added the `cortex_` prefix.
* [BUGFIX] Restored histogram `cortex_configs_request_duration_seconds` #2138
* [BUGFIX] Fix wrong syntax for `url` in config-file-reference. #2148
* [BUGFIX] Fixed some 5xx status code returned by the query-frontend when they should actually be 4xx. #2122
* [BUGFIX] Fixed leaked goroutines in the querier. #2070
* [BUGFIX] Experimental TSDB: fixed `/all_user_stats` and `/api/prom/user_stats` endpoints when using the experimental TSDB blocks storage. #2042
* [BUGFIX] Experimental TSDB: fixed ruler to correctly work with the experimental TSDB blocks storage. #2101

### Changes to denormalised tokens in the ring

Cortex 0.4.0 is the last version that can *write* denormalised tokens. Cortex 0.5.0 and above always write normalised tokens.

Cortex 0.6.0 is the last version that can *read* denormalised tokens. Starting with Cortex 0.7.0 only normalised tokens are supported, and ingesters writing denormalised tokens to the ring (running Cortex 0.4.0 or earlier with `-ingester.normalise-tokens=false`) are ignored by distributors. Such ingesters should either switch to using normalised tokens, or be upgraded to Cortex 0.5.0 or later.

### Known issues

- The gRPC streaming for ingesters doesn't work when using the experimental TSDB blocks storage. Please do not enable `-querier.ingester-streaming` if you're using the TSDB blocks storage. If you want to enable it, you can build Cortex from `master` given the issue has been fixed after Cortex `0.7` branch has been cut and the fix wasn't included in the `0.7` because related to an experimental feature.

### Annotated config file breaking changes

In this section you can find a config file diff showing the breaking changes introduced in Cortex `0.7`. You can also find the [full configuration file reference doc](https://cortexmetrics.io/docs/configuration/configuration-file/) in the website.

 ```diff
### Root level config

 # "configdb" has been moved to "alertmanager > store > configdb".
-[configdb: <configdb_config>]

 # "config_store" has been renamed to "configs".
-[config_store: <configstore_config>]
+[configs: <configs_config>]


### `distributor_config`

 # The support to hook an external billing system has been removed.
-[enable_billing: <boolean> | default = false]
-billing:
-  [maxbufferedevents: <int> | default = 1024]
-  [retrydelay: <duration> | default = 500ms]
-  [ingesterhostport: <string> | default = "localhost:24225"]


### `querier_config`

 # "ingestermaxquerylookback" has been renamed to "query_ingesters_within".
-[ingestermaxquerylookback: <duration> | default = 0s]
+[query_ingesters_within: <duration> | default = 0s]


### `queryrange_config`

results_cache:
  cache:
     # "defaul_validity" has been renamed to "default_validity".
-    [defaul_validity: <duration> | default = 0s]
+    [default_validity: <duration> | default = 0s]

   # "cache_split_interval" has been deprecated in favor of "split_queries_by_interval".
-  [cache_split_interval: <duration> | default = 24h0m0s]


### `alertmanager_config`

# The "store" config block has been added. This includes "configdb" which previously
# was the "configdb" root level config block.
+store:
+  [type: <string> | default = "configdb"]
+  [configdb: <configstore_config>]
+  local:
+    [path: <string> | default = ""]


### `storage_config`

index_queries_cache_config:
   # "defaul_validity" has been renamed to "default_validity".
-  [defaul_validity: <duration> | default = 0s]
+  [default_validity: <duration> | default = 0s]


### `chunk_store_config`

chunk_cache_config:
   # "defaul_validity" has been renamed to "default_validity".
-  [defaul_validity: <duration> | default = 0s]
+  [default_validity: <duration> | default = 0s]

write_dedupe_cache_config:
   # "defaul_validity" has been renamed to "default_validity".
-  [defaul_validity: <duration> | default = 0s]
+  [default_validity: <duration> | default = 0s]

 # "min_chunk_age" has been removed in favor of "querier > query_store_after".
-[min_chunk_age: <duration> | default = 0s]


### `configs_config`

-# "uri" has been moved to "database > uri".
-[uri: <string> | default = "postgres://postgres@configs-db.weave.local/configs?sslmode=disable"]

-# "migrationsdir" has been moved to "database > migrations_dir".
-[migrationsdir: <string> | default = ""]

-# "passwordfile" has been moved to "database > password_file".
-[passwordfile: <string> | default = ""]

+database:
+  [uri: <string> | default = "postgres://postgres@configs-db.weave.local/configs?sslmode=disable"]
+  [migrations_dir: <string> | default = ""]
+  [password_file: <string> | default = ""]
```

## 0.6.1 / 2020-02-05

* [BUGFIX] Fixed parsing of the WAL configuration when specified in the YAML config file. #2071

## 0.6.0 / 2020-01-28

Note that the ruler flags need to be changed in this upgrade. You're moving from a single node ruler to something that might need to be sharded.
Further, if you're using the configs service, we've upgraded the migration library and this requires some manual intervention. See full instructions below to upgrade your PostgreSQL.

* [CHANGE] The frontend component now does not cache results if it finds a `Cache-Control` header and if one of its values is `no-store`. #1974
* [CHANGE] Flags changed with transition to upstream Prometheus rules manager:
  * `-ruler.client-timeout` is now `ruler.configs.client-timeout` in order to match `ruler.configs.url`.
  * `-ruler.group-timeout`has been removed.
  * `-ruler.num-workers` has been removed.
  * `-ruler.rule-path` has been added to specify where the prometheus rule manager will sync rule files.
  * `-ruler.storage.type` has beem added to specify the rule store backend type, currently only the configdb.
  * `-ruler.poll-interval` has been added to specify the interval in which to poll new rule groups.
  * `-ruler.evaluation-interval` default value has changed from `15s` to `1m` to match the default evaluation interval in Prometheus.
  * Ruler sharding requires a ring which can be configured via the ring flags prefixed by `ruler.ring.`. #1987
* [CHANGE] Use relative links from /ring page to make it work when used behind reverse proxy. #1896
* [CHANGE] Deprecated `-distributor.limiter-reload-period` flag. #1766
* [CHANGE] Ingesters now write only normalised tokens to the ring, although they can still read denormalised tokens used by other ingesters. `-ingester.normalise-tokens` is now deprecated, and ignored. If you want to switch back to using denormalised tokens, you need to downgrade to Cortex 0.4.0. Previous versions don't handle claiming tokens from normalised ingesters correctly. #1809
* [CHANGE] Overrides mechanism has been renamed to "runtime config", and is now separate from limits. Runtime config is simply a file that is reloaded by Cortex every couple of seconds. Limits and now also multi KV use this mechanism.<br />New arguments were introduced: `-runtime-config.file` (defaults to empty) and `-runtime-config.reload-period` (defaults to 10 seconds), which replace previously used `-limits.per-user-override-config` and `-limits.per-user-override-period` options. Old options are still used if `-runtime-config.file` is not specified. This change is also reflected in YAML configuration, where old `limits.per_tenant_override_config` and `limits.per_tenant_override_period` fields are replaced with `runtime_config.file` and `runtime_config.period` respectively. #1749
* [CHANGE] Cortex now rejects data with duplicate labels. Previously, such data was accepted, with duplicate labels removed with only one value left. #1964
* [CHANGE] Changed the default value for `-distributor.ha-tracker.prefix` from `collectors/` to `ha-tracker/` in order to not clash with other keys (ie. ring) stored in the same key-value store. #1940
* [FEATURE] Experimental: Write-Ahead-Log added in ingesters for more data reliability against ingester crashes. #1103
  * `--ingester.wal-enabled`: Setting this to `true` enables writing to WAL during ingestion.
  * `--ingester.wal-dir`: Directory where the WAL data should be stored and/or recovered from.
  * `--ingester.checkpoint-enabled`: Set this to `true` to enable checkpointing of in-memory chunks to disk.
  * `--ingester.checkpoint-duration`: This is the interval at which checkpoints should be created.
  * `--ingester.recover-from-wal`: Set this to `true` to recover data from an existing WAL.
  * For more information, please checkout the ["Ingesters with WAL" guide](https://cortexmetrics.io/docs/guides/ingesters-with-wal/).
* [FEATURE] The distributor can now drop labels from samples (similar to the removal of the replica label for HA ingestion) per user via the `distributor.drop-label` flag. #1726
* [FEATURE] Added flag `debug.mutex-profile-fraction` to enable mutex profiling #1969
* [FEATURE] Added `global` ingestion rate limiter strategy. Deprecated `-distributor.limiter-reload-period` flag. #1766
* [FEATURE] Added support for Microsoft Azure blob storage to be used for storing chunk data. #1913
* [FEATURE] Added readiness probe endpoint`/ready` to queriers. #1934
* [FEATURE] Added "multi" KV store that can interact with two other KV stores, primary one for all reads and writes, and secondary one, which only receives writes. Primary/secondary store can be modified in runtime via runtime-config mechanism (previously "overrides"). #1749
* [FEATURE] Added support to store ring tokens to a file and read it back on startup, instead of generating/fetching the tokens to/from the ring. This feature can be enabled with the flag `-ingester.tokens-file-path`. #1750
* [FEATURE] Experimental TSDB: Added `/series` API endpoint support with TSDB blocks storage. #1830
* [FEATURE] Experimental TSDB: Added TSDB blocks `compactor` component, which iterates over users blocks stored in the bucket and compact them according to the configured block ranges. #1942
* [ENHANCEMENT] metric `cortex_ingester_flush_reasons` gets a new `reason` value: `Spread`, when `-ingester.spread-flushes` option is enabled. #1978
* [ENHANCEMENT] Added `password` and `enable_tls` options to redis cache configuration. Enables usage of Microsoft Azure Cache for Redis service. #1923
* [ENHANCEMENT] Upgraded Kubernetes API version for deployments from `extensions/v1beta1` to `apps/v1`. #1941
* [ENHANCEMENT] Experimental TSDB: Open existing TSDB on startup to prevent ingester from becoming ready before it can accept writes. The max concurrency is set via `--experimental.tsdb.max-tsdb-opening-concurrency-on-startup`. #1917
* [ENHANCEMENT] Experimental TSDB: Querier now exports aggregate metrics from Thanos bucket store and in memory index cache (many metrics to list, but all have `cortex_querier_bucket_store_` or `cortex_querier_blocks_index_cache_` prefix). #1996
* [ENHANCEMENT] Experimental TSDB: Improved multi-tenant bucket store. #1991
  * Allowed to configure the blocks sync interval via `-experimental.tsdb.bucket-store.sync-interval` (0 disables the sync)
  * Limited the number of tenants concurrently synched by `-experimental.tsdb.bucket-store.block-sync-concurrency`
  * Renamed `cortex_querier_sync_seconds` metric to `cortex_querier_blocks_sync_seconds`
  * Track `cortex_querier_blocks_sync_seconds` metric for the initial sync too
* [BUGFIX] Fixed unnecessary CAS operations done by the HA tracker when the jitter is enabled. #1861
* [BUGFIX] Fixed ingesters getting stuck in a LEAVING state after coming up from an ungraceful exit. #1921
* [BUGFIX] Reduce memory usage when ingester Push() errors. #1922
* [BUGFIX] Table Manager: Fixed calculation of expected tables and creation of tables from next active schema considering grace period. #1976
* [BUGFIX] Experimental TSDB: Fixed ingesters consistency during hand-over when using experimental TSDB blocks storage. #1854 #1818
* [BUGFIX] Experimental TSDB: Fixed metrics when using experimental TSDB blocks storage. #1981 #1982 #1990 #1983
* [BUGFIX] Experimental memberlist: Use the advertised address when sending packets to other peers of the Gossip memberlist. #1857
* [BUGFIX] Experimental TSDB: Fixed incorrect query results introduced in #2604 caused by a buffer incorrectly reused while iterating samples. #2697

### Upgrading PostgreSQL (if you're using configs service)

Reference: <https://github.com/golang-migrate/migrate/tree/master/database/postgres#upgrading-from-v1>

1. Install the migrate package cli tool: <https://github.com/golang-migrate/migrate/tree/master/cmd/migrate#installation>
2. Drop the `schema_migrations` table: `DROP TABLE schema_migrations;`.
2. Run the migrate command:

```bash
migrate  -path <absolute_path_to_cortex>/cmd/cortex/migrations -database postgres://localhost:5432/database force 2
```

### Known issues

- The `cortex_prometheus_rule_group_last_evaluation_timestamp_seconds` metric, tracked by the ruler, is not unregistered for rule groups not being used anymore. This issue will be fixed in the next Cortex release (see [2033](https://github.com/cortexproject/cortex/issues/2033)).

- Write-Ahead-Log (WAL) does not have automatic repair of corrupt checkpoint or WAL segments, which is possible if ingester crashes abruptly or the underlying disk corrupts. Currently the only way to resolve this is to manually delete the affected checkpoint and/or WAL segments. Automatic repair will be added in the future releases.

## 0.4.0 / 2019-12-02

* [CHANGE] The frontend component has been refactored to be easier to re-use. When upgrading the frontend, cache entries will be discarded and re-created with the new protobuf schema. #1734
* [CHANGE] Removed direct DB/API access from the ruler. `-ruler.configs.url` has been now deprecated. #1579
* [CHANGE] Removed `Delta` encoding. Any old chunks with `Delta` encoding cannot be read anymore. If `ingester.chunk-encoding` is set to `Delta` the ingester will fail to start. #1706
* [CHANGE] Setting `-ingester.max-transfer-retries` to 0 now disables hand-over when ingester is shutting down. Previously, zero meant infinite number of attempts. #1771
* [CHANGE] `dynamo` has been removed as a valid storage name to make it consistent for all components. `aws` and `aws-dynamo` remain as valid storage names.
* [CHANGE/FEATURE] The frontend split and cache intervals can now be configured using the respective flag `--querier.split-queries-by-interval` and `--frontend.cache-split-interval`.
  * If `--querier.split-queries-by-interval` is not provided request splitting is disabled by default.
  * __`--querier.split-queries-by-day` is still accepted for backward compatibility but has been deprecated. You should now use `--querier.split-queries-by-interval`. We recommend a to use a multiple of 24 hours.__
* [FEATURE] Global limit on the max series per user and metric #1760
  * `-ingester.max-global-series-per-user`
  * `-ingester.max-global-series-per-metric`
  * Requires `-distributor.replication-factor` and `-distributor.shard-by-all-labels` set for the ingesters too
* [FEATURE] Flush chunks with stale markers early with `ingester.max-stale-chunk-idle`. #1759
* [FEATURE] EXPERIMENTAL: Added new KV Store backend based on memberlist library. Components can gossip about tokens and ingester states, instead of using Consul or Etcd. #1721
* [FEATURE] EXPERIMENTAL: Use TSDB in the ingesters & flush blocks to S3/GCS ala Thanos. This will let us use an Object Store more efficiently and reduce costs. #1695
* [FEATURE] Allow Query Frontend to log slow queries with `frontend.log-queries-longer-than`. #1744
* [FEATURE] Add HTTP handler to trigger ingester flush & shutdown - used when running as a stateful set with the WAL enabled.  #1746
* [FEATURE] EXPERIMENTAL: Added GCS support to TSDB blocks storage. #1772
* [ENHANCEMENT] Reduce memory allocations in the write path. #1706
* [ENHANCEMENT] Consul client now follows recommended practices for blocking queries wrt returned Index value. #1708
* [ENHANCEMENT] Consul client can optionally rate-limit itself during Watch (used e.g. by ring watchers) and WatchPrefix (used by HA feature) operations. Rate limiting is disabled by default. New flags added: `--consul.watch-rate-limit`, and `--consul.watch-burst-size`. #1708
* [ENHANCEMENT] Added jitter to HA deduping heartbeats, configure using `distributor.ha-tracker.update-timeout-jitter-max` #1534
* [ENHANCEMENT] Add ability to flush chunks with stale markers early. #1759
* [BUGFIX] Stop reporting successful actions as 500 errors in KV store metrics. #1798
* [BUGFIX] Fix bug where duplicate labels can be returned through metadata APIs. #1790
* [BUGFIX] Fix reading of old, v3 chunk data. #1779
* [BUGFIX] Now support IAM roles in service accounts in AWS EKS. #1803
* [BUGFIX] Fixed duplicated series returned when querying both ingesters and store with the experimental TSDB blocks storage. #1778

In this release we updated the following dependencies:

- gRPC v1.25.0  (resulted in a drop of 30% CPU usage when compression is on)
- jaeger-client v2.20.0
- aws-sdk-go to v1.25.22

## 0.3.0 / 2019-10-11

This release adds support for Redis as an alternative to Memcached, and also includes many optimisations which reduce CPU and memory usage.

* [CHANGE] Gauge metrics were renamed to drop the `_total` suffix. #1685
  * In Alertmanager, `alertmanager_configs_total` is now `alertmanager_configs`
  * In Ruler, `scheduler_configs_total` is now `scheduler_configs`
  * `scheduler_groups_total` is now `scheduler_groups`.
* [CHANGE] `--alertmanager.configs.auto-slack-root` flag was dropped as auto Slack root is not supported anymore. #1597
* [CHANGE] In table-manager, default DynamoDB capacity was reduced from 3,000 units to 1,000 units. We recommend you do not run with the defaults: find out what figures are needed for your environment and set that via `-dynamodb.periodic-table.write-throughput` and `-dynamodb.chunk-table.write-throughput`.
* [FEATURE] Add Redis support for caching #1612
* [FEATURE] Allow spreading chunk writes across multiple S3 buckets #1625
* [FEATURE] Added `/shutdown` endpoint for ingester to shutdown all operations of the ingester. #1746
* [ENHANCEMENT] Upgraded Prometheus to 2.12.0 and Alertmanager to 0.19.0. #1597
* [ENHANCEMENT] Cortex is now built with Go 1.13 #1675, #1676, #1679
* [ENHANCEMENT] Many optimisations, mostly impacting ingester and querier: #1574, #1624, #1638, #1644, #1649, #1654, #1702

Full list of changes: <https://github.com/cortexproject/cortex/compare/v0.2.0...v0.3.0>

## 0.2.0 / 2019-09-05

This release has several exciting features, the most notable of them being setting `-ingester.spread-flushes` to potentially reduce your storage space by upto 50%.

* [CHANGE] Flags changed due to changes upstream in Prometheus Alertmanager #929:
  * `alertmanager.mesh.listen-address` is now `cluster.listen-address`
  * `alertmanager.mesh.peer.host` and `alertmanager.mesh.peer.service` can be replaced by `cluster.peer`
  * `alertmanager.mesh.hardware-address`, `alertmanager.mesh.nickname`, `alertmanager.mesh.password`, and `alertmanager.mesh.peer.refresh-interval` all disappear.
* [CHANGE] --claim-on-rollout flag deprecated; feature is now always on #1566
* [CHANGE] Retention period must now be a multiple of periodic table duration #1564
* [CHANGE] The value for the name label for the chunks memcache in all `cortex_cache_` metrics is now `chunksmemcache` (before it was `memcache`) #1569
* [FEATURE] Makes the ingester flush each timeseries at a specific point in the max-chunk-age cycle with `-ingester.spread-flushes`. This means multiple replicas of a chunk are very likely to contain the same contents which cuts chunk storage space by up to 66%. #1578
* [FEATURE] Make minimum number of chunk samples configurable per user #1620
* [FEATURE] Honor HTTPS for custom S3 URLs #1603
* [FEATURE] You can now point the query-frontend at a normal Prometheus for parallelisation and caching #1441
* [FEATURE] You can now specify `http_config` on alert receivers #929
* [FEATURE] Add option to use jump hashing to load balance requests to memcached #1554
* [FEATURE] Add status page for HA tracker to distributors #1546
* [FEATURE] The distributor ring page is now easier to read with alternate rows grayed out #1621

## 0.1.0 / 2019-08-07

* [CHANGE] HA Tracker flags were renamed to provide more clarity #1465
  * `distributor.accept-ha-labels` is now `distributor.ha-tracker.enable`
  * `distributor.accept-ha-samples` is now `distributor.ha-tracker.enable-for-all-users`
  * `ha-tracker.replica` is now `distributor.ha-tracker.replica`
  * `ha-tracker.cluster` is now `distributor.ha-tracker.cluster`
* [FEATURE] You can specify "heap ballast" to reduce Go GC Churn #1489
* [BUGFIX] HA Tracker no longer always makes a request to Consul/Etcd when a request is not from the active replica #1516
* [BUGFIX] Queries are now correctly cancelled by the query-frontend #1508<|MERGE_RESOLUTION|>--- conflicted
+++ resolved
@@ -7,11 +7,8 @@
 * [CHANGE] Changed `-alertmanager.storage.type` default value from `configdb` to `local`. #15
 * [CHANGE] Prevent path traversal attack from users able to control the HTTP header `X-Scope-OrgID`. (CVE-2021-36157) #20
   * Users only have control of the HTTP header when Mimir is not frontend by an auth proxy validating the tenant IDs
-<<<<<<< HEAD
 * [ENHANCEMENT] Include additional limits in the per-tenant override exporter. #21
-=======
 * [ENHANCEMENT] Querier now can use the `LabelNames` call with matchers, if matchers are provided in the `/labels` API call, instead of using the more expensive `MetricsForLabelMatchers` call as before. This can be enabled by enabling the `-querier.query-label-names-with-matchers-enabled` flag once the ingesters are updated to this version. In the future this is expected to become the default behavior. #3
->>>>>>> 17e34238
 * [BUGFIX] Upgrade Prometheus. TSDB now waits for pending readers before truncating Head block, fixing the `chunk not found` error and preventing wrong query results. #16
 
 
