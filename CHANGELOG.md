--- conflicted
+++ resolved
@@ -3,10 +3,7 @@
 ## main / unreleased
 
 ### Grafana Mimir
-
-<<<<<<< HEAD
 * [FEATURE] PromQL: support to sharding topk/bottomk. #7582
-=======
 * [BUGFIX] Rules: improve error handling when querier is local to the ruler. #7567
 
 ### Mixin
@@ -27,7 +24,6 @@
 
 ### Grafana Mimir
 
->>>>>>> afeffa74
 * [CHANGE] Alertmanager: Deprecates the `v1` API. All `v1` API endpoints now respond with a JSON deprecation notice and a status code of `410`. All endpoints have a `v2` equivalent. The list of endpoints is: #7103
   * `<alertmanager-web.external-url>/api/v1/alerts`
   * `<alertmanager-web.external-url>/api/v1/receivers`
