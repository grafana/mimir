--- conflicted
+++ resolved
@@ -4,15 +4,12 @@
 
 ### Grafana Mimir
 
-<<<<<<< HEAD
-* [FEATURE] Continuous-test: now runable as a module with `mimir -target=continuous-test`. #7747
-=======
 * [CHANGE] Querier: the CLI flag `-querier.minimize-ingester-requests` has been moved from "experimental" to "advanced". #7638
 * [CHANGE] Ingester: `/ingester/flush` endpoint is now only allowed to execute only while the ingester is in `Running` state. The 503 status code is returned if the endpoint is called while the ingester is not in `Running` state. #7486
 * [CHANGE] Distributor: Include label name in `err-mimir-label-value-too-long` error message: #7740
+* [FEATURE] Continuous-test: now runable as a module with `mimir -target=continuous-test`. #7747
 * [FEATURE] Store-gateway: Allow specific tenants to be enabled or disabled via `-store-gateway.enabled-tenants` or `-store-gateway.disabled-tenants` CLI flags or their corresponding YAML settings. #7653
 * [FEATURE] New `-<prefix>.s3.bucket-lookup-type` flag configures lookup style type, used to access bucket in s3 compatible providers. #7684
->>>>>>> 1a356935
 * [ENHANCEMENT] Store-gateway: merge series from different blocks concurrently. #7456
 * [ENHANCEMENT] Store-gateway: Add `stage="wait_max_concurrent"` to `cortex_bucket_store_series_request_stage_duration_seconds` which records how long the query had to wait for its turn for `-blocks-storage.bucket-store.max-concurrent`. #7609
 * [ENHANCEMENT] Querier: add `cortex_querier_federation_upstream_query_wait_duration_seconds` to observe time from when a querier picks up a cross-tenant query to when work begins on its single-tenant counterparts. #7209
