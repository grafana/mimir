# Changelog

<<<<<<< HEAD
## main / unreleased

### Grafana Mimir

* [CHANGE] Querier: the CLI flag `-querier.minimize-ingester-requests` has been moved from "experimental" to "advanced". #7638
* [ENHANCEMENT] Store-gateway: merge series from different blocks concurrently. #7456
* [ENHANCEMENT] Store-gateway: Add `stage="wait_max_concurrent"` to `cortex_bucket_store_series_request_stage_duration_seconds` which records how long the query had to wait for its turn for `-blocks-storage.bucket-store.max-concurrent`. #7609
* [BUGFIX] Rules: improve error handling when querier is local to the ruler. #7567
* [BUGFIX] Querier, store-gateway: Protect against panics raised during snappy encoding. #7520
* [BUGFIX] Ingester: Prevent timely compaction of empty blocks. #7624
* [BUGFIX] querier: Don't cache context.Canceled errors for bucket index. #7620
* [BUGFIX] Store-gateway: account for `"other"` time in LabelValues and LabelNames requests. #7622
* [BUGFIX] Query-frontend: Don't panic when using the `-query-frontend.downstream-url` flag. #7651
* [BUGFIX] Query-frontend: Fix memory leak on every request. #7654
* [BUGFIX] Ingester: when receiving multiple exemplars for a native histogram via remote write, sort them and only report an error if all are older than the latest exemplar as this could be a partial update. #7640

### Mixin

* [ENHANCEMENT] Alerts: allow configuring alerts range interval via `_config.base_alerts_range_interval_minutes`. #7591

### Jsonnet

### Mimirtool

* [BUGFIX] Fix panic in `loadgen` subcommand. #7629

### Mimir Continuous Test

* [BUGFIX] Set `User-Agent` header for all requests sent from the testing client. #7607

### Query-tee

* [ENHANCEMENT] Log queries that take longer than `proxy.log-slow-query-response-threshold` when compared to other backends. #7346

### Documentation

### Tools

* [ENHANCEMENT] ulidtime: add option to show random part of ULID, timestamp in milliseconds and header. #7615
=======
## 2.12.0-rc.1

### Grafana Mimir

* [BUGFIX] Query-frontend: Fix memory leak on every request. #7654
>>>>>>> 6c30057c

## 2.12.0-rc.0

### Grafana Mimir

* [CHANGE] Alertmanager: Deprecates the `v1` API. All `v1` API endpoints now respond with a JSON deprecation notice and a status code of `410`. All endpoints have a `v2` equivalent. The list of endpoints is: #7103
  * `<alertmanager-web.external-url>/api/v1/alerts`
  * `<alertmanager-web.external-url>/api/v1/receivers`
  * `<alertmanager-web.external-url>/api/v1/silence/{id}`
  * `<alertmanager-web.external-url>/api/v1/silences`
  * `<alertmanager-web.external-url>/api/v1/status`
* [CHANGE] Ingester: Increase default value of `-blocks-storage.tsdb.head-postings-for-matchers-cache-max-bytes` and `-blocks-storage.tsdb.block-postings-for-matchers-cache-max-bytes` to 100 MiB (previous default value was 10 MiB). #6764
* [CHANGE] Validate tenant IDs according to [documented behavior](https://grafana.com/docs/mimir/latest/configure/about-tenant-ids/) even when tenant federation is not enabled. Note that this will cause some previously accepted tenant IDs to be rejected such as those longer than 150 bytes or containing `|` characters. #6959
* [CHANGE] Ruler: don't use backoff retry on remote evaluation in case of `4xx` errors. #7004
* [CHANGE] Server: responses with HTTP 4xx status codes are now treated as errors and used in `status_code` label of request duration metric. #7045
* [CHANGE] Memberlist: change default for `-memberlist.stream-timeout` from `10s` to `2s`. #7076
* [CHANGE] Memcached: remove legacy `thanos_cache_memcached_*` and `thanos_memcached_*` prefixed metrics. Instead, Memcached and Redis cache clients now emit `thanos_cache_*` prefixed metrics with a `backend` label. #7076
* [CHANGE] Ruler: the following metrics, exposed when the ruler is configured to discover Alertmanager instances via service discovery, have been renamed: #7057
  * `prometheus_sd_failed_configs` renamed to `cortex_prometheus_sd_failed_configs`
  * `prometheus_sd_discovered_targets` renamed to `cortex_prometheus_sd_discovered_targets`
  * `prometheus_sd_received_updates_total` renamed to `cortex_prometheus_sd_received_updates_total`
  * `prometheus_sd_updates_delayed_total` renamed to `cortex_prometheus_sd_updates_delayed_total`
  * `prometheus_sd_updates_total` renamed to `cortex_prometheus_sd_updates_total`
  * `prometheus_sd_refresh_failures_total` renamed to `cortex_prometheus_sd_refresh_failures_total`
  * `prometheus_sd_refresh_duration_seconds` renamed to `cortex_prometheus_sd_refresh_duration_seconds`
* [CHANGE] Query-frontend: the default value for `-query-frontend.not-running-timeout` has been changed from 0 (disabled) to 2s. The configuration option has also been moved from "experimental" to "advanced". #7127
* [CHANGE] Store-gateway: to reduce disk contention on HDDs the default value for `blocks-storage.bucket-store.tenant-sync-concurrency` has been changed from `10` to `1` and the default value for `blocks-storage.bucket-store.block-sync-concurrency` has been changed from `20` to `4`. #7136
* [CHANGE] Store-gateway: Remove deprecated CLI flags `-blocks-storage.bucket-store.index-header-lazy-loading-enabled` and `-blocks-storage.bucket-store.index-header-lazy-loading-idle-timeout` and their corresponding YAML settings. Instead, use `-blocks-storage.bucket-store.index-header.lazy-loading-enabled` and `-blocks-storage.bucket-store.index-header.lazy-loading-idle-timeout`. #7521
* [CHANGE] Store-gateway: Mark experimental CLI flag `-blocks-storage.bucket-store.index-header.lazy-loading-concurrency` and its corresponding YAML settings as advanced. #7521
* [CHANGE] Store-gateway: Remove experimental CLI flag `-blocks-storage.bucket-store.index-header.sparse-persistence-enabled` since this is now the default behavior. #7535
* [CHANGE] All: set `-server.report-grpc-codes-in-instrumentation-label-enabled` to `true` by default, which enables reporting gRPC status codes as `status_code` labels in the `cortex_request_duration_seconds` metric. #7144
* [CHANGE] Distributor: report gRPC status codes as `status_code` labels in the `cortex_ingester_client_request_duration_seconds` metric by default. #7144
* [CHANGE] Distributor: CLI flag `-ingester.client.report-grpc-codes-in-instrumentation-label-enabled` has been deprecated, and its default value is set to `true`. #7144
* [CHANGE] Ingester: CLI flag `-ingester.return-only-grpc-errors` has been deprecated, and its default value is set to `true`. To ensure backwards compatibility, during a migration from a version prior to 2.11.0 to 2.12 or later, `-ingester.return-only-grpc-errors` should be set to `false`. Once all the components are migrated, the flag can be removed.   #7151
* [CHANGE] Ingester: the following CLI flags have been moved from "experimental" to "advanced": #7169
  * `-ingester.ring.token-generation-strategy`
  * `-ingester.ring.spread-minimizing-zones`
  * `-ingester.ring.spread-minimizing-join-ring-in-order`
* [CHANGE] Query-frontend: the default value of the CLI flag `-query-frontend.max-cache-freshness` (and its respective YAML configuration parameter) has been changed from `1m` to `10m`. #7161
* [CHANGE] Distributor: default the optimization `-distributor.write-requests-buffer-pooling-enabled` to `true`. #7165
* [CHANGE] Tracing: Move query information to span attributes instead of span logs. #7046
* [CHANGE] Distributor: the default value of circuit breaker's CLI flag `-ingester.client.circuit-breaker.cooldown-period` has been changed from `1m` to `10s`. #7310
* [CHANGE] Store-gateway: remove `cortex_bucket_store_blocks_loaded_by_duration`. `cortex_bucket_store_series_blocks_queried` is better suited for detecting when compactors are not able to keep up with the number of blocks to compact. #7309
* [CHANGE] Ingester, Distributor: the support for rejecting push requests received via gRPC before reading them into memory, enabled via `-ingester.limit-inflight-requests-using-grpc-method-limiter` and `-distributor.limit-inflight-requests-using-grpc-method-limiter`, is now stable and enabled by default. The configuration options have been deprecated and will be removed in Mimir 2.14. #7360
* [CHANGE] Distributor: Change`-distributor.enable-otlp-metadata-storage` flag's default to true, and deprecate it. The flag will be removed in Mimir 2.14. #7366
* [CHANGE] Store-gateway: Use a shorter TTL for cached items related to temporary blocks. #7407 #7534
* [CHANGE] Standardise exemplar label as "trace_id". #7475
* [CHANGE] The configuration option `-querier.max-query-into-future` has been deprecated and will be removed in Mimir 2.14. #7496
* [CHANGE] Distributor: the metric `cortex_distributor_sample_delay_seconds` has been deprecated and will be removed in Mimir 2.14. #7516
* [CHANGE] Query-frontend: The deprecated YAML setting `frontend.cache_unaligned_requests` has been moved to `limits.cache_unaligned_requests`. #7519
* [CHANGE] Querier: the CLI flag `-querier.minimize-ingester-requests` has been moved from "experimental" to "advanced". #7638
* [FEATURE] Introduce `-server.log-source-ips-full` option to log all IPs from `Forwarded`, `X-Real-IP`, `X-Forwarded-For` headers. #7250
* [FEATURE] Introduce `-tenant-federation.max-tenants` option to limit the max number of tenants allowed for requests when federation is enabled. #6959
* [FEATURE] Cardinality API: added a new `count_method` parameter which enables counting active label names. #7085
* [FEATURE] Querier / query-frontend: added `-querier.promql-experimental-functions-enabled` CLI flag (and respective YAML config option) to enable experimental PromQL functions. The experimental functions introduced are: `mad_over_time()`, `sort_by_label()` and `sort_by_label_desc()`. #7057
* [FEATURE] Alertmanager API: added `-alertmanager.grafana-alertmanager-compatibility-enabled` CLI flag (and respective YAML config option) to enable an experimental API endpoints that support the migration of the Grafana Alertmanager. #7057
* [FEATURE] Alertmanager: Added `-alertmanager.utf8-strict-mode-enabled` to control support for any UTF-8 character as part of Alertmanager configuration/API matchers and labels. It's default value is set to `false`. #6898
* [FEATURE] Querier: added `histogram_avg()` function support to PromQL. #7293
* [FEATURE] Ingester: added `-blocks-storage.tsdb.timely-head-compaction` flag, which enables more timely head compaction, and defaults to `false`. #7372
* [FEATURE] Compactor: Added `/compactor/tenants` and `/compactor/tenant/{tenant}/planned_jobs` endpoints that provide functionality that was provided by `tools/compaction-planner` -- listing of planned compaction jobs based on tenants' bucket index. #7381
* [FEATURE] Add experimental support for streaming response bodies from queriers to frontends via `-querier.response-streaming-enabled`. This is currently only supported for the `/api/v1/cardinality/active_series` endpoint. #7173
* [FEATURE] Release: Added mimir distroless docker image. #7371
* [FEATURE] Add support for the new grammar of `{"metric_name", "l1"="val"}` to promql and some of the exposition formats. #7475 #7541
* [ENHANCEMENT] Distributor: Add a new metric `cortex_distributor_otlp_requests_total` to track the total number of OTLP requests. #7385
* [ENHANCEMENT] Vault: add lifecycle manager for token used to authenticate to Vault. This ensures the client token is always valid. Includes a gauge (`cortex_vault_token_lease_renewal_active`) to check whether token renewal is active, and the counters `cortex_vault_token_lease_renewal_success_total` and `cortex_vault_auth_success_total` to see the total number of successful lease renewals / authentications. #7337
* [ENHANCEMENT] Store-gateway: add no-compact details column on store-gateway tenants admin UI. #6848
* [ENHANCEMENT] PromQL: ignore small errors for bucketQuantile #6766
* [ENHANCEMENT] Distributor: improve efficiency of some errors #6785
* [ENHANCEMENT] Ruler: exclude vector queries from being tracked in `cortex_ruler_queries_zero_fetched_series_total`. #6544
* [ENHANCEMENT] Ruler: local storage backend now supports reading a rule group via `/config/api/v1/rules/{namespace}/{groupName}` configuration API endpoint. #6632
* [ENHANCEMENT] Query-Frontend and Query-Scheduler: split tenant query request queues by query component with `query-frontend.additional-query-queue-dimensions-enabled` and `query-scheduler.additional-query-queue-dimensions-enabled`. #6772
* [ENHANCEMENT] Distributor: support disabling metric relabel rules per-tenant via the flag `-distributor.metric-relabeling-enabled` or associated YAML. #6970
* [ENHANCEMENT] Distributor: `-distributor.remote-timeout` is now accounted from the first ingester push request being sent. #6972
* [ENHANCEMENT] Storage Provider: `-<prefix>.s3.sts-endpoint` sets a custom endpoint for AWS Security Token Service (AWS STS) in s3 storage provider. #6172
* [ENHANCEMENT] Querier: add `cortex_querier_queries_storage_type_total ` metric that indicates how many queries have executed for a source, ingesters or store-gateways. Add `cortex_querier_query_storegateway_chunks_total` metric to count the number of chunks fetched from a store gateway. #7099,#7145
* [ENHANCEMENT] Query-frontend: add experimental support for sharding active series queries via `-query-frontend.shard-active-series-queries`. #6784
* [ENHANCEMENT] Distributor: set `-distributor.reusable-ingester-push-workers=2000` by default and mark feature as `advanced`. #7128
* [ENHANCEMENT] All: set `-server.grpc.num-workers=100` by default and mark feature as `advanced`. #7131
* [ENHANCEMENT] Distributor: invalid metric name error message gets cleaned up to not include non-ascii strings. #7146
* [ENHANCEMENT] Store-gateway: add `source`, `level`, and `out_or_order` to `cortex_bucket_store_series_blocks_queried` metric that indicates the number of blocks that were queried from store gateways by block metadata. #7112 #7262 #7267
* [ENHANCEMENT] Compactor: After updating bucket-index, compactor now also computes estimated number of compaction jobs based on current bucket-index, and reports the result in `cortex_bucket_index_estimated_compaction_jobs` metric. If computation of jobs fails, `cortex_bucket_index_estimated_compaction_jobs_errors_total` is updated instead. #7299
* [ENHANCEMENT] Mimir: Integrate profiling into tracing instrumentation. #7363
* [ENHANCEMENT] Alertmanager: Adds metric `cortex_alertmanager_notifications_suppressed_total` that counts the total number of notifications suppressed for being silenced, inhibited, outside of active time intervals or within muted time intervals. #7384
* [ENHANCEMENT] Query-scheduler: added more buckets to `cortex_query_scheduler_queue_duration_seconds` histogram metric, in order to better track queries staying in the queue for longer than 10s. #7470
* [ENHANCEMENT] A `type` label is added to `prometheus_tsdb_head_out_of_order_samples_appended_total` metric. #7475
* [ENHANCEMENT] Distributor: Optimize OTLP endpoint. #7475
* [ENHANCEMENT] API: Use github.com/klauspost/compress for faster gzip and deflate compression of API responses. #7475
* [ENHANCEMENT] Ingester: Limiting on owned series (`-ingester.use-ingester-owned-series-for-limits`) now prevents discards in cases where a tenant is sharded across all ingesters (or shuffle sharding is disabled) and the ingester count increases. #7411
* [ENHANCEMENT] Block upload: include converted timestamps in the error message if block is from the future. #7538
* [ENHANCEMENT] Query-frontend: Introduce `-query-frontend.active-series-write-timeout` to allow configuring the server-side write timeout for active series requests. #7553 #7569
* [BUGFIX] Ingester: don't ignore errors encountered while iterating through chunks or samples in response to a query request. #6451
* [BUGFIX] Fix issue where queries can fail or omit OOO samples if OOO head compaction occurs between creating a querier and reading chunks #6766
* [BUGFIX] Fix issue where concatenatingChunkIterator can obscure errors #6766
* [BUGFIX] Fix panic during tsdb Commit #6766
* [BUGFIX] tsdb/head: wlog exemplars after samples #6766
* [BUGFIX] Ruler: fix issue where "failed to remotely evaluate query expression, will retry" messages are logged without context such as the trace ID and do not appear in trace events. #6789
* [BUGFIX] Ruler: do not retry requests to remote querier when server's response exceeds its configured max payload size. #7216
* [BUGFIX] Querier: fix issue where spans in query request traces were not nested correctly. #6893
* [BUGFIX] Fix issue where all incoming HTTP requests have duplicate trace spans. #6920
* [BUGFIX] Querier: do not retry requests to store-gateway when a query gets canceled. #6934
* [BUGFIX] Querier: return 499 status code instead of 500 when a request to remote read endpoint gets canceled. #6934
* [BUGFIX] Querier: fix issue where `-querier.max-fetched-series-per-query` is not applied to `/series` endpoint if the series are loaded from ingesters. #7055
* [BUGFIX] Distributor: fix issue where `-distributor.metric-relabeling-enabled` may cause distributors to panic #7176
* [BUGFIX] Distributor: fix issue where `-distributor.metric-relabeling-enabled` may cause distributors to write unsorted labels and corrupt blocks #7326
* [BUGFIX] Query-frontend: the `cortex_query_frontend_queries_total` report incorrectly reported `op="query"` for any request which wasn't a range query. Now the `op` label value can be one of the following: #7207
  * `query`: instant query
  * `query_range`: range query
  * `cardinality`: cardinality query
  * `label_names_and_values`: label names / values query
  * `active_series`: active series query
  * `other`: any other request
* [BUGFIX] Fix performance regression introduced in Mimir 2.11.0 when uploading blocks to AWS S3. #7240
* [BUGFIX] Query-frontend: fix race condition when sharding active series is enabled (see above) and response is compressed with snappy. #7290
* [BUGFIX] Query-frontend: "query stats" log unsuccessful replies from downstream as "failed". #7296
* [BUGFIX] Packaging: remove reload from systemd file as mimir does not take into account SIGHUP. #7345
* [BUGFIX] Compactor: do not allow out-of-order blocks to prevent timely compaction. #7342
* [BUGFIX] Update `google.golang.org/grpc` to resolve occasional issues with gRPC server closing its side of connection before it was drained by the client. #7380
* [BUGFIX] Query-frontend: abort response streaming for `active_series` requests when the request context is canceled. #7378
* [BUGFIX] Compactor: improve compaction of sporadic blocks. #7329
* [BUGFIX] Ruler: fix regression that caused client errors to be tracked in `cortex_ruler_write_requests_failed_total` metric. #7472
* [BUGFIX] promql: Fix Range selectors with an @ modifier are wrongly scoped in range queries. #7475
* [BUGFIX] Fix metadata API using wrong JSON field names. #7475
* [BUGFIX] Ruler: fix native histogram recording rule result corruption. #7552
* [BUGFIX] Querier: fix HTTP status code translations for remote read requests. Previously, remote-read had conflicting behaviours: when returning samples all internal errors were translated to HTTP 400; when returning chunks all internal errors were translated to HTTP 500. #7487

### Mixin

* [CHANGE] The `job` label matcher for distributor and gateway have been extended to include any deployment matching `distributor.*` and `cortex-gw.*` respectively. This change allows to match custom and multi-zone distributor and gateway deployments too. #6817
* [ENHANCEMENT] Dashboards: Add panels for alertmanager activity of a tenant #6826
* [ENHANCEMENT] Dashboards: Add graphs to "Slow Queries" dashboard. #6880
* [ENHANCEMENT] Dashboards: Update all deprecated "graph" panels to "timeseries" panels. #6864 #7413 #7457
* [ENHANCEMENT] Dashboards: Make most columns in "Slow Queries" sortable. #7000
* [ENHANCEMENT] Dashboards: Render graph panels at full resolution as opposed to at half resolution. #7027
* [ENHANCEMENT] Dashboards: show query-scheduler queue length on "Reads" and "Remote Ruler Reads" dashboards. #7088
* [ENHANCEMENT] Dashboards: Add estimated number of compaction jobs to "Compactor", "Tenants" and "Top tenants" dashboards. #7449 #7481
* [ENHANCEMENT] Recording rules: add native histogram recording rules to `cortex_request_duration_seconds`. #7528
* [ENHANCEMENT] Dashboards: Add total owned series, and per-ingester in-memory and owned series to "Tenants" dashboard. #7511
* [BUGFIX] Dashboards: drop `step` parameter from targets as it is not supported. #7157
* [BUGFIX] Recording rules: drop rules for metrics removed in 2.0: `cortex_memcache_request_duration_seconds` and `cortex_cache_request_duration_seconds`. #7514

### Jsonnet

* [CHANGE] Distributor: Increase `JAEGER_REPORTER_MAX_QUEUE_SIZE` from the default (100) to 1000, to avoid dropping tracing spans. #7259
* [CHANGE] Querier: Increase `JAEGER_REPORTER_MAX_QUEUE_SIZE` from 1000 to 5000, to avoid dropping tracing spans. #6764
* [CHANGE] rollout-operator: remove default CPU limit. #7066
* [CHANGE] Store-gateway: Increase `JAEGER_REPORTER_MAX_QUEUE_SIZE` from the default (100) to 1000, to avoid dropping tracing spans. #7068
* [CHANGE] Query-frontend, ingester, ruler, backend and write instances: Increase `JAEGER_REPORTER_MAX_QUEUE_SIZE` from the default (100), to avoid dropping tracing spans. #7086
* [CHANGE] Ring: relaxed the hash ring heartbeat period and timeout for distributor, ingester, store-gateway and compactor: #6860
  * `-distributor.ring.heartbeat-period` set to `1m`
  * `-distributor.ring.heartbeat-timeout` set to `4m`
  * `-ingester.ring.heartbeat-period` set to `2m`
  * `-store-gateway.sharding-ring.heartbeat-period` set to `1m`
  * `-store-gateway.sharding-ring.heartbeat-timeout` set to `4m`
  * `-compactor.ring.heartbeat-period` set to `1m`
  * `-compactor.ring.heartbeat-timeout` set to `4m`
* [CHANGE] Ruler-querier: the topology spread constrain max skew is now configured through the configuration option `ruler_querier_topology_spread_max_skew` instead of `querier_topology_spread_max_skew`. #7204
* [CHANGE] Distributor: `-server.grpc.keepalive.max-connection-age` lowered from `2m` to `60s` and configured `-shutdown-delay=90s` and termination grace period to `100` seconds in order to reduce the chances of failed gRPC write requests when distributors gracefully shutdown. #7361
* [FEATURE] Added support for the following root-level settings to configure the list of matchers to apply to node affinity: #6782 #6829
  * `alertmanager_node_affinity_matchers`
  * `compactor_node_affinity_matchers`
  * `continuous_test_node_affinity_matchers`
  * `distributor_node_affinity_matchers`
  * `ingester_node_affinity_matchers`
  * `ingester_zone_a_node_affinity_matchers`
  * `ingester_zone_b_node_affinity_matchers`
  * `ingester_zone_c_node_affinity_matchers`
  * `mimir_backend_node_affinity_matchers`
  * `mimir_backend_zone_a_node_affinity_matchers`
  * `mimir_backend_zone_b_node_affinity_matchers`
  * `mimir_backend_zone_c_node_affinity_matchers`
  * `mimir_read_node_affinity_matchers`
  * `mimir_write_node_affinity_matchers`
  * `mimir_write_zone_a_node_affinity_matchers`
  * `mimir_write_zone_b_node_affinity_matchers`
  * `mimir_write_zone_c_node_affinity_matchers`
  * `overrides_exporter_node_affinity_matchers`
  * `querier_node_affinity_matchers`
  * `query_frontend_node_affinity_matchers`
  * `query_scheduler_node_affinity_matchers`
  * `rollout_operator_node_affinity_matchers`
  * `ruler_node_affinity_matchers`
  * `ruler_node_affinity_matchers`
  * `ruler_querier_node_affinity_matchers`
  * `ruler_query_frontend_node_affinity_matchers`
  * `ruler_query_scheduler_node_affinity_matchers`
  * `store_gateway_node_affinity_matchers`
  * `store_gateway_node_affinity_matchers`
  * `store_gateway_zone_a_node_affinity_matchers`
  * `store_gateway_zone_b_node_affinity_matchers`
  * `store_gateway_zone_c_node_affinity_matchers`
* [FEATURE] Ingester: Allow automated zone-by-zone downscaling, that can be enabled via the `ingester_automated_downscale_enabled` flag. It is disabled by default. #6850
* [ENHANCEMENT] Alerts: Add `MimirStoreGatewayTooManyFailedOperations` warning alert that triggers when Mimir store-gateway report error when interacting with the object storage. #6831
* [ENHANCEMENT] Querier HPA: improved scaling metric and scaling policies, in order to scale up and down more gradually. #6971
* [ENHANCEMENT] Rollout-operator: upgraded to v0.13.0. #7469
* [ENHANCEMENT] Rollout-operator: add tracing configuration to rollout-operator container (when tracing is enabled and configured). #7469
* [ENHANCEMENT] Query-frontend: configured `-shutdown-delay`, `-server.grpc.keepalive.max-connection-age` and termination grace period to reduce the likelihood of queries hitting terminated query-frontends. #7129
* [ENHANCEMENT] Autoscaling: add support for KEDA's `ignoreNullValues` option for Prometheus scaler. #7471
* [BUGFIX] Update memcached-exporter to 0.14.1 due to CVE-2023-39325. #6861

### Mimirtool

* [FEATURE] Add command `migrate-utf8` to migrate Alertmanager configurations for Alertmanager versions 0.27.0 and later. #7383
* [ENHANCEMENT] Add template render command to render locally a template. #7325
* [ENHANCEMENT] Add `--extra-headers` option to `mimirtool rules` command to add extra headers to requests for auth. #7141
* [ENHANCEMENT] Analyze Prometheus: set tenant header. #6737
* [ENHANCEMENT] Add argument `--output-dir` to `mimirtool alertmanager get` where the config and templates will be written to and can be loaded via `mimirtool alertmanager load` #6760
* [BUGFIX] Analyze rule-file: .metricsUsed field wasn't populated. #6953

### Mimir Continuous Test

* [ENHANCEMENT] Include comparison of all expected and actual values when any float sample does not match. #6756

### Query-tee

* [BUGFIX] Fix issue where `Host` HTTP header was not being correctly changed for the proxy targets. #7386
* [ENHANCEMENT] Allow using the value of X-Scope-OrgID for basic auth username in the forwarded request if URL username is set as `__REQUEST_HEADER_X_SCOPE_ORGID__`. #7452

### Documentation

* [CHANGE] No longer mark OTLP distributor endpoint as experimental. #7348
* [ENHANCEMENT] Added runbook for `KubePersistentVolumeFillingUp` alert. #7297
* [ENHANCEMENT] Add Grafana Cloud recommendations to OTLP documentation. #7375
* [BUGFIX] Fixed typo on single zone->zone aware replication Helm page. #7327

### Tools

* [CHANGE] copyblocks: The flags for copyblocks have been changed to align more closely with other tools. #6607
* [CHANGE] undelete-blocks: undelete-blocks-gcs has been removed and replaced with undelete-blocks, which supports recovering deleted blocks in versioned buckets from ABS, GCS, and S3-compatible object storage. #6607
* [FEATURE] copyprefix: Add tool to copy objects between prefixes. Supports ABS, GCS, and S3-compatible object storage. #6607

## 2.11.0

### Grafana Mimir

* [CHANGE] The following deprecated configurations have been removed: #6673 #6779 #6808 #6814
  * `-querier.iterators`
  * `-querier.batch-iterators`
  * `-blocks-storage.bucket-store.max-chunk-pool-bytes`
  * `-blocks-storage.bucket-store.chunk-pool-min-bucket-size-bytes`
  * `-blocks-storage.bucket-store.chunk-pool-max-bucket-size-bytes`
  * `-blocks-storage.bucket-store.bucket-index.enabled`
* [CHANGE] Querier: Split worker GRPC config into separate client configs for the frontend and scheduler to allow TLS to be configured correctly when specifying the `tls_server_name`. The GRPC config specified under `-querier.frontend-client.*` will no longer apply to the scheduler client, and will need to be set explicitly under `-querier.scheduler-client.*`. #6445 #6573
* [CHANGE] Store-gateway: enable sparse index headers by default. Sparse index headers reduce the time to load an index header up to 90%. #6005
* [CHANGE] Store-gateway: lazy-loading concurrency limit default value is now 4. #6004
* [CHANGE] General: enabled `-log.buffered` by default. The `-log.buffered` has been deprecated and will be removed in Mimir 2.13. #6131
* [CHANGE] Ingester: changed default `-blocks-storage.tsdb.series-hash-cache-max-size-bytes` setting from `1GB` to `350MB`. The new default cache size is enough to store the hashes for all series in a ingester, assuming up to 2M in-memory series per ingester and using the default 13h retention period for local TSDB blocks in the ingesters. #6130
* [CHANGE] Query-frontend: removed `cortex_query_frontend_workers_enqueued_requests_total`. Use `cortex_query_frontend_enqueue_duration_seconds_count` instead. #6121
* [CHANGE] Ingester / querier: enable ingester to querier chunks streaming by default and mark it as stable. #6174
* [CHANGE] Ingester / querier: enable ingester query request minimisation by default and mark it as stable. #6174
* [CHANGE] Ingester: changed the default value for the experimental configuration parameter `-blocks-storage.tsdb.early-head-compaction-min-estimated-series-reduction-percentage` from 10 to 15. #6186
* [CHANGE] Ingester: `/ingester/push` HTTP endpoint has been removed. This endpoint was added for testing and troubleshooting, but was never documented or used for anything. #6299
* [CHANGE] Experimental setting `-log.rate-limit-logs-per-second-burst` renamed to `-log.rate-limit-logs-burst-size`. #6230
* [CHANGE] Distributor: instead of errors with HTTP status codes, `Push()` now returns errors with gRPC codes: #6377
  * `http.StatusAccepted` (202) code is replaced with `codes.AlreadyExists`.
  * `http.BadRequest` (400) code is replaced with `codes.FailedPrecondition`.
  * `http.StatusTooManyRequests` (429) and the non-standard `529` (The service is overloaded) codes are replaced with `codes.ResourceExhausted`.
* [CHANGE] Ingester: by setting the newly introduced experimental CLI flag `-ingester.return-only-grpc-errors` to true, ingester will return only gRPC errors. This feature changes the following status codes: #6443 #6680 #6723
  * `http.StatusBadRequest` (400) is replaced with `codes.FailedPrecondition` on the write path.
  * `http.StatusServiceUnavailable` (503) is replaced with `codes.Internal` on the write path, and with `codes.ResourceExhausted` on the read path.
  * `codes.Unknown` is replaced with `codes.Internal` on both write and read path.
* [CHANGE] Upgrade Node.js to v20. #6540
* [CHANGE] Querier: `cortex_querier_blocks_consistency_checks_failed_total` is now incremented when a block couldn't be queried from any attempted store-gateway as opposed to incremented after each attempt. Also `cortex_querier_blocks_consistency_checks_total` is incremented once per query as opposed to once per attempt (with 3 attempts). #6590
* [CHANGE] Ingester: Modify utilization based read path limiter to base memory usage on Go heap size. #6584
* [FEATURE] Distributor: added option `-distributor.retry-after-header.enabled` to include the `Retry-After` header in recoverable error responses. #6608
* [FEATURE] Query-frontend: add experimental support for query blocking. Queries are blocked on a per-tenant basis and is configured via the limit `blocked_queries`. #5609
* [FEATURE] Vault: Added support for new Vault authentication methods: `AppRole`, `Kubernetes`, `UserPass` and `Token`. #6143
* [FEATURE] Add experimental endpoint `/api/v1/cardinality/active_series` to return the set of active series for a given selector. #6536 #6619 #6651 #6667 #6717
* [FEATURE] Added `-<prefix>.s3.part-size` flag to configure the S3 minimum file size in bytes used for multipart uploads. #6592
* [FEATURE] Add the experimental `-<prefix>.s3.send-content-md5` flag (defaults to `false`) to configure S3 Put Object requests to send a `Content-MD5` header. Setting this flag is not recommended unless your object storage does not support checksums. #6622
* [FEATURE] Distributor: add an experimental flag `-distributor.reusable-ingester-push-worker` that can be used to pre-allocate a pool of workers to be used to send push requests to the ingesters. #6660
* [FEATURE] Distributor: Support enabling of automatically generated name suffixes for metrics ingested via OTLP, through the flag `-distributor.otel-metric-suffixes-enabled`. #6542
* [FEATURE] Ingester: ingester can now track which of the user's series the ingester actually owns according to the ring, and only consider owned series when checking for user series limit. This helps to avoid hitting the user's series limit when scaling up ingesters or changing user's ingester shard size. Feature is currently experimental, and disabled by default. It can be enabled by setting `-ingester.use-ingester-owned-series-for-limits` (to use owned series for limiting). This is currently limited to multi-zone ingester setup, with replication factor being equal to number of zones. #6718 #7087
* [ENHANCEMENT] Query-frontend: don't treat cancel as an error. #4648
* [ENHANCEMENT] Ingester: exported summary `cortex_ingester_inflight_push_requests_summary` tracking total number of inflight requests in percentile buckets. #5845
* [ENHANCEMENT] Query-scheduler: add `cortex_query_scheduler_enqueue_duration_seconds` metric that records the time taken to enqueue or reject a query request. #5879
* [ENHANCEMENT] Query-frontend: add `cortex_query_frontend_enqueue_duration_seconds` metric that records the time taken to enqueue or reject a query request. When query-scheduler is in use, the metric has the `scheduler_address` label to differentiate the enqueue duration by query-scheduler backend. #5879 #6087 #6120
* [ENHANCEMENT] Store-gateway: add metric `cortex_bucket_store_blocks_loaded_by_duration` for counting the loaded number of blocks based on their duration. #6074  #6129
* [ENHANCEMENT] Expose `/sync/mutex/wait/total:seconds` Go runtime metric as `go_sync_mutex_wait_total_seconds_total` from all components. #5879
* [ENHANCEMENT] Query-scheduler: improve latency with many concurrent queriers. #5880
* [ENHANCEMENT] Ruler: add new per-tenant `cortex_ruler_queries_zero_fetched_series_total` metric to track rules that fetched no series. #5925
* [ENHANCEMENT] Implement support for `limit`, `limit_per_metric` and `metric` parameters for `<Prometheus HTTP prefix>/api/v1/metadata` endpoint. #5890
* [ENHANCEMENT] Distributor: add experimental support for storing metadata when ingesting metrics via OTLP. This makes metrics description and type available when ingesting metrics via OTLP. Enable with `-distributor.enable-otlp-metadata-storage=true`. #5693 #6035 #6254
* [ENHANCEMENT] Ingester: added support for sampling errors, which can be enabled by setting `-ingester.error-sample-rate`. This way each error will be logged once in the configured number of times. All the discarded samples will still be tracked by the `cortex_discarded_samples_total` metric. #5584 #6014
* [ENHANCEMENT] Ruler: Fetch secrets used to configure TLS on the Alertmanager client from Vault when `-vault.enabled` is true. #5239
* [ENHANCEMENT] Query-frontend: added query-sharding support for `group by` aggregation queries. #6024
* [ENHANCEMENT] Fetch secrets used to configure server-side TLS from Vault when `-vault.enabled` is true. #6052.
* [ENHANCEMENT] Packaging: add logrotate config file. #6142
* [ENHANCEMENT] Ingester: add the experimental configuration options `-blocks-storage.tsdb.head-postings-for-matchers-cache-max-bytes` and `-blocks-storage.tsdb.block-postings-for-matchers-cache-max-bytes` to enforce a limit in bytes on the `PostingsForMatchers()` cache used by ingesters (the cache limit is per TSDB head and block basis, not a global one). The experimental configuration options `-blocks-storage.tsdb.head-postings-for-matchers-cache-size` and `-blocks-storage.tsdb.block-postings-for-matchers-cache-size` have been deprecated. #6151
* [ENHANCEMENT] Ingester: use the `PostingsForMatchers()` in-memory cache for label values queries with matchers too. #6151
* [ENHANCEMENT] Ingester / store-gateway: optimized regex matchers. #6168 #6250
* [ENHANCEMENT] Distributor: Include ingester IDs in circuit breaker related metrics and logs. #6206
* [ENHANCEMENT] Querier: improve errors and logging when streaming chunks from ingesters and store-gateways. #6194 #6309
* [ENHANCEMENT] Querier: Add `cortex_querier_federation_exemplar_tenants_queried` and `cortex_querier_federation_tenants_queried` metrics to track the number of tenants queried by multi-tenant queries. #6374 #6409
* [ENHANCEMENT] All: added an experimental `-server.grpc.num-workers` flag that configures the number of long-living workers used to process gRPC requests. This could decrease the CPU usage by reducing the number of stack allocations. #6311
* [ENHANCEMENT] All: improved IPv6 support by using the proper host:port formatting. #6311
* [ENHANCEMENT] Querier: always return error encountered during chunks streaming, rather than `the stream has already been exhausted`. #6345 #6433
* [ENHANCEMENT] Query-frontend: add `instance_enable_ipv6` to support IPv6. #6111
* [ENHANCEMENT] Store-gateway: return same detailed error messages as queriers when chunks or series limits are reached. #6347
* [ENHANCEMENT] Querier: reduce memory consumed for queries that hit store-gateways. #6348
* [ENHANCEMENT] Ruler: include corresponding trace ID with log messages associated with rule evaluation. #6379 #6520
* [ENHANCEMENT] Querier: clarify log messages and span events emitted while querying ingesters, and include both ingester name and address when relevant. #6381
* [ENHANCEMENT] Memcached: introduce new experimental configuration parameters `-<prefix>.memcached.write-buffer-size-bytes` `-<prefix>.memcached.read-buffer-size-bytes` to customise the memcached client write and read buffer size (the buffer is allocated for each memcached connection). #6468
* [ENHANCEMENT] Ingester, Distributor: added experimental support for rejecting push requests received via gRPC before reading them into memory, if ingester or distributor is unable to accept the request. This is activated by using `-ingester.limit-inflight-requests-using-grpc-method-limiter` for ingester, and `-distributor.limit-inflight-requests-using-grpc-method-limiter` for distributor. #5976 #6300
* [ENHANCEMENT] Add capability in store-gateways to accept number of tokens through config. `-store-gateway.sharding-ring.num-tokens`, `default-value=512` #4863
* [ENHANCEMENT] Query-frontend: return warnings generated during query evaluation. #6391
* [ENHANCEMENT] Server: Add the option `-server.http-read-header-timeout` to enable specifying a timeout for reading HTTP request headers. It defaults to 0, in which case reading of headers can take up to `-server.http-read-timeout`, leaving no time for reading body, if there's any. #6517
* [ENHANCEMENT] Add connection-string option, `-<prefix>.azure.connection-string`, for Azure Blob Storage. #6487
* [ENHANCEMENT] Ingester: Add `-ingester.instance-limits.max-inflight-push-requests-bytes`. This limit protects the ingester against requests that together may cause an OOM. #6492
* [ENHANCEMENT] Ingester: add new per-tenant `cortex_ingester_local_limits` metric to expose the calculated local per-tenant limits seen at each ingester. Exports the local per-tenant series limit with label `{limit="max_global_series_per_user"}` #6403
* [ENHANCEMENT] Query-frontend: added "queue_time_seconds" field to "query stats" log. This is total time that query and subqueries spent in the queue, before queriers picked it up. #6537
* [ENHANCEMENT] Server: Add `-server.report-grpc-codes-in-instrumentation-label-enabled` CLI flag to specify whether gRPC status codes should be used in `status_code` label of `cortex_request_duration_seconds` metric. It defaults to false, meaning that successful and erroneous gRPC status codes are represented with `success` and `error` respectively. #6562
* [ENHANCEMENT] Server: Add `-ingester.client.report-grpc-codes-in-instrumentation-label-enabled` CLI flag to specify whether gRPC status codes should be used in `status_code` label of `cortex_ingester_client_request_duration_seconds` metric. It defaults to false, meaning that successful and erroneous gRPC status codes are represented with `2xx` and `error` respectively. #6562
* [ENHANCEMENT] Server: Add `-server.http-log-closed-connections-without-response-enabled` option to log details about connections to HTTP server that were closed before any data was sent back. This can happen if client doesn't manage to send complete HTTP headers before timeout. #6612
* [ENHANCEMENT] Query-frontend: include length of query, time since the earliest and latest points of a query, time since the earliest and latest points of a query, cached/uncached bytes in "query stats" logs. Time parameters (start/end/time) are always formatted as RFC3339 now. #6473 #6477 #6709 #6710
* [ENHANCEMENT] Query-frontend: `-query-frontend.align-queries-with-step` has been moved from a global flag to a per-tenant override. #6714
* [ENHANCEMENT] Distributor: added support for reducing the resolution of native histogram samples upon ingestion if the sample has too many buckets compared to `-validation.max-native-histogram-buckets`. This is enabled by default and can be turned off by setting `-validation.reduce-native-histogram-over-max-buckets` to `false`. #6535
* [ENHANCEMENT] Query-frontend: optionally wait for the frontend to complete startup if requests are received while the frontend is still starting. Disabled by default, set `-query-frontend.not-running-timeout` to a non-zero value to enable. #6621
* [ENHANCEMENT] Distributor: Include source IPs in OTLP push handler logs. #6652
* [ENHANCEMENT] Query-frontend: return clearer error message when a query request is received while shutting down. #6675
* [ENHANCEMENT] Querier: return clearer error message when a query request is cancelled by the caller. #6697
* [ENHANCEMENT] Compactor: Mark corrupted blocks for no-compaction to avoid blocking compactor future runs. #6588
* [ENHANCEMENT] Distributor: Added an experimental configuration option `distributor.ingestion-burst-factor` that overrides the `distributor.ingestion-burst-size` option if set. The `distributor.ingestion-burst-factor` is used to set the underlying ingestion rate limiter token bucket's burst size to a multiple of the per distributor `distributor.ingestion-rate-limit` and the `distributor.ingestion-burst-factor`. This is disabled by default. #6662
* [ENHANCEMENT] Add debug message to track tenants sending queries that are not able to benefit from caches. #6732
* [BUGFIX] Distributor: return server overload error in the event of exceeding the ingestion rate limit. #6549
* [BUGFIX] Ring: Ensure network addresses used for component hash rings are formatted correctly when using IPv6. #6068
* [BUGFIX] Query-scheduler: don't retain connections from queriers that have shut down, leading to gradually increasing enqueue latency over time. #6100 #6145
* [BUGFIX] Ingester: prevent query logic from continuing to execute after queries are canceled. #6085
* [BUGFIX] Ensure correct nesting of children of the `querier.Select` tracing span. #6085
* [BUGFIX] Packaging: fix preremove script preventing upgrades on RHEL based OS. #6067
* [BUGFIX] Querier: return actual error rather than `attempted to read series at index XXX from stream, but the stream has already been exhausted` (or even no error at all) when streaming chunks from ingesters or store-gateways is enabled and an error occurs while streaming chunks. #6346
* [BUGFIX] Querier: reduce log volume when querying ingesters with zone-awareness enabled and one or more instances in a single zone unavailable. #6381
* [BUGFIX] Querier: don't try to query further ingesters if ingester query request minimization is enabled and a query limit is reached as a result of the responses from the initial set of ingesters. #6402
* [BUGFIX] Ingester: Don't cache context cancellation error when querying. #6446
* [BUGFIX] Ingester: don't ignore errors encountered while iterating through chunks or samples in response to a query request. #6469
* [BUGFIX] All: fix issue where traces for some inter-component gRPC calls would incorrectly show the call as failing due to cancellation. #6470
* [BUGFIX] Querier: correctly mark streaming requests to ingesters or store-gateways as successful, not cancelled, in metrics and traces. #6471 #6505
* [BUGFIX] Querier: fix issue where queries fail with "context canceled" error when an ingester or store-gateway fails healthcheck while the query is in progress. #6550
* [BUGFIX] Tracing: When creating an OpenTelemetry tracing span, add it to the context for later retrieval. #6614
* [BUGFIX] Querier: always report query results to query-frontends, even when cancelled, to ensure query-frontends don't wait for results that will otherwise never arrive. #6703
* [BUGFIX] Querier: attempt to query ingesters in PENDING state, to reduce the likelihood that scaling up the number of ingesters in multiple zones simultaneously causes a read outage. #6726 #6727
* [BUGFIX] Querier: don't cancel inflight queries from a query-scheduler if the stream between the querier and query-scheduler is broken. #6728
* [BUGFIX] Store-gateway: Fix double-counting of some duration metrics. #6616
* [BUGFIX] Fixed possible series matcher corruption leading to wrong series being included in query results. #6884

### Mixin

* [CHANGE] Dashboards: enabled reporting gRPC codes as `status_code` label in Mimir dashboards. In case of gRPC calls, the successful `status_code` label on `cortex_request_duration_seconds` and gRPC client request duration metrics has changed from 'success' and '2xx' to 'OK'. #6561
* [CHANGE] Alerts: remove `MimirGossipMembersMismatch` alert and replace it with `MimirGossipMembersTooHigh` and `MimirGossipMembersTooLow` alerts that should have a higher signal-to-noise ratio. #6508
* [ENHANCEMENT] Dashboards: Optionally show rejected requests on Mimir Writes dashboard. Useful when used together with "early request rejection" in ingester and distributor. #6132 #6556
* [ENHANCEMENT] Alerts: added a critical alert for `CompactorSkippedBlocksWithOutOfOrderChunks` when multiple blocks are affected. #6410
* [ENHANCEMENT] Dashboards: Added the min-replicas for autoscaling dashboards. #6528
* [ENHANCEMENT] Dashboards: Show queries per second for the `/api/v1/cardinality/` endpoints on the "Overview" dashboard. #6720
* [BUGFIX] Alerts: fixed issue where `GossipMembersMismatch` warning message referred to per-instance labels that were not produced by the alert query. #6146
* [BUGFIX] Dashboards: Fix autoscaling dashboard panels for KEDA > 2.9. [Requires scraping the KEDA operator for metrics since they moved](https://github.com/kedacore/keda/issues/3972). #6528
* [BUGFIX] Alerts: Fix autoscaling alerts for KEDA > 2.9. [Requires scraping the KEDA operator for metrics since they moved](https://github.com/kedacore/keda/issues/3972). #6528

### Jsonnet

* [CHANGE] Ingester: reduce `-server.grpc-max-concurrent-streams` to 500. #5666
* [CHANGE] Changed default `_config.cluster_domain` from `cluster.local` to `cluster.local.` to reduce the number of DNS lookups made by Mimir. #6389
* [CHANGE] Query-frontend: changed default `_config.autoscaling_query_frontend_cpu_target_utilization` from `1` to `0.75`. #6395
* [CHANGE] Distributor: Increase HPA scale down period such that distributors are slower to scale down after autoscaling up. #6589
* [CHANGE] Store-gateway: Change the default timeout used for index-queries caches from `200ms` to `450ms`. #6786
* [FEATURE] Store-gateway: Allow automated zone-by-zone downscaling, that can be enabled via the `store_gateway_automated_downscale_enabled` flag. It is disabled by default. #6149
* [FEATURE] Ingester: Allow to configure TSDB Head early compaction using the following `_config` parameters: #6181
  * `ingester_tsdb_head_early_compaction_enabled` (disabled by default)
  * `ingester_tsdb_head_early_compaction_reduction_percentage`
  * `ingester_tsdb_head_early_compaction_min_in_memory_series`
* [ENHANCEMENT] Double the amount of rule groups for each user tier. #5897
* [ENHANCEMENT] Set `maxUnavailable` to 0 for `distributor`, `overrides-exporter`, `querier`, `query-frontend`, `query-scheduler` `ruler-querier`, `ruler-query-frontend`, `ruler-query-scheduler` and `consul` deployments, to ensure they don't become completely unavailable during a rollout. #5924
* [ENHANCEMENT] Update rollout-operator to `v0.9.0`. #6022 #6110 #6558 #6681
* [ENHANCEMENT] Update memcached to `memcached:1.6.22-alpine`. #6585
* [ENHANCEMENT] Store-gateway: replaced the following deprecated CLI flags: #6319
  * `-blocks-storage.bucket-store.index-header-lazy-loading-enabled` replaced with `-blocks-storage.bucket-store.index-header.lazy-loading-enabled`
  * `-blocks-storage.bucket-store.index-header-lazy-loading-idle-timeout` replaced with `-blocks-storage.bucket-store.index-header.lazy-loading-idle-timeout`
* [ENHANCEMENT] Store-gateway: Allow selective enablement of store-gateway automated scaling on a per-zone basis. #6302
* [BUGFIX] Autoscaling: KEDA > 2.9 removed the ability to set metricName in the trigger metadata. To help discern which metric is used by the HPA, we set the trigger name to what was the metricName. This is available as the `scaler` label on `keda_*` metrics. #6528

### Mimirtool

* [ENHANCEMENT] Analyze Grafana: Improve support for variables in range. #6657
* [BUGFIX] Fix out of bounds error on export with large timespans and/or series count. #5700
* [BUGFIX] Fix the issue where `--read-timeout` was applied to the entire `mimirtool analyze grafana` invocation rather than to individual Grafana API calls. #5915
* [BUGFIX] Fix incorrect remote-read path joining for `mimirtool remote-read` commands on Windows. #6011
* [BUGFIX] Fix template files full path being sent in `mimirtool alertmanager load` command. #6138
* [BUGFIX] Analyze rule-file: .metricsUsed field wasn't populated. #6953

### Mimir Continuous Test

### Query-tee

### Documentation

* [ENHANCEMENT] Document the concept of native histograms and how to send them to Mimir, migration path. #5956 #6488 #6539 #6752
* [ENHANCEMENT] Document native histograms query and visualization. #6231

### Tools

* [CHANGE] tsdb-index: Rename tool to tsdb-series. #6317
* [FEATURE] tsdb-labels: Add tool to print label names and values of a TSDB block. #6317
* [ENHANCEMENT] trafficdump: Trafficdump can now parse OTEL requests. Entire request is dumped to output, there's no filtering of fields or matching of series done. #6108

## 2.10.5

### Grafana Mimir

* [ENHANCEMENT] Update Docker base images from `alpine:3.18.3` to `alpine:3.18.5`. #6897
* [BUGFIX] Fixed possible series matcher corruption leading to wrong series being included in query results. #6886

### Documentation

* [ENHANCEMENT] Document the concept of native histograms and how to send them to Mimir, migration path. #6757
* [ENHANCEMENT] Document native histograms query and visualization. #6757

## 2.10.4

### Grafana Mimir

* [BUGFIX] Update otelhttp library to v0.44.0 as a mitigation for CVE-2023-45142. #6634

## 2.10.3

### Grafana Mimir

* [BUGFIX] Update grpc-go library to 1.57.2-dev that includes a fix for a bug introduced in 1.57.1. #6419

## 2.10.2

### Grafana Mimir

* [BUGFIX] Update grpc-go library to 1.57.1 and `golang.org/x/net` to `0.17`, which include fix for CVE-2023-44487. #6349

## 2.10.1

### Grafana Mimir

* [CHANGE] Update Go version to 1.21.3. #6244 #6325
* [BUGFIX] Query-frontend: Don't retry read requests rejected by the ingester due to utilization based read path limiting. #6032
* [BUGFIX] Ingester: fix panic in WAL replay of certain native histograms. #6086

## 2.10.0

### Grafana Mimir

* [CHANGE] Store-gateway: skip verifying index header integrity upon loading. To enable verification set `blocks_storage.bucket_store.index_header.verify_on_load: true`. #5174
* [CHANGE] Querier: change the default value of the experimental `-querier.streaming-chunks-per-ingester-buffer-size` flag to 256. #5203
* [CHANGE] Querier: only initiate query requests to ingesters in the `ACTIVE` state in the ring. #5342
* [CHANGE] Querier: renamed `-querier.prefer-streaming-chunks` to `-querier.prefer-streaming-chunks-from-ingesters` to enable streaming chunks from ingesters to queriers. #5182
* [CHANGE] Querier: `-query-frontend.cache-unaligned-requests` has been moved from a global flag to a per-tenant override. #5312
* [CHANGE] Ingester: removed `cortex_ingester_shipper_dir_syncs_total` and `cortex_ingester_shipper_dir_sync_failures_total` metrics. The former metric was not much useful, and the latter was never incremented. #5396
* [CHANGE] Ingester: removed logging of errors related to hitting per-instance limits to reduce resource usage when ingesters are under pressure. #5585
* [CHANGE] gRPC clients: use default connect timeout of 5s, and therefore enable default connect backoff max delay of 5s. #5562
* [CHANGE] Ingester: the `-validation.create-grace-period` is now enforced in the ingester too, other than distributor and query-frontend. If you've configured `-validation.create-grace-period` then make sure the configuration is applied to ingesters too. #5712
* [CHANGE] Distributor: the `-validation.create-grace-period` is now enforced for examplars too in the distributor. If an examplar has timestamp greater than "now + grace_period", then the exemplar will be dropped and the metric `cortex_discarded_exemplars_total{reason="exemplar_too_far_in_future",user="..."}` increased. #5761
* [CHANGE] Query-frontend: the `-validation.create-grace-period` is now enforced in the query-frontend even when the configured value is 0. When the value is 0, the query end time range is truncated to the current real-world time. #5829
* [CHANGE] Store-gateway: deprecated configuration parameters for index header under `blocks-storage.bucket-store` and use a new configurations in `blocks-storage.bucket-store.index-header`, deprecated configuration will be removed in Mimir 2.12. Configuration changes: #5726
  * `-blocks-storage.bucket-store.index-header-lazy-loading-enabled` is deprecated, use the new configuration `-blocks-storage.bucket-store.index-header.lazy-loading-enabled`
  * `-blocks-storage.bucket-store.index-header-lazy-loading-idle-timeout` is deprecated, use the new configuration `-blocks-storage.bucket-store.index-header.lazy-loading-idle-timeout`
  * `-blocks-storage.bucket-store.index-header-lazy-loading-concurrency` is deprecated, use the new configuration `-blocks-storage.bucket-store.index-header.lazy-loading-concurrency`
* [CHANGE] Store-gateway: remove experimental fine-grained chunks caching. The following experimental configuration parameters have been removed `-blocks-storage.bucket-store.chunks-cache.fine-grained-chunks-caching-enabled`, `-blocks-storage.bucket-store.fine-grained-chunks-caching-ranges-per-series`. #5816 #5875
* [CHANGE] Ingester: remove deprecated `blocks-storage.tsdb.max-tsdb-opening-concurrency-on-startup`. #5850
* [FEATURE] Introduced `-distributor.service-overload-status-code-on-rate-limit-enabled` flag for configuring status code to 529 instead of 429 upon rate limit exhaustion. #5752
* [FEATURE] Cardinality API: added a new `count_method` parameter which enables counting active series. #5136
* [FEATURE] Query-frontend: added experimental support to cache cardinality, label names and label values query responses. The cache will be used when `-query-frontend.cache-results` is enabled, and `-query-frontend.results-cache-ttl-for-cardinality-query` or `-query-frontend.results-cache-ttl-for-labels-query` set to a value greater than 0. The following metrics have been added to track the query results cache hit ratio per `request_type`: #5212 #5235 #5426 #5524
  * `cortex_frontend_query_result_cache_requests_total{request_type="query_range|cardinality|label_names_and_values"}`
  * `cortex_frontend_query_result_cache_hits_total{request_type="query_range|cardinality|label_names_and_values"}`
* [FEATURE] Added `-<prefix>.s3.list-objects-version` flag to configure the S3 list objects version. #5099
* [FEATURE] Ingester: add optional CPU/memory utilization based read request limiting, considered experimental. Disabled by default, enable by configuring limits via both of the following flags: #5012 #5392 #5394 #5526 #5508 #5704
  * `-ingester.read-path-cpu-utilization-limit`
  * `-ingester.read-path-memory-utilization-limit`
  * `-ingester.log-utilization-based-limiter-cpu-samples`
* [FEATURE] Ruler: support filtering results from rule status endpoint by `file`, `rule_group` and `rule_name`. #5291
* [FEATURE] Ingester: add experimental support for creating tokens by using spread minimizing strategy. This can be enabled with `-ingester.ring.token-generation-strategy: spread-minimizing` and `-ingester.ring.spread-minimizing-zones: <all available zones>`. In that case `-ingester.ring.tokens-file-path` must be empty. #5308 #5324
* [FEATURE] Storegateway: Persist sparse index-headers to disk and read from disk on index-header loads instead of reconstructing. #5465 #5651 #5726
* [FEATURE] Ingester: add experimental CLI flag `-ingester.ring.spread-minimizing-join-ring-in-order` that allows an ingester to register tokens in the ring only after all previous ingesters (with ID lower than its own ID) have already been registered. #5541
* [FEATURE] Ingester: add experimental support to compact the TSDB Head when the number of in-memory series is equal or greater than `-blocks-storage.tsdb.early-head-compaction-min-in-memory-series`, and the ingester estimates that the per-tenant TSDB Head compaction will reduce in-memory series by at least `-blocks-storage.tsdb.early-head-compaction-min-estimated-series-reduction-percentage`. #5371
* [FEATURE] Ingester: add new metrics for tracking native histograms in active series: `cortex_ingester_active_native_histogram_series`, `cortex_ingester_active_native_histogram_series_custom_tracker`, `cortex_ingester_active_native_histogram_buckets`, `cortex_ingester_active_native_histogram_buckets_custom_tracker`. The first 2 are the subsets of the existing and unmodified `cortex_ingester_active_series` and `cortex_ingester_active_series_custom_tracker` respectively, only tracking native histogram series, and the last 2 are the equivalents for tracking the number of buckets in native histogram series. #5318
* [FEATURE] Add experimental CLI flag `-<prefix>.s3.native-aws-auth-enabled` that allows to enable the default credentials provider chain of the AWS SDK. #5636
* [FEATURE] Distributor: add experimental support for circuit breaking when writing to ingesters via `-ingester.client.circuit-breaker.enabled`, `-ingester.client.circuit-breaker.failure-threshold`, or `-ingester.client.circuit-breaker.cooldown-period` or their corresponding YAML. #5650
* [FEATURE] The following features are no longer considered experimental. #5701 #5872
  * Ruler storage cache (`-ruler-storage.cache.*`)
  * Exclude ingesters running in specific zones (`-ingester.ring.excluded-zones`)
  * Cardinality-based query sharding (`-query-frontend.query-sharding-target-series-per-shard`)
  * Cardinality query result caching (`-query-frontend.results-cache-ttl-for-cardinality-query`)
  * Label names and values query result caching (`-query-frontend.results-cache-ttl-for-labels-query`)
  * Query expression size limit (`-query-frontend.max-query-expression-size-bytes`)
  * Peer discovery / tenant sharding for overrides exporters (`-overrides-exporter.ring.enabled`)
  * Configuring enabled metrics in overrides exporter (`-overrides-exporter.enabled-metrics`)
  * Per-tenant results cache TTL (`-query-frontend.results-cache-ttl`, `-query-frontend.results-cache-ttl-for-out-of-order-time-window`)
  * Shutdown delay (`-shutdown-delay`)
* [FEATURE] Querier: add experimental CLI flag `-tenant-federation.max-concurrent` to adjust the max number of per-tenant queries that can be run at a time when executing a single multi-tenant query. #5874
* [FEATURE] Alertmanager: add Microsoft Teams as a supported integration. #5840
* [ENHANCEMENT] Overrides-exporter: Add new metrics for write path and alertmanager (`max_global_metadata_per_user`, `max_global_metadata_per_metric`, `request_rate`, `request_burst_size`, `alertmanager_notification_rate_limit`, `alertmanager_max_dispatcher_aggregation_groups`, `alertmanager_max_alerts_count`, `alertmanager_max_alerts_size_bytes`) and added flag `-overrides-exporter.enabled-metrics` to explicitly configure desired metrics, e.g. `-overrides-exporter.enabled-metrics=request_rate,ingestion_rate`. Default value for this flag is: `ingestion_rate,ingestion_burst_size,max_global_series_per_user,max_global_series_per_metric,max_global_exemplars_per_user,max_fetched_chunks_per_query,max_fetched_series_per_query,ruler_max_rules_per_rule_group,ruler_max_rule_groups_per_tenant`. #5376
* [ENHANCEMENT] Cardinality API: when zone aware replication is enabled, the label values cardinality API can now tolerate single zone failure #5178
* [ENHANCEMENT] Distributor: optimize sending requests to ingesters when incoming requests don't need to be modified. For now this feature can be disabled by setting `-timeseries-unmarshal-caching-optimization-enabled=false`. #5137
* [ENHANCEMENT] Add advanced CLI flags to control gRPC client behaviour: #5161
  * `-<prefix>.connect-timeout`
  * `-<prefix>.connect-backoff-base-delay`
  * `-<prefix>.connect-backoff-max-delay`
  * `-<prefix>.initial-stream-window-size`
  * `-<prefix>.initial-connection-window-size`
* [ENHANCEMENT] Query-frontend: added "response_size_bytes" field to "query stats" log. #5196
* [ENHANCEMENT] Querier: refine error messages for per-tenant query limits, informing the user of the preferred strategy for not hitting the limit, in addition to how they may tweak the limit. #5059
* [ENHANCEMENT] Distributor: optimize sending of requests to ingesters by reusing memory buffers for marshalling requests. This optimization can be enabled by setting `-distributor.write-requests-buffer-pooling-enabled` to `true`. #5195 #5805 #5830
* [ENHANCEMENT] Querier: add experimental `-querier.minimize-ingester-requests` option to initially query only the minimum set of ingesters required to reach quorum. #5202 #5259 #5263
* [ENHANCEMENT] Querier: improve error message when streaming chunks from ingesters to queriers and a query limit is reached. #5245
* [ENHANCEMENT] Use new data structure for labels, to reduce memory consumption. #3555 #5731
* [ENHANCEMENT] Update alpine base image to 3.18.2. #5276
* [ENHANCEMENT] Ruler: add `cortex_ruler_sync_rules_duration_seconds` metric, tracking the time spent syncing all rule groups owned by the ruler instance. #5311
* [ENHANCEMENT] Store-gateway: add experimental `blocks-storage.bucket-store.index-header-lazy-loading-concurrency` config option to limit the number of concurrent index-headers loads when lazy loading. #5313 #5605
* [ENHANCEMENT] Ingester and querier: improve level of detail in traces emitted for queries that hit ingesters. #5315
* [ENHANCEMENT] Querier: add `cortex_querier_queries_rejected_total` metric that counts the number of queries rejected due to hitting a limit (eg. max series per query or max chunks per query). #5316 #5440 #5450
* [ENHANCEMENT] Querier: add experimental `-querier.minimize-ingester-requests-hedging-delay` option to initiate requests to further ingesters when request minimisation is enabled and not all initial requests have completed. #5368
* [ENHANCEMENT] Clarify docs for `-ingester.client.*` flags to make it clear that these are used by both queriers and distributors. #5375
* [ENHANCEMENT] Querier and store-gateway: add experimental support for streaming chunks from store-gateways to queriers while evaluating queries. This can be enabled with `-querier.prefer-streaming-chunks-from-store-gateways=true`. #5182
* [ENHANCEMENT] Querier: enforce `max-chunks-per-query` limit earlier in query processing when streaming chunks from ingesters to queriers to avoid unnecessarily consuming resources for queries that will be aborted. #5369 #5447
* [ENHANCEMENT] Ingester: added `cortex_ingester_shipper_last_successful_upload_timestamp_seconds` metric tracking the last successful TSDB block uploaded to the bucket (unix timestamp in seconds). #5396
* [ENHANCEMENT] Ingester: add two metrics tracking resource utilization calculated by utilization based limiter: #5496
  * `cortex_ingester_utilization_limiter_current_cpu_load`: The current exponential weighted moving average of the ingester's CPU load
  * `cortex_ingester_utilization_limiter_current_memory_usage_bytes`: The current ingester memory utilization
* [ENHANCEMENT] Ruler: added `insight=true` field to ruler's prometheus component for rule evaluation logs. #5510
* [ENHANCEMENT] Distributor Ingester: add metrics to count the number of requests rejected for hitting per-instance limits, `cortex_distributor_instance_rejected_requests_total` and `cortex_ingester_instance_rejected_requests_total` respectively. #5551
* [ENHANCEMENT] Distributor: add support for ingesting exponential histograms that are over the native histogram scale limit of 8 in OpenTelemetry format by downscaling them. #5532 #5607
* [ENHANCEMENT] General: buffered logging: #5506
  * `-log.buffered` CLI flag enable buffered logging.
* [ENHANCEMENT] Distributor: add more detailed information to traces generated while processing OTLP write requests. #5539
* [ENHANCEMENT] Distributor: improve performance ingesting OTLP payloads. #5531 #5607 #5616
* [ENHANCEMENT] Ingester: optimize label-values with matchers call when number of matched series is small. #5600
* [ENHANCEMENT] Compactor: delete bucket-index, markers and debug files if there are no blocks left in the bucket index. This cleanup must be enabled by using `-compactor.no-blocks-file-cleanup-enabled` option. #5648
* [ENHANCEMENT] Ingester: reduce memory usage of active series tracker. #5665
* [ENHANCEMENT] Store-gateway: added `-store-gateway.sharding-ring.auto-forget-enabled` configuration parameter to control whether store-gateway auto-forget feature should be enabled or disabled (enabled by default). #5702
* [ENHANCEMENT] Compactor: added per tenant block upload counters `cortex_block_upload_api_blocks_total`, `cortex_block_upload_api_bytes_total`, and `cortex_block_upload_api_files_total`. #5738
* [ENHANCEMENT] Compactor: verify time range of compacted block(s) matches the time range of input blocks. #5760
* [ENHANCEMENT] Querier: improved observability of calls to ingesters during queries. #5724
* [ENHANCEMENT] Compactor: block backfilling logging is now more verbose. #5711
* [ENHANCEMENT] Added support to rate limit application logs: #5764
  * `-log.rate-limit-enabled`
  * `-log.rate-limit-logs-per-second`
  * `-log.rate-limit-logs-per-second-burst`
* [ENHANCEMENT] Ingester: added `cortex_ingester_tsdb_head_min_timestamp_seconds` and `cortex_ingester_tsdb_head_max_timestamp_seconds` metrics which return min and max time of all TSDB Heads open in an ingester. #5786 #5815
* [ENHANCEMENT] Querier: cancel query requests to ingesters in a zone upon first error received from the zone, to reduce wasted effort spent computing results that won't be used #5764
* [ENHANCEMENT] All: improve tracing of internal HTTP requests sent over httpgrpc. #5782
* [ENHANCEMENT] Querier: add experimental per-query chunks limit based on an estimate of the number of chunks that will be sent from ingesters and store-gateways that is enforced earlier during query evaluation. This limit is disabled by default and can be configured with `-querier.max-estimated-fetched-chunks-per-query-multiplier`. #5765
* [ENHANCEMENT] Ingester: add UI for listing tenants with TSDB on given ingester and viewing details of tenants's TSDB on given ingester. #5803 #5824
* [ENHANCEMENT] Querier: improve observability of calls to store-gateways during queries. #5809
* [ENHANCEMENT] Query-frontend: improve tracing of interactions with query-scheduler. #5818
* [ENHANCEMENT] Query-scheduler: improve tracing of requests when request is rejected by query-scheduler. #5848
* [ENHANCEMENT] Ingester: avoid logging some errors that could cause logging contention. #5494 #5581
* [ENHANCEMENT] Store-gateway: wait for query gate after loading blocks. #5507
* [ENHANCEMENT] Store-gateway: always include `__name__` posting group in selection in order to reduce the number of object storage API calls. #5246
* [ENHANCEMENT] Ingester: track active series by ref instead of hash/labels to reduce memory usage. #5134 #5193
* [ENHANCEMENT] Go: updated to 1.21.1. #5955 #5960
* [ENHANCEMENT] Alertmanager: updated to alertmanager 0.26.0. #5840
* [BUGFIX] Ingester: Handle when previous ring state is leaving and the number of tokens has changed. #5204
* [BUGFIX] Querier: fix issue where queries that use the `timestamp()` function fail with `execution: attempted to read series at index 0 from stream, but the stream has already been exhausted` if streaming chunks from ingesters to queriers is enabled. #5370
* [BUGFIX] memberlist: bring back `memberlist_client_kv_store_count` metric that used to exist in Cortex, but got lost during dskit updates before Mimir 2.0. #5377
* [BUGFIX] Querier: pass on HTTP 503 query response code. #5364
* [BUGFIX] Store-gateway: Fix issue where stopping a store-gateway could cause all store-gateways to unload all blocks. #5464
* [BUGFIX] Allocate ballast in smaller blocks to avoid problem when entire ballast was kept in memory working set. #5565
* [BUGFIX] Querier: retry frontend result notification when an error is returned. #5591
* [BUGFIX] Querier: fix issue where `cortex_ingester_client_request_duration_seconds` metric did not include streaming query requests that did not return any series. #5695
* [BUGFIX] Ingester: fix ActiveSeries tracker double-counting series that have been deleted from the Head while still being active and then recreated again. #5678
* [BUGFIX] Ingester: don't set "last update time" of TSDB into the future when opening TSDB. This could prevent detecting of idle TSDB for a long time, if sample in distant future was ingested. #5787
* [BUGFIX] Store-gateway: fix bug when lazy index header could be closed prematurely even when still in use. #5795
* [BUGFIX] Ruler: gracefully shut down rule evaluations. #5778
* [BUGFIX] Querier: fix performance when ingesters stream samples. #5836
* [BUGFIX] Ingester: fix spurious `not found` errors on label values API during head compaction. #5957
* [BUGFIX] All: updated Minio object storage client from 7.0.62 to 7.0.63 to fix auto-detection of AWS GovCloud environments. #5905

### Mixin

* [CHANGE] Dashboards: show all workloads in selected namespace on "rollout progress" dashboard. #5113
* [CHANGE] Dashboards: show the number of updated and ready pods for each workload in the "rollout progress" panel on the "rollout progress" dashboard. #5113
* [CHANGE] Dashboards: removed "Query results cache misses" panel on the "Mimir / Queries" dashboard. #5423
* [CHANGE] Dashboards: default to shared crosshair on all dashboards. #5489
* [CHANGE] Dashboards: sort variable drop-down lists from A to Z, rather than Z to A. #5490
* [CHANGE] Alerts: removed `MimirProvisioningTooManyActiveSeries` alert. You should configure `-ingester.instance-limits.max-series` and rely on `MimirIngesterReachingSeriesLimit` alert instead. #5593
* [CHANGE] Alerts: removed `MimirProvisioningTooManyWrites` alert. The alerting threshold used in this alert was chosen arbitrarily and ingesters receiving an higher number of samples / sec don't necessarily have any issue. You should rely on SLOs metrics and alerts instead. #5706
* [CHANGE] Alerts: don't raise `MimirRequestErrors` or `MimirRequestLatency` alert for the `/debug/pprof` endpoint. #5826
* [ENHANCEMENT] Dashboards: adjust layout of "rollout progress" dashboard panels so that the "rollout progress" panel doesn't require scrolling. #5113
* [ENHANCEMENT] Dashboards: show container name first in "pods count per version" panel on "rollout progress" dashboard. #5113
* [ENHANCEMENT] Dashboards: show time spend waiting for turn when lazy loading index headers in the "index-header lazy load gate latency" panel on the "queries" dashboard. #5313
* [ENHANCEMENT] Dashboards: split query results cache hit ratio by request type in "Query results cache hit ratio" panel on the "Mimir / Queries" dashboard. #5423
* [ENHANCEMENT] Dashboards: add "rejected queries" panel to "queries" dashboard. #5429
* [ENHANCEMENT] Dashboards: add native histogram active series and active buckets to "tenants" dashboard. #5543
* [ENHANCEMENT] Dashboards: add panels to "Mimir / Writes" for requests rejected for per-instance limits. #5638
* [ENHANCEMENT] Dashboards: rename "Blocks currently loaded" to "Blocks currently owned" in the "Mimir / Queries" dashboard. #5705
* [ENHANCEMENT] Alerts: Add `MimirIngestedDataTooFarInTheFuture` warning alert that triggers when Mimir ingests sample with timestamp more than 1h in the future. #5822
* [BUGFIX] Alerts: fix `MimirIngesterRestarts` to fire only when the ingester container is restarted, excluding the cases the pod is rescheduled. #5397
* [BUGFIX] Dashboards: fix "unhealthy pods" panel on "rollout progress" dashboard showing only a number rather than the name of the workload and the number of unhealthy pods if only one workload has unhealthy pods. #5113 #5200
* [BUGFIX] Alerts: fixed `MimirIngesterHasNotShippedBlocks` and `MimirIngesterHasNotShippedBlocksSinceStart` alerts. #5396
* [BUGFIX] Alerts: Fix `MimirGossipMembersMismatch` to include `admin-api` and custom compactor pods. `admin-api` is a GEM component. #5641 #5797
* [BUGFIX] Dashboards: fix autoscaling dashboard panels that could show multiple series for a single component. #5810
* [BUGFIX] Dashboards: fix ruler-querier scaling metric panel query and split into CPU and memory scaling metric panels. #5739

### Jsonnet

* [CHANGE] Removed `_config.querier.concurrency` configuration option and replaced it with `_config.querier_max_concurrency` and `_config.ruler_querier_max_concurrency` to allow to easily fine tune it for different querier deployments. #5322
* [CHANGE] Change `_config.multi_zone_ingester_max_unavailable` to 50. #5327
* [CHANGE] Change distributors rolling update strategy configuration: `maxSurge` and `maxUnavailable` are set to `15%` and `0`. #5714
* [FEATURE] Alertmanager: Add horizontal pod autoscaler config, that can be enabled using `autoscaling_alertmanager_enabled: true`. #5194 #5249
* [ENHANCEMENT] Enable the `track_sizes` feature for Memcached pods to help determine cache efficiency. #5209
* [ENHANCEMENT] Add per-container map for environment variables. #5181
* [ENHANCEMENT] Add `PodDisruptionBudget`s for compactor, continuous-test, distributor, overrides-exporter, querier, query-frontend, query-scheduler, rollout-operator, ruler, ruler-querier, ruler-query-frontend, ruler-query-scheduler, and all memcached workloads. #5098
* [ENHANCEMENT] Ruler: configure the ruler storage cache when the metadata cache is enabled. #5326 #5334
* [ENHANCEMENT] Shuffle-sharding: ingester shards in user-classes can now be configured to target different series and limit percentage utilization through `_config.shuffle_sharding.target_series_per_ingester` and `_config.shuffle_sharding.target_utilization_percentage` values. #5470
* [ENHANCEMENT] Distributor: allow adjustment of the targeted CPU usage as a percentage of requested CPU. This can be adjusted with `_config.autoscaling_distributor_cpu_target_utilization`. #5525
* [ENHANCEMENT] Ruler: add configuration option `_config.ruler_remote_evaluation_max_query_response_size_bytes` to easily set the maximum query response size allowed (in bytes). #5592
* [ENHANCEMENT] Distributor: dynamically set `GOMAXPROCS` based on the CPU request. This should reduce distributor CPU utilization, assuming the CPU request is set to a value close to the actual utilization. #5588
* [ENHANCEMENT] Querier: dynamically set `GOMAXPROCS` based on the CPU request. This should reduce noisy neighbour issues created by the querier, whose CPU utilization could eventually saturate the Kubernetes node if unbounded. #5646 #5658
* [ENHANCEMENT] Allow to remove an entry from the configured environment variable for a given component, setting the environment value to `null` in the `*_env_map` objects (e.g. `store_gateway_env_map+:: { 'field': null}`). #5599
* [ENHANCEMENT] Allow overriding the default number of replicas for `etcd`. #5589
* [ENHANCEMENT] Memcached: reduce memory request for results, chunks and metadata caches. The requested memory is 5% greater than the configured memcached max cache size. #5661
* [ENHANCEMENT] Autoscaling: Add the following configuration options to fine tune autoscaler target utilization: #5679 #5682 #5689
  * `autoscaling_querier_target_utilization` (defaults to `0.75`)
  * `autoscaling_mimir_read_target_utilization` (defaults to `0.75`)
  * `autoscaling_ruler_querier_cpu_target_utilization` (defaults to `1`)
  * `autoscaling_distributor_memory_target_utilization` (defaults to `1`)
  * `autoscaling_ruler_cpu_target_utilization` (defaults to `1`)
  * `autoscaling_query_frontend_cpu_target_utilization` (defaults to `1`)
  * `autoscaling_ruler_query_frontend_cpu_target_utilization` (defaults to `1`)
  * `autoscaling_alertmanager_cpu_target_utilization` (defaults to `1`)
* [ENHANCEMENT] Gossip-ring: add appProtocol for istio compatibility. #5680
* [ENHANCEMENT] Add _config.commonConfig to allow adding common configuration parameters for all Mimir components. #5703
* [ENHANCEMENT] Update rollout-operator to `v0.7.0`. #5718
* [ENHANCEMENT] Increase the default rollout speed for store-gateway when lazy loading is disabled. #5823
* [ENHANCEMENT] Add autoscaling on memory for ruler-queriers. #5739
* [ENHANCEMENT] Deduplicate scaled object creation for most objects that scale on CPU and memory. #6411
* [BUGFIX] Fix compilation when index, chunks or metadata caches are disabled. #5710
* [BUGFIX] Autoscaling: treat OOMing containers as though they are using their full memory request. #5739
* [BUGFIX] Autoscaling: if no containers are up, report 0 memory usage instead of no data. #6411

### Mimirtool

* [ENHANCEMENT] Mimirtool uses paging to fetch all dashboards from Grafana when running `mimirtool analyse grafana`. This allows the tool to work correctly when running against Grafana instances with more than a 1000 dashboards. #5825
* [ENHANCEMENT] Extract metric name from queries that have a `__name__` matcher. #5911
* [BUGFIX] Mimirtool no longer parses label names as metric names when handling templating variables that are populated using `label_values(<label_name>)` when running `mimirtool analyse grafana`. #5832
* [BUGFIX] Fix panic when analyzing a grafana dashboard with multiline queries in templating variables. #5911

### Query-tee

* [CHANGE] Proxy `Content-Type` response header from backend. Previously `Content-Type: text/plain; charset=utf-8` was returned on all requests. #5183
* [CHANGE] Increase default value of `-proxy.compare-skip-recent-samples` to avoid racing with recording rule evaluation. #5561
* [CHANGE] Add `-backend.skip-tls-verify` to optionally skip TLS verification on backends. #5656

### Documentation

* [CHANGE] Fix reference to `get-started` documentation directory. #5476
* [CHANGE] Fix link to external OTLP/HTTP documentation.
* [ENHANCEMENT] Improved `MimirRulerTooManyFailedQueries` runbook. #5586
* [ENHANCEMENT] Improved "Recover accidentally deleted blocks" runbook. #5620
* [ENHANCEMENT] Documented options and trade-offs to query label names and values. #5582
* [ENHANCEMENT] Improved `MimirRequestErrors` runbook for alertmanager. #5694

### Tools

* [CHANGE] copyblocks: add support for S3 and the ability to copy between different object storage services. Due to this, the `-source-service` and `-destination-service` flags are now required and the `-service` flag has been removed. #5486
* [FEATURE] undelete-block-gcs: Added new tool for undeleting blocks on GCS storage. #5610 #5855
* [FEATURE] wal-reader: Added new tool for printing entries in TSDB WAL. #5780
* [ENHANCEMENT] ulidtime: add -seconds flag to print timestamps as Unix timestamps. #5621
* [ENHANCEMENT] ulidtime: exit with status code 1 if some ULIDs can't be parsed. #5621
* [ENHANCEMENT] tsdb-index-toc: added index-header size estimates. #5652
* [BUGFIX] Stop tools from panicking when `-help` flag is passed. #5412
* [BUGFIX] Remove github.com/golang/glog command line flags from tools. #5413

## 2.9.4

### Grafana Mimir

* [ENHANCEMENT] Update Docker base images from `alpine:3.18.3` to `alpine:3.18.5`. #6895

## 2.9.3

### Grafana Mimir

* [BUGFIX] Update `go.opentelemetry.io/contrib/instrumentation/net/http/otelhttp` to `0.44` which includes a fix for CVE-2023-45142. #6637

## 2.9.2

### Grafana Mimir

* [BUGFIX] Update grpc-go library to 1.56.3 and `golang.org/x/net` to `0.17`, which include fix for CVE-2023-44487. #6353 #6364

## 2.9.1

### Grafana Mimir

* [ENHANCEMENT] Update alpine base image to 3.18.3. #6021

## 2.9.0

### Grafana Mimir

* [CHANGE] Store-gateway: change expanded postings, postings, and label values index cache key format. These caches will be invalidated when rolling out the new Mimir version. #4770 #4978 #5037
* [CHANGE] Distributor: remove the "forwarding" feature as it isn't necessary anymore. #4876
* [CHANGE] Query-frontend: Change the default value of `-query-frontend.query-sharding-max-regexp-size-bytes` from `0` to `4096`. #4932
* [CHANGE] Querier: `-querier.query-ingesters-within` has been moved from a global flag to a per-tenant override. #4287
* [CHANGE] Querier: Use `-blocks-storage.tsdb.retention-period` instead of `-querier.query-ingesters-within` for calculating the lookback period for shuffle sharded ingesters. Setting `-querier.query-ingesters-within=0` no longer disables shuffle sharding on the read path. #4287
* [CHANGE] Block upload: `/api/v1/upload/block/{block}/files` endpoint now allows file uploads with no `Content-Length`. #4956
* [CHANGE] Store-gateway: deprecate configuration parameters for chunk pooling, they will be removed in Mimir 2.11. The following options are now also ignored: #4996
  * `-blocks-storage.bucket-store.max-chunk-pool-bytes`
  * `-blocks-storage.bucket-store.chunk-pool-min-bucket-size-bytes`
  * `-blocks-storage.bucket-store.chunk-pool-max-bucket-size-bytes`
* [CHANGE] Store-gateway: remove metrics `cortex_bucket_store_chunk_pool_requested_bytes_total` and `cortex_bucket_store_chunk_pool_returned_bytes_total`. #4996
* [CHANGE] Compactor: change default of `-compactor.partial-block-deletion-delay` to `1d`. This will automatically clean up partial blocks that were a result of failed block upload or deletion. #5026
* [CHANGE] Compactor: the deprecated configuration parameter `-compactor.consistency-delay` has been removed. #5050
* [CHANGE] Store-gateway: the deprecated configuration parameter `-blocks-storage.bucket-store.consistency-delay` has been removed. #5050
* [CHANGE] The configuration parameter `-blocks-storage.bucket-store.bucket-index.enabled` has been deprecated and will be removed in Mimir 2.11. Mimir is running by default with the bucket index enabled since version 2.0, and starting from the version 2.11 it will not be possible to disable it. #5051
* [CHANGE] The configuration parameters `-querier.iterators` and `-query.batch-iterators` have been deprecated and will be removed in Mimir 2.11. Mimir runs by default with `-querier.batch-iterators=true`, and starting from version 2.11 it will not be possible to change this. #5114
* [CHANGE] Compactor: change default of `-compactor.first-level-compaction-wait-period` to 25m. #5128
* [CHANGE] Ruler: changed default of `-ruler.poll-interval` from `1m` to `10m`. Starting from this release, the configured rule groups will also be re-synced each time they're modified calling the ruler configuration API. #5170
* [FEATURE] Query-frontend: add `-query-frontend.log-query-request-headers` to enable logging of request headers in query logs. #5030
* [FEATURE] Store-gateway: add experimental feature to retain lazy-loaded index headers between restarts by eagerly loading them during startup. This is disabled by default and can only be enabled if lazy loading is enabled. To enable this set the following: #5606
  * `-blocks-storage.bucket-store.index-header-lazy-loading-enabled` must be set to true
  * `-blocks-storage.bucket-store.index-header.eager-loading-startup-enabled` must be set to true
* [ENHANCEMENT] Add per-tenant limit `-validation.max-native-histogram-buckets` to be able to ignore native histogram samples that have too many buckets. #4765
* [ENHANCEMENT] Store-gateway: reduce memory usage in some LabelValues calls. #4789
* [ENHANCEMENT] Store-gateway: add a `stage` label to the metric `cortex_bucket_store_series_data_touched`. This label now applies to `data_type="chunks"` and `data_type="series"`. The `stage` label has 2 values: `processed` - the number of series that parsed - and `returned` - the number of series selected from the processed bytes to satisfy the query. #4797 #4830
* [ENHANCEMENT] Distributor: make `__meta_tenant_id` label available in relabeling rules configured via `metric_relabel_configs`. #4725
* [ENHANCEMENT] Compactor: added the configurable limit `compactor.block-upload-max-block-size-bytes` or `compactor_block_upload_max_block_size_bytes` to limit the byte size of uploaded or validated blocks. #4680
* [ENHANCEMENT] Querier: reduce CPU utilisation when shuffle sharding is enabled with large shard sizes. #4851
* [ENHANCEMENT] Packaging: facilitate configuration management by instructing systemd to start mimir with a configuration file. #4810
* [ENHANCEMENT] Store-gateway: reduce memory allocations when looking up postings from cache. #4861 #4869 #4962 #5047
* [ENHANCEMENT] Store-gateway: retain only necessary bytes when reading series from the bucket. #4926
* [ENHANCEMENT] Ingester, store-gateway: clear the shutdown marker after a successful shutdown to enable reusing their persistent volumes in case the ingester or store-gateway is restarted. #4985
* [ENHANCEMENT] Store-gateway, query-frontend: Reduced memory allocations when looking up cached entries from Memcached. #4862
* [ENHANCEMENT] Alertmanager: Add additional template function `queryFromGeneratorURL` returning query URL decoded query from the `GeneratorURL` field of an alert. #4301
* [ENHANCEMENT] Ruler: added experimental ruler storage cache support. The cache should reduce the number of "list objects" API calls issued to the object storage when there are 2+ ruler replicas running in a Mimir cluster. The cache can be configured setting `-ruler-storage.cache.*` CLI flags or their respective YAML config options. #4950 #5054
* [ENHANCEMENT] Store-gateway: added HTTP `/store-gateway/prepare-shutdown` endpoint for gracefully scaling down of store-gateways. A gauge `cortex_store_gateway_prepare_shutdown_requested` has been introduced for tracing this process. #4955
* [ENHANCEMENT] Updated Kuberesolver dependency (github.com/sercand/kuberesolver) from v2.4.0 to v4.0.0 and gRPC dependency (google.golang.org/grpc) from v1.47.0 to v1.53.0. #4922
* [ENHANCEMENT] Introduced new options for logging HTTP request headers: `-server.log-request-headers` enables logging HTTP request headers, `-server.log-request-headers-exclude-list` lists headers which should not be logged. #4922
* [ENHANCEMENT] Block upload: `/api/v1/upload/block/{block}/files` endpoint now disables read and write HTTP timeout, overriding `-server.http-read-timeout` and `-server.http-write-timeout` values. This is done to allow large file uploads to succeed. #4956
* [ENHANCEMENT] Alertmanager: Introduce new metrics from upstream. #4918
  * `cortex_alertmanager_notifications_failed_total` (added `reason` label)
  * `cortex_alertmanager_nflog_maintenance_total`
  * `cortex_alertmanager_nflog_maintenance_errors_total`
  * `cortex_alertmanager_silences_maintenance_total`
  * `cortex_alertmanager_silences_maintenance_errors_total`
* [ENHANCEMENT] Add native histogram support for `cortex_request_duration_seconds` metric family. #4987
* [ENHANCEMENT] Ruler: do not list rule groups in the object storage for disabled tenants. #5004
* [ENHANCEMENT] Query-frontend and querier: add HTTP API endpoint `<prometheus-http-prefix>/api/v1/format_query` to format a PromQL query. #4373
* [ENHANCEMENT] Query-frontend: Add `cortex_query_frontend_regexp_matcher_count` and `cortex_query_frontend_regexp_matcher_optimized_count` metrics to track optimization of regular expression label matchers. #4813
* [ENHANCEMENT] Alertmanager: Add configuration option to enable or disable the deletion of alertmanager state from object storage. This is useful when migrating alertmanager tenants from one cluster to another, because it avoids a condition where the state object is copied but then deleted before the configuration object is copied. #4989
* [ENHANCEMENT] Querier: only use the minimum set of chunks from ingesters when querying, and cancel unnecessary requests to ingesters sooner if we know their results won't be used. #5016
* [ENHANCEMENT] Add `-enable-go-runtime-metrics` flag to expose all go runtime metrics as Prometheus metrics. #5009
* [ENHANCEMENT] Ruler: trigger a synchronization of tenant's rule groups as soon as they change the rules configuration via API. This synchronization is in addition of the periodic syncing done every `-ruler.poll-interval`. The new behavior is enabled by default, but can be disabled with `-ruler.sync-rules-on-changes-enabled=false` (configurable on a per-tenant basis too). If you disable the new behaviour, then you may want to revert `-ruler.poll-interval` to `1m`. #4975 #5053 #5115 #5170
* [ENHANCEMENT] Distributor: Improve invalid tenant shard size error message. #5024
* [ENHANCEMENT] Store-gateway: record index header loading time separately in `cortex_bucket_store_series_request_stage_duration_seconds{stage="load_index_header"}`. Now index header loading will be visible in the "Mimir / Queries" dashboard in the "Series request p99/average latency" panels. #5011 #5062
* [ENHANCEMENT] Querier and ingester: add experimental support for streaming chunks from ingesters to queriers while evaluating queries. This can be enabled with `-querier.prefer-streaming-chunks=true`. #4886 #5078 #5094 #5126
* [ENHANCEMENT] Update Docker base images from `alpine:3.17.3` to `alpine:3.18.0`. #5065
* [ENHANCEMENT] Compactor: reduced the number of "object exists" API calls issued by the compactor to the object storage when syncing block's `meta.json` files. #5063
* [ENHANCEMENT] Distributor: Push request rate limits (`-distributor.request-rate-limit` and `-distributor.request-burst-size`) and their associated YAML configuration are now stable. #5124
* [ENHANCEMENT] Go: updated to 1.20.5. #5185
* [ENHANCEMENT] Update alpine base image to 3.18.2. #5274 #5276
* [BUGFIX] Metadata API: Mimir will now return an empty object when no metadata is available, matching Prometheus. #4782
* [BUGFIX] Store-gateway: add collision detection on expanded postings and individual postings cache keys. #4770
* [BUGFIX] Ruler: Support the `type=alert|record` query parameter for the API endpoint `<prometheus-http-prefix>/api/v1/rules`. #4302
* [BUGFIX] Backend: Check that alertmanager's data-dir doesn't overlap with bucket-sync dir. #4921
* [BUGFIX] Alertmanager: Allow to rate-limit webex, telegram and discord notifications. #4979
* [BUGFIX] Store-gateway: panics when decoding LabelValues responses that contain more than 655360 values. These responses are no longer cached. #5021
* [BUGFIX] Querier: don't leak memory when processing query requests from query-frontends (ie. when the query-scheduler is disabled). #5199

### Documentation

* [ENHANCEMENT] Improve `MimirIngesterReachingTenantsLimit` runbook. #4744 #4752
* [ENHANCEMENT] Add `symbol table size exceeds` case to `MimirCompactorHasNotSuccessfullyRunCompaction` runbook. #4945
* [ENHANCEMENT] Clarify which APIs use query sharding. #4948

### Mixin

* [CHANGE] Alerts: Remove `MimirQuerierHighRefetchRate`. #4980
* [CHANGE] Alerts: Remove `MimirTenantHasPartialBlocks`. This is obsoleted by the changed default of `-compactor.partial-block-deletion-delay` to `1d`, which will auto remediate this alert. #5026
* [ENHANCEMENT] Alertmanager dashboard: display active aggregation groups #4772
* [ENHANCEMENT] Alerts: `MimirIngesterTSDBWALCorrupted` now only fires when there are more than one corrupted WALs in single-zone deployments and when there are more than two zones affected in multi-zone deployments. #4920
* [ENHANCEMENT] Alerts: added labels to duplicated `MimirRolloutStuck` and `MimirCompactorHasNotUploadedBlocks` rules in order to distinguish them. #5023
* [ENHANCEMENT] Dashboards: fix holes in graph for lightly loaded clusters #4915
* [ENHANCEMENT] Dashboards: allow configuring additional services for the Rollout Progress dashboard. #5007
* [ENHANCEMENT] Alerts: do not fire `MimirAllocatingTooMuchMemory` alert for any matching container outside of namespaces where Mimir is running. #5089
* [BUGFIX] Dashboards: show cancelled requests in a different color to successful requests in throughput panels on dashboards. #5039
* [BUGFIX] Dashboards: fix dashboard panels that showed percentages with axes from 0 to 10000%. #5084
* [BUGFIX] Remove dependency on upstream Kubernetes mixin. #4732

### Jsonnet

* [CHANGE] Ruler: changed ruler autoscaling policy, extended scale down period from 60s to 600s. #4786
* [CHANGE] Update to v0.5.0 rollout-operator. #4893
* [CHANGE] Backend: add `alertmanager_args` to `mimir-backend` when running in read-write deployment mode. Remove hardcoded `filesystem` alertmanager storage. This moves alertmanager's data-dir to `/data/alertmanager` by default. #4907 #4921
* [CHANGE] Remove `-pdb` suffix from `PodDisruptionBudget` names. This will create new `PodDisruptionBudget` resources. Make sure to prune the old resources; otherwise, rollouts will be blocked. #5109
* [CHANGE] Query-frontend: enable query sharding for cardinality estimation via `-query-frontend.query-sharding-target-series-per-shard` by default if the results cache is enabled. #5128
* [ENHANCEMENT] Ingester: configure `-blocks-storage.tsdb.head-compaction-interval=15m` to spread TSDB head compaction over a wider time range. #4870
* [ENHANCEMENT] Ingester: configure `-blocks-storage.tsdb.wal-replay-concurrency` to CPU request minus 1. #4864
* [ENHANCEMENT] Compactor: configure `-compactor.first-level-compaction-wait-period` to TSDB head compaction interval plus 10 minutes. #4872
* [ENHANCEMENT] Store-gateway: set `GOMEMLIMIT` to the memory request value. This should reduce the likelihood the store-gateway may go out of memory, at the cost of an higher CPU utilization due to more frequent garbage collections when the memory utilization gets closer or above the configured requested memory. #4971
* [ENHANCEMENT] Store-gateway: dynamically set `GOMAXPROCS` based on the CPU request. This should reduce the likelihood a high load on the store-gateway will slow down the entire Kubernetes node. #5104
* [ENHANCEMENT] Store-gateway: add `store_gateway_lazy_loading_enabled` configuration option which combines disabled lazy-loading and reducing blocks sync concurrency. Reducing blocks sync concurrency improves startup times with disabled lazy loading on HDDs. #5025
* [ENHANCEMENT] Update `rollout-operator` image to `v0.6.0`. #5155
* [BUGFIX] Backend: configure `-ruler.alertmanager-url` to `mimir-backend` when running in read-write deployment mode. #4892
* [ENHANCEMENT] Memcached: don't overwrite upsteam memcached statefulset jsonnet to allow chosing between antiAffinity and topologySpreadConstraints.

### Mimirtool

* [CHANGE] check rules: will fail on duplicate rules when `--strict` is provided. #5035
* [FEATURE] sync/diff can now include/exclude namespaces based on a regular expression using `--namespaces-regex` and `--ignore-namespaces-regex`. #5100
* [ENHANCEMENT] analyze prometheus: allow to specify `-prometheus-http-prefix`. #4966
* [ENHANCEMENT] analyze grafana: allow to specify `--folder-title` to limit dashboards analysis based on their exact folder title. #4973

### Tools

* [CHANGE] copyblocks: copying between Azure Blob Storage buckets is now supported in addition to copying between Google Cloud Storage buckets. As a result, the `--service` flag is now required to be specified (accepted values are `gcs` or `abs`). #4756

## 2.8.0

### Grafana Mimir

* [CHANGE] Ingester: changed experimental CLI flag from `-out-of-order-blocks-external-label-enabled` to `-ingester.out-of-order-blocks-external-label-enabled` #4440
* [CHANGE] Store-gateway: The following metrics have been removed: #4332
  * `cortex_bucket_store_series_get_all_duration_seconds`
  * `cortex_bucket_store_series_merge_duration_seconds`
* [CHANGE] Ingester: changed default value of `-blocks-storage.tsdb.retention-period` from `24h` to `13h`. If you're running Mimir with a custom configuration and you're overriding `-querier.query-store-after` to a value greater than the default `12h` then you should increase `-blocks-storage.tsdb.retention-period` accordingly. #4382
* [CHANGE] Ingester: the configuration parameter `-blocks-storage.tsdb.max-tsdb-opening-concurrency-on-startup` has been deprecated and will be removed in Mimir 2.10. #4445
* [CHANGE] Query-frontend: Cached results now contain timestamp which allows Mimir to check if cached results are still valid based on current TTL configured for tenant. Results cached by previous Mimir version are used until they expire from cache, which can take up to 7 days. If you need to use per-tenant TTL sooner, please flush results cache manually. #4439
* [CHANGE] Ingester: the `cortex_ingester_tsdb_wal_replay_duration_seconds` metrics has been removed. #4465
* [CHANGE] Query-frontend and ruler: use protobuf internal query result payload format by default. This feature is no longer considered experimental. #4557 #4709
* [CHANGE] Ruler: reject creating federated rule groups while tenant federation is disabled. Previously the rule groups would be silently dropped during bucket sync. #4555
* [CHANGE] Compactor: the `/api/v1/upload/block/{block}/finish` endpoint now returns a `429` status code when the compactor has reached the limit specified by `-compactor.max-block-upload-validation-concurrency`. #4598
* [CHANGE] Compactor: when starting a block upload the maximum byte size of the block metadata provided in the request body is now limited to 1 MiB. If this limit is exceeded a `413` status code is returned. #4683
* [CHANGE] Store-gateway: cache key format for expanded postings has changed. This will invalidate the expanded postings in the index cache when deployed. #4667
* [FEATURE] Cache: Introduce experimental support for using Redis for results, chunks, index, and metadata caches. #4371
* [FEATURE] Vault: Introduce experimental integration with Vault to fetch secrets used to configure TLS for clients. Server TLS secrets will still be read from a file. `tls-ca-path`, `tls-cert-path` and `tls-key-path` will denote the path in Vault for the following CLI flags when `-vault.enabled` is true: #4446.
  * `-distributor.ha-tracker.etcd.*`
  * `-distributor.ring.etcd.*`
  * `-distributor.forwarding.grpc-client.*`
  * `-querier.store-gateway-client.*`
  * `-ingester.client.*`
  * `-ingester.ring.etcd.*`
  * `-querier.frontend-client.*`
  * `-query-frontend.grpc-client-config.*`
  * `-query-frontend.results-cache.redis.*`
  * `-blocks-storage.bucket-store.index-cache.redis.*`
  * `-blocks-storage.bucket-store.chunks-cache.redis.*`
  * `-blocks-storage.bucket-store.metadata-cache.redis.*`
  * `-compactor.ring.etcd.*`
  * `-store-gateway.sharding-ring.etcd.*`
  * `-ruler.client.*`
  * `-ruler.alertmanager-client.*`
  * `-ruler.ring.etcd.*`
  * `-ruler.query-frontend.grpc-client-config.*`
  * `-alertmanager.sharding-ring.etcd.*`
  * `-alertmanager.alertmanager-client.*`
  * `-memberlist.*`
  * `-query-scheduler.grpc-client-config.*`
  * `-query-scheduler.ring.etcd.*`
  * `-overrides-exporter.ring.etcd.*`
* [FEATURE] Distributor, ingester, querier, query-frontend, store-gateway: add experimental support for native histograms. Requires that the experimental protobuf query result response format is enabled by `-query-frontend.query-result-response-format=protobuf` on the query frontend. #4286 #4352 #4354 #4376 #4377 #4387 #4396 #4425 #4442 #4494 #4512 #4513 #4526
* [FEATURE] Added `-<prefix>.s3.storage-class` flag to configure the S3 storage class for objects written to S3 buckets. #4300
* [FEATURE] Add `freebsd` to the target OS when generating binaries for a Mimir release. #4654
* [FEATURE] Ingester: Add `prepare-shutdown` endpoint which can be used as part of Kubernetes scale down automations. #4718
* [ENHANCEMENT] Add timezone information to Alpine Docker images. #4583
* [ENHANCEMENT] Ruler: Sync rules when ruler JOINING the ring instead of ACTIVE, In order to reducing missed rule iterations during ruler restarts. #4451
* [ENHANCEMENT] Allow to define service name used for tracing via `JAEGER_SERVICE_NAME` environment variable. #4394
* [ENHANCEMENT] Querier and query-frontend: add experimental, more performant protobuf query result response format enabled with `-query-frontend.query-result-response-format=protobuf`. #4304 #4318 #4375
* [ENHANCEMENT] Compactor: added experimental configuration parameter `-compactor.first-level-compaction-wait-period`, to configure how long the compactor should wait before compacting 1st level blocks (uploaded by ingesters). This configuration option allows to reduce the chances compactor begins compacting blocks before all ingesters have uploaded their blocks to the storage. #4401
* [ENHANCEMENT] Store-gateway: use more efficient chunks fetching and caching. #4255
* [ENHANCEMENT] Query-frontend and ruler: add experimental, more performant protobuf internal query result response format enabled with `-ruler.query-frontend.query-result-response-format=protobuf`. #4331
* [ENHANCEMENT] Ruler: increased tolerance for missed iterations on alerts, reducing the chances of flapping firing alerts during ruler restarts. #4432
* [ENHANCEMENT] Optimized `.*` and `.+` regular expression label matchers. #4432
* [ENHANCEMENT] Optimized regular expression label matchers with alternates (e.g. `a|b|c`). #4647
* [ENHANCEMENT] Added an in-memory cache for regular expression matchers, to avoid parsing and compiling the same expression multiple times when used in recurring queries. #4633
* [ENHANCEMENT] Query-frontend: results cache TTL is now configurable by using `-query-frontend.results-cache-ttl` and `-query-frontend.results-cache-ttl-for-out-of-order-time-window` options. These values can also be specified per tenant. Default values are unchanged (7 days and 10 minutes respectively). #4385
* [ENHANCEMENT] Ingester: added advanced configuration parameter `-blocks-storage.tsdb.wal-replay-concurrency` representing the maximum number of CPUs used during WAL replay. #4445
* [ENHANCEMENT] Ingester: added metrics `cortex_ingester_tsdb_open_duration_seconds_total` to measure the total time it takes to open all existing TSDBs. The time tracked by this metric also includes the TSDBs WAL replay duration. #4465
* [ENHANCEMENT] Store-gateway: use streaming implementation for LabelNames RPC. The batch size for streaming is controlled by `-blocks-storage.bucket-store.batch-series-size`. #4464
* [ENHANCEMENT] Memcached: Add support for TLS or mTLS connections to cache servers. #4535
* [ENHANCEMENT] Compactor: blocks index files are now validated for correctness for blocks uploaded via the TSDB block upload feature. #4503
* [ENHANCEMENT] Compactor: block chunks and segment files are now validated for correctness for blocks uploaded via the TSDB block upload feature. #4549
* [ENHANCEMENT] Ingester: added configuration options to configure the "postings for matchers" cache of each compacted block queried from ingesters: #4561
  * `-blocks-storage.tsdb.block-postings-for-matchers-cache-ttl`
  * `-blocks-storage.tsdb.block-postings-for-matchers-cache-size`
  * `-blocks-storage.tsdb.block-postings-for-matchers-cache-force`
* [ENHANCEMENT] Compactor: validation of blocks uploaded via the TSDB block upload feature is now configurable on a per tenant basis: #4585
  * `-compactor.block-upload-validation-enabled` has been added, `compactor_block_upload_validation_enabled` can be used to override per tenant
  * `-compactor.block-upload.block-validation-enabled` was the previous global flag and has been removed
* [ENHANCEMENT] TSDB Block Upload: block upload validation concurrency can now be limited with `-compactor.max-block-upload-validation-concurrency`. #4598
* [ENHANCEMENT] OTLP: Add support for converting OTel exponential histograms to Prometheus native histograms. The ingestion of native histograms must be enabled, please set `-ingester.native-histograms-ingestion-enabled` to `true`. #4063 #4639
* [ENHANCEMENT] Query-frontend: add metric `cortex_query_fetched_index_bytes_total` to measure TSDB index bytes fetched to execute a query. #4597
* [ENHANCEMENT] Query-frontend: add experimental limit to enforce a max query expression size in bytes via `-query-frontend.max-query-expression-size-bytes` or `max_query_expression_size_bytes`. #4604
* [ENHANCEMENT] Query-tee: improve message logged when comparing responses and one response contains a non-JSON payload. #4588
* [ENHANCEMENT] Distributor: add ability to set per-distributor limits via `distributor_limits` block in runtime configuration in addition to the existing configuration. #4619
* [ENHANCEMENT] Querier: reduce peak memory consumption for queries that touch a large number of chunks. #4625
* [ENHANCEMENT] Query-frontend: added experimental `-query-frontend.query-sharding-max-regexp-size-bytes` limit to query-frontend. When set to a value greater than 0, query-frontend disabled query sharding for any query with a regexp matcher longer than the configured limit. #4632
* [ENHANCEMENT] Store-gateway: include statistics from LabelValues and LabelNames calls in `cortex_bucket_store_series*` metrics. #4673
* [ENHANCEMENT] Query-frontend: improve readability of distributed tracing spans. #4656
* [ENHANCEMENT] Update Docker base images from `alpine:3.17.2` to `alpine:3.17.3`. #4685
* [ENHANCEMENT] Querier: improve performance when shuffle sharding is enabled and the shard size is large. #4711
* [ENHANCEMENT] Ingester: improve performance when Active Series Tracker is in use. #4717
* [ENHANCEMENT] Store-gateway: optionally select `-blocks-storage.bucket-store.series-selection-strategy`, which can limit the impact of large posting lists (when many series share the same label name and value). #4667 #4695 #4698
* [ENHANCEMENT] Querier: Cache the converted float histogram from chunk iterator, hence there is no need to lookup chunk every time to get the converted float histogram. #4684
* [ENHANCEMENT] Ruler: Improve rule upload performance when not enforcing per-tenant rule group limits. #4828
* [ENHANCEMENT] Improved memory limit on the in-memory cache used for regular expression matchers. #4751
* [BUGFIX] Querier: Streaming remote read will now continue to return multiple chunks per frame after the first frame. #4423
* [BUGFIX] Store-gateway: the values for `stage="processed"` for the metrics `cortex_bucket_store_series_data_touched` and  `cortex_bucket_store_series_data_size_touched_bytes` when using fine-grained chunks caching is now reporting the correct values of chunks held in memory. #4449
* [BUGFIX] Compactor: fixed reporting a compaction error when compactor is correctly shut down while populating blocks. #4580
* [BUGFIX] OTLP: Do not drop exemplars of the OTLP Monotonic Sum metric. #4063
* [BUGFIX] Packaging: flag `/etc/default/mimir` and `/etc/sysconfig/mimir` as config to prevent overwrite. #4587
* [BUGFIX] Query-frontend: don't retry queries which error inside PromQL. #4643
* [BUGFIX] Store-gateway & query-frontend: report more consistent statistics for fetched index bytes. #4671
* [BUGFIX] Native histograms: fix how IsFloatHistogram determines if mimirpb.Histogram is a float histogram. #4706
* [BUGFIX] Query-frontend: fix query sharding for native histograms. #4666
* [BUGFIX] Ring status page: fixed the owned tokens percentage value displayed. #4730
* [BUGFIX] Querier: fixed chunk iterator that can return sample with wrong timestamp. #4450
* [BUGFIX] Packaging: fix preremove script preventing upgrades. #4801
* [BUGFIX] Security: updates Go to version 1.20.4 to fix CVE-2023-24539, CVE-2023-24540, CVE-2023-29400. #4903

### Mixin

* [ENHANCEMENT] Queries: Display data touched per sec in bytes instead of number of items. #4492
* [ENHANCEMENT] `_config.job_names.<job>` values can now be arrays of regular expressions in addition to a single string. Strings are still supported and behave as before. #4543
* [ENHANCEMENT] Queries dashboard: remove mention to store-gateway "streaming enabled" in panels because store-gateway only support streaming series since Mimir 2.7. #4569
* [ENHANCEMENT] Ruler: Add panel description for Read QPS panel in Ruler dashboard to explain values when in remote ruler mode. #4675
* [BUGFIX] Ruler dashboard: show data for reads from ingesters. #4543
* [BUGFIX] Pod selector regex for deployments: change `(.*-mimir-)` to `(.*mimir-)`. #4603

### Jsonnet

* [CHANGE] Ruler: changed ruler deployment max surge from `0` to `50%`, and max unavailable from `1` to `0`. #4381
* [CHANGE] Memcached connections parameters `-blocks-storage.bucket-store.index-cache.memcached.max-idle-connections`, `-blocks-storage.bucket-store.chunks-cache.memcached.max-idle-connections` and `-blocks-storage.bucket-store.metadata-cache.memcached.max-idle-connections` settings are now configured based on `max-get-multi-concurrency` and `max-async-concurrency`. #4591
* [CHANGE] Add support to use external Redis as cache. Following are some changes in the jsonnet config: #4386 #4640
  * Renamed `memcached_*_enabled` config options to `cache_*_enabled`
  * Renamed `memcached_*_max_item_size_mb` config options to `cache_*_max_item_size_mb`
  * Added `cache_*_backend` config options
* [CHANGE] Store-gateway StatefulSets with disabled multi-zone deployment are also unregistered from the ring on shutdown. This eliminated resharding during rollouts, at the cost of extra effort during scaling down store-gateways. For more information see [Scaling down store-gateways](https://grafana.com/docs/mimir/v2.7.x/operators-guide/run-production-environment/scaling-out/#scaling-down-store-gateways). #4713
* [CHANGE] Removed `$._config.querier.replicas` and `$._config.queryFrontend.replicas`. If you need to customize the number of querier or query-frontend replicas, and autoscaling is disabled, please set an override as is done for other stateless components (e.g. distributors). #5130
* [ENHANCEMENT] Alertmanager: add `alertmanager_data_disk_size` and  `alertmanager_data_disk_class` configuration options, by default no storage class is set. #4389
* [ENHANCEMENT] Update `rollout-operator` to `v0.4.0`. #4524
* [ENHANCEMENT] Update memcached to `memcached:1.6.19-alpine`. #4581
* [ENHANCEMENT] Add support for mTLS connections to Memcached servers. #4553
* [ENHANCEMENT] Update the `memcached-exporter` to `v0.11.2`. #4570
* [ENHANCEMENT] Autoscaling: Add `autoscaling_query_frontend_memory_target_utilization`, `autoscaling_ruler_query_frontend_memory_target_utilization`, and `autoscaling_ruler_memory_target_utilization` configuration options, for controlling the corresponding autoscaler memory thresholds. Each has a default of 1, i.e. 100%. #4612
* [ENHANCEMENT] Distributor: add ability to set per-distributor limits via `distributor_instance_limits` using runtime configuration. #4627
* [BUGFIX] Add missing query sharding settings for user_24M and user_32M plans. #4374

### Mimirtool

* [ENHANCEMENT] Backfill: mimirtool will now sleep and retry if it receives a 429 response while trying to finish an upload due to validation concurrency limits. #4598
* [ENHANCEMENT] `gauge` panel type is supported now in `mimirtool analyze dashboard`. #4679
* [ENHANCEMENT] Set a `User-Agent` header on requests to Mimir or Prometheus servers. #4700

### Mimir Continuous Test

* [FEATURE] Allow continuous testing of native histograms as well by enabling the flag `-tests.write-read-series-test.histogram-samples-enabled`. The metrics exposed by the tool will now have a new label called `type` with possible values of `float`, `histogram_float_counter`, `histogram_float_gauge`, `histogram_int_counter`, `histogram_int_gauge`, the list of metrics impacted: #4457
  * `mimir_continuous_test_writes_total`
  * `mimir_continuous_test_writes_failed_total`
  * `mimir_continuous_test_queries_total`
  * `mimir_continuous_test_queries_failed_total`
  * `mimir_continuous_test_query_result_checks_total`
  * `mimir_continuous_test_query_result_checks_failed_total`
* [ENHANCEMENT] Added a new metric `mimir_continuous_test_build_info` that reports version information, similar to the existing `cortex_build_info` metric exposed by other Mimir components. #4712
* [ENHANCEMENT] Add coherency for the selected ranges and instants of test queries. #4704

### Query-tee

### Documentation

* [CHANGE] Clarify what deprecation means in the lifecycle of configuration parameters. #4499
* [CHANGE] Update compactor `split-groups` and `split-and-merge-shards` recommendation on component page. #4623
* [FEATURE] Add instructions about how to configure native histograms. #4527
* [ENHANCEMENT] Runbook for MimirCompactorHasNotSuccessfullyRunCompaction extended to include scenario where compaction has fallen behind. #4609
* [ENHANCEMENT] Add explanation for QPS values for reads in remote ruler mode and writes generally, to the Ruler dashboard page. #4629
* [ENHANCEMENT] Expand zone-aware replication page to cover single physical availability zone deployments. #4631
* [FEATURE] Add instructions to use puppet module. #4610
* [FEATURE] Add documentation on how deploy mixin with terraform. #4161

### Tools

* [ENHANCEMENT] tsdb-index: iteration over index is now faster when any equal matcher is supplied. #4515

## 2.7.3

### Grafana Mimir

* [BUGFIX] Security: updates Go to version 1.20.4 to fix CVE-2023-24539, CVE-2023-24540, CVE-2023-29400. #4905

## 2.7.2

### Grafana Mimir

* [BUGFIX] Security: updated Go version to 1.20.3 to fix CVE-2023-24538 #4795

## 2.7.1

**Note**: During the release process, version 2.7.0 was tagged too early, before completing the release checklist and production testing. Release 2.7.1 doesn't include any code changes since 2.7.0, but now has proper release notes, published documentation, and has been fully tested in our production environment.

### Grafana Mimir

* [CHANGE] Ingester: the configuration parameter `-ingester.ring.readiness-check-ring-health` has been deprecated and will be removed in Mimir 2.9. #4422
* [CHANGE] Ruler: changed default value of `-ruler.evaluation-delay-duration` option from 0 to 1m. #4250
* [CHANGE] Querier: Errors with status code `422` coming from the store-gateway are propagated and not converted to the consistency check error anymore. #4100
* [CHANGE] Store-gateway: When a query hits `max_fetched_chunks_per_query` and `max_fetched_series_per_query` limits, an error with the status code `422` is created and returned. #4056
* [CHANGE] Packaging: Migrate FPM packaging solution to NFPM. Rationalize packages dependencies and add package for all binaries. #3911
* [CHANGE] Store-gateway: Deprecate flag `-blocks-storage.bucket-store.chunks-cache.subrange-size` since there's no benefit to changing the default of `16000`. #4135
* [CHANGE] Experimental support for ephemeral storage introduced in Mimir 2.6.0 has been removed. Following options are no longer available: #4252
  * `-blocks-storage.ephemeral-tsdb.*`
  * `-distributor.ephemeral-series-enabled`
  * `-distributor.ephemeral-series-matchers`
  * `-ingester.max-ephemeral-series-per-user`
  * `-ingester.instance-limits.max-ephemeral-series`
Querying with using `{__mimir_storage__="ephemeral"}` selector no longer works. All label values with `ephemeral-` prefix in `reason` label of `cortex_discarded_samples_total` metric are no longer available. Following metrics have been removed:
  * `cortex_ingester_ephemeral_series`
  * `cortex_ingester_ephemeral_series_created_total`
  * `cortex_ingester_ephemeral_series_removed_total`
  * `cortex_ingester_ingested_ephemeral_samples_total`
  * `cortex_ingester_ingested_ephemeral_samples_failures_total`
  * `cortex_ingester_memory_ephemeral_users`
  * `cortex_ingester_queries_ephemeral_total`
  * `cortex_ingester_queried_ephemeral_samples`
  * `cortex_ingester_queried_ephemeral_series`
* [CHANGE] Store-gateway: use mmap-less index-header reader by default and remove mmap-based index header reader. The following flags have changed: #4280
   * `-blocks-storage.bucket-store.index-header.map-populate-enabled` has been removed
   * `-blocks-storage.bucket-store.index-header.stream-reader-enabled` has been removed
   * `-blocks-storage.bucket-store.index-header.stream-reader-max-idle-file-handles` has been renamed to `-blocks-storage.bucket-store.index-header.max-idle-file-handles`, and the corresponding configuration file option has been renamed from `stream_reader_max_idle_file_handles` to `max_idle_file_handles`
* [CHANGE] Store-gateway: the streaming store-gateway is now enabled by default. The new default setting for `-blocks-storage.bucket-store.batch-series-size` is `5000`. #4330
* [CHANGE] Compactor: the configuration parameter `-compactor.consistency-delay` has been deprecated and will be removed in Mimir 2.9. #4409
* [CHANGE] Store-gateway: the configuration parameter `-blocks-storage.bucket-store.consistency-delay` has been deprecated and will be removed in Mimir 2.9. #4409
* [FEATURE] Ruler: added `keep_firing_for` support to alerting rules. #4099
* [FEATURE] Distributor, ingester: ingestion of native histograms. The new per-tenant limit `-ingester.native-histograms-ingestion-enabled` controls whether native histograms are stored or ignored. #4159
* [FEATURE] Query-frontend: Introduce experimental `-query-frontend.query-sharding-target-series-per-shard` to allow query sharding to take into account cardinality of similar requests executed previously. This feature uses the same cache that's used for results caching. #4121 #4177 #4188 #4254
* [ENHANCEMENT] Go: update go to 1.20.1. #4266
* [ENHANCEMENT] Ingester: added `out_of_order_blocks_external_label_enabled` shipper option to label out-of-order blocks before shipping them to cloud storage. #4182 #4297
* [ENHANCEMENT] Ruler: introduced concurrency when loading per-tenant rules configuration. This improvement is expected to speed up the ruler start up time in a Mimir cluster with a large number of tenants. #4258
* [ENHANCEMENT] Compactor: Add `reason` label to `cortex_compactor_runs_failed_total`. The value can be `shutdown` or `error`. #4012
* [ENHANCEMENT] Store-gateway: enforce `max_fetched_series_per_query`. #4056
* [ENHANCEMENT] Query-frontend: Disambiguate logs for failed queries. #4067
* [ENHANCEMENT] Query-frontend: log caller user agent in query stats logs. #4093
* [ENHANCEMENT] Store-gateway: add `data_type` label with values on `cortex_bucket_store_partitioner_extended_ranges_total`, `cortex_bucket_store_partitioner_expanded_ranges_total`, `cortex_bucket_store_partitioner_requested_ranges_total`, `cortex_bucket_store_partitioner_expanded_bytes_total`, `cortex_bucket_store_partitioner_requested_bytes_total` for `postings`, `series`, and `chunks`. #4095
* [ENHANCEMENT] Store-gateway: Reduce memory allocation rate when loading TSDB chunks from Memcached. #4074
* [ENHANCEMENT] Query-frontend: track `cortex_frontend_query_response_codec_duration_seconds` and `cortex_frontend_query_response_codec_payload_bytes` metrics to measure the time taken and bytes read / written while encoding and decoding query result payloads. #4110
* [ENHANCEMENT] Alertmanager: expose additional upstream metrics `cortex_alertmanager_dispatcher_aggregation_groups`, `cortex_alertmanager_dispatcher_alert_processing_duration_seconds`. #4151
* [ENHANCEMENT] Querier and query-frontend: add experimental, more performant protobuf internal query result response format enabled with `-query-frontend.query-result-response-format=protobuf`. #4153
* [ENHANCEMENT] Store-gateway: use more efficient chunks fetching and caching. This should reduce CPU, memory utilization, and receive bandwidth of a store-gateway. Enable with `-blocks-storage.bucket-store.chunks-cache.fine-grained-chunks-caching-enabled=true`. #4163 #4174 #4227
* [ENHANCEMENT] Query-frontend: Wait for in-flight queries to finish before shutting down. #4073 #4170
* [ENHANCEMENT] Store-gateway: added `encode` and `other` stage to `cortex_bucket_store_series_request_stage_duration_seconds` metric. #4179
* [ENHANCEMENT] Ingester: log state of TSDB when shipping or forced compaction can't be done due to unexpected state of TSDB. #4211
* [ENHANCEMENT] Update Docker base images from `alpine:3.17.1` to `alpine:3.17.2`. #4240
* [ENHANCEMENT] Store-gateway: add a `stage` label to the metrics `cortex_bucket_store_series_data_fetched`, `cortex_bucket_store_series_data_size_fetched_bytes`, `cortex_bucket_store_series_data_touched`, `cortex_bucket_store_series_data_size_touched_bytes`. This label only applies to `data_type="chunks"`. For `fetched` metrics with `data_type="chunks"` the `stage` label has 2 values: `fetched` - the chunks or bytes that were fetched from the cache or the object store, `refetched` - the chunks or bytes that had to be refetched from the cache or the object store because their size was underestimated during the first fetch. For `touched` metrics with `data_type="chunks"` the `stage` label has 2 values: `processed` - the chunks or bytes that were read from the fetched chunks or bytes and were processed in memory, `returned` - the chunks or bytes that were selected from the processed bytes to satisfy the query. #4227 #4316
* [ENHANCEMENT] Compactor: improve the partial block check related to `compactor.partial-block-deletion-delay` to potentially issue less requests to object storage. #4246
* [ENHANCEMENT] Memcached: added `-*.memcached.min-idle-connections-headroom-percentage` support to configure the minimum number of idle connections to keep open as a percentage (0-100) of the number of recently used idle connections. This feature is disabled when set to a negative value (default), which means idle connections are kept open indefinitely. #4249
* [ENHANCEMENT] Querier and store-gateway: optimized regular expression label matchers with case insensitive alternate operator. #4340 #4357
* [ENHANCEMENT] Compactor: added the experimental flag `-compactor.block-upload.block-validation-enabled` with the default `true` to configure whether block validation occurs on backfilled blocks. #3411
* [ENHANCEMENT] Ingester: apply a jitter to the first TSDB head compaction interval configured via `-blocks-storage.tsdb.head-compaction-interval`. Subsequent checks will happen at the configured interval. This should help to spread the TSDB head compaction among different ingesters over the configured interval. #4364
* [ENHANCEMENT] Ingester: the maximum accepted value for `-blocks-storage.tsdb.head-compaction-interval` has been increased from 5m to 15m. #4364
* [BUGFIX] Store-gateway: return `Canceled` rather than `Aborted` or `Internal` error when the calling querier cancels a label names or values request, and return `Internal` if processing the request fails for another reason. #4061
* [BUGFIX] Querier: track canceled requests with status code `499` in the metrics instead of `503` or `422`. #4099
* [BUGFIX] Ingester: compact out-of-order data during `/ingester/flush` or when TSDB is idle. #4180
* [BUGFIX] Ingester: conversion of global limits `max-series-per-user`, `max-series-per-metric`, `max-metadata-per-user` and `max-metadata-per-metric` into corresponding local limits now takes into account the number of ingesters in each zone. #4238
* [BUGFIX] Ingester: track `cortex_ingester_memory_series` metric consistently with `cortex_ingester_memory_series_created_total` and `cortex_ingester_memory_series_removed_total`. #4312
* [BUGFIX] Querier: fixed a bug which was incorrectly matching series with regular expression label matchers with begin/end anchors in the middle of the regular expression. #4340

### Mixin

* [CHANGE] Move auto-scaling panel rows down beneath logical network path in Reads and Writes dashboards. #4049
* [CHANGE] Make distributor auto-scaling metric panels show desired number of replicas. #4218
* [CHANGE] Alerts: The alert `MimirMemcachedRequestErrors` has been renamed to `MimirCacheRequestErrors`. #4242
* [ENHANCEMENT] Alerts: Added `MimirAutoscalerKedaFailing` alert firing when a KEDA scaler is failing. #4045
* [ENHANCEMENT] Add auto-scaling panels to ruler dashboard. #4046
* [ENHANCEMENT] Add gateway auto-scaling panels to Reads and Writes dashboards. #4049 #4216
* [ENHANCEMENT] Dashboards: distinguish between label names and label values queries. #4065
* [ENHANCEMENT] Add query-frontend and ruler-query-frontend auto-scaling panels to Reads and Ruler dashboards. #4199
* [BUGFIX] Alerts: Fixed `MimirAutoscalerNotActive` to not fire if scaling metric does not exist, to avoid false positives on scaled objects with 0 min replicas. #4045
* [BUGFIX] Alerts: `MimirCompactorHasNotSuccessfullyRunCompaction` is no longer triggered by frequent compactor restarts. #4012
* [BUGFIX] Tenants dashboard: Correctly show the ruler-query-scheduler queue size. #4152

### Jsonnet

* [CHANGE] Create the `query-frontend-discovery` service only when Mimir is deployed in microservice mode without query-scheduler. #4353
* [CHANGE] Add results cache backend config to `ruler-query-frontend` configuration to allow cache reuse for cardinality-estimation based sharding. #4257
* [ENHANCEMENT] Add support for ruler auto-scaling. #4046
* [ENHANCEMENT] Add optional `weight` param to `newQuerierScaledObject` and `newRulerQuerierScaledObject` to allow running multiple querier deployments on different node types. #4141
* [ENHANCEMENT] Add support for query-frontend and ruler-query-frontend auto-scaling. #4199
* [BUGFIX] Shuffle sharding: when applying user class limits, honor the minimum shard size configured in `$._config.shuffle_sharding.*`. #4363

### Mimirtool

* [FEATURE] Added `keep_firing_for` support to rules configuration. #4099
* [ENHANCEMENT] Add `-tls-insecure-skip-verify` to rules, alertmanager and backfill commands. #4162

### Query-tee

* [CHANGE] Increase default value of `-backend.read-timeout` to 150s, to accommodate default querier and query frontend timeout of 120s. #4262
* [ENHANCEMENT] Log errors that occur while performing requests to compare two endpoints. #4262
* [ENHANCEMENT] When comparing two responses that both contain an error, only consider the comparison failed if the errors differ. Previously, if either response contained an error, the comparison always failed, even if both responses contained the same error. #4262
* [ENHANCEMENT] Include the value of the `X-Scope-OrgID` header when logging a comparison failure. #4262
* [BUGFIX] Parameters (expression, time range etc.) for a query request where the parameters are in the HTTP request body rather than in the URL are now logged correctly when responses differ. #4265

### Documentation

* [ENHANCEMENT] Add guide on alternative migration method for Thanos to Mimir #3554
* [ENHANCEMENT] Restore "Migrate from Cortex" for Jsonnet. #3929
* [ENHANCEMENT] Document migration from microservices to read-write deployment mode. #3951
* [ENHANCEMENT] Do not error when there is nothing to commit as part of a publish #4058
* [ENHANCEMENT] Explain how to run Mimir locally using docker-compose #4079
* [ENHANCEMENT] Docs: use long flag names in runbook commands. #4088
* [ENHANCEMENT] Clarify how ingester replication happens. #4101
* [ENHANCEMENT] Improvements to the Get Started guide. #4315
* [BUGFIX] Added indentation to Azure and SWIFT backend definition. #4263

### Tools

* [ENHANCEMENT] Adapt tsdb-print-chunk for native histograms. #4186
* [ENHANCEMENT] Adapt tsdb-index-health for blocks containing native histograms. #4186
* [ENHANCEMENT] Adapt tsdb-chunks tool to handle native histograms. #4186

## 2.6.2

* [BUGFIX] Security: updates Go to version 1.20.4 to fix CVE-2023-24539, CVE-2023-24540, CVE-2023-29400. #4903

## 2.6.1

### Grafana Mimir

* [BUGFIX] Security: updates Go to version 1.20.3 to fix CVE-2023-24538 #4798

## 2.6.0

### Grafana Mimir

* [CHANGE] Querier: Introduce `-querier.max-partial-query-length` to limit the time range for partial queries at the querier level and deprecate `-store.max-query-length`. #3825 #4017
* [CHANGE] Store-gateway: Remove experimental `-blocks-storage.bucket-store.max-concurrent-reject-over-limit` flag. #3706
* [CHANGE] Ingester: If shipping is enabled block retention will now be relative to the upload time to cloud storage. If shipping is disabled block retention will be relative to the creation time of the block instead of the mintime of the last block created. #3816
* [CHANGE] Query-frontend: Deprecated CLI flag `-query-frontend.align-querier-with-step` has been removed. #3982
* [CHANGE] Alertmanager: added default configuration for `-alertmanager.configs.fallback`. Allows tenants to send alerts without first uploading an Alertmanager configuration. #3541
* [FEATURE] Store-gateway: streaming of series. The store-gateway can now stream results back to the querier instead of buffering them. This is expected to greatly reduce peak memory consumption while keeping latency the same. You can enable this feature by setting `-blocks-storage.bucket-store.batch-series-size` to a value in the high thousands (5000-10000). This is still an experimental feature and is subject to a changing API and instability. #3540 #3546 #3587 #3606 #3611 #3620 #3645 #3355 #3697 #3666 #3687 #3728 #3739 #3751 #3779 #3839
* [FEATURE] Alertmanager: Added support for the Webex receiver. #3758
* [FEATURE] Limits: Added the `-validation.separate-metrics-group-label` flag. This allows further separation of the `cortex_discarded_samples_total` metric by an additional `group` label - which is configured by this flag to be the value of a specific label on an incoming timeseries. Active groups are tracked and inactive groups are cleaned up on a defined interval. The maximum number of groups tracked is controlled by the `-max-separate-metrics-groups-per-user` flag. #3439
* [FEATURE] Overrides-exporter: Added experimental ring support to overrides-exporter via `-overrides-exporter.ring.enabled`. When enabled, the ring is used to establish a leader replica for the export of limit override metrics. #3908 #3953
* [FEATURE] Ephemeral storage (experimental): Mimir can now accept samples into "ephemeral storage". Such samples are available for querying for a short amount of time (`-blocks-storage.ephemeral-tsdb.retention-period`, defaults to 10 minutes), and then removed from memory. To use ephemeral storage, distributor must be configured with `-distributor.ephemeral-series-enabled` option. Series matching `-distributor.ephemeral-series-matchers` will be marked for storing into ephemeral storage in ingesters. Each tenant needs to have ephemeral storage enabled by using `-ingester.max-ephemeral-series-per-user` limit, which defaults to 0 (no ephemeral storage). Ingesters have new `-ingester.instance-limits.max-ephemeral-series` limit for total number of series in ephemeral storage across all tenants. If ingestion of samples into ephemeral storage fails, `cortex_discarded_samples_total` metric will use values prefixed with `ephemeral-` for `reason` label. Querying of ephemeral storage is possible by using `{__mimir_storage__="ephemeral"}` as metric selector. Following new metrics related to ephemeral storage are introduced: #3897 #3922 #3961 #3997 #4004
  * `cortex_ingester_ephemeral_series`
  * `cortex_ingester_ephemeral_series_created_total`
  * `cortex_ingester_ephemeral_series_removed_total`
  * `cortex_ingester_ingested_ephemeral_samples_total`
  * `cortex_ingester_ingested_ephemeral_samples_failures_total`
  * `cortex_ingester_memory_ephemeral_users`
  * `cortex_ingester_queries_ephemeral_total`
  * `cortex_ingester_queried_ephemeral_samples`
  * `cortex_ingester_queried_ephemeral_series`
* [ENHANCEMENT] Added new metric `thanos_shipper_last_successful_upload_time`: Unix timestamp (in seconds) of the last successful TSDB block uploaded to the bucket. #3627
* [ENHANCEMENT] Ruler: Added `-ruler.alertmanager-client.tls-enabled` configuration for alertmanager client. #3432 #3597
* [ENHANCEMENT] Activity tracker logs now have `component=activity-tracker` label. #3556
* [ENHANCEMENT] Distributor: remove labels with empty values #2439
* [ENHANCEMENT] Query-frontend: track query HTTP requests in the Activity Tracker. #3561
* [ENHANCEMENT] Store-gateway: Add experimental alternate implementation of index-header reader that does not use memory mapped files. The index-header reader is expected to improve stability of the store-gateway. You can enable this implementation with the flag `-blocks-storage.bucket-store.index-header.stream-reader-enabled`. #3639 #3691 #3703 #3742 #3785 #3787 #3797
* [ENHANCEMENT] Query-scheduler: add `cortex_query_scheduler_cancelled_requests_total` metric to track the number of requests that are already cancelled when dequeued. #3696
* [ENHANCEMENT] Store-gateway: add `cortex_bucket_store_partitioner_extended_ranges_total` metric to keep track of the ranges that the partitioner decided to overextend and merge in order to save API call to the object storage. #3769
* [ENHANCEMENT] Compactor: Auto-forget unhealthy compactors after ten failed ring heartbeats. #3771
* [ENHANCEMENT] Ruler: change default value of `-ruler.for-grace-period` from `10m` to `2m` and update help text. The new default value reflects how we operate Mimir at Grafana Labs. #3817
* [ENHANCEMENT] Ingester: Added experimental flags to force usage of _postings for matchers cache_. These flags will be removed in the future and it's not recommended to change them. #3823
  * `-blocks-storage.tsdb.head-postings-for-matchers-cache-ttl`
  * `-blocks-storage.tsdb.head-postings-for-matchers-cache-size`
  * `-blocks-storage.tsdb.head-postings-for-matchers-cache-force`
* [ENHANCEMENT] Ingester: Improved series selection performance when some of the matchers do not match any series. #3827
* [ENHANCEMENT] Alertmanager: Add new additional template function `tenantID` returning id of the tenant owning the alert. #3758
* [ENHANCEMENT] Alertmanager: Add additional template function `grafanaExploreURL` returning URL to grafana explore with range query. #3849
* [ENHANCEMENT] Reduce overhead of debug logging when filtered out. #3875
* [ENHANCEMENT] Update Docker base images from `alpine:3.16.2` to `alpine:3.17.1`. #3898
* [ENHANCEMENT] Ingester: Add new `/ingester/tsdb_metrics` endpoint to return tenant-specific TSDB metrics. #3923
* [ENHANCEMENT] Query-frontend: CLI flag `-query-frontend.max-total-query-length` and its associated YAML configuration is now stable. #3882
* [ENHANCEMENT] Ruler: rule groups now support optional and experimental `align_evaluation_time_on_interval` field, which causes all evaluations to happen on interval-aligned timestamp. #4013
* [ENHANCEMENT] Query-scheduler: ring-based service discovery is now stable. #4028
* [ENHANCEMENT] Store-gateway: improved performance of prefix matching on the labels. #4055 #4080
* [BUGFIX] Log the names of services that are not yet running rather than `unsupported value type` when calling `/ready` and some services are not running. #3625
* [BUGFIX] Alertmanager: Fix template spurious deletion with relative data dir. #3604
* [BUGFIX] Security: update prometheus/exporter-toolkit for CVE-2022-46146. #3675
* [BUGFIX] Security: update golang.org/x/net for CVE-2022-41717. #3755
* [BUGFIX] Debian package: Fix post-install, environment file path and user creation. #3720
* [BUGFIX] memberlist: Fix panic during Mimir startup when Mimir receives gossip message before it's ready. #3746
* [BUGFIX] Store-gateway: fix `cortex_bucket_store_partitioner_requested_bytes_total` metric to not double count overlapping ranges. #3769
* [BUGFIX] Update `github.com/thanos-io/objstore` to address issue with Multipart PUT on s3-compatible Object Storage. #3802 #3821
* [BUGFIX] Distributor, Query-scheduler: Make sure ring metrics include a `cortex_` prefix as expected by dashboards. #3809
* [BUGFIX] Querier: canceled requests are no longer reported as "consistency check" failures. #3837 #3927
* [BUGFIX] Distributor: don't panic when `metric_relabel_configs` in overrides contains null element. #3868
* [BUGFIX] Distributor: don't panic when OTLP histograms don't have any buckets. #3853
* [BUGFIX] Ingester, Compactor: fix panic that can occur when compaction fails. #3955
* [BUGFIX] Store-gateway: return `Canceled` rather than `Aborted` error when the calling querier cancels the request. #4007

### Mixin

* [ENHANCEMENT] Alerts: Added `MimirIngesterInstanceHasNoTenants` alert that fires when an ingester replica is not receiving write requests for any tenant. #3681
* [ENHANCEMENT] Alerts: Extended `MimirAllocatingTooMuchMemory` to check read-write deployment containers. #3710
* [ENHANCEMENT] Alerts: Added `MimirAlertmanagerInstanceHasNoTenants` alert that fires when an alertmanager instance ows no tenants. #3826
* [ENHANCEMENT] Alerts: Added `MimirRulerInstanceHasNoRuleGroups` alert that fires when a ruler replica is not assigned any rule group to evaluate. #3723
* [ENHANCEMENT] Support for baremetal deployment for alerts and scaling recording rules. #3719
* [ENHANCEMENT] Dashboards: querier autoscaling now supports multiple scaled objects (configurable via `$._config.autoscale.querier.hpa_name`). #3962
* [BUGFIX] Alerts: Fixed `MimirIngesterRestarts` alert when Mimir is deployed in read-write mode. #3716
* [BUGFIX] Alerts: Fixed `MimirIngesterHasNotShippedBlocks` and `MimirIngesterHasNotShippedBlocksSinceStart` alerts for when Mimir is deployed in read-write or monolithic modes and updated them to use new `thanos_shipper_last_successful_upload_time` metric. #3627
* [BUGFIX] Alerts: Fixed `MimirMemoryMapAreasTooHigh` alert when Mimir is deployed in read-write mode. #3626
* [BUGFIX] Alerts: Fixed `MimirCompactorSkippedBlocksWithOutOfOrderChunks` matching on non-existent label. #3628
* [BUGFIX] Dashboards: Fix `Rollout Progress` dashboard incorrectly using Gateway metrics when Gateway was not enabled. #3709
* [BUGFIX] Tenants dashboard: Make it compatible with all deployment types. #3754
* [BUGFIX] Alerts: Fixed `MimirCompactorHasNotUploadedBlocks` to not fire if compactor has nothing to do. #3793
* [BUGFIX] Alerts: Fixed `MimirAutoscalerNotActive` to not fire if scaling metric is 0, to avoid false positives on scaled objects with 0 min replicas. #3999

### Jsonnet

* [CHANGE] Replaced the deprecated `policy/v1beta1` with `policy/v1` when configuring a PodDisruptionBudget for read-write deployment mode. #3811
* [CHANGE] Removed `-server.http-write-timeout` default option value from querier and query-frontend, as it defaults to a higher value in the code now, and cannot be lower than `-querier.timeout`. #3836
* [CHANGE] Replaced `-store.max-query-length` with `-query-frontend.max-total-query-length` in the query-frontend config. #3879
* [CHANGE] Changed default `mimir_backend_data_disk_size` from `100Gi` to `250Gi`. #3894
* [ENHANCEMENT] Update `rollout-operator` to `v0.2.0`. #3624
* [ENHANCEMENT] Add `user_24M` and `user_32M` classes to operations config. #3367
* [ENHANCEMENT] Update memcached image from `memcached:1.6.16-alpine` to `memcached:1.6.17-alpine`. #3914
* [ENHANCEMENT] Allow configuring the ring for overrides-exporter. #3995
* [BUGFIX] Apply ingesters and store-gateways per-zone CLI flags overrides to read-write deployment mode too. #3766
* [BUGFIX] Apply overrides-exporter CLI flags to mimir-backend when running Mimir in read-write deployment mode. #3790
* [BUGFIX] Fixed `mimir-write` and `mimir-read` Kubernetes service to correctly balance requests among pods. #3855 #3864 #3906
* [BUGFIX] Fixed `ruler-query-frontend` and `mimir-read` gRPC server configuration to force clients to periodically re-resolve the backend addresses. #3862
* [BUGFIX] Fixed `mimir-read` CLI flags to ensure query-frontend configuration takes precedence over querier configuration. #3877

### Mimirtool

* [ENHANCEMENT] Update `mimirtool config convert` to work with Mimir 2.4, 2.5, 2.6 changes. #3952
* [ENHANCEMENT] Mimirtool is now available to install through Homebrew with `brew install mimirtool`. #3776
* [ENHANCEMENT] Added `--concurrency` to `mimirtool rules sync` command. #3996
* [BUGFIX] Fix summary output from `mimirtool rules sync` to display correct number of groups created and updated. #3918

### Documentation

* [BUGFIX] Querier: Remove assertion that the `-querier.max-concurrent` flag must also be set for the query-frontend. #3678
* [ENHANCEMENT] Update migration from cortex documentation. #3662
* [ENHANCEMENT] Query-scheduler: documented how to migrate from DNS-based to ring-based service discovery. #4028

### Tools

## 2.5.0

### Grafana Mimir

* [CHANGE] Flag `-azure.msi-resource` is now ignored, and will be removed in Mimir 2.7. This setting is now made automatically by Azure. #2682
* [CHANGE] Experimental flag `-blocks-storage.tsdb.out-of-order-capacity-min` has been removed. #3261
* [CHANGE] Distributor: Wrap errors from pushing to ingesters with useful context, for example clarifying timeouts. #3307
* [CHANGE] The default value of `-server.http-write-timeout` has changed from 30s to 2m. #3346
* [CHANGE] Reduce period of health checks in connection pools for querier->store-gateway, ruler->ruler, and alertmanager->alertmanager clients to 10s. This reduces the time to fail a gRPC call when the remote stops responding. #3168
* [CHANGE] Hide TSDB block ranges period config from doc and mark it experimental. #3518
* [FEATURE] Alertmanager: added Discord support. #3309
* [ENHANCEMENT] Added `-server.tls-min-version` and `-server.tls-cipher-suites` flags to configure cipher suites and min TLS version supported by HTTP and gRPC servers. #2898
* [ENHANCEMENT] Distributor: Add age filter to forwarding functionality, to not forward samples which are older than defined duration. If such samples are not ingested, `cortex_discarded_samples_total{reason="forwarded-sample-too-old"}` is increased. #3049 #3113
* [ENHANCEMENT] Store-gateway: Reduce memory allocation when generating ids in index cache. #3179
* [ENHANCEMENT] Query-frontend: truncate queries based on the configured creation grace period (`--validation.create-grace-period`) to avoid querying too far into the future. #3172
* [ENHANCEMENT] Ingester: Reduce activity tracker memory allocation. #3203
* [ENHANCEMENT] Query-frontend: Log more detailed information in the case of a failed query. #3190
* [ENHANCEMENT] Added `-usage-stats.installation-mode` configuration to track the installation mode via the anonymous usage statistics. #3244
* [ENHANCEMENT] Compactor: Add new `cortex_compactor_block_max_time_delta_seconds` histogram for detecting if compaction of blocks is lagging behind. #3240 #3429
* [ENHANCEMENT] Ingester: reduced the memory footprint of active series custom trackers. #2568
* [ENHANCEMENT] Distributor: Include `X-Scope-OrgId` header in requests forwarded to configured forwarding endpoint. #3283 #3385
* [ENHANCEMENT] Alertmanager: reduced memory utilization in Mimir clusters with a large number of tenants. #3309
* [ENHANCEMENT] Add experimental flag `-shutdown-delay` to allow components to wait after receiving SIGTERM and before stopping. In this time the component returns 503 from /ready endpoint. #3298
* [ENHANCEMENT] Go: update to go 1.19.3. #3371
* [ENHANCEMENT] Alerts: added `RulerRemoteEvaluationFailing` alert, firing when communication between ruler and frontend fails in remote operational mode. #3177 #3389
* [ENHANCEMENT] Clarify which S3 signature versions are supported in the error "unsupported signature version". #3376
* [ENHANCEMENT] Store-gateway: improved index header reading performance. #3393 #3397 #3436
* [ENHANCEMENT] Store-gateway: improved performance of series matching. #3391
* [ENHANCEMENT] Move the validation of incoming series before the distributor's forwarding functionality, so that we don't forward invalid series. #3386 #3458
* [ENHANCEMENT] S3 bucket configuration now validates that the endpoint does not have the bucket name prefix. #3414
* [ENHANCEMENT] Query-frontend: added "fetched index bytes" to query statistics, so that the statistics contain the total bytes read by store-gateways from TSDB block indexes. #3206
* [ENHANCEMENT] Distributor: push wrapper should only receive unforwarded samples. #2980
* [ENHANCEMENT] Added `/api/v1/status/config` and `/api/v1/status/flags` APIs to maintain compatibility with prometheus. #3596 #3983
* [BUGFIX] Flusher: Add `Overrides` as a dependency to prevent panics when starting with `-target=flusher`. #3151
* [BUGFIX] Updated `golang.org/x/text` dependency to fix CVE-2022-32149. #3285
* [BUGFIX] Query-frontend: properly close gRPC streams to the query-scheduler to stop memory and goroutines leak. #3302
* [BUGFIX] Ruler: persist evaluation delay configured in the rulegroup. #3392
* [BUGFIX] Ring status pages: show 100% ownership as "100%", not "1e+02%". #3435
* [BUGFIX] Fix panics in OTLP ingest path when parse errors exist. #3538

### Mixin

* [CHANGE] Alerts: Change `MimirSchedulerQueriesStuck` `for` time to 7 minutes to account for the time it takes for HPA to scale up. #3223
* [CHANGE] Dashboards: Removed the `Querier > Stages` panel from the `Mimir / Queries` dashboard. #3311
* [CHANGE] Configuration: The format of the `autoscaling` section of the configuration has changed to support more components. #3378
  * Instead of specific config variables for each component, they are listed in a dictionary. For example, `autoscaling.querier_enabled` becomes `autoscaling.querier.enabled`.
* [FEATURE] Dashboards: Added "Mimir / Overview resources" dashboard, providing an high level view over a Mimir cluster resources utilization. #3481
* [FEATURE] Dashboards: Added "Mimir / Overview networking" dashboard, providing an high level view over a Mimir cluster network bandwidth, inflight requests and TCP connections. #3487
* [FEATURE] Compile baremetal mixin along k8s mixin. #3162 #3514
* [ENHANCEMENT] Alerts: Add MimirRingMembersMismatch firing when a component does not have the expected number of running jobs. #2404
* [ENHANCEMENT] Dashboards: Add optional row about the Distributor's metric forwarding feature to the `Mimir / Writes` dashboard. #3182 #3394 #3394 #3461
* [ENHANCEMENT] Dashboards: Remove the "Instance Mapper" row from the "Alertmanager Resources Dashboard". This is a Grafana Cloud specific service and not relevant for external users. #3152
* [ENHANCEMENT] Dashboards: Add "remote read", "metadata", and "exemplar" queries to "Mimir / Overview" dashboard. #3245
* [ENHANCEMENT] Dashboards: Use non-red colors for non-error series in the "Mimir / Overview" dashboard. #3246
* [ENHANCEMENT] Dashboards: Add support to multi-zone deployments for the experimental read-write deployment mode. #3256
* [ENHANCEMENT] Dashboards: If enabled, add new row to the `Mimir / Writes` for distributor autoscaling metrics. #3378
* [ENHANCEMENT] Dashboards: Add read path insights row to the "Mimir / Tenants" dashboard. #3326
* [ENHANCEMENT] Alerts: Add runbook urls for alerts. #3452
* [ENHANCEMENT] Configuration: Make it possible to configure namespace label, job label, and job prefix. #3482
* [ENHANCEMENT] Dashboards: improved resources and networking dashboards to work with read-write deployment mode too. #3497 #3504 #3519 #3531
* [ENHANCEMENT] Alerts: Added "MimirDistributorForwardingErrorRate" alert, which fires on high error rates in the distributor’s forwarding feature. #3200
* [ENHANCEMENT] Improve phrasing in Overview dashboard. #3488
* [BUGFIX] Dashboards: Fix legend showing `persistentvolumeclaim` when using `deployment_type=baremetal` for `Disk space utilization` panels. #3173 #3184
* [BUGFIX] Alerts: Fixed `MimirGossipMembersMismatch` alert when Mimir is deployed in read-write mode. #3489
* [BUGFIX] Dashboards: Remove "Inflight requests" from object store panels because the panel is not tracking the inflight requests to object storage. #3521

### Jsonnet

* [CHANGE] Replaced the deprecated `policy/v1beta1` with `policy/v1` when configuring a PodDisruptionBudget. #3284
* [CHANGE] [Common storage configuration](https://grafana.com/docs/mimir/v2.3.x/operators-guide/configure/configure-object-storage-backend/#common-configuration) is now used to configure object storage in all components. This is a breaking change in terms of Jsonnet manifests and also a CLI flag update for components that use object storage, so it will require a rollout of those components. The changes include: #3257
  * `blocks_storage_backend` was renamed to `storage_backend` and is now used as the common storage backend for all components.
    * So were the related `blocks_storage_azure_account_(name|key)` and `blocks_storage_s3_endpoint` configurations.
  * `storage_s3_endpoint` is now rendered by default using the `aws_region` configuration instead of a hardcoded `us-east-1`.
  * `ruler_client_type` and `alertmanager_client_type` were renamed to `ruler_storage_backend` and `alertmanager_storage_backend` respectively, and their corresponding CLI flags won't be rendered unless explicitly set to a value different from the one in `storage_backend` (like `local`).
  * `alertmanager_s3_bucket_name`, `alertmanager_gcs_bucket_name` and `alertmanager_azure_container_name` have been removed, and replaced by a single `alertmanager_storage_bucket_name` configuration used for all object storages.
  * `genericBlocksStorageConfig` configuration object was removed, and so any extensions to it will be now ignored. Use `blockStorageConfig` instead.
  * `rulerClientConfig` and `alertmanagerStorageClientConfig` configuration objects were renamed to `rulerStorageConfig` and `alertmanagerStorageConfig` respectively, and so any extensions to their previous names will be now ignored. Use the new names instead.
  * The CLI flags `*.s3.region` are no longer rendered as they are optional and the region can be inferred by Mimir by performing an initial API call to the endpoint.
  * The migration to this change should usually consist of:
    * Renaming `blocks_storage_backend` key to `storage_backend`.
    * For Azure/S3:
      * Renaming `blocks_storage_(azure|s3)_*` configurations to `storage_(azure|s3)_*`.
      * If `ruler_storage_(azure|s3)_*` and `alertmanager_storage_(azure|s3)_*` keys were different from the `block_storage_*` ones, they should be now provided using CLI flags, see [configuration reference](https://grafana.com/docs/mimir/v2.3.x/operators-guide/configure/reference-configuration-parameters/) for more details.
    * Removing `ruler_client_type` and `alertmanager_client_type` if their value match the `storage_backend`, or renaming them to their new names otherwise.
    * Reviewing any possible extensions to `genericBlocksStorageConfig`, `rulerClientConfig` and `alertmanagerStorageClientConfig` and moving them to the corresponding new options.
    * Renaming the alertmanager's bucket name configuration from provider-specific to the new `alertmanager_storage_bucket_name` key.
* [CHANGE] The `overrides-exporter.libsonnet` file is now always imported. The overrides-exporter can be enabled in jsonnet setting the following: #3379
  ```jsonnet
  {
    _config+:: {
      overrides_exporter_enabled: true,
    }
  }
  ```
* [FEATURE] Added support for experimental read-write deployment mode. Enabling the read-write deployment mode on a existing Mimir cluster is a destructive operation, because the cluster will be re-created. If you're creating a new Mimir cluster, you can deploy it in read-write mode adding the following configuration: #3379 #3475 #3405
  ```jsonnet
  {
    _config+:: {
      deployment_mode: 'read-write',

      // See operations/mimir/read-write-deployment.libsonnet for more configuration options.
      mimir_write_replicas: 3,
      mimir_read_replicas: 2,
      mimir_backend_replicas: 3,
    }
  }
  ```
* [ENHANCEMENT] Add autoscaling support to the `mimir-read` component when running the read-write-deployment model. #3419
* [ENHANCEMENT] Added `$._config.usageStatsConfig` to track the installation mode via the anonymous usage statistics. #3294
* [ENHANCEMENT] The query-tee node port (`$._config.query_tee_node_port`) is now optional. #3272
* [ENHANCEMENT] Add support for autoscaling distributors. #3378
* [ENHANCEMENT] Make auto-scaling logic ensure integer KEDA thresholds. #3512
* [BUGFIX] Fixed query-scheduler ring configuration for dedicated ruler's queries and query-frontends. #3237 #3239
* [BUGFIX] Jsonnet: Fix auto-scaling so that ruler-querier CPU threshold is a string-encoded integer millicores value. #3520

### Mimirtool

* [FEATURE] Added `mimirtool alertmanager verify` command to validate configuration without uploading. #3440
* [ENHANCEMENT] Added `mimirtool rules delete-namespace` command to delete all of the rule groups in a namespace including the namespace itself. #3136
* [ENHANCEMENT] Refactor `mimirtool analyze prometheus`: add concurrency and resiliency #3349
  * Add `--concurrency` flag. Default: number of logical CPUs
* [BUGFIX] `--log.level=debug` now correctly prints the response from the remote endpoint when a request fails. #3180

### Documentation

* [ENHANCEMENT] Documented how to configure HA deduplication using Consul in a Mimir Helm deployment. #2972
* [ENHANCEMENT] Improve `MimirQuerierAutoscalerNotActive` runbook. #3186
* [ENHANCEMENT] Improve `MimirSchedulerQueriesStuck` runbook to reflect debug steps with querier auto-scaling enabled. #3223
* [ENHANCEMENT] Use imperative for docs titles. #3178 #3332 #3343
* [ENHANCEMENT] Docs: mention gRPC compression in "Production tips". #3201
* [ENHANCEMENT] Update ADOPTERS.md. #3224 #3225
* [ENHANCEMENT] Add a note for jsonnet deploying. #3213
* [ENHANCEMENT] out-of-order runbook update with use case. #3253
* [ENHANCEMENT] Fixed TSDB retention mentioned in the "Recover source blocks from ingesters" runbook. #3280
* [ENHANCEMENT] Run Grafana Mimir in production using the Helm chart. #3072
* [ENHANCEMENT] Use common configuration in the tutorial. #3282
* [ENHANCEMENT] Updated detailed steps for migrating blocks from Thanos to Mimir. #3290
* [ENHANCEMENT] Add scheme to DNS service discovery docs. #3450
* [BUGFIX] Remove reference to file that no longer exists in contributing guide. #3404
* [BUGFIX] Fix some minor typos in the contributing guide and on the runbooks page. #3418
* [BUGFIX] Fix small typos in API reference. #3526
* [BUGFIX] Fixed TSDB retention mentioned in the "Recover source blocks from ingesters" runbook. #3278
* [BUGFIX] Fixed configuration example in the "Configuring the Grafana Mimir query-frontend to work with Prometheus" guide. #3374

### Tools

* [FEATURE] Add `copyblocks` tool, to copy Mimir blocks between two GCS buckets. #3264
* [ENHANCEMENT] copyblocks: copy no-compact global markers and optimize min time filter check. #3268
* [ENHANCEMENT] Mimir rules GitHub action: Added the ability to change default value of `label` when running `prepare` command. #3236
* [BUGFIX] Mimir rules Github action: Fix single line output. #3421

## 2.4.0

### Grafana Mimir

* [CHANGE] Distributor: change the default value of `-distributor.remote-timeout` to `2s` from `20s` and `-distributor.forwarding.request-timeout` to `2s` from `10s` to improve distributor resource usage when ingesters crash. #2728 #2912
* [CHANGE] Anonymous usage statistics tracking: added the `-ingester.ring.store` value. #2981
* [CHANGE] Series metadata `HELP` that is longer than `-validation.max-metadata-length` is now truncated silently, instead of being dropped with a 400 status code. #2993
* [CHANGE] Ingester: changed default setting for `-ingester.ring.readiness-check-ring-health` from `true` to `false`. #2953
* [CHANGE] Anonymous usage statistics tracking has been enabled by default, to help Mimir maintainers make better decisions to support the open source community. #2939 #3034
* [CHANGE] Anonymous usage statistics tracking: added the minimum and maximum value of `-ingester.out-of-order-time-window`. #2940
* [CHANGE] The default hash ring heartbeat period for distributors, ingesters, rulers and compactors has been increased from `5s` to `15s`. Now the default heartbeat period for all Mimir hash rings is `15s`. #3033
* [CHANGE] Reduce the default TSDB head compaction concurrency (`-blocks-storage.tsdb.head-compaction-concurrency`) from 5 to 1, in order to reduce CPU spikes. #3093
* [CHANGE] Ruler: the ruler's [remote evaluation mode](https://grafana.com/docs/mimir/latest/operators-guide/architecture/components/ruler/#remote) (`-ruler.query-frontend.address`) is now stable. #3109
* [CHANGE] Limits: removed the deprecated YAML configuration option `active_series_custom_trackers_config`. Please use `active_series_custom_trackers` instead. #3110
* [CHANGE] Ingester: removed the deprecated configuration option `-ingester.ring.join-after`. #3111
* [CHANGE] Querier: removed the deprecated configuration option `-querier.shuffle-sharding-ingesters-lookback-period`. The value of `-querier.query-ingesters-within` is now used internally for shuffle sharding lookback, while you can use `-querier.shuffle-sharding-ingesters-enabled` to enable or disable shuffle sharding on the read path. #3111
* [CHANGE] Memberlist: cluster label verification feature (`-memberlist.cluster-label` and `-memberlist.cluster-label-verification-disabled`) is now marked as stable. #3108
* [CHANGE] Distributor: only single per-tenant forwarding endpoint can be configured now. Support for per-rule endpoint has been removed. #3095
* [FEATURE] Query-scheduler: added an experimental ring-based service discovery support for the query-scheduler. Refer to [query-scheduler configuration](https://grafana.com/docs/mimir/next/operators-guide/architecture/components/query-scheduler/#configuration) for more information. #2957
* [FEATURE] Introduced the experimental endpoint `/api/v1/user_limits` exposed by all components that load runtime configuration. This endpoint exposes realtime limits for the authenticated tenant, in JSON format. #2864 #3017
* [FEATURE] Query-scheduler: added the experimental configuration option `-query-scheduler.max-used-instances` to restrict the number of query-schedulers effectively used regardless how many replicas are running. This feature can be useful when using the experimental read-write deployment mode. #3005
* [ENHANCEMENT] Go: updated to go 1.19.2. #2637 #3127 #3129
* [ENHANCEMENT] Runtime config: don't unmarshal runtime configuration files if they haven't changed. This can save a bit of CPU and memory on every component using runtime config. #2954
* [ENHANCEMENT] Query-frontend: Add `cortex_frontend_query_result_cache_skipped_total` and `cortex_frontend_query_result_cache_attempted_total` metrics to track the reason why query results are not cached. #2855
* [ENHANCEMENT] Distributor: pool more connections per host when forwarding request. Mark requests as idempotent so they can be retried under some conditions. #2968
* [ENHANCEMENT] Distributor: failure to send request to forwarding target now also increments `cortex_distributor_forward_errors_total`, with `status_code="failed"`. #2968
* [ENHANCEMENT] Distributor: added support forwarding push requests via gRPC, using `httpgrpc` messages from weaveworks/common library. #2996
* [ENHANCEMENT] Query-frontend / Querier: increase internal backoff period used to retry connections to query-frontend / query-scheduler. #3011
* [ENHANCEMENT] Querier: do not log "error processing requests from scheduler" when the query-scheduler is shutting down. #3012
* [ENHANCEMENT] Query-frontend: query sharding process is now time-bounded and it is cancelled if the request is aborted. #3028
* [ENHANCEMENT] Query-frontend: improved Prometheus response JSON encoding performance. #2450
* [ENHANCEMENT] TLS: added configuration parameters to configure the client's TLS cipher suites and minimum version. The following new CLI flags have been added: #3070
  * `-alertmanager.alertmanager-client.tls-cipher-suites`
  * `-alertmanager.alertmanager-client.tls-min-version`
  * `-alertmanager.sharding-ring.etcd.tls-cipher-suites`
  * `-alertmanager.sharding-ring.etcd.tls-min-version`
  * `-compactor.ring.etcd.tls-cipher-suites`
  * `-compactor.ring.etcd.tls-min-version`
  * `-distributor.forwarding.grpc-client.tls-cipher-suites`
  * `-distributor.forwarding.grpc-client.tls-min-version`
  * `-distributor.ha-tracker.etcd.tls-cipher-suites`
  * `-distributor.ha-tracker.etcd.tls-min-version`
  * `-distributor.ring.etcd.tls-cipher-suites`
  * `-distributor.ring.etcd.tls-min-version`
  * `-ingester.client.tls-cipher-suites`
  * `-ingester.client.tls-min-version`
  * `-ingester.ring.etcd.tls-cipher-suites`
  * `-ingester.ring.etcd.tls-min-version`
  * `-memberlist.tls-cipher-suites`
  * `-memberlist.tls-min-version`
  * `-querier.frontend-client.tls-cipher-suites`
  * `-querier.frontend-client.tls-min-version`
  * `-querier.store-gateway-client.tls-cipher-suites`
  * `-querier.store-gateway-client.tls-min-version`
  * `-query-frontend.grpc-client-config.tls-cipher-suites`
  * `-query-frontend.grpc-client-config.tls-min-version`
  * `-query-scheduler.grpc-client-config.tls-cipher-suites`
  * `-query-scheduler.grpc-client-config.tls-min-version`
  * `-query-scheduler.ring.etcd.tls-cipher-suites`
  * `-query-scheduler.ring.etcd.tls-min-version`
  * `-ruler.alertmanager-client.tls-cipher-suites`
  * `-ruler.alertmanager-client.tls-min-version`
  * `-ruler.client.tls-cipher-suites`
  * `-ruler.client.tls-min-version`
  * `-ruler.query-frontend.grpc-client-config.tls-cipher-suites`
  * `-ruler.query-frontend.grpc-client-config.tls-min-version`
  * `-ruler.ring.etcd.tls-cipher-suites`
  * `-ruler.ring.etcd.tls-min-version`
  * `-store-gateway.sharding-ring.etcd.tls-cipher-suites`
  * `-store-gateway.sharding-ring.etcd.tls-min-version`
* [ENHANCEMENT] Store-gateway: Add `-blocks-storage.bucket-store.max-concurrent-reject-over-limit` option to allow requests that exceed the max number of inflight object storage requests to be rejected. #2999
* [ENHANCEMENT] Query-frontend: allow setting a separate limit on the total (before splitting/sharding) query length of range queries with the new experimental `-query-frontend.max-total-query-length` flag, which defaults to `-store.max-query-length` if unset or set to 0. #3058
* [ENHANCEMENT] Query-frontend: Lower TTL for cache entries overlapping the out-of-order samples ingestion window (re-using `-ingester.out-of-order-allowance` from ingesters). #2935
* [ENHANCEMENT] Ruler: added support to forcefully disable recording and/or alerting rules evaluation. The following new configuration options have been introduced, which can be overridden on a per-tenant basis in the runtime configuration: #3088
  * `-ruler.recording-rules-evaluation-enabled`
  * `-ruler.alerting-rules-evaluation-enabled`
* [ENHANCEMENT] Distributor: Improved error messages reported when the distributor fails to remote write to ingesters. #3055
* [ENHANCEMENT] Improved tracing spans tracked by distributors, ingesters and store-gateways. #2879 #3099 #3089
* [ENHANCEMENT] Ingester: improved the performance of label value cardinality endpoint. #3044
* [ENHANCEMENT] Ruler: use backoff retry on remote evaluation #3098
* [ENHANCEMENT] Query-frontend: Include multiple tenant IDs in query logs when present instead of dropping them. #3125
* [ENHANCEMENT] Query-frontend: truncate queries based on the configured blocks retention period (`-compactor.blocks-retention-period`) to avoid querying past this period. #3134
* [ENHANCEMENT] Alertmanager: reduced memory utilization in Mimir clusters with a large number of tenants. #3143
* [ENHANCEMENT] Store-gateway: added extra span logging to improve observability. #3131
* [ENHANCEMENT] Compactor: cleaning up different tenants' old blocks and updating bucket indexes is now more independent. This prevents a single tenant from delaying cleanup for other tenants. #2631
* [ENHANCEMENT] Distributor: request rate, ingestion rate, and inflight requests limits are now enforced before reading and parsing the body of the request. This makes the distributor more resilient against a burst of requests over those limit. #2419
* [BUGFIX] Querier: Fix 400 response while handling streaming remote read. #2963
* [BUGFIX] Fix a bug causing query-frontend, query-scheduler, and querier not failing if one of their internal components fail. #2978
* [BUGFIX] Querier: re-balance the querier worker connections when a query-frontend or query-scheduler is terminated. #3005
* [BUGFIX] Distributor: Now returns the quorum error from ingesters. For example, with replication_factor=3, two HTTP 400 errors and one HTTP 500 error, now the distributor will always return HTTP 400. Previously the behaviour was to return the error which the distributor first received. #2979
* [BUGFIX] Ruler: fix panic when ruler.external_url is explicitly set to an empty string ("") in YAML. #2915
* [BUGFIX] Alertmanager: Fix support for the Telegram API URL in the global settings. #3097
* [BUGFIX] Alertmanager: Fix parsing of label matchers without label value in the API used to retrieve alerts. #3097
* [BUGFIX] Ruler: Fix not restoring alert state for rule groups when other ruler replicas shut down. #3156
* [BUGFIX] Updated `golang.org/x/net` dependency to fix CVE-2022-27664. #3124
* [BUGFIX] Fix distributor from returning a `500` status code when a `400` was received from the ingester. #3211
* [BUGFIX] Fix incorrect OS value set in Mimir v2.3.* RPM packages. #3221

### Mixin

* [CHANGE] Alerts: MimirQuerierAutoscalerNotActive is now critical and fires after 1h instead of 15m. #2958
* [FEATURE] Dashboards: Added "Mimir / Overview" dashboards, providing an high level view over a Mimir cluster. #3122 #3147 #3155
* [ENHANCEMENT] Dashboards: Updated the "Writes" and "Rollout progress" dashboards to account for samples ingested via the new OTLP ingestion endpoint. #2919 #2938
* [ENHANCEMENT] Dashboards: Include per-tenant request rate in "Tenants" dashboard. #2874
* [ENHANCEMENT] Dashboards: Include inflight object store requests in "Reads" dashboard. #2914
* [ENHANCEMENT] Dashboards: Make queries used to find job, cluster and namespace for dropdown menus configurable. #2893
* [ENHANCEMENT] Dashboards: Include rate of label and series queries in "Reads" dashboard. #3065 #3074
* [ENHANCEMENT] Dashboards: Fix legend showing on per-pod panels. #2944
* [ENHANCEMENT] Dashboards: Use the "req/s" unit on panels showing the requests rate. #3118
* [ENHANCEMENT] Dashboards: Use a consistent color across dashboards for the error rate. #3154

### Jsonnet

* [FEATURE] Added support for query-scheduler ring-based service discovery. #3128
* [ENHANCEMENT] Querier autoscaling is now slower on scale downs: scale down 10% every 1m instead of 100%. #2962
* [BUGFIX] Memberlist: `gossip_member_label` is now set for ruler-queriers. #3141

### Mimirtool

* [ENHANCEMENT] mimirtool analyze: Store the query errors instead of exit during the analysis. #3052
* [BUGFIX] mimir-tool remote-read: fix returns where some conditions [return nil error even if there is error](https://github.com/grafana/cortex-tools/issues/260). #3053

### Documentation

* [ENHANCEMENT] Added documentation on how to configure storage retention. #2970
* [ENHANCEMENT] Improved gRPC clients config documentation. #3020
* [ENHANCEMENT] Added documentation on how to manage alerting and recording rules. #2983
* [ENHANCEMENT] Improved `MimirSchedulerQueriesStuck` runbook. #3006
* [ENHANCEMENT] Added "Cluster label verification" section to memberlist documentation. #3096
* [ENHANCEMENT] Mention compression in multi-zone replication documentation. #3107
* [BUGFIX] Fixed configuration option names in "Enabling zone-awareness via the Grafana Mimir Jsonnet". #3018
* [BUGFIX] Fixed `mimirtool analyze` parameters documentation. #3094
* [BUGFIX] Fixed YAML configuraton in the "Manage the configuration of Grafana Mimir with Helm" guide. #3042
* [BUGFIX] Fixed Alertmanager capacity planning documentation. #3132

### Tools

- [BUGFIX] trafficdump: Fixed panic occurring when `-success-only=true` and the captured request failed. #2863

## 2.3.1

### Grafana Mimir
* [BUGFIX] Query-frontend: query sharding took exponential time to map binary expressions. #3027
* [BUGFIX] Distributor: Stop panics on OTLP endpoint when a single metric has multiple timeseries. #3040

## 2.3.0

### Grafana Mimir

* [CHANGE] Ingester: Added user label to ingester metric `cortex_ingester_tsdb_out_of_order_samples_appended_total`. On multitenant clusters this helps us find the rate of appended out-of-order samples for a specific tenant. #2493
* [CHANGE] Compactor: delete source and output blocks from local disk on compaction failed, to reduce likelihood that subsequent compactions fail because of no space left on disk. #2261
* [CHANGE] Ruler: Remove unused CLI flags `-ruler.search-pending-for` and `-ruler.flush-period` (and their respective YAML config options). #2288
* [CHANGE] Successful gRPC requests are no longer logged (only affects internal API calls). #2309
* [CHANGE] Add new `-*.consul.cas-retry-delay` flags. They have a default value of `1s`, while previously there was no delay between retries. #2309
* [CHANGE] Store-gateway: Remove the experimental ability to run requests in a dedicated OS thread pool and associated CLI flag `-store-gateway.thread-pool-size`. #2423
* [CHANGE] Memberlist: disabled TCP-based ping fallback, because Mimir already uses a custom transport based on TCP. #2456
* [CHANGE] Change default value for `-distributor.ha-tracker.max-clusters` to `100` to provide a DoS protection. #2465
* [CHANGE] Experimental block upload API exposed by compactor has changed: Previous `/api/v1/upload/block/{block}` endpoint for starting block upload is now `/api/v1/upload/block/{block}/start`, and previous endpoint `/api/v1/upload/block/{block}?uploadComplete=true` for finishing block upload is now `/api/v1/upload/block/{block}/finish`. New API endpoint has been added: `/api/v1/upload/block/{block}/check`. #2486 #2548
* [CHANGE] Compactor: changed `-compactor.max-compaction-time` default from `0s` (disabled) to `1h`. When compacting blocks for a tenant, the compactor will move to compact blocks of another tenant or re-plan blocks to compact at least every 1h. #2514
* [CHANGE] Distributor: removed previously deprecated `extend_writes` (see #1856) YAML key and `-distributor.extend-writes` CLI flag from the distributor config. #2551
* [CHANGE] Ingester: removed previously deprecated `active_series_custom_trackers` (see #1188) YAML key from the ingester config. #2552
* [CHANGE] The tenant ID `__mimir_cluster` is reserved by Mimir and not allowed to store metrics. #2643
* [CHANGE] Purger: removed the purger component and moved its API endpoints `/purger/delete_tenant` and `/purger/delete_tenant_status` to the compactor at `/compactor/delete_tenant` and `/compactor/delete_tenant_status`. The new endpoints on the compactor are stable. #2644
* [CHANGE] Memberlist: Change the leave timeout duration (`-memberlist.leave-timeout duration`) from 5s to 20s and connection timeout (`-memberlist.packet-dial-timeout`) from 5s to 2s. This makes leave timeout 10x the connection timeout, so that we can communicate the leave to at least 1 node, if the first 9 we try to contact times out. #2669
* [CHANGE] Alertmanager: return status code `412 Precondition Failed` and log info message when alertmanager isn't configured for a tenant. #2635
* [CHANGE] Distributor: if forwarding rules are used to forward samples, exemplars are now removed from the request. #2710 #2725
* [CHANGE] Limits: change the default value of `max_global_series_per_metric` limit to `0` (disabled). Setting this limit by default does not provide much benefit because series are sharded by all labels. #2714
* [CHANGE] Ingester: experimental `-blocks-storage.tsdb.new-chunk-disk-mapper` has been removed, new chunk disk mapper is now always used, and is no longer marked experimental. Default value of `-blocks-storage.tsdb.head-chunks-write-queue-size` has changed to 1000000, this enables async chunk queue by default, which leads to improved latency on the write path when new chunks are created in ingesters. #2762
* [CHANGE] Ingester: removed deprecated `-blocks-storage.tsdb.isolation-enabled` option. TSDB-level isolation is now always disabled in Mimir. #2782
* [CHANGE] Compactor: `-compactor.partial-block-deletion-delay` must either be set to 0 (to disable partial blocks deletion) or a value higher than `4h`. #2787
* [CHANGE] Query-frontend: CLI flag `-query-frontend.align-querier-with-step` has been deprecated. Please use `-query-frontend.align-queries-with-step` instead. #2840
* [FEATURE] Compactor: Adds the ability to delete partial blocks after a configurable delay. This option can be configured per tenant. #2285
  - `-compactor.partial-block-deletion-delay`, as a duration string, allows you to set the delay since a partial block has been modified before marking it for deletion. A value of `0`, the default, disables this feature.
  - The metric `cortex_compactor_blocks_marked_for_deletion_total` has a new value for the `reason` label `reason="partial"`, when a block deletion marker is triggered by the partial block deletion delay.
* [FEATURE] Querier: enabled support for queries with negative offsets, which are not cached in the query results cache. #2429
* [FEATURE] EXPERIMENTAL: OpenTelemetry Metrics ingestion path on `/otlp/v1/metrics`. #695 #2436 #2461
* [FEATURE] Querier: Added support for tenant federation to metric metadata endpoint. #2467
* [FEATURE] Query-frontend: introduced experimental support to split instant queries by time. The instant query splitting can be enabled setting `-query-frontend.split-instant-queries-by-interval`. #2469 #2564 #2565 #2570 #2571 #2572 #2573 #2574 #2575 #2576 #2581 #2582 #2601 #2632 #2633 #2634 #2641 #2642 #2766
* [FEATURE] Introduced an experimental anonymous usage statistics tracking (disabled by default), to help Mimir maintainers make better decisions to support the open source community. The tracking system anonymously collects non-sensitive, non-personally identifiable information about the running Mimir cluster, and is disabled by default. #2643 #2662 #2685 #2732 #2733 #2735
* [FEATURE] Introduced an experimental deployment mode called read-write and running a fully featured Mimir cluster with three components: write, read and backend. The read-write deployment mode is a trade-off between the monolithic mode (only one component, no isolation) and the microservices mode (many components, high isolation). #2754 #2838
* [ENHANCEMENT] Distributor: Decreased distributor tests execution time. #2562
* [ENHANCEMENT] Alertmanager: Allow the HTTP `proxy_url` configuration option in the receiver's configuration. #2317
* [ENHANCEMENT] ring: optimize shuffle-shard computation when lookback is used, and all instances have registered timestamp within the lookback window. In that case we can immediately return origial ring, because we would select all instances anyway. #2309
* [ENHANCEMENT] Memberlist: added experimental memberlist cluster label support via `-memberlist.cluster-label` and `-memberlist.cluster-label-verification-disabled` CLI flags (and their respective YAML config options). #2354
* [ENHANCEMENT] Object storage can now be configured for all components using the `common` YAML config option key (or `-common.storage.*` CLI flags). #2330 #2347
* [ENHANCEMENT] Go: updated to go 1.18.4. #2400
* [ENHANCEMENT] Store-gateway, listblocks: list of blocks now includes stats from `meta.json` file: number of series, samples and chunks. #2425
* [ENHANCEMENT] Added more buckets to `cortex_ingester_client_request_duration_seconds` histogram metric, to correctly track requests taking longer than 1s (up until 16s). #2445
* [ENHANCEMENT] Azure client: Improve memory usage for large object storage downloads. #2408
* [ENHANCEMENT] Distributor: Add `-distributor.instance-limits.max-inflight-push-requests-bytes`. This limit protects the distributor against multiple large requests that together may cause an OOM, but are only a few, so do not trigger the `max-inflight-push-requests` limit. #2413
* [ENHANCEMENT] Distributor: Drop exemplars in distributor for tenants where exemplars are disabled. #2504
* [ENHANCEMENT] Runtime Config: Allow operator to specify multiple comma-separated yaml files in `-runtime-config.file` that will be merged in left to right order. #2583
* [ENHANCEMENT] Query sharding: shard binary operations only if it doesn't lead to non-shardable vector selectors in one of the operands. #2696
* [ENHANCEMENT] Add packaging for both debian based deb file and redhat based rpm file using FPM. #1803
* [ENHANCEMENT] Distributor: Add `cortex_distributor_query_ingester_chunks_deduped_total` and `cortex_distributor_query_ingester_chunks_total` metrics for determining how effective ingester chunk deduplication at query time is. #2713
* [ENHANCEMENT] Upgrade Docker base images to `alpine:3.16.2`. #2729
* [ENHANCEMENT] Ruler: Add `<prometheus-http-prefix>/api/v1/status/buildinfo` endpoint. #2724
* [ENHANCEMENT] Querier: Ensure all queries pulled from query-frontend or query-scheduler are immediately executed. The maximum workers concurrency in each querier is configured by `-querier.max-concurrent`. #2598
* [ENHANCEMENT] Distributor: Add `cortex_distributor_received_requests_total` and `cortex_distributor_requests_in_total` metrics to provide visiblity into appropriate per-tenant request limits. #2770
* [ENHANCEMENT] Distributor: Add single forwarding remote-write endpoint for a tenant (`forwarding_endpoint`), instead of using per-rule endpoints. This takes precendence over per-rule endpoints. #2801
* [ENHANCEMENT] Added `err-mimir-distributor-max-write-message-size` to the errors catalog. #2470
* [ENHANCEMENT] Add sanity check at startup to ensure the configured filesystem directories don't overlap for different components. #2828 #2947
* [BUGFIX] TSDB: Fixed a bug on the experimental out-of-order implementation that led to wrong query results. #2701
* [BUGFIX] Compactor: log the actual error on compaction failed. #2261
* [BUGFIX] Alertmanager: restore state from storage even when running a single replica. #2293
* [BUGFIX] Ruler: do not block "List Prometheus rules" API endpoint while syncing rules. #2289
* [BUGFIX] Ruler: return proper `*status.Status` error when running in remote operational mode. #2417
* [BUGFIX] Alertmanager: ensure the configured `-alertmanager.web.external-url` is either a path starting with `/`, or a full URL including the scheme and hostname. #2381 #2542
* [BUGFIX] Memberlist: fix problem with loss of some packets, typically ring updates when instances were removed from the ring during shutdown. #2418
* [BUGFIX] Ingester: fix misfiring `MimirIngesterHasUnshippedBlocks` and stale `cortex_ingester_oldest_unshipped_block_timestamp_seconds` when some block uploads fail. #2435
* [BUGFIX] Query-frontend: fix incorrect mapping of http status codes 429 to 500 when request queue is full. #2447
* [BUGFIX] Memberlist: Fix problem with ring being empty right after startup. Memberlist KV store now tries to "fast-join" the cluster to avoid serving empty KV store. #2505
* [BUGFIX] Compactor: Fix bug when using `-compactor.partial-block-deletion-delay`: compactor didn't correctly check for modification time of all block files. #2559
* [BUGFIX] Query-frontend: fix wrong query sharding results for queries with boolean result like `1 < bool 0`. #2558
* [BUGFIX] Fixed error messages related to per-instance limits incorrectly reporting they can be set on a per-tenant basis. #2610
* [BUGFIX] Perform HA-deduplication before forwarding samples according to forwarding rules in the distributor. #2603 #2709
* [BUGFIX] Fix reporting of tracing spans from PromQL engine. #2707
* [BUGFIX] Apply relabel and drop_label rules before forwarding rules in the distributor. #2703
* [BUGFIX] Distributor: Register `cortex_discarded_requests_total` metric, which previously was not registered and therefore not exported. #2712
* [BUGFIX] Ruler: fix not restoring alerts' state at startup. #2648
* [BUGFIX] Ingester: Fix disk filling up after restarting ingesters with out-of-order support disabled while it was enabled before. #2799
* [BUGFIX] Memberlist: retry joining memberlist cluster on startup when no nodes are resolved. #2837
* [BUGFIX] Query-frontend: fix incorrect mapping of http status codes 413 to 500 when request is too large. #2819
* [BUGFIX] Alertmanager: revert upstream alertmananger to v0.24.0 to fix panic when unmarshalling email headers #2924 #2925

### Mixin

* [CHANGE] Dashboards: "Slow Queries" dashboard no longer works with versions older than Grafana 9.0. #2223
* [CHANGE] Alerts: use RSS memory instead of working set memory in the `MimirAllocatingTooMuchMemory` alert for ingesters. #2480
* [CHANGE] Dashboards: remove the "Cache - Latency (old)" panel from the "Mimir / Queries" dashboard. #2796
* [FEATURE] Dashboards: added support to experimental read-write deployment mode. #2780
* [ENHANCEMENT] Dashboards: added missed rule evaluations to the "Evaluations per second" panel in the "Mimir / Ruler" dashboard. #2314
* [ENHANCEMENT] Dashboards: add k8s resource requests to CPU and memory panels. #2346
* [ENHANCEMENT] Dashboards: add RSS memory utilization panel for ingesters, store-gateways and compactors. #2479
* [ENHANCEMENT] Dashboards: allow to configure graph tooltip. #2647
* [ENHANCEMENT] Alerts: MimirFrontendQueriesStuck and MimirSchedulerQueriesStuck alerts are more reliable now as they consider all the intermediate samples in the minute prior to the evaluation. #2630
* [ENHANCEMENT] Alerts: added `RolloutOperatorNotReconciling` alert, firing if the optional rollout-operator is not successfully reconciling. #2700
* [ENHANCEMENT] Dashboards: added support to query-tee in front of ruler-query-frontend in the "Remote ruler reads" dashboard. #2761
* [ENHANCEMENT] Dashboards: Introduce support for baremetal deployment, setting `deployment_type: 'baremetal'` in the mixin `_config`. #2657
* [ENHANCEMENT] Dashboards: use timeseries panel to show exemplars. #2800
* [BUGFIX] Dashboards: fixed unit of latency panels in the "Mimir / Ruler" dashboard. #2312
* [BUGFIX] Dashboards: fixed "Intervals per query" panel in the "Mimir / Queries" dashboard. #2308
* [BUGFIX] Dashboards: Make "Slow Queries" dashboard works with Grafana 9.0. #2223
* [BUGFIX] Dashboards: add missing API routes to Ruler dashboard. #2412
* [BUGFIX] Dashboards: stop setting 'interval' in dashboards; it should be set on your datasource. #2802

### Jsonnet

* [CHANGE] query-scheduler is enabled by default. We advise to deploy the query-scheduler to improve the scalability of the query-frontend. #2431
* [CHANGE] Replaced anti-affinity rules with pod topology spread constraints for distributor, query-frontend, querier and ruler. #2517
  - The following configuration options have been removed:
    - `distributor_allow_multiple_replicas_on_same_node`
    - `query_frontend_allow_multiple_replicas_on_same_node`
    - `querier_allow_multiple_replicas_on_same_node`
    - `ruler_allow_multiple_replicas_on_same_node`
  - The following configuration options have been added:
    - `distributor_topology_spread_max_skew`
    - `query_frontend_topology_spread_max_skew`
    - `querier_topology_spread_max_skew`
    - `ruler_topology_spread_max_skew`
* [CHANGE] Change `max_global_series_per_metric` to 0 in all plans, and as a default value. #2669
* [FEATURE] Memberlist: added support for experimental memberlist cluster label, through the jsonnet configuration options `memberlist_cluster_label` and `memberlist_cluster_label_verification_disabled`. #2349
* [FEATURE] Added ruler-querier autoscaling support. It requires [KEDA](https://keda.sh) installed in the Kubernetes cluster. Ruler-querier autoscaler can be enabled and configure through the following options in the jsonnet config: #2545
  * `autoscaling_ruler_querier_enabled`: `true` to enable autoscaling.
  * `autoscaling_ruler_querier_min_replicas`: minimum number of ruler-querier replicas.
  * `autoscaling_ruler_querier_max_replicas`: maximum number of ruler-querier replicas.
  * `autoscaling_prometheus_url`: Prometheus base URL from which to scrape Mimir metrics (e.g. `http://prometheus.default:9090/prometheus`).
* [ENHANCEMENT] Memberlist now uses DNS service-discovery by default. #2549
* [ENHANCEMENT] Upgrade memcached image tag to `memcached:1.6.16-alpine`. #2740
* [ENHANCEMENT] Added `$._config.configmaps` and `$._config.runtime_config_files` to make it easy to add new configmaps or runtime config file to all components. #2748

### Mimirtool

* [ENHANCEMENT] Added `mimirtool backfill` command to upload Prometheus blocks using API available in the compactor. #1822
* [ENHANCEMENT] mimirtool bucket-validation: Verify existing objects can be overwritten by subsequent uploads. #2491
* [ENHANCEMENT] mimirtool config convert: Now supports migrating to the current version of Mimir. #2629
* [BUGFIX] mimirtool analyze: Fix dashboard JSON unmarshalling errors by using custom parsing. #2386
* [BUGFIX] Version checking no longer prompts for updating when already on latest version. #2723

### Mimir Continuous Test

* [ENHANCEMENT] Added basic authentication and bearer token support for when Mimir is behind a gateway authenticating the calls. #2717

### Query-tee

* [CHANGE] Renamed CLI flag `-server.service-port` to `-server.http-service-port`. #2683
* [CHANGE] Renamed metric `cortex_querytee_request_duration_seconds` to `cortex_querytee_backend_request_duration_seconds`. Metric `cortex_querytee_request_duration_seconds` is now reported without label `backend`. #2683
* [ENHANCEMENT] Added HTTP over gRPC support to `query-tee` to allow testing gRPC requests to Mimir instances. #2683

### Documentation

* [ENHANCEMENT] Referenced `mimirtool` commands in the HTTP API documentation. #2516
* [ENHANCEMENT] Improved DNS service discovery documentation. #2513

### Tools

* [ENHANCEMENT] `markblocks` now processes multiple blocks concurrently. #2677

## 2.2.0

### Grafana Mimir

* [CHANGE] Increased default configuration for `-server.grpc-max-recv-msg-size-bytes` and `-server.grpc-max-send-msg-size-bytes` from 4MB to 100MB. #1884
* [CHANGE] Default values have changed for the following settings. This improves query performance for recent data (within 12h) by only reading from ingesters: #1909 #1921
    - `-blocks-storage.bucket-store.ignore-blocks-within` now defaults to `10h` (previously `0`)
    - `-querier.query-store-after` now defaults to `12h` (previously `0`)
* [CHANGE] Alertmanager: removed support for migrating local files from Cortex 1.8 or earlier. Related to original Cortex PR https://github.com/cortexproject/cortex/pull/3910. #2253
* [CHANGE] The following settings are now classified as advanced because the defaults should work for most users and tuning them requires in-depth knowledge of how the read path works: #1929
    - `-querier.query-ingesters-within`
    - `-querier.query-store-after`
* [CHANGE] Config flag category overrides can be set dynamically at runtime. #1934
* [CHANGE] Ingester: deprecated `-ingester.ring.join-after`. Mimir now behaves as this setting is always set to 0s. This configuration option will be removed in Mimir 2.4.0. #1965
* [CHANGE] Blocks uploaded by ingester no longer contain `__org_id__` label. Compactor now ignores this label and will compact blocks with and without this label together. `mimirconvert` tool will remove the label from blocks as "unknown" label. #1972
* [CHANGE] Querier: deprecated `-querier.shuffle-sharding-ingesters-lookback-period`, instead adding `-querier.shuffle-sharding-ingesters-enabled` to enable or disable shuffle sharding on the read path. The value of `-querier.query-ingesters-within` is now used internally for shuffle sharding lookback. #2110
* [CHANGE] Memberlist: `-memberlist.abort-if-join-fails` now defaults to false. Previously it defaulted to true. #2168
* [CHANGE] Ruler: `/api/v1/rules*` and `/prometheus/rules*` configuration endpoints are removed. Use `/prometheus/config/v1/rules*`. #2182
* [CHANGE] Ingester: `-ingester.exemplars-update-period` has been renamed to `-ingester.tsdb-config-update-period`. You can use it to update multiple, per-tenant TSDB configurations. #2187
* [FEATURE] Ingester: (Experimental) Add the ability to ingest out-of-order samples up to an allowed limit. If you enable this feature, it requires additional memory and disk space. This feature also enables a write-behind log, which might lead to longer ingester-start replays. When this feature is disabled, there is no overhead on memory, disk space, or startup times. #2187
  * `-ingester.out-of-order-time-window`, as duration string, allows you to set how back in time a sample can be. The default is `0s`, where `s` is seconds.
  * `cortex_ingester_tsdb_out_of_order_samples_appended_total` metric tracks the total number of out-of-order samples ingested by the ingester.
  * `cortex_discarded_samples_total` has a new label `reason="sample-too-old"`, when the `-ingester.out-of-order-time-window` flag is greater than zero. The label tracks the number of samples that were discarded for being too old; they were out of order, but beyond the time window allowed. The labels `reason="sample-out-of-order"` and `reason="sample-out-of-bounds"` are not used when out-of-order ingestion is enabled.
* [ENHANCEMENT] Distributor: Added limit to prevent tenants from sending excessive number of requests: #1843
  * The following CLI flags (and their respective YAML config options) have been added:
    * `-distributor.request-rate-limit`
    * `-distributor.request-burst-limit`
  * The following metric is exposed to tell how many requests have been rejected:
    * `cortex_discarded_requests_total`
* [ENHANCEMENT] Store-gateway: Add the experimental ability to run requests in a dedicated OS thread pool. This feature can be configured using `-store-gateway.thread-pool-size` and is disabled by default. Replaces the ability to run index header operations in a dedicated thread pool. #1660 #1812
* [ENHANCEMENT] Improved error messages to make them easier to understand; each now have a unique, global identifier that you can use to look up in the runbooks for more information. #1907 #1919 #1888 #1939 #1984 #2009 #2056 #2066 #2104 #2150 #2234
* [ENHANCEMENT] Memberlist KV: incoming messages are now processed on per-key goroutine. This may reduce loss of "maintanance" packets in busy memberlist installations, but use more CPU. New `memberlist_client_received_broadcasts_dropped_total` counter tracks number of dropped per-key messages. #1912
* [ENHANCEMENT] Blocks Storage, Alertmanager, Ruler: add support a prefix to the bucket store (`*_storage.storage_prefix`). This enables using the same bucket for the three components. #1686 #1951
* [ENHANCEMENT] Upgrade Docker base images to `alpine:3.16.0`. #2028
* [ENHANCEMENT] Store-gateway: Add experimental configuration option for the store-gateway to attempt to pre-populate the file system cache when memory-mapping index-header files. Enabled with `-blocks-storage.bucket-store.index-header.map-populate-enabled=true`. Note this flag only has an effect when running on Linux. #2019 #2054
* [ENHANCEMENT] Chunk Mapper: reduce memory usage of async chunk mapper. #2043
* [ENHANCEMENT] Ingester: reduce sleep time when reading WAL. #2098
* [ENHANCEMENT] Compactor: Run sanity check on blocks storage configuration at startup. #2144
* [ENHANCEMENT] Compactor: Add HTTP API for uploading TSDB blocks. Enabled with `-compactor.block-upload-enabled`. #1694 #2126
* [ENHANCEMENT] Ingester: Enable querying overlapping blocks by default. #2187
* [ENHANCEMENT] Distributor: Auto-forget unhealthy distributors after ten failed ring heartbeats. #2154
* [ENHANCEMENT] Distributor: Add new metric `cortex_distributor_forward_errors_total` for error codes resulting from forwarding requests. #2077
* [ENHANCEMENT] `/ready` endpoint now returns and logs detailed services information. #2055
* [ENHANCEMENT] Memcached client: Reduce number of connections required to fetch cached keys from memcached. #1920
* [ENHANCEMENT] Improved error message returned when `-querier.query-store-after` validation fails. #1914
* [BUGFIX] Fix regexp parsing panic for regexp label matchers with start/end quantifiers. #1883
* [BUGFIX] Ingester: fixed deceiving error log "failed to update cached shipped blocks after shipper initialisation", occurring for each new tenant in the ingester. #1893
* [BUGFIX] Ring: fix bug where instances may appear unhealthy in the hash ring web UI even though they are not. #1933
* [BUGFIX] API: gzip is now enforced when identity encoding is explicitly rejected. #1864
* [BUGFIX] Fix panic at startup when Mimir is running in monolithic mode and query sharding is enabled. #2036
* [BUGFIX] Ruler: report `cortex_ruler_queries_failed_total` metric for any remote query error except 4xx when remote operational mode is enabled. #2053 #2143
* [BUGFIX] Ingester: fix slow rollout when using `-ingester.ring.unregister-on-shutdown=false` with long `-ingester.ring.heartbeat-period`. #2085
* [BUGFIX] Ruler: add timeout for remote rule evaluation queries to prevent rule group evaluations getting stuck indefinitely. The duration is configurable with `-querier.timeout` (default `2m`). #2090 #2222
* [BUGFIX] Limits: Active series custom tracker configuration has been named back from `active_series_custom_trackers_config` to `active_series_custom_trackers`. For backwards compatibility both version is going to be supported for until Mimir v2.4. When both fields are specified, `active_series_custom_trackers_config` takes precedence over `active_series_custom_trackers`. #2101
* [BUGFIX] Ingester: fixed the order of labels applied when incrementing the `cortex_discarded_metadata_total` metric. #2096
* [BUGFIX] Ingester: fixed bug where retrieving metadata for a metric with multiple metadata entries would return multiple copies of a single metadata entry rather than all available entries. #2096
* [BUGFIX] Distributor: canceled requests are no longer accounted as internal errors. #2157
* [BUGFIX] Memberlist: Fix typo in memberlist admin UI. #2202
* [BUGFIX] Ruler: fixed typo in error message when ruler failed to decode a rule group. #2151
* [BUGFIX] Active series custom tracker configuration is now displayed properly on `/runtime_config` page. #2065
* [BUGFIX] Query-frontend: `vector` and `time` functions were sharded, which made expressions like `vector(1) > 0 and vector(1)` fail. #2355

### Mixin

* [CHANGE] Split `mimir_queries` rules group into `mimir_queries` and `mimir_ingester_queries` to keep number of rules per group within the default per-tenant limit. #1885
* [CHANGE] Dashboards: Expose full image tag in "Mimir / Rollout progress" dashboard's "Pod per version panel." #1932
* [CHANGE] Dashboards: Disabled gateway panels by default, because most users don't have a gateway exposing the metrics expected by Mimir dashboards. You can re-enable it setting `gateway_enabled: true` in the mixin config and recompiling the mixin running `make build-mixin`. #1955
* [CHANGE] Alerts: adapt `MimirFrontendQueriesStuck` and `MimirSchedulerQueriesStuck` to consider ruler query path components. #1949
* [CHANGE] Alerts: Change `MimirRulerTooManyFailedQueries` severity to `critical`. #2165
* [ENHANCEMENT] Dashboards: Add config option `datasource_regex` to customise the regular expression used to select valid datasources for Mimir dashboards. #1802
* [ENHANCEMENT] Dashboards: Added "Mimir / Remote ruler reads" and "Mimir / Remote ruler reads resources" dashboards. #1911 #1937
* [ENHANCEMENT] Dashboards: Make networking panels work for pods created by the mimir-distributed helm chart. #1927
* [ENHANCEMENT] Alerts: Add `MimirStoreGatewayNoSyncedTenants` alert that fires when there is a store-gateway owning no tenants. #1882
* [ENHANCEMENT] Rules: Make `recording_rules_range_interval` configurable for cases where Mimir metrics are scraped less often that every 30 seconds. #2118
* [ENHANCEMENT] Added minimum Grafana version to mixin dashboards. #1943
* [BUGFIX] Fix `container_memory_usage_bytes:sum` recording rule. #1865
* [BUGFIX] Fix `MimirGossipMembersMismatch` alerts if Mimir alertmanager is activated. #1870
* [BUGFIX] Fix `MimirRulerMissedEvaluations` to show % of missed alerts as a value between 0 and 100 instead of 0 and 1. #1895
* [BUGFIX] Fix `MimirCompactorHasNotUploadedBlocks` alert false positive when Mimir is deployed in monolithic mode. #1902
* [BUGFIX] Fix `MimirGossipMembersMismatch` to make it less sensitive during rollouts and fire one alert per installation, not per job. #1926
* [BUGFIX] Do not trigger `MimirAllocatingTooMuchMemory` alerts if no container limits are supplied. #1905
* [BUGFIX] Dashboards: Remove empty "Chunks per query" panel from `Mimir / Queries` dashboard. #1928
* [BUGFIX] Dashboards: Use Grafana's `$__rate_interval` for rate queries in dashboards to support scrape intervals of >15s. #2011
* [BUGFIX] Alerts: Make each version of `MimirCompactorHasNotUploadedBlocks` distinct to avoid rule evaluation failures due to duplicate series being generated. #2197
* [BUGFIX] Fix `MimirGossipMembersMismatch` alert when using remote ruler evaluation. #2159

### Jsonnet

* [CHANGE] Remove use of `-querier.query-store-after`, `-querier.shuffle-sharding-ingesters-lookback-period`, `-blocks-storage.bucket-store.ignore-blocks-within`, and `-blocks-storage.tsdb.close-idle-tsdb-timeout` CLI flags since the values now match defaults. #1915 #1921
* [CHANGE] Change default value for `-blocks-storage.bucket-store.chunks-cache.memcached.timeout` to `450ms` to increase use of cached data. #2035
* [CHANGE] The `memberlist_ring_enabled` configuration now applies to Alertmanager. #2102 #2103 #2107
* [CHANGE] Default value for `memberlist_ring_enabled` is now true. It means that all hash rings use Memberlist as default KV store instead of Consul (previous default). #2161
* [CHANGE] Configure `-ingester.max-global-metadata-per-user` to correspond to 20% of the configured max number of series per tenant. #2250
* [CHANGE] Configure `-ingester.max-global-metadata-per-metric` to be 10. #2250
* [CHANGE] Change `_config.multi_zone_ingester_max_unavailable` to 25. #2251
* [FEATURE] Added querier autoscaling support. It requires [KEDA](https://keda.sh) installed in the Kubernetes cluster and query-scheduler enabled in the Mimir cluster. Querier autoscaler can be enabled and configure through the following options in the jsonnet config: #2013 #2023
  * `autoscaling_querier_enabled`: `true` to enable autoscaling.
  * `autoscaling_querier_min_replicas`: minimum number of querier replicas.
  * `autoscaling_querier_max_replicas`: maximum number of querier replicas.
  * `autoscaling_prometheus_url`: Prometheus base URL from which to scrape Mimir metrics (e.g. `http://prometheus.default:9090/prometheus`).
* [FEATURE] Jsonnet: Add support for ruler remote evaluation mode (`ruler_remote_evaluation_enabled`), which deploys and uses a dedicated query path for rule evaluation. This enables the benefits of the query-frontend for rule evaluation, such as query sharding. #2073
* [ENHANCEMENT] Added `compactor` service, that can be used to route requests directly to compactor (e.g. admin UI). #2063
* [ENHANCEMENT] Added a `consul_enabled` configuration option to provide the ability to disable consul. It is automatically set to false when `memberlist_ring_enabled` is true and `multikv_migration_enabled` (used for migration from Consul to memberlist) is not set. #2093 #2152
* [BUGFIX] Querier: Fix disabling shuffle sharding on the read path whilst keeping it enabled on write path. #2164

### Mimirtool

* [CHANGE] mimirtool rules: `--use-legacy-routes` now toggles between using `/prometheus/config/v1/rules` (default) and `/api/v1/rules` (legacy) endpoints. #2182
* [FEATURE] Added bearer token support for when Mimir is behind a gateway authenticating by bearer token. #2146
* [BUGFIX] mimirtool analyze: Fix dashboard JSON unmarshalling errors (#1840). #1973
* [BUGFIX] Make mimirtool build for Windows work again. #2273

### Mimir Continuous Test

* [ENHANCEMENT] Added the `-tests.smoke-test` flag to run the `mimir-continuous-test` suite once and immediately exit. #2047 #2094
* [ENHANCEMENT] Added the `-tests.write-protocol` flag to write using the `prometheus` remote write protocol or `otlp-http` in the `mimir-continuous-test` suite. #5719

### Documentation

* [ENHANCEMENT] Published Grafana Mimir runbooks as part of documentation. #1970
* [ENHANCEMENT] Improved ruler's "remote operational mode" documentation. #1906
* [ENHANCEMENT] Recommend fast disks for ingesters and store-gateways in production tips. #1903
* [ENHANCEMENT] Explain the runtime override of active series matchers. #1868
* [ENHANCEMENT] Clarify "Set rule group" API specification. #1869
* [ENHANCEMENT] Published Mimir jsonnet documentation. #2024
* [ENHANCEMENT] Documented required scrape interval for using alerting and recording rules from Mimir jsonnet. #2147
* [ENHANCEMENT] Runbooks: Mention memberlist as possible source of problems for various alerts. #2158
* [ENHANCEMENT] Added step-by-step article about migrating from Consul to Memberlist KV store using jsonnet without downtime. #2166
* [ENHANCEMENT] Documented `/memberlist` admin page. #2166
* [ENHANCEMENT] Documented how to configure Grafana Mimir's ruler with Jsonnet. #2127
* [ENHANCEMENT] Documented how to configure queriers’ autoscaling with Jsonnet. #2128
* [ENHANCEMENT] Updated mixin building instructions in "Installing Grafana Mimir dashboards and alerts" article. #2015 #2163
* [ENHANCEMENT] Fix location of "Monitoring Grafana Mimir" article in the documentation hierarchy. #2130
* [ENHANCEMENT] Runbook for `MimirRequestLatency` was expanded with more practical advice. #1967
* [BUGFIX] Fixed ruler configuration used in the getting started guide. #2052
* [BUGFIX] Fixed Mimir Alertmanager datasource in Grafana used by "Play with Grafana Mimir" tutorial. #2115
* [BUGFIX] Fixed typos in "Scaling out Grafana Mimir" article. #2170
* [BUGFIX] Added missing ring endpoint exposed by Ingesters. #1918

## 2.1.0

### Grafana Mimir

* [CHANGE] Compactor: No longer upload debug meta files to object storage. #1257
* [CHANGE] Default values have changed for the following settings: #1547
    - `-alertmanager.alertmanager-client.grpc-max-recv-msg-size` now defaults to 100 MiB (previously was not configurable and set to 16 MiB)
    - `-alertmanager.alertmanager-client.grpc-max-send-msg-size` now defaults to 100 MiB (previously was not configurable and set to 4 MiB)
    - `-alertmanager.max-recv-msg-size` now defaults to 100 MiB (previously was 16 MiB)
* [CHANGE] Ingester: Add `user` label to metrics `cortex_ingester_ingested_samples_total` and `cortex_ingester_ingested_samples_failures_total`. #1533
* [CHANGE] Ingester: Changed `-blocks-storage.tsdb.isolation-enabled` default from `true` to `false`. The config option has also been deprecated and will be removed in 2 minor version. #1655
* [CHANGE] Query-frontend: results cache keys are now versioned, this will cause cache to be re-filled when rolling out this version. #1631
* [CHANGE] Store-gateway: enabled attributes in-memory cache by default. New default configuration is `-blocks-storage.bucket-store.chunks-cache.attributes-in-memory-max-items=50000`. #1727
* [CHANGE] Compactor: Removed the metric `cortex_compactor_garbage_collected_blocks_total` since it duplicates `cortex_compactor_blocks_marked_for_deletion_total`. #1728
* [CHANGE] All: Logs that used the`org_id` label now use `user` label. #1634 #1758
* [CHANGE] Alertmanager: the following metrics are not exported for a given `user` and `integration` when the metric value is zero: #1783
  * `cortex_alertmanager_notifications_total`
  * `cortex_alertmanager_notifications_failed_total`
  * `cortex_alertmanager_notification_requests_total`
  * `cortex_alertmanager_notification_requests_failed_total`
  * `cortex_alertmanager_notification_rate_limited_total`
* [CHANGE] Removed the following metrics exposed by the Mimir hash rings: #1791
  * `cortex_member_ring_tokens_owned`
  * `cortex_member_ring_tokens_to_own`
  * `cortex_ring_tokens_owned`
  * `cortex_ring_member_ownership_percent`
* [CHANGE] Querier / Ruler: removed the following metrics tracking number of query requests send to each ingester. You can use `cortex_request_duration_seconds_count{route=~"/cortex.Ingester/(QueryStream|QueryExemplars)"}` instead. #1797
  * `cortex_distributor_ingester_queries_total`
  * `cortex_distributor_ingester_query_failures_total`
* [CHANGE] Distributor: removed the following metrics tracking the number of requests from a distributor to ingesters: #1799
  * `cortex_distributor_ingester_appends_total`
  * `cortex_distributor_ingester_append_failures_total`
* [CHANGE] Distributor / Ruler: deprecated `-distributor.extend-writes`. Now Mimir always behaves as if this setting was set to `false`, which we expect to be safe for every Mimir cluster setup. #1856
* [FEATURE] Querier: Added support for [streaming remote read](https://prometheus.io/blog/2019/10/10/remote-read-meets-streaming/). Should be noted that benefits of chunking the response are partial here, since in a typical `query-frontend` setup responses will be buffered until they've been completed. #1735
* [FEATURE] Ruler: Allow setting `evaluation_delay` for each rule group via rules group configuration file. #1474
* [FEATURE] Ruler: Added support for expression remote evaluation. #1536 #1818
  * The following CLI flags (and their respective YAML config options) have been added:
    * `-ruler.query-frontend.address`
    * `-ruler.query-frontend.grpc-client-config.grpc-max-recv-msg-size`
    * `-ruler.query-frontend.grpc-client-config.grpc-max-send-msg-size`
    * `-ruler.query-frontend.grpc-client-config.grpc-compression`
    * `-ruler.query-frontend.grpc-client-config.grpc-client-rate-limit`
    * `-ruler.query-frontend.grpc-client-config.grpc-client-rate-limit-burst`
    * `-ruler.query-frontend.grpc-client-config.backoff-on-ratelimits`
    * `-ruler.query-frontend.grpc-client-config.backoff-min-period`
    * `-ruler.query-frontend.grpc-client-config.backoff-max-period`
    * `-ruler.query-frontend.grpc-client-config.backoff-retries`
    * `-ruler.query-frontend.grpc-client-config.tls-enabled`
    * `-ruler.query-frontend.grpc-client-config.tls-ca-path`
    * `-ruler.query-frontend.grpc-client-config.tls-cert-path`
    * `-ruler.query-frontend.grpc-client-config.tls-key-path`
    * `-ruler.query-frontend.grpc-client-config.tls-server-name`
    * `-ruler.query-frontend.grpc-client-config.tls-insecure-skip-verify`
* [FEATURE] Distributor: Added the ability to forward specifics metrics to alternative remote_write API endpoints. #1052
* [FEATURE] Ingester: Active series custom trackers now supports runtime tenant-specific overrides. The configuration has been moved to limit config, the ingester config has been deprecated.  #1188
* [ENHANCEMENT] Alertmanager API: Concurrency limit for GET requests is now configurable using `-alertmanager.max-concurrent-get-requests-per-tenant`. #1547
* [ENHANCEMENT] Alertmanager: Added the ability to configure additional gRPC client settings for the Alertmanager distributor #1547
  - `-alertmanager.alertmanager-client.backoff-max-period`
  - `-alertmanager.alertmanager-client.backoff-min-period`
  - `-alertmanager.alertmanager-client.backoff-on-ratelimits`
  - `-alertmanager.alertmanager-client.backoff-retries`
  - `-alertmanager.alertmanager-client.grpc-client-rate-limit`
  - `-alertmanager.alertmanager-client.grpc-client-rate-limit-burst`
  - `-alertmanager.alertmanager-client.grpc-compression`
  - `-alertmanager.alertmanager-client.grpc-max-recv-msg-size`
  - `-alertmanager.alertmanager-client.grpc-max-send-msg-size`
* [ENHANCEMENT] Ruler: Add more detailed query information to ruler query stats logging. #1411
* [ENHANCEMENT] Admin: Admin API now has some styling. #1482 #1549 #1821 #1824
* [ENHANCEMENT] Alertmanager: added `insight=true` field to alertmanager dispatch logs. #1379
* [ENHANCEMENT] Store-gateway: Add the experimental ability to run index header operations in a dedicated thread pool. This feature can be configured using `-blocks-storage.bucket-store.index-header-thread-pool-size` and is disabled by default. #1660
* [ENHANCEMENT] Store-gateway: don't drop all blocks if instance finds itself as unhealthy or missing in the ring. #1806 #1823
* [ENHANCEMENT] Querier: wait until inflight queries are completed when shutting down queriers. #1756 #1767
* [BUGFIX] Query-frontend: do not shard queries with a subquery unless the subquery is inside a shardable aggregation function call. #1542
* [BUGFIX] Query-frontend: added `component=query-frontend` label to results cache memcached metrics to fix a panic when Mimir is running in single binary mode and results cache is enabled. #1704
* [BUGFIX] Mimir: services' status content-type is now correctly set to `text/html`. #1575
* [BUGFIX] Multikv: Fix panic when using using runtime config to set primary KV store used by `multi` KV. #1587
* [BUGFIX] Multikv: Fix watching for runtime config changes in `multi` KV store in ruler and querier. #1665
* [BUGFIX] Memcached: allow to use CNAME DNS records for the memcached backend addresses. #1654
* [BUGFIX] Querier: fixed temporary partial query results when shuffle sharding is enabled and hash ring backend storage is flushed / reset. #1829
* [BUGFIX] Alertmanager: prevent more file traversal cases related to template names. #1833
* [BUGFUX] Alertmanager: Allow usage with `-alertmanager-storage.backend=local`. Note that when using this storage type, the Alertmanager is not able persist state remotely, so it not recommended for production use. #1836
* [BUGFIX] Alertmanager: Do not validate alertmanager configuration if it's not running. #1835

### Mixin

* [CHANGE] Dashboards: Remove per-user series legends from Tenants dashboard. #1605
* [CHANGE] Dashboards: Show in-memory series and the per-user series limit on Tenants dashboard. #1613
* [CHANGE] Dashboards: Slow-queries dashboard now uses `user` label from logs instead of `org_id`. #1634
* [CHANGE] Dashboards: changed all Grafana dashboards UIDs to not conflict with Cortex ones, to let people install both while migrating from Cortex to Mimir: #1801 #1808
  * Alertmanager from `a76bee5913c97c918d9e56a3cc88cc28` to `b0d38d318bbddd80476246d4930f9e55`
  * Alertmanager Resources from `68b66aed90ccab448009089544a8d6c6` to `a6883fb22799ac74479c7db872451092`
  * Compactor from `9c408e1d55681ecb8a22c9fab46875cc` to `1b3443aea86db629e6efdb7d05c53823`
  * Compactor Resources from `df9added6f1f4332f95848cca48ebd99` to `09a5c49e9cdb2f2b24c6d184574a07fd`
  * Config from `61bb048ced9817b2d3e07677fb1c6290` to `5d9d0b4724c0f80d68467088ec61e003`
  * Object Store from `d5a3a4489d57c733b5677fb55370a723` to `e1324ee2a434f4158c00a9ee279d3292`
  * Overrides from `b5c95fee2e5e7c4b5930826ff6e89a12` to `1e2c358600ac53f09faea133f811b5bb`
  * Queries from `d9931b1054053c8b972d320774bb8f1d` to `b3abe8d5c040395cc36615cb4334c92d`
  * Reads from `8d6ba60eccc4b6eedfa329b24b1bd339` to `e327503188913dc38ad571c647eef643`
  * Reads Networking from `c0464f0d8bd026f776c9006b05910000` to `54b2a0a4748b3bd1aefa92ce5559a1c2`
  * Reads Resources from `2fd2cda9eea8d8af9fbc0a5960425120` to `cc86fd5aa9301c6528986572ad974db9`
  * Rollout Progress from `7544a3a62b1be6ffd919fc990ab8ba8f` to `7f0b5567d543a1698e695b530eb7f5de`
  * Ruler from `44d12bcb1f95661c6ab6bc946dfc3473` to `631e15d5d85afb2ca8e35d62984eeaa0`
  * Scaling from `88c041017b96856c9176e07cf557bdcf` to `64bbad83507b7289b514725658e10352`
  * Slow queries from `e6f3091e29d2636e3b8393447e925668` to `6089e1ce1e678788f46312a0a1e647e6`
  * Tenants from `35fa247ce651ba189debf33d7ae41611` to `35fa247ce651ba189debf33d7ae41611`
  * Top Tenants from `bc6e12d4fe540e4a1785b9d3ca0ffdd9` to `bc6e12d4fe540e4a1785b9d3ca0ffdd9`
  * Writes from `0156f6d15aa234d452a33a4f13c838e3` to `8280707b8f16e7b87b840fc1cc92d4c5`
  * Writes Networking from `681cd62b680b7154811fe73af55dcfd4` to `978c1cb452585c96697a238eaac7fe2d`
  * Writes Resources from `c0464f0d8bd026f776c9006b0591bb0b` to `bc9160e50b52e89e0e49c840fea3d379`
* [FEATURE] Alerts: added the following alerts on `mimir-continuous-test` tool: #1676
  - `MimirContinuousTestNotRunningOnWrites`
  - `MimirContinuousTestNotRunningOnReads`
  - `MimirContinuousTestFailed`
* [ENHANCEMENT] Added `per_cluster_label` support to allow to change the label name used to differentiate between Kubernetes clusters. #1651
* [ENHANCEMENT] Dashboards: Show QPS and latency of the Alertmanager Distributor. #1696
* [ENHANCEMENT] Playbooks: Add Alertmanager suggestions for `MimirRequestErrors` and `MimirRequestLatency` #1702
* [ENHANCEMENT] Dashboards: Allow custom datasources. #1749
* [ENHANCEMENT] Dashboards: Add config option `gateway_enabled` (defaults to `true`) to disable gateway panels from dashboards. #1761
* [ENHANCEMENT] Dashboards: Extend Top tenants dashboard with queries for tenants with highest sample rate, discard rate, and discard rate growth. #1842
* [ENHANCEMENT] Dashboards: Show ingestion rate limit and rule group limit on Tenants dashboard. #1845
* [ENHANCEMENT] Dashboards: Add "last successful run" panel to compactor dashboard. #1628
* [BUGFIX] Dashboards: Fix "Failed evaluation rate" panel on Tenants dashboard. #1629
* [BUGFIX] Honor the configured `per_instance_label` in all dashboards and alerts. #1697

### Jsonnet

* [FEATURE] Added support for `mimir-continuous-test`. To deploy `mimir-continuous-test` you can use the following configuration: #1675 #1850
  ```jsonnet
  _config+: {
    continuous_test_enabled: true,
    continuous_test_tenant_id: 'type-tenant-id',
    continuous_test_write_endpoint: 'http://type-write-path-hostname',
    continuous_test_read_endpoint: 'http://type-read-path-hostname/prometheus',
  },
  ```
* [ENHANCEMENT] Ingester anti-affinity can now be disabled by using `ingester_allow_multiple_replicas_on_same_node` configuration key. #1581
* [ENHANCEMENT] Added `node_selector` configuration option to select Kubernetes nodes where Mimir should run. #1596
* [ENHANCEMENT] Alertmanager: Added a `PodDisruptionBudget` of `withMaxUnavailable = 1`, to ensure we maintain quorum during rollouts. #1683
* [ENHANCEMENT] Store-gateway anti-affinity can now be enabled/disabled using `store_gateway_allow_multiple_replicas_on_same_node` configuration key. #1730
* [ENHANCEMENT] Added `store_gateway_zone_a_args`, `store_gateway_zone_b_args` and `store_gateway_zone_c_args` configuration options. #1807
* [BUGFIX] Pass primary and secondary multikv stores via CLI flags. Introduced new `multikv_switch_primary_secondary` config option to flip primary and secondary in runtime config.

### Mimirtool

* [BUGFIX] `config convert`: Retain Cortex defaults for `blocks_storage.backend`, `ruler_storage.backend`, `alertmanager_storage.backend`, `auth.type`, `activity_tracker.filepath`, `alertmanager.data_dir`, `blocks_storage.filesystem.dir`, `compactor.data_dir`, `ruler.rule_path`, `ruler_storage.filesystem.dir`, and `graphite.querier.schemas.backend`. #1626 #1762

### Tools

* [FEATURE] Added a `markblocks` tool that creates `no-compact` and `delete` marks for the blocks. #1551
* [FEATURE] Added `mimir-continuous-test` tool to continuously run smoke tests on live Mimir clusters. #1535 #1540 #1653 #1603 #1630 #1691 #1675 #1676 #1692 #1706 #1709 #1775 #1777 #1778 #1795
* [FEATURE] Added `mimir-rules-action` GitHub action, located at `operations/mimir-rules-action/`, used to lint, prepare, verify, diff, and sync rules to a Mimir cluster. #1723

## 2.0.0

### Grafana Mimir

_Changes since Cortex 1.10.0._

* [CHANGE] Remove chunks storage engine. #86 #119 #510 #545 #743 #744 #748 #753 #755 #757 #758 #759 #760 #762 #764 #789 #812 #813
  * The following CLI flags (and their respective YAML config options) have been removed:
    * `-store.engine`
    * `-schema-config-file`
    * `-ingester.checkpoint-duration`
    * `-ingester.checkpoint-enabled`
    * `-ingester.chunk-encoding`
    * `-ingester.chunk-age-jitter`
    * `-ingester.concurrent-flushes`
    * `-ingester.flush-on-shutdown-with-wal-enabled`
    * `-ingester.flush-op-timeout`
    * `-ingester.flush-period`
    * `-ingester.max-chunk-age`
    * `-ingester.max-chunk-idle`
    * `-ingester.max-series-per-query` (and `max_series_per_query` from runtime config)
    * `-ingester.max-stale-chunk-idle`
    * `-ingester.max-transfer-retries`
    * `-ingester.min-chunk-length`
    * `-ingester.recover-from-wal`
    * `-ingester.retain-period`
    * `-ingester.spread-flushes`
    * `-ingester.wal-dir`
    * `-ingester.wal-enabled`
    * `-querier.query-parallelism`
    * `-querier.second-store-engine`
    * `-querier.use-second-store-before-time`
    * `-flusher.wal-dir`
    * `-flusher.concurrent-flushes`
    * `-flusher.flush-op-timeout`
    * All `-table-manager.*` flags
    * All `-deletes.*` flags
    * All `-purger.*` flags
    * All `-metrics.*` flags
    * All `-dynamodb.*` flags
    * All `-s3.*` flags
    * All `-azure.*` flags
    * All `-bigtable.*` flags
    * All `-gcs.*` flags
    * All `-cassandra.*` flags
    * All `-boltdb.*` flags
    * All `-local.*` flags
    * All `-swift.*` flags
    * All `-store.*` flags except `-store.engine`, `-store.max-query-length`, `-store.max-labels-query-length`
    * All `-grpc-store.*` flags
  * The following API endpoints have been removed:
    * `/api/v1/chunks` and `/chunks`
  * The following metrics have been removed:
    * `cortex_ingester_flush_queue_length`
    * `cortex_ingester_queried_chunks`
    * `cortex_ingester_chunks_created_total`
    * `cortex_ingester_wal_replay_duration_seconds`
    * `cortex_ingester_wal_corruptions_total`
    * `cortex_ingester_sent_chunks`
    * `cortex_ingester_received_chunks`
    * `cortex_ingester_flush_series_in_progress`
    * `cortex_ingester_chunk_utilization`
    * `cortex_ingester_chunk_length`
    * `cortex_ingester_chunk_size_bytes`
    * `cortex_ingester_chunk_age_seconds`
    * `cortex_ingester_memory_chunks`
    * `cortex_ingester_flushing_enqueued_series_total`
    * `cortex_ingester_flushing_dequeued_series_total`
    * `cortex_ingester_dropped_chunks_total`
    * `cortex_oldest_unflushed_chunk_timestamp_seconds`
    * `prometheus_local_storage_chunk_ops_total`
    * `prometheus_local_storage_chunkdesc_ops_total`
    * `prometheus_local_storage_memory_chunkdescs`
* [CHANGE] Changed default storage backends from `s3` to `filesystem` #833
  This effects the following flags:
  * `-blocks-storage.backend` now defaults to `filesystem`
  * `-blocks-storage.filesystem.dir` now defaults to `blocks`
  * `-alertmanager-storage.backend` now defaults to `filesystem`
  * `-alertmanager-storage.filesystem.dir` now defaults to `alertmanager`
  * `-ruler-storage.backend` now defaults to `filesystem`
  * `-ruler-storage.filesystem.dir` now defaults to `ruler`
* [CHANGE] Renamed metric `cortex_experimental_features_in_use_total` as `cortex_experimental_features_used_total` and added `feature` label. #32 #658
* [CHANGE] Removed `log_messages_total` metric. #32
* [CHANGE] Some files and directories created by Mimir components on local disk now have stricter permissions, and are only readable by owner, but not group or others. #58
* [CHANGE] Memcached client DNS resolution switched from golang built-in to [`miekg/dns`](https://github.com/miekg/dns). #142
* [CHANGE] The metric `cortex_deprecated_flags_inuse_total` has been renamed to `deprecated_flags_inuse_total` as part of using grafana/dskit functionality. #185
* [CHANGE] API: The `-api.response-compression-enabled` flag has been removed, and GZIP response compression is always enabled except on `/api/v1/push` and `/push` endpoints. #880
* [CHANGE] Update Go version to 1.17.3. #480
* [CHANGE] The `status_code` label on gRPC client metrics has changed from '200' and '500' to '2xx', '5xx', '4xx', 'cancel' or 'error'. #537
* [CHANGE] Removed the deprecated `-<prefix>.fifocache.size` flag. #618
* [CHANGE] Enable index header lazy loading by default. #693
  * `-blocks-storage.bucket-store.index-header-lazy-loading-enabled` default from `false` to `true`
  * `-blocks-storage.bucket-store.index-header-lazy-loading-idle-timeout` default from `20m` to `1h`
* [CHANGE] Shuffle-sharding:
  * `-distributor.sharding-strategy` option has been removed, and shuffle sharding is enabled by default. Default shard size is set to 0, which disables shuffle sharding for the tenant (all ingesters will receive tenants's samples). #888
  * `-ruler.sharding-strategy` option has been removed from ruler. Ruler now uses shuffle-sharding by default, but respects `ruler_tenant_shard_size`, which defaults to 0 (ie. use all rulers for tenant). #889
  * `-store-gateway.sharding-strategy` option has been removed store-gateways. Store-gateway now uses shuffle-sharding by default, but respects `store_gateway_tenant_shard_size` for tenant, and this value defaults to 0. #891
* [CHANGE] Server: `-server.http-listen-port` (yaml: `server.http_listen_port`) now defaults to `8080` (previously `80`). #871
* [CHANGE] Changed the default value of `-blocks-storage.bucket-store.ignore-deletion-marks-delay` from 6h to 1h. #892
* [CHANGE] Changed default settings for memcached clients: #959 #1000
  * The default value for the following config options has changed from `10000` to `25000`:
    * `-blocks-storage.bucket-store.chunks-cache.memcached.max-async-buffer-size`
    * `-blocks-storage.bucket-store.index-cache.memcached.max-async-buffer-size`
    * `-blocks-storage.bucket-store.metadata-cache.memcached.max-async-buffer-size`
    * `-query-frontend.results-cache.memcached.max-async-buffer-size`
  * The default value for the following config options has changed from `0` (unlimited) to `100`:
    * `-blocks-storage.bucket-store.chunks-cache.memcached.max-get-multi-batch-size`
    * `-blocks-storage.bucket-store.index-cache.memcached.max-get-multi-batch-size`
    * `-blocks-storage.bucket-store.metadata-cache.memcached.max-get-multi-batch-size`
    * `-query-frontend.results-cache.memcached.max-get-multi-batch-size`
  * The default value for the following config options has changed from `16` to `100`:
    * `-blocks-storage.bucket-store.chunks-cache.memcached.max-idle-connections`
    * `-blocks-storage.bucket-store.index-cache.memcached.max-idle-connections`
    * `-blocks-storage.bucket-store.metadata-cache.memcached.max-idle-connections`
    * `-query-frontend.results-cache.memcached.max-idle-connections`
  * The default value for the following config options has changed from `100ms` to `200ms`:
    * `-blocks-storage.bucket-store.metadata-cache.memcached.timeout`
    * `-blocks-storage.bucket-store.index-cache.memcached.timeout`
    * `-blocks-storage.bucket-store.chunks-cache.memcached.timeout`
    * `-query-frontend.results-cache.memcached.timeout`
* [CHANGE] Changed the default value of `-blocks-storage.bucket-store.bucket-index.enabled` to `true`. The default configuration must now run the compactor in order to write the bucket index or else queries to long term storage will fail. #924
* [CHANGE] Option `-auth.enabled` has been renamed to `-auth.multitenancy-enabled`. #1130
* [CHANGE] Default tenant ID used with disabled auth (`-auth.multitenancy-enabled=false`) has changed from `fake` to `anonymous`. This tenant ID can now be changed with `-auth.no-auth-tenant` option. #1063
* [CHANGE] The default values for the following local directories have changed: #1072
  * `-alertmanager.storage.path` default value changed to `./data-alertmanager/`
  * `-compactor.data-dir` default value changed to `./data-compactor/`
  * `-ruler.rule-path` default value changed to `./data-ruler/`
* [CHANGE] The default value for gRPC max send message size has been changed from 16MB to 100MB. This affects the following parameters: #1152
  * `-query-frontend.grpc-client-config.grpc-max-send-msg-size`
  * `-ingester.client.grpc-max-send-msg-size`
  * `-querier.frontend-client.grpc-max-send-msg-size`
  * `-query-scheduler.grpc-client-config.grpc-max-send-msg-size`
  * `-ruler.client.grpc-max-send-msg-size`
* [CHANGE] Remove `-http.prefix` flag (and `http_prefix` config file option). #763
* [CHANGE] Remove legacy endpoints. Please use their alternatives listed below. As part of the removal process we are
  introducing two new sets of endpoints for the ruler configuration API: `<prometheus-http-prefix>/rules` and
  `<prometheus-http-prefix>/config/v1/rules/**`. We are also deprecating `<prometheus-http-prefix>/rules` and `/api/v1/rules`;
  and will remove them in Mimir 2.2.0. #763 #1222
  * Query endpoints

    | Legacy                                                  | Alternative                                                |
    | ------------------------------------------------------- | ---------------------------------------------------------- |
    | `/<legacy-http-prefix>/api/v1/query`                    | `<prometheus-http-prefix>/api/v1/query`                    |
    | `/<legacy-http-prefix>/api/v1/query_range`              | `<prometheus-http-prefix>/api/v1/query_range`              |
    | `/<legacy-http-prefix>/api/v1/query_exemplars`          | `<prometheus-http-prefix>/api/v1/query_exemplars`          |
    | `/<legacy-http-prefix>/api/v1/series`                   | `<prometheus-http-prefix>/api/v1/series`                   |
    | `/<legacy-http-prefix>/api/v1/labels`                   | `<prometheus-http-prefix>/api/v1/labels`                   |
    | `/<legacy-http-prefix>/api/v1/label/{name}/values`      | `<prometheus-http-prefix>/api/v1/label/{name}/values`      |
    | `/<legacy-http-prefix>/api/v1/metadata`                 | `<prometheus-http-prefix>/api/v1/metadata`                 |
    | `/<legacy-http-prefix>/api/v1/read`                     | `<prometheus-http-prefix>/api/v1/read`                     |
    | `/<legacy-http-prefix>/api/v1/cardinality/label_names`  | `<prometheus-http-prefix>/api/v1/cardinality/label_names`  |
    | `/<legacy-http-prefix>/api/v1/cardinality/label_values` | `<prometheus-http-prefix>/api/v1/cardinality/label_values` |
    | `/api/prom/user_stats`                                  | `/api/v1/user_stats`                                       |

  * Distributor endpoints

    | Legacy endpoint               | Alternative                   |
    | ----------------------------- | ----------------------------- |
    | `/<legacy-http-prefix>/push`  | `/api/v1/push`                |
    | `/all_user_stats`             | `/distributor/all_user_stats` |
    | `/ha-tracker`                 | `/distributor/ha_tracker`     |

  * Ingester endpoints

    | Legacy          | Alternative           |
    | --------------- | --------------------- |
    | `/ring`         | `/ingester/ring`      |
    | `/shutdown`     | `/ingester/shutdown`  |
    | `/flush`        | `/ingester/flush`     |
    | `/push`         | `/ingester/push`      |

  * Ruler endpoints

    | Legacy                                                | Alternative                                         | Alternative #2 (not available before Mimir 2.0.0)                    |
    | ----------------------------------------------------- | --------------------------------------------------- | ------------------------------------------------------------------- |
    | `/<legacy-http-prefix>/api/v1/rules`                  | `<prometheus-http-prefix>/api/v1/rules`             |                                                                     |
    | `/<legacy-http-prefix>/api/v1/alerts`                 | `<prometheus-http-prefix>/api/v1/alerts`            |                                                                     |
    | `/<legacy-http-prefix>/rules`                         | `/api/v1/rules` (see below)                         |  `<prometheus-http-prefix>/config/v1/rules`                         |
    | `/<legacy-http-prefix>/rules/{namespace}`             | `/api/v1/rules/{namespace}` (see below)             |  `<prometheus-http-prefix>/config/v1/rules/{namespace}`             |
    | `/<legacy-http-prefix>/rules/{namespace}/{groupName}` | `/api/v1/rules/{namespace}/{groupName}` (see below) |  `<prometheus-http-prefix>/config/v1/rules/{namespace}/{groupName}` |
    | `/<legacy-http-prefix>/rules/{namespace}`             | `/api/v1/rules/{namespace}` (see below)             |  `<prometheus-http-prefix>/config/v1/rules/{namespace}`             |
    | `/<legacy-http-prefix>/rules/{namespace}/{groupName}` | `/api/v1/rules/{namespace}/{groupName}` (see below) |  `<prometheus-http-prefix>/config/v1/rules/{namespace}/{groupName}` |
    | `/<legacy-http-prefix>/rules/{namespace}`             | `/api/v1/rules/{namespace}` (see below)             |  `<prometheus-http-prefix>/config/v1/rules/{namespace}`             |
    | `/ruler_ring`                                         | `/ruler/ring`                                       |                                                                     |

    > __Note:__ The `/api/v1/rules/**` endpoints are considered deprecated with Mimir 2.0.0 and will be removed
    in Mimir 2.2.0. After upgrading to 2.0.0 we recommend switching uses to the equivalent
    `/<prometheus-http-prefix>/config/v1/**` endpoints that Mimir 2.0.0 introduces.

  * Alertmanager endpoints

    | Legacy                      | Alternative                        |
    | --------------------------- | ---------------------------------- |
    | `/<legacy-http-prefix>`     | `/alertmanager`                    |
    | `/status`                   | `/multitenant_alertmanager/status` |

* [CHANGE] Ingester: changed `-ingester.stream-chunks-when-using-blocks` default value from `false` to `true`. #717
* [CHANGE] Ingester: default `-ingester.ring.min-ready-duration` reduced from 1m to 15s. #126
* [CHANGE] Ingester: `-ingester.ring.min-ready-duration` now start counting the delay after the ring's health checks have passed instead of when the ring client was started. #126
* [CHANGE] Ingester: allow experimental ingester max-exemplars setting to be changed dynamically #144
  * CLI flag `-blocks-storage.tsdb.max-exemplars` is renamed to `-ingester.max-global-exemplars-per-user`.
  * YAML `max_exemplars` is moved from `tsdb` to `overrides` and renamed to `max_global_exemplars_per_user`.
* [CHANGE] Ingester: active series metrics `cortex_ingester_active_series` and `cortex_ingester_active_series_custom_tracker` are now removed when their value is zero. #672 #690
* [CHANGE] Ingester: changed default value of `-blocks-storage.tsdb.retention-period` from `6h` to `24h`. #966
* [CHANGE] Ingester: changed default value of `-blocks-storage.tsdb.close-idle-tsdb-timeout` from `0` to `13h`. #967
* [CHANGE] Ingester: changed default value of `-ingester.ring.final-sleep` from `30s` to `0s`. #981
* [CHANGE] Ingester: the following low level settings have been removed: #1153
  * `-ingester-client.expected-labels`
  * `-ingester-client.expected-samples-per-series`
  * `-ingester-client.expected-timeseries`
* [CHANGE] Ingester: following command line options related to ingester ring were renamed: #1155
  * `-consul.*` changed to `-ingester.ring.consul.*`
  * `-etcd.*` changed to `-ingester.ring.etcd.*`
  * `-multi.*` changed to `-ingester.ring.multi.*`
  * `-distributor.excluded-zones` changed to `-ingester.ring.excluded-zones`
  * `-distributor.replication-factor` changed to `-ingester.ring.replication-factor`
  * `-distributor.zone-awareness-enabled` changed to `-ingester.ring.zone-awareness-enabled`
  * `-ingester.availability-zone` changed to `-ingester.ring.instance-availability-zone`
  * `-ingester.final-sleep` changed to `-ingester.ring.final-sleep`
  * `-ingester.heartbeat-period` changed to `-ingester.ring.heartbeat-period`
  * `-ingester.join-after` changed to `-ingester.ring.join-after`
  * `-ingester.lifecycler.ID` changed to `-ingester.ring.instance-id`
  * `-ingester.lifecycler.addr` changed to `-ingester.ring.instance-addr`
  * `-ingester.lifecycler.interface` changed to `-ingester.ring.instance-interface-names`
  * `-ingester.lifecycler.port` changed to `-ingester.ring.instance-port`
  * `-ingester.min-ready-duration` changed to `-ingester.ring.min-ready-duration`
  * `-ingester.num-tokens` changed to `-ingester.ring.num-tokens`
  * `-ingester.observe-period` changed to `-ingester.ring.observe-period`
  * `-ingester.readiness-check-ring-health` changed to `-ingester.ring.readiness-check-ring-health`
  * `-ingester.tokens-file-path` changed to `-ingester.ring.tokens-file-path`
  * `-ingester.unregister-on-shutdown` changed to `-ingester.ring.unregister-on-shutdown`
  * `-ring.heartbeat-timeout` changed to `-ingester.ring.heartbeat-timeout`
  * `-ring.prefix` changed to `-ingester.ring.prefix`
  * `-ring.store` changed to `-ingester.ring.store`
* [CHANGE] Ingester: fields in YAML configuration for ingester ring have been changed: #1155
  * `ingester.lifecycler` changed to `ingester.ring`
  * Fields from `ingester.lifecycler.ring` moved to `ingester.ring`
  * `ingester.lifecycler.address` changed to `ingester.ring.instance_addr`
  * `ingester.lifecycler.id` changed to `ingester.ring.instance_id`
  * `ingester.lifecycler.port` changed to `ingester.ring.instance_port`
  * `ingester.lifecycler.availability_zone` changed to `ingester.ring.instance_availability_zone`
  * `ingester.lifecycler.interface_names` changed to `ingester.ring.instance_interface_names`
* [CHANGE] Distributor: removed the `-distributor.shard-by-all-labels` configuration option. It is now assumed to be true. #698
* [CHANGE] Distributor: change default value of `-distributor.instance-limits.max-inflight-push-requests` to `2000`. #964
* [CHANGE] Distributor: change default value of `-distributor.remote-timeout` from `2s` to `20s`. #970
* [CHANGE] Distributor: removed the `-distributor.extra-query-delay` flag (and its respective YAML config option). #1048
* [CHANGE] Query-frontend: Enable query stats by default, they can still be disabled with `-query-frontend.query-stats-enabled=false`. #83
* [CHANGE] Query-frontend: the `cortex_frontend_mapped_asts_total` metric has been renamed to `cortex_frontend_query_sharding_rewrites_attempted_total`. #150
* [CHANGE] Query-frontend: added `sharded` label to `cortex_query_seconds_total` metric. #235
* [CHANGE] Query-frontend: changed the flag name for controlling query sharding total shards from `-querier.total-shards` to `-query-frontend.query-sharding-total-shards`. #230
* [CHANGE] Query-frontend: flag `-querier.parallelise-shardable-queries` has been renamed to `-query-frontend.parallelize-shardable-queries` #284
* [CHANGE] Query-frontend: removed the deprecated (and unused) `-frontend.cache-split-interval`. Use `-query-frontend.split-queries-by-interval` instead. #587
* [CHANGE] Query-frontend: range query response now omits the `data` field when it's empty (error case) like Prometheus does, previously it was `"data":{"resultType":"","result":null}`. #629
* [CHANGE] Query-frontend: instant queries now honor the `-query-frontend.max-retries-per-request` flag. #630
* [CHANGE] Query-frontend: removed in-memory and Redis cache support. Reason is that these caching backends were just supported by query-frontend, while all other Mimir services only support memcached. #796
  * The following CLI flags (and their respective YAML config options) have been removed:
    * `-frontend.cache.enable-fifocache`
    * `-frontend.redis.*`
    * `-frontend.fifocache.*`
  * The following metrics have been removed:
    * `querier_cache_added_total`
    * `querier_cache_added_new_total`
    * `querier_cache_evicted_total`
    * `querier_cache_entries`
    * `querier_cache_gets_total`
    * `querier_cache_misses_total`
    * `querier_cache_stale_gets_total`
    * `querier_cache_memory_bytes`
    * `cortex_rediscache_request_duration_seconds`
* [CHANGE] Query-frontend: migrated memcached backend client to the same one used in other components (memcached config and metrics are now consistent across all Mimir services). #821
  * The following CLI flags (and their respective YAML config options) have been added:
    * `-query-frontend.results-cache.backend` (set it to `memcached` if `-query-frontend.cache-results=true`)
  * The following CLI flags (and their respective YAML config options) have been changed:
    * `-frontend.memcached.hostname` and `-frontend.memcached.service` have been removed: use `-query-frontend.results-cache.memcached.addresses` instead
  * The following CLI flags (and their respective YAML config options) have been renamed:
    * `-frontend.background.write-back-concurrency` renamed to `-query-frontend.results-cache.memcached.max-async-concurrency`
    * `-frontend.background.write-back-buffer` renamed to `-query-frontend.results-cache.memcached.max-async-buffer-size`
    * `-frontend.memcached.batchsize` renamed to `-query-frontend.results-cache.memcached.max-get-multi-batch-size`
    * `-frontend.memcached.parallelism` renamed to `-query-frontend.results-cache.memcached.max-get-multi-concurrency`
    * `-frontend.memcached.timeout` renamed to `-query-frontend.results-cache.memcached.timeout`
    * `-frontend.memcached.max-item-size` renamed to `-query-frontend.results-cache.memcached.max-item-size`
    * `-frontend.memcached.max-idle-conns` renamed to `-query-frontend.results-cache.memcached.max-idle-connections`
    * `-frontend.compression` renamed to `-query-frontend.results-cache.compression`
  * The following CLI flags (and their respective YAML config options) have been removed:
    * `-frontend.memcached.circuit-breaker-consecutive-failures`: feature removed
    * `-frontend.memcached.circuit-breaker-timeout`: feature removed
    * `-frontend.memcached.circuit-breaker-interval`: feature removed
    * `-frontend.memcached.update-interval`: new setting is hardcoded to 30s
    * `-frontend.memcached.consistent-hash`: new setting is always enabled
    * `-frontend.default-validity` and `-frontend.memcached.expiration`: new setting is hardcoded to 7 days
  * The following metrics have been changed:
    * `cortex_cache_dropped_background_writes_total{name}` changed to `thanos_memcached_operation_skipped_total{name, operation, reason}`
    * `cortex_cache_value_size_bytes{name, method}` changed to `thanos_memcached_operation_data_size_bytes{name}`
    * `cortex_cache_request_duration_seconds{name, method, status_code}` changed to `thanos_memcached_operation_duration_seconds{name, operation}`
    * `cortex_cache_fetched_keys{name}` changed to `thanos_cache_memcached_requests_total{name}`
    * `cortex_cache_hits{name}` changed to `thanos_cache_memcached_hits_total{name}`
    * `cortex_memcache_request_duration_seconds{name, method, status_code}` changed to `thanos_memcached_operation_duration_seconds{name, operation}`
    * `cortex_memcache_client_servers{name}` changed to `thanos_memcached_dns_provider_results{name, addr}`
    * `cortex_memcache_client_set_skip_total{name}` changed to `thanos_memcached_operation_skipped_total{name, operation, reason}`
    * `cortex_dns_lookups_total` changed to `thanos_memcached_dns_lookups_total`
    * For all metrics the value of the "name" label has changed from `frontend.memcached` to `frontend-cache`
  * The following metrics have been removed:
    * `cortex_cache_background_queue_length{name}`
* [CHANGE] Query-frontend: merged `query_range` into `frontend` in the YAML config (keeping the same keys) and renamed flags: #825
  * `-querier.max-retries-per-request` renamed to `-query-frontend.max-retries-per-request`
  * `-querier.split-queries-by-interval` renamed to `-query-frontend.split-queries-by-interval`
  * `-querier.align-querier-with-step` renamed to `-query-frontend.align-querier-with-step`
  * `-querier.cache-results` renamed to `-query-frontend.cache-results`
  * `-querier.parallelise-shardable-queries` renamed to `-query-frontend.parallelize-shardable-queries`
* [CHANGE] Query-frontend: the default value of `-query-frontend.split-queries-by-interval` has changed from `0` to `24h`. #1131
* [CHANGE] Query-frontend: `-frontend.` flags were renamed to `-query-frontend.`: #1167
* [CHANGE] Query-frontend / Query-scheduler: classified the `-query-frontend.querier-forget-delay` and `-query-scheduler.querier-forget-delay` flags (and their respective YAML config options) as experimental. #1208
* [CHANGE] Querier / ruler: Change `-querier.max-fetched-chunks-per-query` configuration to limit to maximum number of chunks that can be fetched in a single query. The number of chunks fetched by ingesters AND long-term storare combined should not exceed the value configured on `-querier.max-fetched-chunks-per-query`. [#4260](https://github.com/cortexproject/cortex/pull/4260)
* [CHANGE] Querier / ruler: Option `-querier.ingester-streaming` has been removed. Querier/ruler now always use streaming method to query ingesters. #204
* [CHANGE] Querier: always fetch labels from store and respect start/end times in request; the option `-querier.query-store-for-labels-enabled` has been removed and is now always on. #518 #1132
* [CHANGE] Querier / ruler: removed the `-store.query-chunk-limit` flag (and its respective YAML config option `max_chunks_per_query`). `-querier.max-fetched-chunks-per-query` (and its respective YAML config option `max_fetched_chunks_per_query`) should be used instead. #705
* [CHANGE] Querier/Ruler: `-querier.active-query-tracker-dir` option has been removed. Active query tracking is now done via Activity tracker configured by `-activity-tracker.filepath` and enabled by default. Limit for max number of concurrent queries (`-querier.max-concurrent`) is now respected even if activity tracking is not enabled. #661 #822
* [CHANGE] Querier/ruler/query-frontend: the experimental `-querier.at-modifier-enabled` CLI flag has been removed and the PromQL `@` modifier is always enabled. #941
* [CHANGE] Querier: removed `-querier.worker-match-max-concurrent` and `-querier.worker-parallelism` CLI flags (and their respective YAML config options). Mimir now behaves like if `-querier.worker-match-max-concurrent` is always enabled and you should configure the max concurrency per querier process using `-querier.max-concurrent` instead. #958
* [CHANGE] Querier: changed default value of `-querier.query-ingesters-within` from `0` to `13h`. #967
* [CHANGE] Querier: rename metric `cortex_query_fetched_chunks_bytes_total` to `cortex_query_fetched_chunk_bytes_total` to be consistent with the limit name. #476
* [CHANGE] Ruler: add two new metrics `cortex_ruler_list_rules_seconds` and `cortex_ruler_load_rule_groups_seconds` to the ruler. #906
* [CHANGE] Ruler: endpoints for listing configured rules now return HTTP status code 200 and an empty map when there are no rules instead of an HTTP 404 and plain text error message. The following endpoints are affected: #456
  * `<prometheus-http-prefix>/config/v1/rules`
  * `<prometheus-http-prefix>/config/v1/rules/{namespace}`
  * `<prometheus-http-prefix>/rules` (deprecated)
  * `<prometheus-http-prefix>/rules/{namespace}` (deprecated)
  * `/api/v1/rules` (deprecated)
  * `/api/v1/rules/{namespace}` (deprecated)
* [CHANGE] Ruler: removed `configdb` support from Ruler backend storages. #15 #38 #819
* [CHANGE] Ruler: removed the support for the deprecated storage configuration via `-ruler.storage.*` CLI flags (and their respective YAML config options). Use `-ruler-storage.*` instead. #628
* [CHANGE] Ruler: set new default limits for rule groups: `-ruler.max-rules-per-rule-group` to 20 (previously 0, disabled) and `-ruler.max-rule-groups-per-tenant` to 70 (previously 0, disabled). #847
* [CHANGE] Ruler: removed `-ruler.enable-sharding` option, and changed default value of `-ruler.ring.store` to `memberlist`. #943
* [CHANGE] Ruler: `-ruler.alertmanager-use-v2` has been removed. The ruler will always use the `v2` endpoints. #954 #1100
* [CHANGE] Ruler: `-experimental.ruler.enable-api` flag has been renamed to `-ruler.enable-api` and is now stable. The default value has also changed from `false` to `true`, so both ruler and alertmanager API are enabled by default. #913 #1065
* [CHANGE] Ruler: add support for [DNS service discovery format](./docs/sources/configuration/arguments.md#dns-service-discovery) for `-ruler.alertmanager-url`. `-ruler.alertmanager-discovery` flag has been removed. URLs following the prior SRV format, will be treated as a static target. To continue using service discovery for these URLs prepend `dnssrvnoa+` to them. #993
  * The following metrics for Alertmanager DNS service discovery are replaced:
    * `prometheus_sd_dns_lookups_total` replaced by `cortex_dns_lookups_total{component="ruler"}`
    * `prometheus_sd_dns_lookup_failures_total` replaced by `cortex_dns_failures_total{component="ruler"}`
* [CHANGE] Ruler: deprecate `/api/v1/rules/**` and `<prometheus-http-prefix/rules/**` configuration API endpoints in favour of `/<prometheus-http-prefix>/config/v1/rules/**`. Deprecated endpoints will be removed in Mimir 2.2.0. Main configuration API endpoints are now `/<prometheus-http-prefix>/config/api/v1/rules/**` introduced in Mimir 2.0.0. #1222
* [CHANGE] Store-gateway: index cache now includes tenant in cache keys, this invalidates previous cached entries. #607
* [CHANGE] Store-gateway: increased memcached index caching TTL from 1 day to 7 days. #718
* [CHANGE] Store-gateway: options `-store-gateway.sharding-enabled` and `-querier.store-gateway-addresses` were removed. Default value of `-store-gateway.sharding-ring.store` is now `memberlist` and default value for `-store-gateway.sharding-ring.wait-stability-min-duration` changed from `1m` to `0` (disabled). #976
* [CHANGE] Compactor: compactor will no longer try to compact blocks that are already marked for deletion. Previously compactor would consider blocks marked for deletion within `-compactor.deletion-delay / 2` period as eligible for compaction. [#4328](https://github.com/cortexproject/cortex/pull/4328)
* [CHANGE] Compactor: Removed support for block deletion marks migration. If you're upgrading from Cortex < 1.7.0 to Mimir, you should upgrade the compactor to Cortex >= 1.7.0 first, run it at least once and then upgrade to Mimir. #122
* [CHANGE] Compactor: removed the `cortex_compactor_group_vertical_compactions_total` metric. #278
* [CHANGE] Compactor: no longer waits for initial blocks cleanup to finish before starting compactions. #282
* [CHANGE] Compactor: removed overlapping sources detection. Overlapping sources may exist due to edge cases (timing issues) when horizontally sharding compactor, but are correctly handled by compactor. #494
* [CHANGE] Compactor: compactor now uses deletion marks from `<tenant>/markers` location in the bucket. Marker files are no longer fetched, only listed. #550
* [CHANGE] Compactor: Default value of `-compactor.block-sync-concurrency` has changed from 20 to 8. This flag is now only used to control number of goroutines for downloading and uploading blocks during compaction. #552
* [CHANGE] Compactor is now included in `all` target (single-binary). #866
* [CHANGE] Compactor: Removed `-compactor.sharding-enabled` option. Sharding in compactor is now always enabled. Default value of `-compactor.ring.store` has changed from `consul` to `memberlist`. Default value of `-compactor.ring.wait-stability-min-duration` is now 0, which disables the feature. #956
* [CHANGE] Alertmanager: removed `-alertmanager.configs.auto-webhook-root` #977
* [CHANGE] Alertmanager: removed `configdb` support from Alertmanager backend storages. #15 #38 #819
* [CHANGE] Alertmanager: Don't count user-not-found errors from replicas as failures in the `cortex_alertmanager_state_fetch_replica_state_failed_total` metric. #190
* [CHANGE] Alertmanager: Use distributor for non-API routes. #213
* [CHANGE] Alertmanager: removed `-alertmanager.storage.*` configuration options, with the exception of the CLI flags `-alertmanager.storage.path` and `-alertmanager.storage.retention`. Use `-alertmanager-storage.*` instead. #632
* [CHANGE] Alertmanager: set default value for `-alertmanager.web.external-url=http://localhost:8080/alertmanager` to match the default configuration. #808 #1067
* [CHANGE] Alertmanager: `-experimental.alertmanager.enable-api` flag has been renamed to `-alertmanager.enable-api` and is now stable. #913
* [CHANGE] Alertmanager: now always runs with sharding enabled; other modes of operation are removed. #1044 #1126
  * The following configuration options are removed:
    * `-alertmanager.sharding-enabled`
    * `-alertmanager.cluster.advertise-address`
    * `-alertmanager.cluster.gossip-interval`
    * `-alertmanager.cluster.listen-address`
    * `-alertmanager.cluster.peers`
    * `-alertmanager.cluster.push-pull-interval`
  * The following configuration options are renamed:
    * `-alertmanager.cluster.peer-timeout` to `-alertmanager.peer-timeout`
* [CHANGE] Alertmanager: the default value of `-alertmanager.sharding-ring.store` is now `memberlist`. #1171
* [CHANGE] Ring: changed default value of `-distributor.ring.store` (Distributor ring) and `-ring.store` (Ingester ring) to `memberlist`. #1046
* [CHANGE] Memberlist: the `memberlist_kv_store_value_bytes` metric has been removed due to values no longer being stored in-memory as encoded bytes. [#4345](https://github.com/cortexproject/cortex/pull/4345)
* [CHANGE] Memberlist: forward only changes, not entire original message. [#4419](https://github.com/cortexproject/cortex/pull/4419)
* [CHANGE] Memberlist: don't accept old tombstones as incoming change, and don't forward such messages to other gossip members. [#4420](https://github.com/cortexproject/cortex/pull/4420)
* [CHANGE] Memberlist: changed probe interval from `1s` to `5s` and probe timeout from `500ms` to `2s`. #563
* [CHANGE] Memberlist: the `name` label on metrics `cortex_dns_failures_total`, `cortex_dns_lookups_total` and `cortex_dns_provider_results` was renamed to `component`. #993
* [CHANGE] Limits: removed deprecated limits for rejecting old samples #799
  This removes the following flags:
  * `-validation.reject-old-samples`
  * `-validation.reject-old-samples.max-age`
* [CHANGE] Limits: removed local limit-related flags in favor of global limits. #725
  The distributor ring is now required, and can be configured via the `distributor.ring.*` flags.
  This removes the following flags:
  * `-distributor.ingestion-rate-strategy` -> will now always use the "global" strategy
  * `-ingester.max-series-per-user` -> set `-ingester.max-global-series-per-user` to `N` times the existing value of `-ingester.max-series-per-user` instead
  * `-ingester.max-series-per-metric` -> set `-ingester.max-global-series-per-metric`  to `N` times the existing value of `-ingester.max-series-per-metric` instead
  * `-ingester.max-metadata-per-user` -> set `-ingester.max-global-metadata-per-user` to `N` times the existing value of `-ingester.max-metadata-per-user` instead
  * `-ingester.max-metadata-per-metric` -> set `-ingester.max-global-metadata-per-metric` to `N` times the existing value of `-ingester.max-metadata-per-metric` instead
  * In the above notes, `N` refers to the number of ingester replicas
  Additionally, default values for the following flags have changed:
  * `-ingester.max-global-series-per-user` from `0` to `150000`
  * `-ingester.max-global-series-per-metric` from `0` to `20000`
  * `-distributor.ingestion-rate-limit` from `25000` to `10000`
  * `-distributor.ingestion-burst-size` from `50000` to `200000`
* [CHANGE] Limits: removed limit `enforce_metric_name`, now behave as if set to `true` always. #686
* [CHANGE] Limits: Option `-ingester.max-samples-per-query` and its YAML field `max_samples_per_query` have been removed. It required `-querier.ingester-streaming` option to be set to false, but since `-querier.ingester-streaming` is removed (always defaulting to true), the limit using it was removed as well. #204 #1132
* [CHANGE] Limits: Set the default max number of inflight ingester push requests (`-ingester.instance-limits.max-inflight-push-requests`) to 30000 in order to prevent clusters from being overwhelmed by request volume or temporary slow-downs. #259
* [CHANGE] Overrides exporter: renamed metric `cortex_overrides` to `cortex_limits_overrides`. #173 #407
* [FEATURE] The following features have been moved from experimental to stable: #913 #1002
  * Alertmanager config API
  * Alertmanager receiver firewall
  * Alertmanager sharding
  * Azure blob storage support
  * Blocks storage bucket index
  * Disable the ring health check in the readiness endpoint (`-ingester.readiness-check-ring-health=false`)
  * Distributor: do not extend writes on unhealthy ingesters
  * Do not unregister ingesters from ring on shutdown (`-ingester.unregister-on-shutdown=false`)
  * HA Tracker: cleanup of old replicas from KV Store
  * Instance limits in ingester and distributor
  * OpenStack Swift storage support
  * Query-frontend: query stats tracking
  * Query-scheduler
  * Querier: tenant federation
  * Ruler config API
  * S3 Server Side Encryption (SSE) using KMS
  * TLS configuration for gRPC, HTTP and etcd clients
  * Zone-aware replication
  * `/labels` API using matchers
  * The following querier limits:
    * `-querier.max-fetched-chunks-per-query`
    * `-querier.max-fetched-chunk-bytes-per-query`
    * `-querier.max-fetched-series-per-query`
  * The following alertmanager limits:
    * Notification rate (`-alertmanager.notification-rate-limit` and `-alertmanager.notification-rate-limit-per-integration`)
    * Dispatcher groups (`-alertmanager.max-dispatcher-aggregation-groups`)
    * User config size (`-alertmanager.max-config-size-bytes`)
    * Templates count in user config (`-alertmanager.max-templates-count`)
    * Max template size (`-alertmanager.max-template-size-bytes`)
* [FEATURE] The endpoints `/api/v1/status/buildinfo`, `<prometheus-http-prefix>/api/v1/status/buildinfo`, and `<alertmanager-http-prefix>/api/v1/status/buildinfo` have been added to display build information and enabled features. #1219 #1240
* [FEATURE] PromQL: added `present_over_time` support. #139
* [FEATURE] Added "Activity tracker" feature which can log ongoing activities from previous Mimir run in case of a crash. It is enabled by default and controlled by the `-activity-tracker.filepath` flag. It can be disabled by setting this path to an empty string. Currently, the Store-gateway, Ruler, Querier, Query-frontend and Ingester components use this feature to track queries. #631 #782 #822 #1121
* [FEATURE] Divide configuration parameters into categories "basic", "advanced", and "experimental". Only flags in the basic category are shown when invoking `-help`, whereas `-help-all` will include flags in all categories (basic, advanced, experimental). #840
* [FEATURE] Querier: Added support for tenant federation to exemplar endpoints. #927
* [FEATURE] Ingester: can expose metrics on active series matching custom trackers configured via `-ingester.active-series-custom-trackers` (or its respective YAML config option). When configured, active series for custom trackers are exposed by the `cortex_ingester_active_series_custom_tracker` metric. #42 #672
* [FEATURE] Ingester: Enable snapshotting of in-memory TSDB on disk during shutdown via `-blocks-storage.tsdb.memory-snapshot-on-shutdown` (experimental). #249
* [FEATURE] Ingester: Added `-blocks-storage.tsdb.isolation-enabled` flag, which allows disabling TSDB isolation feature. This is enabled by default (per TSDB default), but disabling can improve performance of write requests. #512
* [FEATURE] Ingester: Added `-blocks-storage.tsdb.head-chunks-write-queue-size` flag, which allows setting the size of the queue used by the TSDB before m-mapping chunks (experimental). #591
  * Added `cortex_ingester_tsdb_mmap_chunk_write_queue_operations_total` metric to track different operations of this queue.
* [FEATURE] Distributor: Added `-api.skip-label-name-validation-header-enabled` option to allow skipping label name validation on the HTTP write path based on `X-Mimir-SkipLabelNameValidation` header being `true` or not. #390
* [FEATURE] Query-frontend: Add `cortex_query_fetched_series_total` and `cortex_query_fetched_chunks_bytes_total` per-user counters to expose the number of series and bytes fetched as part of queries. These metrics can be enabled with the `-frontend.query-stats-enabled` flag (or its respective YAML config option `query_stats_enabled`). [#4343](https://github.com/cortexproject/cortex/pull/4343)
* [FEATURE] Query-frontend: Add `cortex_query_fetched_chunks_total` per-user counter to expose the number of chunks fetched as part of queries. This metric can be enabled with the `-query-frontend.query-stats-enabled` flag (or its respective YAML config option `query_stats_enabled`). #31
* [FEATURE] Query-frontend: Add query sharding for instant and range queries. You can enable querysharding by setting `-query-frontend.parallelize-shardable-queries` to `true`. The following additional config and exported metrics have been added. #79 #80 #100 #124 #140 #148 #150 #151 #153 #154 #155 #156 #157 #158 #159 #160 #163 #169 #172 #196 #205 #225 #226 #227 #228 #230 #235 #240 #239 #246 #244 #319 #330 #371 #385 #400 #458 #586 #630 #660 #707 #1542
  * New config options:
    * `-query-frontend.query-sharding-total-shards`: The amount of shards to use when doing parallelisation via query sharding.
    * `-query-frontend.query-sharding-max-sharded-queries`: The max number of sharded queries that can be run for a given received query. 0 to disable limit.
    * `-blocks-storage.bucket-store.series-hash-cache-max-size-bytes`: Max size - in bytes - of the in-memory series hash cache in the store-gateway.
    * `-blocks-storage.tsdb.series-hash-cache-max-size-bytes`: Max size - in bytes - of the in-memory series hash cache in the ingester.
  * New exported metrics:
    * `cortex_bucket_store_series_hash_cache_requests_total`
    * `cortex_bucket_store_series_hash_cache_hits_total`
    * `cortex_frontend_query_sharding_rewrites_succeeded_total`
    * `cortex_frontend_sharded_queries_per_query`
  * Renamed metrics:
    * `cortex_frontend_mapped_asts_total` to `cortex_frontend_query_sharding_rewrites_attempted_total`
  * Modified metrics:
    * added `sharded` label to `cortex_query_seconds_total`
  * When query sharding is enabled, the following querier config must be set on query-frontend too:
    * `-querier.max-concurrent`
    * `-querier.timeout`
    * `-querier.max-samples`
    * `-querier.at-modifier-enabled`
    * `-querier.default-evaluation-interval`
    * `-querier.active-query-tracker-dir`
    * `-querier.lookback-delta`
  * Sharding can be dynamically controlled per request using the `Sharding-Control: 64` header. (0 to disable)
  * Sharding can be dynamically controlled per tenant using the limit `query_sharding_total_shards`. (0 to disable)
  * Added `sharded_queries` count to the "query stats" log.
  * The number of shards is adjusted to be compatible with number of compactor shards that are used by a split-and-merge compactor. The querier can use this to avoid querying blocks that cannot have series in a given query shard.
* [FEATURE] Query-Frontend: Added `-query-frontend.cache-unaligned-requests` option to cache responses for requests that do not have step-aligned start and end times. This can improve speed of repeated queries, but can also pollute cache with results that are never reused. #432
* [FEATURE] Querier: Added label names cardinality endpoint `<prefix>/api/v1/cardinality/label_names` that is disabled by default. Can be enabled/disabled via the CLI flag `-querier.cardinality-analysis-enabled` or its respective YAML config option. Configurable on a per-tenant basis. #301 #377 #474
* [FEATURE] Querier: Added label values cardinality endpoint `<prefix>/api/v1/cardinality/label_values` that is disabled by default. Can be enabled/disabled via the CLI flag `-querier.cardinality-analysis-enabled` or its respective YAML config option, and configurable on a per-tenant basis. The maximum number of label names allowed to be queried in a single API call can be controlled via `-querier.label-values-max-cardinality-label-names-per-request`. #332 #395 #474
* [FEATURE] Querier: Added `-store.max-labels-query-length` to restrict the range of `/series`, label-names and label-values requests. #507
* [FEATURE] Ruler: Add new `-ruler.query-stats-enabled` which when enabled will report the `cortex_ruler_query_seconds_total` as a per-user metric that tracks the sum of the wall time of executing queries in the ruler in seconds. [#4317](https://github.com/cortexproject/cortex/pull/4317)
* [FEATURE] Ruler: Added federated rule groups. #533
  * Added `-ruler.tenant-federation.enabled` config flag.
  * Added support for `source_tenants` field on rule groups.
* [FEATURE] Store-gateway: Added `/store-gateway/tenants` and `/store-gateway/tenant/{tenant}/blocks` endpoints that provide functionality that was provided by `tools/listblocks`. #911 #973
* [FEATURE] Compactor: compactor now uses new algorithm that we call "split-and-merge". Previous compaction strategy was removed. With the `split-and-merge` compactor source blocks for a given tenant are grouped into `-compactor.split-groups` number of groups. Each group of blocks is then compacted separately, and is split into `-compactor.split-and-merge-shards` shards (configurable on a per-tenant basis). Compaction of each tenant shards can be horizontally scaled. Number of compactors that work on jobs for single tenant can be limited by using `-compactor.compactor-tenant-shard-size` parameter, or per-tenant `compactor_tenant_shard_size` override.  #275 #281 #282 #283 #288 #290 #303 #307 #317 #323 #324 #328 #353 #368 #479 #820
* [FEATURE] Compactor: Added `-compactor.max-compaction-time` to control how long can compaction for a single tenant take. If compactions for a tenant take longer, no new compactions are started in the same compaction cycle. Running compactions are not stopped however, and may take much longer. #523
* [FEATURE] Compactor: When compactor finds blocks with out-of-order chunks, it will mark them for no-compaction. Blocks marked for no-compaction are ignored in future compactions too. Added metric `cortex_compactor_blocks_marked_for_no_compaction_total` to track number of blocks marked for no-compaction. Added `CortexCompactorSkippedBlocksWithOutOfOrderChunks` alert based on new metric. Markers are only checked from `<tenant>/markers` location, but uploaded to the block directory too. #520 #535 #550
* [FEATURE] Compactor: multiple blocks are now downloaded and uploaded at once, which can shorten compaction process. #552
* [ENHANCEMENT] Exemplars are now emitted for all gRPC calls and many operations tracked by histograms. #180
* [ENHANCEMENT] New options `-server.http-listen-network` and `-server.grpc-listen-network` allow binding as 'tcp4' or 'tcp6'. #180
* [ENHANCEMENT] Query federation: improve performance in MergeQueryable by memoizing labels. #312
* [ENHANCEMENT] Add histogram metrics `cortex_distributor_sample_delay_seconds` and `cortex_ingester_tsdb_sample_out_of_order_delta_seconds` #488
* [ENHANCEMENT] Check internal directory access before starting up. #1217
* [ENHANCEMENT] Azure client: expose option to configure MSI URL and user-assigned identity. #584
* [ENHANCEMENT] Added a new metric `mimir_build_info` to coincide with `cortex_build_info`. The metric `cortex_build_info` has not been removed. #1022
* [ENHANCEMENT] Mimir runs a sanity check of storage config at startup and will fail to start if the sanity check doesn't pass. This is done to find potential config issues before starting up. #1180
* [ENHANCEMENT] Validate alertmanager and ruler storage configurations to ensure they don't use same bucket name and region values as those configured for the blocks storage. #1214
* [ENHANCEMENT] Ingester: added option `-ingester.readiness-check-ring-health` to disable the ring health check in the readiness endpoint. When disabled, the health checks are run against only the ingester itself instead of all ingesters in the ring. #48 #126
* [ENHANCEMENT] Ingester: reduce CPU and memory utilization if remote write requests contains a large amount of "out of bounds" samples. #413
* [ENHANCEMENT] Ingester: reduce CPU and memory utilization when querying chunks from ingesters. #430
* [ENHANCEMENT] Ingester: Expose ingester ring page on ingesters. #654
* [ENHANCEMENT] Distributor: added option `-distributor.excluded-zones` to exclude ingesters running in specific zones both on write and read path. #51
* [ENHANCEMENT] Distributor: add tags to tracing span for distributor push with user, cluster and replica. #210
* [ENHANCEMENT] Distributor: performance optimisations. #212 #217 #242
* [ENHANCEMENT] Distributor: reduce latency when HA-Tracking by doing KVStore updates in the background. #271
* [ENHANCEMENT] Distributor: make distributor inflight push requests count include background calls to ingester. #398
* [ENHANCEMENT] Distributor: silently drop exemplars more than 5 minutes older than samples in the same batch. #544
* [ENHANCEMENT] Distributor: reject exemplars with blank label names or values. The `cortex_discarded_exemplars_total` metric will use the `exemplar_labels_blank` reason in this case. #873
* [ENHANCEMENT] Query-frontend: added `cortex_query_frontend_workers_enqueued_requests_total` metric to track the number of requests enqueued in each query-scheduler. #384
* [ENHANCEMENT] Query-frontend: added `cortex_query_frontend_non_step_aligned_queries_total` to track the total number of range queries with start/end not aligned to step. #347 #357 #582
* [ENHANCEMENT] Query-scheduler: exported summary `cortex_query_scheduler_inflight_requests` tracking total number of inflight requests (both enqueued and processing) in percentile buckets. #675
* [ENHANCEMENT] Querier: can use the `LabelNames` call with matchers, if matchers are provided in the `/labels` API call, instead of using the more expensive `MetricsForLabelMatchers` call as before. #3 #1186
* [ENHANCEMENT] Querier / store-gateway: optimized regex matchers. #319 #334 #355
* [ENHANCEMENT] Querier: when fetching data for specific query-shard, we can ignore some blocks based on compactor-shard ID, since sharding of series by query sharding and compactor is the same. Added metrics: #438 #450
  * `cortex_querier_blocks_found_total`
  * `cortex_querier_blocks_queried_total`
  * `cortex_querier_blocks_with_compactor_shard_but_incompatible_query_shard_total`
* [ENHANCEMENT] Querier / ruler: reduce cpu usage, latency and peak memory consumption. #459 #463 #589
* [ENHANCEMENT] Querier: labels requests now obey `-querier.query-ingesters-within`, making them a little more efficient. #518
* [ENHANCEMENT] Querier: retry store-gateway in case of unexpected failure, instead of failing the query. #1003
* [ENHANCEMENT] Querier / ruler: reduce memory used by streaming queries, particularly in ruler. [#4341](https://github.com/cortexproject/cortex/pull/4341)
* [ENHANCEMENT] Ruler: Using shuffle sharding subring on GetRules API. [#4466](https://github.com/cortexproject/cortex/pull/4466)
* [ENHANCEMENT] Ruler: wait for ruler ring client to self-detect during startup. #990
* [ENHANCEMENT] Store-gateway: added `cortex_bucket_store_sent_chunk_size_bytes` metric, tracking the size of chunks sent from store-gateway to querier. #123
* [ENHANCEMENT] Store-gateway: reduced CPU and memory utilization due to exported metrics aggregation for instances with a large number of tenants. #123 #142
* [ENHANCEMENT] Store-gateway: added an in-memory LRU cache for chunks attributes. Can be enabled setting `-blocks-storage.bucket-store.chunks-cache.attributes-in-memory-max-items=X` where `X` is the max number of items to keep in the in-memory cache. The following new metrics are exposed: #279 #415 #437
  * `cortex_cache_memory_requests_total`
  * `cortex_cache_memory_hits_total`
  * `cortex_cache_memory_items_count`
* [ENHANCEMENT] Store-gateway: log index cache requests to tracing spans. #419
* [ENHANCEMENT] Store-gateway: store-gateway can now ignore blocks with minimum time within `-blocks-storage.bucket-store.ignore-blocks-within` duration. Useful when used together with `-querier.query-store-after`. #502
* [ENHANCEMENT] Store-gateway: label values with matchers now doesn't preload or list series, reducing latency and memory consumption. #534
* [ENHANCEMENT] Store-gateway: the results of `LabelNames()`, `LabelValues()` and `Series(skipChunks=true)` calls are now cached in the index cache. #590
* [ENHANCEMENT] Store-gateway: Added `-store-gateway.sharding-ring.unregister-on-shutdown` option that allows store-gateway to stay in the ring even after shutdown. Defaults to `true`, which is the same as current behaviour. #610 #614
* [ENHANCEMENT] Store-gateway: wait for ring tokens stability instead of ring stability to speed up startup and tests. #620
* [ENHANCEMENT] Compactor: add timeout for waiting on compactor to become ACTIVE in the ring. [#4262](https://github.com/cortexproject/cortex/pull/4262)
* [ENHANCEMENT] Compactor: skip already planned compaction jobs if the tenant doesn't belong to the compactor instance anymore. #303
* [ENHANCEMENT] Compactor: Blocks cleaner will ignore users that it no longer "owns" when sharding is enabled, and user ownership has changed since last scan. #325
* [ENHANCEMENT] Compactor: added `-compactor.compaction-jobs-order` support to configure which compaction jobs should run first for a given tenant (in case there are multiple ones). Supported values are: `smallest-range-oldest-blocks-first` (default), `newest-blocks-first`. #364
* [ENHANCEMENT] Compactor: delete blocks marked for deletion faster. #490
* [ENHANCEMENT] Compactor: expose low-level concurrency options for compactor: `-compactor.max-opening-blocks-concurrency`, `-compactor.max-closing-blocks-concurrency`, `-compactor.symbols-flushers-concurrency`. #569 #701
* [ENHANCEMENT] Compactor: expand compactor logs to include total compaction job time, total time for uploads and block counts. #549
* [ENHANCEMENT] Ring: allow experimental configuration of disabling of heartbeat timeouts by setting the relevant configuration value to zero. Applies to the following: [#4342](https://github.com/cortexproject/cortex/pull/4342)
  * `-distributor.ring.heartbeat-timeout`
  * `-ingester.ring.heartbeat-timeout`
  * `-ruler.ring.heartbeat-timeout`
  * `-alertmanager.sharding-ring.heartbeat-timeout`
  * `-compactor.ring.heartbeat-timeout`
  * `-store-gateway.sharding-ring.heartbeat-timeout`
* [ENHANCEMENT] Ring: allow heartbeats to be explicitly disabled by setting the interval to zero. This is considered experimental. This applies to the following configuration options: [#4344](https://github.com/cortexproject/cortex/pull/4344)
  * `-distributor.ring.heartbeat-period`
  * `-ingester.ring.heartbeat-period`
  * `-ruler.ring.heartbeat-period`
  * `-alertmanager.sharding-ring.heartbeat-period`
  * `-compactor.ring.heartbeat-period`
  * `-store-gateway.sharding-ring.heartbeat-period`
* [ENHANCEMENT] Memberlist: optimized receive path for processing ring state updates, to help reduce CPU utilization in large clusters. [#4345](https://github.com/cortexproject/cortex/pull/4345)
* [ENHANCEMENT] Memberlist: expose configuration of memberlist packet compression via `-memberlist.compression-enabled`. [#4346](https://github.com/cortexproject/cortex/pull/4346)
* [ENHANCEMENT] Memberlist: Add `-memberlist.advertise-addr` and `-memberlist.advertise-port` options for setting the address to advertise to other members of the cluster to enable NAT traversal. #260
* [ENHANCEMENT] Memberlist: reduce CPU utilization for rings with a large number of members. #537 #563 #634
* [ENHANCEMENT] Overrides exporter: include additional limits in the per-tenant override exporter. The following limits have been added to the `cortex_limit_overrides` metric: #21
  * `max_fetched_series_per_query`
  * `max_fetched_chunk_bytes_per_query`
  * `ruler_max_rules_per_rule_group`
  * `ruler_max_rule_groups_per_tenant`
* [ENHANCEMENT] Overrides exporter: add a metrics `cortex_limits_defaults` to expose the default values of limits. #173
* [ENHANCEMENT] Overrides exporter: Add `max_fetched_chunks_per_query` and `max_global_exemplars_per_user` limits to the default and per-tenant limits exported as metrics. #471 #515
* [ENHANCEMENT] Upgrade Go to 1.17.8. #1347 #1381
* [ENHANCEMENT] Upgrade Docker base images to `alpine:3.15.0`. #1348
* [BUGFIX] Azure storage: only create HTTP client once, to reduce memory utilization. #605
* [BUGFIX] Ingester: fixed ingester stuck on start up (LEAVING ring state) when `-ingester.ring.heartbeat-period=0` and `-ingester.unregister-on-shutdown=false`. [#4366](https://github.com/cortexproject/cortex/pull/4366)
* [BUGFIX] Ingester: prevent any reads or writes while the ingester is stopping. This will prevent accessing TSDB blocks once they have been already closed. [#4304](https://github.com/cortexproject/cortex/pull/4304)
* [BUGFIX] Ingester: TSDB now waits for pending readers before truncating Head block, fixing the `chunk not found` error and preventing wrong query results. #16
* [BUGFIX] Ingester: don't create TSDB or appender if no samples are sent by a tenant. #162
* [BUGFIX] Ingester: fix out-of-order chunks in TSDB head in-memory series after WAL replay in case some samples were appended to TSDB WAL before series. #530
* [BUGFIX] Distributor: when cleaning up obsolete elected replicas from KV store, HA tracker didn't update number of cluster per user correctly. [#4336](https://github.com/cortexproject/cortex/pull/4336)
* [BUGFIX] Distributor: fix bug in query-exemplar where some results would get dropped. #583
* [BUGFIX] Query-frontend: Fixes @ modifier functions (start/end) when splitting queries by time. #206
* [BUGFIX] Query-frontend: Ensure query_range requests handled by the query-frontend return JSON formatted errors. #360 #499
* [BUGFIX] Query-frontend: don't reuse cached results for queries that are not step-aligned. #424
* [BUGFIX] Query-frontend: fix API error messages that were mentioning Prometheus `--enable-feature=promql-negative-offset` and `--enable-feature=promql-at-modifier` flags. #688
* [BUGFIX] Query-frontend: worker's cancellation channels are now buffered to ensure that all request cancellations are properly handled. #741
* [BUGFIX] Querier: fixed `/api/v1/user_stats` endpoint. When zone-aware replication is enabled, `MaxUnavailableZones` param is used instead of `MaxErrors`, so setting `MaxErrors = 0` doesn't make the Querier wait for all Ingesters responses. #474
* [BUGFIX] Querier: Disable query scheduler SRV DNS lookup. #689
* [BUGFIX] Ruler: fixed counting of PromQL evaluation errors as user-errors when updating `cortex_ruler_queries_failed_total`. [#4335](https://github.com/cortexproject/cortex/pull/4335)
* [BUGFIX] Ruler: fix formatting of rule groups in `/ruler/rule_groups` endpoint. #655
* [BUGFIX] Ruler: do not log `unable to read rules directory` at startup if the directory hasn't been created yet. #1058
* [BUGFIX] Ruler: enable Prometheus-compatible endpoints regardless of `-ruler.enable-api`. The flag now only controls the configuration API. This is what the config flag description stated, but not what was happening. #1216
* [BUGFIX] Compactor: fixed panic while collecting Prometheus metrics. #28
* [BUGFIX] Compactor: compactor should now be able to correctly mark blocks for deletion and no-compaction, if such marking was previously interrupted. #1015
* [BUGFIX] Alertmanager: remove stale template files. #4495
* [BUGFIX] Alertmanager: don't replace user configurations with blank fallback configurations (when enabled), particularly during scaling up/down instances when sharding is enabled. #224
* [BUGFIX] Ring: multi KV runtime config changes are now propagated to all rings, not just ingester ring. #1047
* [BUGFIX] Memberlist: fixed corrupted packets when sending compound messages with more than 255 messages or messages bigger than 64KB. #551
* [BUGFIX] Overrides exporter: successfully startup even if runtime config is not set. #1056
* [BUGFIX] Fix internal modules to wait for other modules depending on them before stopping. #1472

### Mixin

_Changes since `grafana/cortex-jsonnet` `1.9.0`._

* [CHANGE] Removed chunks storage support from mixin. #641 #643 #645 #811 #812 #813
  * Removed `tsdb.libsonnet`: no need to import it anymore (its content is already automatically included when using Jsonnet)
  * Removed the following fields from `_config`:
    * `storage_engine` (defaults to `blocks`)
    * `chunk_index_backend`
    * `chunk_store_backend`
  * Removed schema config map
  * Removed the following dashboards:
    * "Cortex / Chunks"
    * "Cortex / WAL"
    * "Cortex / Blocks vs Chunks"
  * Removed the following alerts:
    * `CortexOldChunkInMemory`
    * `CortexCheckpointCreationFailed`
    * `CortexCheckpointDeletionFailed`
    * `CortexProvisioningMemcachedTooSmall`
    * `CortexWALCorruption`
    * `CortexTableSyncFailure`
    * `CortexTransferFailed`
  * Removed the following recording rules:
    * `cortex_chunk_store_index_lookups_per_query`
    * `cortex_chunk_store_series_pre_intersection_per_query`
    * `cortex_chunk_store_series_post_intersection_per_query`
    * `cortex_chunk_store_chunks_per_query`
    * `cortex_bigtable_request_duration_seconds`
    * `cortex_cassandra_request_duration_seconds`
    * `cortex_dynamo_request_duration_seconds`
    * `cortex_database_request_duration_seconds`
    * `cortex_gcs_request_duration_seconds`
* [CHANGE] Update grafana-builder dependency: use $__rate_interval in qpsPanel and latencyPanel. [#372](https://github.com/grafana/cortex-jsonnet/pull/372)
* [CHANGE] `namespace` template variable in dashboards now only selects namespaces for selected clusters. [#311](https://github.com/grafana/cortex-jsonnet/pull/311)
* [CHANGE] `CortexIngesterRestarts` alert severity changed from `critical` to `warning`. [#321](https://github.com/grafana/cortex-jsonnet/pull/321)
* [CHANGE] Dashboards: added overridable `job_labels` and `cluster_labels` to the configuration object as label lists to uniquely identify jobs and clusters in the metric names and group-by lists in dashboards. [#319](https://github.com/grafana/cortex-jsonnet/pull/319)
* [CHANGE] Dashboards: `alert_aggregation_labels` has been removed from the configuration and overriding this value has been deprecated. Instead the labels are now defined by the `cluster_labels` list, and should be overridden accordingly through that list. [#319](https://github.com/grafana/cortex-jsonnet/pull/319)
* [CHANGE] Renamed `CortexCompactorHasNotUploadedBlocksSinceStart` to `CortexCompactorHasNotUploadedBlocks`. [#334](https://github.com/grafana/cortex-jsonnet/pull/334)
* [CHANGE] Renamed `CortexCompactorRunFailed` to `CortexCompactorHasNotSuccessfullyRunCompaction`. [#334](https://github.com/grafana/cortex-jsonnet/pull/334)
* [CHANGE] Renamed `CortexInconsistentConfig` alert to `CortexInconsistentRuntimeConfig` and increased severity to `critical`. [#335](https://github.com/grafana/cortex-jsonnet/pull/335)
* [CHANGE] Increased `CortexBadRuntimeConfig` alert severity to `critical` and removed support for `cortex_overrides_last_reload_successful` metric (was removed in Cortex 1.3.0). [#335](https://github.com/grafana/cortex-jsonnet/pull/335)
* [CHANGE] Grafana 'min step' changed to 15s so dashboard show better detail. [#340](https://github.com/grafana/cortex-jsonnet/pull/340)
* [CHANGE] Replace `CortexRulerFailedEvaluations` with two new alerts: `CortexRulerTooManyFailedPushes` and `CortexRulerTooManyFailedQueries`. [#347](https://github.com/grafana/cortex-jsonnet/pull/347)
* [CHANGE] Removed `CortexCacheRequestErrors` alert. This alert was not working because the legacy Cortex cache client instrumentation doesn't track errors. [#346](https://github.com/grafana/cortex-jsonnet/pull/346)
* [CHANGE] Removed `CortexQuerierCapacityFull` alert. [#342](https://github.com/grafana/cortex-jsonnet/pull/342)
* [CHANGE] Changes blocks storage alerts to group metrics by the configured `cluster_labels` (supporting the deprecated `alert_aggregation_labels`). [#351](https://github.com/grafana/cortex-jsonnet/pull/351)
* [CHANGE] Increased `CortexIngesterReachingSeriesLimit` critical alert threshold from 80% to 85%. [#363](https://github.com/grafana/cortex-jsonnet/pull/363)
* [CHANGE] Changed default `job_names` for query-frontend, query-scheduler and querier to match custom deployments too. [#376](https://github.com/grafana/cortex-jsonnet/pull/376)
* [CHANGE] Split `cortex_api` recording rule group into three groups. This is a workaround for large clusters where this group can become slow to evaluate. [#401](https://github.com/grafana/cortex-jsonnet/pull/401)
* [CHANGE] Increased `CortexIngesterReachingSeriesLimit` warning threshold from 70% to 80% and critical threshold from 85% to 90%. [#404](https://github.com/grafana/cortex-jsonnet/pull/404)
* [CHANGE] Raised `CortexKVStoreFailure` alert severity from warning to critical. #493
* [CHANGE] Increase `CortexRolloutStuck` alert "for" duration from 15m to 30m. #493 #573
* [CHANGE] The Alertmanager and Ruler compiled dashboards (`alertmanager.json` and `ruler.json`) have been respectively renamed to `mimir-alertmanager.json` and `mimir-ruler.json`. #869
* [CHANGE] Removed `cortex_overrides_metric` from `_config`. #871
* [CHANGE] Renamed recording rule groups (`cortex_` prefix changed to `mimir_`). #871
* [CHANGE] Alerts name prefix has been changed from `Cortex` to `Mimir` (eg. alert `CortexIngesterUnhealthy` has been renamed to `MimirIngesterUnhealthy`). #879
* [CHANGE] Enabled resources dashboards by default. Can be disabled setting `resources_dashboards_enabled` config field to `false`. #920
* [FEATURE] Added `Cortex / Overrides` dashboard, displaying default limits and per-tenant overrides applied to Mimir. #673
* [FEATURE] Added `Mimir / Tenants` and `Mimir / Top tenants` dashboards, displaying user-based metrics. #776
* [FEATURE] Added querier autoscaling panels and alerts. #1006 #1016
* [FEATURE] Mimir / Top tenants dashboard now has tenants ranked by rule group size and evaluation time. #1338
* [ENHANCEMENT] cortex-mixin: Make `cluster_namespace_deployment:kube_pod_container_resource_requests_{cpu_cores,memory_bytes}:sum` backwards compatible with `kube-state-metrics` v2.0.0. [#317](https://github.com/grafana/cortex-jsonnet/pull/317)
* [ENHANCEMENT] Cortex-mixin: Include `cortex-gw-internal` naming variation in default `gateway` job names. [#328](https://github.com/grafana/cortex-jsonnet/pull/328)
* [ENHANCEMENT] Ruler dashboard: added object storage metrics. [#354](https://github.com/grafana/cortex-jsonnet/pull/354)
* [ENHANCEMENT] Alertmanager dashboard: added object storage metrics. [#354](https://github.com/grafana/cortex-jsonnet/pull/354)
* [ENHANCEMENT] Added documentation text panels and descriptions to reads and writes dashboards. [#324](https://github.com/grafana/cortex-jsonnet/pull/324)
* [ENHANCEMENT] Dashboards: defined container functions for common resources panels: containerDiskWritesPanel, containerDiskReadsPanel, containerDiskSpaceUtilization. [#331](https://github.com/grafana/cortex-jsonnet/pull/331)
* [ENHANCEMENT] cortex-mixin: Added `alert_excluded_routes` config to exclude specific routes from alerts. [#338](https://github.com/grafana/cortex-jsonnet/pull/338)
* [ENHANCEMENT] Added `CortexMemcachedRequestErrors` alert. [#346](https://github.com/grafana/cortex-jsonnet/pull/346)
* [ENHANCEMENT] Ruler dashboard: added "Per route p99 latency" panel in the "Configuration API" row. [#353](https://github.com/grafana/cortex-jsonnet/pull/353)
* [ENHANCEMENT] Increased the `for` duration of the `CortexIngesterReachingSeriesLimit` warning alert to 3h. [#362](https://github.com/grafana/cortex-jsonnet/pull/362)
* [ENHANCEMENT] Added a new tier (`medium_small_user`) so we have another tier between 100K and 1Mil active series. [#364](https://github.com/grafana/cortex-jsonnet/pull/364)
* [ENHANCEMENT] Extend Alertmanager dashboard: [#313](https://github.com/grafana/cortex-jsonnet/pull/313)
  * "Tenants" stat panel - shows number of discovered tenant configurations.
  * "Replication" row - information about the replication of tenants/alerts/silences over instances.
  * "Tenant Configuration Sync" row - information about the configuration sync procedure.
  * "Sharding Initial State Sync" row - information about the initial state sync procedure when sharding is enabled.
  * "Sharding Runtime State Sync" row - information about various state operations which occur when sharding is enabled (replication, fetch, marge, persist).
* [ENHANCEMENT] Update gsutil command for `not healthy index found` playbook [#370](https://github.com/grafana/cortex-jsonnet/pull/370)
* [ENHANCEMENT] Added Alertmanager alerts and playbooks covering configuration syncs and sharding operation: [#377 [#378](https://github.com/grafana/cortex-jsonnet/pull/378)
  * `CortexAlertmanagerSyncConfigsFailing`
  * `CortexAlertmanagerRingCheckFailing`
  * `CortexAlertmanagerPartialStateMergeFailing`
  * `CortexAlertmanagerReplicationFailing`
  * `CortexAlertmanagerPersistStateFailing`
  * `CortexAlertmanagerInitialSyncFailed`
* [ENHANCEMENT] Add recording rules to improve responsiveness of Alertmanager dashboard. [#387](https://github.com/grafana/cortex-jsonnet/pull/387)
* [ENHANCEMENT] Add `CortexRolloutStuck` alert. [#405](https://github.com/grafana/cortex-jsonnet/pull/405)
* [ENHANCEMENT] Added `CortexKVStoreFailure` alert. [#406](https://github.com/grafana/cortex-jsonnet/pull/406)
* [ENHANCEMENT] Use configured `ruler` jobname for ruler dashboard panels. [#409](https://github.com/grafana/cortex-jsonnet/pull/409)
* [ENHANCEMENT] Add ability to override `datasource` for generated dashboards. [#407](https://github.com/grafana/cortex-jsonnet/pull/407)
* [ENHANCEMENT] Use alertmanager jobname for alertmanager dashboard panels [#411](https://github.com/grafana/cortex-jsonnet/pull/411)
* [ENHANCEMENT] Added `CortexDistributorReachingInflightPushRequestLimit` alert. [#408](https://github.com/grafana/cortex-jsonnet/pull/408)
* [ENHANCEMENT] Added `CortexReachingTCPConnectionsLimit` alert. #403
* [ENHANCEMENT] Added "Cortex / Writes Networking" and "Cortex / Reads Networking" dashboards. #405
* [ENHANCEMENT] Improved "Queue length" panel in "Cortex / Queries" dashboard. #408
* [ENHANCEMENT] Add `CortexDistributorReachingInflightPushRequestLimit` alert and playbook. #401
* [ENHANCEMENT] Added "Recover accidentally deleted blocks (Google Cloud specific)" playbook. #475
* [ENHANCEMENT] Added support to multi-zone store-gateway deployments. #608 #615
* [ENHANCEMENT] Show supplementary alertmanager services in the Rollout Progress dashboard. #738 #855
* [ENHANCEMENT] Added `mimir` to default job names. This makes dashboards and alerts working when Mimir is installed in single-binary mode and the deployment is named `mimir`. #921
* [ENHANCEMENT] Introduced a new alert for the Alertmanager: `MimirAlertmanagerAllocatingTooMuchMemory`. It has two severities based on the memory usage against limits, a `warning` level at 80% and a `critical` level at 90%. #1206
* [ENHANCEMENT] Faster memcached cache requests. #2720
* [BUGFIX] Fixed `CortexIngesterHasNotShippedBlocks` alert false positive in case an ingester instance had ingested samples in the past, then no traffic was received for a long period and then it started receiving samples again. [#308](https://github.com/grafana/cortex-jsonnet/pull/308)
* [BUGFIX] Fixed `CortexInconsistentRuntimeConfig` metric. [#335](https://github.com/grafana/cortex-jsonnet/pull/335)
* [BUGFIX] Fixed scaling dashboard to correctly work when a Cortex service deployment spans across multiple zones (a zone is expected to have the `zone-[a-z]` suffix). [#365](https://github.com/grafana/cortex-jsonnet/pull/365)
* [BUGFIX] Fixed rollout progress dashboard to correctly work when a Cortex service deployment spans across multiple zones (a zone is expected to have the `zone-[a-z]` suffix). [#366](https://github.com/grafana/cortex-jsonnet/pull/366)
* [BUGFIX] Fixed rollout progress dashboard to include query-scheduler too. [#376](https://github.com/grafana/cortex-jsonnet/pull/376)
* [BUGFIX] Upstream recording rule `node_namespace_pod_container:container_cpu_usage_seconds_total:sum_irate` renamed. [#379](https://github.com/grafana/cortex-jsonnet/pull/379)
* [BUGFIX] Fixed writes/reads/alertmanager resources dashboards to use `$._config.job_names.gateway`. [#403](https://github.com/grafana/cortex-jsonnet/pull/403)
* [BUGFIX] Span the annotation.message in alerts as YAML multiline strings. [#412](https://github.com/grafana/cortex-jsonnet/pull/412)
* [BUGFIX] Fixed "Instant queries / sec" in "Cortex / Reads" dashboard. #445
* [BUGFIX] Fixed and added missing KV store panels in Writes, Reads, Ruler and Compactor dashboards. #448
* [BUGFIX] Fixed Alertmanager dashboard when alertmanager is running as part of single binary. #1064
* [BUGFIX] Fixed Ruler dashboard when ruler is running as part of single binary. #1260
* [BUGFIX] Query-frontend: fixed bad querier status code mapping with query-sharding enabled. #1227

### Jsonnet

_Changes since `grafana/cortex-jsonnet` `1.9.0`._

* [CHANGE] Removed chunks storage support. #639
  * Removed the following fields from `_config`:
    * `storage_engine` (defaults to `blocks`)
    * `querier_second_storage_engine` (not supported anymore)
    * `table_manager_enabled`, `table_prefix`
    * `memcached_index_writes_enabled` and `memcached_index_writes_max_item_size_mb`
    * `storeMemcachedChunksConfig`
    * `storeConfig`
    * `max_chunk_idle`
    * `schema` (the schema configmap is still added for backward compatibility reasons)
    * `bigtable_instance` and `bigtable_project`
    * `client_configs`
    * `enabledBackends`
    * `storage_backend`
    * `cassandra_addresses`
    * `s3_bucket_name`
    * `ingester_deployment_without_wal` (was only used by chunks storage)
    * `ingester` (was only used to configure chunks storage WAL)
  * Removed the following CLI flags from `ingester_args`:
    * `ingester.max-chunk-age`
    * `ingester.max-stale-chunk-idle`
    * `ingester.max-transfer-retries`
    * `ingester.retain-period`
* [CHANGE] Changed `overrides-exporter.libsonnet` from being based on cortex-tools to Mimir `overrides-exporter` target. #646
* [CHANGE] Store gateway: set `-blocks-storage.bucket-store.index-cache.memcached.max-get-multi-concurrency`,
  `-blocks-storage.bucket-store.chunks-cache.memcached.max-get-multi-concurrency`,
  `-blocks-storage.bucket-store.metadata-cache.memcached.max-get-multi-concurrency`,
  `-blocks-storage.bucket-store.index-cache.memcached.max-idle-connections`,
  `-blocks-storage.bucket-store.chunks-cache.memcached.max-idle-connections`,
  `-blocks-storage.bucket-store.metadata-cache.memcached.max-idle-connections` to 100 [#414](https://github.com/grafana/cortex-jsonnet/pull/414)
* [CHANGE] Alertmanager: mounted overrides configmap to alertmanager too. [#315](https://github.com/grafana/cortex-jsonnet/pull/315)
* [CHANGE] Memcached: upgraded memcached from `1.5.17` to `1.6.9`. [#316](https://github.com/grafana/cortex-jsonnet/pull/316)
* [CHANGE] Store-gateway: increased memory request and limit respectively from 6GB / 6GB to 12GB / 18GB. [#322](https://github.com/grafana/cortex-jsonnet/pull/322)
* [CHANGE] Store-gateway: increased `-blocks-storage.bucket-store.max-chunk-pool-bytes` from 2GB (default) to 12GB. [#322](https://github.com/grafana/cortex-jsonnet/pull/322)
* [CHANGE] Ingester/Ruler: set `-server.grpc-max-send-msg-size-bytes` and `-server.grpc-max-send-msg-size-bytes` to sensible default values (10MB). [#326](https://github.com/grafana/cortex-jsonnet/pull/326)
* [CHANGE] Decreased `-server.grpc-max-concurrent-streams` from 100k to 10k. [#369](https://github.com/grafana/cortex-jsonnet/pull/369)
* [CHANGE] Decreased blocks storage ingesters graceful termination period from 80m to 20m. [#369](https://github.com/grafana/cortex-jsonnet/pull/369)
* [CHANGE] Increase the rules per group and rule groups limits on different tiers. [#396](https://github.com/grafana/cortex-jsonnet/pull/396)
* [CHANGE] Removed `max_samples_per_query` limit, since it only works with chunks and only when using `-distributor.shard-by-all-labels=false`. [#397](https://github.com/grafana/cortex-jsonnet/pull/397)
* [CHANGE] Removed chunks storage query sharding config support. The following config options have been removed: [#398](https://github.com/grafana/cortex-jsonnet/pull/398)
  * `_config` > `queryFrontend` > `shard_factor`
  * `_config` > `queryFrontend` > `sharded_queries_enabled`
  * `_config` > `queryFrontend` > `query_split_factor`
* [CHANGE] Rename ruler_s3_bucket_name and ruler_gcs_bucket_name to ruler_storage_bucket_name: [#415](https://github.com/grafana/cortex-jsonnet/pull/415)
* [CHANGE] Fine-tuned rolling update policy for distributor, querier, query-frontend, query-scheduler. [#420](https://github.com/grafana/cortex-jsonnet/pull/420)
* [CHANGE] Increased memcached metadata/chunks/index-queries max connections from 4k to 16k. [#420](https://github.com/grafana/cortex-jsonnet/pull/420)
* [CHANGE] Disabled step alignment in query-frontend to be compliant with PromQL. [#420](https://github.com/grafana/cortex-jsonnet/pull/420)
* [CHANGE] Do not limit compactor CPU and request a number of cores equal to the configured concurrency. [#420](https://github.com/grafana/cortex-jsonnet/pull/420)
* [CHANGE] Configured split-and-merge compactor. #853
  * The following CLI flags are set on compactor:
    * `-compactor.split-and-merge-shards=0`
    * `-compactor.compactor-tenant-shard-size=1`
    * `-compactor.split-groups=1`
    * `-compactor.max-opening-blocks-concurrency=4`
    * `-compactor.max-closing-blocks-concurrency=2`
    * `-compactor.symbols-flushers-concurrency=4`
  * The following per-tenant overrides have been set on `super_user` and `mega_user` classes:
    ```
    compactor_split_and_merge_shards: 2,
    compactor_tenant_shard_size: 2,
    compactor_split_groups: 2,
    ```
* [CHANGE] The entrypoint file to include has been renamed from `cortex.libsonnet` to `mimir.libsonnet`. #897
* [CHANGE] The default image config field has been renamed from `cortex` to `mimir`. #896
   ```
   {
     _images+:: {
       mimir: '...',
     },
   }
   ```
* [CHANGE] Removed `cortex_` prefix from config fields. #898
  * The following config fields have been renamed:
    * `cortex_bucket_index_enabled` renamed to `bucket_index_enabled`
    * `cortex_compactor_cleanup_interval` renamed to `compactor_cleanup_interval`
    * `cortex_compactor_data_disk_class` renamed to `compactor_data_disk_class`
    * `cortex_compactor_data_disk_size` renamed to `compactor_data_disk_size`
    * `cortex_compactor_max_concurrency` renamed to `compactor_max_concurrency`
    * `cortex_distributor_allow_multiple_replicas_on_same_node` renamed to `distributor_allow_multiple_replicas_on_same_node`
    * `cortex_ingester_data_disk_class` renamed to `ingester_data_disk_class`
    * `cortex_ingester_data_disk_size` renamed to `ingester_data_disk_size`
    * `cortex_querier_allow_multiple_replicas_on_same_node` renamed to `querier_allow_multiple_replicas_on_same_node`
    * `cortex_query_frontend_allow_multiple_replicas_on_same_node` renamed to `query_frontend_allow_multiple_replicas_on_same_node`
    * `cortex_query_sharding_enabled` renamed to `query_sharding_enabled`
    * `cortex_query_sharding_msg_size_factor` renamed to `query_sharding_msg_size_factor`
    * `cortex_ruler_allow_multiple_replicas_on_same_node` renamed to `ruler_allow_multiple_replicas_on_same_node`
    * `cortex_store_gateway_data_disk_class` renamed to `store_gateway_data_disk_class`
    * `cortex_store_gateway_data_disk_size` renamed to `store_gateway_data_disk_size`
* [CHANGE] The overrides configmap default mountpoint has changed from `/etc/cortex` to `/etc/mimir`. It can be customized via the `overrides_configmap_mountpoint` config field. #899
* [CHANGE] Enabled in the querier the features to query label names with matchers, PromQL at modifier and query long-term storage for labels. #905
* [CHANGE] Reduced TSDB blocks retention on ingesters disk from 96h to 24h. #905
* [CHANGE] Enabled closing of idle TSDB in ingesters. #905
* [CHANGE] Disabled TSDB isolation in ingesters for better performances. #905
* [CHANGE] Changed log level of querier, query-frontend, query-scheduler and alertmanager from `debug` to `info`. #905
* [CHANGE] Enabled attributes in-memory cache in store-gateway. #905
* [CHANGE] Configured store-gateway to not load blocks containing samples more recent than 10h (because such samples are queried from ingesters). #905
* [CHANGE] Dynamically compute `-compactor.deletion-delay` based on other settings, in order to reduce the deletion delay as much as possible and lower the number of live blocks in the storage. #907
* [CHANGE] The config field `distributorConfig` has been renamed to `ingesterRingClientConfig`. Config field `ringClient` has been removed in favor of `ingesterRingClientConfig`. #997 #1057
* [CHANGE] Gossip.libsonnet has been fixed to modify all ring configurations, not only the ingester ring config. Furthermore it now supports migration via multi KV store. #1057 #1099
* [CHANGE] Changed the default of `bucket_index_enabled` to `true`. #924
* [CHANGE] Remove the support for the test-exporter. #1133
* [CHANGE] Removed `$.distributor_deployment_labels`, `$.ingester_deployment_labels` and `$.querier_deployment_labels` fields, that were used by gossip.libsonnet to inject additional label. Now the label is injected directly into pods of statefulsets and deployments. #1297
* [CHANGE] Disabled `-ingester.readiness-check-ring-health`. #1352
* [CHANGE] Changed Alertmanager CPU request from `100m` to `2` cores, and memory request from `1Gi` to `10Gi`. Set Alertmanager memory limit to `15Gi`. #1206
* [CHANGE] gossip.libsonnet has been renamed to memberlist.libsonnet, and is now imported by default. Use of memberlist for ring is enabled by setting `_config.memberlist_ring_enabled` to true. #1526
* [FEATURE] Added query sharding support. It can be enabled setting `cortex_query_sharding_enabled: true` in the `_config` object. #653
* [FEATURE] Added shuffle-sharding support. It can be enabled and configured using the following config: #902
   ```
   _config+:: {
     shuffle_sharding:: {
       ingester_write_path_enabled: true,
       ingester_read_path_enabled: true,
       querier_enabled: true,
       ruler_enabled: true,
       store_gateway_enabled: true,
     },
   }
   ```
* [FEATURE] Added multi-zone ingesters and store-gateways support. #1352 #1552
* [ENHANCEMENT] Add overrides config to compactor. This allows setting retention configs per user. [#386](https://github.com/grafana/cortex-jsonnet/pull/386)
* [ENHANCEMENT] Added 256MB memory ballast to querier. [#369](https://github.com/grafana/cortex-jsonnet/pull/369)
* [ENHANCEMENT] Update `etcd-operator` to latest version (see https://github.com/grafana/jsonnet-libs/pull/480). [#263](https://github.com/grafana/cortex-jsonnet/pull/263)
* [ENHANCEMENT] Add support for Azure storage in Alertmanager configuration. [#381](https://github.com/grafana/cortex-jsonnet/pull/381)
* [ENHANCEMENT] Add support for running Alertmanager in sharding mode. [#394](https://github.com/grafana/cortex-jsonnet/pull/394)
* [ENHANCEMENT] Allow to customize PromQL engine settings via `queryEngineConfig`. [#399](https://github.com/grafana/cortex-jsonnet/pull/399)
* [ENHANCEMENT] Define Azure object storage ruler args. [#416](https://github.com/grafana/cortex-jsonnet/pull/416)
* [ENHANCEMENT] Added the following config options to allow to schedule multiple replicas of the same service on the same node: [#418](https://github.com/grafana/cortex-jsonnet/pull/418)
  * `cortex_distributor_allow_multiple_replicas_on_same_node`
  * `cortex_ruler_allow_multiple_replicas_on_same_node`
  * `cortex_querier_allow_multiple_replicas_on_same_node`
  * `cortex_query_frontend_allow_multiple_replicas_on_same_node`
* [BUGFIX] Alertmanager: fixed `--alertmanager.cluster.peers` CLI flag passed to alertmanager when HA is enabled. [#329](https://github.com/grafana/cortex-jsonnet/pull/329)
* [BUGFIX] Fixed `-distributor.extend-writes` setting on ruler when `unregister_ingesters_on_shutdown` is disabled. [#369](https://github.com/grafana/cortex-jsonnet/pull/369)
* [BUGFIX] Treat `compactor_blocks_retention_period` type as string rather than int.[#395](https://github.com/grafana/cortex-jsonnet/pull/395)
* [BUGFIX] Pass `-ruler-storage.s3.endpoint` to ruler when using S3. [#421](https://github.com/grafana/cortex-jsonnet/pull/421)
* [BUGFIX] Remove service selector on label `gossip_ring_member` from other services than `gossip-ring`. [#1008](https://github.com/grafana/mimir/pull/1008)
* [BUGFIX] Rename `-ingester.readiness-check-ring-health` to `-ingester.ring.readiness-check-ring-health`, to reflect current name of flag. #1460

### Mimirtool

_Changes since cortextool `0.10.7`._

* [CHANGE] The following environment variables have been renamed: #883
  * `CORTEX_ADDRESS` to `MIMIR_ADDRESS`
  * `CORTEX_API_USER` to `MIMIR_API_USER`
  * `CORTEX_API_KEY` to `MIMIR_API_KEY`
  * `CORTEX_TENANT_ID` to `MIMIR_TENANT_ID`
  * `CORTEX_TLS_CA_PATH` to `MIMIR_TLS_CA_PATH`
  * `CORTEX_TLS_CERT_PATH` to `MIMIR_TLS_CERT_PATH`
  * `CORTEX_TLS_KEY_PATH` to `MIMIR_TLS_KEY_PATH`
* [CHANGE] Change `cortex` backend to `mimir`. #883
* [CHANGE] Do not publish `mimirtool` binary for 386 windows architecture. #1263
* [CHANGE] `analyse` command has been renamed to `analyze`. #1318
* [FEATURE] Support Arm64 on Darwin for all binaries (benchtool etc). https://github.com/grafana/cortex-tools/pull/215
* [ENHANCEMENT] Correctly support federated rules. #823
* [BUGFIX] Fix `cortextool rules` legends displaying wrong symbols for updates and deletions. https://github.com/grafana/cortex-tools/pull/226

### Query-tee

_Changes since Cortex `1.10.0`._

* [ENHANCEMENT] Added `/api/v1/query_exemplars` API endpoint support (no results comparison). #168
* [ENHANCEMENT] Add a flag (`--proxy.compare-use-relative-error`) in the query-tee to compare floating point values using relative error. #208
* [ENHANCEMENT] Add a flag (`--proxy.compare-skip-recent-samples`) in the query-tee to skip comparing recent samples. By default samples not older than 1 minute are skipped. #234
* [BUGFIX] Fixes a panic in the query-tee when comparing result. #207
* [BUGFIX] Ensure POST requests are handled correctly #286

### Blocksconvert

_Changes since Cortex `1.10.0`._

* [CHANGE] Blocksconvert tool was removed from Mimir. #637

### Metaconvert

_Changes since Cortex `1.10.0`._

* [CHANGE] `thanosconvert` tool has been renamed to `metaconvert`. `-config.file` option has been removed, while it now requires `-tenant` option to work on single tenant only. It now also preserves labels recognized by Mimir. #1120

### Test-exporter

_Changes since Cortex `1.10.0`._

* [CHANGE] Removed the test-exporter tool. #1133

### Tools

_Changes since Cortex `1.10.0`._

* [CHANGE] Removed `query-audit`. You can use `query-tee` to compare query results and performances of two Grafana Mimir backends. #1380

## [Cortex 1.10.0 CHANGELOG](https://github.com/grafana/mimir/blob/a13959db5d38ff65c2b7ef52c56331d2f4dbc00c/CHANGELOG.md#cortex-1100--2021-08-03)<|MERGE_RESOLUTION|>--- conflicted
+++ resolved
@@ -1,6 +1,5 @@
 # Changelog
 
-<<<<<<< HEAD
 ## main / unreleased
 
 ### Grafana Mimir
@@ -14,39 +13,38 @@
 * [BUGFIX] querier: Don't cache context.Canceled errors for bucket index. #7620
 * [BUGFIX] Store-gateway: account for `"other"` time in LabelValues and LabelNames requests. #7622
 * [BUGFIX] Query-frontend: Don't panic when using the `-query-frontend.downstream-url` flag. #7651
+* [BUGFIX] Ingester: when receiving multiple exemplars for a native histogram via remote write, sort them and only report an error if all are older than the latest exemplar as this could be a partial update. #7640
+
+### Mixin
+
+* [ENHANCEMENT] Alerts: allow configuring alerts range interval via `_config.base_alerts_range_interval_minutes`. #7591
+
+### Jsonnet
+
+### Mimirtool
+
+* [BUGFIX] Fix panic in `loadgen` subcommand. #7629
+
+### Mimir Continuous Test
+
+* [BUGFIX] Set `User-Agent` header for all requests sent from the testing client. #7607
+
+### Query-tee
+
+* [ENHANCEMENT] Log queries that take longer than `proxy.log-slow-query-response-threshold` when compared to other backends. #7346
+
+### Documentation
+
+### Tools
+
+* [ENHANCEMENT] ulidtime: add option to show random part of ULID, timestamp in milliseconds and header. #7615
+
+## 2.12.0-rc.1
+
+### Grafana Mimir
+
+* [CHANGE] Querier: the CLI flag `-querier.minimize-ingester-requests` has been moved from "experimental" to "advanced". #7638
 * [BUGFIX] Query-frontend: Fix memory leak on every request. #7654
-* [BUGFIX] Ingester: when receiving multiple exemplars for a native histogram via remote write, sort them and only report an error if all are older than the latest exemplar as this could be a partial update. #7640
-
-### Mixin
-
-* [ENHANCEMENT] Alerts: allow configuring alerts range interval via `_config.base_alerts_range_interval_minutes`. #7591
-
-### Jsonnet
-
-### Mimirtool
-
-* [BUGFIX] Fix panic in `loadgen` subcommand. #7629
-
-### Mimir Continuous Test
-
-* [BUGFIX] Set `User-Agent` header for all requests sent from the testing client. #7607
-
-### Query-tee
-
-* [ENHANCEMENT] Log queries that take longer than `proxy.log-slow-query-response-threshold` when compared to other backends. #7346
-
-### Documentation
-
-### Tools
-
-* [ENHANCEMENT] ulidtime: add option to show random part of ULID, timestamp in milliseconds and header. #7615
-=======
-## 2.12.0-rc.1
-
-### Grafana Mimir
-
-* [BUGFIX] Query-frontend: Fix memory leak on every request. #7654
->>>>>>> 6c30057c
 
 ## 2.12.0-rc.0
 
@@ -97,7 +95,6 @@
 * [CHANGE] The configuration option `-querier.max-query-into-future` has been deprecated and will be removed in Mimir 2.14. #7496
 * [CHANGE] Distributor: the metric `cortex_distributor_sample_delay_seconds` has been deprecated and will be removed in Mimir 2.14. #7516
 * [CHANGE] Query-frontend: The deprecated YAML setting `frontend.cache_unaligned_requests` has been moved to `limits.cache_unaligned_requests`. #7519
-* [CHANGE] Querier: the CLI flag `-querier.minimize-ingester-requests` has been moved from "experimental" to "advanced". #7638
 * [FEATURE] Introduce `-server.log-source-ips-full` option to log all IPs from `Forwarded`, `X-Real-IP`, `X-Forwarded-For` headers. #7250
 * [FEATURE] Introduce `-tenant-federation.max-tenants` option to limit the max number of tenants allowed for requests when federation is enabled. #6959
 * [FEATURE] Cardinality API: added a new `count_method` parameter which enables counting active label names. #7085
