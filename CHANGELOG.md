# Changelog

## main / unreleased

### Grafana Mimir

* [CHANGE] Store-gateway: skip verifying index header integrity upon loading. To enable verification set `blocks_storage.bucket_store.index_header.verify_on_load: true`.
* [CHANGE] Querier: change the default value of the experimental `-querier.streaming-chunks-per-ingester-buffer-size` flag to 256. #5203
* [CHANGE] Querier: only initiate query requests to ingesters in the `ACTIVE` state in the ring. #5342
* [CHANGE] Querier: Renamed `-querier.prefer-streaming-chunks` to `-querier.prefer-streaming-chunks-from-ingesters` to enable streaming chunks from ingesters to queriers. #5182
* [CHANGE] Querier: `-query-frontend.cache-unaligned-requests` has been moved from a global flag to a per-tenant override. #5312
* [CHANGE] Ingester: removed `cortex_ingester_shipper_dir_syncs_total` and `cortex_ingester_shipper_dir_sync_failures_total` metrics. The former metric was not much useful, and the latter was never incremented. #5396
* [CHANGE] Ingester: Do not log errors related to hitting per-instance limits to reduce resource usage when ingesters are under pressure. #5585
* [CHANGE] gRPC clients: use default connect timeout of 5s, and therefore enable default connect backoff max delay of 5s. #5562
* [FEATURE] Cardinality API: Add a new `count_method` parameter which enables counting active series #5136
* [FEATURE] Query-frontend: added experimental support to cache cardinality, label names and label values query responses. The cache will be used when `-query-frontend.cache-results` is enabled, and `-query-frontend.results-cache-ttl-for-cardinality-query` or `-query-frontend.results-cache-ttl-for-labels-query` set to a value greater than 0. The following metrics have been added to track the query results cache hit ratio per `request_type`: #5212 #5235 #5426 #5524
  * `cortex_frontend_query_result_cache_requests_total{request_type="query_range|cardinality|label_names_and_values"}`
  * `cortex_frontend_query_result_cache_hits_total{request_type="query_range|cardinality|label_names_and_values"}`
* [FEATURE] Added `-<prefix>.s3.list-objects-version` flag to configure the S3 list objects version.
* [FEATURE] Ingester: Add optional CPU/memory utilization based read request limiting, considered experimental. Disabled by default, enable by configuring limits via both of the following flags: #5012 #5392 #5394 #5526 #5508
  * `-ingester.read-path-cpu-utilization-limit`
  * `-ingester.read-path-memory-utilization-limit`
  * `-ingester.log-utilization-based-limiter-cpu-samples`
* [FEATURE] Ruler: Support filtering results from rule status endpoint by `file`, `rule_group` and `rule_name`. #5291
* [FEATURE] Ingester: add experimental support for creating tokens by using spread minimizing strategy. This can be enabled with `-ingester.ring.token-generation-strategy: spread-minimizing` and `-ingester.ring.spread-minimizing-zones: <all available zones>`. In that case `-ingester.ring.tokens-file-path` must be empty. #5308 #5324
* [FEATURE] Storegateway: Persist sparse index-headers to disk and read from disk on index-header loads instead of reconstructing. #5465 #5651
* [FEATURE] Ingester: add experimental CLI flag `-ingester.ring.spread-minimizing-join-ring-in-order` that allows an ingester to register tokens in the ring only after all previous ingesters (with ID lower than its own ID) have already been registered. #5541
* [FEATURE] Ingester: add experimental support to compact the TSDB Head when the number of in-memory series is equal or greater than `-blocks-storage.tsdb.early-head-compaction-min-in-memory-series`, and the ingester estimates that the per-tenant TSDB Head compaction will reduce in-memory series by at least `-blocks-storage.tsdb.early-head-compaction-min-estimated-series-reduction-percentage`. #5371
* [FEATURE] Ingester: add new metrics for tracking native histograms in active series: `cortex_ingester_active_native_histogram_series`, `cortex_ingester_active_native_histogram_series_custom_tracker`, `cortex_ingester_active_native_histogram_buckets`, `cortex_ingester_active_native_histogram_buckets_custom_tracker`. The first 2 are the subsets of the existing and unmodified `cortex_ingester_active_series` and `cortex_ingester_active_series_custom_tracker` respectively, only tracking native histogram series, and the last 2 are the equivalents for tracking the number of buckets in native histogram series. #5318
* [FEATURE] Add experimental CLI flag `-<prefix>.s3.native-aws-auth-enabled` that allows to enable the default credentials provider chain of the AWS SDK. #5636
* [ENHANCEMENT] Overrides-exporter: Add new metrics for write path and alertmanager (`max_global_metadata_per_user`, `max_global_metadata_per_metric`, `request_rate`, `request_burst_size`, `alertmanager_notification_rate_limit`, `alertmanager_max_dispatcher_aggregation_groups`, `alertmanager_max_alerts_count`, `alertmanager_max_alerts_size_bytes`) and added flag `-overrides-exporter.enabled-metrics` to explicitly configure desired metrics, e.g. `-overrides-exporter.enabled-metrics=request_rate,ingestion_rate`. Default value for this flag is: `ingestion_rate,ingestion_burst_size,max_global_series_per_user,max_global_series_per_metric,max_global_exemplars_per_user,max_fetched_chunks_per_query,max_fetched_series_per_query,ruler_max_rules_per_rule_group,ruler_max_rule_groups_per_tenant`. #5376
* [ENHANCEMENT] Cardinality API: When zone aware replication is enabled, the label values cardinality API can now tolerate single zone failure #5178
* [ENHANCEMENT] Distributor: optimize sending requests to ingesters when incoming requests don't need to be modified. #5137 #5389
* [ENHANCEMENT] Add advanced CLI flags to control gRPC client behaviour: #5161
  * `-<prefix>.connect-timeout`
  * `-<prefix>.connect-backoff-base-delay`
  * `-<prefix>.connect-backoff-max-delay`
  * `-<prefix>.initial-stream-window-size`
  * `-<prefix>.initial-connection-window-size`
* [ENHANCEMENT] Query-frontend: added "response_size_bytes" field to "query stats" log. #5196
* [ENHANCEMENT] Querier: Refine error messages for per-tenant query limits, informing the user of the preferred strategy for not hitting the limit, in addition to how they may tweak the limit. #5059
* [ENHANCEMENT] Distributor: optimize sending of requests to ingesters by reusing memory buffers for marshalling requests. #5195 #5389
* [ENHANCEMENT] Querier: add experimental `-querier.minimize-ingester-requests` option to initially query only the minimum set of ingesters required to reach quorum. #5202 #5259 #5263
* [ENHANCEMENT] Querier: improve error message when streaming chunks from ingesters to queriers and a query limit is reached. #5245
* [ENHANCEMENT] Use new data structure for labels, to reduce memory consumption. #3555
* [ENHANCEMENT] Update alpine base image to 3.18.2. #5276
* [ENHANCEMENT] Ruler: add `cortex_ruler_sync_rules_duration_seconds` metric, tracking the time spent syncing all rule groups owned by the ruler instance. #5311
* [ENHANCEMENT] Store-gateway: add experimental `blocks-storage.bucket-store.index-header-lazy-loading-concurrency` config option to limit the number of concurrent index-headers loads when lazy loading. #5313 #5605
* [ENHANCEMENT] Ingester and querier: improve level of detail in traces emitted for queries that hit ingesters. #5315
* [ENHANCEMENT] Querier: add `cortex_querier_queries_rejected_total` metric that counts the number of queries rejected due to hitting a limit (eg. max series per query or max chunks per query). #5316 #5440 #5450
* [ENHANCEMENT] Querier: add experimental `-querier.minimize-ingester-requests-hedging-delay` option to initiate requests to further ingesters when request minimisation is enabled and not all initial requests have completed. #5368
* [ENHANCEMENT] Clarify docs for `-ingester.client.*` flags to make it clear that these are used by both queriers and distributors. #5375
* [ENHANCEMENT] Querier and store-gateway: add experimental support for streaming chunks from store-gateways to queriers while evaluating queries. This can be enabled with `-querier.prefer-streaming-chunks-from-store-gateways=true`. #5182
* [ENHANCEMENT] Querier: enforce `max-chunks-per-query` limit earlier in query processing when streaming chunks from ingesters to queriers to avoid unnecessarily consuming resources for queries that will be aborted. #5369 #5447
* [ENHANCEMENT] Ingester: added `cortex_ingester_shipper_last_successful_upload_timestamp_seconds` metric tracking the last successful TSDB block uploaded to the bucket (unix timestamp in seconds). #5396
* [ENHANCEMENT] Ingester: Add two metrics tracking resource utilization calculated by utilization based limiter: #5496
  * `cortex_ingester_utilization_limiter_current_cpu_load`: The current exponential weighted moving average of the ingester's CPU load
  * `cortex_ingester_utilization_limiter_current_memory_usage_bytes`: The current ingester memory utilization
* [ENHANCEMENT] Ruler: added `insight=true` field to ruler's prometheus component for rule evaluation logs. #5510
* [ENHANCEMENT] Distributor Ingester: Add metrics to count the number of requests rejected for hitting per-instance limits, `cortex_distributor_instance_rejected_requests_total` and `cortex_ingester_instance_rejected_requests_total` respectively. #5551
* [ENHANCEMENT] Distributor: add support for ingesting exponential histograms that are over the native histogram scale limit of 8 in OpenTelemetry format by downscaling them. #5532 #5607
* [ENHANCEMENT] General: buffered logging: #5506
  * `-log.buffered`: Enable buffered logging
* [ENHANCEMENT] Distributor: add more detailed information to traces generated while processing OTLP write requests. #5539
* [ENHANCEMENT] Distributor: improve performance ingesting OTLP payloads. #5531 #5607 #5616
* [ENHANCEMENT] Ingester: optimize label-values with matchers call when number of matched series is small. #5600
* [ENHANCEMENT] Compactor: Delete bucket-index, markers and debug files if there are no blocks left in the bucket index. This cleanup must be enabled by using `-compactor.no-blocks-file-cleanup-enabled` option. #5648
* [ENHANCEMENT] Ingester: reduce memory usage of active series tracker. #5665
* [BUGFIX] Ingester: Handle when previous ring state is leaving and the number of tokens has changed. #5204
* [BUGFIX] Querier: fix issue where queries that use the `timestamp()` function fail with `execution: attempted to read series at index 0 from stream, but the stream has already been exhausted` if streaming chunks from ingesters to queriers is enabled. #5370
* [BUGFIX] memberlist: bring back `memberlist_client_kv_store_count` metric that used to exist in Cortex, but got lost during dskit updates before Mimir 2.0. #5377
* [BUGFIX] Querier: Pass on HTTP 503 query response code. #5364
* [BUGFIX] Store-gateway: Fix issue where stopping a store-gateway could cause all store-gateways to unload all blocks. #5464
* [BUGFIX] Allocate ballast in smaller blocks to avoid problem when entire ballast was kept in memory working set. #5565
* [BUGFIX] Querier: Retry frontend result notification when an error is returned. #5591
<<<<<<< HEAD
* [BUGFIX] Ingester: Fix ActiveSeries tracker double-counting series that have been deleted from the Head while still being active and then recreated again. #5678
=======
* [BUGFIX] Querier: fix issue where `cortex_ingester_client_request_duration_seconds` metric did not include streaming query requests that did not return any series. #5695
>>>>>>> 6005f606

### Mixin

* [CHANGE] Dashboards: show all workloads in selected namespace on "rollout progress" dashboard. #5113
* [CHANGE] Dashboards: show the number of updated and ready pods for each workload in the "rollout progress" panel on the "rollout progress" dashboard. #5113
* [CHANGE] Dashboards: removed "Query results cache misses" panel on the "Mimir / Queries" dashboard. #5423
* [CHANGE] Dashboards: default to shared crosshair on all dashboards. #5489
* [CHANGE] Dashboards: sort variable drop-down lists from A to Z, rather than Z to A. #5490
* [CHANGE] Alerts: removed `MimirProvisioningTooManyActiveSeries` alert. You should configure `-ingester.instance-limits.max-series` and rely on `MimirIngesterReachingSeriesLimit` alert instead. #5593
* [ENHANCEMENT] Dashboards: adjust layout of "rollout progress" dashboard panels so that the "rollout progress" panel doesn't require scrolling. #5113
* [ENHANCEMENT] Dashboards: show container name first in "pods count per version" panel on "rollout progress" dashboard. #5113
* [ENHANCEMENT] Dashboards: show time spend waiting for turn when lazy loading index headers in the "index-header lazy load gate latency" panel on the "queries" dashboard. #5313
* [ENHANCEMENT] Dashboards: split query results cache hit ratio by request type in "Query results cache hit ratio" panel on the "Mimir / Queries" dashboard. #5423
* [ENHANCEMENT] Dashboards: add "rejected queries" panel to "queries" dashboard. #5429
* [ENHANCEMENT] Dashboards: add native histogram active series and active buckets to "tenants" dashboard. #5543
* [ENHANCEMENT] Dashboards: add panels to "Mimir / Writes" for requests rejected for per-instance limits. #5638
* [BUGFIX] Alerts: fix `MimirIngesterRestarts` to fire only when the ingester container is restarted, excluding the cases the pod is rescheduled. #5397
* [BUGFIX] Dashboards: fix "unhealthy pods" panel on "rollout progress" dashboard showing only a number rather than the name of the workload and the number of unhealthy pods if only one workload has unhealthy pods. #5113 #5200
* [BUGFIX] Alerts: fixed `MimirIngesterHasNotShippedBlocks` and `MimirIngesterHasNotShippedBlocksSinceStart` alerts. #5396
* [BUGFIX] Alerts: Fix `MimirGossipMembersMismatch` to include `admin-api` pods so that it does not always fire in GEM deployments. #5641

### Jsonnet

* [CHANGE] Removed `_config.querier.concurrency` configuration option and replaced it with `_config.querier_max_concurrency` and `_config.ruler_querier_max_concurrency` to allow to easily fine tune it for different querier deployments. #5322
* [CHANGE] Change `_config.multi_zone_ingester_max_unavailable` to 50. #5327
* [FEATURE] Alertmanager: Add horizontal pod autoscaler config, that can be enabled using `autoscaling_alertmanager_enabled: true`. #5194 #5249
* [ENHANCEMENT] Enable the `track_sizes` feature for Memcached pods to help determine cache efficiency. #5209
* [ENHANCEMENT] Add per-container map for environment variables. #5181
* [ENHANCEMENT] Add `PodDisruptionBudget`s for compactor, continuous-test, distributor, overrides-exporter, querier, query-frontend, query-scheduler, rollout-operator, ruler, ruler-querier, ruler-query-frontend, ruler-query-scheduler, and all memcached workloads. #5098
* [ENHANCEMENT] Ruler: configure the ruler storage cache when the metadata cache is enabled. #5326 #5334
* [ENHANCEMENT] Shuffle-sharding: ingester shards in user-classes can now be configured to target different series and limit percentage utilization through `_config.shuffle_sharding.target_series_per_ingester` and `_config.shuffle_sharding.target_utilization_percentage` values. #5470
* [ENHANCEMENT] Distributor: allow adjustment of the targeted CPU usage as a percentage of requested CPU. This can be adjusted with `_config.autoscaling_distributor_cpu_target_utilization`. #5525
* [ENHANCEMENT] Ruler: add configuration option `_config.ruler_remote_evaluation_max_query_response_size_bytes` to easily set the maximum query response size allowed (in bytes). #5592
* [ENHANCEMENT] Distributor: dynamically set `GOMAXPROCS` based on the CPU request. This should reduce distributor CPU utilization, assuming the CPU request is set to a value close to the actual utilization. #5588
* [ENHANCEMENT] Querier: dynamically set `GOMAXPROCS` based on the CPU request. This should reduce noisy neighbour issues created by the querier, whose CPU utilization could eventually saturate the Kubernetes node if unbounded. #5646 #5658
* [ENHANCEMENT] Allow to remove an entry from the configured environment variable for a given component, setting the environment value to `null` in the `*_env_map` objects (e.g. `store_gateway_env_map+:: { 'field': null}`). #5599
* [ENHANCEMENT] Allow overriding the default number of replicas for `etcd`.
* [ENHANCEMENT] Memcached: reduce memory request for results, chunks and metadata caches. The requested memory is 5% greater than the configured memcached max cache size. #5661
* [ENHANCEMENT] Autoscaling: Add the following configuration options to fine tune autoscaler target utilization: #5679 #5682 #5689
  * `autoscaling_querier_target_utilization` (defaults to `0.75`)
  * `autoscaling_mimir_read_target_utilization` (defaults to `0.75`)
  * `autoscaling_ruler_querier_cpu_target_utilization` (defaults to `1`)
  * `autoscaling_distributor_memory_target_utilization` (defaults to `1`)
  * `autoscaling_ruler_cpu_target_utilization` (defaults to `1`)
  * `autoscaling_query_frontend_cpu_target_utilization` (defaults to `1`)
  * `autoscaling_ruler_query_frontend_cpu_target_utilization` (defaults to `1`)
  * `autoscaling_alertmanager_cpu_target_utilization` (defaults to `1`)
* [ENHANCEMENT] Gossip-ring: add appProtocol for istio compatibility. #5680

### Mimirtool

### Mimir Continuous Test

### Query-tee

* [CHANGE] Proxy `Content-Type` response header from backend. Previously `Content-Type: text/plain; charset=utf-8` was returned on all requests. #5183
* [CHANGE] Increase default value of `-proxy.compare-skip-recent-samples` to avoid racing with recording rule evaluation. #5561
* [CHANGE] Add `-backend.skip-tls-verify` to optionally skip TLS verification on backends. #5656

### Documentation

* [CHANGE] Fix reference to `get-started` documentation directory. #5476
* [CHANGE] Fix link to external OTLP/HTTP documentation.
* [ENHANCEMENT] Improved `MimirRulerTooManyFailedQueries` runbook. #5586
* [ENHANCEMENT] Improved "Recover accidentally deleted blocks" runbook. #5620
* [ENHANCEMENT] Documented options and trade-offs to query label names and values. #5582

### Tools

* [CHANGE] copyblocks: add support for S3 and the ability to copy between different object storage services. Due to this, the `-source-service` and `-destination-service` flags are now required and the `-service` flag has been removed. #5486
* [FEATURE] undelete_block_gcs: Added new tool for undeleting blocks on GCS storage. #5610
* [ENHANCEMENT] ulidtime: add -seconds flag to print timestamps as Unix timestamps. #5621
* [ENHANCEMENT] ulidtime: exit with status code 1 if some ULIDs can't be parsed. #5621
* [ENHANCEMENT] tsdb-index-toc: added index-header size estimates. #5652
* [BUGFIX] Stop tools from panicking when `-help` flag is passed. #5412
* [BUGFIX] Remove github.com/golang/glog command line flags from tools. #5413

## 2.9.0

### Grafana Mimir

* [CHANGE] Store-gateway: change expanded postings, postings, and label values index cache key format. These caches will be invalidated when rolling out the new Mimir version. #4770 #4978 #5037
* [CHANGE] Distributor: remove the "forwarding" feature as it isn't necessary anymore. #4876
* [CHANGE] Query-frontend: Change the default value of `-query-frontend.query-sharding-max-regexp-size-bytes` from `0` to `4096`. #4932
* [CHANGE] Querier: `-querier.query-ingesters-within` has been moved from a global flag to a per-tenant override. #4287
* [CHANGE] Querier: Use `-blocks-storage.tsdb.retention-period` instead of `-querier.query-ingesters-within` for calculating the lookback period for shuffle sharded ingesters. Setting `-querier.query-ingesters-within=0` no longer disables shuffle sharding on the read path. #4287
* [CHANGE] Block upload: `/api/v1/upload/block/{block}/files` endpoint now allows file uploads with no `Content-Length`. #4956
* [CHANGE] Store-gateway: deprecate configuration parameters for chunk pooling, they will be removed in Mimir 2.11. The following options are now also ignored: #4996
  * `-blocks-storage.bucket-store.max-chunk-pool-bytes`
  * `-blocks-storage.bucket-store.chunk-pool-min-bucket-size-bytes`
  * `-blocks-storage.bucket-store.chunk-pool-max-bucket-size-bytes`
* [CHANGE] Store-gateway: remove metrics `cortex_bucket_store_chunk_pool_requested_bytes_total` and `cortex_bucket_store_chunk_pool_returned_bytes_total`. #4996
* [CHANGE] Compactor: change default of `-compactor.partial-block-deletion-delay` to `1d`. This will automatically clean up partial blocks that were a result of failed block upload or deletion. #5026
* [CHANGE] Compactor: the deprecated configuration parameter `-compactor.consistency-delay` has been removed. #5050
* [CHANGE] Store-gateway: the deprecated configuration parameter `-blocks-storage.bucket-store.consistency-delay` has been removed. #5050
* [CHANGE] The configuration parameter `-blocks-storage.bucket-store.bucket-index.enabled` has been deprecated and will be removed in Mimir 2.11. Mimir is running by default with the bucket index enabled since version 2.0, and starting from the version 2.11 it will not be possible to disable it. #5051
* [CHANGE] The configuration parameters `-querier.iterators` and `-query.batch-iterators` have been deprecated and will be removed in Mimir 2.11. Mimir runs by default with `-querier.batch-iterators=true`, and starting from version 2.11 it will not be possible to change this. #5114
* [CHANGE] Compactor: change default of `-compactor.first-level-compaction-wait-period` to 25m. #5128
* [CHANGE] Ruler: changed default of `-ruler.poll-interval` from `1m` to `10m`. Starting from this release, the configured rule groups will also be re-synced each time they're modified calling the ruler configuration API. #5170
* [FEATURE] Query-frontend: add `-query-frontend.log-query-request-headers` to enable logging of request headers in query logs. #5030
* [ENHANCEMENT] Add per-tenant limit `-validation.max-native-histogram-buckets` to be able to ignore native histogram samples that have too many buckets. #4765
* [ENHANCEMENT] Store-gateway: reduce memory usage in some LabelValues calls. #4789
* [ENHANCEMENT] Store-gateway: add a `stage` label to the metric `cortex_bucket_store_series_data_touched`. This label now applies to `data_type="chunks"` and `data_type="series"`. The `stage` label has 2 values: `processed` - the number of series that parsed - and `returned` - the number of series selected from the processed bytes to satisfy the query. #4797 #4830
* [ENHANCEMENT] Distributor: make `__meta_tenant_id` label available in relabeling rules configured via `metric_relabel_configs`. #4725
* [ENHANCEMENT] Compactor: added the configurable limit `compactor.block-upload-max-block-size-bytes` or `compactor_block_upload_max_block_size_bytes` to limit the byte size of uploaded or validated blocks. #4680
* [ENHANCEMENT] Querier: reduce CPU utilisation when shuffle sharding is enabled with large shard sizes. #4851
* [ENHANCEMENT] Packaging: facilitate configuration management by instructing systemd to start mimir with a configuration file. #4810
* [ENHANCEMENT] Store-gateway: reduce memory allocations when looking up postings from cache. #4861 #4869 #4962 #5047
* [ENHANCEMENT] Store-gateway: retain only necessary bytes when reading series from the bucket. #4926
* [ENHANCEMENT] Ingester, store-gateway: clear the shutdown marker after a successful shutdown to enable reusing their persistent volumes in case the ingester or store-gateway is restarted. #4985
* [ENHANCEMENT] Store-gateway, query-frontend: Reduced memory allocations when looking up cached entries from Memcached. #4862
* [ENHANCEMENT] Alertmanager: Add additional template function `queryFromGeneratorURL` returning query URL decoded query from the `GeneratorURL` field of an alert. #4301
* [ENHANCEMENT] Ruler: added experimental ruler storage cache support. The cache should reduce the number of "list objects" API calls issued to the object storage when there are 2+ ruler replicas running in a Mimir cluster. The cache can be configured setting `-ruler-storage.cache.*` CLI flags or their respective YAML config options. #4950 #5054
* [ENHANCEMENT] Store-gateway: added HTTP `/store-gateway/prepare-shutdown` endpoint for gracefully scaling down of store-gateways. A gauge `cortex_store_gateway_prepare_shutdown_requested` has been introduced for tracing this process. #4955
* [ENHANCEMENT] Updated Kuberesolver dependency (github.com/sercand/kuberesolver) from v2.4.0 to v4.0.0 and gRPC dependency (google.golang.org/grpc) from v1.47.0 to v1.53.0. #4922
* [ENHANCEMENT] Introduced new options for logging HTTP request headers: `-server.log-request-headers` enables logging HTTP request headers, `-server.log-request-headers-exclude-list` lists headers which should not be logged. #4922
* [ENHANCEMENT] Block upload: `/api/v1/upload/block/{block}/files` endpoint now disables read and write HTTP timeout, overriding `-server.http-read-timeout` and `-server.http-write-timeout` values. This is done to allow large file uploads to succeed. #4956
* [ENHANCEMENT] Alertmanager: Introduce new metrics from upstream. #4918
  * `cortex_alertmanager_notifications_failed_total` (added `reason` label)
  * `cortex_alertmanager_nflog_maintenance_total`
  * `cortex_alertmanager_nflog_maintenance_errors_total`
  * `cortex_alertmanager_silences_maintenance_total`
  * `cortex_alertmanager_silences_maintenance_errors_total`
* [ENHANCEMENT] Add native histogram support for `cortex_request_duration_seconds` metric family. #4987
* [ENHANCEMENT] Ruler: do not list rule groups in the object storage for disabled tenants. #5004
* [ENHANCEMENT] Query-frontend and querier: add HTTP API endpoint `<prometheus-http-prefix>/api/v1/format_query` to format a PromQL query. #4373
* [ENHANCEMENT] Query-frontend: Add `cortex_query_frontend_regexp_matcher_count` and `cortex_query_frontend_regexp_matcher_optimized_count` metrics to track optimization of regular expression label matchers. #4813
* [ENHANCEMENT] Alertmanager: Add configuration option to enable or disable the deletion of alertmanager state from object storage. This is useful when migrating alertmanager tenants from one cluster to another, because it avoids a condition where the state object is copied but then deleted before the configuration object is copied. #4989
* [ENHANCEMENT] Querier: only use the minimum set of chunks from ingesters when querying, and cancel unnecessary requests to ingesters sooner if we know their results won't be used. #5016
* [ENHANCEMENT] Add `-enable-go-runtime-metrics` flag to expose all go runtime metrics as Prometheus metrics. #5009
* [ENHANCEMENT] Ruler: trigger a synchronization of tenant's rule groups as soon as they change the rules configuration via API. This synchronization is in addition of the periodic syncing done every `-ruler.poll-interval`. The new behavior is enabled by default, but can be disabled with `-ruler.sync-rules-on-changes-enabled=false` (configurable on a per-tenant basis too). If you disable the new behaviour, then you may want to revert `-ruler.poll-interval` to `1m`. #4975 #5053 #5115 #5170
* [ENHANCEMENT] Distributor: Improve invalid tenant shard size error message. #5024
* [ENHANCEMENT] Store-gateway: record index header loading time separately in `cortex_bucket_store_series_request_stage_duration_seconds{stage="load_index_header"}`. Now index header loading will be visible in the "Mimir / Queries" dashboard in the "Series request p99/average latency" panels. #5011 #5062
* [ENHANCEMENT] Querier and ingester: add experimental support for streaming chunks from ingesters to queriers while evaluating queries. This can be enabled with `-querier.prefer-streaming-chunks=true`. #4886 #5078 #5094 #5126
* [ENHANCEMENT] Update Docker base images from `alpine:3.17.3` to `alpine:3.18.0`. #5065
* [ENHANCEMENT] Compactor: reduced the number of "object exists" API calls issued by the compactor to the object storage when syncing block's `meta.json` files. #5063
* [ENHANCEMENT] Distributor: Push request rate limits (`-distributor.request-rate-limit` and `-distributor.request-burst-size`) and their associated YAML configuration are now stable. #5124
* [ENHANCEMENT] Go: updated to 1.20.5. #5185
* [ENHANCEMENT] Update alpine base image to 3.18.2. #5274 #5276
* [BUGFIX] Metadata API: Mimir will now return an empty object when no metadata is available, matching Prometheus. #4782
* [BUGFIX] Store-gateway: add collision detection on expanded postings and individual postings cache keys. #4770
* [BUGFIX] Ruler: Support the `type=alert|record` query parameter for the API endpoint `<prometheus-http-prefix>/api/v1/rules`. #4302
* [BUGFIX] Backend: Check that alertmanager's data-dir doesn't overlap with bucket-sync dir. #4921
* [BUGFIX] Alertmanager: Allow to rate-limit webex, telegram and discord notifications. #4979
* [BUGFIX] Store-gateway: panics when decoding LabelValues responses that contain more than 655360 values. These responses are no longer cached. #5021
* [BUGFIX] Querier: don't leak memory when processing query requests from query-frontends (ie. when the query-scheduler is disabled). #5199

### Documentation

* [ENHANCEMENT] Improve `MimirIngesterReachingTenantsLimit` runbook. #4744 #4752
* [ENHANCEMENT] Add `symbol table size exceeds` case to `MimirCompactorHasNotSuccessfullyRunCompaction` runbook. #4945
* [ENHANCEMENT] Clarify which APIs use query sharding. #4948

### Mixin

* [CHANGE] Alerts: Remove `MimirQuerierHighRefetchRate`. #4980
* [CHANGE] Alerts: Remove `MimirTenantHasPartialBlocks`. This is obsoleted by the changed default of `-compactor.partial-block-deletion-delay` to `1d`, which will auto remediate this alert. #5026
* [ENHANCEMENT] Alertmanager dashboard: display active aggregation groups #4772
* [ENHANCEMENT] Alerts: `MimirIngesterTSDBWALCorrupted` now only fires when there are more than one corrupted WALs in single-zone deployments and when there are more than two zones affected in multi-zone deployments. #4920
* [ENHANCEMENT] Alerts: added labels to duplicated `MimirRolloutStuck` and `MimirCompactorHasNotUploadedBlocks` rules in order to distinguish them. #5023
* [ENHANCEMENT] Dashboards: fix holes in graph for lightly loaded clusters #4915
* [ENHANCEMENT] Dashboards: allow configuring additional services for the Rollout Progress dashboard. #5007
* [ENHANCEMENT] Alerts: do not fire `MimirAllocatingTooMuchMemory` alert for any matching container outside of namespaces where Mimir is running. #5089
* [BUGFIX] Dashboards: show cancelled requests in a different color to successful requests in throughput panels on dashboards. #5039
* [BUGFIX] Dashboards: fix dashboard panels that showed percentages with axes from 0 to 10000%. #5084
* [BUGFIX] Remove dependency on upstream Kubernetes mixin. #4732

### Jsonnet

* [CHANGE] Ruler: changed ruler autoscaling policy, extended scale down period from 60s to 600s. #4786
* [CHANGE] Update to v0.5.0 rollout-operator. #4893
* [CHANGE] Backend: add `alertmanager_args` to `mimir-backend` when running in read-write deployment mode. Remove hardcoded `filesystem` alertmanager storage. This moves alertmanager's data-dir to `/data/alertmanager` by default. #4907 #4921
* [CHANGE] Remove `-pdb` suffix from `PodDisruptionBudget` names. This will create new `PodDisruptionBudget` resources. Make sure to prune the old resources; otherwise, rollouts will be blocked. #5109
* [CHANGE] Query-frontend: enable query sharding for cardinality estimation via `-query-frontend.query-sharding-target-series-per-shard` by default if the results cache is enabled. #5128
* [ENHANCEMENT] Ingester: configure `-blocks-storage.tsdb.head-compaction-interval=15m` to spread TSDB head compaction over a wider time range. #4870
* [ENHANCEMENT] Ingester: configure `-blocks-storage.tsdb.wal-replay-concurrency` to CPU request minus 1. #4864
* [ENHANCEMENT] Compactor: configure `-compactor.first-level-compaction-wait-period` to TSDB head compaction interval plus 10 minutes. #4872
* [ENHANCEMENT] Store-gateway: set `GOMEMLIMIT` to the memory request value. This should reduce the likelihood the store-gateway may go out of memory, at the cost of an higher CPU utilization due to more frequent garbage collections when the memory utilization gets closer or above the configured requested memory. #4971
* [ENHANCEMENT] Store-gateway: dynamically set `GOMAXPROCS` based on the CPU request. This should reduce the likelihood a high load on the store-gateway will slow down the entire Kubernetes node. #5104
* [ENHANCEMENT] Store-gateway: add `store_gateway_lazy_loading_enabled` configuration option which combines disabled lazy-loading and reducing blocks sync concurrency. Reducing blocks sync concurrency improves startup times with disabled lazy loading on HDDs. #5025
* [ENHANCEMENT] Update `rollout-operator` image to `v0.6.0`. #5155
* [BUGFIX] Backend: configure `-ruler.alertmanager-url` to `mimir-backend` when running in read-write deployment mode. #4892
* [ENHANCEMENT] Memcached: don't overwrite upsteam memcached statefulset jsonnet to allow chosing between antiAffinity and topologySpreadConstraints.

### Mimirtool

* [CHANGE] check rules: will fail on duplicate rules when `--strict` is provided. #5035
* [FEATURE] sync/diff can now include/exclude namespaces based on a regular expression using `--namespaces-regex` and `--ignore-namespaces-regex`. #5100
* [ENHANCEMENT] analyze prometheus: allow to specify `-prometheus-http-prefix`. #4966
* [ENHANCEMENT] analyze grafana: allow to specify `--folder-title` to limit dashboards analysis based on their exact folder title. #4973

### Tools

* [CHANGE] copyblocks: copying between Azure Blob Storage buckets is now supported in addition to copying between Google Cloud Storage buckets. As a result, the `--service` flag is now required to be specified (accepted values are `gcs` or `abs`). #4756

## 2.8.0

### Grafana Mimir

* [CHANGE] Ingester: changed experimental CLI flag from `-out-of-order-blocks-external-label-enabled` to `-ingester.out-of-order-blocks-external-label-enabled` #4440
* [CHANGE] Store-gateway: The following metrics have been removed: #4332
  * `cortex_bucket_store_series_get_all_duration_seconds`
  * `cortex_bucket_store_series_merge_duration_seconds`
* [CHANGE] Ingester: changed default value of `-blocks-storage.tsdb.retention-period` from `24h` to `13h`. If you're running Mimir with a custom configuration and you're overriding `-querier.query-store-after` to a value greater than the default `12h` then you should increase `-blocks-storage.tsdb.retention-period` accordingly. #4382
* [CHANGE] Ingester: the configuration parameter `-blocks-storage.tsdb.max-tsdb-opening-concurrency-on-startup` has been deprecated and will be removed in Mimir 2.10. #4445
* [CHANGE] Query-frontend: Cached results now contain timestamp which allows Mimir to check if cached results are still valid based on current TTL configured for tenant. Results cached by previous Mimir version are used until they expire from cache, which can take up to 7 days. If you need to use per-tenant TTL sooner, please flush results cache manually. #4439
* [CHANGE] Ingester: the `cortex_ingester_tsdb_wal_replay_duration_seconds` metrics has been removed. #4465
* [CHANGE] Query-frontend and ruler: use protobuf internal query result payload format by default. This feature is no longer considered experimental. #4557 #4709
* [CHANGE] Ruler: reject creating federated rule groups while tenant federation is disabled. Previously the rule groups would be silently dropped during bucket sync. #4555
* [CHANGE] Compactor: the `/api/v1/upload/block/{block}/finish` endpoint now returns a `429` status code when the compactor has reached the limit specified by `-compactor.max-block-upload-validation-concurrency`. #4598
* [CHANGE] Compactor: when starting a block upload the maximum byte size of the block metadata provided in the request body is now limited to 1 MiB. If this limit is exceeded a `413` status code is returned. #4683
* [CHANGE] Store-gateway: cache key format for expanded postings has changed. This will invalidate the expanded postings in the index cache when deployed. #4667
* [FEATURE] Cache: Introduce experimental support for using Redis for results, chunks, index, and metadata caches. #4371
* [FEATURE] Vault: Introduce experimental integration with Vault to fetch secrets used to configure TLS for clients. Server TLS secrets will still be read from a file. `tls-ca-path`, `tls-cert-path` and `tls-key-path` will denote the path in Vault for the following CLI flags when `-vault.enabled` is true: #4446.
  * `-distributor.ha-tracker.etcd.*`
  * `-distributor.ring.etcd.*`
  * `-distributor.forwarding.grpc-client.*`
  * `-querier.store-gateway-client.*`
  * `-ingester.client.*`
  * `-ingester.ring.etcd.*`
  * `-querier.frontend-client.*`
  * `-query-frontend.grpc-client-config.*`
  * `-query-frontend.results-cache.redis.*`
  * `-blocks-storage.bucket-store.index-cache.redis.*`
  * `-blocks-storage.bucket-store.chunks-cache.redis.*`
  * `-blocks-storage.bucket-store.metadata-cache.redis.*`
  * `-compactor.ring.etcd.*`
  * `-store-gateway.sharding-ring.etcd.*`
  * `-ruler.client.*`
  * `-ruler.alertmanager-client.*`
  * `-ruler.ring.etcd.*`
  * `-ruler.query-frontend.grpc-client-config.*`
  * `-alertmanager.sharding-ring.etcd.*`
  * `-alertmanager.alertmanager-client.*`
  * `-memberlist.*`
  * `-query-scheduler.grpc-client-config.*`
  * `-query-scheduler.ring.etcd.*`
  * `-overrides-exporter.ring.etcd.*`
* [FEATURE] Distributor, ingester, querier, query-frontend, store-gateway: add experimental support for native histograms. Requires that the experimental protobuf query result response format is enabled by `-query-frontend.query-result-response-format=protobuf` on the query frontend. #4286 #4352 #4354 #4376 #4377 #4387 #4396 #4425 #4442 #4494 #4512 #4513 #4526
* [FEATURE] Added `-<prefix>.s3.storage-class` flag to configure the S3 storage class for objects written to S3 buckets. #4300
* [FEATURE] Add `freebsd` to the target OS when generating binaries for a Mimir release. #4654
* [FEATURE] Ingester: Add `prepare-shutdown` endpoint which can be used as part of Kubernetes scale down automations. #4718
* [ENHANCEMENT] Add timezone information to Alpine Docker images. #4583
* [ENHANCEMENT] Ruler: Sync rules when ruler JOINING the ring instead of ACTIVE, In order to reducing missed rule iterations during ruler restarts. #4451
* [ENHANCEMENT] Allow to define service name used for tracing via `JAEGER_SERVICE_NAME` environment variable. #4394
* [ENHANCEMENT] Querier and query-frontend: add experimental, more performant protobuf query result response format enabled with `-query-frontend.query-result-response-format=protobuf`. #4304 #4318 #4375
* [ENHANCEMENT] Compactor: added experimental configuration parameter `-compactor.first-level-compaction-wait-period`, to configure how long the compactor should wait before compacting 1st level blocks (uploaded by ingesters). This configuration option allows to reduce the chances compactor begins compacting blocks before all ingesters have uploaded their blocks to the storage. #4401
* [ENHANCEMENT] Store-gateway: use more efficient chunks fetching and caching. #4255
* [ENHANCEMENT] Query-frontend and ruler: add experimental, more performant protobuf internal query result response format enabled with `-ruler.query-frontend.query-result-response-format=protobuf`. #4331
* [ENHANCEMENT] Ruler: increased tolerance for missed iterations on alerts, reducing the chances of flapping firing alerts during ruler restarts. #4432
* [ENHANCEMENT] Optimized `.*` and `.+` regular expression label matchers. #4432
* [ENHANCEMENT] Optimized regular expression label matchers with alternates (e.g. `a|b|c`). #4647
* [ENHANCEMENT] Added an in-memory cache for regular expression matchers, to avoid parsing and compiling the same expression multiple times when used in recurring queries. #4633
* [ENHANCEMENT] Query-frontend: results cache TTL is now configurable by using `-query-frontend.results-cache-ttl` and `-query-frontend.results-cache-ttl-for-out-of-order-time-window` options. These values can also be specified per tenant. Default values are unchanged (7 days and 10 minutes respectively). #4385
* [ENHANCEMENT] Ingester: added advanced configuration parameter `-blocks-storage.tsdb.wal-replay-concurrency` representing the maximum number of CPUs used during WAL replay. #4445
* [ENHANCEMENT] Ingester: added metrics `cortex_ingester_tsdb_open_duration_seconds_total` to measure the total time it takes to open all existing TSDBs. The time tracked by this metric also includes the TSDBs WAL replay duration. #4465
* [ENHANCEMENT] Store-gateway: use streaming implementation for LabelNames RPC. The batch size for streaming is controlled by `-blocks-storage.bucket-store.batch-series-size`. #4464
* [ENHANCEMENT] Memcached: Add support for TLS or mTLS connections to cache servers. #4535
* [ENHANCEMENT] Compactor: blocks index files are now validated for correctness for blocks uploaded via the TSDB block upload feature. #4503
* [ENHANCEMENT] Compactor: block chunks and segment files are now validated for correctness for blocks uploaded via the TSDB block upload feature. #4549
* [ENHANCEMENT] Ingester: added configuration options to configure the "postings for matchers" cache of each compacted block queried from ingesters: #4561
  * `-blocks-storage.tsdb.block-postings-for-matchers-cache-ttl`
  * `-blocks-storage.tsdb.block-postings-for-matchers-cache-size`
  * `-blocks-storage.tsdb.block-postings-for-matchers-cache-force`
* [ENHANCEMENT] Compactor: validation of blocks uploaded via the TSDB block upload feature is now configurable on a per tenant basis: #4585
  * `-compactor.block-upload-validation-enabled` has been added, `compactor_block_upload_validation_enabled` can be used to override per tenant
  * `-compactor.block-upload.block-validation-enabled` was the previous global flag and has been removed
* [ENHANCEMENT] TSDB Block Upload: block upload validation concurrency can now be limited with `-compactor.max-block-upload-validation-concurrency`. #4598
* [ENHANCEMENT] OTLP: Add support for converting OTel exponential histograms to Prometheus native histograms. The ingestion of native histograms must be enabled, please set `-ingester.native-histograms-ingestion-enabled` to `true`. #4063 #4639
* [ENHANCEMENT] Query-frontend: add metric `cortex_query_fetched_index_bytes_total` to measure TSDB index bytes fetched to execute a query. #4597
* [ENHANCEMENT] Query-frontend: add experimental limit to enforce a max query expression size in bytes via `-query-frontend.max-query-expression-size-bytes` or `max_query_expression_size_bytes`. #4604
* [ENHANCEMENT] Query-tee: improve message logged when comparing responses and one response contains a non-JSON payload. #4588
* [ENHANCEMENT] Distributor: add ability to set per-distributor limits via `distributor_limits` block in runtime configuration in addition to the existing configuration. #4619
* [ENHANCEMENT] Querier: reduce peak memory consumption for queries that touch a large number of chunks. #4625
* [ENHANCEMENT] Query-frontend: added experimental `-query-frontend.query-sharding-max-regexp-size-bytes` limit to query-frontend. When set to a value greater than 0, query-frontend disabled query sharding for any query with a regexp matcher longer than the configured limit. #4632
* [ENHANCEMENT] Store-gateway: include statistics from LabelValues and LabelNames calls in `cortex_bucket_store_series*` metrics. #4673
* [ENHANCEMENT] Query-frontend: improve readability of distributed tracing spans. #4656
* [ENHANCEMENT] Update Docker base images from `alpine:3.17.2` to `alpine:3.17.3`. #4685
* [ENHANCEMENT] Querier: improve performance when shuffle sharding is enabled and the shard size is large. #4711
* [ENHANCEMENT] Ingester: improve performance when Active Series Tracker is in use. #4717
* [ENHANCEMENT] Store-gateway: optionally select `-blocks-storage.bucket-store.series-selection-strategy`, which can limit the impact of large posting lists (when many series share the same label name and value). #4667 #4695 #4698
* [ENHANCEMENT] Querier: Cache the converted float histogram from chunk iterator, hence there is no need to lookup chunk every time to get the converted float histogram. #4684
* [ENHANCEMENT] Ruler: Improve rule upload performance when not enforcing per-tenant rule group limits. #4828
* [ENHANCEMENT] Improved memory limit on the in-memory cache used for regular expression matchers. #4751
* [BUGFIX] Querier: Streaming remote read will now continue to return multiple chunks per frame after the first frame. #4423
* [BUGFIX] Store-gateway: the values for `stage="processed"` for the metrics `cortex_bucket_store_series_data_touched` and  `cortex_bucket_store_series_data_size_touched_bytes` when using fine-grained chunks caching is now reporting the correct values of chunks held in memory. #4449
* [BUGFIX] Compactor: fixed reporting a compaction error when compactor is correctly shut down while populating blocks. #4580
* [BUGFIX] OTLP: Do not drop exemplars of the OTLP Monotonic Sum metric. #4063
* [BUGFIX] Packaging: flag `/etc/default/mimir` and `/etc/sysconfig/mimir` as config to prevent overwrite. #4587
* [BUGFIX] Query-frontend: don't retry queries which error inside PromQL. #4643
* [BUGFIX] Store-gateway & query-frontend: report more consistent statistics for fetched index bytes. #4671
* [BUGFIX] Native histograms: fix how IsFloatHistogram determines if mimirpb.Histogram is a float histogram. #4706
* [BUGFIX] Query-frontend: fix query sharding for native histograms. #4666
* [BUGFIX] Ring status page: fixed the owned tokens percentage value displayed. #4730
* [BUGFIX] Querier: fixed chunk iterator that can return sample with wrong timestamp. #4450
* [BUGFIX] Packaging: fix preremove script preventing upgrades. #4801
* [BUGFIX] Security: updates Go to version 1.20.4 to fix CVE-2023-24539, CVE-2023-24540, CVE-2023-29400. #4903

### Mixin

* [ENHANCEMENT] Queries: Display data touched per sec in bytes instead of number of items. #4492
* [ENHANCEMENT] `_config.job_names.<job>` values can now be arrays of regular expressions in addition to a single string. Strings are still supported and behave as before. #4543
* [ENHANCEMENT] Queries dashboard: remove mention to store-gateway "streaming enabled" in panels because store-gateway only support streaming series since Mimir 2.7. #4569
* [ENHANCEMENT] Ruler: Add panel description for Read QPS panel in Ruler dashboard to explain values when in remote ruler mode. #4675
* [BUGFIX] Ruler dashboard: show data for reads from ingesters. #4543
* [BUGFIX] Pod selector regex for deployments: change `(.*-mimir-)` to `(.*mimir-)`. #4603

### Jsonnet

* [CHANGE] Ruler: changed ruler deployment max surge from `0` to `50%`, and max unavailable from `1` to `0`. #4381
* [CHANGE] Memcached connections parameters `-blocks-storage.bucket-store.index-cache.memcached.max-idle-connections`, `-blocks-storage.bucket-store.chunks-cache.memcached.max-idle-connections` and `-blocks-storage.bucket-store.metadata-cache.memcached.max-idle-connections` settings are now configured based on `max-get-multi-concurrency` and `max-async-concurrency`. #4591
* [CHANGE] Add support to use external Redis as cache. Following are some changes in the jsonnet config: #4386 #4640
  * Renamed `memcached_*_enabled` config options to `cache_*_enabled`
  * Renamed `memcached_*_max_item_size_mb` config options to `cache_*_max_item_size_mb`
  * Added `cache_*_backend` config options
* [CHANGE] Store-gateway StatefulSets with disabled multi-zone deployment are also unregistered from the ring on shutdown. This eliminated resharding during rollouts, at the cost of extra effort during scaling down store-gateways. For more information see [Scaling down store-gateways](https://grafana.com/docs/mimir/v2.7.x/operators-guide/run-production-environment/scaling-out/#scaling-down-store-gateways). #4713
* [CHANGE] Removed `$._config.querier.replicas` and `$._config.queryFrontend.replicas`. If you need to customize the number of querier or query-frontend replicas, and autoscaling is disabled, please set an override as is done for other stateless components (e.g. distributors). #5130
* [ENHANCEMENT] Alertmanager: add `alertmanager_data_disk_size` and  `alertmanager_data_disk_class` configuration options, by default no storage class is set. #4389
* [ENHANCEMENT] Update `rollout-operator` to `v0.4.0`. #4524
* [ENHANCEMENT] Update memcached to `memcached:1.6.19-alpine`. #4581
* [ENHANCEMENT] Add support for mTLS connections to Memcached servers. #4553
* [ENHANCEMENT] Update the `memcached-exporter` to `v0.11.2`. #4570
* [ENHANCEMENT] Autoscaling: Add `autoscaling_query_frontend_memory_target_utilization`, `autoscaling_ruler_query_frontend_memory_target_utilization`, and `autoscaling_ruler_memory_target_utilization` configuration options, for controlling the corresponding autoscaler memory thresholds. Each has a default of 1, i.e. 100%. #4612
* [ENHANCEMENT] Distributor: add ability to set per-distributor limits via `distributor_instance_limits` using runtime configuration. #4627
* [BUGFIX] Add missing query sharding settings for user_24M and user_32M plans. #4374

### Mimirtool

* [ENHANCEMENT] Backfill: mimirtool will now sleep and retry if it receives a 429 response while trying to finish an upload due to validation concurrency limits. #4598
* [ENHANCEMENT] `gauge` panel type is supported now in `mimirtool analyze dashboard`. #4679
* [ENHANCEMENT] Set a `User-Agent` header on requests to Mimir or Prometheus servers. #4700

### Mimir Continuous Test

* [FEATURE] Allow continuous testing of native histograms as well by enabling the flag `-tests.write-read-series-test.histogram-samples-enabled`. The metrics exposed by the tool will now have a new label called `type` with possible values of `float`, `histogram_float_counter`, `histogram_float_gauge`, `histogram_int_counter`, `histogram_int_gauge`, the list of metrics impacted: #4457
  * `mimir_continuous_test_writes_total`
  * `mimir_continuous_test_writes_failed_total`
  * `mimir_continuous_test_queries_total`
  * `mimir_continuous_test_queries_failed_total`
  * `mimir_continuous_test_query_result_checks_total`
  * `mimir_continuous_test_query_result_checks_failed_total`
* [ENHANCEMENT] Added a new metric `mimir_continuous_test_build_info` that reports version information, similar to the existing `cortex_build_info` metric exposed by other Mimir components. #4712
* [ENHANCEMENT] Add coherency for the selected ranges and instants of test queries. #4704

### Query-tee

### Documentation

* [CHANGE] Clarify what deprecation means in the lifecycle of configuration parameters. #4499
* [CHANGE] Update compactor `split-groups` and `split-and-merge-shards` recommendation on component page. #4623
* [FEATURE] Add instructions about how to configure native histograms. #4527
* [ENHANCEMENT] Runbook for MimirCompactorHasNotSuccessfullyRunCompaction extended to include scenario where compaction has fallen behind. #4609
* [ENHANCEMENT] Add explanation for QPS values for reads in remote ruler mode and writes generally, to the Ruler dashboard page. #4629
* [ENHANCEMENT] Expand zone-aware replication page to cover single physical availability zone deployments. #4631
* [FEATURE] Add instructions to use puppet module. #4610
* [FEATURE] Add documentation on how deploy mixin with terraform. #4161

### Tools

* [ENHANCEMENT] tsdb-index: iteration over index is now faster when any equal matcher is supplied. #4515

## 2.7.3

### Grafana Mimir

* [BUGFIX] Security: updates Go to version 1.20.4 to fix CVE-2023-24539, CVE-2023-24540, CVE-2023-29400. #4905

## 2.7.2

### Grafana Mimir

* [BUGFIX] Security: updated Go version to 1.20.3 to fix CVE-2023-24538 #4795

## 2.7.1

**Note**: During the release process, version 2.7.0 was tagged too early, before completing the release checklist and production testing. Release 2.7.1 doesn't include any code changes since 2.7.0, but now has proper release notes, published documentation, and has been fully tested in our production environment.

### Grafana Mimir

* [CHANGE] Ingester: the configuration parameter `-ingester.ring.readiness-check-ring-health` has been deprecated and will be removed in Mimir 2.9. #4422
* [CHANGE] Ruler: changed default value of `-ruler.evaluation-delay-duration` option from 0 to 1m. #4250
* [CHANGE] Querier: Errors with status code `422` coming from the store-gateway are propagated and not converted to the consistency check error anymore. #4100
* [CHANGE] Store-gateway: When a query hits `max_fetched_chunks_per_query` and `max_fetched_series_per_query` limits, an error with the status code `422` is created and returned. #4056
* [CHANGE] Packaging: Migrate FPM packaging solution to NFPM. Rationalize packages dependencies and add package for all binaries. #3911
* [CHANGE] Store-gateway: Deprecate flag `-blocks-storage.bucket-store.chunks-cache.subrange-size` since there's no benefit to changing the default of `16000`. #4135
* [CHANGE] Experimental support for ephemeral storage introduced in Mimir 2.6.0 has been removed. Following options are no longer available: #4252
  * `-blocks-storage.ephemeral-tsdb.*`
  * `-distributor.ephemeral-series-enabled`
  * `-distributor.ephemeral-series-matchers`
  * `-ingester.max-ephemeral-series-per-user`
  * `-ingester.instance-limits.max-ephemeral-series`
Querying with using `{__mimir_storage__="ephemeral"}` selector no longer works. All label values with `ephemeral-` prefix in `reason` label of `cortex_discarded_samples_total` metric are no longer available. Following metrics have been removed:
  * `cortex_ingester_ephemeral_series`
  * `cortex_ingester_ephemeral_series_created_total`
  * `cortex_ingester_ephemeral_series_removed_total`
  * `cortex_ingester_ingested_ephemeral_samples_total`
  * `cortex_ingester_ingested_ephemeral_samples_failures_total`
  * `cortex_ingester_memory_ephemeral_users`
  * `cortex_ingester_queries_ephemeral_total`
  * `cortex_ingester_queried_ephemeral_samples`
  * `cortex_ingester_queried_ephemeral_series`
* [CHANGE] Store-gateway: use mmap-less index-header reader by default and remove mmap-based index header reader. The following flags have changed: #4280
   * `-blocks-storage.bucket-store.index-header.map-populate-enabled` has been removed
   * `-blocks-storage.bucket-store.index-header.stream-reader-enabled` has been removed
   * `-blocks-storage.bucket-store.index-header.stream-reader-max-idle-file-handles` has been renamed to `-blocks-storage.bucket-store.index-header.max-idle-file-handles`, and the corresponding configuration file option has been renamed from `stream_reader_max_idle_file_handles` to `max_idle_file_handles`
* [CHANGE] Store-gateway: the streaming store-gateway is now enabled by default. The new default setting for `-blocks-storage.bucket-store.batch-series-size` is `5000`. #4330
* [CHANGE] Compactor: the configuration parameter `-compactor.consistency-delay` has been deprecated and will be removed in Mimir 2.9. #4409
* [CHANGE] Store-gateway: the configuration parameter `-blocks-storage.bucket-store.consistency-delay` has been deprecated and will be removed in Mimir 2.9. #4409
* [FEATURE] Ruler: added `keep_firing_for` support to alerting rules. #4099
* [FEATURE] Distributor, ingester: ingestion of native histograms. The new per-tenant limit `-ingester.native-histograms-ingestion-enabled` controls whether native histograms are stored or ignored. #4159
* [FEATURE] Query-frontend: Introduce experimental `-query-frontend.query-sharding-target-series-per-shard` to allow query sharding to take into account cardinality of similar requests executed previously. This feature uses the same cache that's used for results caching. #4121 #4177 #4188 #4254
* [ENHANCEMENT] Go: update go to 1.20.1. #4266
* [ENHANCEMENT] Ingester: added `out_of_order_blocks_external_label_enabled` shipper option to label out-of-order blocks before shipping them to cloud storage. #4182 #4297
* [ENHANCEMENT] Ruler: introduced concurrency when loading per-tenant rules configuration. This improvement is expected to speed up the ruler start up time in a Mimir cluster with a large number of tenants. #4258
* [ENHANCEMENT] Compactor: Add `reason` label to `cortex_compactor_runs_failed_total`. The value can be `shutdown` or `error`. #4012
* [ENHANCEMENT] Store-gateway: enforce `max_fetched_series_per_query`. #4056
* [ENHANCEMENT] Query-frontend: Disambiguate logs for failed queries. #4067
* [ENHANCEMENT] Query-frontend: log caller user agent in query stats logs. #4093
* [ENHANCEMENT] Store-gateway: add `data_type` label with values on `cortex_bucket_store_partitioner_extended_ranges_total`, `cortex_bucket_store_partitioner_expanded_ranges_total`, `cortex_bucket_store_partitioner_requested_ranges_total`, `cortex_bucket_store_partitioner_expanded_bytes_total`, `cortex_bucket_store_partitioner_requested_bytes_total` for `postings`, `series`, and `chunks`. #4095
* [ENHANCEMENT] Store-gateway: Reduce memory allocation rate when loading TSDB chunks from Memcached. #4074
* [ENHANCEMENT] Query-frontend: track `cortex_frontend_query_response_codec_duration_seconds` and `cortex_frontend_query_response_codec_payload_bytes` metrics to measure the time taken and bytes read / written while encoding and decoding query result payloads. #4110
* [ENHANCEMENT] Alertmanager: expose additional upstream metrics `cortex_alertmanager_dispatcher_aggregation_groups`, `cortex_alertmanager_dispatcher_alert_processing_duration_seconds`. #4151
* [ENHANCEMENT] Querier and query-frontend: add experimental, more performant protobuf internal query result response format enabled with `-query-frontend.query-result-response-format=protobuf`. #4153
* [ENHANCEMENT] Store-gateway: use more efficient chunks fetching and caching. This should reduce CPU, memory utilization, and receive bandwidth of a store-gateway. Enable with `-blocks-storage.bucket-store.chunks-cache.fine-grained-chunks-caching-enabled=true`. #4163 #4174 #4227
* [ENHANCEMENT] Query-frontend: Wait for in-flight queries to finish before shutting down. #4073 #4170
* [ENHANCEMENT] Store-gateway: added `encode` and `other` stage to `cortex_bucket_store_series_request_stage_duration_seconds` metric. #4179
* [ENHANCEMENT] Ingester: log state of TSDB when shipping or forced compaction can't be done due to unexpected state of TSDB. #4211
* [ENHANCEMENT] Update Docker base images from `alpine:3.17.1` to `alpine:3.17.2`. #4240
* [ENHANCEMENT] Store-gateway: add a `stage` label to the metrics `cortex_bucket_store_series_data_fetched`, `cortex_bucket_store_series_data_size_fetched_bytes`, `cortex_bucket_store_series_data_touched`, `cortex_bucket_store_series_data_size_touched_bytes`. This label only applies to `data_type="chunks"`. For `fetched` metrics with `data_type="chunks"` the `stage` label has 2 values: `fetched` - the chunks or bytes that were fetched from the cache or the object store, `refetched` - the chunks or bytes that had to be refetched from the cache or the object store because their size was underestimated during the first fetch. For `touched` metrics with `data_type="chunks"` the `stage` label has 2 values: `processed` - the chunks or bytes that were read from the fetched chunks or bytes and were processed in memory, `returned` - the chunks or bytes that were selected from the processed bytes to satisfy the query. #4227 #4316
* [ENHANCEMENT] Compactor: improve the partial block check related to `compactor.partial-block-deletion-delay` to potentially issue less requests to object storage. #4246
* [ENHANCEMENT] Memcached: added `-*.memcached.min-idle-connections-headroom-percentage` support to configure the minimum number of idle connections to keep open as a percentage (0-100) of the number of recently used idle connections. This feature is disabled when set to a negative value (default), which means idle connections are kept open indefinitely. #4249
* [ENHANCEMENT] Querier and store-gateway: optimized regular expression label matchers with case insensitive alternate operator. #4340 #4357
* [ENHANCEMENT] Compactor: added the experimental flag `-compactor.block-upload.block-validation-enabled` with the default `true` to configure whether block validation occurs on backfilled blocks. #3411
* [ENHANCEMENT] Ingester: apply a jitter to the first TSDB head compaction interval configured via `-blocks-storage.tsdb.head-compaction-interval`. Subsequent checks will happen at the configured interval. This should help to spread the TSDB head compaction among different ingesters over the configured interval. #4364
* [ENHANCEMENT] Ingester: the maximum accepted value for `-blocks-storage.tsdb.head-compaction-interval` has been increased from 5m to 15m. #4364
* [BUGFIX] Store-gateway: return `Canceled` rather than `Aborted` or `Internal` error when the calling querier cancels a label names or values request, and return `Internal` if processing the request fails for another reason. #4061
* [BUGFIX] Querier: track canceled requests with status code `499` in the metrics instead of `503` or `422`. #4099
* [BUGFIX] Ingester: compact out-of-order data during `/ingester/flush` or when TSDB is idle. #4180
* [BUGFIX] Ingester: conversion of global limits `max-series-per-user`, `max-series-per-metric`, `max-metadata-per-user` and `max-metadata-per-metric` into corresponding local limits now takes into account the number of ingesters in each zone. #4238
* [BUGFIX] Ingester: track `cortex_ingester_memory_series` metric consistently with `cortex_ingester_memory_series_created_total` and `cortex_ingester_memory_series_removed_total`. #4312
* [BUGFIX] Querier: fixed a bug which was incorrectly matching series with regular expression label matchers with begin/end anchors in the middle of the regular expression. #4340

### Mixin

* [CHANGE] Move auto-scaling panel rows down beneath logical network path in Reads and Writes dashboards. #4049
* [CHANGE] Make distributor auto-scaling metric panels show desired number of replicas. #4218
* [CHANGE] Alerts: The alert `MimirMemcachedRequestErrors` has been renamed to `MimirCacheRequestErrors`. #4242
* [ENHANCEMENT] Alerts: Added `MimirAutoscalerKedaFailing` alert firing when a KEDA scaler is failing. #4045
* [ENHANCEMENT] Add auto-scaling panels to ruler dashboard. #4046
* [ENHANCEMENT] Add gateway auto-scaling panels to Reads and Writes dashboards. #4049 #4216
* [ENHANCEMENT] Dashboards: distinguish between label names and label values queries. #4065
* [ENHANCEMENT] Add query-frontend and ruler-query-frontend auto-scaling panels to Reads and Ruler dashboards. #4199
* [BUGFIX] Alerts: Fixed `MimirAutoscalerNotActive` to not fire if scaling metric does not exist, to avoid false positives on scaled objects with 0 min replicas. #4045
* [BUGFIX] Alerts: `MimirCompactorHasNotSuccessfullyRunCompaction` is no longer triggered by frequent compactor restarts. #4012
* [BUGFIX] Tenants dashboard: Correctly show the ruler-query-scheduler queue size. #4152

### Jsonnet

* [CHANGE] Create the `query-frontend-discovery` service only when Mimir is deployed in microservice mode without query-scheduler. #4353
* [CHANGE] Add results cache backend config to `ruler-query-frontend` configuration to allow cache reuse for cardinality-estimation based sharding. #4257
* [ENHANCEMENT] Add support for ruler auto-scaling. #4046
* [ENHANCEMENT] Add optional `weight` param to `newQuerierScaledObject` and `newRulerQuerierScaledObject` to allow running multiple querier deployments on different node types. #4141
* [ENHANCEMENT] Add support for query-frontend and ruler-query-frontend auto-scaling. #4199
* [BUGFIX] Shuffle sharding: when applying user class limits, honor the minimum shard size configured in `$._config.shuffle_sharding.*`. #4363

### Mimirtool

* [FEATURE] Added `keep_firing_for` support to rules configuration. #4099
* [ENHANCEMENT] Add `-tls-insecure-skip-verify` to rules, alertmanager and backfill commands. #4162

### Query-tee

* [CHANGE] Increase default value of `-backend.read-timeout` to 150s, to accommodate default querier and query frontend timeout of 120s. #4262
* [ENHANCEMENT] Log errors that occur while performing requests to compare two endpoints. #4262
* [ENHANCEMENT] When comparing two responses that both contain an error, only consider the comparison failed if the errors differ. Previously, if either response contained an error, the comparison always failed, even if both responses contained the same error. #4262
* [ENHANCEMENT] Include the value of the `X-Scope-OrgID` header when logging a comparison failure. #4262
* [BUGFIX] Parameters (expression, time range etc.) for a query request where the parameters are in the HTTP request body rather than in the URL are now logged correctly when responses differ. #4265

### Documentation

* [ENHANCEMENT] Add guide on alternative migration method for Thanos to Mimir #3554
* [ENHANCEMENT] Restore "Migrate from Cortex" for Jsonnet. #3929
* [ENHANCEMENT] Document migration from microservices to read-write deployment mode. #3951
* [ENHANCEMENT] Do not error when there is nothing to commit as part of a publish #4058
* [ENHANCEMENT] Explain how to run Mimir locally using docker-compose #4079
* [ENHANCEMENT] Docs: use long flag names in runbook commands. #4088
* [ENHANCEMENT] Clarify how ingester replication happens. #4101
* [ENHANCEMENT] Improvements to the Get Started guide. #4315
* [BUGFIX] Added indentation to Azure and SWIFT backend definition. #4263

### Tools

* [ENHANCEMENT] Adapt tsdb-print-chunk for native histograms. #4186
* [ENHANCEMENT] Adapt tsdb-index-health for blocks containing native histograms. #4186
* [ENHANCEMENT] Adapt tsdb-chunks tool to handle native histograms. #4186

## 2.6.2

* [BUGFIX] Security: updates Go to version 1.20.4 to fix CVE-2023-24539, CVE-2023-24540, CVE-2023-29400. #4903

## 2.6.1

### Grafana Mimir

* [BUGFIX] Security: updates Go to version 1.20.3 to fix CVE-2023-24538 #4798

## 2.6.0

### Grafana Mimir

* [CHANGE] Querier: Introduce `-querier.max-partial-query-length` to limit the time range for partial queries at the querier level and deprecate `-store.max-query-length`. #3825 #4017
* [CHANGE] Store-gateway: Remove experimental `-blocks-storage.bucket-store.max-concurrent-reject-over-limit` flag. #3706
* [CHANGE] Ingester: If shipping is enabled block retention will now be relative to the upload time to cloud storage. If shipping is disabled block retention will be relative to the creation time of the block instead of the mintime of the last block created. #3816
* [CHANGE] Query-frontend: Deprecated CLI flag `-query-frontend.align-querier-with-step` has been removed. #3982
* [CHANGE] Alertmanager: added default configuration for `-alertmanager.configs.fallback`. Allows tenants to send alerts without first uploading an Alertmanager configuration. #3541
* [FEATURE] Store-gateway: streaming of series. The store-gateway can now stream results back to the querier instead of buffering them. This is expected to greatly reduce peak memory consumption while keeping latency the same. You can enable this feature by setting `-blocks-storage.bucket-store.batch-series-size` to a value in the high thousands (5000-10000). This is still an experimental feature and is subject to a changing API and instability. #3540 #3546 #3587 #3606 #3611 #3620 #3645 #3355 #3697 #3666 #3687 #3728 #3739 #3751 #3779 #3839
* [FEATURE] Alertmanager: Added support for the Webex receiver. #3758
* [FEATURE] Limits: Added the `-validation.separate-metrics-group-label` flag. This allows further separation of the `cortex_discarded_samples_total` metric by an additional `group` label - which is configured by this flag to be the value of a specific label on an incoming timeseries. Active groups are tracked and inactive groups are cleaned up on a defined interval. The maximum number of groups tracked is controlled by the `-max-separate-metrics-groups-per-user` flag. #3439
* [FEATURE] Overrides-exporter: Added experimental ring support to overrides-exporter via `-overrides-exporter.ring.enabled`. When enabled, the ring is used to establish a leader replica for the export of limit override metrics. #3908 #3953
* [FEATURE] Ephemeral storage (experimental): Mimir can now accept samples into "ephemeral storage". Such samples are available for querying for a short amount of time (`-blocks-storage.ephemeral-tsdb.retention-period`, defaults to 10 minutes), and then removed from memory. To use ephemeral storage, distributor must be configured with `-distributor.ephemeral-series-enabled` option. Series matching `-distributor.ephemeral-series-matchers` will be marked for storing into ephemeral storage in ingesters. Each tenant needs to have ephemeral storage enabled by using `-ingester.max-ephemeral-series-per-user` limit, which defaults to 0 (no ephemeral storage). Ingesters have new `-ingester.instance-limits.max-ephemeral-series` limit for total number of series in ephemeral storage across all tenants. If ingestion of samples into ephemeral storage fails, `cortex_discarded_samples_total` metric will use values prefixed with `ephemeral-` for `reason` label. Querying of ephemeral storage is possible by using `{__mimir_storage__="ephemeral"}` as metric selector. Following new metrics related to ephemeral storage are introduced: #3897 #3922 #3961 #3997 #4004
  * `cortex_ingester_ephemeral_series`
  * `cortex_ingester_ephemeral_series_created_total`
  * `cortex_ingester_ephemeral_series_removed_total`
  * `cortex_ingester_ingested_ephemeral_samples_total`
  * `cortex_ingester_ingested_ephemeral_samples_failures_total`
  * `cortex_ingester_memory_ephemeral_users`
  * `cortex_ingester_queries_ephemeral_total`
  * `cortex_ingester_queried_ephemeral_samples`
  * `cortex_ingester_queried_ephemeral_series`
* [ENHANCEMENT] Added new metric `thanos_shipper_last_successful_upload_time`: Unix timestamp (in seconds) of the last successful TSDB block uploaded to the bucket. #3627
* [ENHANCEMENT] Ruler: Added `-ruler.alertmanager-client.tls-enabled` configuration for alertmanager client. #3432 #3597
* [ENHANCEMENT] Activity tracker logs now have `component=activity-tracker` label. #3556
* [ENHANCEMENT] Distributor: remove labels with empty values #2439
* [ENHANCEMENT] Query-frontend: track query HTTP requests in the Activity Tracker. #3561
* [ENHANCEMENT] Store-gateway: Add experimental alternate implementation of index-header reader that does not use memory mapped files. The index-header reader is expected to improve stability of the store-gateway. You can enable this implementation with the flag `-blocks-storage.bucket-store.index-header.stream-reader-enabled`. #3639 #3691 #3703 #3742 #3785 #3787 #3797
* [ENHANCEMENT] Query-scheduler: add `cortex_query_scheduler_cancelled_requests_total` metric to track the number of requests that are already cancelled when dequeued. #3696
* [ENHANCEMENT] Store-gateway: add `cortex_bucket_store_partitioner_extended_ranges_total` metric to keep track of the ranges that the partitioner decided to overextend and merge in order to save API call to the object storage. #3769
* [ENHANCEMENT] Compactor: Auto-forget unhealthy compactors after ten failed ring heartbeats. #3771
* [ENHANCEMENT] Ruler: change default value of `-ruler.for-grace-period` from `10m` to `2m` and update help text. The new default value reflects how we operate Mimir at Grafana Labs. #3817
* [ENHANCEMENT] Ingester: Added experimental flags to force usage of _postings for matchers cache_. These flags will be removed in the future and it's not recommended to change them. #3823
  * `-blocks-storage.tsdb.head-postings-for-matchers-cache-ttl`
  * `-blocks-storage.tsdb.head-postings-for-matchers-cache-size`
  * `-blocks-storage.tsdb.head-postings-for-matchers-cache-force`
* [ENHANCEMENT] Ingester: Improved series selection performance when some of the matchers do not match any series. #3827
* [ENHANCEMENT] Alertmanager: Add new additional template function `tenantID` returning id of the tenant owning the alert. #3758
* [ENHANCEMENT] Alertmanager: Add additional template function `grafanaExploreURL` returning URL to grafana explore with range query. #3849
* [ENHANCEMENT] Reduce overhead of debug logging when filtered out. #3875
* [ENHANCEMENT] Update Docker base images from `alpine:3.16.2` to `alpine:3.17.1`. #3898
* [ENHANCEMENT] Ingester: Add new `/ingester/tsdb_metrics` endpoint to return tenant-specific TSDB metrics. #3923
* [ENHANCEMENT] Query-frontend: CLI flag `-query-frontend.max-total-query-length` and its associated YAML configuration is now stable. #3882
* [ENHANCEMENT] Ruler: rule groups now support optional and experimental `align_evaluation_time_on_interval` field, which causes all evaluations to happen on interval-aligned timestamp. #4013
* [ENHANCEMENT] Query-scheduler: ring-based service discovery is now stable. #4028
* [ENHANCEMENT] Store-gateway: improved performance of prefix matching on the labels. #4055 #4080
* [BUGFIX] Log the names of services that are not yet running rather than `unsupported value type` when calling `/ready` and some services are not running. #3625
* [BUGFIX] Alertmanager: Fix template spurious deletion with relative data dir. #3604
* [BUGFIX] Security: update prometheus/exporter-toolkit for CVE-2022-46146. #3675
* [BUGFIX] Security: update golang.org/x/net for CVE-2022-41717. #3755
* [BUGFIX] Debian package: Fix post-install, environment file path and user creation. #3720
* [BUGFIX] memberlist: Fix panic during Mimir startup when Mimir receives gossip message before it's ready. #3746
* [BUGFIX] Store-gateway: fix `cortex_bucket_store_partitioner_requested_bytes_total` metric to not double count overlapping ranges. #3769
* [BUGFIX] Update `github.com/thanos-io/objstore` to address issue with Multipart PUT on s3-compatible Object Storage. #3802 #3821
* [BUGFIX] Distributor, Query-scheduler: Make sure ring metrics include a `cortex_` prefix as expected by dashboards. #3809
* [BUGFIX] Querier: canceled requests are no longer reported as "consistency check" failures. #3837 #3927
* [BUGFIX] Distributor: don't panic when `metric_relabel_configs` in overrides contains null element. #3868
* [BUGFIX] Distributor: don't panic when OTLP histograms don't have any buckets. #3853
* [BUGFIX] Ingester, Compactor: fix panic that can occur when compaction fails. #3955
* [BUGFIX] Store-gateway: return `Canceled` rather than `Aborted` error when the calling querier cancels the request. #4007

### Mixin

* [ENHANCEMENT] Alerts: Added `MimirIngesterInstanceHasNoTenants` alert that fires when an ingester replica is not receiving write requests for any tenant. #3681
* [ENHANCEMENT] Alerts: Extended `MimirAllocatingTooMuchMemory` to check read-write deployment containers. #3710
* [ENHANCEMENT] Alerts: Added `MimirAlertmanagerInstanceHasNoTenants` alert that fires when an alertmanager instance ows no tenants. #3826
* [ENHANCEMENT] Alerts: Added `MimirRulerInstanceHasNoRuleGroups` alert that fires when a ruler replica is not assigned any rule group to evaluate. #3723
* [ENHANCEMENT] Support for baremetal deployment for alerts and scaling recording rules. #3719
* [ENHANCEMENT] Dashboards: querier autoscaling now supports multiple scaled objects (configurable via `$._config.autoscale.querier.hpa_name`). #3962
* [BUGFIX] Alerts: Fixed `MimirIngesterRestarts` alert when Mimir is deployed in read-write mode. #3716
* [BUGFIX] Alerts: Fixed `MimirIngesterHasNotShippedBlocks` and `MimirIngesterHasNotShippedBlocksSinceStart` alerts for when Mimir is deployed in read-write or monolithic modes and updated them to use new `thanos_shipper_last_successful_upload_time` metric. #3627
* [BUGFIX] Alerts: Fixed `MimirMemoryMapAreasTooHigh` alert when Mimir is deployed in read-write mode. #3626
* [BUGFIX] Alerts: Fixed `MimirCompactorSkippedBlocksWithOutOfOrderChunks` matching on non-existent label. #3628
* [BUGFIX] Dashboards: Fix `Rollout Progress` dashboard incorrectly using Gateway metrics when Gateway was not enabled. #3709
* [BUGFIX] Tenants dashboard: Make it compatible with all deployment types. #3754
* [BUGFIX] Alerts: Fixed `MimirCompactorHasNotUploadedBlocks` to not fire if compactor has nothing to do. #3793
* [BUGFIX] Alerts: Fixed `MimirAutoscalerNotActive` to not fire if scaling metric is 0, to avoid false positives on scaled objects with 0 min replicas. #3999

### Jsonnet

* [CHANGE] Replaced the deprecated `policy/v1beta1` with `policy/v1` when configuring a PodDisruptionBudget for read-write deployment mode. #3811
* [CHANGE] Removed `-server.http-write-timeout` default option value from querier and query-frontend, as it defaults to a higher value in the code now, and cannot be lower than `-querier.timeout`. #3836
* [CHANGE] Replaced `-store.max-query-length` with `-query-frontend.max-total-query-length` in the query-frontend config. #3879
* [CHANGE] Changed default `mimir_backend_data_disk_size` from `100Gi` to `250Gi`. #3894
* [ENHANCEMENT] Update `rollout-operator` to `v0.2.0`. #3624
* [ENHANCEMENT] Add `user_24M` and `user_32M` classes to operations config. #3367
* [ENHANCEMENT] Update memcached image from `memcached:1.6.16-alpine` to `memcached:1.6.17-alpine`. #3914
* [ENHANCEMENT] Allow configuring the ring for overrides-exporter. #3995
* [BUGFIX] Apply ingesters and store-gateways per-zone CLI flags overrides to read-write deployment mode too. #3766
* [BUGFIX] Apply overrides-exporter CLI flags to mimir-backend when running Mimir in read-write deployment mode. #3790
* [BUGFIX] Fixed `mimir-write` and `mimir-read` Kubernetes service to correctly balance requests among pods. #3855 #3864 #3906
* [BUGFIX] Fixed `ruler-query-frontend` and `mimir-read` gRPC server configuration to force clients to periodically re-resolve the backend addresses. #3862
* [BUGFIX] Fixed `mimir-read` CLI flags to ensure query-frontend configuration takes precedence over querier configuration. #3877

### Mimirtool

* [ENHANCEMENT] Update `mimirtool config convert` to work with Mimir 2.4, 2.5, 2.6 changes. #3952
* [ENHANCEMENT] Mimirtool is now available to install through Homebrew with `brew install mimirtool`. #3776
* [ENHANCEMENT] Added `--concurrency` to `mimirtool rules sync` command. #3996
* [BUGFIX] Fix summary output from `mimirtool rules sync` to display correct number of groups created and updated. #3918

### Documentation

* [BUGFIX] Querier: Remove assertion that the `-querier.max-concurrent` flag must also be set for the query-frontend. #3678
* [ENHANCEMENT] Update migration from cortex documentation. #3662
* [ENHANCEMENT] Query-scheduler: documented how to migrate from DNS-based to ring-based service discovery. #4028

### Tools

## 2.5.0

### Grafana Mimir

* [CHANGE] Flag `-azure.msi-resource` is now ignored, and will be removed in Mimir 2.7. This setting is now made automatically by Azure. #2682
* [CHANGE] Experimental flag `-blocks-storage.tsdb.out-of-order-capacity-min` has been removed. #3261
* [CHANGE] Distributor: Wrap errors from pushing to ingesters with useful context, for example clarifying timeouts. #3307
* [CHANGE] The default value of `-server.http-write-timeout` has changed from 30s to 2m. #3346
* [CHANGE] Reduce period of health checks in connection pools for querier->store-gateway, ruler->ruler, and alertmanager->alertmanager clients to 10s. This reduces the time to fail a gRPC call when the remote stops responding. #3168
* [CHANGE] Hide TSDB block ranges period config from doc and mark it experimental. #3518
* [FEATURE] Alertmanager: added Discord support. #3309
* [ENHANCEMENT] Added `-server.tls-min-version` and `-server.tls-cipher-suites` flags to configure cipher suites and min TLS version supported by HTTP and gRPC servers. #2898
* [ENHANCEMENT] Distributor: Add age filter to forwarding functionality, to not forward samples which are older than defined duration. If such samples are not ingested, `cortex_discarded_samples_total{reason="forwarded-sample-too-old"}` is increased. #3049 #3113
* [ENHANCEMENT] Store-gateway: Reduce memory allocation when generating ids in index cache. #3179
* [ENHANCEMENT] Query-frontend: truncate queries based on the configured creation grace period (`--validation.create-grace-period`) to avoid querying too far into the future. #3172
* [ENHANCEMENT] Ingester: Reduce activity tracker memory allocation. #3203
* [ENHANCEMENT] Query-frontend: Log more detailed information in the case of a failed query. #3190
* [ENHANCEMENT] Added `-usage-stats.installation-mode` configuration to track the installation mode via the anonymous usage statistics. #3244
* [ENHANCEMENT] Compactor: Add new `cortex_compactor_block_max_time_delta_seconds` histogram for detecting if compaction of blocks is lagging behind. #3240 #3429
* [ENHANCEMENT] Ingester: reduced the memory footprint of active series custom trackers. #2568
* [ENHANCEMENT] Distributor: Include `X-Scope-OrgId` header in requests forwarded to configured forwarding endpoint. #3283 #3385
* [ENHANCEMENT] Alertmanager: reduced memory utilization in Mimir clusters with a large number of tenants. #3309
* [ENHANCEMENT] Add experimental flag `-shutdown-delay` to allow components to wait after receiving SIGTERM and before stopping. In this time the component returns 503 from /ready endpoint. #3298
* [ENHANCEMENT] Go: update to go 1.19.3. #3371
* [ENHANCEMENT] Alerts: added `RulerRemoteEvaluationFailing` alert, firing when communication between ruler and frontend fails in remote operational mode. #3177 #3389
* [ENHANCEMENT] Clarify which S3 signature versions are supported in the error "unsupported signature version". #3376
* [ENHANCEMENT] Store-gateway: improved index header reading performance. #3393 #3397 #3436
* [ENHANCEMENT] Store-gateway: improved performance of series matching. #3391
* [ENHANCEMENT] Move the validation of incoming series before the distributor's forwarding functionality, so that we don't forward invalid series. #3386 #3458
* [ENHANCEMENT] S3 bucket configuration now validates that the endpoint does not have the bucket name prefix. #3414
* [ENHANCEMENT] Query-frontend: added "fetched index bytes" to query statistics, so that the statistics contain the total bytes read by store-gateways from TSDB block indexes. #3206
* [ENHANCEMENT] Distributor: push wrapper should only receive unforwarded samples. #2980
* [ENHANCEMENT] Added `/api/v1/status/config` and `/api/v1/status/flags` APIs to maintain compatibility with prometheus. #3596 #3983
* [BUGFIX] Flusher: Add `Overrides` as a dependency to prevent panics when starting with `-target=flusher`. #3151
* [BUGFIX] Updated `golang.org/x/text` dependency to fix CVE-2022-32149. #3285
* [BUGFIX] Query-frontend: properly close gRPC streams to the query-scheduler to stop memory and goroutines leak. #3302
* [BUGFIX] Ruler: persist evaluation delay configured in the rulegroup. #3392
* [BUGFIX] Ring status pages: show 100% ownership as "100%", not "1e+02%". #3435
* [BUGFIX] Fix panics in OTLP ingest path when parse errors exist. #3538

### Mixin

* [CHANGE] Alerts: Change `MimirSchedulerQueriesStuck` `for` time to 7 minutes to account for the time it takes for HPA to scale up. #3223
* [CHANGE] Dashboards: Removed the `Querier > Stages` panel from the `Mimir / Queries` dashboard. #3311
* [CHANGE] Configuration: The format of the `autoscaling` section of the configuration has changed to support more components. #3378
  * Instead of specific config variables for each component, they are listed in a dictionary. For example, `autoscaling.querier_enabled` becomes `autoscaling.querier.enabled`.
* [FEATURE] Dashboards: Added "Mimir / Overview resources" dashboard, providing an high level view over a Mimir cluster resources utilization. #3481
* [FEATURE] Dashboards: Added "Mimir / Overview networking" dashboard, providing an high level view over a Mimir cluster network bandwidth, inflight requests and TCP connections. #3487
* [FEATURE] Compile baremetal mixin along k8s mixin. #3162 #3514
* [ENHANCEMENT] Alerts: Add MimirRingMembersMismatch firing when a component does not have the expected number of running jobs. #2404
* [ENHANCEMENT] Dashboards: Add optional row about the Distributor's metric forwarding feature to the `Mimir / Writes` dashboard. #3182 #3394 #3394 #3461
* [ENHANCEMENT] Dashboards: Remove the "Instance Mapper" row from the "Alertmanager Resources Dashboard". This is a Grafana Cloud specific service and not relevant for external users. #3152
* [ENHANCEMENT] Dashboards: Add "remote read", "metadata", and "exemplar" queries to "Mimir / Overview" dashboard. #3245
* [ENHANCEMENT] Dashboards: Use non-red colors for non-error series in the "Mimir / Overview" dashboard. #3246
* [ENHANCEMENT] Dashboards: Add support to multi-zone deployments for the experimental read-write deployment mode. #3256
* [ENHANCEMENT] Dashboards: If enabled, add new row to the `Mimir / Writes` for distributor autoscaling metrics. #3378
* [ENHANCEMENT] Dashboards: Add read path insights row to the "Mimir / Tenants" dashboard. #3326
* [ENHANCEMENT] Alerts: Add runbook urls for alerts. #3452
* [ENHANCEMENT] Configuration: Make it possible to configure namespace label, job label, and job prefix. #3482
* [ENHANCEMENT] Dashboards: improved resources and networking dashboards to work with read-write deployment mode too. #3497 #3504 #3519 #3531
* [ENHANCEMENT] Alerts: Added "MimirDistributorForwardingErrorRate" alert, which fires on high error rates in the distributor’s forwarding feature. #3200
* [ENHANCEMENT] Improve phrasing in Overview dashboard. #3488
* [BUGFIX] Dashboards: Fix legend showing `persistentvolumeclaim` when using `deployment_type=baremetal` for `Disk space utilization` panels. #3173 #3184
* [BUGFIX] Alerts: Fixed `MimirGossipMembersMismatch` alert when Mimir is deployed in read-write mode. #3489
* [BUGFIX] Dashboards: Remove "Inflight requests" from object store panels because the panel is not tracking the inflight requests to object storage. #3521

### Jsonnet

* [CHANGE] Replaced the deprecated `policy/v1beta1` with `policy/v1` when configuring a PodDisruptionBudget. #3284
* [CHANGE] [Common storage configuration](https://grafana.com/docs/mimir/v2.3.x/operators-guide/configure/configure-object-storage-backend/#common-configuration) is now used to configure object storage in all components. This is a breaking change in terms of Jsonnet manifests and also a CLI flag update for components that use object storage, so it will require a rollout of those components. The changes include: #3257
  * `blocks_storage_backend` was renamed to `storage_backend` and is now used as the common storage backend for all components.
    * So were the related `blocks_storage_azure_account_(name|key)` and `blocks_storage_s3_endpoint` configurations.
  * `storage_s3_endpoint` is now rendered by default using the `aws_region` configuration instead of a hardcoded `us-east-1`.
  * `ruler_client_type` and `alertmanager_client_type` were renamed to `ruler_storage_backend` and `alertmanager_storage_backend` respectively, and their corresponding CLI flags won't be rendered unless explicitly set to a value different from the one in `storage_backend` (like `local`).
  * `alertmanager_s3_bucket_name`, `alertmanager_gcs_bucket_name` and `alertmanager_azure_container_name` have been removed, and replaced by a single `alertmanager_storage_bucket_name` configuration used for all object storages.
  * `genericBlocksStorageConfig` configuration object was removed, and so any extensions to it will be now ignored. Use `blockStorageConfig` instead.
  * `rulerClientConfig` and `alertmanagerStorageClientConfig` configuration objects were renamed to `rulerStorageConfig` and `alertmanagerStorageConfig` respectively, and so any extensions to their previous names will be now ignored. Use the new names instead.
  * The CLI flags `*.s3.region` are no longer rendered as they are optional and the region can be inferred by Mimir by performing an initial API call to the endpoint.
  * The migration to this change should usually consist of:
    * Renaming `blocks_storage_backend` key to `storage_backend`.
    * For Azure/S3:
      * Renaming `blocks_storage_(azure|s3)_*` configurations to `storage_(azure|s3)_*`.
      * If `ruler_storage_(azure|s3)_*` and `alertmanager_storage_(azure|s3)_*` keys were different from the `block_storage_*` ones, they should be now provided using CLI flags, see [configuration reference](https://grafana.com/docs/mimir/v2.3.x/operators-guide/configure/reference-configuration-parameters/) for more details.
    * Removing `ruler_client_type` and `alertmanager_client_type` if their value match the `storage_backend`, or renaming them to their new names otherwise.
    * Reviewing any possible extensions to `genericBlocksStorageConfig`, `rulerClientConfig` and `alertmanagerStorageClientConfig` and moving them to the corresponding new options.
    * Renaming the alertmanager's bucket name configuration from provider-specific to the new `alertmanager_storage_bucket_name` key.
* [CHANGE] The `overrides-exporter.libsonnet` file is now always imported. The overrides-exporter can be enabled in jsonnet setting the following: #3379
  ```jsonnet
  {
    _config+:: {
      overrides_exporter_enabled: true,
    }
  }
  ```
* [FEATURE] Added support for experimental read-write deployment mode. Enabling the read-write deployment mode on a existing Mimir cluster is a destructive operation, because the cluster will be re-created. If you're creating a new Mimir cluster, you can deploy it in read-write mode adding the following configuration: #3379 #3475 #3405
  ```jsonnet
  {
    _config+:: {
      deployment_mode: 'read-write',

      // See operations/mimir/read-write-deployment.libsonnet for more configuration options.
      mimir_write_replicas: 3,
      mimir_read_replicas: 2,
      mimir_backend_replicas: 3,
    }
  }
  ```
* [ENHANCEMENT] Add autoscaling support to the `mimir-read` component when running the read-write-deployment model. #3419
* [ENHANCEMENT] Added `$._config.usageStatsConfig` to track the installation mode via the anonymous usage statistics. #3294
* [ENHANCEMENT] The query-tee node port (`$._config.query_tee_node_port`) is now optional. #3272
* [ENHANCEMENT] Add support for autoscaling distributors. #3378
* [ENHANCEMENT] Make auto-scaling logic ensure integer KEDA thresholds. #3512
* [BUGFIX] Fixed query-scheduler ring configuration for dedicated ruler's queries and query-frontends. #3237 #3239
* [BUGFIX] Jsonnet: Fix auto-scaling so that ruler-querier CPU threshold is a string-encoded integer millicores value. #3520

### Mimirtool

* [FEATURE] Added `mimirtool alertmanager verify` command to validate configuration without uploading. #3440
* [ENHANCEMENT] Added `mimirtool rules delete-namespace` command to delete all of the rule groups in a namespace including the namespace itself. #3136
* [ENHANCEMENT] Refactor `mimirtool analyze prometheus`: add concurrency and resiliency #3349
  * Add `--concurrency` flag. Default: number of logical CPUs
* [BUGFIX] `--log.level=debug` now correctly prints the response from the remote endpoint when a request fails. #3180

### Documentation

* [ENHANCEMENT] Documented how to configure HA deduplication using Consul in a Mimir Helm deployment. #2972
* [ENHANCEMENT] Improve `MimirQuerierAutoscalerNotActive` runbook. #3186
* [ENHANCEMENT] Improve `MimirSchedulerQueriesStuck` runbook to reflect debug steps with querier auto-scaling enabled. #3223
* [ENHANCEMENT] Use imperative for docs titles. #3178 #3332 #3343
* [ENHANCEMENT] Docs: mention gRPC compression in "Production tips". #3201
* [ENHANCEMENT] Update ADOPTERS.md. #3224 #3225
* [ENHANCEMENT] Add a note for jsonnet deploying. #3213
* [ENHANCEMENT] out-of-order runbook update with use case. #3253
* [ENHANCEMENT] Fixed TSDB retention mentioned in the "Recover source blocks from ingesters" runbook. #3280
* [ENHANCEMENT] Run Grafana Mimir in production using the Helm chart. #3072
* [ENHANCEMENT] Use common configuration in the tutorial. #3282
* [ENHANCEMENT] Updated detailed steps for migrating blocks from Thanos to Mimir. #3290
* [ENHANCEMENT] Add scheme to DNS service discovery docs. #3450
* [BUGFIX] Remove reference to file that no longer exists in contributing guide. #3404
* [BUGFIX] Fix some minor typos in the contributing guide and on the runbooks page. #3418
* [BUGFIX] Fix small typos in API reference. #3526
* [BUGFIX] Fixed TSDB retention mentioned in the "Recover source blocks from ingesters" runbook. #3278
* [BUGFIX] Fixed configuration example in the "Configuring the Grafana Mimir query-frontend to work with Prometheus" guide. #3374

### Tools

* [FEATURE] Add `copyblocks` tool, to copy Mimir blocks between two GCS buckets. #3264
* [ENHANCEMENT] copyblocks: copy no-compact global markers and optimize min time filter check. #3268
* [ENHANCEMENT] Mimir rules GitHub action: Added the ability to change default value of `label` when running `prepare` command. #3236
* [BUGFIX] Mimir rules Github action: Fix single line output. #3421

## 2.4.0

### Grafana Mimir

* [CHANGE] Distributor: change the default value of `-distributor.remote-timeout` to `2s` from `20s` and `-distributor.forwarding.request-timeout` to `2s` from `10s` to improve distributor resource usage when ingesters crash. #2728 #2912
* [CHANGE] Anonymous usage statistics tracking: added the `-ingester.ring.store` value. #2981
* [CHANGE] Series metadata `HELP` that is longer than `-validation.max-metadata-length` is now truncated silently, instead of being dropped with a 400 status code. #2993
* [CHANGE] Ingester: changed default setting for `-ingester.ring.readiness-check-ring-health` from `true` to `false`. #2953
* [CHANGE] Anonymous usage statistics tracking has been enabled by default, to help Mimir maintainers make better decisions to support the open source community. #2939 #3034
* [CHANGE] Anonymous usage statistics tracking: added the minimum and maximum value of `-ingester.out-of-order-time-window`. #2940
* [CHANGE] The default hash ring heartbeat period for distributors, ingesters, rulers and compactors has been increased from `5s` to `15s`. Now the default heartbeat period for all Mimir hash rings is `15s`. #3033
* [CHANGE] Reduce the default TSDB head compaction concurrency (`-blocks-storage.tsdb.head-compaction-concurrency`) from 5 to 1, in order to reduce CPU spikes. #3093
* [CHANGE] Ruler: the ruler's [remote evaluation mode](https://grafana.com/docs/mimir/latest/operators-guide/architecture/components/ruler/#remote) (`-ruler.query-frontend.address`) is now stable. #3109
* [CHANGE] Limits: removed the deprecated YAML configuration option `active_series_custom_trackers_config`. Please use `active_series_custom_trackers` instead. #3110
* [CHANGE] Ingester: removed the deprecated configuration option `-ingester.ring.join-after`. #3111
* [CHANGE] Querier: removed the deprecated configuration option `-querier.shuffle-sharding-ingesters-lookback-period`. The value of `-querier.query-ingesters-within` is now used internally for shuffle sharding lookback, while you can use `-querier.shuffle-sharding-ingesters-enabled` to enable or disable shuffle sharding on the read path. #3111
* [CHANGE] Memberlist: cluster label verification feature (`-memberlist.cluster-label` and `-memberlist.cluster-label-verification-disabled`) is now marked as stable. #3108
* [CHANGE] Distributor: only single per-tenant forwarding endpoint can be configured now. Support for per-rule endpoint has been removed. #3095
* [FEATURE] Query-scheduler: added an experimental ring-based service discovery support for the query-scheduler. Refer to [query-scheduler configuration](https://grafana.com/docs/mimir/next/operators-guide/architecture/components/query-scheduler/#configuration) for more information. #2957
* [FEATURE] Introduced the experimental endpoint `/api/v1/user_limits` exposed by all components that load runtime configuration. This endpoint exposes realtime limits for the authenticated tenant, in JSON format. #2864 #3017
* [FEATURE] Query-scheduler: added the experimental configuration option `-query-scheduler.max-used-instances` to restrict the number of query-schedulers effectively used regardless how many replicas are running. This feature can be useful when using the experimental read-write deployment mode. #3005
* [ENHANCEMENT] Go: updated to go 1.19.2. #2637 #3127 #3129
* [ENHANCEMENT] Runtime config: don't unmarshal runtime configuration files if they haven't changed. This can save a bit of CPU and memory on every component using runtime config. #2954
* [ENHANCEMENT] Query-frontend: Add `cortex_frontend_query_result_cache_skipped_total` and `cortex_frontend_query_result_cache_attempted_total` metrics to track the reason why query results are not cached. #2855
* [ENHANCEMENT] Distributor: pool more connections per host when forwarding request. Mark requests as idempotent so they can be retried under some conditions. #2968
* [ENHANCEMENT] Distributor: failure to send request to forwarding target now also increments `cortex_distributor_forward_errors_total`, with `status_code="failed"`. #2968
* [ENHANCEMENT] Distributor: added support forwarding push requests via gRPC, using `httpgrpc` messages from weaveworks/common library. #2996
* [ENHANCEMENT] Query-frontend / Querier: increase internal backoff period used to retry connections to query-frontend / query-scheduler. #3011
* [ENHANCEMENT] Querier: do not log "error processing requests from scheduler" when the query-scheduler is shutting down. #3012
* [ENHANCEMENT] Query-frontend: query sharding process is now time-bounded and it is cancelled if the request is aborted. #3028
* [ENHANCEMENT] Query-frontend: improved Prometheus response JSON encoding performance. #2450
* [ENHANCEMENT] TLS: added configuration parameters to configure the client's TLS cipher suites and minimum version. The following new CLI flags have been added: #3070
  * `-alertmanager.alertmanager-client.tls-cipher-suites`
  * `-alertmanager.alertmanager-client.tls-min-version`
  * `-alertmanager.sharding-ring.etcd.tls-cipher-suites`
  * `-alertmanager.sharding-ring.etcd.tls-min-version`
  * `-compactor.ring.etcd.tls-cipher-suites`
  * `-compactor.ring.etcd.tls-min-version`
  * `-distributor.forwarding.grpc-client.tls-cipher-suites`
  * `-distributor.forwarding.grpc-client.tls-min-version`
  * `-distributor.ha-tracker.etcd.tls-cipher-suites`
  * `-distributor.ha-tracker.etcd.tls-min-version`
  * `-distributor.ring.etcd.tls-cipher-suites`
  * `-distributor.ring.etcd.tls-min-version`
  * `-ingester.client.tls-cipher-suites`
  * `-ingester.client.tls-min-version`
  * `-ingester.ring.etcd.tls-cipher-suites`
  * `-ingester.ring.etcd.tls-min-version`
  * `-memberlist.tls-cipher-suites`
  * `-memberlist.tls-min-version`
  * `-querier.frontend-client.tls-cipher-suites`
  * `-querier.frontend-client.tls-min-version`
  * `-querier.store-gateway-client.tls-cipher-suites`
  * `-querier.store-gateway-client.tls-min-version`
  * `-query-frontend.grpc-client-config.tls-cipher-suites`
  * `-query-frontend.grpc-client-config.tls-min-version`
  * `-query-scheduler.grpc-client-config.tls-cipher-suites`
  * `-query-scheduler.grpc-client-config.tls-min-version`
  * `-query-scheduler.ring.etcd.tls-cipher-suites`
  * `-query-scheduler.ring.etcd.tls-min-version`
  * `-ruler.alertmanager-client.tls-cipher-suites`
  * `-ruler.alertmanager-client.tls-min-version`
  * `-ruler.client.tls-cipher-suites`
  * `-ruler.client.tls-min-version`
  * `-ruler.query-frontend.grpc-client-config.tls-cipher-suites`
  * `-ruler.query-frontend.grpc-client-config.tls-min-version`
  * `-ruler.ring.etcd.tls-cipher-suites`
  * `-ruler.ring.etcd.tls-min-version`
  * `-store-gateway.sharding-ring.etcd.tls-cipher-suites`
  * `-store-gateway.sharding-ring.etcd.tls-min-version`
* [ENHANCEMENT] Store-gateway: Add `-blocks-storage.bucket-store.max-concurrent-reject-over-limit` option to allow requests that exceed the max number of inflight object storage requests to be rejected. #2999
* [ENHANCEMENT] Query-frontend: allow setting a separate limit on the total (before splitting/sharding) query length of range queries with the new experimental `-query-frontend.max-total-query-length` flag, which defaults to `-store.max-query-length` if unset or set to 0. #3058
* [ENHANCEMENT] Query-frontend: Lower TTL for cache entries overlapping the out-of-order samples ingestion window (re-using `-ingester.out-of-order-allowance` from ingesters). #2935
* [ENHANCEMENT] Ruler: added support to forcefully disable recording and/or alerting rules evaluation. The following new configuration options have been introduced, which can be overridden on a per-tenant basis in the runtime configuration: #3088
  * `-ruler.recording-rules-evaluation-enabled`
  * `-ruler.alerting-rules-evaluation-enabled`
* [ENHANCEMENT] Distributor: Improved error messages reported when the distributor fails to remote write to ingesters. #3055
* [ENHANCEMENT] Improved tracing spans tracked by distributors, ingesters and store-gateways. #2879 #3099 #3089
* [ENHANCEMENT] Ingester: improved the performance of label value cardinality endpoint. #3044
* [ENHANCEMENT] Ruler: use backoff retry on remote evaluation #3098
* [ENHANCEMENT] Query-frontend: Include multiple tenant IDs in query logs when present instead of dropping them. #3125
* [ENHANCEMENT] Query-frontend: truncate queries based on the configured blocks retention period (`-compactor.blocks-retention-period`) to avoid querying past this period. #3134
* [ENHANCEMENT] Alertmanager: reduced memory utilization in Mimir clusters with a large number of tenants. #3143
* [ENHANCEMENT] Store-gateway: added extra span logging to improve observability. #3131
* [ENHANCEMENT] Compactor: cleaning up different tenants' old blocks and updating bucket indexes is now more independent. This prevents a single tenant from delaying cleanup for other tenants. #2631
* [ENHANCEMENT] Distributor: request rate, ingestion rate, and inflight requests limits are now enforced before reading and parsing the body of the request. This makes the distributor more resilient against a burst of requests over those limit. #2419
* [BUGFIX] Querier: Fix 400 response while handling streaming remote read. #2963
* [BUGFIX] Fix a bug causing query-frontend, query-scheduler, and querier not failing if one of their internal components fail. #2978
* [BUGFIX] Querier: re-balance the querier worker connections when a query-frontend or query-scheduler is terminated. #3005
* [BUGFIX] Distributor: Now returns the quorum error from ingesters. For example, with replication_factor=3, two HTTP 400 errors and one HTTP 500 error, now the distributor will always return HTTP 400. Previously the behaviour was to return the error which the distributor first received. #2979
* [BUGFIX] Ruler: fix panic when ruler.external_url is explicitly set to an empty string ("") in YAML. #2915
* [BUGFIX] Alertmanager: Fix support for the Telegram API URL in the global settings. #3097
* [BUGFIX] Alertmanager: Fix parsing of label matchers without label value in the API used to retrieve alerts. #3097
* [BUGFIX] Ruler: Fix not restoring alert state for rule groups when other ruler replicas shut down. #3156
* [BUGFIX] Updated `golang.org/x/net` dependency to fix CVE-2022-27664. #3124
* [BUGFIX] Fix distributor from returning a `500` status code when a `400` was received from the ingester. #3211
* [BUGFIX] Fix incorrect OS value set in Mimir v2.3.* RPM packages. #3221

### Mixin

* [CHANGE] Alerts: MimirQuerierAutoscalerNotActive is now critical and fires after 1h instead of 15m. #2958
* [FEATURE] Dashboards: Added "Mimir / Overview" dashboards, providing an high level view over a Mimir cluster. #3122 #3147 #3155
* [ENHANCEMENT] Dashboards: Updated the "Writes" and "Rollout progress" dashboards to account for samples ingested via the new OTLP ingestion endpoint. #2919 #2938
* [ENHANCEMENT] Dashboards: Include per-tenant request rate in "Tenants" dashboard. #2874
* [ENHANCEMENT] Dashboards: Include inflight object store requests in "Reads" dashboard. #2914
* [ENHANCEMENT] Dashboards: Make queries used to find job, cluster and namespace for dropdown menus configurable. #2893
* [ENHANCEMENT] Dashboards: Include rate of label and series queries in "Reads" dashboard. #3065 #3074
* [ENHANCEMENT] Dashboards: Fix legend showing on per-pod panels. #2944
* [ENHANCEMENT] Dashboards: Use the "req/s" unit on panels showing the requests rate. #3118
* [ENHANCEMENT] Dashboards: Use a consistent color across dashboards for the error rate. #3154

### Jsonnet

* [FEATURE] Added support for query-scheduler ring-based service discovery. #3128
* [ENHANCEMENT] Querier autoscaling is now slower on scale downs: scale down 10% every 1m instead of 100%. #2962
* [BUGFIX] Memberlist: `gossip_member_label` is now set for ruler-queriers. #3141

### Mimirtool

* [ENHANCEMENT] mimirtool analyze: Store the query errors instead of exit during the analysis. #3052
* [BUGFIX] mimir-tool remote-read: fix returns where some conditions [return nil error even if there is error](https://github.com/grafana/cortex-tools/issues/260). #3053

### Documentation

* [ENHANCEMENT] Added documentation on how to configure storage retention. #2970
* [ENHANCEMENT] Improved gRPC clients config documentation. #3020
* [ENHANCEMENT] Added documentation on how to manage alerting and recording rules. #2983
* [ENHANCEMENT] Improved `MimirSchedulerQueriesStuck` runbook. #3006
* [ENHANCEMENT] Added "Cluster label verification" section to memberlist documentation. #3096
* [ENHANCEMENT] Mention compression in multi-zone replication documentation. #3107
* [BUGFIX] Fixed configuration option names in "Enabling zone-awareness via the Grafana Mimir Jsonnet". #3018
* [BUGFIX] Fixed `mimirtool analyze` parameters documentation. #3094
* [BUGFIX] Fixed YAML configuraton in the "Manage the configuration of Grafana Mimir with Helm" guide. #3042
* [BUGFIX] Fixed Alertmanager capacity planning documentation. #3132

### Tools

- [BUGFIX] trafficdump: Fixed panic occurring when `-success-only=true` and the captured request failed. #2863

## 2.3.1

### Grafana Mimir
* [BUGFIX] Query-frontend: query sharding took exponential time to map binary expressions. #3027
* [BUGFIX] Distributor: Stop panics on OTLP endpoint when a single metric has multiple timeseries. #3040

## 2.3.0

### Grafana Mimir

* [CHANGE] Ingester: Added user label to ingester metric `cortex_ingester_tsdb_out_of_order_samples_appended_total`. On multitenant clusters this helps us find the rate of appended out-of-order samples for a specific tenant. #2493
* [CHANGE] Compactor: delete source and output blocks from local disk on compaction failed, to reduce likelihood that subsequent compactions fail because of no space left on disk. #2261
* [CHANGE] Ruler: Remove unused CLI flags `-ruler.search-pending-for` and `-ruler.flush-period` (and their respective YAML config options). #2288
* [CHANGE] Successful gRPC requests are no longer logged (only affects internal API calls). #2309
* [CHANGE] Add new `-*.consul.cas-retry-delay` flags. They have a default value of `1s`, while previously there was no delay between retries. #2309
* [CHANGE] Store-gateway: Remove the experimental ability to run requests in a dedicated OS thread pool and associated CLI flag `-store-gateway.thread-pool-size`. #2423
* [CHANGE] Memberlist: disabled TCP-based ping fallback, because Mimir already uses a custom transport based on TCP. #2456
* [CHANGE] Change default value for `-distributor.ha-tracker.max-clusters` to `100` to provide a DoS protection. #2465
* [CHANGE] Experimental block upload API exposed by compactor has changed: Previous `/api/v1/upload/block/{block}` endpoint for starting block upload is now `/api/v1/upload/block/{block}/start`, and previous endpoint `/api/v1/upload/block/{block}?uploadComplete=true` for finishing block upload is now `/api/v1/upload/block/{block}/finish`. New API endpoint has been added: `/api/v1/upload/block/{block}/check`. #2486 #2548
* [CHANGE] Compactor: changed `-compactor.max-compaction-time` default from `0s` (disabled) to `1h`. When compacting blocks for a tenant, the compactor will move to compact blocks of another tenant or re-plan blocks to compact at least every 1h. #2514
* [CHANGE] Distributor: removed previously deprecated `extend_writes` (see #1856) YAML key and `-distributor.extend-writes` CLI flag from the distributor config. #2551
* [CHANGE] Ingester: removed previously deprecated `active_series_custom_trackers` (see #1188) YAML key from the ingester config. #2552
* [CHANGE] The tenant ID `__mimir_cluster` is reserved by Mimir and not allowed to store metrics. #2643
* [CHANGE] Purger: removed the purger component and moved its API endpoints `/purger/delete_tenant` and `/purger/delete_tenant_status` to the compactor at `/compactor/delete_tenant` and `/compactor/delete_tenant_status`. The new endpoints on the compactor are stable. #2644
* [CHANGE] Memberlist: Change the leave timeout duration (`-memberlist.leave-timeout duration`) from 5s to 20s and connection timeout (`-memberlist.packet-dial-timeout`) from 5s to 2s. This makes leave timeout 10x the connection timeout, so that we can communicate the leave to at least 1 node, if the first 9 we try to contact times out. #2669
* [CHANGE] Alertmanager: return status code `412 Precondition Failed` and log info message when alertmanager isn't configured for a tenant. #2635
* [CHANGE] Distributor: if forwarding rules are used to forward samples, exemplars are now removed from the request. #2710 #2725
* [CHANGE] Limits: change the default value of `max_global_series_per_metric` limit to `0` (disabled). Setting this limit by default does not provide much benefit because series are sharded by all labels. #2714
* [CHANGE] Ingester: experimental `-blocks-storage.tsdb.new-chunk-disk-mapper` has been removed, new chunk disk mapper is now always used, and is no longer marked experimental. Default value of `-blocks-storage.tsdb.head-chunks-write-queue-size` has changed to 1000000, this enables async chunk queue by default, which leads to improved latency on the write path when new chunks are created in ingesters. #2762
* [CHANGE] Ingester: removed deprecated `-blocks-storage.tsdb.isolation-enabled` option. TSDB-level isolation is now always disabled in Mimir. #2782
* [CHANGE] Compactor: `-compactor.partial-block-deletion-delay` must either be set to 0 (to disable partial blocks deletion) or a value higher than `4h`. #2787
* [CHANGE] Query-frontend: CLI flag `-query-frontend.align-querier-with-step` has been deprecated. Please use `-query-frontend.align-queries-with-step` instead. #2840
* [FEATURE] Compactor: Adds the ability to delete partial blocks after a configurable delay. This option can be configured per tenant. #2285
  - `-compactor.partial-block-deletion-delay`, as a duration string, allows you to set the delay since a partial block has been modified before marking it for deletion. A value of `0`, the default, disables this feature.
  - The metric `cortex_compactor_blocks_marked_for_deletion_total` has a new value for the `reason` label `reason="partial"`, when a block deletion marker is triggered by the partial block deletion delay.
* [FEATURE] Querier: enabled support for queries with negative offsets, which are not cached in the query results cache. #2429
* [FEATURE] EXPERIMENTAL: OpenTelemetry Metrics ingestion path on `/otlp/v1/metrics`. #695 #2436 #2461
* [FEATURE] Querier: Added support for tenant federation to metric metadata endpoint. #2467
* [FEATURE] Query-frontend: introduced experimental support to split instant queries by time. The instant query splitting can be enabled setting `-query-frontend.split-instant-queries-by-interval`. #2469 #2564 #2565 #2570 #2571 #2572 #2573 #2574 #2575 #2576 #2581 #2582 #2601 #2632 #2633 #2634 #2641 #2642 #2766
* [FEATURE] Introduced an experimental anonymous usage statistics tracking (disabled by default), to help Mimir maintainers make better decisions to support the open source community. The tracking system anonymously collects non-sensitive, non-personally identifiable information about the running Mimir cluster, and is disabled by default. #2643 #2662 #2685 #2732 #2733 #2735
* [FEATURE] Introduced an experimental deployment mode called read-write and running a fully featured Mimir cluster with three components: write, read and backend. The read-write deployment mode is a trade-off between the monolithic mode (only one component, no isolation) and the microservices mode (many components, high isolation). #2754 #2838
* [ENHANCEMENT] Distributor: Decreased distributor tests execution time. #2562
* [ENHANCEMENT] Alertmanager: Allow the HTTP `proxy_url` configuration option in the receiver's configuration. #2317
* [ENHANCEMENT] ring: optimize shuffle-shard computation when lookback is used, and all instances have registered timestamp within the lookback window. In that case we can immediately return origial ring, because we would select all instances anyway. #2309
* [ENHANCEMENT] Memberlist: added experimental memberlist cluster label support via `-memberlist.cluster-label` and `-memberlist.cluster-label-verification-disabled` CLI flags (and their respective YAML config options). #2354
* [ENHANCEMENT] Object storage can now be configured for all components using the `common` YAML config option key (or `-common.storage.*` CLI flags). #2330 #2347
* [ENHANCEMENT] Go: updated to go 1.18.4. #2400
* [ENHANCEMENT] Store-gateway, listblocks: list of blocks now includes stats from `meta.json` file: number of series, samples and chunks. #2425
* [ENHANCEMENT] Added more buckets to `cortex_ingester_client_request_duration_seconds` histogram metric, to correctly track requests taking longer than 1s (up until 16s). #2445
* [ENHANCEMENT] Azure client: Improve memory usage for large object storage downloads. #2408
* [ENHANCEMENT] Distributor: Add `-distributor.instance-limits.max-inflight-push-requests-bytes`. This limit protects the distributor against multiple large requests that together may cause an OOM, but are only a few, so do not trigger the `max-inflight-push-requests` limit. #2413
* [ENHANCEMENT] Distributor: Drop exemplars in distributor for tenants where exemplars are disabled. #2504
* [ENHANCEMENT] Runtime Config: Allow operator to specify multiple comma-separated yaml files in `-runtime-config.file` that will be merged in left to right order. #2583
* [ENHANCEMENT] Query sharding: shard binary operations only if it doesn't lead to non-shardable vector selectors in one of the operands. #2696
* [ENHANCEMENT] Add packaging for both debian based deb file and redhat based rpm file using FPM. #1803
* [ENHANCEMENT] Distributor: Add `cortex_distributor_query_ingester_chunks_deduped_total` and `cortex_distributor_query_ingester_chunks_total` metrics for determining how effective ingester chunk deduplication at query time is. #2713
* [ENHANCEMENT] Upgrade Docker base images to `alpine:3.16.2`. #2729
* [ENHANCEMENT] Ruler: Add `<prometheus-http-prefix>/api/v1/status/buildinfo` endpoint. #2724
* [ENHANCEMENT] Querier: Ensure all queries pulled from query-frontend or query-scheduler are immediately executed. The maximum workers concurrency in each querier is configured by `-querier.max-concurrent`. #2598
* [ENHANCEMENT] Distributor: Add `cortex_distributor_received_requests_total` and `cortex_distributor_requests_in_total` metrics to provide visiblity into appropriate per-tenant request limits. #2770
* [ENHANCEMENT] Distributor: Add single forwarding remote-write endpoint for a tenant (`forwarding_endpoint`), instead of using per-rule endpoints. This takes precendence over per-rule endpoints. #2801
* [ENHANCEMENT] Added `err-mimir-distributor-max-write-message-size` to the errors catalog. #2470
* [ENHANCEMENT] Add sanity check at startup to ensure the configured filesystem directories don't overlap for different components. #2828 #2947
* [BUGFIX] TSDB: Fixed a bug on the experimental out-of-order implementation that led to wrong query results. #2701
* [BUGFIX] Compactor: log the actual error on compaction failed. #2261
* [BUGFIX] Alertmanager: restore state from storage even when running a single replica. #2293
* [BUGFIX] Ruler: do not block "List Prometheus rules" API endpoint while syncing rules. #2289
* [BUGFIX] Ruler: return proper `*status.Status` error when running in remote operational mode. #2417
* [BUGFIX] Alertmanager: ensure the configured `-alertmanager.web.external-url` is either a path starting with `/`, or a full URL including the scheme and hostname. #2381 #2542
* [BUGFIX] Memberlist: fix problem with loss of some packets, typically ring updates when instances were removed from the ring during shutdown. #2418
* [BUGFIX] Ingester: fix misfiring `MimirIngesterHasUnshippedBlocks` and stale `cortex_ingester_oldest_unshipped_block_timestamp_seconds` when some block uploads fail. #2435
* [BUGFIX] Query-frontend: fix incorrect mapping of http status codes 429 to 500 when request queue is full. #2447
* [BUGFIX] Memberlist: Fix problem with ring being empty right after startup. Memberlist KV store now tries to "fast-join" the cluster to avoid serving empty KV store. #2505
* [BUGFIX] Compactor: Fix bug when using `-compactor.partial-block-deletion-delay`: compactor didn't correctly check for modification time of all block files. #2559
* [BUGFIX] Query-frontend: fix wrong query sharding results for queries with boolean result like `1 < bool 0`. #2558
* [BUGFIX] Fixed error messages related to per-instance limits incorrectly reporting they can be set on a per-tenant basis. #2610
* [BUGFIX] Perform HA-deduplication before forwarding samples according to forwarding rules in the distributor. #2603 #2709
* [BUGFIX] Fix reporting of tracing spans from PromQL engine. #2707
* [BUGFIX] Apply relabel and drop_label rules before forwarding rules in the distributor. #2703
* [BUGFIX] Distributor: Register `cortex_discarded_requests_total` metric, which previously was not registered and therefore not exported. #2712
* [BUGFIX] Ruler: fix not restoring alerts' state at startup. #2648
* [BUGFIX] Ingester: Fix disk filling up after restarting ingesters with out-of-order support disabled while it was enabled before. #2799
* [BUGFIX] Memberlist: retry joining memberlist cluster on startup when no nodes are resolved. #2837
* [BUGFIX] Query-frontend: fix incorrect mapping of http status codes 413 to 500 when request is too large. #2819
* [BUGFIX] Alertmanager: revert upstream alertmananger to v0.24.0 to fix panic when unmarshalling email headers #2924 #2925

### Mixin

* [CHANGE] Dashboards: "Slow Queries" dashboard no longer works with versions older than Grafana 9.0. #2223
* [CHANGE] Alerts: use RSS memory instead of working set memory in the `MimirAllocatingTooMuchMemory` alert for ingesters. #2480
* [CHANGE] Dashboards: remove the "Cache - Latency (old)" panel from the "Mimir / Queries" dashboard. #2796
* [FEATURE] Dashboards: added support to experimental read-write deployment mode. #2780
* [ENHANCEMENT] Dashboards: added missed rule evaluations to the "Evaluations per second" panel in the "Mimir / Ruler" dashboard. #2314
* [ENHANCEMENT] Dashboards: add k8s resource requests to CPU and memory panels. #2346
* [ENHANCEMENT] Dashboards: add RSS memory utilization panel for ingesters, store-gateways and compactors. #2479
* [ENHANCEMENT] Dashboards: allow to configure graph tooltip. #2647
* [ENHANCEMENT] Alerts: MimirFrontendQueriesStuck and MimirSchedulerQueriesStuck alerts are more reliable now as they consider all the intermediate samples in the minute prior to the evaluation. #2630
* [ENHANCEMENT] Alerts: added `RolloutOperatorNotReconciling` alert, firing if the optional rollout-operator is not successfully reconciling. #2700
* [ENHANCEMENT] Dashboards: added support to query-tee in front of ruler-query-frontend in the "Remote ruler reads" dashboard. #2761
* [ENHANCEMENT] Dashboards: Introduce support for baremetal deployment, setting `deployment_type: 'baremetal'` in the mixin `_config`. #2657
* [ENHANCEMENT] Dashboards: use timeseries panel to show exemplars. #2800
* [BUGFIX] Dashboards: fixed unit of latency panels in the "Mimir / Ruler" dashboard. #2312
* [BUGFIX] Dashboards: fixed "Intervals per query" panel in the "Mimir / Queries" dashboard. #2308
* [BUGFIX] Dashboards: Make "Slow Queries" dashboard works with Grafana 9.0. #2223
* [BUGFIX] Dashboards: add missing API routes to Ruler dashboard. #2412
* [BUGFIX] Dashboards: stop setting 'interval' in dashboards; it should be set on your datasource. #2802

### Jsonnet

* [CHANGE] query-scheduler is enabled by default. We advise to deploy the query-scheduler to improve the scalability of the query-frontend. #2431
* [CHANGE] Replaced anti-affinity rules with pod topology spread constraints for distributor, query-frontend, querier and ruler. #2517
  - The following configuration options have been removed:
    - `distributor_allow_multiple_replicas_on_same_node`
    - `query_frontend_allow_multiple_replicas_on_same_node`
    - `querier_allow_multiple_replicas_on_same_node`
    - `ruler_allow_multiple_replicas_on_same_node`
  - The following configuration options have been added:
    - `distributor_topology_spread_max_skew`
    - `query_frontend_topology_spread_max_skew`
    - `querier_topology_spread_max_skew`
    - `ruler_topology_spread_max_skew`
* [CHANGE] Change `max_global_series_per_metric` to 0 in all plans, and as a default value. #2669
* [FEATURE] Memberlist: added support for experimental memberlist cluster label, through the jsonnet configuration options `memberlist_cluster_label` and `memberlist_cluster_label_verification_disabled`. #2349
* [FEATURE] Added ruler-querier autoscaling support. It requires [KEDA](https://keda.sh) installed in the Kubernetes cluster. Ruler-querier autoscaler can be enabled and configure through the following options in the jsonnet config: #2545
  * `autoscaling_ruler_querier_enabled`: `true` to enable autoscaling.
  * `autoscaling_ruler_querier_min_replicas`: minimum number of ruler-querier replicas.
  * `autoscaling_ruler_querier_max_replicas`: maximum number of ruler-querier replicas.
  * `autoscaling_prometheus_url`: Prometheus base URL from which to scrape Mimir metrics (e.g. `http://prometheus.default:9090/prometheus`).
* [ENHANCEMENT] Memberlist now uses DNS service-discovery by default. #2549
* [ENHANCEMENT] Upgrade memcached image tag to `memcached:1.6.16-alpine`. #2740
* [ENHANCEMENT] Added `$._config.configmaps` and `$._config.runtime_config_files` to make it easy to add new configmaps or runtime config file to all components. #2748

### Mimirtool

* [ENHANCEMENT] Added `mimirtool backfill` command to upload Prometheus blocks using API available in the compactor. #1822
* [ENHANCEMENT] mimirtool bucket-validation: Verify existing objects can be overwritten by subsequent uploads. #2491
* [ENHANCEMENT] mimirtool config convert: Now supports migrating to the current version of Mimir. #2629
* [BUGFIX] mimirtool analyze: Fix dashboard JSON unmarshalling errors by using custom parsing. #2386
* [BUGFIX] Version checking no longer prompts for updating when already on latest version. #2723

### Mimir Continuous Test

* [ENHANCEMENT] Added basic authentication and bearer token support for when Mimir is behind a gateway authenticating the calls. #2717

### Query-tee

* [CHANGE] Renamed CLI flag `-server.service-port` to `-server.http-service-port`. #2683
* [CHANGE] Renamed metric `cortex_querytee_request_duration_seconds` to `cortex_querytee_backend_request_duration_seconds`. Metric `cortex_querytee_request_duration_seconds` is now reported without label `backend`. #2683
* [ENHANCEMENT] Added HTTP over gRPC support to `query-tee` to allow testing gRPC requests to Mimir instances. #2683

### Documentation

* [ENHANCEMENT] Referenced `mimirtool` commands in the HTTP API documentation. #2516
* [ENHANCEMENT] Improved DNS service discovery documentation. #2513

### Tools

* [ENHANCEMENT] `markblocks` now processes multiple blocks concurrently. #2677

## 2.2.0

### Grafana Mimir

* [CHANGE] Increased default configuration for `-server.grpc-max-recv-msg-size-bytes` and `-server.grpc-max-send-msg-size-bytes` from 4MB to 100MB. #1884
* [CHANGE] Default values have changed for the following settings. This improves query performance for recent data (within 12h) by only reading from ingesters: #1909 #1921
    - `-blocks-storage.bucket-store.ignore-blocks-within` now defaults to `10h` (previously `0`)
    - `-querier.query-store-after` now defaults to `12h` (previously `0`)
* [CHANGE] Alertmanager: removed support for migrating local files from Cortex 1.8 or earlier. Related to original Cortex PR https://github.com/cortexproject/cortex/pull/3910. #2253
* [CHANGE] The following settings are now classified as advanced because the defaults should work for most users and tuning them requires in-depth knowledge of how the read path works: #1929
    - `-querier.query-ingesters-within`
    - `-querier.query-store-after`
* [CHANGE] Config flag category overrides can be set dynamically at runtime. #1934
* [CHANGE] Ingester: deprecated `-ingester.ring.join-after`. Mimir now behaves as this setting is always set to 0s. This configuration option will be removed in Mimir 2.4.0. #1965
* [CHANGE] Blocks uploaded by ingester no longer contain `__org_id__` label. Compactor now ignores this label and will compact blocks with and without this label together. `mimirconvert` tool will remove the label from blocks as "unknown" label. #1972
* [CHANGE] Querier: deprecated `-querier.shuffle-sharding-ingesters-lookback-period`, instead adding `-querier.shuffle-sharding-ingesters-enabled` to enable or disable shuffle sharding on the read path. The value of `-querier.query-ingesters-within` is now used internally for shuffle sharding lookback. #2110
* [CHANGE] Memberlist: `-memberlist.abort-if-join-fails` now defaults to false. Previously it defaulted to true. #2168
* [CHANGE] Ruler: `/api/v1/rules*` and `/prometheus/rules*` configuration endpoints are removed. Use `/prometheus/config/v1/rules*`. #2182
* [CHANGE] Ingester: `-ingester.exemplars-update-period` has been renamed to `-ingester.tsdb-config-update-period`. You can use it to update multiple, per-tenant TSDB configurations. #2187
* [FEATURE] Ingester: (Experimental) Add the ability to ingest out-of-order samples up to an allowed limit. If you enable this feature, it requires additional memory and disk space. This feature also enables a write-behind log, which might lead to longer ingester-start replays. When this feature is disabled, there is no overhead on memory, disk space, or startup times. #2187
  * `-ingester.out-of-order-time-window`, as duration string, allows you to set how back in time a sample can be. The default is `0s`, where `s` is seconds.
  * `cortex_ingester_tsdb_out_of_order_samples_appended_total` metric tracks the total number of out-of-order samples ingested by the ingester.
  * `cortex_discarded_samples_total` has a new label `reason="sample-too-old"`, when the `-ingester.out-of-order-time-window` flag is greater than zero. The label tracks the number of samples that were discarded for being too old; they were out of order, but beyond the time window allowed. The labels `reason="sample-out-of-order"` and `reason="sample-out-of-bounds"` are not used when out-of-order ingestion is enabled.
* [ENHANCEMENT] Distributor: Added limit to prevent tenants from sending excessive number of requests: #1843
  * The following CLI flags (and their respective YAML config options) have been added:
    * `-distributor.request-rate-limit`
    * `-distributor.request-burst-limit`
  * The following metric is exposed to tell how many requests have been rejected:
    * `cortex_discarded_requests_total`
* [ENHANCEMENT] Store-gateway: Add the experimental ability to run requests in a dedicated OS thread pool. This feature can be configured using `-store-gateway.thread-pool-size` and is disabled by default. Replaces the ability to run index header operations in a dedicated thread pool. #1660 #1812
* [ENHANCEMENT] Improved error messages to make them easier to understand; each now have a unique, global identifier that you can use to look up in the runbooks for more information. #1907 #1919 #1888 #1939 #1984 #2009 #2056 #2066 #2104 #2150 #2234
* [ENHANCEMENT] Memberlist KV: incoming messages are now processed on per-key goroutine. This may reduce loss of "maintanance" packets in busy memberlist installations, but use more CPU. New `memberlist_client_received_broadcasts_dropped_total` counter tracks number of dropped per-key messages. #1912
* [ENHANCEMENT] Blocks Storage, Alertmanager, Ruler: add support a prefix to the bucket store (`*_storage.storage_prefix`). This enables using the same bucket for the three components. #1686 #1951
* [ENHANCEMENT] Upgrade Docker base images to `alpine:3.16.0`. #2028
* [ENHANCEMENT] Store-gateway: Add experimental configuration option for the store-gateway to attempt to pre-populate the file system cache when memory-mapping index-header files. Enabled with `-blocks-storage.bucket-store.index-header.map-populate-enabled=true`. Note this flag only has an effect when running on Linux. #2019 #2054
* [ENHANCEMENT] Chunk Mapper: reduce memory usage of async chunk mapper. #2043
* [ENHANCEMENT] Ingester: reduce sleep time when reading WAL. #2098
* [ENHANCEMENT] Compactor: Run sanity check on blocks storage configuration at startup. #2144
* [ENHANCEMENT] Compactor: Add HTTP API for uploading TSDB blocks. Enabled with `-compactor.block-upload-enabled`. #1694 #2126
* [ENHANCEMENT] Ingester: Enable querying overlapping blocks by default. #2187
* [ENHANCEMENT] Distributor: Auto-forget unhealthy distributors after ten failed ring heartbeats. #2154
* [ENHANCEMENT] Distributor: Add new metric `cortex_distributor_forward_errors_total` for error codes resulting from forwarding requests. #2077
* [ENHANCEMENT] `/ready` endpoint now returns and logs detailed services information. #2055
* [ENHANCEMENT] Memcached client: Reduce number of connections required to fetch cached keys from memcached. #1920
* [ENHANCEMENT] Improved error message returned when `-querier.query-store-after` validation fails. #1914
* [BUGFIX] Fix regexp parsing panic for regexp label matchers with start/end quantifiers. #1883
* [BUGFIX] Ingester: fixed deceiving error log "failed to update cached shipped blocks after shipper initialisation", occurring for each new tenant in the ingester. #1893
* [BUGFIX] Ring: fix bug where instances may appear unhealthy in the hash ring web UI even though they are not. #1933
* [BUGFIX] API: gzip is now enforced when identity encoding is explicitly rejected. #1864
* [BUGFIX] Fix panic at startup when Mimir is running in monolithic mode and query sharding is enabled. #2036
* [BUGFIX] Ruler: report `cortex_ruler_queries_failed_total` metric for any remote query error except 4xx when remote operational mode is enabled. #2053 #2143
* [BUGFIX] Ingester: fix slow rollout when using `-ingester.ring.unregister-on-shutdown=false` with long `-ingester.ring.heartbeat-period`. #2085
* [BUGFIX] Ruler: add timeout for remote rule evaluation queries to prevent rule group evaluations getting stuck indefinitely. The duration is configurable with `-querier.timeout` (default `2m`). #2090 #2222
* [BUGFIX] Limits: Active series custom tracker configuration has been named back from `active_series_custom_trackers_config` to `active_series_custom_trackers`. For backwards compatibility both version is going to be supported for until Mimir v2.4. When both fields are specified, `active_series_custom_trackers_config` takes precedence over `active_series_custom_trackers`. #2101
* [BUGFIX] Ingester: fixed the order of labels applied when incrementing the `cortex_discarded_metadata_total` metric. #2096
* [BUGFIX] Ingester: fixed bug where retrieving metadata for a metric with multiple metadata entries would return multiple copies of a single metadata entry rather than all available entries. #2096
* [BUGFIX] Distributor: canceled requests are no longer accounted as internal errors. #2157
* [BUGFIX] Memberlist: Fix typo in memberlist admin UI. #2202
* [BUGFIX] Ruler: fixed typo in error message when ruler failed to decode a rule group. #2151
* [BUGFIX] Active series custom tracker configuration is now displayed properly on `/runtime_config` page. #2065
* [BUGFIX] Query-frontend: `vector` and `time` functions were sharded, which made expressions like `vector(1) > 0 and vector(1)` fail. #2355

### Mixin

* [CHANGE] Split `mimir_queries` rules group into `mimir_queries` and `mimir_ingester_queries` to keep number of rules per group within the default per-tenant limit. #1885
* [CHANGE] Dashboards: Expose full image tag in "Mimir / Rollout progress" dashboard's "Pod per version panel." #1932
* [CHANGE] Dashboards: Disabled gateway panels by default, because most users don't have a gateway exposing the metrics expected by Mimir dashboards. You can re-enable it setting `gateway_enabled: true` in the mixin config and recompiling the mixin running `make build-mixin`. #1955
* [CHANGE] Alerts: adapt `MimirFrontendQueriesStuck` and `MimirSchedulerQueriesStuck` to consider ruler query path components. #1949
* [CHANGE] Alerts: Change `MimirRulerTooManyFailedQueries` severity to `critical`. #2165
* [ENHANCEMENT] Dashboards: Add config option `datasource_regex` to customise the regular expression used to select valid datasources for Mimir dashboards. #1802
* [ENHANCEMENT] Dashboards: Added "Mimir / Remote ruler reads" and "Mimir / Remote ruler reads resources" dashboards. #1911 #1937
* [ENHANCEMENT] Dashboards: Make networking panels work for pods created by the mimir-distributed helm chart. #1927
* [ENHANCEMENT] Alerts: Add `MimirStoreGatewayNoSyncedTenants` alert that fires when there is a store-gateway owning no tenants. #1882
* [ENHANCEMENT] Rules: Make `recording_rules_range_interval` configurable for cases where Mimir metrics are scraped less often that every 30 seconds. #2118
* [ENHANCEMENT] Added minimum Grafana version to mixin dashboards. #1943
* [BUGFIX] Fix `container_memory_usage_bytes:sum` recording rule. #1865
* [BUGFIX] Fix `MimirGossipMembersMismatch` alerts if Mimir alertmanager is activated. #1870
* [BUGFIX] Fix `MimirRulerMissedEvaluations` to show % of missed alerts as a value between 0 and 100 instead of 0 and 1. #1895
* [BUGFIX] Fix `MimirCompactorHasNotUploadedBlocks` alert false positive when Mimir is deployed in monolithic mode. #1902
* [BUGFIX] Fix `MimirGossipMembersMismatch` to make it less sensitive during rollouts and fire one alert per installation, not per job. #1926
* [BUGFIX] Do not trigger `MimirAllocatingTooMuchMemory` alerts if no container limits are supplied. #1905
* [BUGFIX] Dashboards: Remove empty "Chunks per query" panel from `Mimir / Queries` dashboard. #1928
* [BUGFIX] Dashboards: Use Grafana's `$__rate_interval` for rate queries in dashboards to support scrape intervals of >15s. #2011
* [BUGFIX] Alerts: Make each version of `MimirCompactorHasNotUploadedBlocks` distinct to avoid rule evaluation failures due to duplicate series being generated. #2197
* [BUGFIX] Fix `MimirGossipMembersMismatch` alert when using remote ruler evaluation. #2159

### Jsonnet

* [CHANGE] Remove use of `-querier.query-store-after`, `-querier.shuffle-sharding-ingesters-lookback-period`, `-blocks-storage.bucket-store.ignore-blocks-within`, and `-blocks-storage.tsdb.close-idle-tsdb-timeout` CLI flags since the values now match defaults. #1915 #1921
* [CHANGE] Change default value for `-blocks-storage.bucket-store.chunks-cache.memcached.timeout` to `450ms` to increase use of cached data. #2035
* [CHANGE] The `memberlist_ring_enabled` configuration now applies to Alertmanager. #2102 #2103 #2107
* [CHANGE] Default value for `memberlist_ring_enabled` is now true. It means that all hash rings use Memberlist as default KV store instead of Consul (previous default). #2161
* [CHANGE] Configure `-ingester.max-global-metadata-per-user` to correspond to 20% of the configured max number of series per tenant. #2250
* [CHANGE] Configure `-ingester.max-global-metadata-per-metric` to be 10. #2250
* [CHANGE] Change `_config.multi_zone_ingester_max_unavailable` to 25. #2251
* [FEATURE] Added querier autoscaling support. It requires [KEDA](https://keda.sh) installed in the Kubernetes cluster and query-scheduler enabled in the Mimir cluster. Querier autoscaler can be enabled and configure through the following options in the jsonnet config: #2013 #2023
  * `autoscaling_querier_enabled`: `true` to enable autoscaling.
  * `autoscaling_querier_min_replicas`: minimum number of querier replicas.
  * `autoscaling_querier_max_replicas`: maximum number of querier replicas.
  * `autoscaling_prometheus_url`: Prometheus base URL from which to scrape Mimir metrics (e.g. `http://prometheus.default:9090/prometheus`).
* [FEATURE] Jsonnet: Add support for ruler remote evaluation mode (`ruler_remote_evaluation_enabled`), which deploys and uses a dedicated query path for rule evaluation. This enables the benefits of the query-frontend for rule evaluation, such as query sharding. #2073
* [ENHANCEMENT] Added `compactor` service, that can be used to route requests directly to compactor (e.g. admin UI). #2063
* [ENHANCEMENT] Added a `consul_enabled` configuration option to provide the ability to disable consul. It is automatically set to false when `memberlist_ring_enabled` is true and `multikv_migration_enabled` (used for migration from Consul to memberlist) is not set. #2093 #2152
* [BUGFIX] Querier: Fix disabling shuffle sharding on the read path whilst keeping it enabled on write path. #2164

### Mimirtool

* [CHANGE] mimirtool rules: `--use-legacy-routes` now toggles between using `/prometheus/config/v1/rules` (default) and `/api/v1/rules` (legacy) endpoints. #2182
* [FEATURE] Added bearer token support for when Mimir is behind a gateway authenticating by bearer token. #2146
* [BUGFIX] mimirtool analyze: Fix dashboard JSON unmarshalling errors (#1840). #1973
* [BUGFIX] Make mimirtool build for Windows work again. #2273

### Mimir Continuous Test

* [ENHANCEMENT] Added the `-tests.smoke-test` flag to run the `mimir-continuous-test` suite once and immediately exit. #2047 #2094

### Documentation

* [ENHANCEMENT] Published Grafana Mimir runbooks as part of documentation. #1970
* [ENHANCEMENT] Improved ruler's "remote operational mode" documentation. #1906
* [ENHANCEMENT] Recommend fast disks for ingesters and store-gateways in production tips. #1903
* [ENHANCEMENT] Explain the runtime override of active series matchers. #1868
* [ENHANCEMENT] Clarify "Set rule group" API specification. #1869
* [ENHANCEMENT] Published Mimir jsonnet documentation. #2024
* [ENHANCEMENT] Documented required scrape interval for using alerting and recording rules from Mimir jsonnet. #2147
* [ENHANCEMENT] Runbooks: Mention memberlist as possible source of problems for various alerts. #2158
* [ENHANCEMENT] Added step-by-step article about migrating from Consul to Memberlist KV store using jsonnet without downtime. #2166
* [ENHANCEMENT] Documented `/memberlist` admin page. #2166
* [ENHANCEMENT] Documented how to configure Grafana Mimir's ruler with Jsonnet. #2127
* [ENHANCEMENT] Documented how to configure queriers’ autoscaling with Jsonnet. #2128
* [ENHANCEMENT] Updated mixin building instructions in "Installing Grafana Mimir dashboards and alerts" article. #2015 #2163
* [ENHANCEMENT] Fix location of "Monitoring Grafana Mimir" article in the documentation hierarchy. #2130
* [ENHANCEMENT] Runbook for `MimirRequestLatency` was expanded with more practical advice. #1967
* [BUGFIX] Fixed ruler configuration used in the getting started guide. #2052
* [BUGFIX] Fixed Mimir Alertmanager datasource in Grafana used by "Play with Grafana Mimir" tutorial. #2115
* [BUGFIX] Fixed typos in "Scaling out Grafana Mimir" article. #2170
* [BUGFIX] Added missing ring endpoint exposed by Ingesters. #1918

## 2.1.0

### Grafana Mimir

* [CHANGE] Compactor: No longer upload debug meta files to object storage. #1257
* [CHANGE] Default values have changed for the following settings: #1547
    - `-alertmanager.alertmanager-client.grpc-max-recv-msg-size` now defaults to 100 MiB (previously was not configurable and set to 16 MiB)
    - `-alertmanager.alertmanager-client.grpc-max-send-msg-size` now defaults to 100 MiB (previously was not configurable and set to 4 MiB)
    - `-alertmanager.max-recv-msg-size` now defaults to 100 MiB (previously was 16 MiB)
* [CHANGE] Ingester: Add `user` label to metrics `cortex_ingester_ingested_samples_total` and `cortex_ingester_ingested_samples_failures_total`. #1533
* [CHANGE] Ingester: Changed `-blocks-storage.tsdb.isolation-enabled` default from `true` to `false`. The config option has also been deprecated and will be removed in 2 minor version. #1655
* [CHANGE] Query-frontend: results cache keys are now versioned, this will cause cache to be re-filled when rolling out this version. #1631
* [CHANGE] Store-gateway: enabled attributes in-memory cache by default. New default configuration is `-blocks-storage.bucket-store.chunks-cache.attributes-in-memory-max-items=50000`. #1727
* [CHANGE] Compactor: Removed the metric `cortex_compactor_garbage_collected_blocks_total` since it duplicates `cortex_compactor_blocks_marked_for_deletion_total`. #1728
* [CHANGE] All: Logs that used the`org_id` label now use `user` label. #1634 #1758
* [CHANGE] Alertmanager: the following metrics are not exported for a given `user` and `integration` when the metric value is zero: #1783
  * `cortex_alertmanager_notifications_total`
  * `cortex_alertmanager_notifications_failed_total`
  * `cortex_alertmanager_notification_requests_total`
  * `cortex_alertmanager_notification_requests_failed_total`
  * `cortex_alertmanager_notification_rate_limited_total`
* [CHANGE] Removed the following metrics exposed by the Mimir hash rings: #1791
  * `cortex_member_ring_tokens_owned`
  * `cortex_member_ring_tokens_to_own`
  * `cortex_ring_tokens_owned`
  * `cortex_ring_member_ownership_percent`
* [CHANGE] Querier / Ruler: removed the following metrics tracking number of query requests send to each ingester. You can use `cortex_request_duration_seconds_count{route=~"/cortex.Ingester/(QueryStream|QueryExemplars)"}` instead. #1797
  * `cortex_distributor_ingester_queries_total`
  * `cortex_distributor_ingester_query_failures_total`
* [CHANGE] Distributor: removed the following metrics tracking the number of requests from a distributor to ingesters: #1799
  * `cortex_distributor_ingester_appends_total`
  * `cortex_distributor_ingester_append_failures_total`
* [CHANGE] Distributor / Ruler: deprecated `-distributor.extend-writes`. Now Mimir always behaves as if this setting was set to `false`, which we expect to be safe for every Mimir cluster setup. #1856
* [FEATURE] Querier: Added support for [streaming remote read](https://prometheus.io/blog/2019/10/10/remote-read-meets-streaming/). Should be noted that benefits of chunking the response are partial here, since in a typical `query-frontend` setup responses will be buffered until they've been completed. #1735
* [FEATURE] Ruler: Allow setting `evaluation_delay` for each rule group via rules group configuration file. #1474
* [FEATURE] Ruler: Added support for expression remote evaluation. #1536 #1818
  * The following CLI flags (and their respective YAML config options) have been added:
    * `-ruler.query-frontend.address`
    * `-ruler.query-frontend.grpc-client-config.grpc-max-recv-msg-size`
    * `-ruler.query-frontend.grpc-client-config.grpc-max-send-msg-size`
    * `-ruler.query-frontend.grpc-client-config.grpc-compression`
    * `-ruler.query-frontend.grpc-client-config.grpc-client-rate-limit`
    * `-ruler.query-frontend.grpc-client-config.grpc-client-rate-limit-burst`
    * `-ruler.query-frontend.grpc-client-config.backoff-on-ratelimits`
    * `-ruler.query-frontend.grpc-client-config.backoff-min-period`
    * `-ruler.query-frontend.grpc-client-config.backoff-max-period`
    * `-ruler.query-frontend.grpc-client-config.backoff-retries`
    * `-ruler.query-frontend.grpc-client-config.tls-enabled`
    * `-ruler.query-frontend.grpc-client-config.tls-ca-path`
    * `-ruler.query-frontend.grpc-client-config.tls-cert-path`
    * `-ruler.query-frontend.grpc-client-config.tls-key-path`
    * `-ruler.query-frontend.grpc-client-config.tls-server-name`
    * `-ruler.query-frontend.grpc-client-config.tls-insecure-skip-verify`
* [FEATURE] Distributor: Added the ability to forward specifics metrics to alternative remote_write API endpoints. #1052
* [FEATURE] Ingester: Active series custom trackers now supports runtime tenant-specific overrides. The configuration has been moved to limit config, the ingester config has been deprecated.  #1188
* [ENHANCEMENT] Alertmanager API: Concurrency limit for GET requests is now configurable using `-alertmanager.max-concurrent-get-requests-per-tenant`. #1547
* [ENHANCEMENT] Alertmanager: Added the ability to configure additional gRPC client settings for the Alertmanager distributor #1547
  - `-alertmanager.alertmanager-client.backoff-max-period`
  - `-alertmanager.alertmanager-client.backoff-min-period`
  - `-alertmanager.alertmanager-client.backoff-on-ratelimits`
  - `-alertmanager.alertmanager-client.backoff-retries`
  - `-alertmanager.alertmanager-client.grpc-client-rate-limit`
  - `-alertmanager.alertmanager-client.grpc-client-rate-limit-burst`
  - `-alertmanager.alertmanager-client.grpc-compression`
  - `-alertmanager.alertmanager-client.grpc-max-recv-msg-size`
  - `-alertmanager.alertmanager-client.grpc-max-send-msg-size`
* [ENHANCEMENT] Ruler: Add more detailed query information to ruler query stats logging. #1411
* [ENHANCEMENT] Admin: Admin API now has some styling. #1482 #1549 #1821 #1824
* [ENHANCEMENT] Alertmanager: added `insight=true` field to alertmanager dispatch logs. #1379
* [ENHANCEMENT] Store-gateway: Add the experimental ability to run index header operations in a dedicated thread pool. This feature can be configured using `-blocks-storage.bucket-store.index-header-thread-pool-size` and is disabled by default. #1660
* [ENHANCEMENT] Store-gateway: don't drop all blocks if instance finds itself as unhealthy or missing in the ring. #1806 #1823
* [ENHANCEMENT] Querier: wait until inflight queries are completed when shutting down queriers. #1756 #1767
* [BUGFIX] Query-frontend: do not shard queries with a subquery unless the subquery is inside a shardable aggregation function call. #1542
* [BUGFIX] Query-frontend: added `component=query-frontend` label to results cache memcached metrics to fix a panic when Mimir is running in single binary mode and results cache is enabled. #1704
* [BUGFIX] Mimir: services' status content-type is now correctly set to `text/html`. #1575
* [BUGFIX] Multikv: Fix panic when using using runtime config to set primary KV store used by `multi` KV. #1587
* [BUGFIX] Multikv: Fix watching for runtime config changes in `multi` KV store in ruler and querier. #1665
* [BUGFIX] Memcached: allow to use CNAME DNS records for the memcached backend addresses. #1654
* [BUGFIX] Querier: fixed temporary partial query results when shuffle sharding is enabled and hash ring backend storage is flushed / reset. #1829
* [BUGFIX] Alertmanager: prevent more file traversal cases related to template names. #1833
* [BUGFUX] Alertmanager: Allow usage with `-alertmanager-storage.backend=local`. Note that when using this storage type, the Alertmanager is not able persist state remotely, so it not recommended for production use. #1836
* [BUGFIX] Alertmanager: Do not validate alertmanager configuration if it's not running. #1835

### Mixin

* [CHANGE] Dashboards: Remove per-user series legends from Tenants dashboard. #1605
* [CHANGE] Dashboards: Show in-memory series and the per-user series limit on Tenants dashboard. #1613
* [CHANGE] Dashboards: Slow-queries dashboard now uses `user` label from logs instead of `org_id`. #1634
* [CHANGE] Dashboards: changed all Grafana dashboards UIDs to not conflict with Cortex ones, to let people install both while migrating from Cortex to Mimir: #1801 #1808
  * Alertmanager from `a76bee5913c97c918d9e56a3cc88cc28` to `b0d38d318bbddd80476246d4930f9e55`
  * Alertmanager Resources from `68b66aed90ccab448009089544a8d6c6` to `a6883fb22799ac74479c7db872451092`
  * Compactor from `9c408e1d55681ecb8a22c9fab46875cc` to `1b3443aea86db629e6efdb7d05c53823`
  * Compactor Resources from `df9added6f1f4332f95848cca48ebd99` to `09a5c49e9cdb2f2b24c6d184574a07fd`
  * Config from `61bb048ced9817b2d3e07677fb1c6290` to `5d9d0b4724c0f80d68467088ec61e003`
  * Object Store from `d5a3a4489d57c733b5677fb55370a723` to `e1324ee2a434f4158c00a9ee279d3292`
  * Overrides from `b5c95fee2e5e7c4b5930826ff6e89a12` to `1e2c358600ac53f09faea133f811b5bb`
  * Queries from `d9931b1054053c8b972d320774bb8f1d` to `b3abe8d5c040395cc36615cb4334c92d`
  * Reads from `8d6ba60eccc4b6eedfa329b24b1bd339` to `e327503188913dc38ad571c647eef643`
  * Reads Networking from `c0464f0d8bd026f776c9006b05910000` to `54b2a0a4748b3bd1aefa92ce5559a1c2`
  * Reads Resources from `2fd2cda9eea8d8af9fbc0a5960425120` to `cc86fd5aa9301c6528986572ad974db9`
  * Rollout Progress from `7544a3a62b1be6ffd919fc990ab8ba8f` to `7f0b5567d543a1698e695b530eb7f5de`
  * Ruler from `44d12bcb1f95661c6ab6bc946dfc3473` to `631e15d5d85afb2ca8e35d62984eeaa0`
  * Scaling from `88c041017b96856c9176e07cf557bdcf` to `64bbad83507b7289b514725658e10352`
  * Slow queries from `e6f3091e29d2636e3b8393447e925668` to `6089e1ce1e678788f46312a0a1e647e6`
  * Tenants from `35fa247ce651ba189debf33d7ae41611` to `35fa247ce651ba189debf33d7ae41611`
  * Top Tenants from `bc6e12d4fe540e4a1785b9d3ca0ffdd9` to `bc6e12d4fe540e4a1785b9d3ca0ffdd9`
  * Writes from `0156f6d15aa234d452a33a4f13c838e3` to `8280707b8f16e7b87b840fc1cc92d4c5`
  * Writes Networking from `681cd62b680b7154811fe73af55dcfd4` to `978c1cb452585c96697a238eaac7fe2d`
  * Writes Resources from `c0464f0d8bd026f776c9006b0591bb0b` to `bc9160e50b52e89e0e49c840fea3d379`
* [FEATURE] Alerts: added the following alerts on `mimir-continuous-test` tool: #1676
  - `MimirContinuousTestNotRunningOnWrites`
  - `MimirContinuousTestNotRunningOnReads`
  - `MimirContinuousTestFailed`
* [ENHANCEMENT] Added `per_cluster_label` support to allow to change the label name used to differentiate between Kubernetes clusters. #1651
* [ENHANCEMENT] Dashboards: Show QPS and latency of the Alertmanager Distributor. #1696
* [ENHANCEMENT] Playbooks: Add Alertmanager suggestions for `MimirRequestErrors` and `MimirRequestLatency` #1702
* [ENHANCEMENT] Dashboards: Allow custom datasources. #1749
* [ENHANCEMENT] Dashboards: Add config option `gateway_enabled` (defaults to `true`) to disable gateway panels from dashboards. #1761
* [ENHANCEMENT] Dashboards: Extend Top tenants dashboard with queries for tenants with highest sample rate, discard rate, and discard rate growth. #1842
* [ENHANCEMENT] Dashboards: Show ingestion rate limit and rule group limit on Tenants dashboard. #1845
* [ENHANCEMENT] Dashboards: Add "last successful run" panel to compactor dashboard. #1628
* [BUGFIX] Dashboards: Fix "Failed evaluation rate" panel on Tenants dashboard. #1629
* [BUGFIX] Honor the configured `per_instance_label` in all dashboards and alerts. #1697

### Jsonnet

* [FEATURE] Added support for `mimir-continuous-test`. To deploy `mimir-continuous-test` you can use the following configuration: #1675 #1850
  ```jsonnet
  _config+: {
    continuous_test_enabled: true,
    continuous_test_tenant_id: 'type-tenant-id',
    continuous_test_write_endpoint: 'http://type-write-path-hostname',
    continuous_test_read_endpoint: 'http://type-read-path-hostname/prometheus',
  },
  ```
* [ENHANCEMENT] Ingester anti-affinity can now be disabled by using `ingester_allow_multiple_replicas_on_same_node` configuration key. #1581
* [ENHANCEMENT] Added `node_selector` configuration option to select Kubernetes nodes where Mimir should run. #1596
* [ENHANCEMENT] Alertmanager: Added a `PodDisruptionBudget` of `withMaxUnavailable = 1`, to ensure we maintain quorum during rollouts. #1683
* [ENHANCEMENT] Store-gateway anti-affinity can now be enabled/disabled using `store_gateway_allow_multiple_replicas_on_same_node` configuration key. #1730
* [ENHANCEMENT] Added `store_gateway_zone_a_args`, `store_gateway_zone_b_args` and `store_gateway_zone_c_args` configuration options. #1807
* [BUGFIX] Pass primary and secondary multikv stores via CLI flags. Introduced new `multikv_switch_primary_secondary` config option to flip primary and secondary in runtime config.

### Mimirtool

* [BUGFIX] `config convert`: Retain Cortex defaults for `blocks_storage.backend`, `ruler_storage.backend`, `alertmanager_storage.backend`, `auth.type`, `activity_tracker.filepath`, `alertmanager.data_dir`, `blocks_storage.filesystem.dir`, `compactor.data_dir`, `ruler.rule_path`, `ruler_storage.filesystem.dir`, and `graphite.querier.schemas.backend`. #1626 #1762

### Tools

* [FEATURE] Added a `markblocks` tool that creates `no-compact` and `delete` marks for the blocks. #1551
* [FEATURE] Added `mimir-continuous-test` tool to continuously run smoke tests on live Mimir clusters. #1535 #1540 #1653 #1603 #1630 #1691 #1675 #1676 #1692 #1706 #1709 #1775 #1777 #1778 #1795
* [FEATURE] Added `mimir-rules-action` GitHub action, located at `operations/mimir-rules-action/`, used to lint, prepare, verify, diff, and sync rules to a Mimir cluster. #1723

## 2.0.0

### Grafana Mimir

_Changes since Cortex 1.10.0._

* [CHANGE] Remove chunks storage engine. #86 #119 #510 #545 #743 #744 #748 #753 #755 #757 #758 #759 #760 #762 #764 #789 #812 #813
  * The following CLI flags (and their respective YAML config options) have been removed:
    * `-store.engine`
    * `-schema-config-file`
    * `-ingester.checkpoint-duration`
    * `-ingester.checkpoint-enabled`
    * `-ingester.chunk-encoding`
    * `-ingester.chunk-age-jitter`
    * `-ingester.concurrent-flushes`
    * `-ingester.flush-on-shutdown-with-wal-enabled`
    * `-ingester.flush-op-timeout`
    * `-ingester.flush-period`
    * `-ingester.max-chunk-age`
    * `-ingester.max-chunk-idle`
    * `-ingester.max-series-per-query` (and `max_series_per_query` from runtime config)
    * `-ingester.max-stale-chunk-idle`
    * `-ingester.max-transfer-retries`
    * `-ingester.min-chunk-length`
    * `-ingester.recover-from-wal`
    * `-ingester.retain-period`
    * `-ingester.spread-flushes`
    * `-ingester.wal-dir`
    * `-ingester.wal-enabled`
    * `-querier.query-parallelism`
    * `-querier.second-store-engine`
    * `-querier.use-second-store-before-time`
    * `-flusher.wal-dir`
    * `-flusher.concurrent-flushes`
    * `-flusher.flush-op-timeout`
    * All `-table-manager.*` flags
    * All `-deletes.*` flags
    * All `-purger.*` flags
    * All `-metrics.*` flags
    * All `-dynamodb.*` flags
    * All `-s3.*` flags
    * All `-azure.*` flags
    * All `-bigtable.*` flags
    * All `-gcs.*` flags
    * All `-cassandra.*` flags
    * All `-boltdb.*` flags
    * All `-local.*` flags
    * All `-swift.*` flags
    * All `-store.*` flags except `-store.engine`, `-store.max-query-length`, `-store.max-labels-query-length`
    * All `-grpc-store.*` flags
  * The following API endpoints have been removed:
    * `/api/v1/chunks` and `/chunks`
  * The following metrics have been removed:
    * `cortex_ingester_flush_queue_length`
    * `cortex_ingester_queried_chunks`
    * `cortex_ingester_chunks_created_total`
    * `cortex_ingester_wal_replay_duration_seconds`
    * `cortex_ingester_wal_corruptions_total`
    * `cortex_ingester_sent_chunks`
    * `cortex_ingester_received_chunks`
    * `cortex_ingester_flush_series_in_progress`
    * `cortex_ingester_chunk_utilization`
    * `cortex_ingester_chunk_length`
    * `cortex_ingester_chunk_size_bytes`
    * `cortex_ingester_chunk_age_seconds`
    * `cortex_ingester_memory_chunks`
    * `cortex_ingester_flushing_enqueued_series_total`
    * `cortex_ingester_flushing_dequeued_series_total`
    * `cortex_ingester_dropped_chunks_total`
    * `cortex_oldest_unflushed_chunk_timestamp_seconds`
    * `prometheus_local_storage_chunk_ops_total`
    * `prometheus_local_storage_chunkdesc_ops_total`
    * `prometheus_local_storage_memory_chunkdescs`
* [CHANGE] Changed default storage backends from `s3` to `filesystem` #833
  This effects the following flags:
  * `-blocks-storage.backend` now defaults to `filesystem`
  * `-blocks-storage.filesystem.dir` now defaults to `blocks`
  * `-alertmanager-storage.backend` now defaults to `filesystem`
  * `-alertmanager-storage.filesystem.dir` now defaults to `alertmanager`
  * `-ruler-storage.backend` now defaults to `filesystem`
  * `-ruler-storage.filesystem.dir` now defaults to `ruler`
* [CHANGE] Renamed metric `cortex_experimental_features_in_use_total` as `cortex_experimental_features_used_total` and added `feature` label. #32 #658
* [CHANGE] Removed `log_messages_total` metric. #32
* [CHANGE] Some files and directories created by Mimir components on local disk now have stricter permissions, and are only readable by owner, but not group or others. #58
* [CHANGE] Memcached client DNS resolution switched from golang built-in to [`miekg/dns`](https://github.com/miekg/dns). #142
* [CHANGE] The metric `cortex_deprecated_flags_inuse_total` has been renamed to `deprecated_flags_inuse_total` as part of using grafana/dskit functionality. #185
* [CHANGE] API: The `-api.response-compression-enabled` flag has been removed, and GZIP response compression is always enabled except on `/api/v1/push` and `/push` endpoints. #880
* [CHANGE] Update Go version to 1.17.3. #480
* [CHANGE] The `status_code` label on gRPC client metrics has changed from '200' and '500' to '2xx', '5xx', '4xx', 'cancel' or 'error'. #537
* [CHANGE] Removed the deprecated `-<prefix>.fifocache.size` flag. #618
* [CHANGE] Enable index header lazy loading by default. #693
  * `-blocks-storage.bucket-store.index-header-lazy-loading-enabled` default from `false` to `true`
  * `-blocks-storage.bucket-store.index-header-lazy-loading-idle-timeout` default from `20m` to `1h`
* [CHANGE] Shuffle-sharding:
  * `-distributor.sharding-strategy` option has been removed, and shuffle sharding is enabled by default. Default shard size is set to 0, which disables shuffle sharding for the tenant (all ingesters will receive tenants's samples). #888
  * `-ruler.sharding-strategy` option has been removed from ruler. Ruler now uses shuffle-sharding by default, but respects `ruler_tenant_shard_size`, which defaults to 0 (ie. use all rulers for tenant). #889
  * `-store-gateway.sharding-strategy` option has been removed store-gateways. Store-gateway now uses shuffle-sharding by default, but respects `store_gateway_tenant_shard_size` for tenant, and this value defaults to 0. #891
* [CHANGE] Server: `-server.http-listen-port` (yaml: `server.http_listen_port`) now defaults to `8080` (previously `80`). #871
* [CHANGE] Changed the default value of `-blocks-storage.bucket-store.ignore-deletion-marks-delay` from 6h to 1h. #892
* [CHANGE] Changed default settings for memcached clients: #959 #1000
  * The default value for the following config options has changed from `10000` to `25000`:
    * `-blocks-storage.bucket-store.chunks-cache.memcached.max-async-buffer-size`
    * `-blocks-storage.bucket-store.index-cache.memcached.max-async-buffer-size`
    * `-blocks-storage.bucket-store.metadata-cache.memcached.max-async-buffer-size`
    * `-query-frontend.results-cache.memcached.max-async-buffer-size`
  * The default value for the following config options has changed from `0` (unlimited) to `100`:
    * `-blocks-storage.bucket-store.chunks-cache.memcached.max-get-multi-batch-size`
    * `-blocks-storage.bucket-store.index-cache.memcached.max-get-multi-batch-size`
    * `-blocks-storage.bucket-store.metadata-cache.memcached.max-get-multi-batch-size`
    * `-query-frontend.results-cache.memcached.max-get-multi-batch-size`
  * The default value for the following config options has changed from `16` to `100`:
    * `-blocks-storage.bucket-store.chunks-cache.memcached.max-idle-connections`
    * `-blocks-storage.bucket-store.index-cache.memcached.max-idle-connections`
    * `-blocks-storage.bucket-store.metadata-cache.memcached.max-idle-connections`
    * `-query-frontend.results-cache.memcached.max-idle-connections`
  * The default value for the following config options has changed from `100ms` to `200ms`:
    * `-blocks-storage.bucket-store.metadata-cache.memcached.timeout`
    * `-blocks-storage.bucket-store.index-cache.memcached.timeout`
    * `-blocks-storage.bucket-store.chunks-cache.memcached.timeout`
    * `-query-frontend.results-cache.memcached.timeout`
* [CHANGE] Changed the default value of `-blocks-storage.bucket-store.bucket-index.enabled` to `true`. The default configuration must now run the compactor in order to write the bucket index or else queries to long term storage will fail. #924
* [CHANGE] Option `-auth.enabled` has been renamed to `-auth.multitenancy-enabled`. #1130
* [CHANGE] Default tenant ID used with disabled auth (`-auth.multitenancy-enabled=false`) has changed from `fake` to `anonymous`. This tenant ID can now be changed with `-auth.no-auth-tenant` option. #1063
* [CHANGE] The default values for the following local directories have changed: #1072
  * `-alertmanager.storage.path` default value changed to `./data-alertmanager/`
  * `-compactor.data-dir` default value changed to `./data-compactor/`
  * `-ruler.rule-path` default value changed to `./data-ruler/`
* [CHANGE] The default value for gRPC max send message size has been changed from 16MB to 100MB. This affects the following parameters: #1152
  * `-query-frontend.grpc-client-config.grpc-max-send-msg-size`
  * `-ingester.client.grpc-max-send-msg-size`
  * `-querier.frontend-client.grpc-max-send-msg-size`
  * `-query-scheduler.grpc-client-config.grpc-max-send-msg-size`
  * `-ruler.client.grpc-max-send-msg-size`
* [CHANGE] Remove `-http.prefix` flag (and `http_prefix` config file option). #763
* [CHANGE] Remove legacy endpoints. Please use their alternatives listed below. As part of the removal process we are
  introducing two new sets of endpoints for the ruler configuration API: `<prometheus-http-prefix>/rules` and
  `<prometheus-http-prefix>/config/v1/rules/**`. We are also deprecating `<prometheus-http-prefix>/rules` and `/api/v1/rules`;
  and will remove them in Mimir 2.2.0. #763 #1222
  * Query endpoints

    | Legacy                                                  | Alternative                                                |
    | ------------------------------------------------------- | ---------------------------------------------------------- |
    | `/<legacy-http-prefix>/api/v1/query`                    | `<prometheus-http-prefix>/api/v1/query`                    |
    | `/<legacy-http-prefix>/api/v1/query_range`              | `<prometheus-http-prefix>/api/v1/query_range`              |
    | `/<legacy-http-prefix>/api/v1/query_exemplars`          | `<prometheus-http-prefix>/api/v1/query_exemplars`          |
    | `/<legacy-http-prefix>/api/v1/series`                   | `<prometheus-http-prefix>/api/v1/series`                   |
    | `/<legacy-http-prefix>/api/v1/labels`                   | `<prometheus-http-prefix>/api/v1/labels`                   |
    | `/<legacy-http-prefix>/api/v1/label/{name}/values`      | `<prometheus-http-prefix>/api/v1/label/{name}/values`      |
    | `/<legacy-http-prefix>/api/v1/metadata`                 | `<prometheus-http-prefix>/api/v1/metadata`                 |
    | `/<legacy-http-prefix>/api/v1/read`                     | `<prometheus-http-prefix>/api/v1/read`                     |
    | `/<legacy-http-prefix>/api/v1/cardinality/label_names`  | `<prometheus-http-prefix>/api/v1/cardinality/label_names`  |
    | `/<legacy-http-prefix>/api/v1/cardinality/label_values` | `<prometheus-http-prefix>/api/v1/cardinality/label_values` |
    | `/api/prom/user_stats`                                  | `/api/v1/user_stats`                                       |

  * Distributor endpoints

    | Legacy endpoint               | Alternative                   |
    | ----------------------------- | ----------------------------- |
    | `/<legacy-http-prefix>/push`  | `/api/v1/push`                |
    | `/all_user_stats`             | `/distributor/all_user_stats` |
    | `/ha-tracker`                 | `/distributor/ha_tracker`     |

  * Ingester endpoints

    | Legacy          | Alternative           |
    | --------------- | --------------------- |
    | `/ring`         | `/ingester/ring`      |
    | `/shutdown`     | `/ingester/shutdown`  |
    | `/flush`        | `/ingester/flush`     |
    | `/push`         | `/ingester/push`      |

  * Ruler endpoints

    | Legacy                                                | Alternative                                         | Alternative #2 (not available before Mimir 2.0.0)                    |
    | ----------------------------------------------------- | --------------------------------------------------- | ------------------------------------------------------------------- |
    | `/<legacy-http-prefix>/api/v1/rules`                  | `<prometheus-http-prefix>/api/v1/rules`             |                                                                     |
    | `/<legacy-http-prefix>/api/v1/alerts`                 | `<prometheus-http-prefix>/api/v1/alerts`            |                                                                     |
    | `/<legacy-http-prefix>/rules`                         | `/api/v1/rules` (see below)                         |  `<prometheus-http-prefix>/config/v1/rules`                         |
    | `/<legacy-http-prefix>/rules/{namespace}`             | `/api/v1/rules/{namespace}` (see below)             |  `<prometheus-http-prefix>/config/v1/rules/{namespace}`             |
    | `/<legacy-http-prefix>/rules/{namespace}/{groupName}` | `/api/v1/rules/{namespace}/{groupName}` (see below) |  `<prometheus-http-prefix>/config/v1/rules/{namespace}/{groupName}` |
    | `/<legacy-http-prefix>/rules/{namespace}`             | `/api/v1/rules/{namespace}` (see below)             |  `<prometheus-http-prefix>/config/v1/rules/{namespace}`             |
    | `/<legacy-http-prefix>/rules/{namespace}/{groupName}` | `/api/v1/rules/{namespace}/{groupName}` (see below) |  `<prometheus-http-prefix>/config/v1/rules/{namespace}/{groupName}` |
    | `/<legacy-http-prefix>/rules/{namespace}`             | `/api/v1/rules/{namespace}` (see below)             |  `<prometheus-http-prefix>/config/v1/rules/{namespace}`             |
    | `/ruler_ring`                                         | `/ruler/ring`                                       |                                                                     |

    > __Note:__ The `/api/v1/rules/**` endpoints are considered deprecated with Mimir 2.0.0 and will be removed
    in Mimir 2.2.0. After upgrading to 2.0.0 we recommend switching uses to the equivalent
    `/<prometheus-http-prefix>/config/v1/**` endpoints that Mimir 2.0.0 introduces.

  * Alertmanager endpoints

    | Legacy                      | Alternative                        |
    | --------------------------- | ---------------------------------- |
    | `/<legacy-http-prefix>`     | `/alertmanager`                    |
    | `/status`                   | `/multitenant_alertmanager/status` |

* [CHANGE] Ingester: changed `-ingester.stream-chunks-when-using-blocks` default value from `false` to `true`. #717
* [CHANGE] Ingester: default `-ingester.ring.min-ready-duration` reduced from 1m to 15s. #126
* [CHANGE] Ingester: `-ingester.ring.min-ready-duration` now start counting the delay after the ring's health checks have passed instead of when the ring client was started. #126
* [CHANGE] Ingester: allow experimental ingester max-exemplars setting to be changed dynamically #144
  * CLI flag `-blocks-storage.tsdb.max-exemplars` is renamed to `-ingester.max-global-exemplars-per-user`.
  * YAML `max_exemplars` is moved from `tsdb` to `overrides` and renamed to `max_global_exemplars_per_user`.
* [CHANGE] Ingester: active series metrics `cortex_ingester_active_series` and `cortex_ingester_active_series_custom_tracker` are now removed when their value is zero. #672 #690
* [CHANGE] Ingester: changed default value of `-blocks-storage.tsdb.retention-period` from `6h` to `24h`. #966
* [CHANGE] Ingester: changed default value of `-blocks-storage.tsdb.close-idle-tsdb-timeout` from `0` to `13h`. #967
* [CHANGE] Ingester: changed default value of `-ingester.ring.final-sleep` from `30s` to `0s`. #981
* [CHANGE] Ingester: the following low level settings have been removed: #1153
  * `-ingester-client.expected-labels`
  * `-ingester-client.expected-samples-per-series`
  * `-ingester-client.expected-timeseries`
* [CHANGE] Ingester: following command line options related to ingester ring were renamed: #1155
  * `-consul.*` changed to `-ingester.ring.consul.*`
  * `-etcd.*` changed to `-ingester.ring.etcd.*`
  * `-multi.*` changed to `-ingester.ring.multi.*`
  * `-distributor.excluded-zones` changed to `-ingester.ring.excluded-zones`
  * `-distributor.replication-factor` changed to `-ingester.ring.replication-factor`
  * `-distributor.zone-awareness-enabled` changed to `-ingester.ring.zone-awareness-enabled`
  * `-ingester.availability-zone` changed to `-ingester.ring.instance-availability-zone`
  * `-ingester.final-sleep` changed to `-ingester.ring.final-sleep`
  * `-ingester.heartbeat-period` changed to `-ingester.ring.heartbeat-period`
  * `-ingester.join-after` changed to `-ingester.ring.join-after`
  * `-ingester.lifecycler.ID` changed to `-ingester.ring.instance-id`
  * `-ingester.lifecycler.addr` changed to `-ingester.ring.instance-addr`
  * `-ingester.lifecycler.interface` changed to `-ingester.ring.instance-interface-names`
  * `-ingester.lifecycler.port` changed to `-ingester.ring.instance-port`
  * `-ingester.min-ready-duration` changed to `-ingester.ring.min-ready-duration`
  * `-ingester.num-tokens` changed to `-ingester.ring.num-tokens`
  * `-ingester.observe-period` changed to `-ingester.ring.observe-period`
  * `-ingester.readiness-check-ring-health` changed to `-ingester.ring.readiness-check-ring-health`
  * `-ingester.tokens-file-path` changed to `-ingester.ring.tokens-file-path`
  * `-ingester.unregister-on-shutdown` changed to `-ingester.ring.unregister-on-shutdown`
  * `-ring.heartbeat-timeout` changed to `-ingester.ring.heartbeat-timeout`
  * `-ring.prefix` changed to `-ingester.ring.prefix`
  * `-ring.store` changed to `-ingester.ring.store`
* [CHANGE] Ingester: fields in YAML configuration for ingester ring have been changed: #1155
  * `ingester.lifecycler` changed to `ingester.ring`
  * Fields from `ingester.lifecycler.ring` moved to `ingester.ring`
  * `ingester.lifecycler.address` changed to `ingester.ring.instance_addr`
  * `ingester.lifecycler.id` changed to `ingester.ring.instance_id`
  * `ingester.lifecycler.port` changed to `ingester.ring.instance_port`
  * `ingester.lifecycler.availability_zone` changed to `ingester.ring.instance_availability_zone`
  * `ingester.lifecycler.interface_names` changed to `ingester.ring.instance_interface_names`
* [CHANGE] Distributor: removed the `-distributor.shard-by-all-labels` configuration option. It is now assumed to be true. #698
* [CHANGE] Distributor: change default value of `-distributor.instance-limits.max-inflight-push-requests` to `2000`. #964
* [CHANGE] Distributor: change default value of `-distributor.remote-timeout` from `2s` to `20s`. #970
* [CHANGE] Distributor: removed the `-distributor.extra-query-delay` flag (and its respective YAML config option). #1048
* [CHANGE] Query-frontend: Enable query stats by default, they can still be disabled with `-query-frontend.query-stats-enabled=false`. #83
* [CHANGE] Query-frontend: the `cortex_frontend_mapped_asts_total` metric has been renamed to `cortex_frontend_query_sharding_rewrites_attempted_total`. #150
* [CHANGE] Query-frontend: added `sharded` label to `cortex_query_seconds_total` metric. #235
* [CHANGE] Query-frontend: changed the flag name for controlling query sharding total shards from `-querier.total-shards` to `-query-frontend.query-sharding-total-shards`. #230
* [CHANGE] Query-frontend: flag `-querier.parallelise-shardable-queries` has been renamed to `-query-frontend.parallelize-shardable-queries` #284
* [CHANGE] Query-frontend: removed the deprecated (and unused) `-frontend.cache-split-interval`. Use `-query-frontend.split-queries-by-interval` instead. #587
* [CHANGE] Query-frontend: range query response now omits the `data` field when it's empty (error case) like Prometheus does, previously it was `"data":{"resultType":"","result":null}`. #629
* [CHANGE] Query-frontend: instant queries now honor the `-query-frontend.max-retries-per-request` flag. #630
* [CHANGE] Query-frontend: removed in-memory and Redis cache support. Reason is that these caching backends were just supported by query-frontend, while all other Mimir services only support memcached. #796
  * The following CLI flags (and their respective YAML config options) have been removed:
    * `-frontend.cache.enable-fifocache`
    * `-frontend.redis.*`
    * `-frontend.fifocache.*`
  * The following metrics have been removed:
    * `querier_cache_added_total`
    * `querier_cache_added_new_total`
    * `querier_cache_evicted_total`
    * `querier_cache_entries`
    * `querier_cache_gets_total`
    * `querier_cache_misses_total`
    * `querier_cache_stale_gets_total`
    * `querier_cache_memory_bytes`
    * `cortex_rediscache_request_duration_seconds`
* [CHANGE] Query-frontend: migrated memcached backend client to the same one used in other components (memcached config and metrics are now consistent across all Mimir services). #821
  * The following CLI flags (and their respective YAML config options) have been added:
    * `-query-frontend.results-cache.backend` (set it to `memcached` if `-query-frontend.cache-results=true`)
  * The following CLI flags (and their respective YAML config options) have been changed:
    * `-frontend.memcached.hostname` and `-frontend.memcached.service` have been removed: use `-query-frontend.results-cache.memcached.addresses` instead
  * The following CLI flags (and their respective YAML config options) have been renamed:
    * `-frontend.background.write-back-concurrency` renamed to `-query-frontend.results-cache.memcached.max-async-concurrency`
    * `-frontend.background.write-back-buffer` renamed to `-query-frontend.results-cache.memcached.max-async-buffer-size`
    * `-frontend.memcached.batchsize` renamed to `-query-frontend.results-cache.memcached.max-get-multi-batch-size`
    * `-frontend.memcached.parallelism` renamed to `-query-frontend.results-cache.memcached.max-get-multi-concurrency`
    * `-frontend.memcached.timeout` renamed to `-query-frontend.results-cache.memcached.timeout`
    * `-frontend.memcached.max-item-size` renamed to `-query-frontend.results-cache.memcached.max-item-size`
    * `-frontend.memcached.max-idle-conns` renamed to `-query-frontend.results-cache.memcached.max-idle-connections`
    * `-frontend.compression` renamed to `-query-frontend.results-cache.compression`
  * The following CLI flags (and their respective YAML config options) have been removed:
    * `-frontend.memcached.circuit-breaker-consecutive-failures`: feature removed
    * `-frontend.memcached.circuit-breaker-timeout`: feature removed
    * `-frontend.memcached.circuit-breaker-interval`: feature removed
    * `-frontend.memcached.update-interval`: new setting is hardcoded to 30s
    * `-frontend.memcached.consistent-hash`: new setting is always enabled
    * `-frontend.default-validity` and `-frontend.memcached.expiration`: new setting is hardcoded to 7 days
  * The following metrics have been changed:
    * `cortex_cache_dropped_background_writes_total{name}` changed to `thanos_memcached_operation_skipped_total{name, operation, reason}`
    * `cortex_cache_value_size_bytes{name, method}` changed to `thanos_memcached_operation_data_size_bytes{name}`
    * `cortex_cache_request_duration_seconds{name, method, status_code}` changed to `thanos_memcached_operation_duration_seconds{name, operation}`
    * `cortex_cache_fetched_keys{name}` changed to `thanos_cache_memcached_requests_total{name}`
    * `cortex_cache_hits{name}` changed to `thanos_cache_memcached_hits_total{name}`
    * `cortex_memcache_request_duration_seconds{name, method, status_code}` changed to `thanos_memcached_operation_duration_seconds{name, operation}`
    * `cortex_memcache_client_servers{name}` changed to `thanos_memcached_dns_provider_results{name, addr}`
    * `cortex_memcache_client_set_skip_total{name}` changed to `thanos_memcached_operation_skipped_total{name, operation, reason}`
    * `cortex_dns_lookups_total` changed to `thanos_memcached_dns_lookups_total`
    * For all metrics the value of the "name" label has changed from `frontend.memcached` to `frontend-cache`
  * The following metrics have been removed:
    * `cortex_cache_background_queue_length{name}`
* [CHANGE] Query-frontend: merged `query_range` into `frontend` in the YAML config (keeping the same keys) and renamed flags: #825
  * `-querier.max-retries-per-request` renamed to `-query-frontend.max-retries-per-request`
  * `-querier.split-queries-by-interval` renamed to `-query-frontend.split-queries-by-interval`
  * `-querier.align-querier-with-step` renamed to `-query-frontend.align-querier-with-step`
  * `-querier.cache-results` renamed to `-query-frontend.cache-results`
  * `-querier.parallelise-shardable-queries` renamed to `-query-frontend.parallelize-shardable-queries`
* [CHANGE] Query-frontend: the default value of `-query-frontend.split-queries-by-interval` has changed from `0` to `24h`. #1131
* [CHANGE] Query-frontend: `-frontend.` flags were renamed to `-query-frontend.`: #1167
* [CHANGE] Query-frontend / Query-scheduler: classified the `-query-frontend.querier-forget-delay` and `-query-scheduler.querier-forget-delay` flags (and their respective YAML config options) as experimental. #1208
* [CHANGE] Querier / ruler: Change `-querier.max-fetched-chunks-per-query` configuration to limit to maximum number of chunks that can be fetched in a single query. The number of chunks fetched by ingesters AND long-term storare combined should not exceed the value configured on `-querier.max-fetched-chunks-per-query`. [#4260](https://github.com/cortexproject/cortex/pull/4260)
* [CHANGE] Querier / ruler: Option `-querier.ingester-streaming` has been removed. Querier/ruler now always use streaming method to query ingesters. #204
* [CHANGE] Querier: always fetch labels from store and respect start/end times in request; the option `-querier.query-store-for-labels-enabled` has been removed and is now always on. #518 #1132
* [CHANGE] Querier / ruler: removed the `-store.query-chunk-limit` flag (and its respective YAML config option `max_chunks_per_query`). `-querier.max-fetched-chunks-per-query` (and its respective YAML config option `max_fetched_chunks_per_query`) should be used instead. #705
* [CHANGE] Querier/Ruler: `-querier.active-query-tracker-dir` option has been removed. Active query tracking is now done via Activity tracker configured by `-activity-tracker.filepath` and enabled by default. Limit for max number of concurrent queries (`-querier.max-concurrent`) is now respected even if activity tracking is not enabled. #661 #822
* [CHANGE] Querier/ruler/query-frontend: the experimental `-querier.at-modifier-enabled` CLI flag has been removed and the PromQL `@` modifier is always enabled. #941
* [CHANGE] Querier: removed `-querier.worker-match-max-concurrent` and `-querier.worker-parallelism` CLI flags (and their respective YAML config options). Mimir now behaves like if `-querier.worker-match-max-concurrent` is always enabled and you should configure the max concurrency per querier process using `-querier.max-concurrent` instead. #958
* [CHANGE] Querier: changed default value of `-querier.query-ingesters-within` from `0` to `13h`. #967
* [CHANGE] Querier: rename metric `cortex_query_fetched_chunks_bytes_total` to `cortex_query_fetched_chunk_bytes_total` to be consistent with the limit name. #476
* [CHANGE] Ruler: add two new metrics `cortex_ruler_list_rules_seconds` and `cortex_ruler_load_rule_groups_seconds` to the ruler. #906
* [CHANGE] Ruler: endpoints for listing configured rules now return HTTP status code 200 and an empty map when there are no rules instead of an HTTP 404 and plain text error message. The following endpoints are affected: #456
  * `<prometheus-http-prefix>/config/v1/rules`
  * `<prometheus-http-prefix>/config/v1/rules/{namespace}`
  * `<prometheus-http-prefix>/rules` (deprecated)
  * `<prometheus-http-prefix>/rules/{namespace}` (deprecated)
  * `/api/v1/rules` (deprecated)
  * `/api/v1/rules/{namespace}` (deprecated)
* [CHANGE] Ruler: removed `configdb` support from Ruler backend storages. #15 #38 #819
* [CHANGE] Ruler: removed the support for the deprecated storage configuration via `-ruler.storage.*` CLI flags (and their respective YAML config options). Use `-ruler-storage.*` instead. #628
* [CHANGE] Ruler: set new default limits for rule groups: `-ruler.max-rules-per-rule-group` to 20 (previously 0, disabled) and `-ruler.max-rule-groups-per-tenant` to 70 (previously 0, disabled). #847
* [CHANGE] Ruler: removed `-ruler.enable-sharding` option, and changed default value of `-ruler.ring.store` to `memberlist`. #943
* [CHANGE] Ruler: `-ruler.alertmanager-use-v2` has been removed. The ruler will always use the `v2` endpoints. #954 #1100
* [CHANGE] Ruler: `-experimental.ruler.enable-api` flag has been renamed to `-ruler.enable-api` and is now stable. The default value has also changed from `false` to `true`, so both ruler and alertmanager API are enabled by default. #913 #1065
* [CHANGE] Ruler: add support for [DNS service discovery format](./docs/sources/configuration/arguments.md#dns-service-discovery) for `-ruler.alertmanager-url`. `-ruler.alertmanager-discovery` flag has been removed. URLs following the prior SRV format, will be treated as a static target. To continue using service discovery for these URLs prepend `dnssrvnoa+` to them. #993
  * The following metrics for Alertmanager DNS service discovery are replaced:
    * `prometheus_sd_dns_lookups_total` replaced by `cortex_dns_lookups_total{component="ruler"}`
    * `prometheus_sd_dns_lookup_failures_total` replaced by `cortex_dns_failures_total{component="ruler"}`
* [CHANGE] Ruler: deprecate `/api/v1/rules/**` and `<prometheus-http-prefix/rules/**` configuration API endpoints in favour of `/<prometheus-http-prefix>/config/v1/rules/**`. Deprecated endpoints will be removed in Mimir 2.2.0. Main configuration API endpoints are now `/<prometheus-http-prefix>/config/api/v1/rules/**` introduced in Mimir 2.0.0. #1222
* [CHANGE] Store-gateway: index cache now includes tenant in cache keys, this invalidates previous cached entries. #607
* [CHANGE] Store-gateway: increased memcached index caching TTL from 1 day to 7 days. #718
* [CHANGE] Store-gateway: options `-store-gateway.sharding-enabled` and `-querier.store-gateway-addresses` were removed. Default value of `-store-gateway.sharding-ring.store` is now `memberlist` and default value for `-store-gateway.sharding-ring.wait-stability-min-duration` changed from `1m` to `0` (disabled). #976
* [CHANGE] Compactor: compactor will no longer try to compact blocks that are already marked for deletion. Previously compactor would consider blocks marked for deletion within `-compactor.deletion-delay / 2` period as eligible for compaction. [#4328](https://github.com/cortexproject/cortex/pull/4328)
* [CHANGE] Compactor: Removed support for block deletion marks migration. If you're upgrading from Cortex < 1.7.0 to Mimir, you should upgrade the compactor to Cortex >= 1.7.0 first, run it at least once and then upgrade to Mimir. #122
* [CHANGE] Compactor: removed the `cortex_compactor_group_vertical_compactions_total` metric. #278
* [CHANGE] Compactor: no longer waits for initial blocks cleanup to finish before starting compactions. #282
* [CHANGE] Compactor: removed overlapping sources detection. Overlapping sources may exist due to edge cases (timing issues) when horizontally sharding compactor, but are correctly handled by compactor. #494
* [CHANGE] Compactor: compactor now uses deletion marks from `<tenant>/markers` location in the bucket. Marker files are no longer fetched, only listed. #550
* [CHANGE] Compactor: Default value of `-compactor.block-sync-concurrency` has changed from 20 to 8. This flag is now only used to control number of goroutines for downloading and uploading blocks during compaction. #552
* [CHANGE] Compactor is now included in `all` target (single-binary). #866
* [CHANGE] Compactor: Removed `-compactor.sharding-enabled` option. Sharding in compactor is now always enabled. Default value of `-compactor.ring.store` has changed from `consul` to `memberlist`. Default value of `-compactor.ring.wait-stability-min-duration` is now 0, which disables the feature. #956
* [CHANGE] Alertmanager: removed `-alertmanager.configs.auto-webhook-root` #977
* [CHANGE] Alertmanager: removed `configdb` support from Alertmanager backend storages. #15 #38 #819
* [CHANGE] Alertmanager: Don't count user-not-found errors from replicas as failures in the `cortex_alertmanager_state_fetch_replica_state_failed_total` metric. #190
* [CHANGE] Alertmanager: Use distributor for non-API routes. #213
* [CHANGE] Alertmanager: removed `-alertmanager.storage.*` configuration options, with the exception of the CLI flags `-alertmanager.storage.path` and `-alertmanager.storage.retention`. Use `-alertmanager-storage.*` instead. #632
* [CHANGE] Alertmanager: set default value for `-alertmanager.web.external-url=http://localhost:8080/alertmanager` to match the default configuration. #808 #1067
* [CHANGE] Alertmanager: `-experimental.alertmanager.enable-api` flag has been renamed to `-alertmanager.enable-api` and is now stable. #913
* [CHANGE] Alertmanager: now always runs with sharding enabled; other modes of operation are removed. #1044 #1126
  * The following configuration options are removed:
    * `-alertmanager.sharding-enabled`
    * `-alertmanager.cluster.advertise-address`
    * `-alertmanager.cluster.gossip-interval`
    * `-alertmanager.cluster.listen-address`
    * `-alertmanager.cluster.peers`
    * `-alertmanager.cluster.push-pull-interval`
  * The following configuration options are renamed:
    * `-alertmanager.cluster.peer-timeout` to `-alertmanager.peer-timeout`
* [CHANGE] Alertmanager: the default value of `-alertmanager.sharding-ring.store` is now `memberlist`. #1171
* [CHANGE] Ring: changed default value of `-distributor.ring.store` (Distributor ring) and `-ring.store` (Ingester ring) to `memberlist`. #1046
* [CHANGE] Memberlist: the `memberlist_kv_store_value_bytes` metric has been removed due to values no longer being stored in-memory as encoded bytes. [#4345](https://github.com/cortexproject/cortex/pull/4345)
* [CHANGE] Memberlist: forward only changes, not entire original message. [#4419](https://github.com/cortexproject/cortex/pull/4419)
* [CHANGE] Memberlist: don't accept old tombstones as incoming change, and don't forward such messages to other gossip members. [#4420](https://github.com/cortexproject/cortex/pull/4420)
* [CHANGE] Memberlist: changed probe interval from `1s` to `5s` and probe timeout from `500ms` to `2s`. #563
* [CHANGE] Memberlist: the `name` label on metrics `cortex_dns_failures_total`, `cortex_dns_lookups_total` and `cortex_dns_provider_results` was renamed to `component`. #993
* [CHANGE] Limits: removed deprecated limits for rejecting old samples #799
  This removes the following flags:
  * `-validation.reject-old-samples`
  * `-validation.reject-old-samples.max-age`
* [CHANGE] Limits: removed local limit-related flags in favor of global limits. #725
  The distributor ring is now required, and can be configured via the `distributor.ring.*` flags.
  This removes the following flags:
  * `-distributor.ingestion-rate-strategy` -> will now always use the "global" strategy
  * `-ingester.max-series-per-user` -> set `-ingester.max-global-series-per-user` to `N` times the existing value of `-ingester.max-series-per-user` instead
  * `-ingester.max-series-per-metric` -> set `-ingester.max-global-series-per-metric`  to `N` times the existing value of `-ingester.max-series-per-metric` instead
  * `-ingester.max-metadata-per-user` -> set `-ingester.max-global-metadata-per-user` to `N` times the existing value of `-ingester.max-metadata-per-user` instead
  * `-ingester.max-metadata-per-metric` -> set `-ingester.max-global-metadata-per-metric` to `N` times the existing value of `-ingester.max-metadata-per-metric` instead
  * In the above notes, `N` refers to the number of ingester replicas
  Additionally, default values for the following flags have changed:
  * `-ingester.max-global-series-per-user` from `0` to `150000`
  * `-ingester.max-global-series-per-metric` from `0` to `20000`
  * `-distributor.ingestion-rate-limit` from `25000` to `10000`
  * `-distributor.ingestion-burst-size` from `50000` to `200000`
* [CHANGE] Limits: removed limit `enforce_metric_name`, now behave as if set to `true` always. #686
* [CHANGE] Limits: Option `-ingester.max-samples-per-query` and its YAML field `max_samples_per_query` have been removed. It required `-querier.ingester-streaming` option to be set to false, but since `-querier.ingester-streaming` is removed (always defaulting to true), the limit using it was removed as well. #204 #1132
* [CHANGE] Limits: Set the default max number of inflight ingester push requests (`-ingester.instance-limits.max-inflight-push-requests`) to 30000 in order to prevent clusters from being overwhelmed by request volume or temporary slow-downs. #259
* [CHANGE] Overrides exporter: renamed metric `cortex_overrides` to `cortex_limits_overrides`. #173 #407
* [FEATURE] The following features have been moved from experimental to stable: #913 #1002
  * Alertmanager config API
  * Alertmanager receiver firewall
  * Alertmanager sharding
  * Azure blob storage support
  * Blocks storage bucket index
  * Disable the ring health check in the readiness endpoint (`-ingester.readiness-check-ring-health=false`)
  * Distributor: do not extend writes on unhealthy ingesters
  * Do not unregister ingesters from ring on shutdown (`-ingester.unregister-on-shutdown=false`)
  * HA Tracker: cleanup of old replicas from KV Store
  * Instance limits in ingester and distributor
  * OpenStack Swift storage support
  * Query-frontend: query stats tracking
  * Query-scheduler
  * Querier: tenant federation
  * Ruler config API
  * S3 Server Side Encryption (SSE) using KMS
  * TLS configuration for gRPC, HTTP and etcd clients
  * Zone-aware replication
  * `/labels` API using matchers
  * The following querier limits:
    * `-querier.max-fetched-chunks-per-query`
    * `-querier.max-fetched-chunk-bytes-per-query`
    * `-querier.max-fetched-series-per-query`
  * The following alertmanager limits:
    * Notification rate (`-alertmanager.notification-rate-limit` and `-alertmanager.notification-rate-limit-per-integration`)
    * Dispatcher groups (`-alertmanager.max-dispatcher-aggregation-groups`)
    * User config size (`-alertmanager.max-config-size-bytes`)
    * Templates count in user config (`-alertmanager.max-templates-count`)
    * Max template size (`-alertmanager.max-template-size-bytes`)
* [FEATURE] The endpoints `/api/v1/status/buildinfo`, `<prometheus-http-prefix>/api/v1/status/buildinfo`, and `<alertmanager-http-prefix>/api/v1/status/buildinfo` have been added to display build information and enabled features. #1219 #1240
* [FEATURE] PromQL: added `present_over_time` support. #139
* [FEATURE] Added "Activity tracker" feature which can log ongoing activities from previous Mimir run in case of a crash. It is enabled by default and controlled by the `-activity-tracker.filepath` flag. It can be disabled by setting this path to an empty string. Currently, the Store-gateway, Ruler, Querier, Query-frontend and Ingester components use this feature to track queries. #631 #782 #822 #1121
* [FEATURE] Divide configuration parameters into categories "basic", "advanced", and "experimental". Only flags in the basic category are shown when invoking `-help`, whereas `-help-all` will include flags in all categories (basic, advanced, experimental). #840
* [FEATURE] Querier: Added support for tenant federation to exemplar endpoints. #927
* [FEATURE] Ingester: can expose metrics on active series matching custom trackers configured via `-ingester.active-series-custom-trackers` (or its respective YAML config option). When configured, active series for custom trackers are exposed by the `cortex_ingester_active_series_custom_tracker` metric. #42 #672
* [FEATURE] Ingester: Enable snapshotting of in-memory TSDB on disk during shutdown via `-blocks-storage.tsdb.memory-snapshot-on-shutdown` (experimental). #249
* [FEATURE] Ingester: Added `-blocks-storage.tsdb.isolation-enabled` flag, which allows disabling TSDB isolation feature. This is enabled by default (per TSDB default), but disabling can improve performance of write requests. #512
* [FEATURE] Ingester: Added `-blocks-storage.tsdb.head-chunks-write-queue-size` flag, which allows setting the size of the queue used by the TSDB before m-mapping chunks (experimental). #591
  * Added `cortex_ingester_tsdb_mmap_chunk_write_queue_operations_total` metric to track different operations of this queue.
* [FEATURE] Distributor: Added `-api.skip-label-name-validation-header-enabled` option to allow skipping label name validation on the HTTP write path based on `X-Mimir-SkipLabelNameValidation` header being `true` or not. #390
* [FEATURE] Query-frontend: Add `cortex_query_fetched_series_total` and `cortex_query_fetched_chunks_bytes_total` per-user counters to expose the number of series and bytes fetched as part of queries. These metrics can be enabled with the `-frontend.query-stats-enabled` flag (or its respective YAML config option `query_stats_enabled`). [#4343](https://github.com/cortexproject/cortex/pull/4343)
* [FEATURE] Query-frontend: Add `cortex_query_fetched_chunks_total` per-user counter to expose the number of chunks fetched as part of queries. This metric can be enabled with the `-query-frontend.query-stats-enabled` flag (or its respective YAML config option `query_stats_enabled`). #31
* [FEATURE] Query-frontend: Add query sharding for instant and range queries. You can enable querysharding by setting `-query-frontend.parallelize-shardable-queries` to `true`. The following additional config and exported metrics have been added. #79 #80 #100 #124 #140 #148 #150 #151 #153 #154 #155 #156 #157 #158 #159 #160 #163 #169 #172 #196 #205 #225 #226 #227 #228 #230 #235 #240 #239 #246 #244 #319 #330 #371 #385 #400 #458 #586 #630 #660 #707 #1542
  * New config options:
    * `-query-frontend.query-sharding-total-shards`: The amount of shards to use when doing parallelisation via query sharding.
    * `-query-frontend.query-sharding-max-sharded-queries`: The max number of sharded queries that can be run for a given received query. 0 to disable limit.
    * `-blocks-storage.bucket-store.series-hash-cache-max-size-bytes`: Max size - in bytes - of the in-memory series hash cache in the store-gateway.
    * `-blocks-storage.tsdb.series-hash-cache-max-size-bytes`: Max size - in bytes - of the in-memory series hash cache in the ingester.
  * New exported metrics:
    * `cortex_bucket_store_series_hash_cache_requests_total`
    * `cortex_bucket_store_series_hash_cache_hits_total`
    * `cortex_frontend_query_sharding_rewrites_succeeded_total`
    * `cortex_frontend_sharded_queries_per_query`
  * Renamed metrics:
    * `cortex_frontend_mapped_asts_total` to `cortex_frontend_query_sharding_rewrites_attempted_total`
  * Modified metrics:
    * added `sharded` label to `cortex_query_seconds_total`
  * When query sharding is enabled, the following querier config must be set on query-frontend too:
    * `-querier.max-concurrent`
    * `-querier.timeout`
    * `-querier.max-samples`
    * `-querier.at-modifier-enabled`
    * `-querier.default-evaluation-interval`
    * `-querier.active-query-tracker-dir`
    * `-querier.lookback-delta`
  * Sharding can be dynamically controlled per request using the `Sharding-Control: 64` header. (0 to disable)
  * Sharding can be dynamically controlled per tenant using the limit `query_sharding_total_shards`. (0 to disable)
  * Added `sharded_queries` count to the "query stats" log.
  * The number of shards is adjusted to be compatible with number of compactor shards that are used by a split-and-merge compactor. The querier can use this to avoid querying blocks that cannot have series in a given query shard.
* [FEATURE] Query-Frontend: Added `-query-frontend.cache-unaligned-requests` option to cache responses for requests that do not have step-aligned start and end times. This can improve speed of repeated queries, but can also pollute cache with results that are never reused. #432
* [FEATURE] Querier: Added label names cardinality endpoint `<prefix>/api/v1/cardinality/label_names` that is disabled by default. Can be enabled/disabled via the CLI flag `-querier.cardinality-analysis-enabled` or its respective YAML config option. Configurable on a per-tenant basis. #301 #377 #474
* [FEATURE] Querier: Added label values cardinality endpoint `<prefix>/api/v1/cardinality/label_values` that is disabled by default. Can be enabled/disabled via the CLI flag `-querier.cardinality-analysis-enabled` or its respective YAML config option, and configurable on a per-tenant basis. The maximum number of label names allowed to be queried in a single API call can be controlled via `-querier.label-values-max-cardinality-label-names-per-request`. #332 #395 #474
* [FEATURE] Querier: Added `-store.max-labels-query-length` to restrict the range of `/series`, label-names and label-values requests. #507
* [FEATURE] Ruler: Add new `-ruler.query-stats-enabled` which when enabled will report the `cortex_ruler_query_seconds_total` as a per-user metric that tracks the sum of the wall time of executing queries in the ruler in seconds. [#4317](https://github.com/cortexproject/cortex/pull/4317)
* [FEATURE] Ruler: Added federated rule groups. #533
  * Added `-ruler.tenant-federation.enabled` config flag.
  * Added support for `source_tenants` field on rule groups.
* [FEATURE] Store-gateway: Added `/store-gateway/tenants` and `/store-gateway/tenant/{tenant}/blocks` endpoints that provide functionality that was provided by `tools/listblocks`. #911 #973
* [FEATURE] Compactor: compactor now uses new algorithm that we call "split-and-merge". Previous compaction strategy was removed. With the `split-and-merge` compactor source blocks for a given tenant are grouped into `-compactor.split-groups` number of groups. Each group of blocks is then compacted separately, and is split into `-compactor.split-and-merge-shards` shards (configurable on a per-tenant basis). Compaction of each tenant shards can be horizontally scaled. Number of compactors that work on jobs for single tenant can be limited by using `-compactor.compactor-tenant-shard-size` parameter, or per-tenant `compactor_tenant_shard_size` override.  #275 #281 #282 #283 #288 #290 #303 #307 #317 #323 #324 #328 #353 #368 #479 #820
* [FEATURE] Compactor: Added `-compactor.max-compaction-time` to control how long can compaction for a single tenant take. If compactions for a tenant take longer, no new compactions are started in the same compaction cycle. Running compactions are not stopped however, and may take much longer. #523
* [FEATURE] Compactor: When compactor finds blocks with out-of-order chunks, it will mark them for no-compaction. Blocks marked for no-compaction are ignored in future compactions too. Added metric `cortex_compactor_blocks_marked_for_no_compaction_total` to track number of blocks marked for no-compaction. Added `CortexCompactorSkippedBlocksWithOutOfOrderChunks` alert based on new metric. Markers are only checked from `<tenant>/markers` location, but uploaded to the block directory too. #520 #535 #550
* [FEATURE] Compactor: multiple blocks are now downloaded and uploaded at once, which can shorten compaction process. #552
* [ENHANCEMENT] Exemplars are now emitted for all gRPC calls and many operations tracked by histograms. #180
* [ENHANCEMENT] New options `-server.http-listen-network` and `-server.grpc-listen-network` allow binding as 'tcp4' or 'tcp6'. #180
* [ENHANCEMENT] Query federation: improve performance in MergeQueryable by memoizing labels. #312
* [ENHANCEMENT] Add histogram metrics `cortex_distributor_sample_delay_seconds` and `cortex_ingester_tsdb_sample_out_of_order_delta_seconds` #488
* [ENHANCEMENT] Check internal directory access before starting up. #1217
* [ENHANCEMENT] Azure client: expose option to configure MSI URL and user-assigned identity. #584
* [ENHANCEMENT] Added a new metric `mimir_build_info` to coincide with `cortex_build_info`. The metric `cortex_build_info` has not been removed. #1022
* [ENHANCEMENT] Mimir runs a sanity check of storage config at startup and will fail to start if the sanity check doesn't pass. This is done to find potential config issues before starting up. #1180
* [ENHANCEMENT] Validate alertmanager and ruler storage configurations to ensure they don't use same bucket name and region values as those configured for the blocks storage. #1214
* [ENHANCEMENT] Ingester: added option `-ingester.readiness-check-ring-health` to disable the ring health check in the readiness endpoint. When disabled, the health checks are run against only the ingester itself instead of all ingesters in the ring. #48 #126
* [ENHANCEMENT] Ingester: reduce CPU and memory utilization if remote write requests contains a large amount of "out of bounds" samples. #413
* [ENHANCEMENT] Ingester: reduce CPU and memory utilization when querying chunks from ingesters. #430
* [ENHANCEMENT] Ingester: Expose ingester ring page on ingesters. #654
* [ENHANCEMENT] Distributor: added option `-distributor.excluded-zones` to exclude ingesters running in specific zones both on write and read path. #51
* [ENHANCEMENT] Distributor: add tags to tracing span for distributor push with user, cluster and replica. #210
* [ENHANCEMENT] Distributor: performance optimisations. #212 #217 #242
* [ENHANCEMENT] Distributor: reduce latency when HA-Tracking by doing KVStore updates in the background. #271
* [ENHANCEMENT] Distributor: make distributor inflight push requests count include background calls to ingester. #398
* [ENHANCEMENT] Distributor: silently drop exemplars more than 5 minutes older than samples in the same batch. #544
* [ENHANCEMENT] Distributor: reject exemplars with blank label names or values. The `cortex_discarded_exemplars_total` metric will use the `exemplar_labels_blank` reason in this case. #873
* [ENHANCEMENT] Query-frontend: added `cortex_query_frontend_workers_enqueued_requests_total` metric to track the number of requests enqueued in each query-scheduler. #384
* [ENHANCEMENT] Query-frontend: added `cortex_query_frontend_non_step_aligned_queries_total` to track the total number of range queries with start/end not aligned to step. #347 #357 #582
* [ENHANCEMENT] Query-scheduler: exported summary `cortex_query_scheduler_inflight_requests` tracking total number of inflight requests (both enqueued and processing) in percentile buckets. #675
* [ENHANCEMENT] Querier: can use the `LabelNames` call with matchers, if matchers are provided in the `/labels` API call, instead of using the more expensive `MetricsForLabelMatchers` call as before. #3 #1186
* [ENHANCEMENT] Querier / store-gateway: optimized regex matchers. #319 #334 #355
* [ENHANCEMENT] Querier: when fetching data for specific query-shard, we can ignore some blocks based on compactor-shard ID, since sharding of series by query sharding and compactor is the same. Added metrics: #438 #450
  * `cortex_querier_blocks_found_total`
  * `cortex_querier_blocks_queried_total`
  * `cortex_querier_blocks_with_compactor_shard_but_incompatible_query_shard_total`
* [ENHANCEMENT] Querier / ruler: reduce cpu usage, latency and peak memory consumption. #459 #463 #589
* [ENHANCEMENT] Querier: labels requests now obey `-querier.query-ingesters-within`, making them a little more efficient. #518
* [ENHANCEMENT] Querier: retry store-gateway in case of unexpected failure, instead of failing the query. #1003
* [ENHANCEMENT] Querier / ruler: reduce memory used by streaming queries, particularly in ruler. [#4341](https://github.com/cortexproject/cortex/pull/4341)
* [ENHANCEMENT] Ruler: Using shuffle sharding subring on GetRules API. [#4466](https://github.com/cortexproject/cortex/pull/4466)
* [ENHANCEMENT] Ruler: wait for ruler ring client to self-detect during startup. #990
* [ENHANCEMENT] Store-gateway: added `cortex_bucket_store_sent_chunk_size_bytes` metric, tracking the size of chunks sent from store-gateway to querier. #123
* [ENHANCEMENT] Store-gateway: reduced CPU and memory utilization due to exported metrics aggregation for instances with a large number of tenants. #123 #142
* [ENHANCEMENT] Store-gateway: added an in-memory LRU cache for chunks attributes. Can be enabled setting `-blocks-storage.bucket-store.chunks-cache.attributes-in-memory-max-items=X` where `X` is the max number of items to keep in the in-memory cache. The following new metrics are exposed: #279 #415 #437
  * `cortex_cache_memory_requests_total`
  * `cortex_cache_memory_hits_total`
  * `cortex_cache_memory_items_count`
* [ENHANCEMENT] Store-gateway: log index cache requests to tracing spans. #419
* [ENHANCEMENT] Store-gateway: store-gateway can now ignore blocks with minimum time within `-blocks-storage.bucket-store.ignore-blocks-within` duration. Useful when used together with `-querier.query-store-after`. #502
* [ENHANCEMENT] Store-gateway: label values with matchers now doesn't preload or list series, reducing latency and memory consumption. #534
* [ENHANCEMENT] Store-gateway: the results of `LabelNames()`, `LabelValues()` and `Series(skipChunks=true)` calls are now cached in the index cache. #590
* [ENHANCEMENT] Store-gateway: Added `-store-gateway.sharding-ring.unregister-on-shutdown` option that allows store-gateway to stay in the ring even after shutdown. Defaults to `true`, which is the same as current behaviour. #610 #614
* [ENHANCEMENT] Store-gateway: wait for ring tokens stability instead of ring stability to speed up startup and tests. #620
* [ENHANCEMENT] Compactor: add timeout for waiting on compactor to become ACTIVE in the ring. [#4262](https://github.com/cortexproject/cortex/pull/4262)
* [ENHANCEMENT] Compactor: skip already planned compaction jobs if the tenant doesn't belong to the compactor instance anymore. #303
* [ENHANCEMENT] Compactor: Blocks cleaner will ignore users that it no longer "owns" when sharding is enabled, and user ownership has changed since last scan. #325
* [ENHANCEMENT] Compactor: added `-compactor.compaction-jobs-order` support to configure which compaction jobs should run first for a given tenant (in case there are multiple ones). Supported values are: `smallest-range-oldest-blocks-first` (default), `newest-blocks-first`. #364
* [ENHANCEMENT] Compactor: delete blocks marked for deletion faster. #490
* [ENHANCEMENT] Compactor: expose low-level concurrency options for compactor: `-compactor.max-opening-blocks-concurrency`, `-compactor.max-closing-blocks-concurrency`, `-compactor.symbols-flushers-concurrency`. #569 #701
* [ENHANCEMENT] Compactor: expand compactor logs to include total compaction job time, total time for uploads and block counts. #549
* [ENHANCEMENT] Ring: allow experimental configuration of disabling of heartbeat timeouts by setting the relevant configuration value to zero. Applies to the following: [#4342](https://github.com/cortexproject/cortex/pull/4342)
  * `-distributor.ring.heartbeat-timeout`
  * `-ingester.ring.heartbeat-timeout`
  * `-ruler.ring.heartbeat-timeout`
  * `-alertmanager.sharding-ring.heartbeat-timeout`
  * `-compactor.ring.heartbeat-timeout`
  * `-store-gateway.sharding-ring.heartbeat-timeout`
* [ENHANCEMENT] Ring: allow heartbeats to be explicitly disabled by setting the interval to zero. This is considered experimental. This applies to the following configuration options: [#4344](https://github.com/cortexproject/cortex/pull/4344)
  * `-distributor.ring.heartbeat-period`
  * `-ingester.ring.heartbeat-period`
  * `-ruler.ring.heartbeat-period`
  * `-alertmanager.sharding-ring.heartbeat-period`
  * `-compactor.ring.heartbeat-period`
  * `-store-gateway.sharding-ring.heartbeat-period`
* [ENHANCEMENT] Memberlist: optimized receive path for processing ring state updates, to help reduce CPU utilization in large clusters. [#4345](https://github.com/cortexproject/cortex/pull/4345)
* [ENHANCEMENT] Memberlist: expose configuration of memberlist packet compression via `-memberlist.compression-enabled`. [#4346](https://github.com/cortexproject/cortex/pull/4346)
* [ENHANCEMENT] Memberlist: Add `-memberlist.advertise-addr` and `-memberlist.advertise-port` options for setting the address to advertise to other members of the cluster to enable NAT traversal. #260
* [ENHANCEMENT] Memberlist: reduce CPU utilization for rings with a large number of members. #537 #563 #634
* [ENHANCEMENT] Overrides exporter: include additional limits in the per-tenant override exporter. The following limits have been added to the `cortex_limit_overrides` metric: #21
  * `max_fetched_series_per_query`
  * `max_fetched_chunk_bytes_per_query`
  * `ruler_max_rules_per_rule_group`
  * `ruler_max_rule_groups_per_tenant`
* [ENHANCEMENT] Overrides exporter: add a metrics `cortex_limits_defaults` to expose the default values of limits. #173
* [ENHANCEMENT] Overrides exporter: Add `max_fetched_chunks_per_query` and `max_global_exemplars_per_user` limits to the default and per-tenant limits exported as metrics. #471 #515
* [ENHANCEMENT] Upgrade Go to 1.17.8. #1347 #1381
* [ENHANCEMENT] Upgrade Docker base images to `alpine:3.15.0`. #1348
* [BUGFIX] Azure storage: only create HTTP client once, to reduce memory utilization. #605
* [BUGFIX] Ingester: fixed ingester stuck on start up (LEAVING ring state) when `-ingester.ring.heartbeat-period=0` and `-ingester.unregister-on-shutdown=false`. [#4366](https://github.com/cortexproject/cortex/pull/4366)
* [BUGFIX] Ingester: prevent any reads or writes while the ingester is stopping. This will prevent accessing TSDB blocks once they have been already closed. [#4304](https://github.com/cortexproject/cortex/pull/4304)
* [BUGFIX] Ingester: TSDB now waits for pending readers before truncating Head block, fixing the `chunk not found` error and preventing wrong query results. #16
* [BUGFIX] Ingester: don't create TSDB or appender if no samples are sent by a tenant. #162
* [BUGFIX] Ingester: fix out-of-order chunks in TSDB head in-memory series after WAL replay in case some samples were appended to TSDB WAL before series. #530
* [BUGFIX] Distributor: when cleaning up obsolete elected replicas from KV store, HA tracker didn't update number of cluster per user correctly. [#4336](https://github.com/cortexproject/cortex/pull/4336)
* [BUGFIX] Distributor: fix bug in query-exemplar where some results would get dropped. #583
* [BUGFIX] Query-frontend: Fixes @ modifier functions (start/end) when splitting queries by time. #206
* [BUGFIX] Query-frontend: Ensure query_range requests handled by the query-frontend return JSON formatted errors. #360 #499
* [BUGFIX] Query-frontend: don't reuse cached results for queries that are not step-aligned. #424
* [BUGFIX] Query-frontend: fix API error messages that were mentioning Prometheus `--enable-feature=promql-negative-offset` and `--enable-feature=promql-at-modifier` flags. #688
* [BUGFIX] Query-frontend: worker's cancellation channels are now buffered to ensure that all request cancellations are properly handled. #741
* [BUGFIX] Querier: fixed `/api/v1/user_stats` endpoint. When zone-aware replication is enabled, `MaxUnavailableZones` param is used instead of `MaxErrors`, so setting `MaxErrors = 0` doesn't make the Querier wait for all Ingesters responses. #474
* [BUGFIX] Querier: Disable query scheduler SRV DNS lookup. #689
* [BUGFIX] Ruler: fixed counting of PromQL evaluation errors as user-errors when updating `cortex_ruler_queries_failed_total`. [#4335](https://github.com/cortexproject/cortex/pull/4335)
* [BUGFIX] Ruler: fix formatting of rule groups in `/ruler/rule_groups` endpoint. #655
* [BUGFIX] Ruler: do not log `unable to read rules directory` at startup if the directory hasn't been created yet. #1058
* [BUGFIX] Ruler: enable Prometheus-compatible endpoints regardless of `-ruler.enable-api`. The flag now only controls the configuration API. This is what the config flag description stated, but not what was happening. #1216
* [BUGFIX] Compactor: fixed panic while collecting Prometheus metrics. #28
* [BUGFIX] Compactor: compactor should now be able to correctly mark blocks for deletion and no-compaction, if such marking was previously interrupted. #1015
* [BUGFIX] Alertmanager: remove stale template files. #4495
* [BUGFIX] Alertmanager: don't replace user configurations with blank fallback configurations (when enabled), particularly during scaling up/down instances when sharding is enabled. #224
* [BUGFIX] Ring: multi KV runtime config changes are now propagated to all rings, not just ingester ring. #1047
* [BUGFIX] Memberlist: fixed corrupted packets when sending compound messages with more than 255 messages or messages bigger than 64KB. #551
* [BUGFIX] Overrides exporter: successfully startup even if runtime config is not set. #1056
* [BUGFIX] Fix internal modules to wait for other modules depending on them before stopping. #1472

### Mixin

_Changes since `grafana/cortex-jsonnet` `1.9.0`._

* [CHANGE] Removed chunks storage support from mixin. #641 #643 #645 #811 #812 #813
  * Removed `tsdb.libsonnet`: no need to import it anymore (its content is already automatically included when using Jsonnet)
  * Removed the following fields from `_config`:
    * `storage_engine` (defaults to `blocks`)
    * `chunk_index_backend`
    * `chunk_store_backend`
  * Removed schema config map
  * Removed the following dashboards:
    * "Cortex / Chunks"
    * "Cortex / WAL"
    * "Cortex / Blocks vs Chunks"
  * Removed the following alerts:
    * `CortexOldChunkInMemory`
    * `CortexCheckpointCreationFailed`
    * `CortexCheckpointDeletionFailed`
    * `CortexProvisioningMemcachedTooSmall`
    * `CortexWALCorruption`
    * `CortexTableSyncFailure`
    * `CortexTransferFailed`
  * Removed the following recording rules:
    * `cortex_chunk_store_index_lookups_per_query`
    * `cortex_chunk_store_series_pre_intersection_per_query`
    * `cortex_chunk_store_series_post_intersection_per_query`
    * `cortex_chunk_store_chunks_per_query`
    * `cortex_bigtable_request_duration_seconds`
    * `cortex_cassandra_request_duration_seconds`
    * `cortex_dynamo_request_duration_seconds`
    * `cortex_database_request_duration_seconds`
    * `cortex_gcs_request_duration_seconds`
* [CHANGE] Update grafana-builder dependency: use $__rate_interval in qpsPanel and latencyPanel. [#372](https://github.com/grafana/cortex-jsonnet/pull/372)
* [CHANGE] `namespace` template variable in dashboards now only selects namespaces for selected clusters. [#311](https://github.com/grafana/cortex-jsonnet/pull/311)
* [CHANGE] `CortexIngesterRestarts` alert severity changed from `critical` to `warning`. [#321](https://github.com/grafana/cortex-jsonnet/pull/321)
* [CHANGE] Dashboards: added overridable `job_labels` and `cluster_labels` to the configuration object as label lists to uniquely identify jobs and clusters in the metric names and group-by lists in dashboards. [#319](https://github.com/grafana/cortex-jsonnet/pull/319)
* [CHANGE] Dashboards: `alert_aggregation_labels` has been removed from the configuration and overriding this value has been deprecated. Instead the labels are now defined by the `cluster_labels` list, and should be overridden accordingly through that list. [#319](https://github.com/grafana/cortex-jsonnet/pull/319)
* [CHANGE] Renamed `CortexCompactorHasNotUploadedBlocksSinceStart` to `CortexCompactorHasNotUploadedBlocks`. [#334](https://github.com/grafana/cortex-jsonnet/pull/334)
* [CHANGE] Renamed `CortexCompactorRunFailed` to `CortexCompactorHasNotSuccessfullyRunCompaction`. [#334](https://github.com/grafana/cortex-jsonnet/pull/334)
* [CHANGE] Renamed `CortexInconsistentConfig` alert to `CortexInconsistentRuntimeConfig` and increased severity to `critical`. [#335](https://github.com/grafana/cortex-jsonnet/pull/335)
* [CHANGE] Increased `CortexBadRuntimeConfig` alert severity to `critical` and removed support for `cortex_overrides_last_reload_successful` metric (was removed in Cortex 1.3.0). [#335](https://github.com/grafana/cortex-jsonnet/pull/335)
* [CHANGE] Grafana 'min step' changed to 15s so dashboard show better detail. [#340](https://github.com/grafana/cortex-jsonnet/pull/340)
* [CHANGE] Replace `CortexRulerFailedEvaluations` with two new alerts: `CortexRulerTooManyFailedPushes` and `CortexRulerTooManyFailedQueries`. [#347](https://github.com/grafana/cortex-jsonnet/pull/347)
* [CHANGE] Removed `CortexCacheRequestErrors` alert. This alert was not working because the legacy Cortex cache client instrumentation doesn't track errors. [#346](https://github.com/grafana/cortex-jsonnet/pull/346)
* [CHANGE] Removed `CortexQuerierCapacityFull` alert. [#342](https://github.com/grafana/cortex-jsonnet/pull/342)
* [CHANGE] Changes blocks storage alerts to group metrics by the configured `cluster_labels` (supporting the deprecated `alert_aggregation_labels`). [#351](https://github.com/grafana/cortex-jsonnet/pull/351)
* [CHANGE] Increased `CortexIngesterReachingSeriesLimit` critical alert threshold from 80% to 85%. [#363](https://github.com/grafana/cortex-jsonnet/pull/363)
* [CHANGE] Changed default `job_names` for query-frontend, query-scheduler and querier to match custom deployments too. [#376](https://github.com/grafana/cortex-jsonnet/pull/376)
* [CHANGE] Split `cortex_api` recording rule group into three groups. This is a workaround for large clusters where this group can become slow to evaluate. [#401](https://github.com/grafana/cortex-jsonnet/pull/401)
* [CHANGE] Increased `CortexIngesterReachingSeriesLimit` warning threshold from 70% to 80% and critical threshold from 85% to 90%. [#404](https://github.com/grafana/cortex-jsonnet/pull/404)
* [CHANGE] Raised `CortexKVStoreFailure` alert severity from warning to critical. #493
* [CHANGE] Increase `CortexRolloutStuck` alert "for" duration from 15m to 30m. #493 #573
* [CHANGE] The Alertmanager and Ruler compiled dashboards (`alertmanager.json` and `ruler.json`) have been respectively renamed to `mimir-alertmanager.json` and `mimir-ruler.json`. #869
* [CHANGE] Removed `cortex_overrides_metric` from `_config`. #871
* [CHANGE] Renamed recording rule groups (`cortex_` prefix changed to `mimir_`). #871
* [CHANGE] Alerts name prefix has been changed from `Cortex` to `Mimir` (eg. alert `CortexIngesterUnhealthy` has been renamed to `MimirIngesterUnhealthy`). #879
* [CHANGE] Enabled resources dashboards by default. Can be disabled setting `resources_dashboards_enabled` config field to `false`. #920
* [FEATURE] Added `Cortex / Overrides` dashboard, displaying default limits and per-tenant overrides applied to Mimir. #673
* [FEATURE] Added `Mimir / Tenants` and `Mimir / Top tenants` dashboards, displaying user-based metrics. #776
* [FEATURE] Added querier autoscaling panels and alerts. #1006 #1016
* [FEATURE] Mimir / Top tenants dashboard now has tenants ranked by rule group size and evaluation time. #1338
* [ENHANCEMENT] cortex-mixin: Make `cluster_namespace_deployment:kube_pod_container_resource_requests_{cpu_cores,memory_bytes}:sum` backwards compatible with `kube-state-metrics` v2.0.0. [#317](https://github.com/grafana/cortex-jsonnet/pull/317)
* [ENHANCEMENT] Cortex-mixin: Include `cortex-gw-internal` naming variation in default `gateway` job names. [#328](https://github.com/grafana/cortex-jsonnet/pull/328)
* [ENHANCEMENT] Ruler dashboard: added object storage metrics. [#354](https://github.com/grafana/cortex-jsonnet/pull/354)
* [ENHANCEMENT] Alertmanager dashboard: added object storage metrics. [#354](https://github.com/grafana/cortex-jsonnet/pull/354)
* [ENHANCEMENT] Added documentation text panels and descriptions to reads and writes dashboards. [#324](https://github.com/grafana/cortex-jsonnet/pull/324)
* [ENHANCEMENT] Dashboards: defined container functions for common resources panels: containerDiskWritesPanel, containerDiskReadsPanel, containerDiskSpaceUtilization. [#331](https://github.com/grafana/cortex-jsonnet/pull/331)
* [ENHANCEMENT] cortex-mixin: Added `alert_excluded_routes` config to exclude specific routes from alerts. [#338](https://github.com/grafana/cortex-jsonnet/pull/338)
* [ENHANCEMENT] Added `CortexMemcachedRequestErrors` alert. [#346](https://github.com/grafana/cortex-jsonnet/pull/346)
* [ENHANCEMENT] Ruler dashboard: added "Per route p99 latency" panel in the "Configuration API" row. [#353](https://github.com/grafana/cortex-jsonnet/pull/353)
* [ENHANCEMENT] Increased the `for` duration of the `CortexIngesterReachingSeriesLimit` warning alert to 3h. [#362](https://github.com/grafana/cortex-jsonnet/pull/362)
* [ENHANCEMENT] Added a new tier (`medium_small_user`) so we have another tier between 100K and 1Mil active series. [#364](https://github.com/grafana/cortex-jsonnet/pull/364)
* [ENHANCEMENT] Extend Alertmanager dashboard: [#313](https://github.com/grafana/cortex-jsonnet/pull/313)
  * "Tenants" stat panel - shows number of discovered tenant configurations.
  * "Replication" row - information about the replication of tenants/alerts/silences over instances.
  * "Tenant Configuration Sync" row - information about the configuration sync procedure.
  * "Sharding Initial State Sync" row - information about the initial state sync procedure when sharding is enabled.
  * "Sharding Runtime State Sync" row - information about various state operations which occur when sharding is enabled (replication, fetch, marge, persist).
* [ENHANCEMENT] Update gsutil command for `not healthy index found` playbook [#370](https://github.com/grafana/cortex-jsonnet/pull/370)
* [ENHANCEMENT] Added Alertmanager alerts and playbooks covering configuration syncs and sharding operation: [#377 [#378](https://github.com/grafana/cortex-jsonnet/pull/378)
  * `CortexAlertmanagerSyncConfigsFailing`
  * `CortexAlertmanagerRingCheckFailing`
  * `CortexAlertmanagerPartialStateMergeFailing`
  * `CortexAlertmanagerReplicationFailing`
  * `CortexAlertmanagerPersistStateFailing`
  * `CortexAlertmanagerInitialSyncFailed`
* [ENHANCEMENT] Add recording rules to improve responsiveness of Alertmanager dashboard. [#387](https://github.com/grafana/cortex-jsonnet/pull/387)
* [ENHANCEMENT] Add `CortexRolloutStuck` alert. [#405](https://github.com/grafana/cortex-jsonnet/pull/405)
* [ENHANCEMENT] Added `CortexKVStoreFailure` alert. [#406](https://github.com/grafana/cortex-jsonnet/pull/406)
* [ENHANCEMENT] Use configured `ruler` jobname for ruler dashboard panels. [#409](https://github.com/grafana/cortex-jsonnet/pull/409)
* [ENHANCEMENT] Add ability to override `datasource` for generated dashboards. [#407](https://github.com/grafana/cortex-jsonnet/pull/407)
* [ENHANCEMENT] Use alertmanager jobname for alertmanager dashboard panels [#411](https://github.com/grafana/cortex-jsonnet/pull/411)
* [ENHANCEMENT] Added `CortexDistributorReachingInflightPushRequestLimit` alert. [#408](https://github.com/grafana/cortex-jsonnet/pull/408)
* [ENHANCEMENT] Added `CortexReachingTCPConnectionsLimit` alert. #403
* [ENHANCEMENT] Added "Cortex / Writes Networking" and "Cortex / Reads Networking" dashboards. #405
* [ENHANCEMENT] Improved "Queue length" panel in "Cortex / Queries" dashboard. #408
* [ENHANCEMENT] Add `CortexDistributorReachingInflightPushRequestLimit` alert and playbook. #401
* [ENHANCEMENT] Added "Recover accidentally deleted blocks (Google Cloud specific)" playbook. #475
* [ENHANCEMENT] Added support to multi-zone store-gateway deployments. #608 #615
* [ENHANCEMENT] Show supplementary alertmanager services in the Rollout Progress dashboard. #738 #855
* [ENHANCEMENT] Added `mimir` to default job names. This makes dashboards and alerts working when Mimir is installed in single-binary mode and the deployment is named `mimir`. #921
* [ENHANCEMENT] Introduced a new alert for the Alertmanager: `MimirAlertmanagerAllocatingTooMuchMemory`. It has two severities based on the memory usage against limits, a `warning` level at 80% and a `critical` level at 90%. #1206
* [ENHANCEMENT] Faster memcached cache requests. #2720
* [BUGFIX] Fixed `CortexIngesterHasNotShippedBlocks` alert false positive in case an ingester instance had ingested samples in the past, then no traffic was received for a long period and then it started receiving samples again. [#308](https://github.com/grafana/cortex-jsonnet/pull/308)
* [BUGFIX] Fixed `CortexInconsistentRuntimeConfig` metric. [#335](https://github.com/grafana/cortex-jsonnet/pull/335)
* [BUGFIX] Fixed scaling dashboard to correctly work when a Cortex service deployment spans across multiple zones (a zone is expected to have the `zone-[a-z]` suffix). [#365](https://github.com/grafana/cortex-jsonnet/pull/365)
* [BUGFIX] Fixed rollout progress dashboard to correctly work when a Cortex service deployment spans across multiple zones (a zone is expected to have the `zone-[a-z]` suffix). [#366](https://github.com/grafana/cortex-jsonnet/pull/366)
* [BUGFIX] Fixed rollout progress dashboard to include query-scheduler too. [#376](https://github.com/grafana/cortex-jsonnet/pull/376)
* [BUGFIX] Upstream recording rule `node_namespace_pod_container:container_cpu_usage_seconds_total:sum_irate` renamed. [#379](https://github.com/grafana/cortex-jsonnet/pull/379)
* [BUGFIX] Fixed writes/reads/alertmanager resources dashboards to use `$._config.job_names.gateway`. [#403](https://github.com/grafana/cortex-jsonnet/pull/403)
* [BUGFIX] Span the annotation.message in alerts as YAML multiline strings. [#412](https://github.com/grafana/cortex-jsonnet/pull/412)
* [BUGFIX] Fixed "Instant queries / sec" in "Cortex / Reads" dashboard. #445
* [BUGFIX] Fixed and added missing KV store panels in Writes, Reads, Ruler and Compactor dashboards. #448
* [BUGFIX] Fixed Alertmanager dashboard when alertmanager is running as part of single binary. #1064
* [BUGFIX] Fixed Ruler dashboard when ruler is running as part of single binary. #1260
* [BUGFIX] Query-frontend: fixed bad querier status code mapping with query-sharding enabled. #1227

### Jsonnet

_Changes since `grafana/cortex-jsonnet` `1.9.0`._

* [CHANGE] Removed chunks storage support. #639
  * Removed the following fields from `_config`:
    * `storage_engine` (defaults to `blocks`)
    * `querier_second_storage_engine` (not supported anymore)
    * `table_manager_enabled`, `table_prefix`
    * `memcached_index_writes_enabled` and `memcached_index_writes_max_item_size_mb`
    * `storeMemcachedChunksConfig`
    * `storeConfig`
    * `max_chunk_idle`
    * `schema` (the schema configmap is still added for backward compatibility reasons)
    * `bigtable_instance` and `bigtable_project`
    * `client_configs`
    * `enabledBackends`
    * `storage_backend`
    * `cassandra_addresses`
    * `s3_bucket_name`
    * `ingester_deployment_without_wal` (was only used by chunks storage)
    * `ingester` (was only used to configure chunks storage WAL)
  * Removed the following CLI flags from `ingester_args`:
    * `ingester.max-chunk-age`
    * `ingester.max-stale-chunk-idle`
    * `ingester.max-transfer-retries`
    * `ingester.retain-period`
* [CHANGE] Changed `overrides-exporter.libsonnet` from being based on cortex-tools to Mimir `overrides-exporter` target. #646
* [CHANGE] Store gateway: set `-blocks-storage.bucket-store.index-cache.memcached.max-get-multi-concurrency`,
  `-blocks-storage.bucket-store.chunks-cache.memcached.max-get-multi-concurrency`,
  `-blocks-storage.bucket-store.metadata-cache.memcached.max-get-multi-concurrency`,
  `-blocks-storage.bucket-store.index-cache.memcached.max-idle-connections`,
  `-blocks-storage.bucket-store.chunks-cache.memcached.max-idle-connections`,
  `-blocks-storage.bucket-store.metadata-cache.memcached.max-idle-connections` to 100 [#414](https://github.com/grafana/cortex-jsonnet/pull/414)
* [CHANGE] Alertmanager: mounted overrides configmap to alertmanager too. [#315](https://github.com/grafana/cortex-jsonnet/pull/315)
* [CHANGE] Memcached: upgraded memcached from `1.5.17` to `1.6.9`. [#316](https://github.com/grafana/cortex-jsonnet/pull/316)
* [CHANGE] Store-gateway: increased memory request and limit respectively from 6GB / 6GB to 12GB / 18GB. [#322](https://github.com/grafana/cortex-jsonnet/pull/322)
* [CHANGE] Store-gateway: increased `-blocks-storage.bucket-store.max-chunk-pool-bytes` from 2GB (default) to 12GB. [#322](https://github.com/grafana/cortex-jsonnet/pull/322)
* [CHANGE] Ingester/Ruler: set `-server.grpc-max-send-msg-size-bytes` and `-server.grpc-max-send-msg-size-bytes` to sensible default values (10MB). [#326](https://github.com/grafana/cortex-jsonnet/pull/326)
* [CHANGE] Decreased `-server.grpc-max-concurrent-streams` from 100k to 10k. [#369](https://github.com/grafana/cortex-jsonnet/pull/369)
* [CHANGE] Decreased blocks storage ingesters graceful termination period from 80m to 20m. [#369](https://github.com/grafana/cortex-jsonnet/pull/369)
* [CHANGE] Increase the rules per group and rule groups limits on different tiers. [#396](https://github.com/grafana/cortex-jsonnet/pull/396)
* [CHANGE] Removed `max_samples_per_query` limit, since it only works with chunks and only when using `-distributor.shard-by-all-labels=false`. [#397](https://github.com/grafana/cortex-jsonnet/pull/397)
* [CHANGE] Removed chunks storage query sharding config support. The following config options have been removed: [#398](https://github.com/grafana/cortex-jsonnet/pull/398)
  * `_config` > `queryFrontend` > `shard_factor`
  * `_config` > `queryFrontend` > `sharded_queries_enabled`
  * `_config` > `queryFrontend` > `query_split_factor`
* [CHANGE] Rename ruler_s3_bucket_name and ruler_gcs_bucket_name to ruler_storage_bucket_name: [#415](https://github.com/grafana/cortex-jsonnet/pull/415)
* [CHANGE] Fine-tuned rolling update policy for distributor, querier, query-frontend, query-scheduler. [#420](https://github.com/grafana/cortex-jsonnet/pull/420)
* [CHANGE] Increased memcached metadata/chunks/index-queries max connections from 4k to 16k. [#420](https://github.com/grafana/cortex-jsonnet/pull/420)
* [CHANGE] Disabled step alignment in query-frontend to be compliant with PromQL. [#420](https://github.com/grafana/cortex-jsonnet/pull/420)
* [CHANGE] Do not limit compactor CPU and request a number of cores equal to the configured concurrency. [#420](https://github.com/grafana/cortex-jsonnet/pull/420)
* [CHANGE] Configured split-and-merge compactor. #853
  * The following CLI flags are set on compactor:
    * `-compactor.split-and-merge-shards=0`
    * `-compactor.compactor-tenant-shard-size=1`
    * `-compactor.split-groups=1`
    * `-compactor.max-opening-blocks-concurrency=4`
    * `-compactor.max-closing-blocks-concurrency=2`
    * `-compactor.symbols-flushers-concurrency=4`
  * The following per-tenant overrides have been set on `super_user` and `mega_user` classes:
    ```
    compactor_split_and_merge_shards: 2,
    compactor_tenant_shard_size: 2,
    compactor_split_groups: 2,
    ```
* [CHANGE] The entrypoint file to include has been renamed from `cortex.libsonnet` to `mimir.libsonnet`. #897
* [CHANGE] The default image config field has been renamed from `cortex` to `mimir`. #896
   ```
   {
     _images+:: {
       mimir: '...',
     },
   }
   ```
* [CHANGE] Removed `cortex_` prefix from config fields. #898
  * The following config fields have been renamed:
    * `cortex_bucket_index_enabled` renamed to `bucket_index_enabled`
    * `cortex_compactor_cleanup_interval` renamed to `compactor_cleanup_interval`
    * `cortex_compactor_data_disk_class` renamed to `compactor_data_disk_class`
    * `cortex_compactor_data_disk_size` renamed to `compactor_data_disk_size`
    * `cortex_compactor_max_concurrency` renamed to `compactor_max_concurrency`
    * `cortex_distributor_allow_multiple_replicas_on_same_node` renamed to `distributor_allow_multiple_replicas_on_same_node`
    * `cortex_ingester_data_disk_class` renamed to `ingester_data_disk_class`
    * `cortex_ingester_data_disk_size` renamed to `ingester_data_disk_size`
    * `cortex_querier_allow_multiple_replicas_on_same_node` renamed to `querier_allow_multiple_replicas_on_same_node`
    * `cortex_query_frontend_allow_multiple_replicas_on_same_node` renamed to `query_frontend_allow_multiple_replicas_on_same_node`
    * `cortex_query_sharding_enabled` renamed to `query_sharding_enabled`
    * `cortex_query_sharding_msg_size_factor` renamed to `query_sharding_msg_size_factor`
    * `cortex_ruler_allow_multiple_replicas_on_same_node` renamed to `ruler_allow_multiple_replicas_on_same_node`
    * `cortex_store_gateway_data_disk_class` renamed to `store_gateway_data_disk_class`
    * `cortex_store_gateway_data_disk_size` renamed to `store_gateway_data_disk_size`
* [CHANGE] The overrides configmap default mountpoint has changed from `/etc/cortex` to `/etc/mimir`. It can be customized via the `overrides_configmap_mountpoint` config field. #899
* [CHANGE] Enabled in the querier the features to query label names with matchers, PromQL at modifier and query long-term storage for labels. #905
* [CHANGE] Reduced TSDB blocks retention on ingesters disk from 96h to 24h. #905
* [CHANGE] Enabled closing of idle TSDB in ingesters. #905
* [CHANGE] Disabled TSDB isolation in ingesters for better performances. #905
* [CHANGE] Changed log level of querier, query-frontend, query-scheduler and alertmanager from `debug` to `info`. #905
* [CHANGE] Enabled attributes in-memory cache in store-gateway. #905
* [CHANGE] Configured store-gateway to not load blocks containing samples more recent than 10h (because such samples are queried from ingesters). #905
* [CHANGE] Dynamically compute `-compactor.deletion-delay` based on other settings, in order to reduce the deletion delay as much as possible and lower the number of live blocks in the storage. #907
* [CHANGE] The config field `distributorConfig` has been renamed to `ingesterRingClientConfig`. Config field `ringClient` has been removed in favor of `ingesterRingClientConfig`. #997 #1057
* [CHANGE] Gossip.libsonnet has been fixed to modify all ring configurations, not only the ingester ring config. Furthermore it now supports migration via multi KV store. #1057 #1099
* [CHANGE] Changed the default of `bucket_index_enabled` to `true`. #924
* [CHANGE] Remove the support for the test-exporter. #1133
* [CHANGE] Removed `$.distributor_deployment_labels`, `$.ingester_deployment_labels` and `$.querier_deployment_labels` fields, that were used by gossip.libsonnet to inject additional label. Now the label is injected directly into pods of statefulsets and deployments. #1297
* [CHANGE] Disabled `-ingester.readiness-check-ring-health`. #1352
* [CHANGE] Changed Alertmanager CPU request from `100m` to `2` cores, and memory request from `1Gi` to `10Gi`. Set Alertmanager memory limit to `15Gi`. #1206
* [CHANGE] gossip.libsonnet has been renamed to memberlist.libsonnet, and is now imported by default. Use of memberlist for ring is enabled by setting `_config.memberlist_ring_enabled` to true. #1526
* [FEATURE] Added query sharding support. It can be enabled setting `cortex_query_sharding_enabled: true` in the `_config` object. #653
* [FEATURE] Added shuffle-sharding support. It can be enabled and configured using the following config: #902
   ```
   _config+:: {
     shuffle_sharding:: {
       ingester_write_path_enabled: true,
       ingester_read_path_enabled: true,
       querier_enabled: true,
       ruler_enabled: true,
       store_gateway_enabled: true,
     },
   }
   ```
* [FEATURE] Added multi-zone ingesters and store-gateways support. #1352 #1552
* [ENHANCEMENT] Add overrides config to compactor. This allows setting retention configs per user. [#386](https://github.com/grafana/cortex-jsonnet/pull/386)
* [ENHANCEMENT] Added 256MB memory ballast to querier. [#369](https://github.com/grafana/cortex-jsonnet/pull/369)
* [ENHANCEMENT] Update `etcd-operator` to latest version (see https://github.com/grafana/jsonnet-libs/pull/480). [#263](https://github.com/grafana/cortex-jsonnet/pull/263)
* [ENHANCEMENT] Add support for Azure storage in Alertmanager configuration. [#381](https://github.com/grafana/cortex-jsonnet/pull/381)
* [ENHANCEMENT] Add support for running Alertmanager in sharding mode. [#394](https://github.com/grafana/cortex-jsonnet/pull/394)
* [ENHANCEMENT] Allow to customize PromQL engine settings via `queryEngineConfig`. [#399](https://github.com/grafana/cortex-jsonnet/pull/399)
* [ENHANCEMENT] Define Azure object storage ruler args. [#416](https://github.com/grafana/cortex-jsonnet/pull/416)
* [ENHANCEMENT] Added the following config options to allow to schedule multiple replicas of the same service on the same node: [#418](https://github.com/grafana/cortex-jsonnet/pull/418)
  * `cortex_distributor_allow_multiple_replicas_on_same_node`
  * `cortex_ruler_allow_multiple_replicas_on_same_node`
  * `cortex_querier_allow_multiple_replicas_on_same_node`
  * `cortex_query_frontend_allow_multiple_replicas_on_same_node`
* [BUGFIX] Alertmanager: fixed `--alertmanager.cluster.peers` CLI flag passed to alertmanager when HA is enabled. [#329](https://github.com/grafana/cortex-jsonnet/pull/329)
* [BUGFIX] Fixed `-distributor.extend-writes` setting on ruler when `unregister_ingesters_on_shutdown` is disabled. [#369](https://github.com/grafana/cortex-jsonnet/pull/369)
* [BUGFIX] Treat `compactor_blocks_retention_period` type as string rather than int.[#395](https://github.com/grafana/cortex-jsonnet/pull/395)
* [BUGFIX] Pass `-ruler-storage.s3.endpoint` to ruler when using S3. [#421](https://github.com/grafana/cortex-jsonnet/pull/421)
* [BUGFIX] Remove service selector on label `gossip_ring_member` from other services than `gossip-ring`. [#1008](https://github.com/grafana/mimir/pull/1008)
* [BUGFIX] Rename `-ingester.readiness-check-ring-health` to `-ingester.ring.readiness-check-ring-health`, to reflect current name of flag. #1460

### Mimirtool

_Changes since cortextool `0.10.7`._

* [CHANGE] The following environment variables have been renamed: #883
  * `CORTEX_ADDRESS` to `MIMIR_ADDRESS`
  * `CORTEX_API_USER` to `MIMIR_API_USER`
  * `CORTEX_API_KEY` to `MIMIR_API_KEY`
  * `CORTEX_TENANT_ID` to `MIMIR_TENANT_ID`
  * `CORTEX_TLS_CA_PATH` to `MIMIR_TLS_CA_PATH`
  * `CORTEX_TLS_CERT_PATH` to `MIMIR_TLS_CERT_PATH`
  * `CORTEX_TLS_KEY_PATH` to `MIMIR_TLS_KEY_PATH`
* [CHANGE] Change `cortex` backend to `mimir`. #883
* [CHANGE] Do not publish `mimirtool` binary for 386 windows architecture. #1263
* [CHANGE] `analyse` command has been renamed to `analyze`. #1318
* [FEATURE] Support Arm64 on Darwin for all binaries (benchtool etc). https://github.com/grafana/cortex-tools/pull/215
* [ENHANCEMENT] Correctly support federated rules. #823
* [BUGFIX] Fix `cortextool rules` legends displaying wrong symbols for updates and deletions. https://github.com/grafana/cortex-tools/pull/226

### Query-tee

_Changes since Cortex `1.10.0`._

* [ENHANCEMENT] Added `/api/v1/query_exemplars` API endpoint support (no results comparison). #168
* [ENHANCEMENT] Add a flag (`--proxy.compare-use-relative-error`) in the query-tee to compare floating point values using relative error. #208
* [ENHANCEMENT] Add a flag (`--proxy.compare-skip-recent-samples`) in the query-tee to skip comparing recent samples. By default samples not older than 1 minute are skipped. #234
* [BUGFIX] Fixes a panic in the query-tee when comparing result. #207
* [BUGFIX] Ensure POST requests are handled correctly #286

### Blocksconvert

_Changes since Cortex `1.10.0`._

* [CHANGE] Blocksconvert tool was removed from Mimir. #637

### Metaconvert

_Changes since Cortex `1.10.0`._

* [CHANGE] `thanosconvert` tool has been renamed to `metaconvert`. `-config.file` option has been removed, while it now requires `-tenant` option to work on single tenant only. It now also preserves labels recognized by Mimir. #1120

### Test-exporter

_Changes since Cortex `1.10.0`._

* [CHANGE] Removed the test-exporter tool. #1133

### Tools

_Changes since Cortex `1.10.0`._

* [CHANGE] Removed `query-audit`. You can use `query-tee` to compare query results and performances of two Grafana Mimir backends. #1380

## [Cortex 1.10.0 CHANGELOG](https://github.com/grafana/mimir/blob/a13959db5d38ff65c2b7ef52c56331d2f4dbc00c/CHANGELOG.md#cortex-1100--2021-08-03)<|MERGE_RESOLUTION|>--- conflicted
+++ resolved
@@ -73,11 +73,8 @@
 * [BUGFIX] Store-gateway: Fix issue where stopping a store-gateway could cause all store-gateways to unload all blocks. #5464
 * [BUGFIX] Allocate ballast in smaller blocks to avoid problem when entire ballast was kept in memory working set. #5565
 * [BUGFIX] Querier: Retry frontend result notification when an error is returned. #5591
-<<<<<<< HEAD
+* [BUGFIX] Querier: fix issue where `cortex_ingester_client_request_duration_seconds` metric did not include streaming query requests that did not return any series. #5695
 * [BUGFIX] Ingester: Fix ActiveSeries tracker double-counting series that have been deleted from the Head while still being active and then recreated again. #5678
-=======
-* [BUGFIX] Querier: fix issue where `cortex_ingester_client_request_duration_seconds` metric did not include streaming query requests that did not return any series. #5695
->>>>>>> 6005f606
 
 ### Mixin
 
