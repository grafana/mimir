--- conflicted
+++ resolved
@@ -21,10 +21,8 @@
 * [ENHANCEMENT] Querier: Add native histogram definition to `cortex_bucket_index_load_duration_seconds`. #12094
 * [ENHANCEMENT] MQE: Add support for applying common subexpression elimination to range vector expressions in instant queries. #12236
 * [ENHANCEMENT] Ingester: Improve the performance of active series custom trackers matchers. #12184
-<<<<<<< HEAD
-=======
 * [ENHANCEMENT] Ingester: Add postings cache sharing and invalidation. Sharing and head cache invalidation can be enabled via `-blocks-storage.tsdb.shared-postings-for-matchers-cache` and `-blocks-storage.tsdb.head-postings-for-matchers-cache-invalidation` respectively, and the number of metric versions per cache can be configured via -`blocks-storage.tsdb.head-postings-for-matchers-cache-versions`. #12333
->>>>>>> f095c6db
+* [ENHANCEMENT] OTLP: Stick to OTLP vocabulary on invalid label value length error. #12273
 * [BUGFIX] Querier: Samples with the same timestamp are merged deterministically. Previously, this could lead to flapping query results when an out-of-order sample is ingested that conflicts with a previously ingested in-order sample's value. #8673
 * [BUGFIX] Store-gateway: Fix potential goroutine leak by passing the scoped context in LabelValues. #12048
 * [BUGFIX] Distributor: Fix pooled memory reuse bug that can cause corrupt data to appear in the err-mimir-label-value-too-long error message. #12048
@@ -188,7 +186,6 @@
 * [ENHANCEMENT] Query-frontend: Accurate tracking of samples processed from cache. #11719
 * [ENHANCEMENT] Store-gateway: Change level 0 blocks to be reported as 'unknown/old_block' in metrics instead of '0' to improve clarity. Level 0 indicates blocks with metadata from before compaction level tracking was added to the bucket index. #11891
 * [ENHANCEMENT] Compactor, distributor, ruler, scheduler and store-gateway: Makes `-<component-ring-config>.auto-forget-unhealthy-periods` configurable for each component. Deprecates the `-store-gateway.sharding-ring.auto-forget-enabled` flag. #11923
-* [ENHANCEMENT] OTLP: Stick to OTLP vocabulary on invalid label value length error. #12273
 * [BUGFIX] OTLP: Fix response body and Content-Type header to align with spec. #10852
 * [BUGFIX] Compactor: fix issue where block becomes permanently stuck when the Compactor's block cleanup job partially deletes a block. #10888
 * [BUGFIX] Storage: fix intermittent failures in S3 upload retries. #10952
