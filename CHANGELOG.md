# Changelog

## main / unreleased

### Grafana Mimir

* [FEATURE] Ingester/Distributor: Add support for exporting cost attribution metrics (`cortex_ingester_attributed_active_series`, `cortex_distributor_received_attributed_samples_total`, and `cortex_discarded_attributed_samples_total`) with labels specified by customers to a custom Prometheus registry. This feature enables more flexible billing data tracking. #10269
* [CHANGE] Querier: pass context to queryable `IsApplicable` hook. #10451
* [CHANGE] Distributor: OTLP and push handler replace all non-UTF8 characters with the unicode replacement character `\uFFFD` in error messages before propagating them. #10236
* [CHANGE] Querier: pass query matchers to queryable `IsApplicable` hook. #10256
* [CHANGE] Build: removed Mimir Alpine Docker image and related CI tests. #10469
* [CHANGE] Query-frontend: Add `topic` label to `cortex_ingest_storage_strong_consistency_requests_total`, `cortex_ingest_storage_strong_consistency_failures_total`, and `cortex_ingest_storage_strong_consistency_wait_duration_seconds` metrics. #10220
* [CHANGE] Ruler: cap the rate of retries for remote query evaluation to 170/sec. This is configurable via `-ruler.query-frontend.max-retries-rate`. #10375 #10403
* [CHANGE] Query-frontend: Add `topic` label to `cortex_ingest_storage_reader_last_produced_offset_requests_total`, `cortex_ingest_storage_reader_last_produced_offset_failures_total`, `cortex_ingest_storage_reader_last_produced_offset_request_duration_seconds`, `cortex_ingest_storage_reader_partition_start_offset_requests_total`, `cortex_ingest_storage_reader_partition_start_offset_failures_total`, `cortex_ingest_storage_reader_partition_start_offset_request_duration_seconds` metrics. #10462
* [CHANGE] Ingester: Set `-ingester.ooo-native-histograms-ingestion-enabled` to true by default. #10483
* [CHANGE] Ruler: Add `user` and `reason` labels to `cortex_ruler_write_requests_failed_total` and `cortex_ruler_queries_failed_total`; add `user` to
    `cortex_ruler_write_requests_total` and `cortex_ruler_queries_total` metrics. #10536
* [FEATURE] Distributor: Add experimental Influx handler. #10153
* [ENHANCEMENT] Compactor: Expose `cortex_bucket_index_last_successful_update_timestamp_seconds` for all tenants assigned to the compactor before starting the block cleanup job. #10569
* [ENHANCEMENT] Query Frontend: Return server-side `samples_processed` statistics. #10103
* [ENHANCEMENT] Distributor: OTLP receiver now converts also metric metadata. See also https://github.com/prometheus/prometheus/pull/15416. #10168
* [ENHANCEMENT] Distributor: discard float and histogram samples with duplicated timestamps from each timeseries in a request before the request is forwarded to ingesters. Discarded samples are tracked by `cortex_discarded_samples_total` metrics with the reason `sample_duplicate_timestamp`. #10145 #10430
* [ENHANCEMENT] Ruler: Add `cortex_prometheus_rule_group_last_rule_duration_sum_seconds` metric to track the total evaluation duration of a rule group regardless of concurrency #10189
* [ENHANCEMENT] Distributor: Add native histogram support for `electedReplicaPropagationTime` metric in ha_tracker. #10264
* [ENHANCEMENT] Ingester: More efficient CPU/memory utilization-based read request limiting. #10325
* [ENHANCEMENT] Dashboards: Add Query-Scheduler <-> Querier Inflight Requests row to Query Reads and Remote Ruler reads dashboards. #10290
* [ENHANCEMENT] OTLP: In addition to the flag `-distributor.otel-created-timestamp-zero-ingestion-enabled` there is now `-distributor.otel-start-time-quiet-zero` to convert OTel start timestamps to Prometheus QuietZeroNaNs. This flag is to make the change rollout safe between Ingesters and Distributors. #10238
* [ENHANCEMENT] Ruler: When rule concurrency is enabled for a rule group, its rules will now be reordered and run in batches based on their dependencies. This increases the number of rules that can potentially run concurrently. Note that the global and tenant-specific limits still apply #10400
* [ENHANCEMENT] Query-frontend: include more information about read consistency in trace spans produced when using experimental ingest storage. #10412
* [ENHANCEMENT] Ingester: Hide tokens in ingester ring status page when ingest storage is enabled #10399
* [ENHANCEMENT] Ingester: add `active_series_additional_custom_trackers` configuration, in addition to the already existing `active_series_custom_trackers`. The `active_series_additional_custom_trackers` configuration allows you to configure additional custom trackers that get merged with `active_series_custom_trackers` at runtime. #10428
* [ENHANCEMENT] Query-frontend: Allow blocking raw http requests with the `blocked_requests` configuration. Requests can be blocked based on their path, method or query parameters #10484
* [ENHANCEMENT] Ingester: Added the following metrics exported by `PostingsForMatchers` cache: #10500 #10525
* [ENHANCEMENT] Add support for the HTTP header `X-Filter-Queryables` which allows callers to decide which queryables should be used by the querier, useful for debugging and testing queryables in isolation. #10552 #10594
  * `cortex_ingester_tsdb_head_postings_for_matchers_cache_hits_total`
  * `cortex_ingester_tsdb_head_postings_for_matchers_cache_misses_total`
  * `cortex_ingester_tsdb_head_postings_for_matchers_cache_requests_total`
  * `cortex_ingester_tsdb_head_postings_for_matchers_cache_skips_total`
  * `cortex_ingester_tsdb_head_postings_for_matchers_cache_evictions_total`
  * `cortex_ingester_tsdb_block_postings_for_matchers_cache_hits_total`
  * `cortex_ingester_tsdb_block_postings_for_matchers_cache_misses_total`
  * `cortex_ingester_tsdb_block_postings_for_matchers_cache_requests_total`
  * `cortex_ingester_tsdb_block_postings_for_matchers_cache_skips_total`
  * `cortex_ingester_tsdb_block_postings_for_matchers_cache_evictions_total`
* [ENHANCEMENT] Compactor: Shuffle users' order in `BlocksCleaner`. Prevents bucket indexes from going an extended period without cleanup during compactor restarts. #10513
* [ENHANCEMENT] Distributor, querier, ingester and store-gateway: Add support for `limit` parameter for label names and values requests. #10410
* [ENHANCEMENT] Query-frontend: Allow adjustment of queries looking into the future to a maximum duration with experimental `-query-frontend.max-future-query-window` flag. #10547
* [ENHANCEMENT] Ruler: Adds support for filtering results from rule status endpoint by `file[]`, `rule_group[]` and `rule_name[]`. #10589
* [ENHANCEMENT] Query-frontend: Add option to "spin off" subqueries as actual range queries, so that they benefit from query acceleration techniques such as sharding, splitting and caching. To enable this, set the `-query-frontend.spin-off-instant-subqueries-to-url=<url>` option on the frontend and the `instant_queries_with_subquery_spin_off` per-tenant override with regular expressions matching the queries to enable. #10460 #10603 #10621
* [ENHANCEMENT] Querier, ingester: The series API respects passed `limit` parameter. #10620
* [ENHANCEMENT] Store-gateway: Add experimental settings under `-store-gateway.dynamic-replication` to allow more than the default of 3 store-gateways to own recent blocks. #10382 #10637
* [ENHANCEMENT] Ingester: Add reactive concurrency limiters to protect push and read operations from overload. #10574
<<<<<<< HEAD
* [ENHANCEMENT] Distributor: Optionally expose the current HA replica for each tenant in the `cortex_ha_tracker_elected_replica_status` metric. This is enabled with the `-distributor.ha-tracker.enable-elected-replica-metric=true` flag. #10644
=======
* [ENHANCEMENT] Compactor: Add experimental `-compactor.max-lookback` option to limit blocks considered in each compaction cycle. Blocks uploaded prior to the lookback period aren't processed. This option helps reduce CPU utilization in tenants with large block metadata files that are processed before each compaction. #10585
>>>>>>> b12297b8
* [BUGFIX] Distributor: Use a boolean to track changes while merging the ReplicaDesc components, rather than comparing the objects directly. #10185
* [BUGFIX] Querier: fix timeout responding to query-frontend when response size is very close to `-querier.frontend-client.grpc-max-send-msg-size`. #10154
* [BUGFIX] Query-frontend and querier: show warning/info annotations in some cases where they were missing (if a lazy querier was used). #10277
* [BUGFIX] Query-frontend: Fix an issue where transient errors are inadvertently cached. #10537 #10631
* [BUGFIX] Ruler: fix indeterminate rules being always run concurrently (instead of never) when `-ruler.max-independent-rule-evaluation-concurrency` is set. https://github.com/prometheus/prometheus/pull/15560 #10258
* [BUGFIX] PromQL: Fix various UTF-8 bugs related to quoting. https://github.com/prometheus/prometheus/pull/15531 #10258
* [BUGFIX] Ruler: Fixed an issue when using the experimental `-ruler.max-independent-rule-evaluation-concurrency` feature, where if a rule group was eligible for concurrency, it would flap between running concurrently or not based on the time it took after running concurrently. #9726 #10189
* [BUGFIX] Mimirtool: `remote-read` commands will now return data. #10286
* [BUGFIX] PromQL: Fix deriv, predict_linear and double_exponential_smoothing with histograms https://github.com/prometheus/prometheus/pull/15686 #10383
* [BUGFIX] MQE: Fix deriv with histograms #10383
* [BUGFIX] PromQL: Fix <aggr_over_time> functions with histograms https://github.com/prometheus/prometheus/pull/15711 #10400
* [BUGFIX] MQE: Fix <aggr_over_time> functions with histograms #10400
* [BUGFIX] Distributor: return HTTP status 415 Unsupported Media Type instead of 200 Success for Remote Write 2.0 until we support it. #10423
* [BUGFIX] Query-frontend: Add flag `-query-frontend.prom2-range-compat` and corresponding YAML to rewrite queries with ranges that worked in Prometheus 2 but are invalid in Prometheus 3. #10445 #10461 #10502
* [BUGFIX] Distributor: Fix edge case at the HA-tracker with memberlist as KVStore, where when a replica in the KVStore is marked as deleted but not yet removed, it fails to update the KVStore. #10443
* [BUGFIX] Distributor: Fix panics in `DurationWithJitter` util functions when computed variance is zero. #10507
* [BUGFIX] Ingester: Fixed a race condition in the `PostingsForMatchers` cache that may have infrequently returned expired cached postings. #10500
* [BUGFIX] Distributor: Report partially converted OTLP requests with status 400 Bad Request. #10588

### Mixin

* [ENHANCEMENT] Dashboards: clarify that the ingester and store-gateway panels on the 'Reads' dashboard show data from all query requests to that component, not just requests from the main query path (ie. requests from the ruler query path are included as well). #10598
* [ENHANCEMENT] Dashboards: add ingester and store-gateway panels from the 'Reads' dashboard to the 'Remote ruler reads' dashboard as well. #10598
* [ENHANCEMENT] Dashboards: add ingester and store-gateway panels showing only requests from the respective dashboard's query path to the 'Reads' and 'Remote ruler reads' dashboards. For example, the 'Remote ruler reads' dashboard now has panels showing the ingester query request rate from ruler-queriers. #10598
* [ENHANCEMENT] Dashboards: 'Writes' dashboard: show write requests broken down by request type. #10599
* [ENHANCEMENT] Dashboards: clarify when query-frontend and query-scheduler dashboard panels are expected to show no data. #10624
* [BUGFIX] Dashboards: fix how we switch between classic and native histograms. #10018
* [BUGFIX] Alerts: Ignore cache errors performing `delete` operations since these are expected to fail when keys don't exist. #10287
* [BUGFIX] Dashboards: fix "Mimir / Rollout Progress" latency comparison when gateway is enabled. #10495
* [BUGFIX] Dashboards: fix autoscaling panels when Mimir is deployed using Helm. #10473
* [BUGFIX] Alerts: fix `MimirAutoscalerNotActive` alert. #10564

### Jsonnet

* [CHANGE] Update rollout-operator version to 0.22.0. #10229
* [CHANGE] Memcached: Update to Memcached 1.6.34. #10318
* [CHANGE] Change multi-AZ deployments default toleration value from 'multi-az' to 'secondary-az', and make it configurable via the following settings: #10596
  * `_config.multi_zone_schedule_toleration` (default)
  * `_config.multi_zone_distributor_schedule_toleration` (distributor's override)
  * `_config.multi_zone_etcd_schedule_toleration` (etcd's override)
* [CHANGE] Ring: relaxed the hash ring heartbeat timeout for store-gateways: #10634
  * `-store-gateway.sharding-ring.heartbeat-timeout` set to `10m`
* [ENHANCEMENT] Enforce `persistentVolumeClaimRetentionPolicy` `Retain` policy on partition ingesters during migration to experimental ingest storage. #10395
* [ENHANCEMENT] Allow to not configure `topologySpreadConstraints` by setting the following configuration options to a negative value: #10540
  * `distributor_topology_spread_max_skew`
  * `query_frontend_topology_spread_max_skew`
  * `querier_topology_spread_max_skew`
  * `ruler_topology_spread_max_skew`
  * `ruler_querier_topology_spread_max_skew`
* [BUGFIX] Ports in container rollout-operator. #10273
* [BUGFIX] When downscaling is enabled, the components must annotate `prepare-downscale-http-port` with the value set in `$._config.server_http_port`. #10367

### Mimirtool

* [BUGFIX] Fix issue where `MIMIR_HTTP_PREFIX` environment variable was ignored and the value from `MIMIR_MIMIR_HTTP_PREFIX` was used instead. #10207
* [ENHANCEMENT] Unify mimirtool authentication options and add extra-headers support for commands that depend on MimirClient. #10178

### Mimir Continuous Test

### Query-tee

* [ENHANCEMENT] Allow skipping comparisons when preferred backend fails. Disabled by default, enable with `-proxy.compare-skip-preferred-backend-failures=true`. #10612

### Documentation

* [CHANGE] Add production tips related to cache size, heavy multi-tenancy and latency spikes. #9978
* [ENHANCEMENT] Update `MimirAutoscalerNotActive` and `MimirAutoscalerKedaFailing` runbooks, with an instruction to check whether Prometheus has enough CPU allocated. #10257

### Tools

* [CHANGE] `copyblocks`: Remove /pprof endpoint. #10329

## 2.15.0

### Grafana Mimir

* [CHANGE] Alertmanager: the following metrics are not exported for a given `user` when the metric value is zero: #9359
  * `cortex_alertmanager_alerts_received_total`
  * `cortex_alertmanager_alerts_invalid_total`
  * `cortex_alertmanager_partial_state_merges_total`
  * `cortex_alertmanager_partial_state_merges_failed_total`
  * `cortex_alertmanager_state_replication_total`
  * `cortex_alertmanager_state_replication_failed_total`
  * `cortex_alertmanager_alerts`
  * `cortex_alertmanager_silences`
* [CHANGE] Distributor: Drop experimental `-distributor.direct-otlp-translation-enabled` flag, since direct OTLP translation is well tested at this point. #9647
* [CHANGE] Ingester: Change `-initial-delay` for circuit breakers to begin when the first request is received, rather than at breaker activation. #9842
* [CHANGE] Query-frontend: apply query pruning before query sharding instead of after. #9913
* [CHANGE] Ingester: remove experimental flags `-ingest-storage.kafka.ongoing-records-per-fetch` and `-ingest-storage.kafka.startup-records-per-fetch`. They are removed in favour of `-ingest-storage.kafka.max-buffered-bytes`. #9906
* [CHANGE] Ingester: Replace `cortex_discarded_samples_total` label from `sample-out-of-bounds` to `sample-timestamp-too-old`. #9885
* [CHANGE] Ruler: the `/prometheus/config/v1/rules` does not return an error anymore if a rule group is missing in the object storage after been successfully returned by listing the storage, because it could have been deleted in the meanwhile. #9936
* [CHANGE] Querier: The `.` pattern in regular expressions in PromQL matches newline characters. With this change regular expressions like `.*` match strings that include `\n`. To maintain the old behaviour, you will have to change regular expressions by replacing all `.` patterns with `[^\n]`, e.g. `foo[^\n]*`. This upgrades PromQL compatibility from Prometheus 2.0 to 3.0. #9844
* [CHANGE] Querier: Lookback and range selectors are left open and right closed (previously left closed and right closed). This change affects queries and subqueries when the evaluation time perfectly aligns with the sample timestamps. For example assume querying a timeseries with evenly spaced samples exactly 1 minute apart. Previously, a range query with `5m` would usually return 5 samples, or 6 samples if the query evaluation aligns perfectly with a scrape. Now, queries like this will always return 5 samples. This upgrades PromQL compatibility from Prometheus 2.0 to 3.0. #9844 #10188
* [CHANGE] Querier: promql(native histograms): Introduce exponential interpolation. #9844
* [CHANGE] Remove deprecated `api.get-request-for-ingester-shutdown-enabled` setting, which scheduled for removal in 2.15. #10197
* [FEATURE] Querier: add experimental streaming PromQL engine, enabled with `-querier.query-engine=mimir`. #10067
* [FEATURE] Distributor: Add support for `lz4` OTLP compression. #9763
* [FEATURE] Query-frontend: added experimental configuration options `query-frontend.cache-errors` and `query-frontend.results-cache-ttl-for-errors` to allow non-transient responses to be cached. When set to `true` error responses from hitting limits or bad data are cached for a short TTL. #9028
* [FEATURE] Query-frontend: add middleware to control access to specific PromQL experimental functions on a per-tenant basis. #9798
* [FEATURE] gRPC: Support S2 compression. #9322
  * `-alertmanager.alertmanager-client.grpc-compression=s2`
  * `-ingester.client.grpc-compression=s2`
  * `-querier.frontend-client.grpc-compression=s2`
  * `-querier.scheduler-client.grpc-compression=s2`
  * `-query-frontend.grpc-client-config.grpc-compression=s2`
  * `-query-scheduler.grpc-client-config.grpc-compression=s2`
  * `-ruler.client.grpc-compression=s2`
  * `-ruler.query-frontend.grpc-client-config.grpc-compression=s2`
* [FEATURE] Alertmanager: limit added for maximum size of the Grafana state (`-alertmanager.max-grafana-state-size-bytes`). #9475
* [FEATURE] Alertmanager: limit added for maximum size of the Grafana configuration (`-alertmanager.max-config-size-bytes`). #9402
* [FEATURE] Ingester: Experimental support for ingesting out-of-order native histograms. This is disabled by default and can be enabled by setting `-ingester.ooo-native-histograms-ingestion-enabled` to `true`. #7175
* [FEATURE] Distributor: Added `-api.skip-label-count-validation-header-enabled` option to allow skipping label count validation on the HTTP write path based on `X-Mimir-SkipLabelCountValidation` header being `true` or not. #9576
* [FEATURE] Ruler: Add experimental support for caching the contents of rule groups. This is disabled by default and can be enabled by setting `-ruler-storage.cache.rule-group-enabled`. #9595 #10024
* [FEATURE] PromQL: Add experimental `info` function. Experimental functions are disabled by default, but can be enabled setting `-querier.promql-experimental-functions-enabled=true` in the query-frontend and querier. #9879
* [FEATURE] Distributor: Support promotion of OTel resource attributes to labels. #8271
* [FEATURE] Querier: Add experimental `double_exponential_smoothing` PromQL function. Experimental functions are disabled by default, but can be enabled by setting `-querier.promql-experimental-functions-enabled=true` in the query-frontend and querier. #9844
* [FEATURE] Distributor: Add experimental `memberlist` KV store for ha_tracker. You can enable it using the `-distributor.ha-tracker.kvstore.store` flag. You can configure Memberlist parameters via the `-memberlist-*` flags. #10054
* [FEATURE] Distributor: Add experimental `-distributor.otel-keep-identifying-resource-attributes` option to allow keeping `service.instance.id`, `service.name` and `service.namespace` in `target_info` on top of converting them to the `instance` and `job` labels. #10216
* [ENHANCEMENT] Query Frontend: Return server-side `bytes_processed` statistics following Server-Timing format. #9645 #9985
* [ENHANCEMENT] mimirtool: Adds bearer token support for mimirtool's analyze ruler/prometheus commands. #9587
* [ENHANCEMENT] Ruler: Support `exclude_alerts` parameter in `<prometheus-http-prefix>/api/v1/rules` endpoint. #9300
* [ENHANCEMENT] Distributor: add a metric to track tenants who are sending newlines in their label values called `cortex_distributor_label_values_with_newlines_total`. #9400
* [ENHANCEMENT] Ingester: improve performance of reading the WAL. #9508
* [ENHANCEMENT] Query-scheduler: improve the errors and traces emitted by query-schedulers when communicating with queriers. #9519
* [ENHANCEMENT] Compactor: uploaded blocks cannot be bigger than max configured compactor time range, and cannot cross the boundary for given time range. #9524
* [ENHANCEMENT] The distributor now validates that received label values only contain allowed characters. #9185
* [ENHANCEMENT] Add SASL plain authentication support to Kafka client used by the experimental ingest storage. Configure SASL credentials via the following settings: #9584
  * `-ingest-storage.kafka.sasl-password`
  * `-ingest-storage.kafka.sasl-username`
* [ENHANCEMENT] memberlist: TCP transport write path is now non-blocking, and is configurable by new flags: #9594
  * `-memberlist.max-concurrent-writes`
  * `-memberlist.acquire-writer-timeout`
* [ENHANCEMENT] memberlist: Notifications can now be processed once per interval specified by `-memberlist.notify-interval` to reduce notify storm CPU activity in large clusters. #9594
* [ENHANCEMENT] Query-scheduler: Remove the experimental `query-scheduler.prioritize-query-components` flag. Request queues always prioritize query component dequeuing above tenant fairness. #9703
* [ENHANCEMENT] Ingester: Emit traces for block syncing, to join up block-upload traces. #9656
* [ENHANCEMENT] Querier: Enable the optional querying of additional storage queryables. #9712
* [ENHANCEMENT] Ingester: Disable the push circuit breaker when ingester is in read-only mode. #9760
* [ENHANCEMENT] Ingester: Reduced lock contention in the `PostingsForMatchers` cache. #9773
* [ENHANCEMENT] Storage: Allow HTTP client settings to be tuned for GCS and Azure backends via an `http` block or corresponding CLI flags. This was already supported by the S3 backend. #9778
* [ENHANCEMENT] Ruler: Support `group_limit` and `group_next_token` parameters in the `<prometheus-http-prefix>/api/v1/rules` endpoint. #9563
* [ENHANCEMENT] Ingester: improved lock contention affecting read and write latencies during TSDB head compaction. #9822
* [ENHANCEMENT] Distributor: when a label value fails validation due to invalid UTF-8 characters, don't include the invalid characters in the returned error. #9828
* [ENHANCEMENT] Ingester: when experimental ingest storage is enabled, do not buffer records in the Kafka client when fetch concurrency is in use. #9838 #9850
* [ENHANCEMENT] Compactor: refresh deletion marks when updating the bucket index concurrently. This speeds up updating the bucket index by up to 16 times when there is a lot of blocks churn (thousands of blocks churning every cleanup cycle). #9881
* [ENHANCEMENT] PromQL: make `sort_by_label` stable. #9879
* [ENHANCEMENT] Distributor: Initialize ha_tracker cache before ha_tracker and distributor reach running state and begin serving writes. #9826 #9976
* [ENHANCEMENT] Ingester: `-ingest-storage.kafka.max-buffered-bytes` to limit the memory for buffered records when using concurrent fetching. #9892
* [ENHANCEMENT] Querier: improve performance and memory consumption of queries that select many series. #9914
* [ENHANCEMENT] Ruler: Support OAuth2 and proxies in Alertmanager client #9945 #10030
* [ENHANCEMENT] Ingester: Add `-blocks-storage.tsdb.bigger-out-of-order-blocks-for-old-samples` to build 24h blocks for out-of-order data belonging to the previous days instead of building smaller 2h blocks. This reduces pressure on compactors and ingesters when the out-of-order samples span multiple days in the past. #9844 #10033 #10035
* [ENHANCEMENT] Distributor: allow a different limit for info series (series ending in `_info`) label count, via `-validation.max-label-names-per-info-series`. #10028
* [ENHANCEMENT] Ingester: do not reuse labels, samples and histograms slices in the write request if there are more entries than 10x the pre-allocated size. This should help to reduce the in-use memory in case of few requests with a very large number of labels, samples or histograms. #10040
* [ENHANCEMENT] Query-Frontend: prune `<subquery> and on() (vector(x)==y)` style queries and stop pruning `<subquery> < -Inf`. Triggered by https://github.com/prometheus/prometheus/pull/15245. #10026
* [ENHANCEMENT] Query-Frontend: perform request format validation before processing the request. #10093
* [BUGFIX] Fix issue where functions such as `rate()` over native histograms could return incorrect values if a float stale marker was present in the selected range. #9508
* [BUGFIX] Fix issue where negation of native histograms (eg. `-some_native_histogram_series`) did nothing. #9508
* [BUGFIX] Fix issue where `metric might not be a counter, name does not end in _total/_sum/_count/_bucket` annotation would be emitted even if `rate` or `increase` did not have enough samples to compute a result. #9508
* [BUGFIX] Fix issue where sharded queries could return annotations with incorrect or confusing position information. #9536
* [BUGFIX] Fix issue where downstream consumers may not generate correct cache keys for experimental error caching. #9644
* [BUGFIX] Fix issue where active series requests error when encountering a stale posting. #9580
* [BUGFIX] Fix pooling buffer reuse logic when `-distributor.max-request-pool-buffer-size` is set. #9666
* [BUGFIX] Fix issue when using the experimental `-ruler.max-independent-rule-evaluation-concurrency` feature, where the ruler could panic as it updates a running ruleset or shutdowns. #9726
* [BUGFIX] Always return unknown hint for first sample in non-gauge native histograms chunk to avoid incorrect counter reset hints when merging chunks from different sources. #10033
* [BUGFIX] Ensure native histograms counter reset hints are corrected when merging results from different sources. #9909
* [BUGFIX] Ingester: Fix race condition in per-tenant TSDB creation. #9708
* [BUGFIX] Ingester: Fix race condition in exemplar adding. #9765
* [BUGFIX] Ingester: Fix race condition in native histogram appending. #9765
* [BUGFIX] Ingester: Fix bug in concurrent fetching where a failure to list topics on startup would cause to use an invalid topic ID (0x00000000000000000000000000000000). #9883
* [BUGFIX] Ingester: Fix data loss bug in the experimental ingest storage when a Kafka Fetch is split into multiple requests and some of them return an error. #9963 #9964
* [BUGFIX] PromQL: `round` now removes the metric name again. #9879
* [BUGFIX] Query-Frontend: fix `QueryFrontendCodec` module initialization to set lookback delta from `-querier.lookback-delta`. #9984
* [BUGFIX] OTLP: Support integer exemplar value type. #9844
* [BUGFIX] Querier: Correct the behaviour of binary operators between native histograms and floats. #9844
* [BUGFIX] Querier: Fix stddev+stdvar aggregations to always ignore native histograms. #9844
* [BUGFIX] Querier: Fix stddev+stdvar aggregations to treat Infinity consistently. #9844
* [BUGFIX] Ingester: Chunks could have one unnecessary zero byte at the end. #9844
* [BUGFIX] OTLP receiver: Preserve colons and combine multiple consecutive underscores into one when generating metric names in suffix adding mode (`-distributor.otel-metric-suffixes-enabled`). #10075
* [BUGFIX] PromQL: Ignore native histograms in `clamp`, `clamp_max` and `clamp_min` functions. #10136
* [BUGFIX] PromQL: Ignore native histograms in `max`, `min`, `stdvar`, `stddev` aggregation operators and instead return an info annotation. #10136
* [BUGFIX] PromQL: Ignore native histograms when compared to float values with `==`, `!=`, `<`, `>`, `<=`, `>=` and instead return an info annotation. #10136
* [BUGFIX] PromQL: Return an info annotation if the `quantile` function is used on a float series that does not have `le` label. #10136
* [BUGFIX] PromQL: Fix `count_values` to take into account native histograms. #10168
* [BUGFIX] PromQL: Ignore native histograms in time functions `day_of_month`, `day_of_week`, `day_of_year`, `days_in_month`, `hour`, `minute`, `month` and `year`, which means they no longer yield any value when encountering a native histograms series. #10188
* [BUGFIX] PromQL: Ignore native histograms in `topk` and `bottomk` functions and return info annotation instead. #10188
* [BUGFIX] PromQL: Let `limitk` and `limit_ratio` include native histograms if applicable. #10188
* [BUGFIX] PromQL: Fix `changes` and `resets` functions to count switch between float and native histograms sample type as change and reset. #10188

### Mixin

* [CHANGE] Remove backwards compatibility for `thanos_memcached_` prefixed metrics in dashboards and alerts removed in 2.12. #9674 #9758
* [CHANGE] Reworked the alert `MimirIngesterStuckProcessingRecordsFromKafka` to also work when concurrent fetching is enabled. #9855
* [ENHANCEMENT] Unify ingester autoscaling panels on 'Mimir / Writes' dashboard to work for both ingest-storage and non-ingest-storage autoscaling. #9617
* [ENHANCEMENT] Alerts: Enable configuring job prefix for alerts to prevent clashes with metrics from Loki/Tempo. #9659
* [ENHANCEMENT] Dashboards: visualize the age of source blocks in the "Mimir / Compactor" dashboard. #9697
* [ENHANCEMENT] Dashboards: Include block compaction level on queried blocks in 'Mimir / Queries' dashboard. #9706
* [ENHANCEMENT] Alerts: add `MimirIngesterMissedRecordsFromKafka` to detect gaps in consumed records in the ingester when using the experimental Kafka-based storage. #9921 #9972
* [ENHANCEMENT] Dashboards: Add more panels to 'Mimir / Writes' for concurrent ingestion and fetching when using ingest storage. #10021
* [BUGFIX] Dashboards: Fix autoscaling metrics joins when series churn. #9412 #9450 #9432
* [BUGFIX] Alerts: Fix autoscaling metrics joins in `MimirAutoscalerNotActive` when series churn. #9412
* [BUGFIX] Alerts: Exclude failed cache "add" operations from alerting since failures are expected in normal operation. #9658
* [BUGFIX] Alerts: Exclude read-only replicas from `IngesterInstanceHasNoTenants` alert. #9843
* [BUGFIX] Alerts: Use resident set memory for the `EtcdAllocatingTooMuchMemory` alert so that ephemeral file cache memory doesn't cause the alert to misfire. #9997
* [BUGFIX] Query-frontend: support `X-Read-Consistency-Offsets` on labels queries too.

### Jsonnet

* [CHANGE] Remove support to set Redis as a cache backend from jsonnet. #9677
* [CHANGE] Rollout-operator now defaults to storing scaling operation metadata in a Kubernetes ConfigMap. This avoids recursively invoking the admission webhook in some Kubernetes environments. #9699
* [CHANGE] Update rollout-operator version to 0.20.0. #9995
* [CHANGE] Remove the `track_sizes` feature for Memcached pods since it is unused. #10032
* [CHANGE] The configuration options `autoscaling_distributor_min_replicas` and `autoscaling_distributor_max_replicas` has been renamed to `autoscaling_distributor_min_replicas_per_zone` and `autoscaling_distributor_max_replicas_per_zone` respectively. #10019
* [FEATURE] Add support to deploy distributors in multi availability zones. #9548
* [FEATURE] Add configuration settings to set the number of Memcached replicas for each type of cache (`memcached_frontend_replicas`, `memcached_index_queries_replicas`, `memcached_chunks_replicas`, `memcached_metadata_replicas`). #9679
* [ENHANCEMENT] Add `ingest_storage_ingester_autoscaling_triggers` option to specify multiple triggers in ScaledObject created for ingest-store ingester autoscaling. #9422
* [ENHANCEMENT] Add `ingest_storage_ingester_autoscaling_scale_up_stabilization_window_seconds` and `ingest_storage_ingester_autoscaling_scale_down_stabilization_window_seconds` config options to make stabilization window for ingester autoscaling when using ingest-storage configurable. #9445
* [ENHANCEMENT] Make label-selector in ReplicaTemplate/ingester-zone-a object configurable when using ingest-storage. #9480
* [ENHANCEMENT] Add `querier_only_args` option to specify CLI flags that apply only to queriers but not ruler-queriers. #9503
* [ENHANCEMENT] Validate the Kafka client ID configured when ingest storage is enabled. #9573
* [ENHANCEMENT] Configure pod anti-affinity and tolerations to run etcd pods multi-AZ when `_config.multi_zone_etcd_enabled` is set to `true`. #9725

### Mimirtool

### Mimir Continuous Test

### Query-tee

* [FEATURE] Added `-proxy.compare-skip-samples-before` to skip samples before the given time when comparing responses. The time can be in RFC3339 format (or) RFC3339 without the timezone and seconds (or) date only. #9515
* [FEATURE] Add `-backend.config-file` for a YAML configuration file for per-backend options. Currently, it only supports additional HTTP request headers. #10081
* [ENHANCEMENT] Added human-readable timestamps to comparison failure messages. #9665

### Documentation

* [BUGFIX] Send native histograms: update the migration guide with the corrected dashboard query for switching between classic and native histograms queries. #10052

### Tools

* [FEATURE] `splitblocks`: add new tool to split blocks larger than a specified duration into multiple blocks. #9517, #9779
* [ENHANCEMENT] `copyblocks`: add `--skip-no-compact-block-duration-check`, which defaults to `false`, to simplify targeting blocks that are not awaiting compaction. #9439
* [ENHANCEMENT] `copyblocks`: add `--user-mapping` to support copying blocks between users. #10110
* [ENHANCEMENT] `kafkatool`: add SASL plain authentication support. The following new CLI flags have been added: #9584
  * `--kafka-sasl-username`
  * `--kafka-sasl-password`
* [ENHANCEMENT] `kafkatool`: add `dump print` command to print the content of write requests from a dump. #9942
* [ENHANCEMENT] Updated `KubePersistentVolumeFillingUp` runbook, including a sample command to debug the distroless image. #9802

## 2.14.3

### Grafana Mimir

* [BUGFIX] Update `golang.org/x/crypto` to address [CVE-2024-45337](https://github.com/advisories/GHSA-v778-237x-gjrc). #10251
* [BUGFIX] Update `golang.org/x/net` to address [CVE-2024-45338](https://github.com/advisories/GHSA-w32m-9786-jp63). #10298

## 2.14.2

### Grafana Mimir

* [BUGFIX] Query-frontend: Do not break scheduler connection on malformed queries. #9833

## 2.14.1

### Grafana Mimir

* [BUGFIX] Update objstore library to resolve issues observed for some S3-compatible object stores, which respond to `StatObject` with `Range` incorrectly. #9625

## 2.14.0

### Grafana Mimir

* [CHANGE] Update minimal supported version of Go to 1.22. #9134
* [CHANGE] Store-gateway / querier: enable streaming chunks from store-gateways to queriers by default. #6646
* [CHANGE] Querier: honor the start/end time range specified in the read hints when executing a remote read request. #8431
* [CHANGE] Querier: return only samples within the queried start/end time range when executing a remote read request using "SAMPLES" mode. Previously, samples outside of the range could have been returned. Samples outside of the queried time range may still be returned when executing a remote read request using "STREAMED_XOR_CHUNKS" mode. #8463
* [CHANGE] Querier: Set minimum for `-querier.max-concurrent` to four to prevent queue starvation with querier-worker queue prioritization algorithm; values below the minimum four are ignored and set to the minimum. #9054
* [CHANGE] Store-gateway: enabled `-blocks-storage.bucket-store.max-concurrent-queue-timeout` by default with a timeout of 5 seconds. #8496
* [CHANGE] Store-gateway: enabled `-blocks-storage.bucket-store.index-header.lazy-loading-concurrency-queue-timeout` by default with a timeout of 5 seconds . #8667
* [CHANGE] Distributor: Incoming OTLP requests were previously size-limited by using limit from `-distributor.max-recv-msg-size` option. We have added option `-distributor.max-otlp-request-size` for limiting OTLP requests, with default value of 100 MiB. #8574
* [CHANGE] Distributor: remove metric `cortex_distributor_sample_delay_seconds`. #8698
* [CHANGE] Query-frontend: Remove deprecated `frontend.align_queries_with_step` YAML configuration. The configuration option has been moved to per-tenant and default `limits` since Mimir 2.12. #8733 #8735
* [CHANGE] Store-gateway: Change default of `-blocks-storage.bucket-store.max-concurrent` to 200. #8768
* [CHANGE] Added new metric `cortex_compactor_disk_out_of_space_errors_total` which counts how many times a compaction failed due to the compactor being out of disk, alert if there is a single increase. #8237 #8278
* [CHANGE] Store-gateway: Remove experimental parameter `-blocks-storage.bucket-store.series-selection-strategy`. The default strategy is now `worst-case`. #8702
* [CHANGE] Store-gateway: Rename `-blocks-storage.bucket-store.series-selection-strategies.worst-case-series-preference` to `-blocks-storage.bucket-store.series-fetch-preference` and promote to stable. #8702
* [CHANGE] Querier, store-gateway: remove deprecated `-querier.prefer-streaming-chunks-from-store-gateways=true`. Streaming from store-gateways is now always enabled. #8696
* [CHANGE] Ingester: remove deprecated `-ingester.return-only-grpc-errors`. #8699 #8828
* [CHANGE] Distributor, ruler: remove deprecated `-ingester.client.report-grpc-codes-in-instrumentation-label-enabled`. #8700
* [CHANGE] Ingester client: experimental support for client-side circuit breakers, their configuration options (`-ingester.client.circuit-breaker.*`) and metrics (`cortex_ingester_client_circuit_breaker_results_total`, `cortex_ingester_client_circuit_breaker_transitions_total`) were removed. #8802
* [CHANGE] Ingester: circuit breakers do not open in case of per-instance limit errors anymore. Opening can be triggered only in case of push and pull requests exceeding the configured duration. #8854
* [CHANGE] Query-frontend: Return `413 Request Entity Too Large` if a response shard for an `/active_series` request is too large. #8861
* [CHANGE] Distributor: Promote replying with `Retry-After` header on retryable errors to stable and set `-distributor.retry-after-header.enabled=true` by default. #8694
* [CHANGE] Distributor: Replace `-distributor.retry-after-header.max-backoff-exponent` and `-distributor.retry-after-header.base-seconds` with `-distributor.retry-after-header.min-backoff` and `-distributor.retry-after-header.max-backoff` for easier configuration. #8694
* [CHANGE] Ingester: increase the default inactivity timeout of active series (`-ingester.active-series-metrics-idle-timeout`) from `10m` to `20m`. #8975
* [CHANGE] Distributor: Remove `-distributor.enable-otlp-metadata-storage` flag, which was deprecated in version 2.12. #9069
* [CHANGE] Ruler: Removed `-ruler.drain-notification-queue-on-shutdown` option, which is now enabled by default. #9115
* [CHANGE] Querier: allow wrapping errors with context errors only when the former actually correspond to `context.Canceled` and `context.DeadlineExceeded`. #9175
* [CHANGE] Query-scheduler: Remove the experimental `-query-scheduler.use-multi-algorithm-query-queue` flag. The new multi-algorithm tree queue is always used for the scheduler. #9210
* [CHANGE] Distributor: reject incoming requests until the distributor service has started. #9317
* [CHANGE] Ingester, Distributor: Remove deprecated `-ingester.limit-inflight-requests-using-grpc-method-limiter` and `-distributor.limit-inflight-requests-using-grpc-method-limiter`. The feature was deprecated and enabled by default in Mimir 2.12. #9407
* [CHANGE] Querier: Remove deprecated `-querier.max-query-into-future`. The feature was deprecated in Mimir 2.12. #9407
* [CHANGE] Cache: Deprecate experimental support for Redis as a cache backend. The support is set to be removed in the next major release. #9453
* [FEATURE] Alertmanager: Added `-alertmanager.log-parsing-label-matchers` to control logging when parsing label matchers. This flag is intended to be used with `-alertmanager.utf8-strict-mode-enabled` to validate UTF-8 strict mode is working as intended. The default value is `false`. #9173
* [FEATURE] Alertmanager: Added `-alertmanager.utf8-migration-logging-enabled` to enable logging of tenant configurations that are incompatible with UTF-8 strict mode. The default value is `false`. #9174
* [FEATURE] Querier: add experimental streaming PromQL engine, enabled with `-querier.query-engine=mimir`. #8422 #8430 #8454 #8455 #8360 #8490 #8508 #8577 #8660 #8671 #8677 #8747 #8850 #8872 #8838 #8911 #8909 #8923 #8924 #8925 #8932 #8933 #8934 #8962 #8986 #8993 #8995 #9008 #9017 #9018 #9019 #9120 #9121 #9136 #9139 #9140 #9145 #9191 #9192 #9194 #9196 #9201 #9212 #9225 #9260 #9272 #9277 #9278 #9280 #9281 #9342 #9343 #9371 #9859 #9858
* [FEATURE] Experimental Kafka-based ingest storage. #6888 #6894 #6929 #6940 #6951 #6974 #6982 #7029 #7030 #7091 #7142 #7147 #7148 #7153 #7160 #7193 #7349 #7376 #7388 #7391 #7393 #7394 #7402 #7404 #7423 #7424 #7437 #7486 #7503 #7508 #7540 #7621 #7682 #7685 #7694 #7695 #7696 #7697 #7701 #7733 #7734 #7741 #7752 #7838 #7851 #7871 #7877 #7880 #7882 #7887 #7891 #7925 #7955 #7967 #8031 #8063 #8077 #8088 #8135 #8176 #8184 #8194 #8216 #8217 #8222 #8233 #8503 #8542 #8579 #8657 #8686 #8688 #8703 #8706 #8708 #8738 #8750 #8778 #8808 #8809 #8841 #8842 #8845 #8853 #8886 #8988
  * What it is:
    * When the new ingest storage architecture is enabled, distributors write incoming write requests to a Kafka-compatible backend, and the ingesters asynchronously replay ingested data from Kafka. In this architecture, the write and read path are de-coupled through a Kafka-compatible backend. The write path and Kafka load is a function of the incoming write traffic, the read path load is a function of received queries. Whatever the load on the read path, it doesn't affect the write path.
  * New configuration options:
    * `-ingest-storage.enabled`
    * `-ingest-storage.kafka.*`: configures Kafka-compatible backend and how clients interact with it.
    * `-ingest-storage.ingestion-partition-tenant-shard-size`: configures the per-tenant shuffle-sharding shard size used by partitions ring.
    * `-ingest-storage.read-consistency`: configures the default read consistency.
    * `-ingest-storage.migration.distributor-send-to-ingesters-enabled`: enabled tee-ing writes to classic ingesters and Kafka, used during a live migration to the new ingest storage architecture.
    * `-ingester.partition-ring.*`: configures partitions ring backend.
* [FEATURE] Querier: added support for `limitk()` and `limit_ratio()` experimental PromQL functions. Experimental functions are disabled by default, but can be enabled setting `-querier.promql-experimental-functions-enabled=true` in the query-frontend and querier. #8632
* [FEATURE] Querier: experimental support for `X-Mimir-Chunk-Info-Logger` header that triggers logging information about TSDB chunks loaded from ingesters and store-gateways in the querier. The header should contain the comma separated list of labels for which their value will be included in the logs. #8599
* [FEATURE] Query frontend: added new query pruning middleware to enable pruning dead code (eg. expressions that cannot produce any results) and simplifying expressions (eg. expressions that can be evaluated immediately) in queries. #9086
* [FEATURE] Ruler: added experimental configuration, `-ruler.rule-evaluation-write-enabled`, to disable writing the result of rule evaluation to ingesters. This feature can be used for testing purposes. #9060
* [FEATURE] Ingester: added experimental configuration `ingester.ignore-ooo-exemplars`. When set to `true` out of order exemplars are no longer reported to the remote write client. #9151
* [ENHANCEMENT] Compactor: Add `cortex_compactor_compaction_job_duration_seconds` and `cortex_compactor_compaction_job_blocks` histogram metrics to track duration of individual compaction jobs and number of blocks per job. #8371
* [ENHANCEMENT] Rules: Added per namespace max rules per rule group limit. The maximum number of rules per rule groups for all namespaces continues to be configured by `-ruler.max-rules-per-rule-group`, but now, this can be superseded by the new `-ruler.max-rules-per-rule-group-by-namespace` option on a per namespace basis. This new limit can be overridden using the overrides mechanism to be applied per-tenant. #8378
* [ENHANCEMENT] Rules: Added per namespace max rule groups per tenant limit. The maximum number of rule groups per rule tenant for all namespaces continues to be configured by `-ruler.max-rule-groups-per-tenant`, but now, this can be superseded by the new `-ruler.max-rule-groups-per-tenant-by-namespace` option on a per namespace basis. This new limit can be overridden using the overrides mechanism to be applied per-tenant. #8425
* [ENHANCEMENT] Ruler: Added support to protect rules namespaces from modification. The `-ruler.protected-namespaces` flag can be used to specify namespaces that are protected from rule modifications. The header `X-Mimir-Ruler-Override-Namespace-Protection` can be used to override the protection. #8444
* [ENHANCEMENT] Query-frontend: be able to block remote read queries via the per tenant runtime override `blocked_queries`. #8372 #8415
* [ENHANCEMENT] Query-frontend: added `remote_read` to `op` supported label values for the `cortex_query_frontend_queries_total` metric. #8412
* [ENHANCEMENT] Query-frontend: log the overall length and start, end time offset from current time for remote read requests. The start and end times are calculated as the miminum and maximum times of the individual queries in the remote read request. #8404
* [ENHANCEMENT] Storage Provider: Added option `-<prefix>.s3.dualstack-enabled` that allows disabling S3 client from resolving AWS S3 endpoint into dual-stack IPv4/IPv6 endpoint. Defaults to true. #8405
* [ENHANCEMENT] HA Tracker: Added reporting of most recent elected replica change via `cortex_ha_tracker_last_election_timestamp_seconds` gauge, logging, and a new column in the HA Tracker status page. #8507
* [ENHANCEMENT] Use sd_notify to send events to systemd at start and stop of mimir services. Default systemd mimir.service config now wait for those events with a configurable timeout `TimeoutStartSec` default is 3 min to handle long start time (ex. store-gateway). #8220 #8555 #8658
* [ENHANCEMENT] Alertmanager: Reloading config and templates no longer needs to hit the disk. #4967
* [ENHANCEMENT] Compactor: Added experimental `-compactor.in-memory-tenant-meta-cache-size` option to set size of in-memory cache (in number of items) for parsed meta.json files. This can help when a tenant has many meta.json files and their parsing before each compaction cycle is using a lot of CPU time. #8544
* [ENHANCEMENT] Distributor: Interrupt OTLP write request translation when context is canceled or has timed out. #8524
* [ENHANCEMENT] Ingester, store-gateway: optimised regular expression matching for patterns like `1.*|2.*|3.*|...|1000.*`. #8632
* [ENHANCEMENT] Query-frontend: Add `header_cache_control` to query stats. #8590
* [ENHANCEMENT] Query-scheduler: Introduce `query-scheduler.use-multi-algorithm-query-queue`, which allows use of an experimental queue structure, with no change in external queue behavior. #7873
* [ENHANCEMENT] Query-scheduler: Improve CPU/memory performance of experimental query-scheduler. #8871
* [ENHANCEMENT] Expose a new `s3.trace.enabled` configuration option to enable detailed logging of operations against S3-compatible object stores. #8690
* [ENHANCEMENT] memberlist: locally-generated messages (e.g. ring updates) are sent to gossip network before forwarded messages. Introduced `-memberlist.broadcast-timeout-for-local-updates-on-shutdown` option to modify how long to wait until queue with locally-generated messages is empty when shutting down. Previously this was hard-coded to 10s, and wait included all messages (locally-generated and forwarded). Now it defaults to 10s, 0 means no timeout. Increasing this value may help to avoid problem when ring updates on shutdown are not propagated to other nodes, and ring entry is left in a wrong state. #8761
* [ENHANCEMENT] Querier: allow using both raw numbers of seconds and duration literals in queries where previously only one or the other was permitted. For example, `predict_linear` now accepts a duration literal (eg. `predict_linear(..., 4h)`), and range vector selectors now accept a number of seconds (eg. `rate(metric[2])`). #8780
* [ENHANCEMENT] Ruler: Add `ruler.max-independent-rule-evaluation-concurrency` to allow independent rules of a tenant to be run concurrently. You can control the amount of concurrency per tenant is controlled via the `-ruler.max-independent-rule-evaluation-concurrency-per-tenan` as a limit. Use a `-ruler.max-independent-rule-evaluation-concurrency` value of `0` can be used to disable the feature for all tenants. By default, this feature is disabled. A rule is eligible for concurrency as long as it doesn't depend on any other rules, doesn't have any other rules that depend on it, and has a total rule group runtime that exceeds 50% of its interval by default. The threshold can can be adjusted with `-ruler.independent-rule-evaluation-concurrency-min-duration-percentage`. #8146 #8858 #8880 #8884
  * This work introduces the following metrics:
    * `cortex_ruler_independent_rule_evaluation_concurrency_slots_in_use`
    * `cortex_ruler_independent_rule_evaluation_concurrency_attempts_started_total`
    * `cortex_ruler_independent_rule_evaluation_concurrency_attempts_incomplete_total`
    * `cortex_ruler_independent_rule_evaluation_concurrency_attempts_completed_total`
* [ENHANCEMENT] Expose a new `s3.session-token` configuration option to enable using temporary security credentials. #8952
* [ENHANCEMENT] Add HA deduplication features to the `mimir-microservices-mode` development environment. #9012
* [ENHANCEMENT] Remove experimental `-query-frontend.additional-query-queue-dimensions-enabled` and `-query-scheduler.additional-query-queue-dimensions-enabled`. Mimir now always includes "query components" as a queue dimension. #8984 #9135
* [ENHANCEMENT] Add a new ingester endpoint to prepare instances to downscale. #8956
* [ENHANCEMENT] Query-scheduler: Add `query-scheduler.prioritize-query-components` which, when enabled, will primarily prioritize dequeuing fairly across queue components, and secondarily prioritize dequeuing fairly across tenants. When disabled, tenant fairness is primarily prioritized. `query-scheduler.use-multi-algorithm-query-queue` must be enabled in order to use this flag. #9016 #9071
* [ENHANCEMENT] Update runtime configuration to read gzip-compressed files with `.gz` extension. #9074
* [ENHANCEMENT] Ingester: add `cortex_lifecycler_read_only` metric which is set to 1 when ingester's lifecycler is set to read-only mode. #9095
* [ENHANCEMENT] Add a new field, `encode_time_seconds` to query stats log messages, to record the amount of time it takes the query-frontend to encode a response. This does not include any serialization time for downstream components. #9062
* [ENHANCEMENT] OTLP: If the flag `-distributor.otel-created-timestamp-zero-ingestion-enabled` is true, OTel start timestamps are converted to Prometheus zero samples to mark series start. #9131 #10053
* [ENHANCEMENT] Querier: attach logs emitted during query consistency check to trace span for query. #9213
* [ENHANCEMENT] Query-scheduler: Experimental `-query-scheduler.prioritize-query-components` flag enables the querier-worker queue priority algorithm to take precedence over tenant rotation when dequeuing requests. #9220
* [ENHANCEMENT] Add application credential arguments for Openstack Swift storage backend. #9181
* [ENHANCEMENT] Make MemberlistKV module targetable (can be run through `-target=memberlist-kv`). #9940
* [BUGFIX] Ruler: add support for draining any outstanding alert notifications before shutting down. This can be enabled with the `-ruler.drain-notification-queue-on-shutdown=true` CLI flag. #8346
* [BUGFIX] Query-frontend: fix `-querier.max-query-lookback` enforcement when `-compactor.blocks-retention-period` is not set, and viceversa. #8388
* [BUGFIX] Ingester: fix sporadic `not found` error causing an internal server error if label names are queried with matchers during head compaction. #8391
* [BUGFIX] Ingester, store-gateway: fix case insensitive regular expressions not matching correctly some Unicode characters. #8391
* [BUGFIX] Query-frontend: "query stats" log now includes the actual `status_code` when the request fails due to an error occurring in the query-frontend itself. #8407
* [BUGFIX] Store-gateway: fixed a case where, on a quick subsequent restart, the previous lazy-loaded index header snapshot was overwritten by a partially loaded one. #8281
* [BUGFIX] Ingester: fixed timestamp reported in the "the sample has been rejected because its timestamp is too old" error when the write request contains only histograms. #8462
* [BUGFIX] Store-gateway: store sparse index headers atomically to disk. #8485
* [BUGFIX] Query scheduler: fix a panic in request queueing. #8451
* [BUGFIX] Querier: fix issue where "context canceled" is logged for trace spans for requests to store-gateways that return no series when chunks streaming is enabled. #8510
* [BUGFIX] Alertmanager: Fix per-tenant silence limits not reloaded during runtime. #8456
* [BUGFIX] Alertmanager: Fixes a number of bugs in silences which could cause an existing silence to be deleted/expired when updating the silence failed. This could happen when the replacing silence was invalid or exceeded limits. #8525
* [BUGFIX] Alertmanager: Fix help message for utf-8-strict-mode. #8572
* [BUGFIX] Query-frontend: Ensure that internal errors result in an HTTP 500 response code instead of 422. #8595 #8666
* [BUGFIX] Configuration: Multi line envs variables are flatten during injection to be compatible with YAML syntax
* [BUGFIX] Querier: fix issue where queries can return incorrect results if a single store-gateway returns overlapping chunks for a series. #8827
* [BUGFIX] HA Tracker: store correct timestamp for last received request from elected replica. #8821
* [BUGFIX] Querier: do not return `grpc: the client connection is closing` errors as HTTP `499`. #8865 #8888
* [BUGFIX] Compactor: fix a race condition between different compactor replicas that may cause a deleted block to be still referenced as non-deleted in the bucket index. #8905
* [BUGFIX] Querier: fix issue where some native histogram-related warnings were not emitted when `rate()` was used over native histograms. #8918
* [BUGFIX] Ruler: map invalid org-id errors to 400 status code. #8935
* [BUGFIX] Querier: Fix invalid query results when multiple chunks are being merged. #8992
* [BUGFIX] Query-frontend: return annotations generated during evaluation of sharded queries. #9138
* [BUGFIX] Querier: Support optional start and end times on `/prometheus/api/v1/labels`, `/prometheus/api/v1/label/<label>/values`, and `/prometheus/api/v1/series` when `max_query_into_future: 0`. #9129
* [BUGFIX] Alertmanager: Fix config validation gap around unreferenced templates. #9207
* [BUGFIX] Alertmanager: Fix goroutine leak when stored config fails to apply and there is no existing tenant alertmanager #9211
* [BUGFIX] Querier: fix issue where both recently compacted blocks and their source blocks can be skipped during querying if store-gateways are restarting. #9224
* [BUGFIX] Alertmanager: fix receiver firewall to detect `0.0.0.0` and IPv6 interface-local multicast address as local addresses. #9308

### Mixin

* [CHANGE] Dashboards: set default auto-refresh rate to 5m. #8758
* [ENHANCEMENT] Dashboards: allow switching between using classic or native histograms in dashboards.
  * Overview dashboard: status, read/write latency and queries/ingestion per sec panels, `cortex_request_duration_seconds` metric. #7674 #8502 #8791
  * Writes dashboard: `cortex_request_duration_seconds` metric. #8757 #8791
  * Reads dashboard: `cortex_request_duration_seconds` metric. #8752
  * Rollout progress dashboard: `cortex_request_duration_seconds` metric. #8779
  * Alertmanager dashboard: `cortex_request_duration_seconds` metric. #8792
  * Ruler dashboard: `cortex_request_duration_seconds` metric. #8795
  * Queries dashboard: `cortex_request_duration_seconds` metric. #8800
  * Remote ruler reads dashboard: `cortex_request_duration_seconds` metric. #8801
* [ENHANCEMENT] Alerts: `MimirRunningIngesterReceiveDelayTooHigh` alert has been tuned to be more reactive to high receive delay. #8538
* [ENHANCEMENT] Dashboards: improve end-to-end latency and strong read consistency panels when experimental ingest storage is enabled. #8543 #8830
* [ENHANCEMENT] Dashboards: Add panels for monitoring ingester autoscaling when not using ingest-storage. These panels are disabled by default, but can be enabled using the `autoscaling.ingester.enabled: true` config option. #8484
* [ENHANCEMENT] Dashboards: Add panels for monitoring store-gateway autoscaling. These panels are disabled by default, but can be enabled using the `autoscaling.store_gateway.enabled: true` config option. #8824
* [ENHANCEMENT] Dashboards: add panels to show writes to experimental ingest storage backend in the "Mimir / Ruler" dashboard, when `_config.show_ingest_storage_panels` is enabled. #8732
* [ENHANCEMENT] Dashboards: show all series in tooltips on time series dashboard panels. #8748
* [ENHANCEMENT] Dashboards: add compactor autoscaling panels to "Mimir / Compactor" dashboard. The panels are disabled by default, but can be enabled setting `_config.autoscaling.compactor.enabled` to `true`. #8777
* [ENHANCEMENT] Alerts: added `MimirKafkaClientBufferedProduceBytesTooHigh` alert. #8763
* [ENHANCEMENT] Dashboards: added "Kafka produced records / sec" panel to "Mimir / Writes" dashboard. #8763
* [ENHANCEMENT] Alerts: added `MimirStrongConsistencyOffsetNotPropagatedToIngesters` alert, and rename `MimirIngesterFailsEnforceStrongConsistencyOnReadPath` alert to `MimirStrongConsistencyEnforcementFailed`. #8831
* [ENHANCEMENT] Dashboards: remove "All" option for namespace dropdown in dashboards. #8829
* [ENHANCEMENT] Dashboards: add Kafka end-to-end latency outliers panel in the "Mimir / Writes" dashboard. #8948
* [ENHANCEMENT] Dashboards: add "Out-of-order samples appended" panel to "Mimir / Tenants" dashboard. #8939
* [ENHANCEMENT] Alerts: `RequestErrors` and `RulerRemoteEvaluationFailing` have been enriched with a native histogram version. #9004
* [ENHANCEMENT] Dashboards: add 'Read path' selector to 'Mimir / Queries' dashboard. #8878
* [ENHANCEMENT] Dashboards: add annotation indicating active series are being reloaded to 'Mimir / Tenants' dashboard. #9257
* [ENHANCEMENT] Dashboards: limit results on the 'Failed evaluations rate' panel of the 'Mimir / Tenants' dashboard to 50 to avoid crashing the page when there are many failing groups. #9262
* [FEATURE] Alerts: add `MimirGossipMembersEndpointsOutOfSync` alert. #9347
* [BUGFIX] Dashboards: fix "current replicas" in autoscaling panels when HPA is not active. #8566
* [BUGFIX] Alerts: do not fire `MimirRingMembersMismatch` during the migration to experimental ingest storage. #8727
* [BUGFIX] Dashboards: avoid over-counting of ingesters metrics when migrating to experimental ingest storage. #9170
* [BUGFIX] Dashboards: fix `job_prefix` not utilized in `jobSelector`. #9155

### Jsonnet

* [CHANGE] Changed the following config options when the experimental ingest storage is enabled: #8874
  * `ingest_storage_ingester_autoscaling_min_replicas` changed to `ingest_storage_ingester_autoscaling_min_replicas_per_zone`
  * `ingest_storage_ingester_autoscaling_max_replicas` changed to `ingest_storage_ingester_autoscaling_max_replicas_per_zone`
* [CHANGE] Changed the overrides configmap generation to remove any field with `null` value. #9116
* [CHANGE] `$.replicaTemplate` function now takes replicas and labelSelector parameter. #9248
* [CHANGE] Renamed `ingest_storage_ingester_autoscaling_replica_template_custom_resource_definition_enabled` to `replica_template_custom_resource_definition_enabled`. #9248
* [FEATURE] Add support for automatically deleting compactor, store-gateway, ingester and read-write mode backend PVCs when the corresponding StatefulSet is scaled down. #8382 #8736
* [FEATURE] Automatically set GOMAXPROCS on ingesters. #9273
* [ENHANCEMENT] Added the following config options to set the number of partition ingester replicas when migrating to experimental ingest storage. #8517
  * `ingest_storage_migration_partition_ingester_zone_a_replicas`
  * `ingest_storage_migration_partition_ingester_zone_b_replicas`
  * `ingest_storage_migration_partition_ingester_zone_c_replicas`
* [ENHANCEMENT] Distributor: increase `-distributor.remote-timeout` when the experimental ingest storage is enabled. #8518
* [ENHANCEMENT] Memcached: Update to Memcached 1.6.28 and memcached-exporter 0.14.4. #8557
* [ENHANCEMENT] Rollout-operator: Allow the rollout-operator to be used as Kubernetes statefulset webhook to enable `no-downscale` and `prepare-downscale` annotations to be used on ingesters or store-gateways. #8743
* [ENHANCEMENT] Do not deploy ingester-zone-c when experimental ingest storage is enabled and `ingest_storage_ingester_zones` is configured to `2`. #8776
* [ENHANCEMENT] Added the config option `ingest_storage_migration_classic_ingesters_no_scale_down_delay` to disable the downscale delay on classic ingesters when migrating to experimental ingest storage. #8775 #8873
* [ENHANCEMENT] Configure experimental ingest storage on query-frontend too when enabled. #8843
* [ENHANCEMENT] Allow to override Kafka client ID on a per-component basis. #9026
* [ENHANCEMENT] Rollout-operator's access to ReplicaTemplate is now configured via config option `rollout_operator_replica_template_access_enabled`. #9252
* [ENHANCEMENT] Added support for new way of downscaling ingesters, using rollout-operator's resource-mirroring feature and read-only mode of ingesters. This can be enabled by using `ingester_automated_downscale_v2_enabled` config option. This is mutually exclusive with both `ingester_automated_downscale_enabled` (previous downscale mode) and `ingest_storage_ingester_autoscaling_enabled` (autoscaling for ingest-storage).
* [ENHANCEMENT] Update rollout-operator to `v0.19.1`. #9388
* [BUGFIX] Added missing node affinity matchers to write component. #8910

### Mimirtool

* [CHANGE] Disable colored output on mimirtool when the output is not to a terminal. #9423
* [CHANGE] Add `--force-color` flag to be able to enable colored output when the output is not to a terminal. #9423
* [CHANGE] Analyze Rules: Count recording rules used in rules group as used. #6133
* [CHANGE] Remove deprecated `--rule-files` flag in favor of CLI arguments for the following commands: #8701
  * `mimirtool rules load`
  * `mimirtool rules sync`
  * `mimirtool rules diff`
  * `mimirtool rules check`
  * `mimirtool rules prepare`
* [ENHANCEMENT] Remote read and backfill now supports the experimental native histograms. #9156

### Mimir Continuous Test

* [CHANGE] Use test metrics that do not pass through 0 to make identifying incorrect results easier. #8630
* [CHANGE] Allowed authentication to Mimir using both Tenant ID and basic/bearer auth. #9038
* [FEATURE] Experimental support for the `-tests.send-chunks-debugging-header` boolean flag to send the `X-Mimir-Chunk-Info-Logger: series_id` header with queries. #8599
* [ENHANCEMENT] Include human-friendly timestamps in diffs logged when a test fails. #8630
* [ENHANCEMENT] Add histograms to measure latency of read and write requests. #8583
* [ENHANCEMENT] Log successful test runs in addition to failed test runs. #8817
* [ENHANCEMENT] Series emitted by continuous-test now distribute more uniformly across ingesters. #9218 #9243
* [ENHANCEMENT] Configure `User-Agent` header for the Mimir client via `-tests.client.user-agent`. #9338
* [BUGFIX] Initialize test result metrics to 0 at startup so that alerts can correctly identify the first failure after startup. #8630

### Query-tee

* [CHANGE] If a preferred backend is configured, then query-tee always returns its response, regardless of the response status code. Previously, query-tee would only return the response from the preferred backend if it did not have a 5xx status code. #8634
* [ENHANCEMENT] Emit trace spans from query-tee. #8419
* [ENHANCEMENT] Log trace ID (if present) with all log messages written while processing a request. #8419
* [ENHANCEMENT] Log user agent when processing a request. #8419
* [ENHANCEMENT] Add `time` parameter to proxied instant queries if it is not included in the incoming request. This is optional but enabled by default, and can be disabled with `-proxy.add-missing-time-parameter-to-instant-queries=false`. #8419
* [ENHANCEMENT] Add support for sending only a proportion of requests to all backends, with the remainder only sent to the preferred backend. The default behaviour is to send all requests to all backends. This can be configured with `-proxy.secondary-backends-request-proportion`. #8532
* [ENHANCEMENT] Check annotations emitted by both backends are the same when comparing responses from two backends. #8660
* [ENHANCEMENT] Compare native histograms in query results when comparing results between two backends. #8724
* [ENHANCEMENT] Don't consider responses to be different during response comparison if both backends' responses contain different series, but all samples are within the recent sample window. #8749 #8894
* [ENHANCEMENT] When the expected and actual response for a matrix series is different, the full set of samples for that series from both backends will now be logged. #8947
* [ENHANCEMENT] Wait up to `-server.graceful-shutdown-timeout` for inflight requests to finish when shutting down, rather than immediately terminating inflight requests on shutdown. #8985
* [ENHANCEMENT] Optionally consider equivalent error messages the same when comparing responses. Enabled by default, disable with `-proxy.require-exact-error-match=true`. #9143 #9350 #9366
* [BUGFIX] Ensure any errors encountered while forwarding a request to a backend (eg. DNS resolution failures) are logged. #8419
* [BUGFIX] The comparison of the results should not fail when either side contains extra samples from within SkipRecentSamples duration. #8920
* [BUGFIX] When `-proxy.compare-skip-recent-samples` is enabled, compare sample timestamps with the time the query requests were made, rather than the time at which the comparison is occurring. #9416

### Documentation

* [ENHANCEMENT] Specify in which component the configuration flags `-compactor.blocks-retention-period`, `-querier.max-query-lookback`, `-query-frontend.max-total-query-length`, `-query-frontend.max-query-expression-size-bytes` are applied and that they are applied to remote read as well. #8433
* [ENHANCEMENT] Provide more detailed recommendations on how to migrate from classic to native histograms. #8864
* [ENHANCEMENT] Clarify that `{namespace}` and `{groupName}` path segments in the ruler config API should be URL-escaped. #8969
* [ENHANCEMENT] Include stalled compactor network drive information in runbooks. #9297
* [ENHANCEMENT] Document `/ingester/prepare-partition-downscale` and `/ingester/prepare-instance-ring-downscale` endpoints. #9132
* [ENHANCEMENT] Describe read-only mode of ingesters in component documentation. #9132

### Tools

* [CHANGE] `wal-reader`: Renamed `-series-entries` to `-print-series`. Renamed `-print-series-with-samples` to `-print-samples`. #8568
* [FEATURE] `query-bucket-index`: add new tool to query a bucket index file and print the blocks that would be used for a given query time range. #8818
* [FEATURE] `kafkatool`: add new CLI tool to operate Kafka. Supported commands: #9000
  * `brokers list-leaders-by-partition`
  * `consumer-group commit-offset`
  * `consumer-group copy-offset`
  * `consumer-group list-offsets`
  * `create-partitions`
* [ENHANCEMENT] `wal-reader`: References to unknown series from Samples, Exemplars, histogram or tombstones records are now always logged. #8568
* [ENHANCEMENT] `tsdb-series`: added `-stats` option to print min/max time of chunks, total number of samples and DPM for each series. #8420
* [ENHANCEMENT] `tsdb-print-chunk`: print counter reset information for native histograms. #8812
* [ENHANCEMENT] `grpcurl-query-ingesters`: print counter reset information for native histograms. #8820
* [ENHANCEMENT] `grpcurl-query-ingesters`: concurrently query ingesters. #9102
* [ENHANCEMENT] `grpcurl-query-ingesters`: sort series and chunks in output. #9180
* [ENHANCEMENT] `grpcurl-query-ingesters`: print full chunk timestamps, not just time component. #9180
* [ENHANCEMENT] `tsdb-series`: Added `-json` option to generate JSON output for easier post-processing. #8844
* [ENHANCEMENT] `tsdb-series`: Added `-min-time` and `-max-time` options to filter samples that are used for computing data-points per minute. #8844
* [ENHANCEMENT] `mimir-rules-action`: Added new input to support matching target namespaces by regex. #9244
* [ENHANCEMENT] `mimir-rules-action`: Added new inputs to support ignoring namespaces and ignoring namespaces by regex. #9258 #9324
* [BUGFIX] `copyblocks`, `undelete-blocks`, `copyprefix`: use a multipart upload to server-side copy objects greater than 5GiB in size on S3. #9357

## 2.13.1

### Grafana Mimir

* [BUGFIX] Upgrade Go to 1.22.9 to address [CVE-2024-34156](https://nvd.nist.gov/vuln/detail/CVE-2024-34156). #10097
* [BUGFIX] Update module google.golang.org/grpc to v1.64.1 to address [GHSA-xr7q-jx4m-x55m](https://github.com/advisories/GHSA-xr7q-jx4m-x55m). #8717
* [BUGFIX] Upgrade github.com/rs/cors to v1.11.0 address [GHSA-mh55-gqvf-xfwm](https://github.com/advisories/GHSA-mh55-gqvf-xfwm). #8611

## 2.13.0

### Grafana Mimir

* [CHANGE] Build: `grafana/mimir` docker image is now based on `gcr.io/distroless/static-debian12` image. Alpine-based docker image is still available as `grafana/mimir-alpine`, until Mimir 2.15. #8204 #8235
* [CHANGE] Ingester: `/ingester/flush` endpoint is now only allowed to execute only while the ingester is in `Running` state. The 503 status code is returned if the endpoint is called while the ingester is not in `Running` state. #7486
* [CHANGE] Distributor: Include label name in `err-mimir-label-value-too-long` error message: #7740
* [CHANGE] Ingester: enabled 1 out 10 errors log sampling by default. All the discarded samples will still be tracked by the `cortex_discarded_samples_total` metric. The feature can be configured via `-ingester.error-sample-rate` (0 to log all errors). #7807
* [CHANGE] Query-frontend: Query results caching and experimental query blocking now utilize the PromQL string-formatted query format rather than the unvalidated query as submitted to the frontend. #7742
  * Query results caching should be more stable as all equivalent queries receive the same cache key, but there may be cache churn on first deploy with the updated format
  * Query blocking can no longer be circumvented with an equivalent query in a different format; see [Configure queries to block](https://grafana.com/docs/mimir/latest/configure/configure-blocked-queries/)
* [CHANGE] Query-frontend: stop using `-validation.create-grace-period` to clamp how far into the future a query can span. #8075
* [CHANGE] Clamp [`GOMAXPROCS`](https://pkg.go.dev/runtime#GOMAXPROCS) to [`runtime.NumCPU`](https://pkg.go.dev/runtime#NumCPU). #8201
* [CHANGE] Anonymous usage statistics tracking: add CPU usage percentage tracking. #8282
* [CHANGE] Added new metric `cortex_compactor_disk_out_of_space_errors_total` which counts how many times a compaction failed due to the compactor being out of disk. #8237
* [CHANGE] Anonymous usage statistics tracking: report active series in addition to in-memory series. #8279
* [CHANGE] Ruler: `evaluation_delay` field in the rule group configuration has been deprecated. Please use `query_offset` instead (it has the same exact meaning and behaviour). #8295
* [CHANGE] General: remove `-log.buffered`. The configuration option has been enabled by default and deprecated since Mimir 2.11. #8395
* [CHANGE] Ruler: promote tenant federation from experimental to stable. #8400
* [CHANGE] Ruler: promote `-ruler.recording-rules-evaluation-enabled` and `-ruler.alerting-rules-evaluation-enabled` from experimental to stable. #8400
* [CHANGE] General: promote `-tenant-federation.max-tenants` from experimental to stable. #8400
* [FEATURE] Continuous-test: now runable as a module with `mimir -target=continuous-test`. #7747
* [FEATURE] Store-gateway: Allow specific tenants to be enabled or disabled via `-store-gateway.enabled-tenants` or `-store-gateway.disabled-tenants` CLI flags or their corresponding YAML settings. #7653
* [FEATURE] New `-<prefix>.s3.bucket-lookup-type` flag configures lookup style type, used to access bucket in s3 compatible providers. #7684
* [FEATURE] Querier: add experimental streaming PromQL engine, enabled with `-querier.promql-engine=mimir`. #7693 #7898 #7899 #8023 #8058 #8096 #8121 #8197 #8230 #8247 #8270 #8276 #8277 #8291 #8303 #8340 #8256 #8348
* [FEATURE] New `/ingester/unregister-on-shutdown` HTTP endpoint allows dynamic access to ingesters' `-ingester.ring.unregister-on-shutdown` configuration. #7739
* [FEATURE] Server: added experimental [PROXY protocol support](https://www.haproxy.org/download/2.3/doc/proxy-protocol.txt). The PROXY protocol support can be enabled via `-server.proxy-protocol-enabled=true`. When enabled, the support is added both to HTTP and gRPC listening ports. #7698
* [FEATURE] Query-frontend, querier: new experimental `/cardinality/active_native_histogram_metrics` API to get active native histogram metric names with statistics about active native histogram buckets. #7982 #7986 #8008
* [FEATURE] Alertmanager: Added `-alertmanager.max-silences-count` and `-alertmanager.max-silence-size-bytes` to set limits on per tenant silences. Disabled by default. #8241 #8249
* [FEATURE] Ingester: add experimental support for the server-side circuit breakers when writing to and reading from ingesters. This can be enabled using `-ingester.push-circuit-breaker.enabled` and `-ingester.read-circuit-breaker.enabled` options. Further `-ingester.push-circuit-breaker.*` and `-ingester.read-circuit-breaker.*` options for configuring circuit-breaker are available. Added metrics `cortex_ingester_circuit_breaker_results_total`,  `cortex_ingester_circuit_breaker_transitions_total`, `cortex_ingester_circuit_breaker_current_state` and `cortex_ingester_circuit_breaker_request_timeouts_total`. #8180 #8285 #8315 #8446
* [FEATURE] Distributor, ingester: add new setting `-validation.past-grace-period` to limit how old (based on the wall clock minus OOO window) the ingested samples can be. The default 0 value disables this limit. #8262
* [ENHANCEMENT] Distributor: add metrics `cortex_distributor_samples_per_request` and `cortex_distributor_exemplars_per_request` to track samples/exemplars per request. #8265
* [ENHANCEMENT] Reduced memory allocations in functions used to propagate contextual information between gRPC calls. #7529
* [ENHANCEMENT] Distributor: add experimental limit for exemplars per series per request, enabled with `-distributor.max-exemplars-per-series-per-request`, the number of discarded exemplars are tracked with `cortex_discarded_exemplars_total{reason="too_many_exemplars_per_series_per_request"}` #7989 #8010
* [ENHANCEMENT] Store-gateway: merge series from different blocks concurrently. #7456
* [ENHANCEMENT] Store-gateway: Add `stage="wait_max_concurrent"` to `cortex_bucket_store_series_request_stage_duration_seconds` which records how long the query had to wait for its turn for `-blocks-storage.bucket-store.max-concurrent`. #7609
* [ENHANCEMENT] Querier: add `cortex_querier_federation_upstream_query_wait_duration_seconds` to observe time from when a querier picks up a cross-tenant query to when work begins on its single-tenant counterparts. #7209
* [ENHANCEMENT] Compactor: Add `cortex_compactor_block_compaction_delay_seconds` metric to track how long it takes to compact blocks since the blocks are created. #7635
* [ENHANCEMENT] Store-gateway: add `outcome` label to `cortex_bucket_stores_gate_duration_seconds` histogram metric. Possible values for the `outcome` label are: `rejected_canceled`, `rejected_deadline_exceeded`, `rejected_other`, and `permitted`. #7784
* [ENHANCEMENT] Query-frontend: use zero-allocation experimental decoder for active series queries via `-query-frontend.use-active-series-decoder`. #7665
* [ENHANCEMENT] Go: updated to 1.22.2. #7802
* [ENHANCEMENT] Query-frontend: support `limit` parameter on `/prometheus/api/v1/label/{name}/values` and `/prometheus/api/v1/labels` endpoints. #7722
* [ENHANCEMENT] Expose TLS configuration for the S3 backend client. #7959
* [ENHANCEMENT] Rules: Support expansion of native histogram values when using rule templates #7974
* [ENHANCEMENT] Rules: Add metric `cortex_prometheus_rule_group_last_restore_duration_seconds` which measures how long it takes to restore rule groups using the `ALERTS_FOR_STATE` series #7974
* [ENHANCEMENT] OTLP: Improve remote write format translation performance by using label set hashes for metric identifiers instead of string based ones. #8012
* [ENHANCEMENT] Querying: Remove OpEmptyMatch from regex concatenations. #8012
* [ENHANCEMENT] Store-gateway: add `-blocks-storage.bucket-store.max-concurrent-queue-timeout`. When set, queries at the store-gateway's query gate will not wait longer than that to execute. If a query reaches the wait timeout, then the querier will retry the blocks on a different store-gateway. If all store-gateways are unavailable, then the query will fail with `err-mimir-store-consistency-check-failed`. #7777 #8149
* [ENHANCEMENT] Store-gateway: add `-blocks-storage.bucket-store.index-header.lazy-loading-concurrency-queue-timeout`. When set, loads of index-headers at the store-gateway's index-header lazy load gate will not wait longer than that to execute. If a load reaches the wait timeout, then the querier will retry the blocks on a different store-gateway. If all store-gateways are unavailable, then the query will fail with `err-mimir-store-consistency-check-failed`. #8138
* [ENHANCEMENT] Ingester: Optimize querying with regexp matchers. #8106
* [ENHANCEMENT] Distributor: Introduce `-distributor.max-request-pool-buffer-size` to allow configuring the maximum size of the request pool buffers. #8082
* [ENHANCEMENT] Store-gateway: improve performance when streaming chunks to queriers is enabled (`-querier.prefer-streaming-chunks-from-store-gateways=true`) and the query selects fewer than `-blocks-storage.bucket-store.batch-series-size` series (defaults to 5000 series). #8039
* [ENHANCEMENT] Ingester: active series are now updated along with owned series. They decrease when series change ownership between ingesters. This helps provide a more accurate total of active series when ingesters are added. This is only enabled when `-ingester.track-ingester-owned-series` or `-ingester.use-ingester-owned-series-for-limits` are enabled. #8084
* [ENHANCEMENT] Query-frontend: include route name in query stats log lines. #8191
* [ENHANCEMENT] OTLP: Speed up conversion from OTel to Mimir format by about 8% and reduce memory consumption by about 30%. Can be disabled via `-distributor.direct-otlp-translation-enabled=false` #7957
* [ENHANCEMENT] Ingester/Querier: Optimise regexps with long lists of alternates. #8221, #8234
* [ENHANCEMENT] Ingester: Include more detail in tracing of queries. #8242
* [ENHANCEMENT] Distributor: add `insight=true` to remote-write and OTLP write handlers when the HTTP response status code is 4xx. #8294
* [ENHANCEMENT] Ingester: reduce locked time while matching postings for a label, improving the write latency and compaction speed. #8327
* [ENHANCEMENT] Ingester: reduce the amount of locks taken during the Head compaction's garbage-collection process, improving the write latency and compaction speed. #8327
* [ENHANCEMENT] Query-frontend: log the start, end time and matchers for remote read requests to the query stats logs. #8326 #8370 #8373
* [BUGFIX] Distributor: prometheus retry on 5xx and 429 errors, while otlp collector only retry on 429, 502, 503 and 504, mapping other 5xx errors to the retryable ones in otlp endpoint. #8324 #8339
* [BUGFIX] Distributor: make OTLP endpoint return marshalled proto bytes as response body for 4xx/5xx errors. #8227
* [BUGFIX] Rules: improve error handling when querier is local to the ruler. #7567
* [BUGFIX] Querier, store-gateway: Protect against panics raised during snappy encoding. #7520
* [BUGFIX] Ingester: Prevent timely compaction of empty blocks. #7624
* [BUGFIX] Querier: Don't cache context.Canceled errors for bucket index. #7620
* [BUGFIX] Store-gateway: account for `"other"` time in LabelValues and LabelNames requests. #7622
* [BUGFIX] Query-frontend: Don't panic when using the `-query-frontend.downstream-url` flag. #7651
* [BUGFIX] Ingester: when receiving multiple exemplars for a native histogram via remote write, sort them and only report an error if all are older than the latest exemplar as this could be a partial update. #7640 #7948 #8014
* [BUGFIX] Ingester: don't retain blocks if they finish exactly on the boundary of the retention window. #7656
* [BUGFIX] Bug-fixes and improvements to experimental native histograms. #7744 #7813
* [BUGFIX] Querier: return an error when a query uses `label_join` with an invalid destination label name. #7744
* [BUGFIX] Compactor: correct outstanding job estimation in metrics and `compaction-planner` tool when block labels differ. #7745
* [BUGFIX] Ingester: turn native histogram validation errors in TSDB into soft ingester errors that result in returning 4xx to the end-user instead of 5xx. In the case of TSDB validation errors, the counter `cortex_discarded_samples_total` will be increased with the `reason` label set to `"invalid-native-histogram"`. #7736 #7773
* [BUGFIX] Do not wrap error message with `sampled 1/<frequency>` if it's not actually sampled. #7784
* [BUGFIX] Store-gateway: do not track cortex_querier_blocks_consistency_checks_failed_total metric if query has been canceled or interrued due to any error not related to blocks consistency check failed. #7752
* [BUGFIX] Ingester: ignore instances with no tokens when calculating local limits to prevent discards during ingester scale-up #7881
* [BUGFIX] Ingester: do not reuse exemplars slice in the write request if there are more than 10 exemplars per series. This should help to reduce the in-use memory in case of few requests with a very large number of exemplars. #7936
* [BUGFIX] Distributor: fix down scaling of native histograms in the distributor when timeseries unmarshal cache is in use. #7947
* [BUGFIX] Distributor: fix cardinality API to return more accurate number of in-memory series when number of zones is larger than replication factor. #7984
* [BUGFIX] All: fix config validation for non-ingester modules, when ingester's ring is configured with spread-minimizing token generation strategy. #7990
* [BUGFIX] Ingester: copy LabelValues strings out of mapped memory to avoid a segmentation fault if the region becomes unmapped before the result is marshaled. #8003
* [BUGFIX] OTLP: Don't generate target_info unless at least one identifying label is defined. #8012
* [BUGFIX] OTLP: Don't generate target_info unless there are metrics. #8012
* [BUGFIX] Query-frontend: Experimental query queue splitting: fix issue where offset and range selector duration were not considered when predicting query component. #7742
* [BUGFIX] Querying: Empty matrix results were incorrectly returning `null` instead of `[]`. #8029
* [BUGFIX] All: don't increment `thanos_objstore_bucket_operation_failures_total` metric for cancelled requests. #8072
* [BUGFIX] Query-frontend: fix empty metric name matcher not being applied under certain conditions. #8076
* [BUGFIX] Querying: Fix regex matching of multibyte runes with dot operator. #8089
* [BUGFIX] Querying: matrix results returned from instant queries were not sorted by series. #8113
* [BUGFIX] Query scheduler: Fix a crash in result marshaling. #8140
* [BUGFIX] Store-gateway: Allow long-running index scans to be interrupted. #8154
* [BUGFIX] Query-frontend: fix splitting of queries using `@ start()` and `@end()` modifiers on a subquery. Previously the `start()` and `end()` would be evaluated using the start end end of the split query instead of the original query. #8162
* [BUGFIX] Distributor: Don't discard time series with invalid exemplars, just drop affected exemplars. #8224
* [BUGFIX] Ingester: fixed in-memory series count when replaying a corrupted WAL. #8295
* [BUGFIX] Ingester: fix context cancellation handling when a query is busy looking up series in the TSDB index and `-blocks-storage.tsdb.head-postings-for-matchers-cache*` or `-blocks-storage.tsdb.block-postings-for-matchers-cache*` are in use. #8337
* [BUGFIX] Querier: fix edge case where bucket indexes are sometimes cached forever instead of with the expected TTL. #8343
* [BUGFIX] OTLP handler: fix errors returned by OTLP handler when used via httpgrpc tunneling. #8363
* [BUGFIX] Update `github.com/hashicorp/go-retryablehttp` to address [CVE-2024-6104](https://github.com/advisories/GHSA-v6v8-xj6m-xwqh). #8539
* [BUGFIX] Alertmanager: Fixes a number of bugs in silences which could cause an existing silence to be deleted/expired when updating the silence failed. This could happen when the replacing silence was invalid or exceeded limits. #8525
* [BUGFIX] Alertmanager: Fix per-tenant silence limits not reloaded during runtime. #8456
* [BUGFIX] Alertmanager: Fix help message for utf-8-strict-mode. #8572
* [BUGFIX] Upgrade golang to 1.22.5 to address [CVE-2024-24791](https://nvd.nist.gov/vuln/detail/CVE-2024-24791). #8600

### Mixin

* [CHANGE] Alerts: Removed obsolete `MimirQueriesIncorrect` alert that used test-exporter metrics. Test-exporter support was however removed in Mimir 2.0 release. #7774
* [CHANGE] Alerts: Change threshold for `MimirBucketIndexNotUpdated` alert to fire before queries begin to fail due to bucket index age. #7879
* [FEATURE] Dashboards: added 'Remote ruler reads networking' dashboard. #7751
* [FEATURE] Alerts: Add `MimirIngesterStuckProcessingRecordsFromKafka` alert. #8147
* [ENHANCEMENT] Alerts: allow configuring alerts range interval via `_config.base_alerts_range_interval_minutes`. #7591
* [ENHANCEMENT] Dashboards: Add panels for monitoring distributor and ingester when using ingest-storage. These panels are disabled by default, but can be enabled using `show_ingest_storage_panels: true` config option. Similarly existing panels used when distributors and ingesters use gRPC for forwarding requests can be disabled by setting `show_grpc_ingestion_panels: false`. #7670 #7699
* [ENHANCEMENT] Alerts: add the following alerts when using ingest-storage: #7699 #7702 #7867
  * `MimirIngesterLastConsumedOffsetCommitFailed`
  * `MimirIngesterFailedToReadRecordsFromKafka`
  * `MimirIngesterKafkaFetchErrorsRateTooHigh`
  * `MimirStartingIngesterKafkaReceiveDelayIncreasing`
  * `MimirRunningIngesterReceiveDelayTooHigh`
  * `MimirIngesterFailsToProcessRecordsFromKafka`
  * `MimirIngesterFailsEnforceStrongConsistencyOnReadPath`
* [ENHANCEMENT] Dashboards: add in-flight queries scaling metric panel for ruler-querier. #7749
* [ENHANCEMENT] Dashboards: renamed rows in the "Remote ruler reads" and "Remote ruler reads resources" dashboards to match the actual component names. #7750
* [ENHANCEMENT] Dashboards: allow switching between using classic of native histograms in dashboards. #7627
  * Overview dashboard, Status panel, `cortex_request_duration_seconds` metric.
* [ENHANCEMENT] Alerts: exclude `529` and `598` status codes from failure codes in `MimirRequestsError`. #7889
* [ENHANCEMENT] Dashboards: renamed "TCP Connections" panel to "Ingress TCP Connections" in the networking dashboards. #8092
* [ENHANCEMENT] Dashboards: update the use of deprecated "table (old)" panels to "table". #8181
* [ENHANCEMENT] Dashboards: added a `component` variable to "Slow queries" dashboard to allow checking the slow queries of the remote ruler evaluation query path. #8309
* [BUGFIX] Dashboards: fix regular expression for matching read-path gRPC ingester methods to include querying of exemplars, label-related queries, or active series queries. #7676
* [BUGFIX] Dashboards: fix user id abbreviations and column heads for Top Tenants dashboard. #7724
* [BUGFIX] Dashboards: fix incorrect query used for "queue length" panel on "Ruler" dashboard. #8006
* [BUGFIX] Dashboards: fix disk space utilization panels when running with a recent version of kube-state-metrics. #8212

### Jsonnet

* [CHANGE] Memcached: Change default read timeout for chunks and index caches to `750ms` from `450ms`. #7778
* [CHANGE] Fine-tuned `terminationGracePeriodSeconds` for the following components: #7364
  * Querier: changed from `30` to `180`
  * Query-scheduler: changed from `30` to `180`
* [CHANGE] Change TCP port exposed by `mimir-continuous-test` deployment to match with updated defaults of its container image (see changes below). #7958
* [FEATURE] Add support to deploy Mimir with experimental ingest storage enabled. #8028 #8222
* [ENHANCEMENT] Compactor: add `$._config.cortex_compactor_concurrent_rollout_enabled` option (disabled by default) that makes use of rollout-operator to speed up the rollout of compactors. #7783 #7878
* [ENHANCEMENT] Shuffle-sharding: add `$._config.shuffle_sharding.ingest_storage_partitions_enabled` and `$._config.shuffle_sharding.ingester_partitions_shard_size` options, that allow configuring partitions shard size in ingest-storage mode. #7804
* [ENHANCEMENT] Update rollout-operator to `v0.17.0`. #8399
* [ENHANCEMENT] Add `_config.autoscaling_querier_predictive_scaling_enabled` to scale querier based on inflight queries 7 days ago. #7775
* [ENHANCEMENT] Add support to autoscale ruler-querier replicas based on in-flight queries too (in addition to CPU and memory based scaling). #8060 #8188
* [ENHANCEMENT] Distributor: improved distributor HPA scaling metric to only take in account ready pods. This requires the metric `kube_pod_status_ready` to be available in the data source used by KEDA to query scaling metrics (configured via `_config.autoscaling_prometheus_url`). #8251
* [BUGFIX] Guard against missing samples in KEDA queries. #7691 #10013
* [BUGFIX] Alertmanager: Set -server.http-idle-timeout to avoid EOF errors in ruler. #8192

### Mimirtool

* [CHANGE] Deprecated `--rule-files` flag in favor of CLI arguments. #7756
* [FEATURE] mimirtool: Add `runtime-config verify` sub-command, for verifying Mimir runtime config files. #8123
* [ENHANCEMENT] `mimirtool promql format`: Format PromQL query with Prometheus' string or pretty-print formatter. #7742
* [ENHANCEMENT] Add `mimir-http-prefix` configuration to set the Mimir URL prefix when using legacy routes. #8069
* [ENHANCEMENT] Add option `--output-dir` to `mimirtool rules get` and `mimirtool rules print` to allow persisting rule groups to a file for edit and re-upload. #8142
* [BUGFIX] Fix panic in `loadgen` subcommand. #7629
* [BUGFIX] `mimirtool rules prepare`: do not add aggregation label to `on()` clause if already present in `group_left()` or `group_right()`. #7839
* [BUGFIX] Analyze Grafana: fix parsing queries with variables. #8062
* [BUGFIX] `mimirtool rules sync`: detect a change when the `query_offset` or the deprecated `evaluation_delay` configuration changes. #8297

### Mimir Continuous Test

* [CHANGE] `mimir-continuous-test` has been deprecated and replaced by a Mimir module that can be run as a target from the `mimir` binary using `mimir -target=continuous-test`. #7753
* [CHANGE] `-server.metrics-port` flag is no longer available for use in the module run of mimir-continuous-test, including the grafana/mimir-continuous-test Docker image which uses the new module. Configuring this port is still possible in the binary, which is deprecated. #7747
* [CHANGE] Allowed authenticatication to Mimir using both Tenant ID and basic/bearer auth #7619.
* [BUGFIX] Set `User-Agent` header for all requests sent from the testing client. #7607

### Query-tee

* [ENHANCEMENT] Log queries that take longer than `proxy.log-slow-query-response-threshold` when compared to other backends. #7346
* [ENHANCEMENT] Add two new metrics for measuring the relative duration between backends: #7782 #8013 #8330
  * `cortex_querytee_backend_response_relative_duration_seconds`
  * `cortex_querytee_backend_response_relative_duration_proportional`

### Documentation

* [CHANGE] Note that the _Play with Grafana Mimir_ tutorial directory path changed after the release of the video. #8319
* [ENHANCEMENT] Clarify Compactor and its storage volume when configured under Kubernetes. #7675
* [ENHANCEMENT] Add OTLP route to _Mimir routes by path_ runbooks section. #8074
* [ENHANCEMENT] Document option server.log-source-ips-full. #8268

### Tools

* [ENHANCEMENT] ulidtime: add option to show random part of ULID, timestamp in milliseconds and header. #7615
* [ENHANCEMENT] copyblocks: add a flag to configure part-size for multipart uploads in s3 client-side copying. #8292
* [ENHANCEMENT] copyblocks: enable pprof HTTP endpoints. #8292

## 2.12.0

### Grafana Mimir

* [CHANGE] Alertmanager: Deprecates the `v1` API. All `v1` API endpoints now respond with a JSON deprecation notice and a status code of `410`. All endpoints have a `v2` equivalent. The list of endpoints is: #7103
  * `<alertmanager-web.external-url>/api/v1/alerts`
  * `<alertmanager-web.external-url>/api/v1/receivers`
  * `<alertmanager-web.external-url>/api/v1/silence/{id}`
  * `<alertmanager-web.external-url>/api/v1/silences`
  * `<alertmanager-web.external-url>/api/v1/status`
* [CHANGE] Ingester: Increase default value of `-blocks-storage.tsdb.head-postings-for-matchers-cache-max-bytes` and `-blocks-storage.tsdb.block-postings-for-matchers-cache-max-bytes` to 100 MiB (previous default value was 10 MiB). #6764
* [CHANGE] Validate tenant IDs according to [documented behavior](https://grafana.com/docs/mimir/latest/configure/about-tenant-ids/) even when tenant federation is not enabled. Note that this will cause some previously accepted tenant IDs to be rejected such as those longer than 150 bytes or containing `|` characters. #6959
* [CHANGE] Ruler: don't use backoff retry on remote evaluation in case of `4xx` errors. #7004
* [CHANGE] Server: responses with HTTP 4xx status codes are now treated as errors and used in `status_code` label of request duration metric. #7045
* [CHANGE] Memberlist: change default for `-memberlist.stream-timeout` from `10s` to `2s`. #7076
* [CHANGE] Memcached: remove legacy `thanos_cache_memcached_*` and `thanos_memcached_*` prefixed metrics. Instead, Memcached and Redis cache clients now emit `thanos_cache_*` prefixed metrics with a `backend` label. #7076
* [CHANGE] Ruler: the following metrics, exposed when the ruler is configured to discover Alertmanager instances via service discovery, have been renamed: #7057
  * `prometheus_sd_failed_configs` renamed to `cortex_prometheus_sd_failed_configs`
  * `prometheus_sd_discovered_targets` renamed to `cortex_prometheus_sd_discovered_targets`
  * `prometheus_sd_received_updates_total` renamed to `cortex_prometheus_sd_received_updates_total`
  * `prometheus_sd_updates_delayed_total` renamed to `cortex_prometheus_sd_updates_delayed_total`
  * `prometheus_sd_updates_total` renamed to `cortex_prometheus_sd_updates_total`
  * `prometheus_sd_refresh_failures_total` renamed to `cortex_prometheus_sd_refresh_failures_total`
  * `prometheus_sd_refresh_duration_seconds` renamed to `cortex_prometheus_sd_refresh_duration_seconds`
* [CHANGE] Query-frontend: the default value for `-query-frontend.not-running-timeout` has been changed from 0 (disabled) to 2s. The configuration option has also been moved from "experimental" to "advanced". #7127
* [CHANGE] Store-gateway: to reduce disk contention on HDDs the default value for `blocks-storage.bucket-store.tenant-sync-concurrency` has been changed from `10` to `1` and the default value for `blocks-storage.bucket-store.block-sync-concurrency` has been changed from `20` to `4`. #7136
* [CHANGE] Store-gateway: Remove deprecated CLI flags `-blocks-storage.bucket-store.index-header-lazy-loading-enabled` and `-blocks-storage.bucket-store.index-header-lazy-loading-idle-timeout` and their corresponding YAML settings. Instead, use `-blocks-storage.bucket-store.index-header.lazy-loading-enabled` and `-blocks-storage.bucket-store.index-header.lazy-loading-idle-timeout`. #7521
* [CHANGE] Store-gateway: Mark experimental CLI flag `-blocks-storage.bucket-store.index-header.lazy-loading-concurrency` and its corresponding YAML settings as advanced. #7521
* [CHANGE] Store-gateway: Remove experimental CLI flag `-blocks-storage.bucket-store.index-header.sparse-persistence-enabled` since this is now the default behavior. #7535
* [CHANGE] All: set `-server.report-grpc-codes-in-instrumentation-label-enabled` to `true` by default, which enables reporting gRPC status codes as `status_code` labels in the `cortex_request_duration_seconds` metric. #7144
* [CHANGE] Distributor: report gRPC status codes as `status_code` labels in the `cortex_ingester_client_request_duration_seconds` metric by default. #7144
* [CHANGE] Distributor: CLI flag `-ingester.client.report-grpc-codes-in-instrumentation-label-enabled` has been deprecated, and its default value is set to `true`. #7144
* [CHANGE] Ingester: CLI flag `-ingester.return-only-grpc-errors` has been deprecated, and its default value is set to `true`. To ensure backwards compatibility, during a migration from a version prior to 2.11.0 to 2.12 or later, `-ingester.return-only-grpc-errors` should be set to `false`. Once all the components are migrated, the flag can be removed.   #7151
* [CHANGE] Ingester: the following CLI flags have been moved from "experimental" to "advanced": #7169
  * `-ingester.ring.token-generation-strategy`
  * `-ingester.ring.spread-minimizing-zones`
  * `-ingester.ring.spread-minimizing-join-ring-in-order`
* [CHANGE] Query-frontend: the default value of the CLI flag `-query-frontend.max-cache-freshness` (and its respective YAML configuration parameter) has been changed from `1m` to `10m`. #7161
* [CHANGE] Distributor: default the optimization `-distributor.write-requests-buffer-pooling-enabled` to `true`. #7165
* [CHANGE] Tracing: Move query information to span attributes instead of span logs. #7046
* [CHANGE] Distributor: the default value of circuit breaker's CLI flag `-ingester.client.circuit-breaker.cooldown-period` has been changed from `1m` to `10s`. #7310
* [CHANGE] Store-gateway: remove `cortex_bucket_store_blocks_loaded_by_duration`. `cortex_bucket_store_series_blocks_queried` is better suited for detecting when compactors are not able to keep up with the number of blocks to compact. #7309
* [CHANGE] Ingester, Distributor: the support for rejecting push requests received via gRPC before reading them into memory, enabled via `-ingester.limit-inflight-requests-using-grpc-method-limiter` and `-distributor.limit-inflight-requests-using-grpc-method-limiter`, is now stable and enabled by default. The configuration options have been deprecated and will be removed in Mimir 2.14. #7360
* [CHANGE] Distributor: Change`-distributor.enable-otlp-metadata-storage` flag's default to true, and deprecate it. The flag will be removed in Mimir 2.14. #7366
* [CHANGE] Store-gateway: Use a shorter TTL for cached items related to temporary blocks. #7407 #7534
* [CHANGE] Standardise exemplar label as "trace_id". #7475
* [CHANGE] The configuration option `-querier.max-query-into-future` has been deprecated and will be removed in Mimir 2.14. #7496
* [CHANGE] Distributor: the metric `cortex_distributor_sample_delay_seconds` has been deprecated and will be removed in Mimir 2.14. #7516
* [CHANGE] Query-frontend: The deprecated YAML setting `frontend.cache_unaligned_requests` has been moved to `limits.cache_unaligned_requests`. #7519
* [CHANGE] Querier: the CLI flag `-querier.minimize-ingester-requests` has been moved from "experimental" to "advanced". #7638
* [CHANGE] Ingester: allow only POST method on `/ingester/shutdown`, as previously it was too easy to accidentally trigger through GET requests. At the same time, add an option to keep the existing behavior by introducing an `-api.get-request-for-ingester-shutdown-enabled` flag. This flag will be removed in Mimir 2.15. #7707
* [FEATURE] Introduce `-server.log-source-ips-full` option to log all IPs from `Forwarded`, `X-Real-IP`, `X-Forwarded-For` headers. #7250
* [FEATURE] Introduce `-tenant-federation.max-tenants` option to limit the max number of tenants allowed for requests when federation is enabled. #6959
* [FEATURE] Cardinality API: added a new `count_method` parameter which enables counting active label names. #7085
* [FEATURE] Querier / query-frontend: added `-querier.promql-experimental-functions-enabled` CLI flag (and respective YAML config option) to enable experimental PromQL functions. The experimental functions introduced are: `mad_over_time()`, `sort_by_label()` and `sort_by_label_desc()`. #7057
* [FEATURE] Alertmanager API: added `-alertmanager.grafana-alertmanager-compatibility-enabled` CLI flag (and respective YAML config option) to enable an experimental API endpoints that support the migration of the Grafana Alertmanager. #7057
* [FEATURE] Alertmanager: Added `-alertmanager.utf8-strict-mode-enabled` to control support for any UTF-8 character as part of Alertmanager configuration/API matchers and labels. It's default value is set to `false`. #6898
* [FEATURE] Querier: added `histogram_avg()` function support to PromQL. #7293
* [FEATURE] Ingester: added `-blocks-storage.tsdb.timely-head-compaction` flag, which enables more timely head compaction, and defaults to `false`. #7372
* [FEATURE] Compactor: Added `/compactor/tenants` and `/compactor/tenant/{tenant}/planned_jobs` endpoints that provide functionality that was provided by `tools/compaction-planner` -- listing of planned compaction jobs based on tenants' bucket index. #7381
* [FEATURE] Add experimental support for streaming response bodies from queriers to frontends via `-querier.response-streaming-enabled`. This is currently only supported for the `/api/v1/cardinality/active_series` endpoint. #7173
* [FEATURE] Release: Added mimir distroless docker image. #7371
* [FEATURE] Add support for the new grammar of `{"metric_name", "l1"="val"}` to promql and some of the exposition formats. #7475 #7541
* [ENHANCEMENT] Distributor: Add a new metric `cortex_distributor_otlp_requests_total` to track the total number of OTLP requests. #7385
* [ENHANCEMENT] Vault: add lifecycle manager for token used to authenticate to Vault. This ensures the client token is always valid. Includes a gauge (`cortex_vault_token_lease_renewal_active`) to check whether token renewal is active, and the counters `cortex_vault_token_lease_renewal_success_total` and `cortex_vault_auth_success_total` to see the total number of successful lease renewals / authentications. #7337
* [ENHANCEMENT] Store-gateway: add no-compact details column on store-gateway tenants admin UI. #6848
* [ENHANCEMENT] PromQL: ignore small errors for bucketQuantile #6766
* [ENHANCEMENT] Distributor: improve efficiency of some errors #6785
* [ENHANCEMENT] Ruler: exclude vector queries from being tracked in `cortex_ruler_queries_zero_fetched_series_total`. #6544
* [ENHANCEMENT] Ruler: local storage backend now supports reading a rule group via `/config/api/v1/rules/{namespace}/{groupName}` configuration API endpoint. #6632
* [ENHANCEMENT] Query-Frontend and Query-Scheduler: split tenant query request queues by query component with `query-frontend.additional-query-queue-dimensions-enabled` and `query-scheduler.additional-query-queue-dimensions-enabled`. #6772
* [ENHANCEMENT] Distributor: support disabling metric relabel rules per-tenant via the flag `-distributor.metric-relabeling-enabled` or associated YAML. #6970
* [ENHANCEMENT] Distributor: `-distributor.remote-timeout` is now accounted from the first ingester push request being sent. #6972
* [ENHANCEMENT] Storage Provider: `-<prefix>.s3.sts-endpoint` sets a custom endpoint for AWS Security Token Service (AWS STS) in s3 storage provider. #6172
* [ENHANCEMENT] Querier: add `cortex_querier_queries_storage_type_total ` metric that indicates how many queries have executed for a source, ingesters or store-gateways. Add `cortex_querier_query_storegateway_chunks_total` metric to count the number of chunks fetched from a store gateway. #7099,#7145
* [ENHANCEMENT] Query-frontend: add experimental support for sharding active series queries via `-query-frontend.shard-active-series-queries`. #6784
* [ENHANCEMENT] Distributor: set `-distributor.reusable-ingester-push-workers=2000` by default and mark feature as `advanced`. #7128
* [ENHANCEMENT] All: set `-server.grpc.num-workers=100` by default and mark feature as `advanced`. #7131
* [ENHANCEMENT] Distributor: invalid metric name error message gets cleaned up to not include non-ascii strings. #7146
* [ENHANCEMENT] Store-gateway: add `source`, `level`, and `out_or_order` to `cortex_bucket_store_series_blocks_queried` metric that indicates the number of blocks that were queried from store gateways by block metadata. #7112 #7262 #7267
* [ENHANCEMENT] Compactor: After updating bucket-index, compactor now also computes estimated number of compaction jobs based on current bucket-index, and reports the result in `cortex_bucket_index_estimated_compaction_jobs` metric. If computation of jobs fails, `cortex_bucket_index_estimated_compaction_jobs_errors_total` is updated instead. #7299
* [ENHANCEMENT] Mimir: Integrate profiling into tracing instrumentation. #7363
* [ENHANCEMENT] Alertmanager: Adds metric `cortex_alertmanager_notifications_suppressed_total` that counts the total number of notifications suppressed for being silenced, inhibited, outside of active time intervals or within muted time intervals. #7384
* [ENHANCEMENT] Query-scheduler: added more buckets to `cortex_query_scheduler_queue_duration_seconds` histogram metric, in order to better track queries staying in the queue for longer than 10s. #7470
* [ENHANCEMENT] A `type` label is added to `prometheus_tsdb_head_out_of_order_samples_appended_total` metric. #7475
* [ENHANCEMENT] Distributor: Optimize OTLP endpoint. #7475
* [ENHANCEMENT] API: Use github.com/klauspost/compress for faster gzip and deflate compression of API responses. #7475
* [ENHANCEMENT] Ingester: Limiting on owned series (`-ingester.use-ingester-owned-series-for-limits`) now prevents discards in cases where a tenant is sharded across all ingesters (or shuffle sharding is disabled) and the ingester count increases. #7411
* [ENHANCEMENT] Block upload: include converted timestamps in the error message if block is from the future. #7538
* [ENHANCEMENT] Query-frontend: Introduce `-query-frontend.active-series-write-timeout` to allow configuring the server-side write timeout for active series requests. #7553 #7569
* [BUGFIX] Ingester: don't ignore errors encountered while iterating through chunks or samples in response to a query request. #6451
* [BUGFIX] Fix issue where queries can fail or omit OOO samples if OOO head compaction occurs between creating a querier and reading chunks #6766
* [BUGFIX] Fix issue where concatenatingChunkIterator can obscure errors #6766
* [BUGFIX] Fix panic during tsdb Commit #6766
* [BUGFIX] tsdb/head: wlog exemplars after samples #6766
* [BUGFIX] Ruler: fix issue where "failed to remotely evaluate query expression, will retry" messages are logged without context such as the trace ID and do not appear in trace events. #6789
* [BUGFIX] Ruler: do not retry requests to remote querier when server's response exceeds its configured max payload size. #7216
* [BUGFIX] Querier: fix issue where spans in query request traces were not nested correctly. #6893
* [BUGFIX] Fix issue where all incoming HTTP requests have duplicate trace spans. #6920
* [BUGFIX] Querier: do not retry requests to store-gateway when a query gets canceled. #6934
* [BUGFIX] Querier: return 499 status code instead of 500 when a request to remote read endpoint gets canceled. #6934
* [BUGFIX] Querier: fix issue where `-querier.max-fetched-series-per-query` is not applied to `/series` endpoint if the series are loaded from ingesters. #7055
* [BUGFIX] Distributor: fix issue where `-distributor.metric-relabeling-enabled` may cause distributors to panic #7176
* [BUGFIX] Distributor: fix issue where `-distributor.metric-relabeling-enabled` may cause distributors to write unsorted labels and corrupt blocks #7326
* [BUGFIX] Query-frontend: the `cortex_query_frontend_queries_total` report incorrectly reported `op="query"` for any request which wasn't a range query. Now the `op` label value can be one of the following: #7207
  * `query`: instant query
  * `query_range`: range query
  * `cardinality`: cardinality query
  * `label_names_and_values`: label names / values query
  * `active_series`: active series query
  * `other`: any other request
* [BUGFIX] Fix performance regression introduced in Mimir 2.11.0 when uploading blocks to AWS S3. #7240
* [BUGFIX] Query-frontend: fix race condition when sharding active series is enabled (see above) and response is compressed with snappy. #7290
* [BUGFIX] Query-frontend: "query stats" log unsuccessful replies from downstream as "failed". #7296
* [BUGFIX] Packaging: remove reload from systemd file as mimir does not take into account SIGHUP. #7345
* [BUGFIX] Compactor: do not allow out-of-order blocks to prevent timely compaction. #7342
* [BUGFIX] Update `google.golang.org/grpc` to resolve occasional issues with gRPC server closing its side of connection before it was drained by the client. #7380
* [BUGFIX] Query-frontend: abort response streaming for `active_series` requests when the request context is canceled. #7378
* [BUGFIX] Compactor: improve compaction of sporadic blocks. #7329
* [BUGFIX] Ruler: fix regression that caused client errors to be tracked in `cortex_ruler_write_requests_failed_total` metric. #7472
* [BUGFIX] promql: Fix Range selectors with an @ modifier are wrongly scoped in range queries. #7475
* [BUGFIX] Fix metadata API using wrong JSON field names. #7475
* [BUGFIX] Ruler: fix native histogram recording rule result corruption. #7552
* [BUGFIX] Querier: fix HTTP status code translations for remote read requests. Previously, remote-read had conflicting behaviours: when returning samples all internal errors were translated to HTTP 400; when returning chunks all internal errors were translated to HTTP 500. #7487
* [BUGFIX] Query-frontend: Fix memory leak on every request. #7654

### Mixin

* [CHANGE] The `job` label matcher for distributor and gateway have been extended to include any deployment matching `distributor.*` and `cortex-gw.*` respectively. This change allows to match custom and multi-zone distributor and gateway deployments too. #6817
* [ENHANCEMENT] Dashboards: Add panels for alertmanager activity of a tenant #6826
* [ENHANCEMENT] Dashboards: Add graphs to "Slow Queries" dashboard. #6880
* [ENHANCEMENT] Dashboards: Update all deprecated "graph" panels to "timeseries" panels. #6864 #7413 #7457
* [ENHANCEMENT] Dashboards: Make most columns in "Slow Queries" sortable. #7000
* [ENHANCEMENT] Dashboards: Render graph panels at full resolution as opposed to at half resolution. #7027
* [ENHANCEMENT] Dashboards: show query-scheduler queue length on "Reads" and "Remote Ruler Reads" dashboards. #7088
* [ENHANCEMENT] Dashboards: Add estimated number of compaction jobs to "Compactor", "Tenants" and "Top tenants" dashboards. #7449 #7481
* [ENHANCEMENT] Recording rules: add native histogram recording rules to `cortex_request_duration_seconds`. #7528
* [ENHANCEMENT] Dashboards: Add total owned series, and per-ingester in-memory and owned series to "Tenants" dashboard. #7511
* [BUGFIX] Dashboards: drop `step` parameter from targets as it is not supported. #7157
* [BUGFIX] Recording rules: drop rules for metrics removed in 2.0: `cortex_memcache_request_duration_seconds` and `cortex_cache_request_duration_seconds`. #7514

### Jsonnet

* [CHANGE] Distributor: Increase `JAEGER_REPORTER_MAX_QUEUE_SIZE` from the default (100) to 1000, to avoid dropping tracing spans. #7259
* [CHANGE] Querier: Increase `JAEGER_REPORTER_MAX_QUEUE_SIZE` from 1000 to 5000, to avoid dropping tracing spans. #6764
* [CHANGE] rollout-operator: remove default CPU limit. #7066
* [CHANGE] Store-gateway: Increase `JAEGER_REPORTER_MAX_QUEUE_SIZE` from the default (100) to 1000, to avoid dropping tracing spans. #7068
* [CHANGE] Query-frontend, ingester, ruler, backend and write instances: Increase `JAEGER_REPORTER_MAX_QUEUE_SIZE` from the default (100), to avoid dropping tracing spans. #7086
* [CHANGE] Ring: relaxed the hash ring heartbeat period and timeout for distributor, ingester, store-gateway and compactor: #6860
  * `-distributor.ring.heartbeat-period` set to `1m`
  * `-distributor.ring.heartbeat-timeout` set to `4m`
  * `-ingester.ring.heartbeat-period` set to `2m`
  * `-store-gateway.sharding-ring.heartbeat-period` set to `1m`
  * `-store-gateway.sharding-ring.heartbeat-timeout` set to `4m`
  * `-compactor.ring.heartbeat-period` set to `1m`
  * `-compactor.ring.heartbeat-timeout` set to `4m`
* [CHANGE] Ruler-querier: the topology spread constrain max skew is now configured through the configuration option `ruler_querier_topology_spread_max_skew` instead of `querier_topology_spread_max_skew`. #7204
* [CHANGE] Distributor: `-server.grpc.keepalive.max-connection-age` lowered from `2m` to `60s` and configured `-shutdown-delay=90s` and termination grace period to `100` seconds in order to reduce the chances of failed gRPC write requests when distributors gracefully shutdown. #7361
* [FEATURE] Added support for the following root-level settings to configure the list of matchers to apply to node affinity: #6782 #6829
  * `alertmanager_node_affinity_matchers`
  * `compactor_node_affinity_matchers`
  * `continuous_test_node_affinity_matchers`
  * `distributor_node_affinity_matchers`
  * `ingester_node_affinity_matchers`
  * `ingester_zone_a_node_affinity_matchers`
  * `ingester_zone_b_node_affinity_matchers`
  * `ingester_zone_c_node_affinity_matchers`
  * `mimir_backend_node_affinity_matchers`
  * `mimir_backend_zone_a_node_affinity_matchers`
  * `mimir_backend_zone_b_node_affinity_matchers`
  * `mimir_backend_zone_c_node_affinity_matchers`
  * `mimir_read_node_affinity_matchers`
  * `mimir_write_node_affinity_matchers`
  * `mimir_write_zone_a_node_affinity_matchers`
  * `mimir_write_zone_b_node_affinity_matchers`
  * `mimir_write_zone_c_node_affinity_matchers`
  * `overrides_exporter_node_affinity_matchers`
  * `querier_node_affinity_matchers`
  * `query_frontend_node_affinity_matchers`
  * `query_scheduler_node_affinity_matchers`
  * `rollout_operator_node_affinity_matchers`
  * `ruler_node_affinity_matchers`
  * `ruler_node_affinity_matchers`
  * `ruler_querier_node_affinity_matchers`
  * `ruler_query_frontend_node_affinity_matchers`
  * `ruler_query_scheduler_node_affinity_matchers`
  * `store_gateway_node_affinity_matchers`
  * `store_gateway_node_affinity_matchers`
  * `store_gateway_zone_a_node_affinity_matchers`
  * `store_gateway_zone_b_node_affinity_matchers`
  * `store_gateway_zone_c_node_affinity_matchers`
* [FEATURE] Ingester: Allow automated zone-by-zone downscaling, that can be enabled via the `ingester_automated_downscale_enabled` flag. It is disabled by default. #6850
* [ENHANCEMENT] Alerts: Add `MimirStoreGatewayTooManyFailedOperations` warning alert that triggers when Mimir store-gateway report error when interacting with the object storage. #6831
* [ENHANCEMENT] Querier HPA: improved scaling metric and scaling policies, in order to scale up and down more gradually. #6971
* [ENHANCEMENT] Rollout-operator: upgraded to v0.13.0. #7469
* [ENHANCEMENT] Rollout-operator: add tracing configuration to rollout-operator container (when tracing is enabled and configured). #7469
* [ENHANCEMENT] Query-frontend: configured `-shutdown-delay`, `-server.grpc.keepalive.max-connection-age` and termination grace period to reduce the likelihood of queries hitting terminated query-frontends. #7129
* [ENHANCEMENT] Autoscaling: add support for KEDA's `ignoreNullValues` option for Prometheus scaler. #7471
* [BUGFIX] Update memcached-exporter to 0.14.1 due to CVE-2023-39325. #6861

### Mimirtool

* [FEATURE] Add command `migrate-utf8` to migrate Alertmanager configurations for Alertmanager versions 0.27.0 and later. #7383
* [ENHANCEMENT] Add template render command to render locally a template. #7325
* [ENHANCEMENT] Add `--extra-headers` option to `mimirtool rules` command to add extra headers to requests for auth. #7141
* [ENHANCEMENT] Analyze Prometheus: set tenant header. #6737
* [ENHANCEMENT] Add argument `--output-dir` to `mimirtool alertmanager get` where the config and templates will be written to and can be loaded via `mimirtool alertmanager load` #6760
* [BUGFIX] Analyze rule-file: .metricsUsed field wasn't populated. #6953

### Mimir Continuous Test

* [ENHANCEMENT] Include comparison of all expected and actual values when any float sample does not match. #6756

### Query-tee

* [BUGFIX] Fix issue where `Host` HTTP header was not being correctly changed for the proxy targets. #7386
* [ENHANCEMENT] Allow using the value of X-Scope-OrgID for basic auth username in the forwarded request if URL username is set as `__REQUEST_HEADER_X_SCOPE_ORGID__`. #7452

### Documentation

* [CHANGE] No longer mark OTLP distributor endpoint as experimental. #7348
* [ENHANCEMENT] Added runbook for `KubePersistentVolumeFillingUp` alert. #7297
* [ENHANCEMENT] Add Grafana Cloud recommendations to OTLP documentation. #7375
* [BUGFIX] Fixed typo on single zone->zone aware replication Helm page. #7327

### Tools

* [CHANGE] copyblocks: The flags for copyblocks have been changed to align more closely with other tools. #6607
* [CHANGE] undelete-blocks: undelete-blocks-gcs has been removed and replaced with undelete-blocks, which supports recovering deleted blocks in versioned buckets from ABS, GCS, and S3-compatible object storage. #6607
* [FEATURE] copyprefix: Add tool to copy objects between prefixes. Supports ABS, GCS, and S3-compatible object storage. #6607

## 2.11.0

### Grafana Mimir

* [CHANGE] The following deprecated configurations have been removed: #6673 #6779 #6808 #6814
  * `-querier.iterators`
  * `-querier.batch-iterators`
  * `-blocks-storage.bucket-store.max-chunk-pool-bytes`
  * `-blocks-storage.bucket-store.chunk-pool-min-bucket-size-bytes`
  * `-blocks-storage.bucket-store.chunk-pool-max-bucket-size-bytes`
  * `-blocks-storage.bucket-store.bucket-index.enabled`
* [CHANGE] Querier: Split worker GRPC config into separate client configs for the frontend and scheduler to allow TLS to be configured correctly when specifying the `tls_server_name`. The GRPC config specified under `-querier.frontend-client.*` will no longer apply to the scheduler client, and will need to be set explicitly under `-querier.scheduler-client.*`. #6445 #6573
* [CHANGE] Store-gateway: enable sparse index headers by default. Sparse index headers reduce the time to load an index header up to 90%. #6005
* [CHANGE] Store-gateway: lazy-loading concurrency limit default value is now 4. #6004
* [CHANGE] General: enabled `-log.buffered` by default. The `-log.buffered` has been deprecated and will be removed in Mimir 2.13. #6131
* [CHANGE] Ingester: changed default `-blocks-storage.tsdb.series-hash-cache-max-size-bytes` setting from `1GB` to `350MB`. The new default cache size is enough to store the hashes for all series in a ingester, assuming up to 2M in-memory series per ingester and using the default 13h retention period for local TSDB blocks in the ingesters. #6130
* [CHANGE] Query-frontend: removed `cortex_query_frontend_workers_enqueued_requests_total`. Use `cortex_query_frontend_enqueue_duration_seconds_count` instead. #6121
* [CHANGE] Ingester / querier: enable ingester to querier chunks streaming by default and mark it as stable. #6174
* [CHANGE] Ingester / querier: enable ingester query request minimisation by default and mark it as stable. #6174
* [CHANGE] Ingester: changed the default value for the experimental configuration parameter `-blocks-storage.tsdb.early-head-compaction-min-estimated-series-reduction-percentage` from 10 to 15. #6186
* [CHANGE] Ingester: `/ingester/push` HTTP endpoint has been removed. This endpoint was added for testing and troubleshooting, but was never documented or used for anything. #6299
* [CHANGE] Experimental setting `-log.rate-limit-logs-per-second-burst` renamed to `-log.rate-limit-logs-burst-size`. #6230
* [CHANGE] Ingester: by setting the newly introduced experimental CLI flag `-ingester.return-only-grpc-errors` to true, ingester will return only gRPC errors. #6443 #6680 #6723
* [CHANGE] Upgrade Node.js to v20. #6540
* [CHANGE] Querier: `cortex_querier_blocks_consistency_checks_failed_total` is now incremented when a block couldn't be queried from any attempted store-gateway as opposed to incremented after each attempt. Also `cortex_querier_blocks_consistency_checks_total` is incremented once per query as opposed to once per attempt (with 3 attempts). #6590
* [CHANGE] Ingester: Modify utilization based read path limiter to base memory usage on Go heap size. #6584
* [FEATURE] Distributor: added option `-distributor.retry-after-header.enabled` to include the `Retry-After` header in recoverable error responses. #6608
* [FEATURE] Query-frontend: add experimental support for query blocking. Queries are blocked on a per-tenant basis and is configured via the limit `blocked_queries`. #5609
* [FEATURE] Vault: Added support for new Vault authentication methods: `AppRole`, `Kubernetes`, `UserPass` and `Token`. #6143
* [FEATURE] Add experimental endpoint `/api/v1/cardinality/active_series` to return the set of active series for a given selector. #6536 #6619 #6651 #6667 #6717
* [FEATURE] Added `-<prefix>.s3.part-size` flag to configure the S3 minimum file size in bytes used for multipart uploads. #6592
* [FEATURE] Add the experimental `-<prefix>.s3.send-content-md5` flag (defaults to `false`) to configure S3 Put Object requests to send a `Content-MD5` header. Setting this flag is not recommended unless your object storage does not support checksums. #6622
* [FEATURE] Distributor: add an experimental flag `-distributor.reusable-ingester-push-worker` that can be used to pre-allocate a pool of workers to be used to send push requests to the ingesters. #6660
* [FEATURE] Distributor: Support enabling of automatically generated name suffixes for metrics ingested via OTLP, through the flag `-distributor.otel-metric-suffixes-enabled`. #6542
* [FEATURE] Ingester: ingester can now track which of the user's series the ingester actually owns according to the ring, and only consider owned series when checking for user series limit. This helps to avoid hitting the user's series limit when scaling up ingesters or changing user's ingester shard size. Feature is currently experimental, and disabled by default. It can be enabled by setting `-ingester.use-ingester-owned-series-for-limits` (to use owned series for limiting). This is currently limited to multi-zone ingester setup, with replication factor being equal to number of zones. #6718 #7087
* [ENHANCEMENT] Query-frontend: don't treat cancel as an error. #4648
* [ENHANCEMENT] Ingester: exported summary `cortex_ingester_inflight_push_requests_summary` tracking total number of inflight requests in percentile buckets. #5845
* [ENHANCEMENT] Query-scheduler: add `cortex_query_scheduler_enqueue_duration_seconds` metric that records the time taken to enqueue or reject a query request. #5879
* [ENHANCEMENT] Query-frontend: add `cortex_query_frontend_enqueue_duration_seconds` metric that records the time taken to enqueue or reject a query request. When query-scheduler is in use, the metric has the `scheduler_address` label to differentiate the enqueue duration by query-scheduler backend. #5879 #6087 #6120
* [ENHANCEMENT] Store-gateway: add metric `cortex_bucket_store_blocks_loaded_by_duration` for counting the loaded number of blocks based on their duration. #6074  #6129
* [ENHANCEMENT] Expose `/sync/mutex/wait/total:seconds` Go runtime metric as `go_sync_mutex_wait_total_seconds_total` from all components. #5879
* [ENHANCEMENT] Query-scheduler: improve latency with many concurrent queriers. #5880
* [ENHANCEMENT] Ruler: add new per-tenant `cortex_ruler_queries_zero_fetched_series_total` metric to track rules that fetched no series. #5925
* [ENHANCEMENT] Implement support for `limit`, `limit_per_metric` and `metric` parameters for `<Prometheus HTTP prefix>/api/v1/metadata` endpoint. #5890
* [ENHANCEMENT] Distributor: add experimental support for storing metadata when ingesting metrics via OTLP. This makes metrics description and type available when ingesting metrics via OTLP. Enable with `-distributor.enable-otlp-metadata-storage=true`. #5693 #6035 #6254
* [ENHANCEMENT] Ingester: added support for sampling errors, which can be enabled by setting `-ingester.error-sample-rate`. This way each error will be logged once in the configured number of times. All the discarded samples will still be tracked by the `cortex_discarded_samples_total` metric. #5584 #6014
* [ENHANCEMENT] Ruler: Fetch secrets used to configure TLS on the Alertmanager client from Vault when `-vault.enabled` is true. #5239
* [ENHANCEMENT] Query-frontend: added query-sharding support for `group by` aggregation queries. #6024
* [ENHANCEMENT] Fetch secrets used to configure server-side TLS from Vault when `-vault.enabled` is true. #6052.
* [ENHANCEMENT] Packaging: add logrotate config file. #6142
* [ENHANCEMENT] Ingester: add the experimental configuration options `-blocks-storage.tsdb.head-postings-for-matchers-cache-max-bytes` and `-blocks-storage.tsdb.block-postings-for-matchers-cache-max-bytes` to enforce a limit in bytes on the `PostingsForMatchers()` cache used by ingesters (the cache limit is per TSDB head and block basis, not a global one). The experimental configuration options `-blocks-storage.tsdb.head-postings-for-matchers-cache-size` and `-blocks-storage.tsdb.block-postings-for-matchers-cache-size` have been deprecated. #6151
* [ENHANCEMENT] Ingester: use the `PostingsForMatchers()` in-memory cache for label values queries with matchers too. #6151
* [ENHANCEMENT] Ingester / store-gateway: optimized regex matchers. #6168 #6250
* [ENHANCEMENT] Distributor: Include ingester IDs in circuit breaker related metrics and logs. #6206
* [ENHANCEMENT] Querier: improve errors and logging when streaming chunks from ingesters and store-gateways. #6194 #6309
* [ENHANCEMENT] Querier: Add `cortex_querier_federation_exemplar_tenants_queried` and `cortex_querier_federation_tenants_queried` metrics to track the number of tenants queried by multi-tenant queries. #6374 #6409
* [ENHANCEMENT] All: added an experimental `-server.grpc.num-workers` flag that configures the number of long-living workers used to process gRPC requests. This could decrease the CPU usage by reducing the number of stack allocations. #6311
* [ENHANCEMENT] All: improved IPv6 support by using the proper host:port formatting. #6311
* [ENHANCEMENT] Querier: always return error encountered during chunks streaming, rather than `the stream has already been exhausted`. #6345 #6433
* [ENHANCEMENT] Query-frontend: add `instance_enable_ipv6` to support IPv6. #6111
* [ENHANCEMENT] Store-gateway: return same detailed error messages as queriers when chunks or series limits are reached. #6347
* [ENHANCEMENT] Querier: reduce memory consumed for queries that hit store-gateways. #6348
* [ENHANCEMENT] Ruler: include corresponding trace ID with log messages associated with rule evaluation. #6379 #6520
* [ENHANCEMENT] Querier: clarify log messages and span events emitted while querying ingesters, and include both ingester name and address when relevant. #6381
* [ENHANCEMENT] Memcached: introduce new experimental configuration parameters `-<prefix>.memcached.write-buffer-size-bytes` `-<prefix>.memcached.read-buffer-size-bytes` to customise the memcached client write and read buffer size (the buffer is allocated for each memcached connection). #6468
* [ENHANCEMENT] Ingester, Distributor: added experimental support for rejecting push requests received via gRPC before reading them into memory, if ingester or distributor is unable to accept the request. This is activated by using `-ingester.limit-inflight-requests-using-grpc-method-limiter` for ingester, and `-distributor.limit-inflight-requests-using-grpc-method-limiter` for distributor. #5976 #6300
* [ENHANCEMENT] Add capability in store-gateways to accept number of tokens through config. `-store-gateway.sharding-ring.num-tokens`, `default-value=512` #4863
* [ENHANCEMENT] Query-frontend: return warnings generated during query evaluation. #6391
* [ENHANCEMENT] Server: Add the option `-server.http-read-header-timeout` to enable specifying a timeout for reading HTTP request headers. It defaults to 0, in which case reading of headers can take up to `-server.http-read-timeout`, leaving no time for reading body, if there's any. #6517
* [ENHANCEMENT] Add connection-string option, `-<prefix>.azure.connection-string`, for Azure Blob Storage. #6487
* [ENHANCEMENT] Ingester: Add `-ingester.instance-limits.max-inflight-push-requests-bytes`. This limit protects the ingester against requests that together may cause an OOM. #6492
* [ENHANCEMENT] Ingester: add new per-tenant `cortex_ingester_local_limits` metric to expose the calculated local per-tenant limits seen at each ingester. Exports the local per-tenant series limit with label `{limit="max_global_series_per_user"}` #6403
* [ENHANCEMENT] Query-frontend: added "queue_time_seconds" field to "query stats" log. This is total time that query and subqueries spent in the queue, before queriers picked it up. #6537
* [ENHANCEMENT] Server: Add `-server.report-grpc-codes-in-instrumentation-label-enabled` CLI flag to specify whether gRPC status codes should be used in `status_code` label of `cortex_request_duration_seconds` metric. It defaults to false, meaning that successful and erroneous gRPC status codes are represented with `success` and `error` respectively. #6562
* [ENHANCEMENT] Server: Add `-ingester.client.report-grpc-codes-in-instrumentation-label-enabled` CLI flag to specify whether gRPC status codes should be used in `status_code` label of `cortex_ingester_client_request_duration_seconds` metric. It defaults to false, meaning that successful and erroneous gRPC status codes are represented with `2xx` and `error` respectively. #6562
* [ENHANCEMENT] Server: Add `-server.http-log-closed-connections-without-response-enabled` option to log details about connections to HTTP server that were closed before any data was sent back. This can happen if client doesn't manage to send complete HTTP headers before timeout. #6612
* [ENHANCEMENT] Query-frontend: include length of query, time since the earliest and latest points of a query, time since the earliest and latest points of a query, cached/uncached bytes in "query stats" logs. Time parameters (start/end/time) are always formatted as RFC3339 now. #6473 #6477 #6709 #6710
* [ENHANCEMENT] Query-frontend: `-query-frontend.align-queries-with-step` has been moved from a global flag to a per-tenant override. #6714
* [ENHANCEMENT] Distributor: added support for reducing the resolution of native histogram samples upon ingestion if the sample has too many buckets compared to `-validation.max-native-histogram-buckets`. This is enabled by default and can be turned off by setting `-validation.reduce-native-histogram-over-max-buckets` to `false`. #6535
* [ENHANCEMENT] Query-frontend: optionally wait for the frontend to complete startup if requests are received while the frontend is still starting. Disabled by default, set `-query-frontend.not-running-timeout` to a non-zero value to enable. #6621
* [ENHANCEMENT] Distributor: Include source IPs in OTLP push handler logs. #6652
* [ENHANCEMENT] Query-frontend: return clearer error message when a query request is received while shutting down. #6675
* [ENHANCEMENT] Querier: return clearer error message when a query request is cancelled by the caller. #6697
* [ENHANCEMENT] Compactor: Mark corrupted blocks for no-compaction to avoid blocking compactor future runs. #6588
* [ENHANCEMENT] Distributor: Added an experimental configuration option `distributor.ingestion-burst-factor` that overrides the `distributor.ingestion-burst-size` option if set. The `distributor.ingestion-burst-factor` is used to set the underlying ingestion rate limiter token bucket's burst size to a multiple of the per distributor `distributor.ingestion-rate-limit` and the `distributor.ingestion-burst-factor`. This is disabled by default. #6662
* [ENHANCEMENT] Add debug message to track tenants sending queries that are not able to benefit from caches. #6732
* [BUGFIX] Distributor: return server overload error in the event of exceeding the ingestion rate limit. #6549
* [BUGFIX] Ring: Ensure network addresses used for component hash rings are formatted correctly when using IPv6. #6068
* [BUGFIX] Query-scheduler: don't retain connections from queriers that have shut down, leading to gradually increasing enqueue latency over time. #6100 #6145
* [BUGFIX] Ingester: prevent query logic from continuing to execute after queries are canceled. #6085
* [BUGFIX] Ensure correct nesting of children of the `querier.Select` tracing span. #6085
* [BUGFIX] Packaging: fix preremove script preventing upgrades on RHEL based OS. #6067
* [BUGFIX] Querier: return actual error rather than `attempted to read series at index XXX from stream, but the stream has already been exhausted` (or even no error at all) when streaming chunks from ingesters or store-gateways is enabled and an error occurs while streaming chunks. #6346
* [BUGFIX] Querier: reduce log volume when querying ingesters with zone-awareness enabled and one or more instances in a single zone unavailable. #6381
* [BUGFIX] Querier: don't try to query further ingesters if ingester query request minimization is enabled and a query limit is reached as a result of the responses from the initial set of ingesters. #6402
* [BUGFIX] Ingester: Don't cache context cancellation error when querying. #6446
* [BUGFIX] Ingester: don't ignore errors encountered while iterating through chunks or samples in response to a query request. #6469
* [BUGFIX] All: fix issue where traces for some inter-component gRPC calls would incorrectly show the call as failing due to cancellation. #6470
* [BUGFIX] Querier: correctly mark streaming requests to ingesters or store-gateways as successful, not cancelled, in metrics and traces. #6471 #6505
* [BUGFIX] Querier: fix issue where queries fail with "context canceled" error when an ingester or store-gateway fails healthcheck while the query is in progress. #6550
* [BUGFIX] Tracing: When creating an OpenTelemetry tracing span, add it to the context for later retrieval. #6614
* [BUGFIX] Querier: always report query results to query-frontends, even when cancelled, to ensure query-frontends don't wait for results that will otherwise never arrive. #6703
* [BUGFIX] Querier: attempt to query ingesters in PENDING state, to reduce the likelihood that scaling up the number of ingesters in multiple zones simultaneously causes a read outage. #6726 #6727
* [BUGFIX] Querier: don't cancel inflight queries from a query-scheduler if the stream between the querier and query-scheduler is broken. #6728
* [BUGFIX] Store-gateway: Fix double-counting of some duration metrics. #6616
* [BUGFIX] Fixed possible series matcher corruption leading to wrong series being included in query results. #6884

### Mixin

* [CHANGE] Dashboards: enabled reporting gRPC codes as `status_code` label in Mimir dashboards. In case of gRPC calls, the successful `status_code` label on `cortex_request_duration_seconds` and gRPC client request duration metrics has changed from 'success' and '2xx' to 'OK'. #6561
* [CHANGE] Alerts: remove `MimirGossipMembersMismatch` alert and replace it with `MimirGossipMembersTooHigh` and `MimirGossipMembersTooLow` alerts that should have a higher signal-to-noise ratio. #6508
* [ENHANCEMENT] Dashboards: Optionally show rejected requests on Mimir Writes dashboard. Useful when used together with "early request rejection" in ingester and distributor. #6132 #6556
* [ENHANCEMENT] Alerts: added a critical alert for `CompactorSkippedBlocksWithOutOfOrderChunks` when multiple blocks are affected. #6410
* [ENHANCEMENT] Dashboards: Added the min-replicas for autoscaling dashboards. #6528
* [ENHANCEMENT] Dashboards: Show queries per second for the `/api/v1/cardinality/` endpoints on the "Overview" dashboard. #6720
* [BUGFIX] Alerts: fixed issue where `GossipMembersMismatch` warning message referred to per-instance labels that were not produced by the alert query. #6146
* [BUGFIX] Dashboards: Fix autoscaling dashboard panels for KEDA > 2.9. [Requires scraping the KEDA operator for metrics since they moved](https://github.com/kedacore/keda/issues/3972). #6528
* [BUGFIX] Alerts: Fix autoscaling alerts for KEDA > 2.9. [Requires scraping the KEDA operator for metrics since they moved](https://github.com/kedacore/keda/issues/3972). #6528

### Jsonnet

* [CHANGE] Ingester: reduce `-server.grpc-max-concurrent-streams` to 500. #5666
* [CHANGE] Changed default `_config.cluster_domain` from `cluster.local` to `cluster.local.` to reduce the number of DNS lookups made by Mimir. #6389
* [CHANGE] Query-frontend: changed default `_config.autoscaling_query_frontend_cpu_target_utilization` from `1` to `0.75`. #6395
* [CHANGE] Distributor: Increase HPA scale down period such that distributors are slower to scale down after autoscaling up. #6589
* [CHANGE] Store-gateway: Change the default timeout used for index-queries caches from `200ms` to `450ms`. #6786
* [FEATURE] Store-gateway: Allow automated zone-by-zone downscaling, that can be enabled via the `store_gateway_automated_downscale_enabled` flag. It is disabled by default. #6149
* [FEATURE] Ingester: Allow to configure TSDB Head early compaction using the following `_config` parameters: #6181
  * `ingester_tsdb_head_early_compaction_enabled` (disabled by default)
  * `ingester_tsdb_head_early_compaction_reduction_percentage`
  * `ingester_tsdb_head_early_compaction_min_in_memory_series`
* [ENHANCEMENT] Double the amount of rule groups for each user tier. #5897
* [ENHANCEMENT] Set `maxUnavailable` to 0 for `distributor`, `overrides-exporter`, `querier`, `query-frontend`, `query-scheduler` `ruler-querier`, `ruler-query-frontend`, `ruler-query-scheduler` and `consul` deployments, to ensure they don't become completely unavailable during a rollout. #5924
* [ENHANCEMENT] Update rollout-operator to `v0.9.0`. #6022 #6110 #6558 #6681
* [ENHANCEMENT] Update memcached to `memcached:1.6.22-alpine`. #6585
* [ENHANCEMENT] Store-gateway: replaced the following deprecated CLI flags: #6319
  * `-blocks-storage.bucket-store.index-header-lazy-loading-enabled` replaced with `-blocks-storage.bucket-store.index-header.lazy-loading-enabled`
  * `-blocks-storage.bucket-store.index-header-lazy-loading-idle-timeout` replaced with `-blocks-storage.bucket-store.index-header.lazy-loading-idle-timeout`
* [ENHANCEMENT] Store-gateway: Allow selective enablement of store-gateway automated scaling on a per-zone basis. #6302
* [BUGFIX] Autoscaling: KEDA > 2.9 removed the ability to set metricName in the trigger metadata. To help discern which metric is used by the HPA, we set the trigger name to what was the metricName. This is available as the `scaler` label on `keda_*` metrics. #6528

### Mimirtool

* [ENHANCEMENT] Analyze Grafana: Improve support for variables in range. #6657
* [BUGFIX] Fix out of bounds error on export with large timespans and/or series count. #5700
* [BUGFIX] Fix the issue where `--read-timeout` was applied to the entire `mimirtool analyze grafana` invocation rather than to individual Grafana API calls. #5915
* [BUGFIX] Fix incorrect remote-read path joining for `mimirtool remote-read` commands on Windows. #6011
* [BUGFIX] Fix template files full path being sent in `mimirtool alertmanager load` command. #6138
* [BUGFIX] Analyze rule-file: .metricsUsed field wasn't populated. #6953

### Mimir Continuous Test

### Query-tee

### Documentation

* [ENHANCEMENT] Document the concept of native histograms and how to send them to Mimir, migration path. #5956 #6488 #6539 #6752
* [ENHANCEMENT] Document native histograms query and visualization. #6231

### Tools

* [CHANGE] tsdb-index: Rename tool to tsdb-series. #6317
* [FEATURE] tsdb-labels: Add tool to print label names and values of a TSDB block. #6317
* [ENHANCEMENT] trafficdump: Trafficdump can now parse OTEL requests. Entire request is dumped to output, there's no filtering of fields or matching of series done. #6108

## 2.10.5

### Grafana Mimir

* [ENHANCEMENT] Update Docker base images from `alpine:3.18.3` to `alpine:3.18.5`. #6897
* [BUGFIX] Fixed possible series matcher corruption leading to wrong series being included in query results. #6886

### Documentation

* [ENHANCEMENT] Document the concept of native histograms and how to send them to Mimir, migration path. #6757
* [ENHANCEMENT] Document native histograms query and visualization. #6757

## 2.10.4

### Grafana Mimir

* [BUGFIX] Update otelhttp library to v0.44.0 as a mitigation for CVE-2023-45142. #6634

## 2.10.3

### Grafana Mimir

* [BUGFIX] Update grpc-go library to 1.57.2-dev that includes a fix for a bug introduced in 1.57.1. #6419

## 2.10.2

### Grafana Mimir

* [BUGFIX] Update grpc-go library to 1.57.1 and `golang.org/x/net` to `0.17`, which include fix for CVE-2023-44487. #6349

## 2.10.1

### Grafana Mimir

* [CHANGE] Update Go version to 1.21.3. #6244 #6325
* [BUGFIX] Query-frontend: Don't retry read requests rejected by the ingester due to utilization based read path limiting. #6032
* [BUGFIX] Ingester: fix panic in WAL replay of certain native histograms. #6086

## 2.10.0

### Grafana Mimir

* [CHANGE] Store-gateway: skip verifying index header integrity upon loading. To enable verification set `blocks_storage.bucket_store.index_header.verify_on_load: true`. #5174
* [CHANGE] Querier: change the default value of the experimental `-querier.streaming-chunks-per-ingester-buffer-size` flag to 256. #5203
* [CHANGE] Querier: only initiate query requests to ingesters in the `ACTIVE` state in the ring. #5342
* [CHANGE] Querier: renamed `-querier.prefer-streaming-chunks` to `-querier.prefer-streaming-chunks-from-ingesters` to enable streaming chunks from ingesters to queriers. #5182
* [CHANGE] Querier: `-query-frontend.cache-unaligned-requests` has been moved from a global flag to a per-tenant override. #5312
* [CHANGE] Ingester: removed `cortex_ingester_shipper_dir_syncs_total` and `cortex_ingester_shipper_dir_sync_failures_total` metrics. The former metric was not much useful, and the latter was never incremented. #5396
* [CHANGE] Ingester: removed logging of errors related to hitting per-instance limits to reduce resource usage when ingesters are under pressure. #5585
* [CHANGE] gRPC clients: use default connect timeout of 5s, and therefore enable default connect backoff max delay of 5s. #5562
* [CHANGE] Ingester: the `-validation.create-grace-period` is now enforced in the ingester too, other than distributor and query-frontend. If you've configured `-validation.create-grace-period` then make sure the configuration is applied to ingesters too. #5712
* [CHANGE] Distributor: the `-validation.create-grace-period` is now enforced for examplars too in the distributor. If an examplar has timestamp greater than "now + grace_period", then the exemplar will be dropped and the metric `cortex_discarded_exemplars_total{reason="exemplar_too_far_in_future",user="..."}` increased. #5761
* [CHANGE] Query-frontend: the `-validation.create-grace-period` is now enforced in the query-frontend even when the configured value is 0. When the value is 0, the query end time range is truncated to the current real-world time. #5829
* [CHANGE] Store-gateway: deprecated configuration parameters for index header under `blocks-storage.bucket-store` and use a new configurations in `blocks-storage.bucket-store.index-header`, deprecated configuration will be removed in Mimir 2.12. Configuration changes: #5726
  * `-blocks-storage.bucket-store.index-header-lazy-loading-enabled` is deprecated, use the new configuration `-blocks-storage.bucket-store.index-header.lazy-loading-enabled`
  * `-blocks-storage.bucket-store.index-header-lazy-loading-idle-timeout` is deprecated, use the new configuration `-blocks-storage.bucket-store.index-header.lazy-loading-idle-timeout`
  * `-blocks-storage.bucket-store.index-header-lazy-loading-concurrency` is deprecated, use the new configuration `-blocks-storage.bucket-store.index-header.lazy-loading-concurrency`
* [CHANGE] Store-gateway: remove experimental fine-grained chunks caching. The following experimental configuration parameters have been removed `-blocks-storage.bucket-store.chunks-cache.fine-grained-chunks-caching-enabled`, `-blocks-storage.bucket-store.fine-grained-chunks-caching-ranges-per-series`. #5816 #5875
* [CHANGE] Ingester: remove deprecated `blocks-storage.tsdb.max-tsdb-opening-concurrency-on-startup`. #5850
* [FEATURE] Introduced `-distributor.service-overload-status-code-on-rate-limit-enabled` flag for configuring status code to 529 instead of 429 upon rate limit exhaustion. #5752
* [FEATURE] Cardinality API: added a new `count_method` parameter which enables counting active series. #5136
* [FEATURE] Query-frontend: added experimental support to cache cardinality, label names and label values query responses. The cache will be used when `-query-frontend.cache-results` is enabled, and `-query-frontend.results-cache-ttl-for-cardinality-query` or `-query-frontend.results-cache-ttl-for-labels-query` set to a value greater than 0. The following metrics have been added to track the query results cache hit ratio per `request_type`: #5212 #5235 #5426 #5524
  * `cortex_frontend_query_result_cache_requests_total{request_type="query_range|cardinality|label_names_and_values"}`
  * `cortex_frontend_query_result_cache_hits_total{request_type="query_range|cardinality|label_names_and_values"}`
* [FEATURE] Added `-<prefix>.s3.list-objects-version` flag to configure the S3 list objects version. #5099
* [FEATURE] Ingester: add optional CPU/memory utilization based read request limiting, considered experimental. Disabled by default, enable by configuring limits via both of the following flags: #5012 #5392 #5394 #5526 #5508 #5704
  * `-ingester.read-path-cpu-utilization-limit`
  * `-ingester.read-path-memory-utilization-limit`
  * `-ingester.log-utilization-based-limiter-cpu-samples`
* [FEATURE] Ruler: support filtering results from rule status endpoint by `file`, `rule_group` and `rule_name`. #5291
* [FEATURE] Ingester: add experimental support for creating tokens by using spread minimizing strategy. This can be enabled with `-ingester.ring.token-generation-strategy: spread-minimizing` and `-ingester.ring.spread-minimizing-zones: <all available zones>`. In that case `-ingester.ring.tokens-file-path` must be empty. #5308 #5324
* [FEATURE] Storegateway: Persist sparse index-headers to disk and read from disk on index-header loads instead of reconstructing. #5465 #5651 #5726
* [FEATURE] Ingester: add experimental CLI flag `-ingester.ring.spread-minimizing-join-ring-in-order` that allows an ingester to register tokens in the ring only after all previous ingesters (with ID lower than its own ID) have already been registered. #5541
* [FEATURE] Ingester: add experimental support to compact the TSDB Head when the number of in-memory series is equal or greater than `-blocks-storage.tsdb.early-head-compaction-min-in-memory-series`, and the ingester estimates that the per-tenant TSDB Head compaction will reduce in-memory series by at least `-blocks-storage.tsdb.early-head-compaction-min-estimated-series-reduction-percentage`. #5371
* [FEATURE] Ingester: add new metrics for tracking native histograms in active series: `cortex_ingester_active_native_histogram_series`, `cortex_ingester_active_native_histogram_series_custom_tracker`, `cortex_ingester_active_native_histogram_buckets`, `cortex_ingester_active_native_histogram_buckets_custom_tracker`. The first 2 are the subsets of the existing and unmodified `cortex_ingester_active_series` and `cortex_ingester_active_series_custom_tracker` respectively, only tracking native histogram series, and the last 2 are the equivalents for tracking the number of buckets in native histogram series. #5318
* [FEATURE] Add experimental CLI flag `-<prefix>.s3.native-aws-auth-enabled` that allows to enable the default credentials provider chain of the AWS SDK. #5636
* [FEATURE] Distributor: add experimental support for circuit breaking when writing to ingesters via `-ingester.client.circuit-breaker.enabled`, `-ingester.client.circuit-breaker.failure-threshold`, or `-ingester.client.circuit-breaker.cooldown-period` or their corresponding YAML. #5650
* [FEATURE] The following features are no longer considered experimental. #5701 #5872
  * Ruler storage cache (`-ruler-storage.cache.*`)
  * Exclude ingesters running in specific zones (`-ingester.ring.excluded-zones`)
  * Cardinality-based query sharding (`-query-frontend.query-sharding-target-series-per-shard`)
  * Cardinality query result caching (`-query-frontend.results-cache-ttl-for-cardinality-query`)
  * Label names and values query result caching (`-query-frontend.results-cache-ttl-for-labels-query`)
  * Query expression size limit (`-query-frontend.max-query-expression-size-bytes`)
  * Peer discovery / tenant sharding for overrides exporters (`-overrides-exporter.ring.enabled`)
  * Configuring enabled metrics in overrides exporter (`-overrides-exporter.enabled-metrics`)
  * Per-tenant results cache TTL (`-query-frontend.results-cache-ttl`, `-query-frontend.results-cache-ttl-for-out-of-order-time-window`)
  * Shutdown delay (`-shutdown-delay`)
* [FEATURE] Querier: add experimental CLI flag `-tenant-federation.max-concurrent` to adjust the max number of per-tenant queries that can be run at a time when executing a single multi-tenant query. #5874
* [FEATURE] Alertmanager: add Microsoft Teams as a supported integration. #5840
* [ENHANCEMENT] Overrides-exporter: Add new metrics for write path and alertmanager (`max_global_metadata_per_user`, `max_global_metadata_per_metric`, `request_rate`, `request_burst_size`, `alertmanager_notification_rate_limit`, `alertmanager_max_dispatcher_aggregation_groups`, `alertmanager_max_alerts_count`, `alertmanager_max_alerts_size_bytes`) and added flag `-overrides-exporter.enabled-metrics` to explicitly configure desired metrics, e.g. `-overrides-exporter.enabled-metrics=request_rate,ingestion_rate`. Default value for this flag is: `ingestion_rate,ingestion_burst_size,max_global_series_per_user,max_global_series_per_metric,max_global_exemplars_per_user,max_fetched_chunks_per_query,max_fetched_series_per_query,ruler_max_rules_per_rule_group,ruler_max_rule_groups_per_tenant`. #5376
* [ENHANCEMENT] Cardinality API: when zone aware replication is enabled, the label values cardinality API can now tolerate single zone failure #5178
* [ENHANCEMENT] Distributor: optimize sending requests to ingesters when incoming requests don't need to be modified. For now this feature can be disabled by setting `-timeseries-unmarshal-caching-optimization-enabled=false`. #5137
* [ENHANCEMENT] Add advanced CLI flags to control gRPC client behaviour: #5161
  * `-<prefix>.connect-timeout`
  * `-<prefix>.connect-backoff-base-delay`
  * `-<prefix>.connect-backoff-max-delay`
  * `-<prefix>.initial-stream-window-size`
  * `-<prefix>.initial-connection-window-size`
* [ENHANCEMENT] Query-frontend: added "response_size_bytes" field to "query stats" log. #5196
* [ENHANCEMENT] Querier: refine error messages for per-tenant query limits, informing the user of the preferred strategy for not hitting the limit, in addition to how they may tweak the limit. #5059
* [ENHANCEMENT] Distributor: optimize sending of requests to ingesters by reusing memory buffers for marshalling requests. This optimization can be enabled by setting `-distributor.write-requests-buffer-pooling-enabled` to `true`. #5195 #5805 #5830
* [ENHANCEMENT] Querier: add experimental `-querier.minimize-ingester-requests` option to initially query only the minimum set of ingesters required to reach quorum. #5202 #5259 #5263
* [ENHANCEMENT] Querier: improve error message when streaming chunks from ingesters to queriers and a query limit is reached. #5245
* [ENHANCEMENT] Use new data structure for labels, to reduce memory consumption. #3555 #5731
* [ENHANCEMENT] Update alpine base image to 3.18.2. #5276
* [ENHANCEMENT] Ruler: add `cortex_ruler_sync_rules_duration_seconds` metric, tracking the time spent syncing all rule groups owned by the ruler instance. #5311
* [ENHANCEMENT] Store-gateway: add experimental `blocks-storage.bucket-store.index-header-lazy-loading-concurrency` config option to limit the number of concurrent index-headers loads when lazy loading. #5313 #5605
* [ENHANCEMENT] Ingester and querier: improve level of detail in traces emitted for queries that hit ingesters. #5315
* [ENHANCEMENT] Querier: add `cortex_querier_queries_rejected_total` metric that counts the number of queries rejected due to hitting a limit (eg. max series per query or max chunks per query). #5316 #5440 #5450
* [ENHANCEMENT] Querier: add experimental `-querier.minimize-ingester-requests-hedging-delay` option to initiate requests to further ingesters when request minimisation is enabled and not all initial requests have completed. #5368
* [ENHANCEMENT] Clarify docs for `-ingester.client.*` flags to make it clear that these are used by both queriers and distributors. #5375
* [ENHANCEMENT] Querier and store-gateway: add experimental support for streaming chunks from store-gateways to queriers while evaluating queries. This can be enabled with `-querier.prefer-streaming-chunks-from-store-gateways=true`. #5182
* [ENHANCEMENT] Querier: enforce `max-chunks-per-query` limit earlier in query processing when streaming chunks from ingesters to queriers to avoid unnecessarily consuming resources for queries that will be aborted. #5369 #5447
* [ENHANCEMENT] Ingester: added `cortex_ingester_shipper_last_successful_upload_timestamp_seconds` metric tracking the last successful TSDB block uploaded to the bucket (unix timestamp in seconds). #5396
* [ENHANCEMENT] Ingester: add two metrics tracking resource utilization calculated by utilization based limiter: #5496
  * `cortex_ingester_utilization_limiter_current_cpu_load`: The current exponential weighted moving average of the ingester's CPU load
  * `cortex_ingester_utilization_limiter_current_memory_usage_bytes`: The current ingester memory utilization
* [ENHANCEMENT] Ruler: added `insight=true` field to ruler's prometheus component for rule evaluation logs. #5510
* [ENHANCEMENT] Distributor Ingester: add metrics to count the number of requests rejected for hitting per-instance limits, `cortex_distributor_instance_rejected_requests_total` and `cortex_ingester_instance_rejected_requests_total` respectively. #5551
* [ENHANCEMENT] Distributor: add support for ingesting exponential histograms that are over the native histogram scale limit of 8 in OpenTelemetry format by downscaling them. #5532 #5607
* [ENHANCEMENT] General: buffered logging: #5506
  * `-log.buffered` CLI flag enable buffered logging.
* [ENHANCEMENT] Distributor: add more detailed information to traces generated while processing OTLP write requests. #5539
* [ENHANCEMENT] Distributor: improve performance ingesting OTLP payloads. #5531 #5607 #5616
* [ENHANCEMENT] Ingester: optimize label-values with matchers call when number of matched series is small. #5600
* [ENHANCEMENT] Compactor: delete bucket-index, markers and debug files if there are no blocks left in the bucket index. This cleanup must be enabled by using `-compactor.no-blocks-file-cleanup-enabled` option. #5648
* [ENHANCEMENT] Ingester: reduce memory usage of active series tracker. #5665
* [ENHANCEMENT] Store-gateway: added `-store-gateway.sharding-ring.auto-forget-enabled` configuration parameter to control whether store-gateway auto-forget feature should be enabled or disabled (enabled by default). #5702
* [ENHANCEMENT] Compactor: added per tenant block upload counters `cortex_block_upload_api_blocks_total`, `cortex_block_upload_api_bytes_total`, and `cortex_block_upload_api_files_total`. #5738
* [ENHANCEMENT] Compactor: verify time range of compacted block(s) matches the time range of input blocks. #5760
* [ENHANCEMENT] Querier: improved observability of calls to ingesters during queries. #5724
* [ENHANCEMENT] Compactor: block backfilling logging is now more verbose. #5711
* [ENHANCEMENT] Added support to rate limit application logs: #5764
  * `-log.rate-limit-enabled`
  * `-log.rate-limit-logs-per-second`
  * `-log.rate-limit-logs-per-second-burst`
* [ENHANCEMENT] Ingester: added `cortex_ingester_tsdb_head_min_timestamp_seconds` and `cortex_ingester_tsdb_head_max_timestamp_seconds` metrics which return min and max time of all TSDB Heads open in an ingester. #5786 #5815
* [ENHANCEMENT] Querier: cancel query requests to ingesters in a zone upon first error received from the zone, to reduce wasted effort spent computing results that won't be used #5764
* [ENHANCEMENT] All: improve tracing of internal HTTP requests sent over httpgrpc. #5782
* [ENHANCEMENT] Querier: add experimental per-query chunks limit based on an estimate of the number of chunks that will be sent from ingesters and store-gateways that is enforced earlier during query evaluation. This limit is disabled by default and can be configured with `-querier.max-estimated-fetched-chunks-per-query-multiplier`. #5765
* [ENHANCEMENT] Ingester: add UI for listing tenants with TSDB on given ingester and viewing details of tenants's TSDB on given ingester. #5803 #5824
* [ENHANCEMENT] Querier: improve observability of calls to store-gateways during queries. #5809
* [ENHANCEMENT] Query-frontend: improve tracing of interactions with query-scheduler. #5818
* [ENHANCEMENT] Query-scheduler: improve tracing of requests when request is rejected by query-scheduler. #5848
* [ENHANCEMENT] Ingester: avoid logging some errors that could cause logging contention. #5494 #5581
* [ENHANCEMENT] Store-gateway: wait for query gate after loading blocks. #5507
* [ENHANCEMENT] Store-gateway: always include `__name__` posting group in selection in order to reduce the number of object storage API calls. #5246
* [ENHANCEMENT] Ingester: track active series by ref instead of hash/labels to reduce memory usage. #5134 #5193
* [ENHANCEMENT] Go: updated to 1.21.1. #5955 #5960
* [ENHANCEMENT] Alertmanager: updated to alertmanager 0.26.0. #5840
* [BUGFIX] Ingester: Handle when previous ring state is leaving and the number of tokens has changed. #5204
* [BUGFIX] Querier: fix issue where queries that use the `timestamp()` function fail with `execution: attempted to read series at index 0 from stream, but the stream has already been exhausted` if streaming chunks from ingesters to queriers is enabled. #5370
* [BUGFIX] memberlist: bring back `memberlist_client_kv_store_count` metric that used to exist in Cortex, but got lost during dskit updates before Mimir 2.0. #5377
* [BUGFIX] Querier: pass on HTTP 503 query response code. #5364
* [BUGFIX] Store-gateway: Fix issue where stopping a store-gateway could cause all store-gateways to unload all blocks. #5464
* [BUGFIX] Allocate ballast in smaller blocks to avoid problem when entire ballast was kept in memory working set. #5565
* [BUGFIX] Querier: retry frontend result notification when an error is returned. #5591
* [BUGFIX] Querier: fix issue where `cortex_ingester_client_request_duration_seconds` metric did not include streaming query requests that did not return any series. #5695
* [BUGFIX] Ingester: fix ActiveSeries tracker double-counting series that have been deleted from the Head while still being active and then recreated again. #5678
* [BUGFIX] Ingester: don't set "last update time" of TSDB into the future when opening TSDB. This could prevent detecting of idle TSDB for a long time, if sample in distant future was ingested. #5787
* [BUGFIX] Store-gateway: fix bug when lazy index header could be closed prematurely even when still in use. #5795
* [BUGFIX] Ruler: gracefully shut down rule evaluations. #5778
* [BUGFIX] Querier: fix performance when ingesters stream samples. #5836
* [BUGFIX] Ingester: fix spurious `not found` errors on label values API during head compaction. #5957
* [BUGFIX] All: updated Minio object storage client from 7.0.62 to 7.0.63 to fix auto-detection of AWS GovCloud environments. #5905

### Mixin

* [CHANGE] Dashboards: show all workloads in selected namespace on "rollout progress" dashboard. #5113
* [CHANGE] Dashboards: show the number of updated and ready pods for each workload in the "rollout progress" panel on the "rollout progress" dashboard. #5113
* [CHANGE] Dashboards: removed "Query results cache misses" panel on the "Mimir / Queries" dashboard. #5423
* [CHANGE] Dashboards: default to shared crosshair on all dashboards. #5489
* [CHANGE] Dashboards: sort variable drop-down lists from A to Z, rather than Z to A. #5490
* [CHANGE] Alerts: removed `MimirProvisioningTooManyActiveSeries` alert. You should configure `-ingester.instance-limits.max-series` and rely on `MimirIngesterReachingSeriesLimit` alert instead. #5593
* [CHANGE] Alerts: removed `MimirProvisioningTooManyWrites` alert. The alerting threshold used in this alert was chosen arbitrarily and ingesters receiving an higher number of samples / sec don't necessarily have any issue. You should rely on SLOs metrics and alerts instead. #5706
* [CHANGE] Alerts: don't raise `MimirRequestErrors` or `MimirRequestLatency` alert for the `/debug/pprof` endpoint. #5826
* [ENHANCEMENT] Dashboards: adjust layout of "rollout progress" dashboard panels so that the "rollout progress" panel doesn't require scrolling. #5113
* [ENHANCEMENT] Dashboards: show container name first in "pods count per version" panel on "rollout progress" dashboard. #5113
* [ENHANCEMENT] Dashboards: show time spend waiting for turn when lazy loading index headers in the "index-header lazy load gate latency" panel on the "queries" dashboard. #5313
* [ENHANCEMENT] Dashboards: split query results cache hit ratio by request type in "Query results cache hit ratio" panel on the "Mimir / Queries" dashboard. #5423
* [ENHANCEMENT] Dashboards: add "rejected queries" panel to "queries" dashboard. #5429
* [ENHANCEMENT] Dashboards: add native histogram active series and active buckets to "tenants" dashboard. #5543
* [ENHANCEMENT] Dashboards: add panels to "Mimir / Writes" for requests rejected for per-instance limits. #5638
* [ENHANCEMENT] Dashboards: rename "Blocks currently loaded" to "Blocks currently owned" in the "Mimir / Queries" dashboard. #5705
* [ENHANCEMENT] Alerts: Add `MimirIngestedDataTooFarInTheFuture` warning alert that triggers when Mimir ingests sample with timestamp more than 1h in the future. #5822
* [BUGFIX] Alerts: fix `MimirIngesterRestarts` to fire only when the ingester container is restarted, excluding the cases the pod is rescheduled. #5397
* [BUGFIX] Dashboards: fix "unhealthy pods" panel on "rollout progress" dashboard showing only a number rather than the name of the workload and the number of unhealthy pods if only one workload has unhealthy pods. #5113 #5200
* [BUGFIX] Alerts: fixed `MimirIngesterHasNotShippedBlocks` and `MimirIngesterHasNotShippedBlocksSinceStart` alerts. #5396
* [BUGFIX] Alerts: Fix `MimirGossipMembersMismatch` to include `admin-api` and custom compactor pods. `admin-api` is a GEM component. #5641 #5797
* [BUGFIX] Dashboards: fix autoscaling dashboard panels that could show multiple series for a single component. #5810
* [BUGFIX] Dashboards: fix ruler-querier scaling metric panel query and split into CPU and memory scaling metric panels. #5739

### Jsonnet

* [CHANGE] Removed `_config.querier.concurrency` configuration option and replaced it with `_config.querier_max_concurrency` and `_config.ruler_querier_max_concurrency` to allow to easily fine tune it for different querier deployments. #5322
* [CHANGE] Change `_config.multi_zone_ingester_max_unavailable` to 50. #5327
* [CHANGE] Change distributors rolling update strategy configuration: `maxSurge` and `maxUnavailable` are set to `15%` and `0`. #5714
* [FEATURE] Alertmanager: Add horizontal pod autoscaler config, that can be enabled using `autoscaling_alertmanager_enabled: true`. #5194 #5249
* [ENHANCEMENT] Enable the `track_sizes` feature for Memcached pods to help determine cache efficiency. #5209
* [ENHANCEMENT] Add per-container map for environment variables. #5181
* [ENHANCEMENT] Add `PodDisruptionBudget`s for compactor, continuous-test, distributor, overrides-exporter, querier, query-frontend, query-scheduler, rollout-operator, ruler, ruler-querier, ruler-query-frontend, ruler-query-scheduler, and all memcached workloads. #5098
* [ENHANCEMENT] Ruler: configure the ruler storage cache when the metadata cache is enabled. #5326 #5334
* [ENHANCEMENT] Shuffle-sharding: ingester shards in user-classes can now be configured to target different series and limit percentage utilization through `_config.shuffle_sharding.target_series_per_ingester` and `_config.shuffle_sharding.target_utilization_percentage` values. #5470
* [ENHANCEMENT] Distributor: allow adjustment of the targeted CPU usage as a percentage of requested CPU. This can be adjusted with `_config.autoscaling_distributor_cpu_target_utilization`. #5525
* [ENHANCEMENT] Ruler: add configuration option `_config.ruler_remote_evaluation_max_query_response_size_bytes` to easily set the maximum query response size allowed (in bytes). #5592
* [ENHANCEMENT] Distributor: dynamically set `GOMAXPROCS` based on the CPU request. This should reduce distributor CPU utilization, assuming the CPU request is set to a value close to the actual utilization. #5588
* [ENHANCEMENT] Querier: dynamically set `GOMAXPROCS` based on the CPU request. This should reduce noisy neighbour issues created by the querier, whose CPU utilization could eventually saturate the Kubernetes node if unbounded. #5646 #5658
* [ENHANCEMENT] Allow to remove an entry from the configured environment variable for a given component, setting the environment value to `null` in the `*_env_map` objects (e.g. `store_gateway_env_map+:: { 'field': null}`). #5599
* [ENHANCEMENT] Allow overriding the default number of replicas for `etcd`. #5589
* [ENHANCEMENT] Memcached: reduce memory request for results, chunks and metadata caches. The requested memory is 5% greater than the configured memcached max cache size. #5661
* [ENHANCEMENT] Autoscaling: Add the following configuration options to fine tune autoscaler target utilization: #5679 #5682 #5689
  * `autoscaling_querier_target_utilization` (defaults to `0.75`)
  * `autoscaling_mimir_read_target_utilization` (defaults to `0.75`)
  * `autoscaling_ruler_querier_cpu_target_utilization` (defaults to `1`)
  * `autoscaling_distributor_memory_target_utilization` (defaults to `1`)
  * `autoscaling_ruler_cpu_target_utilization` (defaults to `1`)
  * `autoscaling_query_frontend_cpu_target_utilization` (defaults to `1`)
  * `autoscaling_ruler_query_frontend_cpu_target_utilization` (defaults to `1`)
  * `autoscaling_alertmanager_cpu_target_utilization` (defaults to `1`)
* [ENHANCEMENT] Gossip-ring: add appProtocol for istio compatibility. #5680
* [ENHANCEMENT] Add _config.commonConfig to allow adding common configuration parameters for all Mimir components. #5703
* [ENHANCEMENT] Update rollout-operator to `v0.7.0`. #5718
* [ENHANCEMENT] Increase the default rollout speed for store-gateway when lazy loading is disabled. #5823
* [ENHANCEMENT] Add autoscaling on memory for ruler-queriers. #5739
* [ENHANCEMENT] Deduplicate scaled object creation for most objects that scale on CPU and memory. #6411
* [BUGFIX] Fix compilation when index, chunks or metadata caches are disabled. #5710
* [BUGFIX] Autoscaling: treat OOMing containers as though they are using their full memory request. #5739
* [BUGFIX] Autoscaling: if no containers are up, report 0 memory usage instead of no data. #6411

### Mimirtool

* [ENHANCEMENT] Mimirtool uses paging to fetch all dashboards from Grafana when running `mimirtool analyse grafana`. This allows the tool to work correctly when running against Grafana instances with more than a 1000 dashboards. #5825
* [ENHANCEMENT] Extract metric name from queries that have a `__name__` matcher. #5911
* [BUGFIX] Mimirtool no longer parses label names as metric names when handling templating variables that are populated using `label_values(<label_name>)` when running `mimirtool analyse grafana`. #5832
* [BUGFIX] Fix panic when analyzing a grafana dashboard with multiline queries in templating variables. #5911

### Query-tee

* [CHANGE] Proxy `Content-Type` response header from backend. Previously `Content-Type: text/plain; charset=utf-8` was returned on all requests. #5183
* [CHANGE] Increase default value of `-proxy.compare-skip-recent-samples` to avoid racing with recording rule evaluation. #5561
* [CHANGE] Add `-backend.skip-tls-verify` to optionally skip TLS verification on backends. #5656

### Documentation

* [CHANGE] Fix reference to `get-started` documentation directory. #5476
* [CHANGE] Fix link to external OTLP/HTTP documentation.
* [ENHANCEMENT] Improved `MimirRulerTooManyFailedQueries` runbook. #5586
* [ENHANCEMENT] Improved "Recover accidentally deleted blocks" runbook. #5620
* [ENHANCEMENT] Documented options and trade-offs to query label names and values. #5582
* [ENHANCEMENT] Improved `MimirRequestErrors` runbook for alertmanager. #5694

### Tools

* [CHANGE] copyblocks: add support for S3 and the ability to copy between different object storage services. Due to this, the `-source-service` and `-destination-service` flags are now required and the `-service` flag has been removed. #5486
* [FEATURE] undelete-block-gcs: Added new tool for undeleting blocks on GCS storage. #5610 #5855
* [FEATURE] wal-reader: Added new tool for printing entries in TSDB WAL. #5780
* [ENHANCEMENT] ulidtime: add -seconds flag to print timestamps as Unix timestamps. #5621
* [ENHANCEMENT] ulidtime: exit with status code 1 if some ULIDs can't be parsed. #5621
* [ENHANCEMENT] tsdb-index-toc: added index-header size estimates. #5652
* [BUGFIX] Stop tools from panicking when `-help` flag is passed. #5412
* [BUGFIX] Remove github.com/golang/glog command line flags from tools. #5413

## 2.9.4

### Grafana Mimir

* [ENHANCEMENT] Update Docker base images from `alpine:3.18.3` to `alpine:3.18.5`. #6895

## 2.9.3

### Grafana Mimir

* [BUGFIX] Update `go.opentelemetry.io/contrib/instrumentation/net/http/otelhttp` to `0.44` which includes a fix for CVE-2023-45142. #6637

## 2.9.2

### Grafana Mimir

* [BUGFIX] Update grpc-go library to 1.56.3 and `golang.org/x/net` to `0.17`, which include fix for CVE-2023-44487. #6353 #6364

## 2.9.1

### Grafana Mimir

* [ENHANCEMENT] Update alpine base image to 3.18.3. #6021

## 2.9.0

### Grafana Mimir

* [CHANGE] Store-gateway: change expanded postings, postings, and label values index cache key format. These caches will be invalidated when rolling out the new Mimir version. #4770 #4978 #5037
* [CHANGE] Distributor: remove the "forwarding" feature as it isn't necessary anymore. #4876
* [CHANGE] Query-frontend: Change the default value of `-query-frontend.query-sharding-max-regexp-size-bytes` from `0` to `4096`. #4932
* [CHANGE] Querier: `-querier.query-ingesters-within` has been moved from a global flag to a per-tenant override. #4287
* [CHANGE] Querier: Use `-blocks-storage.tsdb.retention-period` instead of `-querier.query-ingesters-within` for calculating the lookback period for shuffle sharded ingesters. Setting `-querier.query-ingesters-within=0` no longer disables shuffle sharding on the read path. #4287
* [CHANGE] Block upload: `/api/v1/upload/block/{block}/files` endpoint now allows file uploads with no `Content-Length`. #4956
* [CHANGE] Store-gateway: deprecate configuration parameters for chunk pooling, they will be removed in Mimir 2.11. The following options are now also ignored: #4996
  * `-blocks-storage.bucket-store.max-chunk-pool-bytes`
  * `-blocks-storage.bucket-store.chunk-pool-min-bucket-size-bytes`
  * `-blocks-storage.bucket-store.chunk-pool-max-bucket-size-bytes`
* [CHANGE] Store-gateway: remove metrics `cortex_bucket_store_chunk_pool_requested_bytes_total` and `cortex_bucket_store_chunk_pool_returned_bytes_total`. #4996
* [CHANGE] Compactor: change default of `-compactor.partial-block-deletion-delay` to `1d`. This will automatically clean up partial blocks that were a result of failed block upload or deletion. #5026
* [CHANGE] Compactor: the deprecated configuration parameter `-compactor.consistency-delay` has been removed. #5050
* [CHANGE] Store-gateway: the deprecated configuration parameter `-blocks-storage.bucket-store.consistency-delay` has been removed. #5050
* [CHANGE] The configuration parameter `-blocks-storage.bucket-store.bucket-index.enabled` has been deprecated and will be removed in Mimir 2.11. Mimir is running by default with the bucket index enabled since version 2.0, and starting from the version 2.11 it will not be possible to disable it. #5051
* [CHANGE] The configuration parameters `-querier.iterators` and `-query.batch-iterators` have been deprecated and will be removed in Mimir 2.11. Mimir runs by default with `-querier.batch-iterators=true`, and starting from version 2.11 it will not be possible to change this. #5114
* [CHANGE] Compactor: change default of `-compactor.first-level-compaction-wait-period` to 25m. #5128
* [CHANGE] Ruler: changed default of `-ruler.poll-interval` from `1m` to `10m`. Starting from this release, the configured rule groups will also be re-synced each time they're modified calling the ruler configuration API. #5170
* [FEATURE] Query-frontend: add `-query-frontend.log-query-request-headers` to enable logging of request headers in query logs. #5030
* [FEATURE] Store-gateway: add experimental feature to retain lazy-loaded index headers between restarts by eagerly loading them during startup. This is disabled by default and can only be enabled if lazy loading is enabled. To enable this set the following: #5606
  * `-blocks-storage.bucket-store.index-header-lazy-loading-enabled` must be set to true
  * `-blocks-storage.bucket-store.index-header.eager-loading-startup-enabled` must be set to true
* [ENHANCEMENT] Add per-tenant limit `-validation.max-native-histogram-buckets` to be able to ignore native histogram samples that have too many buckets. #4765
* [ENHANCEMENT] Store-gateway: reduce memory usage in some LabelValues calls. #4789
* [ENHANCEMENT] Store-gateway: add a `stage` label to the metric `cortex_bucket_store_series_data_touched`. This label now applies to `data_type="chunks"` and `data_type="series"`. The `stage` label has 2 values: `processed` - the number of series that parsed - and `returned` - the number of series selected from the processed bytes to satisfy the query. #4797 #4830
* [ENHANCEMENT] Distributor: make `__meta_tenant_id` label available in relabeling rules configured via `metric_relabel_configs`. #4725
* [ENHANCEMENT] Compactor: added the configurable limit `compactor.block-upload-max-block-size-bytes` or `compactor_block_upload_max_block_size_bytes` to limit the byte size of uploaded or validated blocks. #4680
* [ENHANCEMENT] Querier: reduce CPU utilisation when shuffle sharding is enabled with large shard sizes. #4851
* [ENHANCEMENT] Packaging: facilitate configuration management by instructing systemd to start mimir with a configuration file. #4810
* [ENHANCEMENT] Store-gateway: reduce memory allocations when looking up postings from cache. #4861 #4869 #4962 #5047
* [ENHANCEMENT] Store-gateway: retain only necessary bytes when reading series from the bucket. #4926
* [ENHANCEMENT] Ingester, store-gateway: clear the shutdown marker after a successful shutdown to enable reusing their persistent volumes in case the ingester or store-gateway is restarted. #4985
* [ENHANCEMENT] Store-gateway, query-frontend: Reduced memory allocations when looking up cached entries from Memcached. #4862
* [ENHANCEMENT] Alertmanager: Add additional template function `queryFromGeneratorURL` returning query URL decoded query from the `GeneratorURL` field of an alert. #4301
* [ENHANCEMENT] Ruler: added experimental ruler storage cache support. The cache should reduce the number of "list objects" API calls issued to the object storage when there are 2+ ruler replicas running in a Mimir cluster. The cache can be configured setting `-ruler-storage.cache.*` CLI flags or their respective YAML config options. #4950 #5054
* [ENHANCEMENT] Store-gateway: added HTTP `/store-gateway/prepare-shutdown` endpoint for gracefully scaling down of store-gateways. A gauge `cortex_store_gateway_prepare_shutdown_requested` has been introduced for tracing this process. #4955
* [ENHANCEMENT] Updated Kuberesolver dependency (github.com/sercand/kuberesolver) from v2.4.0 to v4.0.0 and gRPC dependency (google.golang.org/grpc) from v1.47.0 to v1.53.0. #4922
* [ENHANCEMENT] Introduced new options for logging HTTP request headers: `-server.log-request-headers` enables logging HTTP request headers, `-server.log-request-headers-exclude-list` lists headers which should not be logged. #4922
* [ENHANCEMENT] Block upload: `/api/v1/upload/block/{block}/files` endpoint now disables read and write HTTP timeout, overriding `-server.http-read-timeout` and `-server.http-write-timeout` values. This is done to allow large file uploads to succeed. #4956
* [ENHANCEMENT] Alertmanager: Introduce new metrics from upstream. #4918
  * `cortex_alertmanager_notifications_failed_total` (added `reason` label)
  * `cortex_alertmanager_nflog_maintenance_total`
  * `cortex_alertmanager_nflog_maintenance_errors_total`
  * `cortex_alertmanager_silences_maintenance_total`
  * `cortex_alertmanager_silences_maintenance_errors_total`
* [ENHANCEMENT] Add native histogram support for `cortex_request_duration_seconds` metric family. #4987
* [ENHANCEMENT] Ruler: do not list rule groups in the object storage for disabled tenants. #5004
* [ENHANCEMENT] Query-frontend and querier: add HTTP API endpoint `<prometheus-http-prefix>/api/v1/format_query` to format a PromQL query. #4373
* [ENHANCEMENT] Query-frontend: Add `cortex_query_frontend_regexp_matcher_count` and `cortex_query_frontend_regexp_matcher_optimized_count` metrics to track optimization of regular expression label matchers. #4813
* [ENHANCEMENT] Alertmanager: Add configuration option to enable or disable the deletion of alertmanager state from object storage. This is useful when migrating alertmanager tenants from one cluster to another, because it avoids a condition where the state object is copied but then deleted before the configuration object is copied. #4989
* [ENHANCEMENT] Querier: only use the minimum set of chunks from ingesters when querying, and cancel unnecessary requests to ingesters sooner if we know their results won't be used. #5016
* [ENHANCEMENT] Add `-enable-go-runtime-metrics` flag to expose all go runtime metrics as Prometheus metrics. #5009
* [ENHANCEMENT] Ruler: trigger a synchronization of tenant's rule groups as soon as they change the rules configuration via API. This synchronization is in addition of the periodic syncing done every `-ruler.poll-interval`. The new behavior is enabled by default, but can be disabled with `-ruler.sync-rules-on-changes-enabled=false` (configurable on a per-tenant basis too). If you disable the new behaviour, then you may want to revert `-ruler.poll-interval` to `1m`. #4975 #5053 #5115 #5170
* [ENHANCEMENT] Distributor: Improve invalid tenant shard size error message. #5024
* [ENHANCEMENT] Store-gateway: record index header loading time separately in `cortex_bucket_store_series_request_stage_duration_seconds{stage="load_index_header"}`. Now index header loading will be visible in the "Mimir / Queries" dashboard in the "Series request p99/average latency" panels. #5011 #5062
* [ENHANCEMENT] Querier and ingester: add experimental support for streaming chunks from ingesters to queriers while evaluating queries. This can be enabled with `-querier.prefer-streaming-chunks=true`. #4886 #5078 #5094 #5126
* [ENHANCEMENT] Update Docker base images from `alpine:3.17.3` to `alpine:3.18.0`. #5065
* [ENHANCEMENT] Compactor: reduced the number of "object exists" API calls issued by the compactor to the object storage when syncing block's `meta.json` files. #5063
* [ENHANCEMENT] Distributor: Push request rate limits (`-distributor.request-rate-limit` and `-distributor.request-burst-size`) and their associated YAML configuration are now stable. #5124
* [ENHANCEMENT] Go: updated to 1.20.5. #5185
* [ENHANCEMENT] Update alpine base image to 3.18.2. #5274 #5276
* [BUGFIX] Metadata API: Mimir will now return an empty object when no metadata is available, matching Prometheus. #4782
* [BUGFIX] Store-gateway: add collision detection on expanded postings and individual postings cache keys. #4770
* [BUGFIX] Ruler: Support the `type=alert|record` query parameter for the API endpoint `<prometheus-http-prefix>/api/v1/rules`. #4302
* [BUGFIX] Backend: Check that alertmanager's data-dir doesn't overlap with bucket-sync dir. #4921
* [BUGFIX] Alertmanager: Allow to rate-limit webex, telegram and discord notifications. #4979
* [BUGFIX] Store-gateway: panics when decoding LabelValues responses that contain more than 655360 values. These responses are no longer cached. #5021
* [BUGFIX] Querier: don't leak memory when processing query requests from query-frontends (ie. when the query-scheduler is disabled). #5199

### Documentation

* [ENHANCEMENT] Improve `MimirIngesterReachingTenantsLimit` runbook. #4744 #4752
* [ENHANCEMENT] Add `symbol table size exceeds` case to `MimirCompactorHasNotSuccessfullyRunCompaction` runbook. #4945
* [ENHANCEMENT] Clarify which APIs use query sharding. #4948

### Mixin

* [CHANGE] Alerts: Remove `MimirQuerierHighRefetchRate`. #4980
* [CHANGE] Alerts: Remove `MimirTenantHasPartialBlocks`. This is obsoleted by the changed default of `-compactor.partial-block-deletion-delay` to `1d`, which will auto remediate this alert. #5026
* [ENHANCEMENT] Alertmanager dashboard: display active aggregation groups #4772
* [ENHANCEMENT] Alerts: `MimirIngesterTSDBWALCorrupted` now only fires when there are more than one corrupted WALs in single-zone deployments and when there are more than two zones affected in multi-zone deployments. #4920
* [ENHANCEMENT] Alerts: added labels to duplicated `MimirRolloutStuck` and `MimirCompactorHasNotUploadedBlocks` rules in order to distinguish them. #5023
* [ENHANCEMENT] Dashboards: fix holes in graph for lightly loaded clusters #4915
* [ENHANCEMENT] Dashboards: allow configuring additional services for the Rollout Progress dashboard. #5007
* [ENHANCEMENT] Alerts: do not fire `MimirAllocatingTooMuchMemory` alert for any matching container outside of namespaces where Mimir is running. #5089
* [BUGFIX] Dashboards: show cancelled requests in a different color to successful requests in throughput panels on dashboards. #5039
* [BUGFIX] Dashboards: fix dashboard panels that showed percentages with axes from 0 to 10000%. #5084
* [BUGFIX] Remove dependency on upstream Kubernetes mixin. #4732

### Jsonnet

* [CHANGE] Ruler: changed ruler autoscaling policy, extended scale down period from 60s to 600s. #4786
* [CHANGE] Update to v0.5.0 rollout-operator. #4893
* [CHANGE] Backend: add `alertmanager_args` to `mimir-backend` when running in read-write deployment mode. Remove hardcoded `filesystem` alertmanager storage. This moves alertmanager's data-dir to `/data/alertmanager` by default. #4907 #4921
* [CHANGE] Remove `-pdb` suffix from `PodDisruptionBudget` names. This will create new `PodDisruptionBudget` resources. Make sure to prune the old resources; otherwise, rollouts will be blocked. #5109
* [CHANGE] Query-frontend: enable query sharding for cardinality estimation via `-query-frontend.query-sharding-target-series-per-shard` by default if the results cache is enabled. #5128
* [ENHANCEMENT] Ingester: configure `-blocks-storage.tsdb.head-compaction-interval=15m` to spread TSDB head compaction over a wider time range. #4870
* [ENHANCEMENT] Ingester: configure `-blocks-storage.tsdb.wal-replay-concurrency` to CPU request minus 1. #4864
* [ENHANCEMENT] Compactor: configure `-compactor.first-level-compaction-wait-period` to TSDB head compaction interval plus 10 minutes. #4872
* [ENHANCEMENT] Store-gateway: set `GOMEMLIMIT` to the memory request value. This should reduce the likelihood the store-gateway may go out of memory, at the cost of an higher CPU utilization due to more frequent garbage collections when the memory utilization gets closer or above the configured requested memory. #4971
* [ENHANCEMENT] Store-gateway: dynamically set `GOMAXPROCS` based on the CPU request. This should reduce the likelihood a high load on the store-gateway will slow down the entire Kubernetes node. #5104
* [ENHANCEMENT] Store-gateway: add `store_gateway_lazy_loading_enabled` configuration option which combines disabled lazy-loading and reducing blocks sync concurrency. Reducing blocks sync concurrency improves startup times with disabled lazy loading on HDDs. #5025
* [ENHANCEMENT] Update `rollout-operator` image to `v0.6.0`. #5155
* [BUGFIX] Backend: configure `-ruler.alertmanager-url` to `mimir-backend` when running in read-write deployment mode. #4892
* [ENHANCEMENT] Memcached: don't overwrite upsteam memcached statefulset jsonnet to allow chosing between antiAffinity and topologySpreadConstraints.

### Mimirtool

* [CHANGE] check rules: will fail on duplicate rules when `--strict` is provided. #5035
* [FEATURE] sync/diff can now include/exclude namespaces based on a regular expression using `--namespaces-regex` and `--ignore-namespaces-regex`. #5100
* [ENHANCEMENT] analyze prometheus: allow to specify `-prometheus-http-prefix`. #4966
* [ENHANCEMENT] analyze grafana: allow to specify `--folder-title` to limit dashboards analysis based on their exact folder title. #4973

### Tools

* [CHANGE] copyblocks: copying between Azure Blob Storage buckets is now supported in addition to copying between Google Cloud Storage buckets. As a result, the `--service` flag is now required to be specified (accepted values are `gcs` or `abs`). #4756

## 2.8.0

### Grafana Mimir

* [CHANGE] Ingester: changed experimental CLI flag from `-out-of-order-blocks-external-label-enabled` to `-ingester.out-of-order-blocks-external-label-enabled` #4440
* [CHANGE] Store-gateway: The following metrics have been removed: #4332
  * `cortex_bucket_store_series_get_all_duration_seconds`
  * `cortex_bucket_store_series_merge_duration_seconds`
* [CHANGE] Ingester: changed default value of `-blocks-storage.tsdb.retention-period` from `24h` to `13h`. If you're running Mimir with a custom configuration and you're overriding `-querier.query-store-after` to a value greater than the default `12h` then you should increase `-blocks-storage.tsdb.retention-period` accordingly. #4382
* [CHANGE] Ingester: the configuration parameter `-blocks-storage.tsdb.max-tsdb-opening-concurrency-on-startup` has been deprecated and will be removed in Mimir 2.10. #4445
* [CHANGE] Query-frontend: Cached results now contain timestamp which allows Mimir to check if cached results are still valid based on current TTL configured for tenant. Results cached by previous Mimir version are used until they expire from cache, which can take up to 7 days. If you need to use per-tenant TTL sooner, please flush results cache manually. #4439
* [CHANGE] Ingester: the `cortex_ingester_tsdb_wal_replay_duration_seconds` metrics has been removed. #4465
* [CHANGE] Query-frontend and ruler: use protobuf internal query result payload format by default. This feature is no longer considered experimental. #4557 #4709
* [CHANGE] Ruler: reject creating federated rule groups while tenant federation is disabled. Previously the rule groups would be silently dropped during bucket sync. #4555
* [CHANGE] Compactor: the `/api/v1/upload/block/{block}/finish` endpoint now returns a `429` status code when the compactor has reached the limit specified by `-compactor.max-block-upload-validation-concurrency`. #4598
* [CHANGE] Compactor: when starting a block upload the maximum byte size of the block metadata provided in the request body is now limited to 1 MiB. If this limit is exceeded a `413` status code is returned. #4683
* [CHANGE] Store-gateway: cache key format for expanded postings has changed. This will invalidate the expanded postings in the index cache when deployed. #4667
* [FEATURE] Cache: Introduce experimental support for using Redis for results, chunks, index, and metadata caches. #4371
* [FEATURE] Vault: Introduce experimental integration with Vault to fetch secrets used to configure TLS for clients. Server TLS secrets will still be read from a file. `tls-ca-path`, `tls-cert-path` and `tls-key-path` will denote the path in Vault for the following CLI flags when `-vault.enabled` is true: #4446.
  * `-distributor.ha-tracker.etcd.*`
  * `-distributor.ring.etcd.*`
  * `-distributor.forwarding.grpc-client.*`
  * `-querier.store-gateway-client.*`
  * `-ingester.client.*`
  * `-ingester.ring.etcd.*`
  * `-querier.frontend-client.*`
  * `-query-frontend.grpc-client-config.*`
  * `-query-frontend.results-cache.redis.*`
  * `-blocks-storage.bucket-store.index-cache.redis.*`
  * `-blocks-storage.bucket-store.chunks-cache.redis.*`
  * `-blocks-storage.bucket-store.metadata-cache.redis.*`
  * `-compactor.ring.etcd.*`
  * `-store-gateway.sharding-ring.etcd.*`
  * `-ruler.client.*`
  * `-ruler.alertmanager-client.*`
  * `-ruler.ring.etcd.*`
  * `-ruler.query-frontend.grpc-client-config.*`
  * `-alertmanager.sharding-ring.etcd.*`
  * `-alertmanager.alertmanager-client.*`
  * `-memberlist.*`
  * `-query-scheduler.grpc-client-config.*`
  * `-query-scheduler.ring.etcd.*`
  * `-overrides-exporter.ring.etcd.*`
* [FEATURE] Distributor, ingester, querier, query-frontend, store-gateway: add experimental support for native histograms. Requires that the experimental protobuf query result response format is enabled by `-query-frontend.query-result-response-format=protobuf` on the query frontend. #4286 #4352 #4354 #4376 #4377 #4387 #4396 #4425 #4442 #4494 #4512 #4513 #4526
* [FEATURE] Added `-<prefix>.s3.storage-class` flag to configure the S3 storage class for objects written to S3 buckets. #4300
* [FEATURE] Add `freebsd` to the target OS when generating binaries for a Mimir release. #4654
* [FEATURE] Ingester: Add `prepare-shutdown` endpoint which can be used as part of Kubernetes scale down automations. #4718
* [ENHANCEMENT] Add timezone information to Alpine Docker images. #4583
* [ENHANCEMENT] Ruler: Sync rules when ruler JOINING the ring instead of ACTIVE, In order to reducing missed rule iterations during ruler restarts. #4451
* [ENHANCEMENT] Allow to define service name used for tracing via `JAEGER_SERVICE_NAME` environment variable. #4394
* [ENHANCEMENT] Querier and query-frontend: add experimental, more performant protobuf query result response format enabled with `-query-frontend.query-result-response-format=protobuf`. #4304 #4318 #4375
* [ENHANCEMENT] Compactor: added experimental configuration parameter `-compactor.first-level-compaction-wait-period`, to configure how long the compactor should wait before compacting 1st level blocks (uploaded by ingesters). This configuration option allows to reduce the chances compactor begins compacting blocks before all ingesters have uploaded their blocks to the storage. #4401
* [ENHANCEMENT] Store-gateway: use more efficient chunks fetching and caching. #4255
* [ENHANCEMENT] Query-frontend and ruler: add experimental, more performant protobuf internal query result response format enabled with `-ruler.query-frontend.query-result-response-format=protobuf`. #4331
* [ENHANCEMENT] Ruler: increased tolerance for missed iterations on alerts, reducing the chances of flapping firing alerts during ruler restarts. #4432
* [ENHANCEMENT] Optimized `.*` and `.+` regular expression label matchers. #4432
* [ENHANCEMENT] Optimized regular expression label matchers with alternates (e.g. `a|b|c`). #4647
* [ENHANCEMENT] Added an in-memory cache for regular expression matchers, to avoid parsing and compiling the same expression multiple times when used in recurring queries. #4633
* [ENHANCEMENT] Query-frontend: results cache TTL is now configurable by using `-query-frontend.results-cache-ttl` and `-query-frontend.results-cache-ttl-for-out-of-order-time-window` options. These values can also be specified per tenant. Default values are unchanged (7 days and 10 minutes respectively). #4385
* [ENHANCEMENT] Ingester: added advanced configuration parameter `-blocks-storage.tsdb.wal-replay-concurrency` representing the maximum number of CPUs used during WAL replay. #4445
* [ENHANCEMENT] Ingester: added metrics `cortex_ingester_tsdb_open_duration_seconds_total` to measure the total time it takes to open all existing TSDBs. The time tracked by this metric also includes the TSDBs WAL replay duration. #4465
* [ENHANCEMENT] Store-gateway: use streaming implementation for LabelNames RPC. The batch size for streaming is controlled by `-blocks-storage.bucket-store.batch-series-size`. #4464
* [ENHANCEMENT] Memcached: Add support for TLS or mTLS connections to cache servers. #4535
* [ENHANCEMENT] Compactor: blocks index files are now validated for correctness for blocks uploaded via the TSDB block upload feature. #4503
* [ENHANCEMENT] Compactor: block chunks and segment files are now validated for correctness for blocks uploaded via the TSDB block upload feature. #4549
* [ENHANCEMENT] Ingester: added configuration options to configure the "postings for matchers" cache of each compacted block queried from ingesters: #4561
  * `-blocks-storage.tsdb.block-postings-for-matchers-cache-ttl`
  * `-blocks-storage.tsdb.block-postings-for-matchers-cache-size`
  * `-blocks-storage.tsdb.block-postings-for-matchers-cache-force`
* [ENHANCEMENT] Compactor: validation of blocks uploaded via the TSDB block upload feature is now configurable on a per tenant basis: #4585
  * `-compactor.block-upload-validation-enabled` has been added, `compactor_block_upload_validation_enabled` can be used to override per tenant
  * `-compactor.block-upload.block-validation-enabled` was the previous global flag and has been removed
* [ENHANCEMENT] TSDB Block Upload: block upload validation concurrency can now be limited with `-compactor.max-block-upload-validation-concurrency`. #4598
* [ENHANCEMENT] OTLP: Add support for converting OTel exponential histograms to Prometheus native histograms. The ingestion of native histograms must be enabled, please set `-ingester.native-histograms-ingestion-enabled` to `true`. #4063 #4639
* [ENHANCEMENT] Query-frontend: add metric `cortex_query_fetched_index_bytes_total` to measure TSDB index bytes fetched to execute a query. #4597
* [ENHANCEMENT] Query-frontend: add experimental limit to enforce a max query expression size in bytes via `-query-frontend.max-query-expression-size-bytes` or `max_query_expression_size_bytes`. #4604
* [ENHANCEMENT] Query-tee: improve message logged when comparing responses and one response contains a non-JSON payload. #4588
* [ENHANCEMENT] Distributor: add ability to set per-distributor limits via `distributor_limits` block in runtime configuration in addition to the existing configuration. #4619
* [ENHANCEMENT] Querier: reduce peak memory consumption for queries that touch a large number of chunks. #4625
* [ENHANCEMENT] Query-frontend: added experimental `-query-frontend.query-sharding-max-regexp-size-bytes` limit to query-frontend. When set to a value greater than 0, query-frontend disabled query sharding for any query with a regexp matcher longer than the configured limit. #4632
* [ENHANCEMENT] Store-gateway: include statistics from LabelValues and LabelNames calls in `cortex_bucket_store_series*` metrics. #4673
* [ENHANCEMENT] Query-frontend: improve readability of distributed tracing spans. #4656
* [ENHANCEMENT] Update Docker base images from `alpine:3.17.2` to `alpine:3.17.3`. #4685
* [ENHANCEMENT] Querier: improve performance when shuffle sharding is enabled and the shard size is large. #4711
* [ENHANCEMENT] Ingester: improve performance when Active Series Tracker is in use. #4717
* [ENHANCEMENT] Store-gateway: optionally select `-blocks-storage.bucket-store.series-selection-strategy`, which can limit the impact of large posting lists (when many series share the same label name and value). #4667 #4695 #4698
* [ENHANCEMENT] Querier: Cache the converted float histogram from chunk iterator, hence there is no need to lookup chunk every time to get the converted float histogram. #4684
* [ENHANCEMENT] Ruler: Improve rule upload performance when not enforcing per-tenant rule group limits. #4828
* [ENHANCEMENT] Improved memory limit on the in-memory cache used for regular expression matchers. #4751
* [BUGFIX] Querier: Streaming remote read will now continue to return multiple chunks per frame after the first frame. #4423
* [BUGFIX] Store-gateway: the values for `stage="processed"` for the metrics `cortex_bucket_store_series_data_touched` and  `cortex_bucket_store_series_data_size_touched_bytes` when using fine-grained chunks caching is now reporting the correct values of chunks held in memory. #4449
* [BUGFIX] Compactor: fixed reporting a compaction error when compactor is correctly shut down while populating blocks. #4580
* [BUGFIX] OTLP: Do not drop exemplars of the OTLP Monotonic Sum metric. #4063
* [BUGFIX] Packaging: flag `/etc/default/mimir` and `/etc/sysconfig/mimir` as config to prevent overwrite. #4587
* [BUGFIX] Query-frontend: don't retry queries which error inside PromQL. #4643
* [BUGFIX] Store-gateway & query-frontend: report more consistent statistics for fetched index bytes. #4671
* [BUGFIX] Native histograms: fix how IsFloatHistogram determines if mimirpb.Histogram is a float histogram. #4706
* [BUGFIX] Query-frontend: fix query sharding for native histograms. #4666
* [BUGFIX] Ring status page: fixed the owned tokens percentage value displayed. #4730
* [BUGFIX] Querier: fixed chunk iterator that can return sample with wrong timestamp. #4450
* [BUGFIX] Packaging: fix preremove script preventing upgrades. #4801
* [BUGFIX] Security: updates Go to version 1.20.4 to fix CVE-2023-24539, CVE-2023-24540, CVE-2023-29400. #4903

### Mixin

* [ENHANCEMENT] Queries: Display data touched per sec in bytes instead of number of items. #4492
* [ENHANCEMENT] `_config.job_names.<job>` values can now be arrays of regular expressions in addition to a single string. Strings are still supported and behave as before. #4543
* [ENHANCEMENT] Queries dashboard: remove mention to store-gateway "streaming enabled" in panels because store-gateway only support streaming series since Mimir 2.7. #4569
* [ENHANCEMENT] Ruler: Add panel description for Read QPS panel in Ruler dashboard to explain values when in remote ruler mode. #4675
* [BUGFIX] Ruler dashboard: show data for reads from ingesters. #4543
* [BUGFIX] Pod selector regex for deployments: change `(.*-mimir-)` to `(.*mimir-)`. #4603

### Jsonnet

* [CHANGE] Ruler: changed ruler deployment max surge from `0` to `50%`, and max unavailable from `1` to `0`. #4381
* [CHANGE] Memcached connections parameters `-blocks-storage.bucket-store.index-cache.memcached.max-idle-connections`, `-blocks-storage.bucket-store.chunks-cache.memcached.max-idle-connections` and `-blocks-storage.bucket-store.metadata-cache.memcached.max-idle-connections` settings are now configured based on `max-get-multi-concurrency` and `max-async-concurrency`. #4591
* [CHANGE] Add support to use external Redis as cache. Following are some changes in the jsonnet config: #4386 #4640
  * Renamed `memcached_*_enabled` config options to `cache_*_enabled`
  * Renamed `memcached_*_max_item_size_mb` config options to `cache_*_max_item_size_mb`
  * Added `cache_*_backend` config options
* [CHANGE] Store-gateway StatefulSets with disabled multi-zone deployment are also unregistered from the ring on shutdown. This eliminated resharding during rollouts, at the cost of extra effort during scaling down store-gateways. For more information see [Scaling down store-gateways](https://grafana.com/docs/mimir/v2.7.x/operators-guide/run-production-environment/scaling-out/#scaling-down-store-gateways). #4713
* [CHANGE] Removed `$._config.querier.replicas` and `$._config.queryFrontend.replicas`. If you need to customize the number of querier or query-frontend replicas, and autoscaling is disabled, please set an override as is done for other stateless components (e.g. distributors). #5130
* [ENHANCEMENT] Alertmanager: add `alertmanager_data_disk_size` and  `alertmanager_data_disk_class` configuration options, by default no storage class is set. #4389
* [ENHANCEMENT] Update `rollout-operator` to `v0.4.0`. #4524
* [ENHANCEMENT] Update memcached to `memcached:1.6.19-alpine`. #4581
* [ENHANCEMENT] Add support for mTLS connections to Memcached servers. #4553
* [ENHANCEMENT] Update the `memcached-exporter` to `v0.11.2`. #4570
* [ENHANCEMENT] Autoscaling: Add `autoscaling_query_frontend_memory_target_utilization`, `autoscaling_ruler_query_frontend_memory_target_utilization`, and `autoscaling_ruler_memory_target_utilization` configuration options, for controlling the corresponding autoscaler memory thresholds. Each has a default of 1, i.e. 100%. #4612
* [ENHANCEMENT] Distributor: add ability to set per-distributor limits via `distributor_instance_limits` using runtime configuration. #4627
* [BUGFIX] Add missing query sharding settings for user_24M and user_32M plans. #4374

### Mimirtool

* [ENHANCEMENT] Backfill: mimirtool will now sleep and retry if it receives a 429 response while trying to finish an upload due to validation concurrency limits. #4598
* [ENHANCEMENT] `gauge` panel type is supported now in `mimirtool analyze dashboard`. #4679
* [ENHANCEMENT] Set a `User-Agent` header on requests to Mimir or Prometheus servers. #4700

### Mimir Continuous Test

* [FEATURE] Allow continuous testing of native histograms as well by enabling the flag `-tests.write-read-series-test.histogram-samples-enabled`. The metrics exposed by the tool will now have a new label called `type` with possible values of `float`, `histogram_float_counter`, `histogram_float_gauge`, `histogram_int_counter`, `histogram_int_gauge`, the list of metrics impacted: #4457
  * `mimir_continuous_test_writes_total`
  * `mimir_continuous_test_writes_failed_total`
  * `mimir_continuous_test_queries_total`
  * `mimir_continuous_test_queries_failed_total`
  * `mimir_continuous_test_query_result_checks_total`
  * `mimir_continuous_test_query_result_checks_failed_total`
* [ENHANCEMENT] Added a new metric `mimir_continuous_test_build_info` that reports version information, similar to the existing `cortex_build_info` metric exposed by other Mimir components. #4712
* [ENHANCEMENT] Add coherency for the selected ranges and instants of test queries. #4704

### Query-tee

### Documentation

* [CHANGE] Clarify what deprecation means in the lifecycle of configuration parameters. #4499
* [CHANGE] Update compactor `split-groups` and `split-and-merge-shards` recommendation on component page. #4623
* [FEATURE] Add instructions about how to configure native histograms. #4527
* [ENHANCEMENT] Runbook for MimirCompactorHasNotSuccessfullyRunCompaction extended to include scenario where compaction has fallen behind. #4609
* [ENHANCEMENT] Add explanation for QPS values for reads in remote ruler mode and writes generally, to the Ruler dashboard page. #4629
* [ENHANCEMENT] Expand zone-aware replication page to cover single physical availability zone deployments. #4631
* [FEATURE] Add instructions to use puppet module. #4610
* [FEATURE] Add documentation on how deploy mixin with terraform. #4161

### Tools

* [ENHANCEMENT] tsdb-index: iteration over index is now faster when any equal matcher is supplied. #4515

## 2.7.3

### Grafana Mimir

* [BUGFIX] Security: updates Go to version 1.20.4 to fix CVE-2023-24539, CVE-2023-24540, CVE-2023-29400. #4905

## 2.7.2

### Grafana Mimir

* [BUGFIX] Security: updated Go version to 1.20.3 to fix CVE-2023-24538 #4795

## 2.7.1

**Note**: During the release process, version 2.7.0 was tagged too early, before completing the release checklist and production testing. Release 2.7.1 doesn't include any code changes since 2.7.0, but now has proper release notes, published documentation, and has been fully tested in our production environment.

### Grafana Mimir

* [CHANGE] Ingester: the configuration parameter `-ingester.ring.readiness-check-ring-health` has been deprecated and will be removed in Mimir 2.9. #4422
* [CHANGE] Ruler: changed default value of `-ruler.evaluation-delay-duration` option from 0 to 1m. #4250
* [CHANGE] Querier: Errors with status code `422` coming from the store-gateway are propagated and not converted to the consistency check error anymore. #4100
* [CHANGE] Store-gateway: When a query hits `max_fetched_chunks_per_query` and `max_fetched_series_per_query` limits, an error with the status code `422` is created and returned. #4056
* [CHANGE] Packaging: Migrate FPM packaging solution to NFPM. Rationalize packages dependencies and add package for all binaries. #3911
* [CHANGE] Store-gateway: Deprecate flag `-blocks-storage.bucket-store.chunks-cache.subrange-size` since there's no benefit to changing the default of `16000`. #4135
* [CHANGE] Experimental support for ephemeral storage introduced in Mimir 2.6.0 has been removed. Following options are no longer available: #4252
  * `-blocks-storage.ephemeral-tsdb.*`
  * `-distributor.ephemeral-series-enabled`
  * `-distributor.ephemeral-series-matchers`
  * `-ingester.max-ephemeral-series-per-user`
  * `-ingester.instance-limits.max-ephemeral-series`
Querying with using `{__mimir_storage__="ephemeral"}` selector no longer works. All label values with `ephemeral-` prefix in `reason` label of `cortex_discarded_samples_total` metric are no longer available. Following metrics have been removed:
  * `cortex_ingester_ephemeral_series`
  * `cortex_ingester_ephemeral_series_created_total`
  * `cortex_ingester_ephemeral_series_removed_total`
  * `cortex_ingester_ingested_ephemeral_samples_total`
  * `cortex_ingester_ingested_ephemeral_samples_failures_total`
  * `cortex_ingester_memory_ephemeral_users`
  * `cortex_ingester_queries_ephemeral_total`
  * `cortex_ingester_queried_ephemeral_samples`
  * `cortex_ingester_queried_ephemeral_series`
* [CHANGE] Store-gateway: use mmap-less index-header reader by default and remove mmap-based index header reader. The following flags have changed: #4280
   * `-blocks-storage.bucket-store.index-header.map-populate-enabled` has been removed
   * `-blocks-storage.bucket-store.index-header.stream-reader-enabled` has been removed
   * `-blocks-storage.bucket-store.index-header.stream-reader-max-idle-file-handles` has been renamed to `-blocks-storage.bucket-store.index-header.max-idle-file-handles`, and the corresponding configuration file option has been renamed from `stream_reader_max_idle_file_handles` to `max_idle_file_handles`
* [CHANGE] Store-gateway: the streaming store-gateway is now enabled by default. The new default setting for `-blocks-storage.bucket-store.batch-series-size` is `5000`. #4330
* [CHANGE] Compactor: the configuration parameter `-compactor.consistency-delay` has been deprecated and will be removed in Mimir 2.9. #4409
* [CHANGE] Store-gateway: the configuration parameter `-blocks-storage.bucket-store.consistency-delay` has been deprecated and will be removed in Mimir 2.9. #4409
* [FEATURE] Ruler: added `keep_firing_for` support to alerting rules. #4099
* [FEATURE] Distributor, ingester: ingestion of native histograms. The new per-tenant limit `-ingester.native-histograms-ingestion-enabled` controls whether native histograms are stored or ignored. #4159
* [FEATURE] Query-frontend: Introduce experimental `-query-frontend.query-sharding-target-series-per-shard` to allow query sharding to take into account cardinality of similar requests executed previously. This feature uses the same cache that's used for results caching. #4121 #4177 #4188 #4254
* [ENHANCEMENT] Go: update go to 1.20.1. #4266
* [ENHANCEMENT] Ingester: added `out_of_order_blocks_external_label_enabled` shipper option to label out-of-order blocks before shipping them to cloud storage. #4182 #4297
* [ENHANCEMENT] Ruler: introduced concurrency when loading per-tenant rules configuration. This improvement is expected to speed up the ruler start up time in a Mimir cluster with a large number of tenants. #4258
* [ENHANCEMENT] Compactor: Add `reason` label to `cortex_compactor_runs_failed_total`. The value can be `shutdown` or `error`. #4012
* [ENHANCEMENT] Store-gateway: enforce `max_fetched_series_per_query`. #4056
* [ENHANCEMENT] Query-frontend: Disambiguate logs for failed queries. #4067
* [ENHANCEMENT] Query-frontend: log caller user agent in query stats logs. #4093
* [ENHANCEMENT] Store-gateway: add `data_type` label with values on `cortex_bucket_store_partitioner_extended_ranges_total`, `cortex_bucket_store_partitioner_expanded_ranges_total`, `cortex_bucket_store_partitioner_requested_ranges_total`, `cortex_bucket_store_partitioner_expanded_bytes_total`, `cortex_bucket_store_partitioner_requested_bytes_total` for `postings`, `series`, and `chunks`. #4095
* [ENHANCEMENT] Store-gateway: Reduce memory allocation rate when loading TSDB chunks from Memcached. #4074
* [ENHANCEMENT] Query-frontend: track `cortex_frontend_query_response_codec_duration_seconds` and `cortex_frontend_query_response_codec_payload_bytes` metrics to measure the time taken and bytes read / written while encoding and decoding query result payloads. #4110
* [ENHANCEMENT] Alertmanager: expose additional upstream metrics `cortex_alertmanager_dispatcher_aggregation_groups`, `cortex_alertmanager_dispatcher_alert_processing_duration_seconds`. #4151
* [ENHANCEMENT] Querier and query-frontend: add experimental, more performant protobuf internal query result response format enabled with `-query-frontend.query-result-response-format=protobuf`. #4153
* [ENHANCEMENT] Store-gateway: use more efficient chunks fetching and caching. This should reduce CPU, memory utilization, and receive bandwidth of a store-gateway. Enable with `-blocks-storage.bucket-store.chunks-cache.fine-grained-chunks-caching-enabled=true`. #4163 #4174 #4227
* [ENHANCEMENT] Query-frontend: Wait for in-flight queries to finish before shutting down. #4073 #4170
* [ENHANCEMENT] Store-gateway: added `encode` and `other` stage to `cortex_bucket_store_series_request_stage_duration_seconds` metric. #4179
* [ENHANCEMENT] Ingester: log state of TSDB when shipping or forced compaction can't be done due to unexpected state of TSDB. #4211
* [ENHANCEMENT] Update Docker base images from `alpine:3.17.1` to `alpine:3.17.2`. #4240
* [ENHANCEMENT] Store-gateway: add a `stage` label to the metrics `cortex_bucket_store_series_data_fetched`, `cortex_bucket_store_series_data_size_fetched_bytes`, `cortex_bucket_store_series_data_touched`, `cortex_bucket_store_series_data_size_touched_bytes`. This label only applies to `data_type="chunks"`. For `fetched` metrics with `data_type="chunks"` the `stage` label has 2 values: `fetched` - the chunks or bytes that were fetched from the cache or the object store, `refetched` - the chunks or bytes that had to be refetched from the cache or the object store because their size was underestimated during the first fetch. For `touched` metrics with `data_type="chunks"` the `stage` label has 2 values: `processed` - the chunks or bytes that were read from the fetched chunks or bytes and were processed in memory, `returned` - the chunks or bytes that were selected from the processed bytes to satisfy the query. #4227 #4316
* [ENHANCEMENT] Compactor: improve the partial block check related to `compactor.partial-block-deletion-delay` to potentially issue less requests to object storage. #4246
* [ENHANCEMENT] Memcached: added `-*.memcached.min-idle-connections-headroom-percentage` support to configure the minimum number of idle connections to keep open as a percentage (0-100) of the number of recently used idle connections. This feature is disabled when set to a negative value (default), which means idle connections are kept open indefinitely. #4249
* [ENHANCEMENT] Querier and store-gateway: optimized regular expression label matchers with case insensitive alternate operator. #4340 #4357
* [ENHANCEMENT] Compactor: added the experimental flag `-compactor.block-upload.block-validation-enabled` with the default `true` to configure whether block validation occurs on backfilled blocks. #3411
* [ENHANCEMENT] Ingester: apply a jitter to the first TSDB head compaction interval configured via `-blocks-storage.tsdb.head-compaction-interval`. Subsequent checks will happen at the configured interval. This should help to spread the TSDB head compaction among different ingesters over the configured interval. #4364
* [ENHANCEMENT] Ingester: the maximum accepted value for `-blocks-storage.tsdb.head-compaction-interval` has been increased from 5m to 15m. #4364
* [BUGFIX] Store-gateway: return `Canceled` rather than `Aborted` or `Internal` error when the calling querier cancels a label names or values request, and return `Internal` if processing the request fails for another reason. #4061
* [BUGFIX] Querier: track canceled requests with status code `499` in the metrics instead of `503` or `422`. #4099
* [BUGFIX] Ingester: compact out-of-order data during `/ingester/flush` or when TSDB is idle. #4180
* [BUGFIX] Ingester: conversion of global limits `max-series-per-user`, `max-series-per-metric`, `max-metadata-per-user` and `max-metadata-per-metric` into corresponding local limits now takes into account the number of ingesters in each zone. #4238
* [BUGFIX] Ingester: track `cortex_ingester_memory_series` metric consistently with `cortex_ingester_memory_series_created_total` and `cortex_ingester_memory_series_removed_total`. #4312
* [BUGFIX] Querier: fixed a bug which was incorrectly matching series with regular expression label matchers with begin/end anchors in the middle of the regular expression. #4340

### Mixin

* [CHANGE] Move auto-scaling panel rows down beneath logical network path in Reads and Writes dashboards. #4049
* [CHANGE] Make distributor auto-scaling metric panels show desired number of replicas. #4218
* [CHANGE] Alerts: The alert `MimirMemcachedRequestErrors` has been renamed to `MimirCacheRequestErrors`. #4242
* [ENHANCEMENT] Alerts: Added `MimirAutoscalerKedaFailing` alert firing when a KEDA scaler is failing. #4045
* [ENHANCEMENT] Add auto-scaling panels to ruler dashboard. #4046
* [ENHANCEMENT] Add gateway auto-scaling panels to Reads and Writes dashboards. #4049 #4216
* [ENHANCEMENT] Dashboards: distinguish between label names and label values queries. #4065
* [ENHANCEMENT] Add query-frontend and ruler-query-frontend auto-scaling panels to Reads and Ruler dashboards. #4199
* [BUGFIX] Alerts: Fixed `MimirAutoscalerNotActive` to not fire if scaling metric does not exist, to avoid false positives on scaled objects with 0 min replicas. #4045
* [BUGFIX] Alerts: `MimirCompactorHasNotSuccessfullyRunCompaction` is no longer triggered by frequent compactor restarts. #4012
* [BUGFIX] Tenants dashboard: Correctly show the ruler-query-scheduler queue size. #4152

### Jsonnet

* [CHANGE] Create the `query-frontend-discovery` service only when Mimir is deployed in microservice mode without query-scheduler. #4353
* [CHANGE] Add results cache backend config to `ruler-query-frontend` configuration to allow cache reuse for cardinality-estimation based sharding. #4257
* [ENHANCEMENT] Add support for ruler auto-scaling. #4046
* [ENHANCEMENT] Add optional `weight` param to `newQuerierScaledObject` and `newRulerQuerierScaledObject` to allow running multiple querier deployments on different node types. #4141
* [ENHANCEMENT] Add support for query-frontend and ruler-query-frontend auto-scaling. #4199
* [BUGFIX] Shuffle sharding: when applying user class limits, honor the minimum shard size configured in `$._config.shuffle_sharding.*`. #4363

### Mimirtool

* [FEATURE] Added `keep_firing_for` support to rules configuration. #4099
* [ENHANCEMENT] Add `-tls-insecure-skip-verify` to rules, alertmanager and backfill commands. #4162

### Query-tee

* [CHANGE] Increase default value of `-backend.read-timeout` to 150s, to accommodate default querier and query frontend timeout of 120s. #4262
* [ENHANCEMENT] Log errors that occur while performing requests to compare two endpoints. #4262
* [ENHANCEMENT] When comparing two responses that both contain an error, only consider the comparison failed if the errors differ. Previously, if either response contained an error, the comparison always failed, even if both responses contained the same error. #4262
* [ENHANCEMENT] Include the value of the `X-Scope-OrgID` header when logging a comparison failure. #4262
* [BUGFIX] Parameters (expression, time range etc.) for a query request where the parameters are in the HTTP request body rather than in the URL are now logged correctly when responses differ. #4265

### Documentation

* [ENHANCEMENT] Add guide on alternative migration method for Thanos to Mimir #3554
* [ENHANCEMENT] Restore "Migrate from Cortex" for Jsonnet. #3929
* [ENHANCEMENT] Document migration from microservices to read-write deployment mode. #3951
* [ENHANCEMENT] Do not error when there is nothing to commit as part of a publish #4058
* [ENHANCEMENT] Explain how to run Mimir locally using docker-compose #4079
* [ENHANCEMENT] Docs: use long flag names in runbook commands. #4088
* [ENHANCEMENT] Clarify how ingester replication happens. #4101
* [ENHANCEMENT] Improvements to the Get Started guide. #4315
* [BUGFIX] Added indentation to Azure and SWIFT backend definition. #4263

### Tools

* [ENHANCEMENT] Adapt tsdb-print-chunk for native histograms. #4186
* [ENHANCEMENT] Adapt tsdb-index-health for blocks containing native histograms. #4186
* [ENHANCEMENT] Adapt tsdb-chunks tool to handle native histograms. #4186

## 2.6.2

* [BUGFIX] Security: updates Go to version 1.20.4 to fix CVE-2023-24539, CVE-2023-24540, CVE-2023-29400. #4903

## 2.6.1

### Grafana Mimir

* [BUGFIX] Security: updates Go to version 1.20.3 to fix CVE-2023-24538 #4798

## 2.6.0

### Grafana Mimir

* [CHANGE] Querier: Introduce `-querier.max-partial-query-length` to limit the time range for partial queries at the querier level and deprecate `-store.max-query-length`. #3825 #4017
* [CHANGE] Store-gateway: Remove experimental `-blocks-storage.bucket-store.max-concurrent-reject-over-limit` flag. #3706
* [CHANGE] Ingester: If shipping is enabled block retention will now be relative to the upload time to cloud storage. If shipping is disabled block retention will be relative to the creation time of the block instead of the mintime of the last block created. #3816
* [CHANGE] Query-frontend: Deprecated CLI flag `-query-frontend.align-querier-with-step` has been removed. #3982
* [CHANGE] Alertmanager: added default configuration for `-alertmanager.configs.fallback`. Allows tenants to send alerts without first uploading an Alertmanager configuration. #3541
* [FEATURE] Store-gateway: streaming of series. The store-gateway can now stream results back to the querier instead of buffering them. This is expected to greatly reduce peak memory consumption while keeping latency the same. You can enable this feature by setting `-blocks-storage.bucket-store.batch-series-size` to a value in the high thousands (5000-10000). This is still an experimental feature and is subject to a changing API and instability. #3540 #3546 #3587 #3606 #3611 #3620 #3645 #3355 #3697 #3666 #3687 #3728 #3739 #3751 #3779 #3839
* [FEATURE] Alertmanager: Added support for the Webex receiver. #3758
* [FEATURE] Limits: Added the `-validation.separate-metrics-group-label` flag. This allows further separation of the `cortex_discarded_samples_total` metric by an additional `group` label - which is configured by this flag to be the value of a specific label on an incoming timeseries. Active groups are tracked and inactive groups are cleaned up on a defined interval. The maximum number of groups tracked is controlled by the `-max-separate-metrics-groups-per-user` flag. #3439
* [FEATURE] Overrides-exporter: Added experimental ring support to overrides-exporter via `-overrides-exporter.ring.enabled`. When enabled, the ring is used to establish a leader replica for the export of limit override metrics. #3908 #3953
* [FEATURE] Ephemeral storage (experimental): Mimir can now accept samples into "ephemeral storage". Such samples are available for querying for a short amount of time (`-blocks-storage.ephemeral-tsdb.retention-period`, defaults to 10 minutes), and then removed from memory. To use ephemeral storage, distributor must be configured with `-distributor.ephemeral-series-enabled` option. Series matching `-distributor.ephemeral-series-matchers` will be marked for storing into ephemeral storage in ingesters. Each tenant needs to have ephemeral storage enabled by using `-ingester.max-ephemeral-series-per-user` limit, which defaults to 0 (no ephemeral storage). Ingesters have new `-ingester.instance-limits.max-ephemeral-series` limit for total number of series in ephemeral storage across all tenants. If ingestion of samples into ephemeral storage fails, `cortex_discarded_samples_total` metric will use values prefixed with `ephemeral-` for `reason` label. Querying of ephemeral storage is possible by using `{__mimir_storage__="ephemeral"}` as metric selector. Following new metrics related to ephemeral storage are introduced: #3897 #3922 #3961 #3997 #4004
  * `cortex_ingester_ephemeral_series`
  * `cortex_ingester_ephemeral_series_created_total`
  * `cortex_ingester_ephemeral_series_removed_total`
  * `cortex_ingester_ingested_ephemeral_samples_total`
  * `cortex_ingester_ingested_ephemeral_samples_failures_total`
  * `cortex_ingester_memory_ephemeral_users`
  * `cortex_ingester_queries_ephemeral_total`
  * `cortex_ingester_queried_ephemeral_samples`
  * `cortex_ingester_queried_ephemeral_series`
* [ENHANCEMENT] Added new metric `thanos_shipper_last_successful_upload_time`: Unix timestamp (in seconds) of the last successful TSDB block uploaded to the bucket. #3627
* [ENHANCEMENT] Ruler: Added `-ruler.alertmanager-client.tls-enabled` configuration for alertmanager client. #3432 #3597
* [ENHANCEMENT] Activity tracker logs now have `component=activity-tracker` label. #3556
* [ENHANCEMENT] Distributor: remove labels with empty values #2439
* [ENHANCEMENT] Query-frontend: track query HTTP requests in the Activity Tracker. #3561
* [ENHANCEMENT] Store-gateway: Add experimental alternate implementation of index-header reader that does not use memory mapped files. The index-header reader is expected to improve stability of the store-gateway. You can enable this implementation with the flag `-blocks-storage.bucket-store.index-header.stream-reader-enabled`. #3639 #3691 #3703 #3742 #3785 #3787 #3797
* [ENHANCEMENT] Query-scheduler: add `cortex_query_scheduler_cancelled_requests_total` metric to track the number of requests that are already cancelled when dequeued. #3696
* [ENHANCEMENT] Store-gateway: add `cortex_bucket_store_partitioner_extended_ranges_total` metric to keep track of the ranges that the partitioner decided to overextend and merge in order to save API call to the object storage. #3769
* [ENHANCEMENT] Compactor: Auto-forget unhealthy compactors after ten failed ring heartbeats. #3771
* [ENHANCEMENT] Ruler: change default value of `-ruler.for-grace-period` from `10m` to `2m` and update help text. The new default value reflects how we operate Mimir at Grafana Labs. #3817
* [ENHANCEMENT] Ingester: Added experimental flags to force usage of _postings for matchers cache_. These flags will be removed in the future and it's not recommended to change them. #3823
  * `-blocks-storage.tsdb.head-postings-for-matchers-cache-ttl`
  * `-blocks-storage.tsdb.head-postings-for-matchers-cache-size`
  * `-blocks-storage.tsdb.head-postings-for-matchers-cache-force`
* [ENHANCEMENT] Ingester: Improved series selection performance when some of the matchers do not match any series. #3827
* [ENHANCEMENT] Alertmanager: Add new additional template function `tenantID` returning id of the tenant owning the alert. #3758
* [ENHANCEMENT] Alertmanager: Add additional template function `grafanaExploreURL` returning URL to grafana explore with range query. #3849
* [ENHANCEMENT] Reduce overhead of debug logging when filtered out. #3875
* [ENHANCEMENT] Update Docker base images from `alpine:3.16.2` to `alpine:3.17.1`. #3898
* [ENHANCEMENT] Ingester: Add new `/ingester/tsdb_metrics` endpoint to return tenant-specific TSDB metrics. #3923
* [ENHANCEMENT] Query-frontend: CLI flag `-query-frontend.max-total-query-length` and its associated YAML configuration is now stable. #3882
* [ENHANCEMENT] Ruler: rule groups now support optional and experimental `align_evaluation_time_on_interval` field, which causes all evaluations to happen on interval-aligned timestamp. #4013
* [ENHANCEMENT] Query-scheduler: ring-based service discovery is now stable. #4028
* [ENHANCEMENT] Store-gateway: improved performance of prefix matching on the labels. #4055 #4080
* [BUGFIX] Log the names of services that are not yet running rather than `unsupported value type` when calling `/ready` and some services are not running. #3625
* [BUGFIX] Alertmanager: Fix template spurious deletion with relative data dir. #3604
* [BUGFIX] Security: update prometheus/exporter-toolkit for CVE-2022-46146. #3675
* [BUGFIX] Security: update golang.org/x/net for CVE-2022-41717. #3755
* [BUGFIX] Debian package: Fix post-install, environment file path and user creation. #3720
* [BUGFIX] memberlist: Fix panic during Mimir startup when Mimir receives gossip message before it's ready. #3746
* [BUGFIX] Store-gateway: fix `cortex_bucket_store_partitioner_requested_bytes_total` metric to not double count overlapping ranges. #3769
* [BUGFIX] Update `github.com/thanos-io/objstore` to address issue with Multipart PUT on s3-compatible Object Storage. #3802 #3821
* [BUGFIX] Distributor, Query-scheduler: Make sure ring metrics include a `cortex_` prefix as expected by dashboards. #3809
* [BUGFIX] Querier: canceled requests are no longer reported as "consistency check" failures. #3837 #3927
* [BUGFIX] Distributor: don't panic when `metric_relabel_configs` in overrides contains null element. #3868
* [BUGFIX] Distributor: don't panic when OTLP histograms don't have any buckets. #3853
* [BUGFIX] Ingester, Compactor: fix panic that can occur when compaction fails. #3955
* [BUGFIX] Store-gateway: return `Canceled` rather than `Aborted` error when the calling querier cancels the request. #4007

### Mixin

* [ENHANCEMENT] Alerts: Added `MimirIngesterInstanceHasNoTenants` alert that fires when an ingester replica is not receiving write requests for any tenant. #3681
* [ENHANCEMENT] Alerts: Extended `MimirAllocatingTooMuchMemory` to check read-write deployment containers. #3710
* [ENHANCEMENT] Alerts: Added `MimirAlertmanagerInstanceHasNoTenants` alert that fires when an alertmanager instance ows no tenants. #3826
* [ENHANCEMENT] Alerts: Added `MimirRulerInstanceHasNoRuleGroups` alert that fires when a ruler replica is not assigned any rule group to evaluate. #3723
* [ENHANCEMENT] Support for baremetal deployment for alerts and scaling recording rules. #3719
* [ENHANCEMENT] Dashboards: querier autoscaling now supports multiple scaled objects (configurable via `$._config.autoscale.querier.hpa_name`). #3962
* [BUGFIX] Alerts: Fixed `MimirIngesterRestarts` alert when Mimir is deployed in read-write mode. #3716
* [BUGFIX] Alerts: Fixed `MimirIngesterHasNotShippedBlocks` and `MimirIngesterHasNotShippedBlocksSinceStart` alerts for when Mimir is deployed in read-write or monolithic modes and updated them to use new `thanos_shipper_last_successful_upload_time` metric. #3627
* [BUGFIX] Alerts: Fixed `MimirMemoryMapAreasTooHigh` alert when Mimir is deployed in read-write mode. #3626
* [BUGFIX] Alerts: Fixed `MimirCompactorSkippedBlocksWithOutOfOrderChunks` matching on non-existent label. #3628
* [BUGFIX] Dashboards: Fix `Rollout Progress` dashboard incorrectly using Gateway metrics when Gateway was not enabled. #3709
* [BUGFIX] Tenants dashboard: Make it compatible with all deployment types. #3754
* [BUGFIX] Alerts: Fixed `MimirCompactorHasNotUploadedBlocks` to not fire if compactor has nothing to do. #3793
* [BUGFIX] Alerts: Fixed `MimirAutoscalerNotActive` to not fire if scaling metric is 0, to avoid false positives on scaled objects with 0 min replicas. #3999

### Jsonnet

* [CHANGE] Replaced the deprecated `policy/v1beta1` with `policy/v1` when configuring a PodDisruptionBudget for read-write deployment mode. #3811
* [CHANGE] Removed `-server.http-write-timeout` default option value from querier and query-frontend, as it defaults to a higher value in the code now, and cannot be lower than `-querier.timeout`. #3836
* [CHANGE] Replaced `-store.max-query-length` with `-query-frontend.max-total-query-length` in the query-frontend config. #3879
* [CHANGE] Changed default `mimir_backend_data_disk_size` from `100Gi` to `250Gi`. #3894
* [ENHANCEMENT] Update `rollout-operator` to `v0.2.0`. #3624
* [ENHANCEMENT] Add `user_24M` and `user_32M` classes to operations config. #3367
* [ENHANCEMENT] Update memcached image from `memcached:1.6.16-alpine` to `memcached:1.6.17-alpine`. #3914
* [ENHANCEMENT] Allow configuring the ring for overrides-exporter. #3995
* [BUGFIX] Apply ingesters and store-gateways per-zone CLI flags overrides to read-write deployment mode too. #3766
* [BUGFIX] Apply overrides-exporter CLI flags to mimir-backend when running Mimir in read-write deployment mode. #3790
* [BUGFIX] Fixed `mimir-write` and `mimir-read` Kubernetes service to correctly balance requests among pods. #3855 #3864 #3906
* [BUGFIX] Fixed `ruler-query-frontend` and `mimir-read` gRPC server configuration to force clients to periodically re-resolve the backend addresses. #3862
* [BUGFIX] Fixed `mimir-read` CLI flags to ensure query-frontend configuration takes precedence over querier configuration. #3877

### Mimirtool

* [ENHANCEMENT] Update `mimirtool config convert` to work with Mimir 2.4, 2.5, 2.6 changes. #3952
* [ENHANCEMENT] Mimirtool is now available to install through Homebrew with `brew install mimirtool`. #3776
* [ENHANCEMENT] Added `--concurrency` to `mimirtool rules sync` command. #3996
* [BUGFIX] Fix summary output from `mimirtool rules sync` to display correct number of groups created and updated. #3918

### Documentation

* [BUGFIX] Querier: Remove assertion that the `-querier.max-concurrent` flag must also be set for the query-frontend. #3678
* [ENHANCEMENT] Update migration from cortex documentation. #3662
* [ENHANCEMENT] Query-scheduler: documented how to migrate from DNS-based to ring-based service discovery. #4028

### Tools

## 2.5.0

### Grafana Mimir

* [CHANGE] Flag `-azure.msi-resource` is now ignored, and will be removed in Mimir 2.7. This setting is now made automatically by Azure. #2682
* [CHANGE] Experimental flag `-blocks-storage.tsdb.out-of-order-capacity-min` has been removed. #3261
* [CHANGE] Distributor: Wrap errors from pushing to ingesters with useful context, for example clarifying timeouts. #3307
* [CHANGE] The default value of `-server.http-write-timeout` has changed from 30s to 2m. #3346
* [CHANGE] Reduce period of health checks in connection pools for querier->store-gateway, ruler->ruler, and alertmanager->alertmanager clients to 10s. This reduces the time to fail a gRPC call when the remote stops responding. #3168
* [CHANGE] Hide TSDB block ranges period config from doc and mark it experimental. #3518
* [FEATURE] Alertmanager: added Discord support. #3309
* [ENHANCEMENT] Added `-server.tls-min-version` and `-server.tls-cipher-suites` flags to configure cipher suites and min TLS version supported by HTTP and gRPC servers. #2898
* [ENHANCEMENT] Distributor: Add age filter to forwarding functionality, to not forward samples which are older than defined duration. If such samples are not ingested, `cortex_discarded_samples_total{reason="forwarded-sample-too-old"}` is increased. #3049 #3113
* [ENHANCEMENT] Store-gateway: Reduce memory allocation when generating ids in index cache. #3179
* [ENHANCEMENT] Query-frontend: truncate queries based on the configured creation grace period (`--validation.create-grace-period`) to avoid querying too far into the future. #3172
* [ENHANCEMENT] Ingester: Reduce activity tracker memory allocation. #3203
* [ENHANCEMENT] Query-frontend: Log more detailed information in the case of a failed query. #3190
* [ENHANCEMENT] Added `-usage-stats.installation-mode` configuration to track the installation mode via the anonymous usage statistics. #3244
* [ENHANCEMENT] Compactor: Add new `cortex_compactor_block_max_time_delta_seconds` histogram for detecting if compaction of blocks is lagging behind. #3240 #3429
* [ENHANCEMENT] Ingester: reduced the memory footprint of active series custom trackers. #2568
* [ENHANCEMENT] Distributor: Include `X-Scope-OrgId` header in requests forwarded to configured forwarding endpoint. #3283 #3385
* [ENHANCEMENT] Alertmanager: reduced memory utilization in Mimir clusters with a large number of tenants. #3309
* [ENHANCEMENT] Add experimental flag `-shutdown-delay` to allow components to wait after receiving SIGTERM and before stopping. In this time the component returns 503 from /ready endpoint. #3298
* [ENHANCEMENT] Go: update to go 1.19.3. #3371
* [ENHANCEMENT] Alerts: added `RulerRemoteEvaluationFailing` alert, firing when communication between ruler and frontend fails in remote operational mode. #3177 #3389
* [ENHANCEMENT] Clarify which S3 signature versions are supported in the error "unsupported signature version". #3376
* [ENHANCEMENT] Store-gateway: improved index header reading performance. #3393 #3397 #3436
* [ENHANCEMENT] Store-gateway: improved performance of series matching. #3391
* [ENHANCEMENT] Move the validation of incoming series before the distributor's forwarding functionality, so that we don't forward invalid series. #3386 #3458
* [ENHANCEMENT] S3 bucket configuration now validates that the endpoint does not have the bucket name prefix. #3414
* [ENHANCEMENT] Query-frontend: added "fetched index bytes" to query statistics, so that the statistics contain the total bytes read by store-gateways from TSDB block indexes. #3206
* [ENHANCEMENT] Distributor: push wrapper should only receive unforwarded samples. #2980
* [ENHANCEMENT] Added `/api/v1/status/config` and `/api/v1/status/flags` APIs to maintain compatibility with prometheus. #3596 #3983
* [BUGFIX] Flusher: Add `Overrides` as a dependency to prevent panics when starting with `-target=flusher`. #3151
* [BUGFIX] Updated `golang.org/x/text` dependency to fix CVE-2022-32149. #3285
* [BUGFIX] Query-frontend: properly close gRPC streams to the query-scheduler to stop memory and goroutines leak. #3302
* [BUGFIX] Ruler: persist evaluation delay configured in the rulegroup. #3392
* [BUGFIX] Ring status pages: show 100% ownership as "100%", not "1e+02%". #3435
* [BUGFIX] Fix panics in OTLP ingest path when parse errors exist. #3538

### Mixin

* [CHANGE] Alerts: Change `MimirSchedulerQueriesStuck` `for` time to 7 minutes to account for the time it takes for HPA to scale up. #3223
* [CHANGE] Dashboards: Removed the `Querier > Stages` panel from the `Mimir / Queries` dashboard. #3311
* [CHANGE] Configuration: The format of the `autoscaling` section of the configuration has changed to support more components. #3378
  * Instead of specific config variables for each component, they are listed in a dictionary. For example, `autoscaling.querier_enabled` becomes `autoscaling.querier.enabled`.
* [FEATURE] Dashboards: Added "Mimir / Overview resources" dashboard, providing an high level view over a Mimir cluster resources utilization. #3481
* [FEATURE] Dashboards: Added "Mimir / Overview networking" dashboard, providing an high level view over a Mimir cluster network bandwidth, inflight requests and TCP connections. #3487
* [FEATURE] Compile baremetal mixin along k8s mixin. #3162 #3514
* [ENHANCEMENT] Alerts: Add MimirRingMembersMismatch firing when a component does not have the expected number of running jobs. #2404
* [ENHANCEMENT] Dashboards: Add optional row about the Distributor's metric forwarding feature to the `Mimir / Writes` dashboard. #3182 #3394 #3394 #3461
* [ENHANCEMENT] Dashboards: Remove the "Instance Mapper" row from the "Alertmanager Resources Dashboard". This is a Grafana Cloud specific service and not relevant for external users. #3152
* [ENHANCEMENT] Dashboards: Add "remote read", "metadata", and "exemplar" queries to "Mimir / Overview" dashboard. #3245
* [ENHANCEMENT] Dashboards: Use non-red colors for non-error series in the "Mimir / Overview" dashboard. #3246
* [ENHANCEMENT] Dashboards: Add support to multi-zone deployments for the experimental read-write deployment mode. #3256
* [ENHANCEMENT] Dashboards: If enabled, add new row to the `Mimir / Writes` for distributor autoscaling metrics. #3378
* [ENHANCEMENT] Dashboards: Add read path insights row to the "Mimir / Tenants" dashboard. #3326
* [ENHANCEMENT] Alerts: Add runbook urls for alerts. #3452
* [ENHANCEMENT] Configuration: Make it possible to configure namespace label, job label, and job prefix. #3482
* [ENHANCEMENT] Dashboards: improved resources and networking dashboards to work with read-write deployment mode too. #3497 #3504 #3519 #3531
* [ENHANCEMENT] Alerts: Added "MimirDistributorForwardingErrorRate" alert, which fires on high error rates in the distributor’s forwarding feature. #3200
* [ENHANCEMENT] Improve phrasing in Overview dashboard. #3488
* [BUGFIX] Dashboards: Fix legend showing `persistentvolumeclaim` when using `deployment_type=baremetal` for `Disk space utilization` panels. #3173 #3184
* [BUGFIX] Alerts: Fixed `MimirGossipMembersMismatch` alert when Mimir is deployed in read-write mode. #3489
* [BUGFIX] Dashboards: Remove "Inflight requests" from object store panels because the panel is not tracking the inflight requests to object storage. #3521

### Jsonnet

* [CHANGE] Replaced the deprecated `policy/v1beta1` with `policy/v1` when configuring a PodDisruptionBudget. #3284
* [CHANGE] [Common storage configuration](https://grafana.com/docs/mimir/v2.3.x/operators-guide/configure/configure-object-storage-backend/#common-configuration) is now used to configure object storage in all components. This is a breaking change in terms of Jsonnet manifests and also a CLI flag update for components that use object storage, so it will require a rollout of those components. The changes include: #3257
  * `blocks_storage_backend` was renamed to `storage_backend` and is now used as the common storage backend for all components.
    * So were the related `blocks_storage_azure_account_(name|key)` and `blocks_storage_s3_endpoint` configurations.
  * `storage_s3_endpoint` is now rendered by default using the `aws_region` configuration instead of a hardcoded `us-east-1`.
  * `ruler_client_type` and `alertmanager_client_type` were renamed to `ruler_storage_backend` and `alertmanager_storage_backend` respectively, and their corresponding CLI flags won't be rendered unless explicitly set to a value different from the one in `storage_backend` (like `local`).
  * `alertmanager_s3_bucket_name`, `alertmanager_gcs_bucket_name` and `alertmanager_azure_container_name` have been removed, and replaced by a single `alertmanager_storage_bucket_name` configuration used for all object storages.
  * `genericBlocksStorageConfig` configuration object was removed, and so any extensions to it will be now ignored. Use `blockStorageConfig` instead.
  * `rulerClientConfig` and `alertmanagerStorageClientConfig` configuration objects were renamed to `rulerStorageConfig` and `alertmanagerStorageConfig` respectively, and so any extensions to their previous names will be now ignored. Use the new names instead.
  * The CLI flags `*.s3.region` are no longer rendered as they are optional and the region can be inferred by Mimir by performing an initial API call to the endpoint.
  * The migration to this change should usually consist of:
    * Renaming `blocks_storage_backend` key to `storage_backend`.
    * For Azure/S3:
      * Renaming `blocks_storage_(azure|s3)_*` configurations to `storage_(azure|s3)_*`.
      * If `ruler_storage_(azure|s3)_*` and `alertmanager_storage_(azure|s3)_*` keys were different from the `block_storage_*` ones, they should be now provided using CLI flags, see [configuration reference](https://grafana.com/docs/mimir/v2.3.x/operators-guide/configure/reference-configuration-parameters/) for more details.
    * Removing `ruler_client_type` and `alertmanager_client_type` if their value match the `storage_backend`, or renaming them to their new names otherwise.
    * Reviewing any possible extensions to `genericBlocksStorageConfig`, `rulerClientConfig` and `alertmanagerStorageClientConfig` and moving them to the corresponding new options.
    * Renaming the alertmanager's bucket name configuration from provider-specific to the new `alertmanager_storage_bucket_name` key.
* [CHANGE] The `overrides-exporter.libsonnet` file is now always imported. The overrides-exporter can be enabled in jsonnet setting the following: #3379
  ```jsonnet
  {
    _config+:: {
      overrides_exporter_enabled: true,
    }
  }
  ```
* [FEATURE] Added support for experimental read-write deployment mode. Enabling the read-write deployment mode on a existing Mimir cluster is a destructive operation, because the cluster will be re-created. If you're creating a new Mimir cluster, you can deploy it in read-write mode adding the following configuration: #3379 #3475 #3405
  ```jsonnet
  {
    _config+:: {
      deployment_mode: 'read-write',

      // See operations/mimir/read-write-deployment.libsonnet for more configuration options.
      mimir_write_replicas: 3,
      mimir_read_replicas: 2,
      mimir_backend_replicas: 3,
    }
  }
  ```
* [ENHANCEMENT] Add autoscaling support to the `mimir-read` component when running the read-write-deployment model. #3419
* [ENHANCEMENT] Added `$._config.usageStatsConfig` to track the installation mode via the anonymous usage statistics. #3294
* [ENHANCEMENT] The query-tee node port (`$._config.query_tee_node_port`) is now optional. #3272
* [ENHANCEMENT] Add support for autoscaling distributors. #3378
* [ENHANCEMENT] Make auto-scaling logic ensure integer KEDA thresholds. #3512
* [BUGFIX] Fixed query-scheduler ring configuration for dedicated ruler's queries and query-frontends. #3237 #3239
* [BUGFIX] Jsonnet: Fix auto-scaling so that ruler-querier CPU threshold is a string-encoded integer millicores value. #3520

### Mimirtool

* [FEATURE] Added `mimirtool alertmanager verify` command to validate configuration without uploading. #3440
* [ENHANCEMENT] Added `mimirtool rules delete-namespace` command to delete all of the rule groups in a namespace including the namespace itself. #3136
* [ENHANCEMENT] Refactor `mimirtool analyze prometheus`: add concurrency and resiliency #3349
  * Add `--concurrency` flag. Default: number of logical CPUs
* [BUGFIX] `--log.level=debug` now correctly prints the response from the remote endpoint when a request fails. #3180

### Documentation

* [ENHANCEMENT] Documented how to configure HA deduplication using Consul in a Mimir Helm deployment. #2972
* [ENHANCEMENT] Improve `MimirQuerierAutoscalerNotActive` runbook. #3186
* [ENHANCEMENT] Improve `MimirSchedulerQueriesStuck` runbook to reflect debug steps with querier auto-scaling enabled. #3223
* [ENHANCEMENT] Use imperative for docs titles. #3178 #3332 #3343
* [ENHANCEMENT] Docs: mention gRPC compression in "Production tips". #3201
* [ENHANCEMENT] Update ADOPTERS.md. #3224 #3225
* [ENHANCEMENT] Add a note for jsonnet deploying. #3213
* [ENHANCEMENT] out-of-order runbook update with use case. #3253
* [ENHANCEMENT] Fixed TSDB retention mentioned in the "Recover source blocks from ingesters" runbook. #3280
* [ENHANCEMENT] Run Grafana Mimir in production using the Helm chart. #3072
* [ENHANCEMENT] Use common configuration in the tutorial. #3282
* [ENHANCEMENT] Updated detailed steps for migrating blocks from Thanos to Mimir. #3290
* [ENHANCEMENT] Add scheme to DNS service discovery docs. #3450
* [BUGFIX] Remove reference to file that no longer exists in contributing guide. #3404
* [BUGFIX] Fix some minor typos in the contributing guide and on the runbooks page. #3418
* [BUGFIX] Fix small typos in API reference. #3526
* [BUGFIX] Fixed TSDB retention mentioned in the "Recover source blocks from ingesters" runbook. #3278
* [BUGFIX] Fixed configuration example in the "Configuring the Grafana Mimir query-frontend to work with Prometheus" guide. #3374

### Tools

* [FEATURE] Add `copyblocks` tool, to copy Mimir blocks between two GCS buckets. #3264
* [ENHANCEMENT] copyblocks: copy no-compact global markers and optimize min time filter check. #3268
* [ENHANCEMENT] Mimir rules GitHub action: Added the ability to change default value of `label` when running `prepare` command. #3236
* [BUGFIX] Mimir rules Github action: Fix single line output. #3421

## 2.4.0

### Grafana Mimir

* [CHANGE] Distributor: change the default value of `-distributor.remote-timeout` to `2s` from `20s` and `-distributor.forwarding.request-timeout` to `2s` from `10s` to improve distributor resource usage when ingesters crash. #2728 #2912
* [CHANGE] Anonymous usage statistics tracking: added the `-ingester.ring.store` value. #2981
* [CHANGE] Series metadata `HELP` that is longer than `-validation.max-metadata-length` is now truncated silently, instead of being dropped with a 400 status code. #2993
* [CHANGE] Ingester: changed default setting for `-ingester.ring.readiness-check-ring-health` from `true` to `false`. #2953
* [CHANGE] Anonymous usage statistics tracking has been enabled by default, to help Mimir maintainers make better decisions to support the open source community. #2939 #3034
* [CHANGE] Anonymous usage statistics tracking: added the minimum and maximum value of `-ingester.out-of-order-time-window`. #2940
* [CHANGE] The default hash ring heartbeat period for distributors, ingesters, rulers and compactors has been increased from `5s` to `15s`. Now the default heartbeat period for all Mimir hash rings is `15s`. #3033
* [CHANGE] Reduce the default TSDB head compaction concurrency (`-blocks-storage.tsdb.head-compaction-concurrency`) from 5 to 1, in order to reduce CPU spikes. #3093
* [CHANGE] Ruler: the ruler's [remote evaluation mode](https://grafana.com/docs/mimir/latest/operators-guide/architecture/components/ruler/#remote) (`-ruler.query-frontend.address`) is now stable. #3109
* [CHANGE] Limits: removed the deprecated YAML configuration option `active_series_custom_trackers_config`. Please use `active_series_custom_trackers` instead. #3110
* [CHANGE] Ingester: removed the deprecated configuration option `-ingester.ring.join-after`. #3111
* [CHANGE] Querier: removed the deprecated configuration option `-querier.shuffle-sharding-ingesters-lookback-period`. The value of `-querier.query-ingesters-within` is now used internally for shuffle sharding lookback, while you can use `-querier.shuffle-sharding-ingesters-enabled` to enable or disable shuffle sharding on the read path. #3111
* [CHANGE] Memberlist: cluster label verification feature (`-memberlist.cluster-label` and `-memberlist.cluster-label-verification-disabled`) is now marked as stable. #3108
* [CHANGE] Distributor: only single per-tenant forwarding endpoint can be configured now. Support for per-rule endpoint has been removed. #3095
* [FEATURE] Query-scheduler: added an experimental ring-based service discovery support for the query-scheduler. Refer to [query-scheduler configuration](https://grafana.com/docs/mimir/next/operators-guide/architecture/components/query-scheduler/#configuration) for more information. #2957
* [FEATURE] Introduced the experimental endpoint `/api/v1/user_limits` exposed by all components that load runtime configuration. This endpoint exposes realtime limits for the authenticated tenant, in JSON format. #2864 #3017
* [FEATURE] Query-scheduler: added the experimental configuration option `-query-scheduler.max-used-instances` to restrict the number of query-schedulers effectively used regardless how many replicas are running. This feature can be useful when using the experimental read-write deployment mode. #3005
* [ENHANCEMENT] Go: updated to go 1.19.2. #2637 #3127 #3129
* [ENHANCEMENT] Runtime config: don't unmarshal runtime configuration files if they haven't changed. This can save a bit of CPU and memory on every component using runtime config. #2954
* [ENHANCEMENT] Query-frontend: Add `cortex_frontend_query_result_cache_skipped_total` and `cortex_frontend_query_result_cache_attempted_total` metrics to track the reason why query results are not cached. #2855
* [ENHANCEMENT] Distributor: pool more connections per host when forwarding request. Mark requests as idempotent so they can be retried under some conditions. #2968
* [ENHANCEMENT] Distributor: failure to send request to forwarding target now also increments `cortex_distributor_forward_errors_total`, with `status_code="failed"`. #2968
* [ENHANCEMENT] Distributor: added support forwarding push requests via gRPC, using `httpgrpc` messages from weaveworks/common library. #2996
* [ENHANCEMENT] Query-frontend / Querier: increase internal backoff period used to retry connections to query-frontend / query-scheduler. #3011
* [ENHANCEMENT] Querier: do not log "error processing requests from scheduler" when the query-scheduler is shutting down. #3012
* [ENHANCEMENT] Query-frontend: query sharding process is now time-bounded and it is cancelled if the request is aborted. #3028
* [ENHANCEMENT] Query-frontend: improved Prometheus response JSON encoding performance. #2450
* [ENHANCEMENT] TLS: added configuration parameters to configure the client's TLS cipher suites and minimum version. The following new CLI flags have been added: #3070
  * `-alertmanager.alertmanager-client.tls-cipher-suites`
  * `-alertmanager.alertmanager-client.tls-min-version`
  * `-alertmanager.sharding-ring.etcd.tls-cipher-suites`
  * `-alertmanager.sharding-ring.etcd.tls-min-version`
  * `-compactor.ring.etcd.tls-cipher-suites`
  * `-compactor.ring.etcd.tls-min-version`
  * `-distributor.forwarding.grpc-client.tls-cipher-suites`
  * `-distributor.forwarding.grpc-client.tls-min-version`
  * `-distributor.ha-tracker.etcd.tls-cipher-suites`
  * `-distributor.ha-tracker.etcd.tls-min-version`
  * `-distributor.ring.etcd.tls-cipher-suites`
  * `-distributor.ring.etcd.tls-min-version`
  * `-ingester.client.tls-cipher-suites`
  * `-ingester.client.tls-min-version`
  * `-ingester.ring.etcd.tls-cipher-suites`
  * `-ingester.ring.etcd.tls-min-version`
  * `-memberlist.tls-cipher-suites`
  * `-memberlist.tls-min-version`
  * `-querier.frontend-client.tls-cipher-suites`
  * `-querier.frontend-client.tls-min-version`
  * `-querier.store-gateway-client.tls-cipher-suites`
  * `-querier.store-gateway-client.tls-min-version`
  * `-query-frontend.grpc-client-config.tls-cipher-suites`
  * `-query-frontend.grpc-client-config.tls-min-version`
  * `-query-scheduler.grpc-client-config.tls-cipher-suites`
  * `-query-scheduler.grpc-client-config.tls-min-version`
  * `-query-scheduler.ring.etcd.tls-cipher-suites`
  * `-query-scheduler.ring.etcd.tls-min-version`
  * `-ruler.alertmanager-client.tls-cipher-suites`
  * `-ruler.alertmanager-client.tls-min-version`
  * `-ruler.client.tls-cipher-suites`
  * `-ruler.client.tls-min-version`
  * `-ruler.query-frontend.grpc-client-config.tls-cipher-suites`
  * `-ruler.query-frontend.grpc-client-config.tls-min-version`
  * `-ruler.ring.etcd.tls-cipher-suites`
  * `-ruler.ring.etcd.tls-min-version`
  * `-store-gateway.sharding-ring.etcd.tls-cipher-suites`
  * `-store-gateway.sharding-ring.etcd.tls-min-version`
* [ENHANCEMENT] Store-gateway: Add `-blocks-storage.bucket-store.max-concurrent-reject-over-limit` option to allow requests that exceed the max number of inflight object storage requests to be rejected. #2999
* [ENHANCEMENT] Query-frontend: allow setting a separate limit on the total (before splitting/sharding) query length of range queries with the new experimental `-query-frontend.max-total-query-length` flag, which defaults to `-store.max-query-length` if unset or set to 0. #3058
* [ENHANCEMENT] Query-frontend: Lower TTL for cache entries overlapping the out-of-order samples ingestion window (re-using `-ingester.out-of-order-allowance` from ingesters). #2935
* [ENHANCEMENT] Ruler: added support to forcefully disable recording and/or alerting rules evaluation. The following new configuration options have been introduced, which can be overridden on a per-tenant basis in the runtime configuration: #3088
  * `-ruler.recording-rules-evaluation-enabled`
  * `-ruler.alerting-rules-evaluation-enabled`
* [ENHANCEMENT] Distributor: Improved error messages reported when the distributor fails to remote write to ingesters. #3055
* [ENHANCEMENT] Improved tracing spans tracked by distributors, ingesters and store-gateways. #2879 #3099 #3089
* [ENHANCEMENT] Ingester: improved the performance of label value cardinality endpoint. #3044
* [ENHANCEMENT] Ruler: use backoff retry on remote evaluation #3098
* [ENHANCEMENT] Query-frontend: Include multiple tenant IDs in query logs when present instead of dropping them. #3125
* [ENHANCEMENT] Query-frontend: truncate queries based on the configured blocks retention period (`-compactor.blocks-retention-period`) to avoid querying past this period. #3134
* [ENHANCEMENT] Alertmanager: reduced memory utilization in Mimir clusters with a large number of tenants. #3143
* [ENHANCEMENT] Store-gateway: added extra span logging to improve observability. #3131
* [ENHANCEMENT] Compactor: cleaning up different tenants' old blocks and updating bucket indexes is now more independent. This prevents a single tenant from delaying cleanup for other tenants. #2631
* [ENHANCEMENT] Distributor: request rate, ingestion rate, and inflight requests limits are now enforced before reading and parsing the body of the request. This makes the distributor more resilient against a burst of requests over those limit. #2419
* [BUGFIX] Querier: Fix 400 response while handling streaming remote read. #2963
* [BUGFIX] Fix a bug causing query-frontend, query-scheduler, and querier not failing if one of their internal components fail. #2978
* [BUGFIX] Querier: re-balance the querier worker connections when a query-frontend or query-scheduler is terminated. #3005
* [BUGFIX] Distributor: Now returns the quorum error from ingesters. For example, with replication_factor=3, two HTTP 400 errors and one HTTP 500 error, now the distributor will always return HTTP 400. Previously the behaviour was to return the error which the distributor first received. #2979
* [BUGFIX] Ruler: fix panic when ruler.external_url is explicitly set to an empty string ("") in YAML. #2915
* [BUGFIX] Alertmanager: Fix support for the Telegram API URL in the global settings. #3097
* [BUGFIX] Alertmanager: Fix parsing of label matchers without label value in the API used to retrieve alerts. #3097
* [BUGFIX] Ruler: Fix not restoring alert state for rule groups when other ruler replicas shut down. #3156
* [BUGFIX] Updated `golang.org/x/net` dependency to fix CVE-2022-27664. #3124
* [BUGFIX] Fix distributor from returning a `500` status code when a `400` was received from the ingester. #3211
* [BUGFIX] Fix incorrect OS value set in Mimir v2.3.* RPM packages. #3221

### Mixin

* [CHANGE] Alerts: MimirQuerierAutoscalerNotActive is now critical and fires after 1h instead of 15m. #2958
* [FEATURE] Dashboards: Added "Mimir / Overview" dashboards, providing an high level view over a Mimir cluster. #3122 #3147 #3155
* [ENHANCEMENT] Dashboards: Updated the "Writes" and "Rollout progress" dashboards to account for samples ingested via the new OTLP ingestion endpoint. #2919 #2938
* [ENHANCEMENT] Dashboards: Include per-tenant request rate in "Tenants" dashboard. #2874
* [ENHANCEMENT] Dashboards: Include inflight object store requests in "Reads" dashboard. #2914
* [ENHANCEMENT] Dashboards: Make queries used to find job, cluster and namespace for dropdown menus configurable. #2893
* [ENHANCEMENT] Dashboards: Include rate of label and series queries in "Reads" dashboard. #3065 #3074
* [ENHANCEMENT] Dashboards: Fix legend showing on per-pod panels. #2944
* [ENHANCEMENT] Dashboards: Use the "req/s" unit on panels showing the requests rate. #3118
* [ENHANCEMENT] Dashboards: Use a consistent color across dashboards for the error rate. #3154

### Jsonnet

* [FEATURE] Added support for query-scheduler ring-based service discovery. #3128
* [ENHANCEMENT] Querier autoscaling is now slower on scale downs: scale down 10% every 1m instead of 100%. #2962
* [BUGFIX] Memberlist: `gossip_member_label` is now set for ruler-queriers. #3141

### Mimirtool

* [ENHANCEMENT] mimirtool analyze: Store the query errors instead of exit during the analysis. #3052
* [BUGFIX] mimir-tool remote-read: fix returns where some conditions [return nil error even if there is error](https://github.com/grafana/cortex-tools/issues/260). #3053

### Documentation

* [ENHANCEMENT] Added documentation on how to configure storage retention. #2970
* [ENHANCEMENT] Improved gRPC clients config documentation. #3020
* [ENHANCEMENT] Added documentation on how to manage alerting and recording rules. #2983
* [ENHANCEMENT] Improved `MimirSchedulerQueriesStuck` runbook. #3006
* [ENHANCEMENT] Added "Cluster label verification" section to memberlist documentation. #3096
* [ENHANCEMENT] Mention compression in multi-zone replication documentation. #3107
* [BUGFIX] Fixed configuration option names in "Enabling zone-awareness via the Grafana Mimir Jsonnet". #3018
* [BUGFIX] Fixed `mimirtool analyze` parameters documentation. #3094
* [BUGFIX] Fixed YAML configuraton in the "Manage the configuration of Grafana Mimir with Helm" guide. #3042
* [BUGFIX] Fixed Alertmanager capacity planning documentation. #3132

### Tools

- [BUGFIX] trafficdump: Fixed panic occurring when `-success-only=true` and the captured request failed. #2863

## 2.3.1

### Grafana Mimir
* [BUGFIX] Query-frontend: query sharding took exponential time to map binary expressions. #3027
* [BUGFIX] Distributor: Stop panics on OTLP endpoint when a single metric has multiple timeseries. #3040

## 2.3.0

### Grafana Mimir

* [CHANGE] Ingester: Added user label to ingester metric `cortex_ingester_tsdb_out_of_order_samples_appended_total`. On multitenant clusters this helps us find the rate of appended out-of-order samples for a specific tenant. #2493
* [CHANGE] Compactor: delete source and output blocks from local disk on compaction failed, to reduce likelihood that subsequent compactions fail because of no space left on disk. #2261
* [CHANGE] Ruler: Remove unused CLI flags `-ruler.search-pending-for` and `-ruler.flush-period` (and their respective YAML config options). #2288
* [CHANGE] Successful gRPC requests are no longer logged (only affects internal API calls). #2309
* [CHANGE] Add new `-*.consul.cas-retry-delay` flags. They have a default value of `1s`, while previously there was no delay between retries. #2309
* [CHANGE] Store-gateway: Remove the experimental ability to run requests in a dedicated OS thread pool and associated CLI flag `-store-gateway.thread-pool-size`. #2423
* [CHANGE] Memberlist: disabled TCP-based ping fallback, because Mimir already uses a custom transport based on TCP. #2456
* [CHANGE] Change default value for `-distributor.ha-tracker.max-clusters` to `100` to provide a DoS protection. #2465
* [CHANGE] Experimental block upload API exposed by compactor has changed: Previous `/api/v1/upload/block/{block}` endpoint for starting block upload is now `/api/v1/upload/block/{block}/start`, and previous endpoint `/api/v1/upload/block/{block}?uploadComplete=true` for finishing block upload is now `/api/v1/upload/block/{block}/finish`. New API endpoint has been added: `/api/v1/upload/block/{block}/check`. #2486 #2548
* [CHANGE] Compactor: changed `-compactor.max-compaction-time` default from `0s` (disabled) to `1h`. When compacting blocks for a tenant, the compactor will move to compact blocks of another tenant or re-plan blocks to compact at least every 1h. #2514
* [CHANGE] Distributor: removed previously deprecated `extend_writes` (see #1856) YAML key and `-distributor.extend-writes` CLI flag from the distributor config. #2551
* [CHANGE] Ingester: removed previously deprecated `active_series_custom_trackers` (see #1188) YAML key from the ingester config. #2552
* [CHANGE] The tenant ID `__mimir_cluster` is reserved by Mimir and not allowed to store metrics. #2643
* [CHANGE] Purger: removed the purger component and moved its API endpoints `/purger/delete_tenant` and `/purger/delete_tenant_status` to the compactor at `/compactor/delete_tenant` and `/compactor/delete_tenant_status`. The new endpoints on the compactor are stable. #2644
* [CHANGE] Memberlist: Change the leave timeout duration (`-memberlist.leave-timeout duration`) from 5s to 20s and connection timeout (`-memberlist.packet-dial-timeout`) from 5s to 2s. This makes leave timeout 10x the connection timeout, so that we can communicate the leave to at least 1 node, if the first 9 we try to contact times out. #2669
* [CHANGE] Alertmanager: return status code `412 Precondition Failed` and log info message when alertmanager isn't configured for a tenant. #2635
* [CHANGE] Distributor: if forwarding rules are used to forward samples, exemplars are now removed from the request. #2710 #2725
* [CHANGE] Limits: change the default value of `max_global_series_per_metric` limit to `0` (disabled). Setting this limit by default does not provide much benefit because series are sharded by all labels. #2714
* [CHANGE] Ingester: experimental `-blocks-storage.tsdb.new-chunk-disk-mapper` has been removed, new chunk disk mapper is now always used, and is no longer marked experimental. Default value of `-blocks-storage.tsdb.head-chunks-write-queue-size` has changed to 1000000, this enables async chunk queue by default, which leads to improved latency on the write path when new chunks are created in ingesters. #2762
* [CHANGE] Ingester: removed deprecated `-blocks-storage.tsdb.isolation-enabled` option. TSDB-level isolation is now always disabled in Mimir. #2782
* [CHANGE] Compactor: `-compactor.partial-block-deletion-delay` must either be set to 0 (to disable partial blocks deletion) or a value higher than `4h`. #2787
* [CHANGE] Query-frontend: CLI flag `-query-frontend.align-querier-with-step` has been deprecated. Please use `-query-frontend.align-queries-with-step` instead. #2840
* [FEATURE] Compactor: Adds the ability to delete partial blocks after a configurable delay. This option can be configured per tenant. #2285
  - `-compactor.partial-block-deletion-delay`, as a duration string, allows you to set the delay since a partial block has been modified before marking it for deletion. A value of `0`, the default, disables this feature.
  - The metric `cortex_compactor_blocks_marked_for_deletion_total` has a new value for the `reason` label `reason="partial"`, when a block deletion marker is triggered by the partial block deletion delay.
* [FEATURE] Querier: enabled support for queries with negative offsets, which are not cached in the query results cache. #2429
* [FEATURE] EXPERIMENTAL: OpenTelemetry Metrics ingestion path on `/otlp/v1/metrics`. #695 #2436 #2461
* [FEATURE] Querier: Added support for tenant federation to metric metadata endpoint. #2467
* [FEATURE] Query-frontend: introduced experimental support to split instant queries by time. The instant query splitting can be enabled setting `-query-frontend.split-instant-queries-by-interval`. #2469 #2564 #2565 #2570 #2571 #2572 #2573 #2574 #2575 #2576 #2581 #2582 #2601 #2632 #2633 #2634 #2641 #2642 #2766
* [FEATURE] Introduced an experimental anonymous usage statistics tracking (disabled by default), to help Mimir maintainers make better decisions to support the open source community. The tracking system anonymously collects non-sensitive, non-personally identifiable information about the running Mimir cluster, and is disabled by default. #2643 #2662 #2685 #2732 #2733 #2735
* [FEATURE] Introduced an experimental deployment mode called read-write and running a fully featured Mimir cluster with three components: write, read and backend. The read-write deployment mode is a trade-off between the monolithic mode (only one component, no isolation) and the microservices mode (many components, high isolation). #2754 #2838
* [ENHANCEMENT] Distributor: Decreased distributor tests execution time. #2562
* [ENHANCEMENT] Alertmanager: Allow the HTTP `proxy_url` configuration option in the receiver's configuration. #2317
* [ENHANCEMENT] ring: optimize shuffle-shard computation when lookback is used, and all instances have registered timestamp within the lookback window. In that case we can immediately return origial ring, because we would select all instances anyway. #2309
* [ENHANCEMENT] Memberlist: added experimental memberlist cluster label support via `-memberlist.cluster-label` and `-memberlist.cluster-label-verification-disabled` CLI flags (and their respective YAML config options). #2354
* [ENHANCEMENT] Object storage can now be configured for all components using the `common` YAML config option key (or `-common.storage.*` CLI flags). #2330 #2347
* [ENHANCEMENT] Go: updated to go 1.18.4. #2400
* [ENHANCEMENT] Store-gateway, listblocks: list of blocks now includes stats from `meta.json` file: number of series, samples and chunks. #2425
* [ENHANCEMENT] Added more buckets to `cortex_ingester_client_request_duration_seconds` histogram metric, to correctly track requests taking longer than 1s (up until 16s). #2445
* [ENHANCEMENT] Azure client: Improve memory usage for large object storage downloads. #2408
* [ENHANCEMENT] Distributor: Add `-distributor.instance-limits.max-inflight-push-requests-bytes`. This limit protects the distributor against multiple large requests that together may cause an OOM, but are only a few, so do not trigger the `max-inflight-push-requests` limit. #2413
* [ENHANCEMENT] Distributor: Drop exemplars in distributor for tenants where exemplars are disabled. #2504
* [ENHANCEMENT] Runtime Config: Allow operator to specify multiple comma-separated yaml files in `-runtime-config.file` that will be merged in left to right order. #2583
* [ENHANCEMENT] Query sharding: shard binary operations only if it doesn't lead to non-shardable vector selectors in one of the operands. #2696
* [ENHANCEMENT] Add packaging for both debian based deb file and redhat based rpm file using FPM. #1803
* [ENHANCEMENT] Distributor: Add `cortex_distributor_query_ingester_chunks_deduped_total` and `cortex_distributor_query_ingester_chunks_total` metrics for determining how effective ingester chunk deduplication at query time is. #2713
* [ENHANCEMENT] Upgrade Docker base images to `alpine:3.16.2`. #2729
* [ENHANCEMENT] Ruler: Add `<prometheus-http-prefix>/api/v1/status/buildinfo` endpoint. #2724
* [ENHANCEMENT] Querier: Ensure all queries pulled from query-frontend or query-scheduler are immediately executed. The maximum workers concurrency in each querier is configured by `-querier.max-concurrent`. #2598
* [ENHANCEMENT] Distributor: Add `cortex_distributor_received_requests_total` and `cortex_distributor_requests_in_total` metrics to provide visiblity into appropriate per-tenant request limits. #2770
* [ENHANCEMENT] Distributor: Add single forwarding remote-write endpoint for a tenant (`forwarding_endpoint`), instead of using per-rule endpoints. This takes precendence over per-rule endpoints. #2801
* [ENHANCEMENT] Added `err-mimir-distributor-max-write-message-size` to the errors catalog. #2470
* [ENHANCEMENT] Add sanity check at startup to ensure the configured filesystem directories don't overlap for different components. #2828 #2947
* [BUGFIX] TSDB: Fixed a bug on the experimental out-of-order implementation that led to wrong query results. #2701
* [BUGFIX] Compactor: log the actual error on compaction failed. #2261
* [BUGFIX] Alertmanager: restore state from storage even when running a single replica. #2293
* [BUGFIX] Ruler: do not block "List Prometheus rules" API endpoint while syncing rules. #2289
* [BUGFIX] Ruler: return proper `*status.Status` error when running in remote operational mode. #2417
* [BUGFIX] Alertmanager: ensure the configured `-alertmanager.web.external-url` is either a path starting with `/`, or a full URL including the scheme and hostname. #2381 #2542
* [BUGFIX] Memberlist: fix problem with loss of some packets, typically ring updates when instances were removed from the ring during shutdown. #2418
* [BUGFIX] Ingester: fix misfiring `MimirIngesterHasUnshippedBlocks` and stale `cortex_ingester_oldest_unshipped_block_timestamp_seconds` when some block uploads fail. #2435
* [BUGFIX] Query-frontend: fix incorrect mapping of http status codes 429 to 500 when request queue is full. #2447
* [BUGFIX] Memberlist: Fix problem with ring being empty right after startup. Memberlist KV store now tries to "fast-join" the cluster to avoid serving empty KV store. #2505
* [BUGFIX] Compactor: Fix bug when using `-compactor.partial-block-deletion-delay`: compactor didn't correctly check for modification time of all block files. #2559
* [BUGFIX] Query-frontend: fix wrong query sharding results for queries with boolean result like `1 < bool 0`. #2558
* [BUGFIX] Fixed error messages related to per-instance limits incorrectly reporting they can be set on a per-tenant basis. #2610
* [BUGFIX] Perform HA-deduplication before forwarding samples according to forwarding rules in the distributor. #2603 #2709
* [BUGFIX] Fix reporting of tracing spans from PromQL engine. #2707
* [BUGFIX] Apply relabel and drop_label rules before forwarding rules in the distributor. #2703
* [BUGFIX] Distributor: Register `cortex_discarded_requests_total` metric, which previously was not registered and therefore not exported. #2712
* [BUGFIX] Ruler: fix not restoring alerts' state at startup. #2648
* [BUGFIX] Ingester: Fix disk filling up after restarting ingesters with out-of-order support disabled while it was enabled before. #2799
* [BUGFIX] Memberlist: retry joining memberlist cluster on startup when no nodes are resolved. #2837
* [BUGFIX] Query-frontend: fix incorrect mapping of http status codes 413 to 500 when request is too large. #2819
* [BUGFIX] Alertmanager: revert upstream alertmananger to v0.24.0 to fix panic when unmarshalling email headers #2924 #2925

### Mixin

* [CHANGE] Dashboards: "Slow Queries" dashboard no longer works with versions older than Grafana 9.0. #2223
* [CHANGE] Alerts: use RSS memory instead of working set memory in the `MimirAllocatingTooMuchMemory` alert for ingesters. #2480
* [CHANGE] Dashboards: remove the "Cache - Latency (old)" panel from the "Mimir / Queries" dashboard. #2796
* [FEATURE] Dashboards: added support to experimental read-write deployment mode. #2780
* [ENHANCEMENT] Dashboards: added missed rule evaluations to the "Evaluations per second" panel in the "Mimir / Ruler" dashboard. #2314
* [ENHANCEMENT] Dashboards: add k8s resource requests to CPU and memory panels. #2346
* [ENHANCEMENT] Dashboards: add RSS memory utilization panel for ingesters, store-gateways and compactors. #2479
* [ENHANCEMENT] Dashboards: allow to configure graph tooltip. #2647
* [ENHANCEMENT] Alerts: MimirFrontendQueriesStuck and MimirSchedulerQueriesStuck alerts are more reliable now as they consider all the intermediate samples in the minute prior to the evaluation. #2630
* [ENHANCEMENT] Alerts: added `RolloutOperatorNotReconciling` alert, firing if the optional rollout-operator is not successfully reconciling. #2700
* [ENHANCEMENT] Dashboards: added support to query-tee in front of ruler-query-frontend in the "Remote ruler reads" dashboard. #2761
* [ENHANCEMENT] Dashboards: Introduce support for baremetal deployment, setting `deployment_type: 'baremetal'` in the mixin `_config`. #2657
* [ENHANCEMENT] Dashboards: use timeseries panel to show exemplars. #2800
* [BUGFIX] Dashboards: fixed unit of latency panels in the "Mimir / Ruler" dashboard. #2312
* [BUGFIX] Dashboards: fixed "Intervals per query" panel in the "Mimir / Queries" dashboard. #2308
* [BUGFIX] Dashboards: Make "Slow Queries" dashboard works with Grafana 9.0. #2223
* [BUGFIX] Dashboards: add missing API routes to Ruler dashboard. #2412
* [BUGFIX] Dashboards: stop setting 'interval' in dashboards; it should be set on your datasource. #2802

### Jsonnet

* [CHANGE] query-scheduler is enabled by default. We advise to deploy the query-scheduler to improve the scalability of the query-frontend. #2431
* [CHANGE] Replaced anti-affinity rules with pod topology spread constraints for distributor, query-frontend, querier and ruler. #2517
  - The following configuration options have been removed:
    - `distributor_allow_multiple_replicas_on_same_node`
    - `query_frontend_allow_multiple_replicas_on_same_node`
    - `querier_allow_multiple_replicas_on_same_node`
    - `ruler_allow_multiple_replicas_on_same_node`
  - The following configuration options have been added:
    - `distributor_topology_spread_max_skew`
    - `query_frontend_topology_spread_max_skew`
    - `querier_topology_spread_max_skew`
    - `ruler_topology_spread_max_skew`
* [CHANGE] Change `max_global_series_per_metric` to 0 in all plans, and as a default value. #2669
* [FEATURE] Memberlist: added support for experimental memberlist cluster label, through the jsonnet configuration options `memberlist_cluster_label` and `memberlist_cluster_label_verification_disabled`. #2349
* [FEATURE] Added ruler-querier autoscaling support. It requires [KEDA](https://keda.sh) installed in the Kubernetes cluster. Ruler-querier autoscaler can be enabled and configure through the following options in the jsonnet config: #2545
  * `autoscaling_ruler_querier_enabled`: `true` to enable autoscaling.
  * `autoscaling_ruler_querier_min_replicas`: minimum number of ruler-querier replicas.
  * `autoscaling_ruler_querier_max_replicas`: maximum number of ruler-querier replicas.
  * `autoscaling_prometheus_url`: Prometheus base URL from which to scrape Mimir metrics (e.g. `http://prometheus.default:9090/prometheus`).
* [ENHANCEMENT] Memberlist now uses DNS service-discovery by default. #2549
* [ENHANCEMENT] Upgrade memcached image tag to `memcached:1.6.16-alpine`. #2740
* [ENHANCEMENT] Added `$._config.configmaps` and `$._config.runtime_config_files` to make it easy to add new configmaps or runtime config file to all components. #2748

### Mimirtool

* [ENHANCEMENT] Added `mimirtool backfill` command to upload Prometheus blocks using API available in the compactor. #1822
* [ENHANCEMENT] mimirtool bucket-validation: Verify existing objects can be overwritten by subsequent uploads. #2491
* [ENHANCEMENT] mimirtool config convert: Now supports migrating to the current version of Mimir. #2629
* [BUGFIX] mimirtool analyze: Fix dashboard JSON unmarshalling errors by using custom parsing. #2386
* [BUGFIX] Version checking no longer prompts for updating when already on latest version. #2723

### Mimir Continuous Test

* [ENHANCEMENT] Added basic authentication and bearer token support for when Mimir is behind a gateway authenticating the calls. #2717

### Query-tee

* [CHANGE] Renamed CLI flag `-server.service-port` to `-server.http-service-port`. #2683
* [CHANGE] Renamed metric `cortex_querytee_request_duration_seconds` to `cortex_querytee_backend_request_duration_seconds`. Metric `cortex_querytee_request_duration_seconds` is now reported without label `backend`. #2683
* [ENHANCEMENT] Added HTTP over gRPC support to `query-tee` to allow testing gRPC requests to Mimir instances. #2683

### Documentation

* [ENHANCEMENT] Referenced `mimirtool` commands in the HTTP API documentation. #2516
* [ENHANCEMENT] Improved DNS service discovery documentation. #2513

### Tools

* [ENHANCEMENT] `markblocks` now processes multiple blocks concurrently. #2677

## 2.2.0

### Grafana Mimir

* [CHANGE] Increased default configuration for `-server.grpc-max-recv-msg-size-bytes` and `-server.grpc-max-send-msg-size-bytes` from 4MB to 100MB. #1884
* [CHANGE] Default values have changed for the following settings. This improves query performance for recent data (within 12h) by only reading from ingesters: #1909 #1921
    - `-blocks-storage.bucket-store.ignore-blocks-within` now defaults to `10h` (previously `0`)
    - `-querier.query-store-after` now defaults to `12h` (previously `0`)
* [CHANGE] Alertmanager: removed support for migrating local files from Cortex 1.8 or earlier. Related to original Cortex PR https://github.com/cortexproject/cortex/pull/3910. #2253
* [CHANGE] The following settings are now classified as advanced because the defaults should work for most users and tuning them requires in-depth knowledge of how the read path works: #1929
    - `-querier.query-ingesters-within`
    - `-querier.query-store-after`
* [CHANGE] Config flag category overrides can be set dynamically at runtime. #1934
* [CHANGE] Ingester: deprecated `-ingester.ring.join-after`. Mimir now behaves as this setting is always set to 0s. This configuration option will be removed in Mimir 2.4.0. #1965
* [CHANGE] Blocks uploaded by ingester no longer contain `__org_id__` label. Compactor now ignores this label and will compact blocks with and without this label together. `mimirconvert` tool will remove the label from blocks as "unknown" label. #1972
* [CHANGE] Querier: deprecated `-querier.shuffle-sharding-ingesters-lookback-period`, instead adding `-querier.shuffle-sharding-ingesters-enabled` to enable or disable shuffle sharding on the read path. The value of `-querier.query-ingesters-within` is now used internally for shuffle sharding lookback. #2110
* [CHANGE] Memberlist: `-memberlist.abort-if-join-fails` now defaults to false. Previously it defaulted to true. #2168
* [CHANGE] Ruler: `/api/v1/rules*` and `/prometheus/rules*` configuration endpoints are removed. Use `/prometheus/config/v1/rules*`. #2182
* [CHANGE] Ingester: `-ingester.exemplars-update-period` has been renamed to `-ingester.tsdb-config-update-period`. You can use it to update multiple, per-tenant TSDB configurations. #2187
* [FEATURE] Ingester: (Experimental) Add the ability to ingest out-of-order samples up to an allowed limit. If you enable this feature, it requires additional memory and disk space. This feature also enables a write-behind log, which might lead to longer ingester-start replays. When this feature is disabled, there is no overhead on memory, disk space, or startup times. #2187
  * `-ingester.out-of-order-time-window`, as duration string, allows you to set how back in time a sample can be. The default is `0s`, where `s` is seconds.
  * `cortex_ingester_tsdb_out_of_order_samples_appended_total` metric tracks the total number of out-of-order samples ingested by the ingester.
  * `cortex_discarded_samples_total` has a new label `reason="sample-too-old"`, when the `-ingester.out-of-order-time-window` flag is greater than zero. The label tracks the number of samples that were discarded for being too old; they were out of order, but beyond the time window allowed. The labels `reason="sample-out-of-order"` and `reason="sample-out-of-bounds"` are not used when out-of-order ingestion is enabled.
* [ENHANCEMENT] Distributor: Added limit to prevent tenants from sending excessive number of requests: #1843
  * The following CLI flags (and their respective YAML config options) have been added:
    * `-distributor.request-rate-limit`
    * `-distributor.request-burst-limit`
  * The following metric is exposed to tell how many requests have been rejected:
    * `cortex_discarded_requests_total`
* [ENHANCEMENT] Store-gateway: Add the experimental ability to run requests in a dedicated OS thread pool. This feature can be configured using `-store-gateway.thread-pool-size` and is disabled by default. Replaces the ability to run index header operations in a dedicated thread pool. #1660 #1812
* [ENHANCEMENT] Improved error messages to make them easier to understand; each now have a unique, global identifier that you can use to look up in the runbooks for more information. #1907 #1919 #1888 #1939 #1984 #2009 #2056 #2066 #2104 #2150 #2234
* [ENHANCEMENT] Memberlist KV: incoming messages are now processed on per-key goroutine. This may reduce loss of "maintanance" packets in busy memberlist installations, but use more CPU. New `memberlist_client_received_broadcasts_dropped_total` counter tracks number of dropped per-key messages. #1912
* [ENHANCEMENT] Blocks Storage, Alertmanager, Ruler: add support a prefix to the bucket store (`*_storage.storage_prefix`). This enables using the same bucket for the three components. #1686 #1951
* [ENHANCEMENT] Upgrade Docker base images to `alpine:3.16.0`. #2028
* [ENHANCEMENT] Store-gateway: Add experimental configuration option for the store-gateway to attempt to pre-populate the file system cache when memory-mapping index-header files. Enabled with `-blocks-storage.bucket-store.index-header.map-populate-enabled=true`. Note this flag only has an effect when running on Linux. #2019 #2054
* [ENHANCEMENT] Chunk Mapper: reduce memory usage of async chunk mapper. #2043
* [ENHANCEMENT] Ingester: reduce sleep time when reading WAL. #2098
* [ENHANCEMENT] Compactor: Run sanity check on blocks storage configuration at startup. #2144
* [ENHANCEMENT] Compactor: Add HTTP API for uploading TSDB blocks. Enabled with `-compactor.block-upload-enabled`. #1694 #2126
* [ENHANCEMENT] Ingester: Enable querying overlapping blocks by default. #2187
* [ENHANCEMENT] Distributor: Auto-forget unhealthy distributors after ten failed ring heartbeats. #2154
* [ENHANCEMENT] Distributor: Add new metric `cortex_distributor_forward_errors_total` for error codes resulting from forwarding requests. #2077
* [ENHANCEMENT] `/ready` endpoint now returns and logs detailed services information. #2055
* [ENHANCEMENT] Memcached client: Reduce number of connections required to fetch cached keys from memcached. #1920
* [ENHANCEMENT] Improved error message returned when `-querier.query-store-after` validation fails. #1914
* [BUGFIX] Fix regexp parsing panic for regexp label matchers with start/end quantifiers. #1883
* [BUGFIX] Ingester: fixed deceiving error log "failed to update cached shipped blocks after shipper initialisation", occurring for each new tenant in the ingester. #1893
* [BUGFIX] Ring: fix bug where instances may appear unhealthy in the hash ring web UI even though they are not. #1933
* [BUGFIX] API: gzip is now enforced when identity encoding is explicitly rejected. #1864
* [BUGFIX] Fix panic at startup when Mimir is running in monolithic mode and query sharding is enabled. #2036
* [BUGFIX] Ruler: report `cortex_ruler_queries_failed_total` metric for any remote query error except 4xx when remote operational mode is enabled. #2053 #2143
* [BUGFIX] Ingester: fix slow rollout when using `-ingester.ring.unregister-on-shutdown=false` with long `-ingester.ring.heartbeat-period`. #2085
* [BUGFIX] Ruler: add timeout for remote rule evaluation queries to prevent rule group evaluations getting stuck indefinitely. The duration is configurable with `-querier.timeout` (default `2m`). #2090 #2222
* [BUGFIX] Limits: Active series custom tracker configuration has been named back from `active_series_custom_trackers_config` to `active_series_custom_trackers`. For backwards compatibility both version is going to be supported for until Mimir v2.4. When both fields are specified, `active_series_custom_trackers_config` takes precedence over `active_series_custom_trackers`. #2101
* [BUGFIX] Ingester: fixed the order of labels applied when incrementing the `cortex_discarded_metadata_total` metric. #2096
* [BUGFIX] Ingester: fixed bug where retrieving metadata for a metric with multiple metadata entries would return multiple copies of a single metadata entry rather than all available entries. #2096
* [BUGFIX] Distributor: canceled requests are no longer accounted as internal errors. #2157
* [BUGFIX] Memberlist: Fix typo in memberlist admin UI. #2202
* [BUGFIX] Ruler: fixed typo in error message when ruler failed to decode a rule group. #2151
* [BUGFIX] Active series custom tracker configuration is now displayed properly on `/runtime_config` page. #2065
* [BUGFIX] Query-frontend: `vector` and `time` functions were sharded, which made expressions like `vector(1) > 0 and vector(1)` fail. #2355

### Mixin

* [CHANGE] Split `mimir_queries` rules group into `mimir_queries` and `mimir_ingester_queries` to keep number of rules per group within the default per-tenant limit. #1885
* [CHANGE] Dashboards: Expose full image tag in "Mimir / Rollout progress" dashboard's "Pod per version panel." #1932
* [CHANGE] Dashboards: Disabled gateway panels by default, because most users don't have a gateway exposing the metrics expected by Mimir dashboards. You can re-enable it setting `gateway_enabled: true` in the mixin config and recompiling the mixin running `make build-mixin`. #1955
* [CHANGE] Alerts: adapt `MimirFrontendQueriesStuck` and `MimirSchedulerQueriesStuck` to consider ruler query path components. #1949
* [CHANGE] Alerts: Change `MimirRulerTooManyFailedQueries` severity to `critical`. #2165
* [ENHANCEMENT] Dashboards: Add config option `datasource_regex` to customise the regular expression used to select valid datasources for Mimir dashboards. #1802
* [ENHANCEMENT] Dashboards: Added "Mimir / Remote ruler reads" and "Mimir / Remote ruler reads resources" dashboards. #1911 #1937
* [ENHANCEMENT] Dashboards: Make networking panels work for pods created by the mimir-distributed helm chart. #1927
* [ENHANCEMENT] Alerts: Add `MimirStoreGatewayNoSyncedTenants` alert that fires when there is a store-gateway owning no tenants. #1882
* [ENHANCEMENT] Rules: Make `recording_rules_range_interval` configurable for cases where Mimir metrics are scraped less often that every 30 seconds. #2118
* [ENHANCEMENT] Added minimum Grafana version to mixin dashboards. #1943
* [BUGFIX] Fix `container_memory_usage_bytes:sum` recording rule. #1865
* [BUGFIX] Fix `MimirGossipMembersMismatch` alerts if Mimir alertmanager is activated. #1870
* [BUGFIX] Fix `MimirRulerMissedEvaluations` to show % of missed alerts as a value between 0 and 100 instead of 0 and 1. #1895
* [BUGFIX] Fix `MimirCompactorHasNotUploadedBlocks` alert false positive when Mimir is deployed in monolithic mode. #1902
* [BUGFIX] Fix `MimirGossipMembersMismatch` to make it less sensitive during rollouts and fire one alert per installation, not per job. #1926
* [BUGFIX] Do not trigger `MimirAllocatingTooMuchMemory` alerts if no container limits are supplied. #1905
* [BUGFIX] Dashboards: Remove empty "Chunks per query" panel from `Mimir / Queries` dashboard. #1928
* [BUGFIX] Dashboards: Use Grafana's `$__rate_interval` for rate queries in dashboards to support scrape intervals of >15s. #2011
* [BUGFIX] Alerts: Make each version of `MimirCompactorHasNotUploadedBlocks` distinct to avoid rule evaluation failures due to duplicate series being generated. #2197
* [BUGFIX] Fix `MimirGossipMembersMismatch` alert when using remote ruler evaluation. #2159

### Jsonnet

* [CHANGE] Remove use of `-querier.query-store-after`, `-querier.shuffle-sharding-ingesters-lookback-period`, `-blocks-storage.bucket-store.ignore-blocks-within`, and `-blocks-storage.tsdb.close-idle-tsdb-timeout` CLI flags since the values now match defaults. #1915 #1921
* [CHANGE] Change default value for `-blocks-storage.bucket-store.chunks-cache.memcached.timeout` to `450ms` to increase use of cached data. #2035
* [CHANGE] The `memberlist_ring_enabled` configuration now applies to Alertmanager. #2102 #2103 #2107
* [CHANGE] Default value for `memberlist_ring_enabled` is now true. It means that all hash rings use Memberlist as default KV store instead of Consul (previous default). #2161
* [CHANGE] Configure `-ingester.max-global-metadata-per-user` to correspond to 20% of the configured max number of series per tenant. #2250
* [CHANGE] Configure `-ingester.max-global-metadata-per-metric` to be 10. #2250
* [CHANGE] Change `_config.multi_zone_ingester_max_unavailable` to 25. #2251
* [FEATURE] Added querier autoscaling support. It requires [KEDA](https://keda.sh) installed in the Kubernetes cluster and query-scheduler enabled in the Mimir cluster. Querier autoscaler can be enabled and configure through the following options in the jsonnet config: #2013 #2023
  * `autoscaling_querier_enabled`: `true` to enable autoscaling.
  * `autoscaling_querier_min_replicas`: minimum number of querier replicas.
  * `autoscaling_querier_max_replicas`: maximum number of querier replicas.
  * `autoscaling_prometheus_url`: Prometheus base URL from which to scrape Mimir metrics (e.g. `http://prometheus.default:9090/prometheus`).
* [FEATURE] Jsonnet: Add support for ruler remote evaluation mode (`ruler_remote_evaluation_enabled`), which deploys and uses a dedicated query path for rule evaluation. This enables the benefits of the query-frontend for rule evaluation, such as query sharding. #2073
* [ENHANCEMENT] Added `compactor` service, that can be used to route requests directly to compactor (e.g. admin UI). #2063
* [ENHANCEMENT] Added a `consul_enabled` configuration option to provide the ability to disable consul. It is automatically set to false when `memberlist_ring_enabled` is true and `multikv_migration_enabled` (used for migration from Consul to memberlist) is not set. #2093 #2152
* [BUGFIX] Querier: Fix disabling shuffle sharding on the read path whilst keeping it enabled on write path. #2164

### Mimirtool

* [CHANGE] mimirtool rules: `--use-legacy-routes` now toggles between using `/prometheus/config/v1/rules` (default) and `/api/v1/rules` (legacy) endpoints. #2182
* [FEATURE] Added bearer token support for when Mimir is behind a gateway authenticating by bearer token. #2146
* [BUGFIX] mimirtool analyze: Fix dashboard JSON unmarshalling errors (#1840). #1973
* [BUGFIX] Make mimirtool build for Windows work again. #2273

### Mimir Continuous Test

* [ENHANCEMENT] Added the `-tests.smoke-test` flag to run the `mimir-continuous-test` suite once and immediately exit. #2047 #2094
* [ENHANCEMENT] Added the `-tests.write-protocol` flag to write using the `prometheus` remote write protocol or `otlp-http` in the `mimir-continuous-test` suite. #5719

### Documentation

* [ENHANCEMENT] Published Grafana Mimir runbooks as part of documentation. #1970
* [ENHANCEMENT] Improved ruler's "remote operational mode" documentation. #1906
* [ENHANCEMENT] Recommend fast disks for ingesters and store-gateways in production tips. #1903
* [ENHANCEMENT] Explain the runtime override of active series matchers. #1868
* [ENHANCEMENT] Clarify "Set rule group" API specification. #1869
* [ENHANCEMENT] Published Mimir jsonnet documentation. #2024
* [ENHANCEMENT] Documented required scrape interval for using alerting and recording rules from Mimir jsonnet. #2147
* [ENHANCEMENT] Runbooks: Mention memberlist as possible source of problems for various alerts. #2158
* [ENHANCEMENT] Added step-by-step article about migrating from Consul to Memberlist KV store using jsonnet without downtime. #2166
* [ENHANCEMENT] Documented `/memberlist` admin page. #2166
* [ENHANCEMENT] Documented how to configure Grafana Mimir's ruler with Jsonnet. #2127
* [ENHANCEMENT] Documented how to configure queriers’ autoscaling with Jsonnet. #2128
* [ENHANCEMENT] Updated mixin building instructions in "Installing Grafana Mimir dashboards and alerts" article. #2015 #2163
* [ENHANCEMENT] Fix location of "Monitoring Grafana Mimir" article in the documentation hierarchy. #2130
* [ENHANCEMENT] Runbook for `MimirRequestLatency` was expanded with more practical advice. #1967
* [BUGFIX] Fixed ruler configuration used in the getting started guide. #2052
* [BUGFIX] Fixed Mimir Alertmanager datasource in Grafana used by "Play with Grafana Mimir" tutorial. #2115
* [BUGFIX] Fixed typos in "Scaling out Grafana Mimir" article. #2170
* [BUGFIX] Added missing ring endpoint exposed by Ingesters. #1918

## 2.1.0

### Grafana Mimir

* [CHANGE] Compactor: No longer upload debug meta files to object storage. #1257
* [CHANGE] Default values have changed for the following settings: #1547
    - `-alertmanager.alertmanager-client.grpc-max-recv-msg-size` now defaults to 100 MiB (previously was not configurable and set to 16 MiB)
    - `-alertmanager.alertmanager-client.grpc-max-send-msg-size` now defaults to 100 MiB (previously was not configurable and set to 4 MiB)
    - `-alertmanager.max-recv-msg-size` now defaults to 100 MiB (previously was 16 MiB)
* [CHANGE] Ingester: Add `user` label to metrics `cortex_ingester_ingested_samples_total` and `cortex_ingester_ingested_samples_failures_total`. #1533
* [CHANGE] Ingester: Changed `-blocks-storage.tsdb.isolation-enabled` default from `true` to `false`. The config option has also been deprecated and will be removed in 2 minor version. #1655
* [CHANGE] Query-frontend: results cache keys are now versioned, this will cause cache to be re-filled when rolling out this version. #1631
* [CHANGE] Store-gateway: enabled attributes in-memory cache by default. New default configuration is `-blocks-storage.bucket-store.chunks-cache.attributes-in-memory-max-items=50000`. #1727
* [CHANGE] Compactor: Removed the metric `cortex_compactor_garbage_collected_blocks_total` since it duplicates `cortex_compactor_blocks_marked_for_deletion_total`. #1728
* [CHANGE] All: Logs that used the`org_id` label now use `user` label. #1634 #1758
* [CHANGE] Alertmanager: the following metrics are not exported for a given `user` and `integration` when the metric value is zero: #1783
  * `cortex_alertmanager_notifications_total`
  * `cortex_alertmanager_notifications_failed_total`
  * `cortex_alertmanager_notification_requests_total`
  * `cortex_alertmanager_notification_requests_failed_total`
  * `cortex_alertmanager_notification_rate_limited_total`
* [CHANGE] Removed the following metrics exposed by the Mimir hash rings: #1791
  * `cortex_member_ring_tokens_owned`
  * `cortex_member_ring_tokens_to_own`
  * `cortex_ring_tokens_owned`
  * `cortex_ring_member_ownership_percent`
* [CHANGE] Querier / Ruler: removed the following metrics tracking number of query requests send to each ingester. You can use `cortex_request_duration_seconds_count{route=~"/cortex.Ingester/(QueryStream|QueryExemplars)"}` instead. #1797
  * `cortex_distributor_ingester_queries_total`
  * `cortex_distributor_ingester_query_failures_total`
* [CHANGE] Distributor: removed the following metrics tracking the number of requests from a distributor to ingesters: #1799
  * `cortex_distributor_ingester_appends_total`
  * `cortex_distributor_ingester_append_failures_total`
* [CHANGE] Distributor / Ruler: deprecated `-distributor.extend-writes`. Now Mimir always behaves as if this setting was set to `false`, which we expect to be safe for every Mimir cluster setup. #1856
* [FEATURE] Querier: Added support for [streaming remote read](https://prometheus.io/blog/2019/10/10/remote-read-meets-streaming/). Should be noted that benefits of chunking the response are partial here, since in a typical `query-frontend` setup responses will be buffered until they've been completed. #1735
* [FEATURE] Ruler: Allow setting `evaluation_delay` for each rule group via rules group configuration file. #1474
* [FEATURE] Ruler: Added support for expression remote evaluation. #1536 #1818
  * The following CLI flags (and their respective YAML config options) have been added:
    * `-ruler.query-frontend.address`
    * `-ruler.query-frontend.grpc-client-config.grpc-max-recv-msg-size`
    * `-ruler.query-frontend.grpc-client-config.grpc-max-send-msg-size`
    * `-ruler.query-frontend.grpc-client-config.grpc-compression`
    * `-ruler.query-frontend.grpc-client-config.grpc-client-rate-limit`
    * `-ruler.query-frontend.grpc-client-config.grpc-client-rate-limit-burst`
    * `-ruler.query-frontend.grpc-client-config.backoff-on-ratelimits`
    * `-ruler.query-frontend.grpc-client-config.backoff-min-period`
    * `-ruler.query-frontend.grpc-client-config.backoff-max-period`
    * `-ruler.query-frontend.grpc-client-config.backoff-retries`
    * `-ruler.query-frontend.grpc-client-config.tls-enabled`
    * `-ruler.query-frontend.grpc-client-config.tls-ca-path`
    * `-ruler.query-frontend.grpc-client-config.tls-cert-path`
    * `-ruler.query-frontend.grpc-client-config.tls-key-path`
    * `-ruler.query-frontend.grpc-client-config.tls-server-name`
    * `-ruler.query-frontend.grpc-client-config.tls-insecure-skip-verify`
* [FEATURE] Distributor: Added the ability to forward specifics metrics to alternative remote_write API endpoints. #1052
* [FEATURE] Ingester: Active series custom trackers now supports runtime tenant-specific overrides. The configuration has been moved to limit config, the ingester config has been deprecated.  #1188
* [ENHANCEMENT] Alertmanager API: Concurrency limit for GET requests is now configurable using `-alertmanager.max-concurrent-get-requests-per-tenant`. #1547
* [ENHANCEMENT] Alertmanager: Added the ability to configure additional gRPC client settings for the Alertmanager distributor #1547
  - `-alertmanager.alertmanager-client.backoff-max-period`
  - `-alertmanager.alertmanager-client.backoff-min-period`
  - `-alertmanager.alertmanager-client.backoff-on-ratelimits`
  - `-alertmanager.alertmanager-client.backoff-retries`
  - `-alertmanager.alertmanager-client.grpc-client-rate-limit`
  - `-alertmanager.alertmanager-client.grpc-client-rate-limit-burst`
  - `-alertmanager.alertmanager-client.grpc-compression`
  - `-alertmanager.alertmanager-client.grpc-max-recv-msg-size`
  - `-alertmanager.alertmanager-client.grpc-max-send-msg-size`
* [ENHANCEMENT] Ruler: Add more detailed query information to ruler query stats logging. #1411
* [ENHANCEMENT] Admin: Admin API now has some styling. #1482 #1549 #1821 #1824
* [ENHANCEMENT] Alertmanager: added `insight=true` field to alertmanager dispatch logs. #1379
* [ENHANCEMENT] Store-gateway: Add the experimental ability to run index header operations in a dedicated thread pool. This feature can be configured using `-blocks-storage.bucket-store.index-header-thread-pool-size` and is disabled by default. #1660
* [ENHANCEMENT] Store-gateway: don't drop all blocks if instance finds itself as unhealthy or missing in the ring. #1806 #1823
* [ENHANCEMENT] Querier: wait until inflight queries are completed when shutting down queriers. #1756 #1767
* [BUGFIX] Query-frontend: do not shard queries with a subquery unless the subquery is inside a shardable aggregation function call. #1542
* [BUGFIX] Query-frontend: added `component=query-frontend` label to results cache memcached metrics to fix a panic when Mimir is running in single binary mode and results cache is enabled. #1704
* [BUGFIX] Mimir: services' status content-type is now correctly set to `text/html`. #1575
* [BUGFIX] Multikv: Fix panic when using using runtime config to set primary KV store used by `multi` KV. #1587
* [BUGFIX] Multikv: Fix watching for runtime config changes in `multi` KV store in ruler and querier. #1665
* [BUGFIX] Memcached: allow to use CNAME DNS records for the memcached backend addresses. #1654
* [BUGFIX] Querier: fixed temporary partial query results when shuffle sharding is enabled and hash ring backend storage is flushed / reset. #1829
* [BUGFIX] Alertmanager: prevent more file traversal cases related to template names. #1833
* [BUGFUX] Alertmanager: Allow usage with `-alertmanager-storage.backend=local`. Note that when using this storage type, the Alertmanager is not able persist state remotely, so it not recommended for production use. #1836
* [BUGFIX] Alertmanager: Do not validate alertmanager configuration if it's not running. #1835

### Mixin

* [CHANGE] Dashboards: Remove per-user series legends from Tenants dashboard. #1605
* [CHANGE] Dashboards: Show in-memory series and the per-user series limit on Tenants dashboard. #1613
* [CHANGE] Dashboards: Slow-queries dashboard now uses `user` label from logs instead of `org_id`. #1634
* [CHANGE] Dashboards: changed all Grafana dashboards UIDs to not conflict with Cortex ones, to let people install both while migrating from Cortex to Mimir: #1801 #1808
  * Alertmanager from `a76bee5913c97c918d9e56a3cc88cc28` to `b0d38d318bbddd80476246d4930f9e55`
  * Alertmanager Resources from `68b66aed90ccab448009089544a8d6c6` to `a6883fb22799ac74479c7db872451092`
  * Compactor from `9c408e1d55681ecb8a22c9fab46875cc` to `1b3443aea86db629e6efdb7d05c53823`
  * Compactor Resources from `df9added6f1f4332f95848cca48ebd99` to `09a5c49e9cdb2f2b24c6d184574a07fd`
  * Config from `61bb048ced9817b2d3e07677fb1c6290` to `5d9d0b4724c0f80d68467088ec61e003`
  * Object Store from `d5a3a4489d57c733b5677fb55370a723` to `e1324ee2a434f4158c00a9ee279d3292`
  * Overrides from `b5c95fee2e5e7c4b5930826ff6e89a12` to `1e2c358600ac53f09faea133f811b5bb`
  * Queries from `d9931b1054053c8b972d320774bb8f1d` to `b3abe8d5c040395cc36615cb4334c92d`
  * Reads from `8d6ba60eccc4b6eedfa329b24b1bd339` to `e327503188913dc38ad571c647eef643`
  * Reads Networking from `c0464f0d8bd026f776c9006b05910000` to `54b2a0a4748b3bd1aefa92ce5559a1c2`
  * Reads Resources from `2fd2cda9eea8d8af9fbc0a5960425120` to `cc86fd5aa9301c6528986572ad974db9`
  * Rollout Progress from `7544a3a62b1be6ffd919fc990ab8ba8f` to `7f0b5567d543a1698e695b530eb7f5de`
  * Ruler from `44d12bcb1f95661c6ab6bc946dfc3473` to `631e15d5d85afb2ca8e35d62984eeaa0`
  * Scaling from `88c041017b96856c9176e07cf557bdcf` to `64bbad83507b7289b514725658e10352`
  * Slow queries from `e6f3091e29d2636e3b8393447e925668` to `6089e1ce1e678788f46312a0a1e647e6`
  * Tenants from `35fa247ce651ba189debf33d7ae41611` to `35fa247ce651ba189debf33d7ae41611`
  * Top Tenants from `bc6e12d4fe540e4a1785b9d3ca0ffdd9` to `bc6e12d4fe540e4a1785b9d3ca0ffdd9`
  * Writes from `0156f6d15aa234d452a33a4f13c838e3` to `8280707b8f16e7b87b840fc1cc92d4c5`
  * Writes Networking from `681cd62b680b7154811fe73af55dcfd4` to `978c1cb452585c96697a238eaac7fe2d`
  * Writes Resources from `c0464f0d8bd026f776c9006b0591bb0b` to `bc9160e50b52e89e0e49c840fea3d379`
* [FEATURE] Alerts: added the following alerts on `mimir-continuous-test` tool: #1676
  - `MimirContinuousTestNotRunningOnWrites`
  - `MimirContinuousTestNotRunningOnReads`
  - `MimirContinuousTestFailed`
* [ENHANCEMENT] Added `per_cluster_label` support to allow to change the label name used to differentiate between Kubernetes clusters. #1651
* [ENHANCEMENT] Dashboards: Show QPS and latency of the Alertmanager Distributor. #1696
* [ENHANCEMENT] Playbooks: Add Alertmanager suggestions for `MimirRequestErrors` and `MimirRequestLatency` #1702
* [ENHANCEMENT] Dashboards: Allow custom datasources. #1749
* [ENHANCEMENT] Dashboards: Add config option `gateway_enabled` (defaults to `true`) to disable gateway panels from dashboards. #1761
* [ENHANCEMENT] Dashboards: Extend Top tenants dashboard with queries for tenants with highest sample rate, discard rate, and discard rate growth. #1842
* [ENHANCEMENT] Dashboards: Show ingestion rate limit and rule group limit on Tenants dashboard. #1845
* [ENHANCEMENT] Dashboards: Add "last successful run" panel to compactor dashboard. #1628
* [BUGFIX] Dashboards: Fix "Failed evaluation rate" panel on Tenants dashboard. #1629
* [BUGFIX] Honor the configured `per_instance_label` in all dashboards and alerts. #1697

### Jsonnet

* [FEATURE] Added support for `mimir-continuous-test`. To deploy `mimir-continuous-test` you can use the following configuration: #1675 #1850
  ```jsonnet
  _config+: {
    continuous_test_enabled: true,
    continuous_test_tenant_id: 'type-tenant-id',
    continuous_test_write_endpoint: 'http://type-write-path-hostname',
    continuous_test_read_endpoint: 'http://type-read-path-hostname/prometheus',
  },
  ```
* [ENHANCEMENT] Ingester anti-affinity can now be disabled by using `ingester_allow_multiple_replicas_on_same_node` configuration key. #1581
* [ENHANCEMENT] Added `node_selector` configuration option to select Kubernetes nodes where Mimir should run. #1596
* [ENHANCEMENT] Alertmanager: Added a `PodDisruptionBudget` of `withMaxUnavailable = 1`, to ensure we maintain quorum during rollouts. #1683
* [ENHANCEMENT] Store-gateway anti-affinity can now be enabled/disabled using `store_gateway_allow_multiple_replicas_on_same_node` configuration key. #1730
* [ENHANCEMENT] Added `store_gateway_zone_a_args`, `store_gateway_zone_b_args` and `store_gateway_zone_c_args` configuration options. #1807
* [BUGFIX] Pass primary and secondary multikv stores via CLI flags. Introduced new `multikv_switch_primary_secondary` config option to flip primary and secondary in runtime config.

### Mimirtool

* [BUGFIX] `config convert`: Retain Cortex defaults for `blocks_storage.backend`, `ruler_storage.backend`, `alertmanager_storage.backend`, `auth.type`, `activity_tracker.filepath`, `alertmanager.data_dir`, `blocks_storage.filesystem.dir`, `compactor.data_dir`, `ruler.rule_path`, `ruler_storage.filesystem.dir`, and `graphite.querier.schemas.backend`. #1626 #1762

### Tools

* [FEATURE] Added a `markblocks` tool that creates `no-compact` and `delete` marks for the blocks. #1551
* [FEATURE] Added `mimir-continuous-test` tool to continuously run smoke tests on live Mimir clusters. #1535 #1540 #1653 #1603 #1630 #1691 #1675 #1676 #1692 #1706 #1709 #1775 #1777 #1778 #1795
* [FEATURE] Added `mimir-rules-action` GitHub action, located at `operations/mimir-rules-action/`, used to lint, prepare, verify, diff, and sync rules to a Mimir cluster. #1723

## 2.0.0

### Grafana Mimir

_Changes since Cortex 1.10.0._

* [CHANGE] Remove chunks storage engine. #86 #119 #510 #545 #743 #744 #748 #753 #755 #757 #758 #759 #760 #762 #764 #789 #812 #813
  * The following CLI flags (and their respective YAML config options) have been removed:
    * `-store.engine`
    * `-schema-config-file`
    * `-ingester.checkpoint-duration`
    * `-ingester.checkpoint-enabled`
    * `-ingester.chunk-encoding`
    * `-ingester.chunk-age-jitter`
    * `-ingester.concurrent-flushes`
    * `-ingester.flush-on-shutdown-with-wal-enabled`
    * `-ingester.flush-op-timeout`
    * `-ingester.flush-period`
    * `-ingester.max-chunk-age`
    * `-ingester.max-chunk-idle`
    * `-ingester.max-series-per-query` (and `max_series_per_query` from runtime config)
    * `-ingester.max-stale-chunk-idle`
    * `-ingester.max-transfer-retries`
    * `-ingester.min-chunk-length`
    * `-ingester.recover-from-wal`
    * `-ingester.retain-period`
    * `-ingester.spread-flushes`
    * `-ingester.wal-dir`
    * `-ingester.wal-enabled`
    * `-querier.query-parallelism`
    * `-querier.second-store-engine`
    * `-querier.use-second-store-before-time`
    * `-flusher.wal-dir`
    * `-flusher.concurrent-flushes`
    * `-flusher.flush-op-timeout`
    * All `-table-manager.*` flags
    * All `-deletes.*` flags
    * All `-purger.*` flags
    * All `-metrics.*` flags
    * All `-dynamodb.*` flags
    * All `-s3.*` flags
    * All `-azure.*` flags
    * All `-bigtable.*` flags
    * All `-gcs.*` flags
    * All `-cassandra.*` flags
    * All `-boltdb.*` flags
    * All `-local.*` flags
    * All `-swift.*` flags
    * All `-store.*` flags except `-store.engine`, `-store.max-query-length`, `-store.max-labels-query-length`
    * All `-grpc-store.*` flags
  * The following API endpoints have been removed:
    * `/api/v1/chunks` and `/chunks`
  * The following metrics have been removed:
    * `cortex_ingester_flush_queue_length`
    * `cortex_ingester_queried_chunks`
    * `cortex_ingester_chunks_created_total`
    * `cortex_ingester_wal_replay_duration_seconds`
    * `cortex_ingester_wal_corruptions_total`
    * `cortex_ingester_sent_chunks`
    * `cortex_ingester_received_chunks`
    * `cortex_ingester_flush_series_in_progress`
    * `cortex_ingester_chunk_utilization`
    * `cortex_ingester_chunk_length`
    * `cortex_ingester_chunk_size_bytes`
    * `cortex_ingester_chunk_age_seconds`
    * `cortex_ingester_memory_chunks`
    * `cortex_ingester_flushing_enqueued_series_total`
    * `cortex_ingester_flushing_dequeued_series_total`
    * `cortex_ingester_dropped_chunks_total`
    * `cortex_oldest_unflushed_chunk_timestamp_seconds`
    * `prometheus_local_storage_chunk_ops_total`
    * `prometheus_local_storage_chunkdesc_ops_total`
    * `prometheus_local_storage_memory_chunkdescs`
* [CHANGE] Changed default storage backends from `s3` to `filesystem` #833
  This effects the following flags:
  * `-blocks-storage.backend` now defaults to `filesystem`
  * `-blocks-storage.filesystem.dir` now defaults to `blocks`
  * `-alertmanager-storage.backend` now defaults to `filesystem`
  * `-alertmanager-storage.filesystem.dir` now defaults to `alertmanager`
  * `-ruler-storage.backend` now defaults to `filesystem`
  * `-ruler-storage.filesystem.dir` now defaults to `ruler`
* [CHANGE] Renamed metric `cortex_experimental_features_in_use_total` as `cortex_experimental_features_used_total` and added `feature` label. #32 #658
* [CHANGE] Removed `log_messages_total` metric. #32
* [CHANGE] Some files and directories created by Mimir components on local disk now have stricter permissions, and are only readable by owner, but not group or others. #58
* [CHANGE] Memcached client DNS resolution switched from golang built-in to [`miekg/dns`](https://github.com/miekg/dns). #142
* [CHANGE] The metric `cortex_deprecated_flags_inuse_total` has been renamed to `deprecated_flags_inuse_total` as part of using grafana/dskit functionality. #185
* [CHANGE] API: The `-api.response-compression-enabled` flag has been removed, and GZIP response compression is always enabled except on `/api/v1/push` and `/push` endpoints. #880
* [CHANGE] Update Go version to 1.17.3. #480
* [CHANGE] The `status_code` label on gRPC client metrics has changed from '200' and '500' to '2xx', '5xx', '4xx', 'cancel' or 'error'. #537
* [CHANGE] Removed the deprecated `-<prefix>.fifocache.size` flag. #618
* [CHANGE] Enable index header lazy loading by default. #693
  * `-blocks-storage.bucket-store.index-header-lazy-loading-enabled` default from `false` to `true`
  * `-blocks-storage.bucket-store.index-header-lazy-loading-idle-timeout` default from `20m` to `1h`
* [CHANGE] Shuffle-sharding:
  * `-distributor.sharding-strategy` option has been removed, and shuffle sharding is enabled by default. Default shard size is set to 0, which disables shuffle sharding for the tenant (all ingesters will receive tenants's samples). #888
  * `-ruler.sharding-strategy` option has been removed from ruler. Ruler now uses shuffle-sharding by default, but respects `ruler_tenant_shard_size`, which defaults to 0 (ie. use all rulers for tenant). #889
  * `-store-gateway.sharding-strategy` option has been removed store-gateways. Store-gateway now uses shuffle-sharding by default, but respects `store_gateway_tenant_shard_size` for tenant, and this value defaults to 0. #891
* [CHANGE] Server: `-server.http-listen-port` (yaml: `server.http_listen_port`) now defaults to `8080` (previously `80`). #871
* [CHANGE] Changed the default value of `-blocks-storage.bucket-store.ignore-deletion-marks-delay` from 6h to 1h. #892
* [CHANGE] Changed default settings for memcached clients: #959 #1000
  * The default value for the following config options has changed from `10000` to `25000`:
    * `-blocks-storage.bucket-store.chunks-cache.memcached.max-async-buffer-size`
    * `-blocks-storage.bucket-store.index-cache.memcached.max-async-buffer-size`
    * `-blocks-storage.bucket-store.metadata-cache.memcached.max-async-buffer-size`
    * `-query-frontend.results-cache.memcached.max-async-buffer-size`
  * The default value for the following config options has changed from `0` (unlimited) to `100`:
    * `-blocks-storage.bucket-store.chunks-cache.memcached.max-get-multi-batch-size`
    * `-blocks-storage.bucket-store.index-cache.memcached.max-get-multi-batch-size`
    * `-blocks-storage.bucket-store.metadata-cache.memcached.max-get-multi-batch-size`
    * `-query-frontend.results-cache.memcached.max-get-multi-batch-size`
  * The default value for the following config options has changed from `16` to `100`:
    * `-blocks-storage.bucket-store.chunks-cache.memcached.max-idle-connections`
    * `-blocks-storage.bucket-store.index-cache.memcached.max-idle-connections`
    * `-blocks-storage.bucket-store.metadata-cache.memcached.max-idle-connections`
    * `-query-frontend.results-cache.memcached.max-idle-connections`
  * The default value for the following config options has changed from `100ms` to `200ms`:
    * `-blocks-storage.bucket-store.metadata-cache.memcached.timeout`
    * `-blocks-storage.bucket-store.index-cache.memcached.timeout`
    * `-blocks-storage.bucket-store.chunks-cache.memcached.timeout`
    * `-query-frontend.results-cache.memcached.timeout`
* [CHANGE] Changed the default value of `-blocks-storage.bucket-store.bucket-index.enabled` to `true`. The default configuration must now run the compactor in order to write the bucket index or else queries to long term storage will fail. #924
* [CHANGE] Option `-auth.enabled` has been renamed to `-auth.multitenancy-enabled`. #1130
* [CHANGE] Default tenant ID used with disabled auth (`-auth.multitenancy-enabled=false`) has changed from `fake` to `anonymous`. This tenant ID can now be changed with `-auth.no-auth-tenant` option. #1063
* [CHANGE] The default values for the following local directories have changed: #1072
  * `-alertmanager.storage.path` default value changed to `./data-alertmanager/`
  * `-compactor.data-dir` default value changed to `./data-compactor/`
  * `-ruler.rule-path` default value changed to `./data-ruler/`
* [CHANGE] The default value for gRPC max send message size has been changed from 16MB to 100MB. This affects the following parameters: #1152
  * `-query-frontend.grpc-client-config.grpc-max-send-msg-size`
  * `-ingester.client.grpc-max-send-msg-size`
  * `-querier.frontend-client.grpc-max-send-msg-size`
  * `-query-scheduler.grpc-client-config.grpc-max-send-msg-size`
  * `-ruler.client.grpc-max-send-msg-size`
* [CHANGE] Remove `-http.prefix` flag (and `http_prefix` config file option). #763
* [CHANGE] Remove legacy endpoints. Please use their alternatives listed below. As part of the removal process we are
  introducing two new sets of endpoints for the ruler configuration API: `<prometheus-http-prefix>/rules` and
  `<prometheus-http-prefix>/config/v1/rules/**`. We are also deprecating `<prometheus-http-prefix>/rules` and `/api/v1/rules`;
  and will remove them in Mimir 2.2.0. #763 #1222
  * Query endpoints

    | Legacy                                                  | Alternative                                                |
    | ------------------------------------------------------- | ---------------------------------------------------------- |
    | `/<legacy-http-prefix>/api/v1/query`                    | `<prometheus-http-prefix>/api/v1/query`                    |
    | `/<legacy-http-prefix>/api/v1/query_range`              | `<prometheus-http-prefix>/api/v1/query_range`              |
    | `/<legacy-http-prefix>/api/v1/query_exemplars`          | `<prometheus-http-prefix>/api/v1/query_exemplars`          |
    | `/<legacy-http-prefix>/api/v1/series`                   | `<prometheus-http-prefix>/api/v1/series`                   |
    | `/<legacy-http-prefix>/api/v1/labels`                   | `<prometheus-http-prefix>/api/v1/labels`                   |
    | `/<legacy-http-prefix>/api/v1/label/{name}/values`      | `<prometheus-http-prefix>/api/v1/label/{name}/values`      |
    | `/<legacy-http-prefix>/api/v1/metadata`                 | `<prometheus-http-prefix>/api/v1/metadata`                 |
    | `/<legacy-http-prefix>/api/v1/read`                     | `<prometheus-http-prefix>/api/v1/read`                     |
    | `/<legacy-http-prefix>/api/v1/cardinality/label_names`  | `<prometheus-http-prefix>/api/v1/cardinality/label_names`  |
    | `/<legacy-http-prefix>/api/v1/cardinality/label_values` | `<prometheus-http-prefix>/api/v1/cardinality/label_values` |
    | `/api/prom/user_stats`                                  | `/api/v1/user_stats`                                       |

  * Distributor endpoints

    | Legacy endpoint               | Alternative                   |
    | ----------------------------- | ----------------------------- |
    | `/<legacy-http-prefix>/push`  | `/api/v1/push`                |
    | `/all_user_stats`             | `/distributor/all_user_stats` |
    | `/ha-tracker`                 | `/distributor/ha_tracker`     |

  * Ingester endpoints

    | Legacy          | Alternative           |
    | --------------- | --------------------- |
    | `/ring`         | `/ingester/ring`      |
    | `/shutdown`     | `/ingester/shutdown`  |
    | `/flush`        | `/ingester/flush`     |
    | `/push`         | `/ingester/push`      |

  * Ruler endpoints

    | Legacy                                                | Alternative                                         | Alternative #2 (not available before Mimir 2.0.0)                    |
    | ----------------------------------------------------- | --------------------------------------------------- | ------------------------------------------------------------------- |
    | `/<legacy-http-prefix>/api/v1/rules`                  | `<prometheus-http-prefix>/api/v1/rules`             |                                                                     |
    | `/<legacy-http-prefix>/api/v1/alerts`                 | `<prometheus-http-prefix>/api/v1/alerts`            |                                                                     |
    | `/<legacy-http-prefix>/rules`                         | `/api/v1/rules` (see below)                         |  `<prometheus-http-prefix>/config/v1/rules`                         |
    | `/<legacy-http-prefix>/rules/{namespace}`             | `/api/v1/rules/{namespace}` (see below)             |  `<prometheus-http-prefix>/config/v1/rules/{namespace}`             |
    | `/<legacy-http-prefix>/rules/{namespace}/{groupName}` | `/api/v1/rules/{namespace}/{groupName}` (see below) |  `<prometheus-http-prefix>/config/v1/rules/{namespace}/{groupName}` |
    | `/<legacy-http-prefix>/rules/{namespace}`             | `/api/v1/rules/{namespace}` (see below)             |  `<prometheus-http-prefix>/config/v1/rules/{namespace}`             |
    | `/<legacy-http-prefix>/rules/{namespace}/{groupName}` | `/api/v1/rules/{namespace}/{groupName}` (see below) |  `<prometheus-http-prefix>/config/v1/rules/{namespace}/{groupName}` |
    | `/<legacy-http-prefix>/rules/{namespace}`             | `/api/v1/rules/{namespace}` (see below)             |  `<prometheus-http-prefix>/config/v1/rules/{namespace}`             |
    | `/ruler_ring`                                         | `/ruler/ring`                                       |                                                                     |

    > __Note:__ The `/api/v1/rules/**` endpoints are considered deprecated with Mimir 2.0.0 and will be removed
    in Mimir 2.2.0. After upgrading to 2.0.0 we recommend switching uses to the equivalent
    `/<prometheus-http-prefix>/config/v1/**` endpoints that Mimir 2.0.0 introduces.

  * Alertmanager endpoints

    | Legacy                      | Alternative                        |
    | --------------------------- | ---------------------------------- |
    | `/<legacy-http-prefix>`     | `/alertmanager`                    |
    | `/status`                   | `/multitenant_alertmanager/status` |

* [CHANGE] Ingester: changed `-ingester.stream-chunks-when-using-blocks` default value from `false` to `true`. #717
* [CHANGE] Ingester: default `-ingester.ring.min-ready-duration` reduced from 1m to 15s. #126
* [CHANGE] Ingester: `-ingester.ring.min-ready-duration` now start counting the delay after the ring's health checks have passed instead of when the ring client was started. #126
* [CHANGE] Ingester: allow experimental ingester max-exemplars setting to be changed dynamically #144
  * CLI flag `-blocks-storage.tsdb.max-exemplars` is renamed to `-ingester.max-global-exemplars-per-user`.
  * YAML `max_exemplars` is moved from `tsdb` to `overrides` and renamed to `max_global_exemplars_per_user`.
* [CHANGE] Ingester: active series metrics `cortex_ingester_active_series` and `cortex_ingester_active_series_custom_tracker` are now removed when their value is zero. #672 #690
* [CHANGE] Ingester: changed default value of `-blocks-storage.tsdb.retention-period` from `6h` to `24h`. #966
* [CHANGE] Ingester: changed default value of `-blocks-storage.tsdb.close-idle-tsdb-timeout` from `0` to `13h`. #967
* [CHANGE] Ingester: changed default value of `-ingester.ring.final-sleep` from `30s` to `0s`. #981
* [CHANGE] Ingester: the following low level settings have been removed: #1153
  * `-ingester-client.expected-labels`
  * `-ingester-client.expected-samples-per-series`
  * `-ingester-client.expected-timeseries`
* [CHANGE] Ingester: following command line options related to ingester ring were renamed: #1155
  * `-consul.*` changed to `-ingester.ring.consul.*`
  * `-etcd.*` changed to `-ingester.ring.etcd.*`
  * `-multi.*` changed to `-ingester.ring.multi.*`
  * `-distributor.excluded-zones` changed to `-ingester.ring.excluded-zones`
  * `-distributor.replication-factor` changed to `-ingester.ring.replication-factor`
  * `-distributor.zone-awareness-enabled` changed to `-ingester.ring.zone-awareness-enabled`
  * `-ingester.availability-zone` changed to `-ingester.ring.instance-availability-zone`
  * `-ingester.final-sleep` changed to `-ingester.ring.final-sleep`
  * `-ingester.heartbeat-period` changed to `-ingester.ring.heartbeat-period`
  * `-ingester.join-after` changed to `-ingester.ring.join-after`
  * `-ingester.lifecycler.ID` changed to `-ingester.ring.instance-id`
  * `-ingester.lifecycler.addr` changed to `-ingester.ring.instance-addr`
  * `-ingester.lifecycler.interface` changed to `-ingester.ring.instance-interface-names`
  * `-ingester.lifecycler.port` changed to `-ingester.ring.instance-port`
  * `-ingester.min-ready-duration` changed to `-ingester.ring.min-ready-duration`
  * `-ingester.num-tokens` changed to `-ingester.ring.num-tokens`
  * `-ingester.observe-period` changed to `-ingester.ring.observe-period`
  * `-ingester.readiness-check-ring-health` changed to `-ingester.ring.readiness-check-ring-health`
  * `-ingester.tokens-file-path` changed to `-ingester.ring.tokens-file-path`
  * `-ingester.unregister-on-shutdown` changed to `-ingester.ring.unregister-on-shutdown`
  * `-ring.heartbeat-timeout` changed to `-ingester.ring.heartbeat-timeout`
  * `-ring.prefix` changed to `-ingester.ring.prefix`
  * `-ring.store` changed to `-ingester.ring.store`
* [CHANGE] Ingester: fields in YAML configuration for ingester ring have been changed: #1155
  * `ingester.lifecycler` changed to `ingester.ring`
  * Fields from `ingester.lifecycler.ring` moved to `ingester.ring`
  * `ingester.lifecycler.address` changed to `ingester.ring.instance_addr`
  * `ingester.lifecycler.id` changed to `ingester.ring.instance_id`
  * `ingester.lifecycler.port` changed to `ingester.ring.instance_port`
  * `ingester.lifecycler.availability_zone` changed to `ingester.ring.instance_availability_zone`
  * `ingester.lifecycler.interface_names` changed to `ingester.ring.instance_interface_names`
* [CHANGE] Distributor: removed the `-distributor.shard-by-all-labels` configuration option. It is now assumed to be true. #698
* [CHANGE] Distributor: change default value of `-distributor.instance-limits.max-inflight-push-requests` to `2000`. #964
* [CHANGE] Distributor: change default value of `-distributor.remote-timeout` from `2s` to `20s`. #970
* [CHANGE] Distributor: removed the `-distributor.extra-query-delay` flag (and its respective YAML config option). #1048
* [CHANGE] Query-frontend: Enable query stats by default, they can still be disabled with `-query-frontend.query-stats-enabled=false`. #83
* [CHANGE] Query-frontend: the `cortex_frontend_mapped_asts_total` metric has been renamed to `cortex_frontend_query_sharding_rewrites_attempted_total`. #150
* [CHANGE] Query-frontend: added `sharded` label to `cortex_query_seconds_total` metric. #235
* [CHANGE] Query-frontend: changed the flag name for controlling query sharding total shards from `-querier.total-shards` to `-query-frontend.query-sharding-total-shards`. #230
* [CHANGE] Query-frontend: flag `-querier.parallelise-shardable-queries` has been renamed to `-query-frontend.parallelize-shardable-queries` #284
* [CHANGE] Query-frontend: removed the deprecated (and unused) `-frontend.cache-split-interval`. Use `-query-frontend.split-queries-by-interval` instead. #587
* [CHANGE] Query-frontend: range query response now omits the `data` field when it's empty (error case) like Prometheus does, previously it was `"data":{"resultType":"","result":null}`. #629
* [CHANGE] Query-frontend: instant queries now honor the `-query-frontend.max-retries-per-request` flag. #630
* [CHANGE] Query-frontend: removed in-memory and Redis cache support. Reason is that these caching backends were just supported by query-frontend, while all other Mimir services only support memcached. #796
  * The following CLI flags (and their respective YAML config options) have been removed:
    * `-frontend.cache.enable-fifocache`
    * `-frontend.redis.*`
    * `-frontend.fifocache.*`
  * The following metrics have been removed:
    * `querier_cache_added_total`
    * `querier_cache_added_new_total`
    * `querier_cache_evicted_total`
    * `querier_cache_entries`
    * `querier_cache_gets_total`
    * `querier_cache_misses_total`
    * `querier_cache_stale_gets_total`
    * `querier_cache_memory_bytes`
    * `cortex_rediscache_request_duration_seconds`
* [CHANGE] Query-frontend: migrated memcached backend client to the same one used in other components (memcached config and metrics are now consistent across all Mimir services). #821
  * The following CLI flags (and their respective YAML config options) have been added:
    * `-query-frontend.results-cache.backend` (set it to `memcached` if `-query-frontend.cache-results=true`)
  * The following CLI flags (and their respective YAML config options) have been changed:
    * `-frontend.memcached.hostname` and `-frontend.memcached.service` have been removed: use `-query-frontend.results-cache.memcached.addresses` instead
  * The following CLI flags (and their respective YAML config options) have been renamed:
    * `-frontend.background.write-back-concurrency` renamed to `-query-frontend.results-cache.memcached.max-async-concurrency`
    * `-frontend.background.write-back-buffer` renamed to `-query-frontend.results-cache.memcached.max-async-buffer-size`
    * `-frontend.memcached.batchsize` renamed to `-query-frontend.results-cache.memcached.max-get-multi-batch-size`
    * `-frontend.memcached.parallelism` renamed to `-query-frontend.results-cache.memcached.max-get-multi-concurrency`
    * `-frontend.memcached.timeout` renamed to `-query-frontend.results-cache.memcached.timeout`
    * `-frontend.memcached.max-item-size` renamed to `-query-frontend.results-cache.memcached.max-item-size`
    * `-frontend.memcached.max-idle-conns` renamed to `-query-frontend.results-cache.memcached.max-idle-connections`
    * `-frontend.compression` renamed to `-query-frontend.results-cache.compression`
  * The following CLI flags (and their respective YAML config options) have been removed:
    * `-frontend.memcached.circuit-breaker-consecutive-failures`: feature removed
    * `-frontend.memcached.circuit-breaker-timeout`: feature removed
    * `-frontend.memcached.circuit-breaker-interval`: feature removed
    * `-frontend.memcached.update-interval`: new setting is hardcoded to 30s
    * `-frontend.memcached.consistent-hash`: new setting is always enabled
    * `-frontend.default-validity` and `-frontend.memcached.expiration`: new setting is hardcoded to 7 days
  * The following metrics have been changed:
    * `cortex_cache_dropped_background_writes_total{name}` changed to `thanos_memcached_operation_skipped_total{name, operation, reason}`
    * `cortex_cache_value_size_bytes{name, method}` changed to `thanos_memcached_operation_data_size_bytes{name}`
    * `cortex_cache_request_duration_seconds{name, method, status_code}` changed to `thanos_memcached_operation_duration_seconds{name, operation}`
    * `cortex_cache_fetched_keys{name}` changed to `thanos_cache_memcached_requests_total{name}`
    * `cortex_cache_hits{name}` changed to `thanos_cache_memcached_hits_total{name}`
    * `cortex_memcache_request_duration_seconds{name, method, status_code}` changed to `thanos_memcached_operation_duration_seconds{name, operation}`
    * `cortex_memcache_client_servers{name}` changed to `thanos_memcached_dns_provider_results{name, addr}`
    * `cortex_memcache_client_set_skip_total{name}` changed to `thanos_memcached_operation_skipped_total{name, operation, reason}`
    * `cortex_dns_lookups_total` changed to `thanos_memcached_dns_lookups_total`
    * For all metrics the value of the "name" label has changed from `frontend.memcached` to `frontend-cache`
  * The following metrics have been removed:
    * `cortex_cache_background_queue_length{name}`
* [CHANGE] Query-frontend: merged `query_range` into `frontend` in the YAML config (keeping the same keys) and renamed flags: #825
  * `-querier.max-retries-per-request` renamed to `-query-frontend.max-retries-per-request`
  * `-querier.split-queries-by-interval` renamed to `-query-frontend.split-queries-by-interval`
  * `-querier.align-querier-with-step` renamed to `-query-frontend.align-querier-with-step`
  * `-querier.cache-results` renamed to `-query-frontend.cache-results`
  * `-querier.parallelise-shardable-queries` renamed to `-query-frontend.parallelize-shardable-queries`
* [CHANGE] Query-frontend: the default value of `-query-frontend.split-queries-by-interval` has changed from `0` to `24h`. #1131
* [CHANGE] Query-frontend: `-frontend.` flags were renamed to `-query-frontend.`: #1167
* [CHANGE] Query-frontend / Query-scheduler: classified the `-query-frontend.querier-forget-delay` and `-query-scheduler.querier-forget-delay` flags (and their respective YAML config options) as experimental. #1208
* [CHANGE] Querier / ruler: Change `-querier.max-fetched-chunks-per-query` configuration to limit to maximum number of chunks that can be fetched in a single query. The number of chunks fetched by ingesters AND long-term storare combined should not exceed the value configured on `-querier.max-fetched-chunks-per-query`. [#4260](https://github.com/cortexproject/cortex/pull/4260)
* [CHANGE] Querier / ruler: Option `-querier.ingester-streaming` has been removed. Querier/ruler now always use streaming method to query ingesters. #204
* [CHANGE] Querier: always fetch labels from store and respect start/end times in request; the option `-querier.query-store-for-labels-enabled` has been removed and is now always on. #518 #1132
* [CHANGE] Querier / ruler: removed the `-store.query-chunk-limit` flag (and its respective YAML config option `max_chunks_per_query`). `-querier.max-fetched-chunks-per-query` (and its respective YAML config option `max_fetched_chunks_per_query`) should be used instead. #705
* [CHANGE] Querier/Ruler: `-querier.active-query-tracker-dir` option has been removed. Active query tracking is now done via Activity tracker configured by `-activity-tracker.filepath` and enabled by default. Limit for max number of concurrent queries (`-querier.max-concurrent`) is now respected even if activity tracking is not enabled. #661 #822
* [CHANGE] Querier/ruler/query-frontend: the experimental `-querier.at-modifier-enabled` CLI flag has been removed and the PromQL `@` modifier is always enabled. #941
* [CHANGE] Querier: removed `-querier.worker-match-max-concurrent` and `-querier.worker-parallelism` CLI flags (and their respective YAML config options). Mimir now behaves like if `-querier.worker-match-max-concurrent` is always enabled and you should configure the max concurrency per querier process using `-querier.max-concurrent` instead. #958
* [CHANGE] Querier: changed default value of `-querier.query-ingesters-within` from `0` to `13h`. #967
* [CHANGE] Querier: rename metric `cortex_query_fetched_chunks_bytes_total` to `cortex_query_fetched_chunk_bytes_total` to be consistent with the limit name. #476
* [CHANGE] Ruler: add two new metrics `cortex_ruler_list_rules_seconds` and `cortex_ruler_load_rule_groups_seconds` to the ruler. #906
* [CHANGE] Ruler: endpoints for listing configured rules now return HTTP status code 200 and an empty map when there are no rules instead of an HTTP 404 and plain text error message. The following endpoints are affected: #456
  * `<prometheus-http-prefix>/config/v1/rules`
  * `<prometheus-http-prefix>/config/v1/rules/{namespace}`
  * `<prometheus-http-prefix>/rules` (deprecated)
  * `<prometheus-http-prefix>/rules/{namespace}` (deprecated)
  * `/api/v1/rules` (deprecated)
  * `/api/v1/rules/{namespace}` (deprecated)
* [CHANGE] Ruler: removed `configdb` support from Ruler backend storages. #15 #38 #819
* [CHANGE] Ruler: removed the support for the deprecated storage configuration via `-ruler.storage.*` CLI flags (and their respective YAML config options). Use `-ruler-storage.*` instead. #628
* [CHANGE] Ruler: set new default limits for rule groups: `-ruler.max-rules-per-rule-group` to 20 (previously 0, disabled) and `-ruler.max-rule-groups-per-tenant` to 70 (previously 0, disabled). #847
* [CHANGE] Ruler: removed `-ruler.enable-sharding` option, and changed default value of `-ruler.ring.store` to `memberlist`. #943
* [CHANGE] Ruler: `-ruler.alertmanager-use-v2` has been removed. The ruler will always use the `v2` endpoints. #954 #1100
* [CHANGE] Ruler: `-experimental.ruler.enable-api` flag has been renamed to `-ruler.enable-api` and is now stable. The default value has also changed from `false` to `true`, so both ruler and alertmanager API are enabled by default. #913 #1065
* [CHANGE] Ruler: add support for [DNS service discovery format](./docs/sources/configuration/arguments.md#dns-service-discovery) for `-ruler.alertmanager-url`. `-ruler.alertmanager-discovery` flag has been removed. URLs following the prior SRV format, will be treated as a static target. To continue using service discovery for these URLs prepend `dnssrvnoa+` to them. #993
  * The following metrics for Alertmanager DNS service discovery are replaced:
    * `prometheus_sd_dns_lookups_total` replaced by `cortex_dns_lookups_total{component="ruler"}`
    * `prometheus_sd_dns_lookup_failures_total` replaced by `cortex_dns_failures_total{component="ruler"}`
* [CHANGE] Ruler: deprecate `/api/v1/rules/**` and `<prometheus-http-prefix/rules/**` configuration API endpoints in favour of `/<prometheus-http-prefix>/config/v1/rules/**`. Deprecated endpoints will be removed in Mimir 2.2.0. Main configuration API endpoints are now `/<prometheus-http-prefix>/config/api/v1/rules/**` introduced in Mimir 2.0.0. #1222
* [CHANGE] Store-gateway: index cache now includes tenant in cache keys, this invalidates previous cached entries. #607
* [CHANGE] Store-gateway: increased memcached index caching TTL from 1 day to 7 days. #718
* [CHANGE] Store-gateway: options `-store-gateway.sharding-enabled` and `-querier.store-gateway-addresses` were removed. Default value of `-store-gateway.sharding-ring.store` is now `memberlist` and default value for `-store-gateway.sharding-ring.wait-stability-min-duration` changed from `1m` to `0` (disabled). #976
* [CHANGE] Compactor: compactor will no longer try to compact blocks that are already marked for deletion. Previously compactor would consider blocks marked for deletion within `-compactor.deletion-delay / 2` period as eligible for compaction. [#4328](https://github.com/cortexproject/cortex/pull/4328)
* [CHANGE] Compactor: Removed support for block deletion marks migration. If you're upgrading from Cortex < 1.7.0 to Mimir, you should upgrade the compactor to Cortex >= 1.7.0 first, run it at least once and then upgrade to Mimir. #122
* [CHANGE] Compactor: removed the `cortex_compactor_group_vertical_compactions_total` metric. #278
* [CHANGE] Compactor: no longer waits for initial blocks cleanup to finish before starting compactions. #282
* [CHANGE] Compactor: removed overlapping sources detection. Overlapping sources may exist due to edge cases (timing issues) when horizontally sharding compactor, but are correctly handled by compactor. #494
* [CHANGE] Compactor: compactor now uses deletion marks from `<tenant>/markers` location in the bucket. Marker files are no longer fetched, only listed. #550
* [CHANGE] Compactor: Default value of `-compactor.block-sync-concurrency` has changed from 20 to 8. This flag is now only used to control number of goroutines for downloading and uploading blocks during compaction. #552
* [CHANGE] Compactor is now included in `all` target (single-binary). #866
* [CHANGE] Compactor: Removed `-compactor.sharding-enabled` option. Sharding in compactor is now always enabled. Default value of `-compactor.ring.store` has changed from `consul` to `memberlist`. Default value of `-compactor.ring.wait-stability-min-duration` is now 0, which disables the feature. #956
* [CHANGE] Alertmanager: removed `-alertmanager.configs.auto-webhook-root` #977
* [CHANGE] Alertmanager: removed `configdb` support from Alertmanager backend storages. #15 #38 #819
* [CHANGE] Alertmanager: Don't count user-not-found errors from replicas as failures in the `cortex_alertmanager_state_fetch_replica_state_failed_total` metric. #190
* [CHANGE] Alertmanager: Use distributor for non-API routes. #213
* [CHANGE] Alertmanager: removed `-alertmanager.storage.*` configuration options, with the exception of the CLI flags `-alertmanager.storage.path` and `-alertmanager.storage.retention`. Use `-alertmanager-storage.*` instead. #632
* [CHANGE] Alertmanager: set default value for `-alertmanager.web.external-url=http://localhost:8080/alertmanager` to match the default configuration. #808 #1067
* [CHANGE] Alertmanager: `-experimental.alertmanager.enable-api` flag has been renamed to `-alertmanager.enable-api` and is now stable. #913
* [CHANGE] Alertmanager: now always runs with sharding enabled; other modes of operation are removed. #1044 #1126
  * The following configuration options are removed:
    * `-alertmanager.sharding-enabled`
    * `-alertmanager.cluster.advertise-address`
    * `-alertmanager.cluster.gossip-interval`
    * `-alertmanager.cluster.listen-address`
    * `-alertmanager.cluster.peers`
    * `-alertmanager.cluster.push-pull-interval`
  * The following configuration options are renamed:
    * `-alertmanager.cluster.peer-timeout` to `-alertmanager.peer-timeout`
* [CHANGE] Alertmanager: the default value of `-alertmanager.sharding-ring.store` is now `memberlist`. #1171
* [CHANGE] Ring: changed default value of `-distributor.ring.store` (Distributor ring) and `-ring.store` (Ingester ring) to `memberlist`. #1046
* [CHANGE] Memberlist: the `memberlist_kv_store_value_bytes` metric has been removed due to values no longer being stored in-memory as encoded bytes. [#4345](https://github.com/cortexproject/cortex/pull/4345)
* [CHANGE] Memberlist: forward only changes, not entire original message. [#4419](https://github.com/cortexproject/cortex/pull/4419)
* [CHANGE] Memberlist: don't accept old tombstones as incoming change, and don't forward such messages to other gossip members. [#4420](https://github.com/cortexproject/cortex/pull/4420)
* [CHANGE] Memberlist: changed probe interval from `1s` to `5s` and probe timeout from `500ms` to `2s`. #563
* [CHANGE] Memberlist: the `name` label on metrics `cortex_dns_failures_total`, `cortex_dns_lookups_total` and `cortex_dns_provider_results` was renamed to `component`. #993
* [CHANGE] Limits: removed deprecated limits for rejecting old samples #799
  This removes the following flags:
  * `-validation.reject-old-samples`
  * `-validation.reject-old-samples.max-age`
* [CHANGE] Limits: removed local limit-related flags in favor of global limits. #725
  The distributor ring is now required, and can be configured via the `distributor.ring.*` flags.
  This removes the following flags:
  * `-distributor.ingestion-rate-strategy` -> will now always use the "global" strategy
  * `-ingester.max-series-per-user` -> set `-ingester.max-global-series-per-user` to `N` times the existing value of `-ingester.max-series-per-user` instead
  * `-ingester.max-series-per-metric` -> set `-ingester.max-global-series-per-metric`  to `N` times the existing value of `-ingester.max-series-per-metric` instead
  * `-ingester.max-metadata-per-user` -> set `-ingester.max-global-metadata-per-user` to `N` times the existing value of `-ingester.max-metadata-per-user` instead
  * `-ingester.max-metadata-per-metric` -> set `-ingester.max-global-metadata-per-metric` to `N` times the existing value of `-ingester.max-metadata-per-metric` instead
  * In the above notes, `N` refers to the number of ingester replicas
  Additionally, default values for the following flags have changed:
  * `-ingester.max-global-series-per-user` from `0` to `150000`
  * `-ingester.max-global-series-per-metric` from `0` to `20000`
  * `-distributor.ingestion-rate-limit` from `25000` to `10000`
  * `-distributor.ingestion-burst-size` from `50000` to `200000`
* [CHANGE] Limits: removed limit `enforce_metric_name`, now behave as if set to `true` always. #686
* [CHANGE] Limits: Option `-ingester.max-samples-per-query` and its YAML field `max_samples_per_query` have been removed. It required `-querier.ingester-streaming` option to be set to false, but since `-querier.ingester-streaming` is removed (always defaulting to true), the limit using it was removed as well. #204 #1132
* [CHANGE] Limits: Set the default max number of inflight ingester push requests (`-ingester.instance-limits.max-inflight-push-requests`) to 30000 in order to prevent clusters from being overwhelmed by request volume or temporary slow-downs. #259
* [CHANGE] Overrides exporter: renamed metric `cortex_overrides` to `cortex_limits_overrides`. #173 #407
* [FEATURE] The following features have been moved from experimental to stable: #913 #1002
  * Alertmanager config API
  * Alertmanager receiver firewall
  * Alertmanager sharding
  * Azure blob storage support
  * Blocks storage bucket index
  * Disable the ring health check in the readiness endpoint (`-ingester.readiness-check-ring-health=false`)
  * Distributor: do not extend writes on unhealthy ingesters
  * Do not unregister ingesters from ring on shutdown (`-ingester.unregister-on-shutdown=false`)
  * HA Tracker: cleanup of old replicas from KV Store
  * Instance limits in ingester and distributor
  * OpenStack Swift storage support
  * Query-frontend: query stats tracking
  * Query-scheduler
  * Querier: tenant federation
  * Ruler config API
  * S3 Server Side Encryption (SSE) using KMS
  * TLS configuration for gRPC, HTTP and etcd clients
  * Zone-aware replication
  * `/labels` API using matchers
  * The following querier limits:
    * `-querier.max-fetched-chunks-per-query`
    * `-querier.max-fetched-chunk-bytes-per-query`
    * `-querier.max-fetched-series-per-query`
  * The following alertmanager limits:
    * Notification rate (`-alertmanager.notification-rate-limit` and `-alertmanager.notification-rate-limit-per-integration`)
    * Dispatcher groups (`-alertmanager.max-dispatcher-aggregation-groups`)
    * User config size (`-alertmanager.max-config-size-bytes`)
    * Templates count in user config (`-alertmanager.max-templates-count`)
    * Max template size (`-alertmanager.max-template-size-bytes`)
* [FEATURE] The endpoints `/api/v1/status/buildinfo`, `<prometheus-http-prefix>/api/v1/status/buildinfo`, and `<alertmanager-http-prefix>/api/v1/status/buildinfo` have been added to display build information and enabled features. #1219 #1240
* [FEATURE] PromQL: added `present_over_time` support. #139
* [FEATURE] Added "Activity tracker" feature which can log ongoing activities from previous Mimir run in case of a crash. It is enabled by default and controlled by the `-activity-tracker.filepath` flag. It can be disabled by setting this path to an empty string. Currently, the Store-gateway, Ruler, Querier, Query-frontend and Ingester components use this feature to track queries. #631 #782 #822 #1121
* [FEATURE] Divide configuration parameters into categories "basic", "advanced", and "experimental". Only flags in the basic category are shown when invoking `-help`, whereas `-help-all` will include flags in all categories (basic, advanced, experimental). #840
* [FEATURE] Querier: Added support for tenant federation to exemplar endpoints. #927
* [FEATURE] Ingester: can expose metrics on active series matching custom trackers configured via `-ingester.active-series-custom-trackers` (or its respective YAML config option). When configured, active series for custom trackers are exposed by the `cortex_ingester_active_series_custom_tracker` metric. #42 #672
* [FEATURE] Ingester: Enable snapshotting of in-memory TSDB on disk during shutdown via `-blocks-storage.tsdb.memory-snapshot-on-shutdown` (experimental). #249
* [FEATURE] Ingester: Added `-blocks-storage.tsdb.isolation-enabled` flag, which allows disabling TSDB isolation feature. This is enabled by default (per TSDB default), but disabling can improve performance of write requests. #512
* [FEATURE] Ingester: Added `-blocks-storage.tsdb.head-chunks-write-queue-size` flag, which allows setting the size of the queue used by the TSDB before m-mapping chunks (experimental). #591
  * Added `cortex_ingester_tsdb_mmap_chunk_write_queue_operations_total` metric to track different operations of this queue.
* [FEATURE] Distributor: Added `-api.skip-label-name-validation-header-enabled` option to allow skipping label name validation on the HTTP write path based on `X-Mimir-SkipLabelNameValidation` header being `true` or not. #390
* [FEATURE] Query-frontend: Add `cortex_query_fetched_series_total` and `cortex_query_fetched_chunks_bytes_total` per-user counters to expose the number of series and bytes fetched as part of queries. These metrics can be enabled with the `-frontend.query-stats-enabled` flag (or its respective YAML config option `query_stats_enabled`). [#4343](https://github.com/cortexproject/cortex/pull/4343)
* [FEATURE] Query-frontend: Add `cortex_query_fetched_chunks_total` per-user counter to expose the number of chunks fetched as part of queries. This metric can be enabled with the `-query-frontend.query-stats-enabled` flag (or its respective YAML config option `query_stats_enabled`). #31
* [FEATURE] Query-frontend: Add query sharding for instant and range queries. You can enable querysharding by setting `-query-frontend.parallelize-shardable-queries` to `true`. The following additional config and exported metrics have been added. #79 #80 #100 #124 #140 #148 #150 #151 #153 #154 #155 #156 #157 #158 #159 #160 #163 #169 #172 #196 #205 #225 #226 #227 #228 #230 #235 #240 #239 #246 #244 #319 #330 #371 #385 #400 #458 #586 #630 #660 #707 #1542
  * New config options:
    * `-query-frontend.query-sharding-total-shards`: The amount of shards to use when doing parallelisation via query sharding.
    * `-query-frontend.query-sharding-max-sharded-queries`: The max number of sharded queries that can be run for a given received query. 0 to disable limit.
    * `-blocks-storage.bucket-store.series-hash-cache-max-size-bytes`: Max size - in bytes - of the in-memory series hash cache in the store-gateway.
    * `-blocks-storage.tsdb.series-hash-cache-max-size-bytes`: Max size - in bytes - of the in-memory series hash cache in the ingester.
  * New exported metrics:
    * `cortex_bucket_store_series_hash_cache_requests_total`
    * `cortex_bucket_store_series_hash_cache_hits_total`
    * `cortex_frontend_query_sharding_rewrites_succeeded_total`
    * `cortex_frontend_sharded_queries_per_query`
  * Renamed metrics:
    * `cortex_frontend_mapped_asts_total` to `cortex_frontend_query_sharding_rewrites_attempted_total`
  * Modified metrics:
    * added `sharded` label to `cortex_query_seconds_total`
  * When query sharding is enabled, the following querier config must be set on query-frontend too:
    * `-querier.max-concurrent`
    * `-querier.timeout`
    * `-querier.max-samples`
    * `-querier.at-modifier-enabled`
    * `-querier.default-evaluation-interval`
    * `-querier.active-query-tracker-dir`
    * `-querier.lookback-delta`
  * Sharding can be dynamically controlled per request using the `Sharding-Control: 64` header. (0 to disable)
  * Sharding can be dynamically controlled per tenant using the limit `query_sharding_total_shards`. (0 to disable)
  * Added `sharded_queries` count to the "query stats" log.
  * The number of shards is adjusted to be compatible with number of compactor shards that are used by a split-and-merge compactor. The querier can use this to avoid querying blocks that cannot have series in a given query shard.
* [FEATURE] Query-Frontend: Added `-query-frontend.cache-unaligned-requests` option to cache responses for requests that do not have step-aligned start and end times. This can improve speed of repeated queries, but can also pollute cache with results that are never reused. #432
* [FEATURE] Querier: Added label names cardinality endpoint `<prefix>/api/v1/cardinality/label_names` that is disabled by default. Can be enabled/disabled via the CLI flag `-querier.cardinality-analysis-enabled` or its respective YAML config option. Configurable on a per-tenant basis. #301 #377 #474
* [FEATURE] Querier: Added label values cardinality endpoint `<prefix>/api/v1/cardinality/label_values` that is disabled by default. Can be enabled/disabled via the CLI flag `-querier.cardinality-analysis-enabled` or its respective YAML config option, and configurable on a per-tenant basis. The maximum number of label names allowed to be queried in a single API call can be controlled via `-querier.label-values-max-cardinality-label-names-per-request`. #332 #395 #474
* [FEATURE] Querier: Added `-store.max-labels-query-length` to restrict the range of `/series`, label-names and label-values requests. #507
* [FEATURE] Ruler: Add new `-ruler.query-stats-enabled` which when enabled will report the `cortex_ruler_query_seconds_total` as a per-user metric that tracks the sum of the wall time of executing queries in the ruler in seconds. [#4317](https://github.com/cortexproject/cortex/pull/4317)
* [FEATURE] Ruler: Added federated rule groups. #533
  * Added `-ruler.tenant-federation.enabled` config flag.
  * Added support for `source_tenants` field on rule groups.
* [FEATURE] Store-gateway: Added `/store-gateway/tenants` and `/store-gateway/tenant/{tenant}/blocks` endpoints that provide functionality that was provided by `tools/listblocks`. #911 #973
* [FEATURE] Compactor: compactor now uses new algorithm that we call "split-and-merge". Previous compaction strategy was removed. With the `split-and-merge` compactor source blocks for a given tenant are grouped into `-compactor.split-groups` number of groups. Each group of blocks is then compacted separately, and is split into `-compactor.split-and-merge-shards` shards (configurable on a per-tenant basis). Compaction of each tenant shards can be horizontally scaled. Number of compactors that work on jobs for single tenant can be limited by using `-compactor.compactor-tenant-shard-size` parameter, or per-tenant `compactor_tenant_shard_size` override.  #275 #281 #282 #283 #288 #290 #303 #307 #317 #323 #324 #328 #353 #368 #479 #820
* [FEATURE] Compactor: Added `-compactor.max-compaction-time` to control how long can compaction for a single tenant take. If compactions for a tenant take longer, no new compactions are started in the same compaction cycle. Running compactions are not stopped however, and may take much longer. #523
* [FEATURE] Compactor: When compactor finds blocks with out-of-order chunks, it will mark them for no-compaction. Blocks marked for no-compaction are ignored in future compactions too. Added metric `cortex_compactor_blocks_marked_for_no_compaction_total` to track number of blocks marked for no-compaction. Added `CortexCompactorSkippedBlocksWithOutOfOrderChunks` alert based on new metric. Markers are only checked from `<tenant>/markers` location, but uploaded to the block directory too. #520 #535 #550
* [FEATURE] Compactor: multiple blocks are now downloaded and uploaded at once, which can shorten compaction process. #552
* [ENHANCEMENT] Exemplars are now emitted for all gRPC calls and many operations tracked by histograms. #180
* [ENHANCEMENT] New options `-server.http-listen-network` and `-server.grpc-listen-network` allow binding as 'tcp4' or 'tcp6'. #180
* [ENHANCEMENT] Query federation: improve performance in MergeQueryable by memoizing labels. #312
* [ENHANCEMENT] Add histogram metrics `cortex_distributor_sample_delay_seconds` and `cortex_ingester_tsdb_sample_out_of_order_delta_seconds` #488
* [ENHANCEMENT] Check internal directory access before starting up. #1217
* [ENHANCEMENT] Azure client: expose option to configure MSI URL and user-assigned identity. #584
* [ENHANCEMENT] Added a new metric `mimir_build_info` to coincide with `cortex_build_info`. The metric `cortex_build_info` has not been removed. #1022
* [ENHANCEMENT] Mimir runs a sanity check of storage config at startup and will fail to start if the sanity check doesn't pass. This is done to find potential config issues before starting up. #1180
* [ENHANCEMENT] Validate alertmanager and ruler storage configurations to ensure they don't use same bucket name and region values as those configured for the blocks storage. #1214
* [ENHANCEMENT] Ingester: added option `-ingester.readiness-check-ring-health` to disable the ring health check in the readiness endpoint. When disabled, the health checks are run against only the ingester itself instead of all ingesters in the ring. #48 #126
* [ENHANCEMENT] Ingester: reduce CPU and memory utilization if remote write requests contains a large amount of "out of bounds" samples. #413
* [ENHANCEMENT] Ingester: reduce CPU and memory utilization when querying chunks from ingesters. #430
* [ENHANCEMENT] Ingester: Expose ingester ring page on ingesters. #654
* [ENHANCEMENT] Distributor: added option `-distributor.excluded-zones` to exclude ingesters running in specific zones both on write and read path. #51
* [ENHANCEMENT] Distributor: add tags to tracing span for distributor push with user, cluster and replica. #210
* [ENHANCEMENT] Distributor: performance optimisations. #212 #217 #242
* [ENHANCEMENT] Distributor: reduce latency when HA-Tracking by doing KVStore updates in the background. #271
* [ENHANCEMENT] Distributor: make distributor inflight push requests count include background calls to ingester. #398
* [ENHANCEMENT] Distributor: silently drop exemplars more than 5 minutes older than samples in the same batch. #544
* [ENHANCEMENT] Distributor: reject exemplars with blank label names or values. The `cortex_discarded_exemplars_total` metric will use the `exemplar_labels_blank` reason in this case. #873
* [ENHANCEMENT] Query-frontend: added `cortex_query_frontend_workers_enqueued_requests_total` metric to track the number of requests enqueued in each query-scheduler. #384
* [ENHANCEMENT] Query-frontend: added `cortex_query_frontend_non_step_aligned_queries_total` to track the total number of range queries with start/end not aligned to step. #347 #357 #582
* [ENHANCEMENT] Query-scheduler: exported summary `cortex_query_scheduler_inflight_requests` tracking total number of inflight requests (both enqueued and processing) in percentile buckets. #675
* [ENHANCEMENT] Querier: can use the `LabelNames` call with matchers, if matchers are provided in the `/labels` API call, instead of using the more expensive `MetricsForLabelMatchers` call as before. #3 #1186
* [ENHANCEMENT] Querier / store-gateway: optimized regex matchers. #319 #334 #355
* [ENHANCEMENT] Querier: when fetching data for specific query-shard, we can ignore some blocks based on compactor-shard ID, since sharding of series by query sharding and compactor is the same. Added metrics: #438 #450
  * `cortex_querier_blocks_found_total`
  * `cortex_querier_blocks_queried_total`
  * `cortex_querier_blocks_with_compactor_shard_but_incompatible_query_shard_total`
* [ENHANCEMENT] Querier / ruler: reduce cpu usage, latency and peak memory consumption. #459 #463 #589
* [ENHANCEMENT] Querier: labels requests now obey `-querier.query-ingesters-within`, making them a little more efficient. #518
* [ENHANCEMENT] Querier: retry store-gateway in case of unexpected failure, instead of failing the query. #1003
* [ENHANCEMENT] Querier / ruler: reduce memory used by streaming queries, particularly in ruler. [#4341](https://github.com/cortexproject/cortex/pull/4341)
* [ENHANCEMENT] Ruler: Using shuffle sharding subring on GetRules API. [#4466](https://github.com/cortexproject/cortex/pull/4466)
* [ENHANCEMENT] Ruler: wait for ruler ring client to self-detect during startup. #990
* [ENHANCEMENT] Store-gateway: added `cortex_bucket_store_sent_chunk_size_bytes` metric, tracking the size of chunks sent from store-gateway to querier. #123
* [ENHANCEMENT] Store-gateway: reduced CPU and memory utilization due to exported metrics aggregation for instances with a large number of tenants. #123 #142
* [ENHANCEMENT] Store-gateway: added an in-memory LRU cache for chunks attributes. Can be enabled setting `-blocks-storage.bucket-store.chunks-cache.attributes-in-memory-max-items=X` where `X` is the max number of items to keep in the in-memory cache. The following new metrics are exposed: #279 #415 #437
  * `cortex_cache_memory_requests_total`
  * `cortex_cache_memory_hits_total`
  * `cortex_cache_memory_items_count`
* [ENHANCEMENT] Store-gateway: log index cache requests to tracing spans. #419
* [ENHANCEMENT] Store-gateway: store-gateway can now ignore blocks with minimum time within `-blocks-storage.bucket-store.ignore-blocks-within` duration. Useful when used together with `-querier.query-store-after`. #502
* [ENHANCEMENT] Store-gateway: label values with matchers now doesn't preload or list series, reducing latency and memory consumption. #534
* [ENHANCEMENT] Store-gateway: the results of `LabelNames()`, `LabelValues()` and `Series(skipChunks=true)` calls are now cached in the index cache. #590
* [ENHANCEMENT] Store-gateway: Added `-store-gateway.sharding-ring.unregister-on-shutdown` option that allows store-gateway to stay in the ring even after shutdown. Defaults to `true`, which is the same as current behaviour. #610 #614
* [ENHANCEMENT] Store-gateway: wait for ring tokens stability instead of ring stability to speed up startup and tests. #620
* [ENHANCEMENT] Compactor: add timeout for waiting on compactor to become ACTIVE in the ring. [#4262](https://github.com/cortexproject/cortex/pull/4262)
* [ENHANCEMENT] Compactor: skip already planned compaction jobs if the tenant doesn't belong to the compactor instance anymore. #303
* [ENHANCEMENT] Compactor: Blocks cleaner will ignore users that it no longer "owns" when sharding is enabled, and user ownership has changed since last scan. #325
* [ENHANCEMENT] Compactor: added `-compactor.compaction-jobs-order` support to configure which compaction jobs should run first for a given tenant (in case there are multiple ones). Supported values are: `smallest-range-oldest-blocks-first` (default), `newest-blocks-first`. #364
* [ENHANCEMENT] Compactor: delete blocks marked for deletion faster. #490
* [ENHANCEMENT] Compactor: expose low-level concurrency options for compactor: `-compactor.max-opening-blocks-concurrency`, `-compactor.max-closing-blocks-concurrency`, `-compactor.symbols-flushers-concurrency`. #569 #701
* [ENHANCEMENT] Compactor: expand compactor logs to include total compaction job time, total time for uploads and block counts. #549
* [ENHANCEMENT] Ring: allow experimental configuration of disabling of heartbeat timeouts by setting the relevant configuration value to zero. Applies to the following: [#4342](https://github.com/cortexproject/cortex/pull/4342)
  * `-distributor.ring.heartbeat-timeout`
  * `-ingester.ring.heartbeat-timeout`
  * `-ruler.ring.heartbeat-timeout`
  * `-alertmanager.sharding-ring.heartbeat-timeout`
  * `-compactor.ring.heartbeat-timeout`
  * `-store-gateway.sharding-ring.heartbeat-timeout`
* [ENHANCEMENT] Ring: allow heartbeats to be explicitly disabled by setting the interval to zero. This is considered experimental. This applies to the following configuration options: [#4344](https://github.com/cortexproject/cortex/pull/4344)
  * `-distributor.ring.heartbeat-period`
  * `-ingester.ring.heartbeat-period`
  * `-ruler.ring.heartbeat-period`
  * `-alertmanager.sharding-ring.heartbeat-period`
  * `-compactor.ring.heartbeat-period`
  * `-store-gateway.sharding-ring.heartbeat-period`
* [ENHANCEMENT] Memberlist: optimized receive path for processing ring state updates, to help reduce CPU utilization in large clusters. [#4345](https://github.com/cortexproject/cortex/pull/4345)
* [ENHANCEMENT] Memberlist: expose configuration of memberlist packet compression via `-memberlist.compression-enabled`. [#4346](https://github.com/cortexproject/cortex/pull/4346)
* [ENHANCEMENT] Memberlist: Add `-memberlist.advertise-addr` and `-memberlist.advertise-port` options for setting the address to advertise to other members of the cluster to enable NAT traversal. #260
* [ENHANCEMENT] Memberlist: reduce CPU utilization for rings with a large number of members. #537 #563 #634
* [ENHANCEMENT] Overrides exporter: include additional limits in the per-tenant override exporter. The following limits have been added to the `cortex_limit_overrides` metric: #21
  * `max_fetched_series_per_query`
  * `max_fetched_chunk_bytes_per_query`
  * `ruler_max_rules_per_rule_group`
  * `ruler_max_rule_groups_per_tenant`
* [ENHANCEMENT] Overrides exporter: add a metrics `cortex_limits_defaults` to expose the default values of limits. #173
* [ENHANCEMENT] Overrides exporter: Add `max_fetched_chunks_per_query` and `max_global_exemplars_per_user` limits to the default and per-tenant limits exported as metrics. #471 #515
* [ENHANCEMENT] Upgrade Go to 1.17.8. #1347 #1381
* [ENHANCEMENT] Upgrade Docker base images to `alpine:3.15.0`. #1348
* [BUGFIX] Azure storage: only create HTTP client once, to reduce memory utilization. #605
* [BUGFIX] Ingester: fixed ingester stuck on start up (LEAVING ring state) when `-ingester.ring.heartbeat-period=0` and `-ingester.unregister-on-shutdown=false`. [#4366](https://github.com/cortexproject/cortex/pull/4366)
* [BUGFIX] Ingester: prevent any reads or writes while the ingester is stopping. This will prevent accessing TSDB blocks once they have been already closed. [#4304](https://github.com/cortexproject/cortex/pull/4304)
* [BUGFIX] Ingester: TSDB now waits for pending readers before truncating Head block, fixing the `chunk not found` error and preventing wrong query results. #16
* [BUGFIX] Ingester: don't create TSDB or appender if no samples are sent by a tenant. #162
* [BUGFIX] Ingester: fix out-of-order chunks in TSDB head in-memory series after WAL replay in case some samples were appended to TSDB WAL before series. #530
* [BUGFIX] Distributor: when cleaning up obsolete elected replicas from KV store, HA tracker didn't update number of cluster per user correctly. [#4336](https://github.com/cortexproject/cortex/pull/4336)
* [BUGFIX] Distributor: fix bug in query-exemplar where some results would get dropped. #583
* [BUGFIX] Query-frontend: Fixes @ modifier functions (start/end) when splitting queries by time. #206
* [BUGFIX] Query-frontend: Ensure query_range requests handled by the query-frontend return JSON formatted errors. #360 #499
* [BUGFIX] Query-frontend: don't reuse cached results for queries that are not step-aligned. #424
* [BUGFIX] Query-frontend: fix API error messages that were mentioning Prometheus `--enable-feature=promql-negative-offset` and `--enable-feature=promql-at-modifier` flags. #688
* [BUGFIX] Query-frontend: worker's cancellation channels are now buffered to ensure that all request cancellations are properly handled. #741
* [BUGFIX] Querier: fixed `/api/v1/user_stats` endpoint. When zone-aware replication is enabled, `MaxUnavailableZones` param is used instead of `MaxErrors`, so setting `MaxErrors = 0` doesn't make the Querier wait for all Ingesters responses. #474
* [BUGFIX] Querier: Disable query scheduler SRV DNS lookup. #689
* [BUGFIX] Ruler: fixed counting of PromQL evaluation errors as user-errors when updating `cortex_ruler_queries_failed_total`. [#4335](https://github.com/cortexproject/cortex/pull/4335)
* [BUGFIX] Ruler: fix formatting of rule groups in `/ruler/rule_groups` endpoint. #655
* [BUGFIX] Ruler: do not log `unable to read rules directory` at startup if the directory hasn't been created yet. #1058
* [BUGFIX] Ruler: enable Prometheus-compatible endpoints regardless of `-ruler.enable-api`. The flag now only controls the configuration API. This is what the config flag description stated, but not what was happening. #1216
* [BUGFIX] Compactor: fixed panic while collecting Prometheus metrics. #28
* [BUGFIX] Compactor: compactor should now be able to correctly mark blocks for deletion and no-compaction, if such marking was previously interrupted. #1015
* [BUGFIX] Alertmanager: remove stale template files. #4495
* [BUGFIX] Alertmanager: don't replace user configurations with blank fallback configurations (when enabled), particularly during scaling up/down instances when sharding is enabled. #224
* [BUGFIX] Ring: multi KV runtime config changes are now propagated to all rings, not just ingester ring. #1047
* [BUGFIX] Memberlist: fixed corrupted packets when sending compound messages with more than 255 messages or messages bigger than 64KB. #551
* [BUGFIX] Overrides exporter: successfully startup even if runtime config is not set. #1056
* [BUGFIX] Fix internal modules to wait for other modules depending on them before stopping. #1472

### Mixin

_Changes since `grafana/cortex-jsonnet` `1.9.0`._

* [CHANGE] Removed chunks storage support from mixin. #641 #643 #645 #811 #812 #813
  * Removed `tsdb.libsonnet`: no need to import it anymore (its content is already automatically included when using Jsonnet)
  * Removed the following fields from `_config`:
    * `storage_engine` (defaults to `blocks`)
    * `chunk_index_backend`
    * `chunk_store_backend`
  * Removed schema config map
  * Removed the following dashboards:
    * "Cortex / Chunks"
    * "Cortex / WAL"
    * "Cortex / Blocks vs Chunks"
  * Removed the following alerts:
    * `CortexOldChunkInMemory`
    * `CortexCheckpointCreationFailed`
    * `CortexCheckpointDeletionFailed`
    * `CortexProvisioningMemcachedTooSmall`
    * `CortexWALCorruption`
    * `CortexTableSyncFailure`
    * `CortexTransferFailed`
  * Removed the following recording rules:
    * `cortex_chunk_store_index_lookups_per_query`
    * `cortex_chunk_store_series_pre_intersection_per_query`
    * `cortex_chunk_store_series_post_intersection_per_query`
    * `cortex_chunk_store_chunks_per_query`
    * `cortex_bigtable_request_duration_seconds`
    * `cortex_cassandra_request_duration_seconds`
    * `cortex_dynamo_request_duration_seconds`
    * `cortex_database_request_duration_seconds`
    * `cortex_gcs_request_duration_seconds`
* [CHANGE] Update grafana-builder dependency: use $__rate_interval in qpsPanel and latencyPanel. [#372](https://github.com/grafana/cortex-jsonnet/pull/372)
* [CHANGE] `namespace` template variable in dashboards now only selects namespaces for selected clusters. [#311](https://github.com/grafana/cortex-jsonnet/pull/311)
* [CHANGE] `CortexIngesterRestarts` alert severity changed from `critical` to `warning`. [#321](https://github.com/grafana/cortex-jsonnet/pull/321)
* [CHANGE] Dashboards: added overridable `job_labels` and `cluster_labels` to the configuration object as label lists to uniquely identify jobs and clusters in the metric names and group-by lists in dashboards. [#319](https://github.com/grafana/cortex-jsonnet/pull/319)
* [CHANGE] Dashboards: `alert_aggregation_labels` has been removed from the configuration and overriding this value has been deprecated. Instead the labels are now defined by the `cluster_labels` list, and should be overridden accordingly through that list. [#319](https://github.com/grafana/cortex-jsonnet/pull/319)
* [CHANGE] Renamed `CortexCompactorHasNotUploadedBlocksSinceStart` to `CortexCompactorHasNotUploadedBlocks`. [#334](https://github.com/grafana/cortex-jsonnet/pull/334)
* [CHANGE] Renamed `CortexCompactorRunFailed` to `CortexCompactorHasNotSuccessfullyRunCompaction`. [#334](https://github.com/grafana/cortex-jsonnet/pull/334)
* [CHANGE] Renamed `CortexInconsistentConfig` alert to `CortexInconsistentRuntimeConfig` and increased severity to `critical`. [#335](https://github.com/grafana/cortex-jsonnet/pull/335)
* [CHANGE] Increased `CortexBadRuntimeConfig` alert severity to `critical` and removed support for `cortex_overrides_last_reload_successful` metric (was removed in Cortex 1.3.0). [#335](https://github.com/grafana/cortex-jsonnet/pull/335)
* [CHANGE] Grafana 'min step' changed to 15s so dashboard show better detail. [#340](https://github.com/grafana/cortex-jsonnet/pull/340)
* [CHANGE] Replace `CortexRulerFailedEvaluations` with two new alerts: `CortexRulerTooManyFailedPushes` and `CortexRulerTooManyFailedQueries`. [#347](https://github.com/grafana/cortex-jsonnet/pull/347)
* [CHANGE] Removed `CortexCacheRequestErrors` alert. This alert was not working because the legacy Cortex cache client instrumentation doesn't track errors. [#346](https://github.com/grafana/cortex-jsonnet/pull/346)
* [CHANGE] Removed `CortexQuerierCapacityFull` alert. [#342](https://github.com/grafana/cortex-jsonnet/pull/342)
* [CHANGE] Changes blocks storage alerts to group metrics by the configured `cluster_labels` (supporting the deprecated `alert_aggregation_labels`). [#351](https://github.com/grafana/cortex-jsonnet/pull/351)
* [CHANGE] Increased `CortexIngesterReachingSeriesLimit` critical alert threshold from 80% to 85%. [#363](https://github.com/grafana/cortex-jsonnet/pull/363)
* [CHANGE] Changed default `job_names` for query-frontend, query-scheduler and querier to match custom deployments too. [#376](https://github.com/grafana/cortex-jsonnet/pull/376)
* [CHANGE] Split `cortex_api` recording rule group into three groups. This is a workaround for large clusters where this group can become slow to evaluate. [#401](https://github.com/grafana/cortex-jsonnet/pull/401)
* [CHANGE] Increased `CortexIngesterReachingSeriesLimit` warning threshold from 70% to 80% and critical threshold from 85% to 90%. [#404](https://github.com/grafana/cortex-jsonnet/pull/404)
* [CHANGE] Raised `CortexKVStoreFailure` alert severity from warning to critical. #493
* [CHANGE] Increase `CortexRolloutStuck` alert "for" duration from 15m to 30m. #493 #573
* [CHANGE] The Alertmanager and Ruler compiled dashboards (`alertmanager.json` and `ruler.json`) have been respectively renamed to `mimir-alertmanager.json` and `mimir-ruler.json`. #869
* [CHANGE] Removed `cortex_overrides_metric` from `_config`. #871
* [CHANGE] Renamed recording rule groups (`cortex_` prefix changed to `mimir_`). #871
* [CHANGE] Alerts name prefix has been changed from `Cortex` to `Mimir` (eg. alert `CortexIngesterUnhealthy` has been renamed to `MimirIngesterUnhealthy`). #879
* [CHANGE] Enabled resources dashboards by default. Can be disabled setting `resources_dashboards_enabled` config field to `false`. #920
* [FEATURE] Added `Cortex / Overrides` dashboard, displaying default limits and per-tenant overrides applied to Mimir. #673
* [FEATURE] Added `Mimir / Tenants` and `Mimir / Top tenants` dashboards, displaying user-based metrics. #776
* [FEATURE] Added querier autoscaling panels and alerts. #1006 #1016
* [FEATURE] Mimir / Top tenants dashboard now has tenants ranked by rule group size and evaluation time. #1338
* [ENHANCEMENT] cortex-mixin: Make `cluster_namespace_deployment:kube_pod_container_resource_requests_{cpu_cores,memory_bytes}:sum` backwards compatible with `kube-state-metrics` v2.0.0. [#317](https://github.com/grafana/cortex-jsonnet/pull/317)
* [ENHANCEMENT] Cortex-mixin: Include `cortex-gw-internal` naming variation in default `gateway` job names. [#328](https://github.com/grafana/cortex-jsonnet/pull/328)
* [ENHANCEMENT] Ruler dashboard: added object storage metrics. [#354](https://github.com/grafana/cortex-jsonnet/pull/354)
* [ENHANCEMENT] Alertmanager dashboard: added object storage metrics. [#354](https://github.com/grafana/cortex-jsonnet/pull/354)
* [ENHANCEMENT] Added documentation text panels and descriptions to reads and writes dashboards. [#324](https://github.com/grafana/cortex-jsonnet/pull/324)
* [ENHANCEMENT] Dashboards: defined container functions for common resources panels: containerDiskWritesPanel, containerDiskReadsPanel, containerDiskSpaceUtilization. [#331](https://github.com/grafana/cortex-jsonnet/pull/331)
* [ENHANCEMENT] cortex-mixin: Added `alert_excluded_routes` config to exclude specific routes from alerts. [#338](https://github.com/grafana/cortex-jsonnet/pull/338)
* [ENHANCEMENT] Added `CortexMemcachedRequestErrors` alert. [#346](https://github.com/grafana/cortex-jsonnet/pull/346)
* [ENHANCEMENT] Ruler dashboard: added "Per route p99 latency" panel in the "Configuration API" row. [#353](https://github.com/grafana/cortex-jsonnet/pull/353)
* [ENHANCEMENT] Increased the `for` duration of the `CortexIngesterReachingSeriesLimit` warning alert to 3h. [#362](https://github.com/grafana/cortex-jsonnet/pull/362)
* [ENHANCEMENT] Added a new tier (`medium_small_user`) so we have another tier between 100K and 1Mil active series. [#364](https://github.com/grafana/cortex-jsonnet/pull/364)
* [ENHANCEMENT] Extend Alertmanager dashboard: [#313](https://github.com/grafana/cortex-jsonnet/pull/313)
  * "Tenants" stat panel - shows number of discovered tenant configurations.
  * "Replication" row - information about the replication of tenants/alerts/silences over instances.
  * "Tenant Configuration Sync" row - information about the configuration sync procedure.
  * "Sharding Initial State Sync" row - information about the initial state sync procedure when sharding is enabled.
  * "Sharding Runtime State Sync" row - information about various state operations which occur when sharding is enabled (replication, fetch, marge, persist).
* [ENHANCEMENT] Update gsutil command for `not healthy index found` playbook [#370](https://github.com/grafana/cortex-jsonnet/pull/370)
* [ENHANCEMENT] Added Alertmanager alerts and playbooks covering configuration syncs and sharding operation: [#377 [#378](https://github.com/grafana/cortex-jsonnet/pull/378)
  * `CortexAlertmanagerSyncConfigsFailing`
  * `CortexAlertmanagerRingCheckFailing`
  * `CortexAlertmanagerPartialStateMergeFailing`
  * `CortexAlertmanagerReplicationFailing`
  * `CortexAlertmanagerPersistStateFailing`
  * `CortexAlertmanagerInitialSyncFailed`
* [ENHANCEMENT] Add recording rules to improve responsiveness of Alertmanager dashboard. [#387](https://github.com/grafana/cortex-jsonnet/pull/387)
* [ENHANCEMENT] Add `CortexRolloutStuck` alert. [#405](https://github.com/grafana/cortex-jsonnet/pull/405)
* [ENHANCEMENT] Added `CortexKVStoreFailure` alert. [#406](https://github.com/grafana/cortex-jsonnet/pull/406)
* [ENHANCEMENT] Use configured `ruler` jobname for ruler dashboard panels. [#409](https://github.com/grafana/cortex-jsonnet/pull/409)
* [ENHANCEMENT] Add ability to override `datasource` for generated dashboards. [#407](https://github.com/grafana/cortex-jsonnet/pull/407)
* [ENHANCEMENT] Use alertmanager jobname for alertmanager dashboard panels [#411](https://github.com/grafana/cortex-jsonnet/pull/411)
* [ENHANCEMENT] Added `CortexDistributorReachingInflightPushRequestLimit` alert. [#408](https://github.com/grafana/cortex-jsonnet/pull/408)
* [ENHANCEMENT] Added `CortexReachingTCPConnectionsLimit` alert. #403
* [ENHANCEMENT] Added "Cortex / Writes Networking" and "Cortex / Reads Networking" dashboards. #405
* [ENHANCEMENT] Improved "Queue length" panel in "Cortex / Queries" dashboard. #408
* [ENHANCEMENT] Add `CortexDistributorReachingInflightPushRequestLimit` alert and playbook. #401
* [ENHANCEMENT] Added "Recover accidentally deleted blocks (Google Cloud specific)" playbook. #475
* [ENHANCEMENT] Added support to multi-zone store-gateway deployments. #608 #615
* [ENHANCEMENT] Show supplementary alertmanager services in the Rollout Progress dashboard. #738 #855
* [ENHANCEMENT] Added `mimir` to default job names. This makes dashboards and alerts working when Mimir is installed in single-binary mode and the deployment is named `mimir`. #921
* [ENHANCEMENT] Introduced a new alert for the Alertmanager: `MimirAlertmanagerAllocatingTooMuchMemory`. It has two severities based on the memory usage against limits, a `warning` level at 80% and a `critical` level at 90%. #1206
* [ENHANCEMENT] Faster memcached cache requests. #2720
* [BUGFIX] Fixed `CortexIngesterHasNotShippedBlocks` alert false positive in case an ingester instance had ingested samples in the past, then no traffic was received for a long period and then it started receiving samples again. [#308](https://github.com/grafana/cortex-jsonnet/pull/308)
* [BUGFIX] Fixed `CortexInconsistentRuntimeConfig` metric. [#335](https://github.com/grafana/cortex-jsonnet/pull/335)
* [BUGFIX] Fixed scaling dashboard to correctly work when a Cortex service deployment spans across multiple zones (a zone is expected to have the `zone-[a-z]` suffix). [#365](https://github.com/grafana/cortex-jsonnet/pull/365)
* [BUGFIX] Fixed rollout progress dashboard to correctly work when a Cortex service deployment spans across multiple zones (a zone is expected to have the `zone-[a-z]` suffix). [#366](https://github.com/grafana/cortex-jsonnet/pull/366)
* [BUGFIX] Fixed rollout progress dashboard to include query-scheduler too. [#376](https://github.com/grafana/cortex-jsonnet/pull/376)
* [BUGFIX] Upstream recording rule `node_namespace_pod_container:container_cpu_usage_seconds_total:sum_irate` renamed. [#379](https://github.com/grafana/cortex-jsonnet/pull/379)
* [BUGFIX] Fixed writes/reads/alertmanager resources dashboards to use `$._config.job_names.gateway`. [#403](https://github.com/grafana/cortex-jsonnet/pull/403)
* [BUGFIX] Span the annotation.message in alerts as YAML multiline strings. [#412](https://github.com/grafana/cortex-jsonnet/pull/412)
* [BUGFIX] Fixed "Instant queries / sec" in "Cortex / Reads" dashboard. #445
* [BUGFIX] Fixed and added missing KV store panels in Writes, Reads, Ruler and Compactor dashboards. #448
* [BUGFIX] Fixed Alertmanager dashboard when alertmanager is running as part of single binary. #1064
* [BUGFIX] Fixed Ruler dashboard when ruler is running as part of single binary. #1260
* [BUGFIX] Query-frontend: fixed bad querier status code mapping with query-sharding enabled. #1227

### Jsonnet

_Changes since `grafana/cortex-jsonnet` `1.9.0`._

* [CHANGE] Removed chunks storage support. #639
  * Removed the following fields from `_config`:
    * `storage_engine` (defaults to `blocks`)
    * `querier_second_storage_engine` (not supported anymore)
    * `table_manager_enabled`, `table_prefix`
    * `memcached_index_writes_enabled` and `memcached_index_writes_max_item_size_mb`
    * `storeMemcachedChunksConfig`
    * `storeConfig`
    * `max_chunk_idle`
    * `schema` (the schema configmap is still added for backward compatibility reasons)
    * `bigtable_instance` and `bigtable_project`
    * `client_configs`
    * `enabledBackends`
    * `storage_backend`
    * `cassandra_addresses`
    * `s3_bucket_name`
    * `ingester_deployment_without_wal` (was only used by chunks storage)
    * `ingester` (was only used to configure chunks storage WAL)
  * Removed the following CLI flags from `ingester_args`:
    * `ingester.max-chunk-age`
    * `ingester.max-stale-chunk-idle`
    * `ingester.max-transfer-retries`
    * `ingester.retain-period`
* [CHANGE] Changed `overrides-exporter.libsonnet` from being based on cortex-tools to Mimir `overrides-exporter` target. #646
* [CHANGE] Store gateway: set `-blocks-storage.bucket-store.index-cache.memcached.max-get-multi-concurrency`,
  `-blocks-storage.bucket-store.chunks-cache.memcached.max-get-multi-concurrency`,
  `-blocks-storage.bucket-store.metadata-cache.memcached.max-get-multi-concurrency`,
  `-blocks-storage.bucket-store.index-cache.memcached.max-idle-connections`,
  `-blocks-storage.bucket-store.chunks-cache.memcached.max-idle-connections`,
  `-blocks-storage.bucket-store.metadata-cache.memcached.max-idle-connections` to 100 [#414](https://github.com/grafana/cortex-jsonnet/pull/414)
* [CHANGE] Alertmanager: mounted overrides configmap to alertmanager too. [#315](https://github.com/grafana/cortex-jsonnet/pull/315)
* [CHANGE] Memcached: upgraded memcached from `1.5.17` to `1.6.9`. [#316](https://github.com/grafana/cortex-jsonnet/pull/316)
* [CHANGE] Store-gateway: increased memory request and limit respectively from 6GB / 6GB to 12GB / 18GB. [#322](https://github.com/grafana/cortex-jsonnet/pull/322)
* [CHANGE] Store-gateway: increased `-blocks-storage.bucket-store.max-chunk-pool-bytes` from 2GB (default) to 12GB. [#322](https://github.com/grafana/cortex-jsonnet/pull/322)
* [CHANGE] Ingester/Ruler: set `-server.grpc-max-send-msg-size-bytes` and `-server.grpc-max-send-msg-size-bytes` to sensible default values (10MB). [#326](https://github.com/grafana/cortex-jsonnet/pull/326)
* [CHANGE] Decreased `-server.grpc-max-concurrent-streams` from 100k to 10k. [#369](https://github.com/grafana/cortex-jsonnet/pull/369)
* [CHANGE] Decreased blocks storage ingesters graceful termination period from 80m to 20m. [#369](https://github.com/grafana/cortex-jsonnet/pull/369)
* [CHANGE] Increase the rules per group and rule groups limits on different tiers. [#396](https://github.com/grafana/cortex-jsonnet/pull/396)
* [CHANGE] Removed `max_samples_per_query` limit, since it only works with chunks and only when using `-distributor.shard-by-all-labels=false`. [#397](https://github.com/grafana/cortex-jsonnet/pull/397)
* [CHANGE] Removed chunks storage query sharding config support. The following config options have been removed: [#398](https://github.com/grafana/cortex-jsonnet/pull/398)
  * `_config` > `queryFrontend` > `shard_factor`
  * `_config` > `queryFrontend` > `sharded_queries_enabled`
  * `_config` > `queryFrontend` > `query_split_factor`
* [CHANGE] Rename ruler_s3_bucket_name and ruler_gcs_bucket_name to ruler_storage_bucket_name: [#415](https://github.com/grafana/cortex-jsonnet/pull/415)
* [CHANGE] Fine-tuned rolling update policy for distributor, querier, query-frontend, query-scheduler. [#420](https://github.com/grafana/cortex-jsonnet/pull/420)
* [CHANGE] Increased memcached metadata/chunks/index-queries max connections from 4k to 16k. [#420](https://github.com/grafana/cortex-jsonnet/pull/420)
* [CHANGE] Disabled step alignment in query-frontend to be compliant with PromQL. [#420](https://github.com/grafana/cortex-jsonnet/pull/420)
* [CHANGE] Do not limit compactor CPU and request a number of cores equal to the configured concurrency. [#420](https://github.com/grafana/cortex-jsonnet/pull/420)
* [CHANGE] Configured split-and-merge compactor. #853
  * The following CLI flags are set on compactor:
    * `-compactor.split-and-merge-shards=0`
    * `-compactor.compactor-tenant-shard-size=1`
    * `-compactor.split-groups=1`
    * `-compactor.max-opening-blocks-concurrency=4`
    * `-compactor.max-closing-blocks-concurrency=2`
    * `-compactor.symbols-flushers-concurrency=4`
  * The following per-tenant overrides have been set on `super_user` and `mega_user` classes:
    ```
    compactor_split_and_merge_shards: 2,
    compactor_tenant_shard_size: 2,
    compactor_split_groups: 2,
    ```
* [CHANGE] The entrypoint file to include has been renamed from `cortex.libsonnet` to `mimir.libsonnet`. #897
* [CHANGE] The default image config field has been renamed from `cortex` to `mimir`. #896
   ```
   {
     _images+:: {
       mimir: '...',
     },
   }
   ```
* [CHANGE] Removed `cortex_` prefix from config fields. #898
  * The following config fields have been renamed:
    * `cortex_bucket_index_enabled` renamed to `bucket_index_enabled`
    * `cortex_compactor_cleanup_interval` renamed to `compactor_cleanup_interval`
    * `cortex_compactor_data_disk_class` renamed to `compactor_data_disk_class`
    * `cortex_compactor_data_disk_size` renamed to `compactor_data_disk_size`
    * `cortex_compactor_max_concurrency` renamed to `compactor_max_concurrency`
    * `cortex_distributor_allow_multiple_replicas_on_same_node` renamed to `distributor_allow_multiple_replicas_on_same_node`
    * `cortex_ingester_data_disk_class` renamed to `ingester_data_disk_class`
    * `cortex_ingester_data_disk_size` renamed to `ingester_data_disk_size`
    * `cortex_querier_allow_multiple_replicas_on_same_node` renamed to `querier_allow_multiple_replicas_on_same_node`
    * `cortex_query_frontend_allow_multiple_replicas_on_same_node` renamed to `query_frontend_allow_multiple_replicas_on_same_node`
    * `cortex_query_sharding_enabled` renamed to `query_sharding_enabled`
    * `cortex_query_sharding_msg_size_factor` renamed to `query_sharding_msg_size_factor`
    * `cortex_ruler_allow_multiple_replicas_on_same_node` renamed to `ruler_allow_multiple_replicas_on_same_node`
    * `cortex_store_gateway_data_disk_class` renamed to `store_gateway_data_disk_class`
    * `cortex_store_gateway_data_disk_size` renamed to `store_gateway_data_disk_size`
* [CHANGE] The overrides configmap default mountpoint has changed from `/etc/cortex` to `/etc/mimir`. It can be customized via the `overrides_configmap_mountpoint` config field. #899
* [CHANGE] Enabled in the querier the features to query label names with matchers, PromQL at modifier and query long-term storage for labels. #905
* [CHANGE] Reduced TSDB blocks retention on ingesters disk from 96h to 24h. #905
* [CHANGE] Enabled closing of idle TSDB in ingesters. #905
* [CHANGE] Disabled TSDB isolation in ingesters for better performances. #905
* [CHANGE] Changed log level of querier, query-frontend, query-scheduler and alertmanager from `debug` to `info`. #905
* [CHANGE] Enabled attributes in-memory cache in store-gateway. #905
* [CHANGE] Configured store-gateway to not load blocks containing samples more recent than 10h (because such samples are queried from ingesters). #905
* [CHANGE] Dynamically compute `-compactor.deletion-delay` based on other settings, in order to reduce the deletion delay as much as possible and lower the number of live blocks in the storage. #907
* [CHANGE] The config field `distributorConfig` has been renamed to `ingesterRingClientConfig`. Config field `ringClient` has been removed in favor of `ingesterRingClientConfig`. #997 #1057
* [CHANGE] Gossip.libsonnet has been fixed to modify all ring configurations, not only the ingester ring config. Furthermore it now supports migration via multi KV store. #1057 #1099
* [CHANGE] Changed the default of `bucket_index_enabled` to `true`. #924
* [CHANGE] Remove the support for the test-exporter. #1133
* [CHANGE] Removed `$.distributor_deployment_labels`, `$.ingester_deployment_labels` and `$.querier_deployment_labels` fields, that were used by gossip.libsonnet to inject additional label. Now the label is injected directly into pods of statefulsets and deployments. #1297
* [CHANGE] Disabled `-ingester.readiness-check-ring-health`. #1352
* [CHANGE] Changed Alertmanager CPU request from `100m` to `2` cores, and memory request from `1Gi` to `10Gi`. Set Alertmanager memory limit to `15Gi`. #1206
* [CHANGE] gossip.libsonnet has been renamed to memberlist.libsonnet, and is now imported by default. Use of memberlist for ring is enabled by setting `_config.memberlist_ring_enabled` to true. #1526
* [FEATURE] Added query sharding support. It can be enabled setting `cortex_query_sharding_enabled: true` in the `_config` object. #653
* [FEATURE] Added shuffle-sharding support. It can be enabled and configured using the following config: #902
   ```
   _config+:: {
     shuffle_sharding:: {
       ingester_write_path_enabled: true,
       ingester_read_path_enabled: true,
       querier_enabled: true,
       ruler_enabled: true,
       store_gateway_enabled: true,
     },
   }
   ```
* [FEATURE] Added multi-zone ingesters and store-gateways support. #1352 #1552
* [ENHANCEMENT] Add overrides config to compactor. This allows setting retention configs per user. [#386](https://github.com/grafana/cortex-jsonnet/pull/386)
* [ENHANCEMENT] Added 256MB memory ballast to querier. [#369](https://github.com/grafana/cortex-jsonnet/pull/369)
* [ENHANCEMENT] Update `etcd-operator` to latest version (see https://github.com/grafana/jsonnet-libs/pull/480). [#263](https://github.com/grafana/cortex-jsonnet/pull/263)
* [ENHANCEMENT] Add support for Azure storage in Alertmanager configuration. [#381](https://github.com/grafana/cortex-jsonnet/pull/381)
* [ENHANCEMENT] Add support for running Alertmanager in sharding mode. [#394](https://github.com/grafana/cortex-jsonnet/pull/394)
* [ENHANCEMENT] Allow to customize PromQL engine settings via `queryEngineConfig`. [#399](https://github.com/grafana/cortex-jsonnet/pull/399)
* [ENHANCEMENT] Define Azure object storage ruler args. [#416](https://github.com/grafana/cortex-jsonnet/pull/416)
* [ENHANCEMENT] Added the following config options to allow to schedule multiple replicas of the same service on the same node: [#418](https://github.com/grafana/cortex-jsonnet/pull/418)
  * `cortex_distributor_allow_multiple_replicas_on_same_node`
  * `cortex_ruler_allow_multiple_replicas_on_same_node`
  * `cortex_querier_allow_multiple_replicas_on_same_node`
  * `cortex_query_frontend_allow_multiple_replicas_on_same_node`
* [BUGFIX] Alertmanager: fixed `--alertmanager.cluster.peers` CLI flag passed to alertmanager when HA is enabled. [#329](https://github.com/grafana/cortex-jsonnet/pull/329)
* [BUGFIX] Fixed `-distributor.extend-writes` setting on ruler when `unregister_ingesters_on_shutdown` is disabled. [#369](https://github.com/grafana/cortex-jsonnet/pull/369)
* [BUGFIX] Treat `compactor_blocks_retention_period` type as string rather than int.[#395](https://github.com/grafana/cortex-jsonnet/pull/395)
* [BUGFIX] Pass `-ruler-storage.s3.endpoint` to ruler when using S3. [#421](https://github.com/grafana/cortex-jsonnet/pull/421)
* [BUGFIX] Remove service selector on label `gossip_ring_member` from other services than `gossip-ring`. [#1008](https://github.com/grafana/mimir/pull/1008)
* [BUGFIX] Rename `-ingester.readiness-check-ring-health` to `-ingester.ring.readiness-check-ring-health`, to reflect current name of flag. #1460

### Mimirtool

_Changes since cortextool `0.10.7`._

* [CHANGE] The following environment variables have been renamed: #883
  * `CORTEX_ADDRESS` to `MIMIR_ADDRESS`
  * `CORTEX_API_USER` to `MIMIR_API_USER`
  * `CORTEX_API_KEY` to `MIMIR_API_KEY`
  * `CORTEX_TENANT_ID` to `MIMIR_TENANT_ID`
  * `CORTEX_TLS_CA_PATH` to `MIMIR_TLS_CA_PATH`
  * `CORTEX_TLS_CERT_PATH` to `MIMIR_TLS_CERT_PATH`
  * `CORTEX_TLS_KEY_PATH` to `MIMIR_TLS_KEY_PATH`
* [CHANGE] Change `cortex` backend to `mimir`. #883
* [CHANGE] Do not publish `mimirtool` binary for 386 windows architecture. #1263
* [CHANGE] `analyse` command has been renamed to `analyze`. #1318
* [FEATURE] Support Arm64 on Darwin for all binaries (benchtool etc). https://github.com/grafana/cortex-tools/pull/215
* [ENHANCEMENT] Correctly support federated rules. #823
* [BUGFIX] Fix `cortextool rules` legends displaying wrong symbols for updates and deletions. https://github.com/grafana/cortex-tools/pull/226

### Query-tee

_Changes since Cortex `1.10.0`._

* [ENHANCEMENT] Added `/api/v1/query_exemplars` API endpoint support (no results comparison). #168
* [ENHANCEMENT] Add a flag (`--proxy.compare-use-relative-error`) in the query-tee to compare floating point values using relative error. #208
* [ENHANCEMENT] Add a flag (`--proxy.compare-skip-recent-samples`) in the query-tee to skip comparing recent samples. By default samples not older than 1 minute are skipped. #234
* [BUGFIX] Fixes a panic in the query-tee when comparing result. #207
* [BUGFIX] Ensure POST requests are handled correctly #286

### Blocksconvert

_Changes since Cortex `1.10.0`._

* [CHANGE] Blocksconvert tool was removed from Mimir. #637

### Metaconvert

_Changes since Cortex `1.10.0`._

* [CHANGE] `thanosconvert` tool has been renamed to `metaconvert`. `-config.file` option has been removed, while it now requires `-tenant` option to work on single tenant only. It now also preserves labels recognized by Mimir. #1120

### Test-exporter

_Changes since Cortex `1.10.0`._

* [CHANGE] Removed the test-exporter tool. #1133

### Tools

_Changes since Cortex `1.10.0`._

* [CHANGE] Removed `query-audit`. You can use `query-tee` to compare query results and performances of two Grafana Mimir backends. #1380

## [Cortex 1.10.0 CHANGELOG](https://github.com/grafana/mimir/blob/a13959db5d38ff65c2b7ef52c56331d2f4dbc00c/CHANGELOG.md#cortex-1100--2021-08-03)<|MERGE_RESOLUTION|>--- conflicted
+++ resolved
@@ -50,11 +50,8 @@
 * [ENHANCEMENT] Querier, ingester: The series API respects passed `limit` parameter. #10620
 * [ENHANCEMENT] Store-gateway: Add experimental settings under `-store-gateway.dynamic-replication` to allow more than the default of 3 store-gateways to own recent blocks. #10382 #10637
 * [ENHANCEMENT] Ingester: Add reactive concurrency limiters to protect push and read operations from overload. #10574
-<<<<<<< HEAD
+* [ENHANCEMENT] Compactor: Add experimental `-compactor.max-lookback` option to limit blocks considered in each compaction cycle. Blocks uploaded prior to the lookback period aren't processed. This option helps reduce CPU utilization in tenants with large block metadata files that are processed before each compaction. #10585
 * [ENHANCEMENT] Distributor: Optionally expose the current HA replica for each tenant in the `cortex_ha_tracker_elected_replica_status` metric. This is enabled with the `-distributor.ha-tracker.enable-elected-replica-metric=true` flag. #10644
-=======
-* [ENHANCEMENT] Compactor: Add experimental `-compactor.max-lookback` option to limit blocks considered in each compaction cycle. Blocks uploaded prior to the lookback period aren't processed. This option helps reduce CPU utilization in tenants with large block metadata files that are processed before each compaction. #10585
->>>>>>> b12297b8
 * [BUGFIX] Distributor: Use a boolean to track changes while merging the ReplicaDesc components, rather than comparing the objects directly. #10185
 * [BUGFIX] Querier: fix timeout responding to query-frontend when response size is very close to `-querier.frontend-client.grpc-max-send-msg-size`. #10154
 * [BUGFIX] Query-frontend and querier: show warning/info annotations in some cases where they were missing (if a lazy querier was used). #10277
