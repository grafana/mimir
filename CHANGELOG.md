# Changelog

## main / unreleased

### Grafana Mimir

* [CHANGE] Update minimal supported version of Go to 1.22. #9134
* [CHANGE] Store-gateway / querier: enable streaming chunks from store-gateways to queriers by default. #6646
* [CHANGE] Querier: honor the start/end time range specified in the read hints when executing a remote read request. #8431
* [CHANGE] Querier: return only samples within the queried start/end time range when executing a remote read request using "SAMPLES" mode. Previously, samples outside of the range could have been returned. Samples outside of the queried time range may still be returned when executing a remote read request using "STREAMED_XOR_CHUNKS" mode. #8463
* [CHANGE] Querier: Set minimum for `-querier.max-concurrent` to four to prevent queue starvation with querier-worker queue prioritization algorithm; values below the minimum four are ignored and set to the minimum. #9054
* [CHANGE] Store-gateway: enabled `-blocks-storage.bucket-store.max-concurrent-queue-timeout` by default with a timeout of 5 seconds. #8496
* [CHANGE] Store-gateway: enabled `-blocks-storage.bucket-store.index-header.lazy-loading-concurrency-queue-timeout` by default with a timeout of 5 seconds . #8667
* [CHANGE] Distributor: Incoming OTLP requests were previously size-limited by using limit from `-distributor.max-recv-msg-size` option. We have added option `-distributor.max-otlp-request-size` for limiting OTLP requests, with default value of 100 MiB. #8574
* [CHANGE] Distributor: remove metric `cortex_distributor_sample_delay_seconds`. #8698
* [CHANGE] Query-frontend: Remove deprecated `frontend.align_queries_with_step` YAML configuration. The configuration option has been moved to per-tenant and default `limits` since Mimir 2.12. #8733 #8735
* [CHANGE] Store-gateway: Change default of `-blocks-storage.bucket-store.max-concurrent` to 200. #8768
* [CHANGE] Added new metric `cortex_compactor_disk_out_of_space_errors_total` which counts how many times a compaction failed due to the compactor being out of disk, alert if there is a single increase. #8237 #8278
* [CHANGE] Store-gateway: Remove experimental parameter `-blocks-storage.bucket-store.series-selection-strategy`. The default strategy is now `worst-case`. #8702
* [CHANGE] Store-gateway: Rename `-blocks-storage.bucket-store.series-selection-strategies.worst-case-series-preference` to `-blocks-storage.bucket-store.series-fetch-preference` and promote to stable. #8702
* [CHANGE] Querier, store-gateway: remove deprecated `-querier.prefer-streaming-chunks-from-store-gateways=true`. Streaming from store-gateways is now always enabled. #8696
* [CHANGE] Ingester: remove deprecated `-ingester.return-only-grpc-errors`. #8699 #8828
* [CHANGE] Distributor, ruler: remove deprecated `-ingester.client.report-grpc-codes-in-instrumentation-label-enabled`. #8700
* [CHANGE] Ingester client: experimental support for client-side circuit breakers, their configuration options (`-ingester.client.circuit-breaker.*`) and metrics (`cortex_ingester_client_circuit_breaker_results_total`, `cortex_ingester_client_circuit_breaker_transitions_total`) were removed. #8802
* [CHANGE] Ingester: circuit breakers do not open in case of per-instance limit errors anymore. Opening can be triggered only in case of push and pull requests exceeding the configured duration. #8854
* [CHANGE] Query-frontend: Return `413 Request Entity Too Large` if a response shard for an `/active_series` request is too large. #8861
* [CHANGE] Distributor: Promote replying with `Retry-After` header on retryable errors to stable and set `-distributor.retry-after-header.enabled=true` by default. #8694
* [CHANGE] Distributor: Replace `-distributor.retry-after-header.max-backoff-exponent` and `-distributor.retry-after-header.base-seconds` with `-distributor.retry-after-header.min-backoff` and `-distributor.retry-after-header.max-backoff` for easier configuration. #8694
* [CHANGE] Ingester: increase the default inactivity timeout of active series (`-ingester.active-series-metrics-idle-timeout`) from `10m` to `20m`. #8975
* [CHANGE] Distributor: Remove `-distributor.enable-otlp-metadata-storage` flag, which was deprecated in version 2.12. #9069
* [CHANGE] Ruler: Removed `-ruler.drain-notification-queue-on-shutdown` option, which is now enabled by default. #9115
<<<<<<< HEAD
* [CHANGE] Querier: allow wrapping errors with context errors only when the former actually correspond to `context.Canceled` and `context.DeadlineExceeded`. #9175
=======
* [FEATURE] Alertmanager: Added `-alertmanager.log-parsing-label-matchers` to control logging when parsing label matchers. This flag is intended to be used with `-alertmanager.utf8-strict-mode-enabled` to validate UTF-8 strict mode is working as intended. The default value is `false`. #9173
>>>>>>> 1b61fb7c
* [FEATURE] Querier: add experimental streaming PromQL engine, enabled with `-querier.query-engine=mimir`. #8422 #8430 #8454 #8455 #8360 #8490 #8508 #8577 #8660 #8671 #8677 #8747 #8850 #8872 #8838 #8911 #8909 #8923 #8924 #8925 #8932 #8933 #8934 #8962 #8986 #8993 #8995 #9008 #9017 #9018 #9019 #9120 #9121 #9136 #9139 #9145
* [FEATURE] Experimental Kafka-based ingest storage. #6888 #6894 #6929 #6940 #6951 #6974 #6982 #7029 #7030 #7091 #7142 #7147 #7148 #7153 #7160 #7193 #7349 #7376 #7388 #7391 #7393 #7394 #7402 #7404 #7423 #7424 #7437 #7486 #7503 #7508 #7540 #7621 #7682 #7685 #7694 #7695 #7696 #7697 #7701 #7733 #7734 #7741 #7752 #7838 #7851 #7871 #7877 #7880 #7882 #7887 #7891 #7925 #7955 #7967 #8031 #8063 #8077 #8088 #8135 #8176 #8184 #8194 #8216 #8217 #8222 #8233 #8503 #8542 #8579 #8657 #8686 #8688 #8703 #8706 #8708 #8738 #8750 #8778 #8808 #8809 #8841 #8842 #8845 #8853 #8886 #8988
  * What it is:
    * When the new ingest storage architecture is enabled, distributors write incoming write requests to a Kafka-compatible backend, and the ingesters asynchronously replay ingested data from Kafka. In this architecture, the write and read path are de-coupled through a Kafka-compatible backend. The write path and Kafka load is a function of the incoming write traffic, the read path load is a function of received queries. Whatever the load on the read path, it doesn't affect the write path.
  * New configuration options:
    * `-ingest-storage.enabled`
    * `-ingest-storage.kafka.*`: configures Kafka-compatible backend and how clients interact with it.
    * `-ingest-storage.ingestion-partition-tenant-shard-size`: configures the per-tenant shuffle-sharding shard size used by partitions ring.
    * `-ingest-storage.read-consistency`: configures the default read consistency.
    * `-ingest-storage.migration.distributor-send-to-ingesters-enabled`: enabled tee-ing writes to classic ingesters and Kafka, used during a live migration to the new ingest storage architecture.
    * `-ingester.partition-ring.*`: configures partitions ring backend.
* [FEATURE] Querier: added support for `limitk()` and `limit_ratio()` experimental PromQL functions. Experimental functions are disabled by default, but can be enabled setting `-querier.promql-experimental-functions-enabled=true` in the query-frontend and querier. #8632
* [FEATURE] Querier: experimental support for `X-Mimir-Chunk-Info-Logger` header that triggers logging information about TSDB chunks loaded from ingesters and store-gateways in the querier. The header should contain the comma separated list of labels for which their value will be included in the logs. #8599
* [FEATURE] Ruler: added experimental configuration, `-ruler.rule-evaluation-write-enabled`, to disable writing the result of rule evaluation to ingesters. This feature can be used for testing purposes. #9060
* [FEATURE] Ingester: added experimental configuration `ingester.ignore-ooo-exemplars`. When set to `true` out of order exemplars are no longer reported to the remote write client. #9151
* [ENHANCEMENT] Compactor: Add `cortex_compactor_compaction_job_duration_seconds` and `cortex_compactor_compaction_job_blocks` histogram metrics to track duration of individual compaction jobs and number of blocks per job. #8371
* [ENHANCEMENT] Rules: Added per namespace max rules per rule group limit. The maximum number of rules per rule groups for all namespaces continues to be configured by `-ruler.max-rules-per-rule-group`, but now, this can be superseded by the new `-ruler.max-rules-per-rule-group-by-namespace` option on a per namespace basis. This new limit can be overridden using the overrides mechanism to be applied per-tenant. #8378
* [ENHANCEMENT] Rules: Added per namespace max rule groups per tenant limit. The maximum number of rule groups per rule tenant for all namespaces continues to be configured by `-ruler.max-rule-groups-per-tenant`, but now, this can be superseded by the new `-ruler.max-rule-groups-per-tenant-by-namespace` option on a per namespace basis. This new limit can be overridden using the overrides mechanism to be applied per-tenant. #8425
* [ENHANCEMENT] Ruler: Added support to protect rules namespaces from modification. The `-ruler.protected-namespaces` flag can be used to specify namespaces that are protected from rule modifications. The header `X-Mimir-Ruler-Override-Namespace-Protection` can be used to override the protection. #8444
* [ENHANCEMENT] Query-frontend: be able to block remote read queries via the per tenant runtime override `blocked_queries`. #8372 #8415
* [ENHANCEMENT] Query-frontend: added `remote_read` to `op` supported label values for the `cortex_query_frontend_queries_total` metric. #8412
* [ENHANCEMENT] Query-frontend: log the overall length and start, end time offset from current time for remote read requests. The start and end times are calculated as the miminum and maximum times of the individual queries in the remote read request. #8404
* [ENHANCEMENT] Storage Provider: Added option `-<prefix>.s3.dualstack-enabled` that allows disabling S3 client from resolving AWS S3 endpoint into dual-stack IPv4/IPv6 endpoint. Defaults to true. #8405
* [ENHANCEMENT] HA Tracker: Added reporting of most recent elected replica change via `cortex_ha_tracker_last_election_timestamp_seconds` gauge, logging, and a new column in the HA Tracker status page. #8507
* [ENHANCEMENT] Use sd_notify to send events to systemd at start and stop of mimir services. Default systemd mimir.service config now wait for those events with a configurable timeout `TimeoutStartSec` default is 3 min to handle long start time (ex. store-gateway). #8220 #8555 #8658
* [ENHANCEMENT] Alertmanager: Reloading config and templates no longer needs to hit the disk. #4967
* [ENHANCEMENT] Compactor: Added experimental `-compactor.in-memory-tenant-meta-cache-size` option to set size of in-memory cache (in number of items) for parsed meta.json files. This can help when a tenant has many meta.json files and their parsing before each compaction cycle is using a lot of CPU time. #8544
* [ENHANCEMENT] Distributor: Interrupt OTLP write request translation when context is canceled or has timed out. #8524
* [ENHANCEMENT] Ingester, store-gateway: optimised regular expression matching for patterns like `1.*|2.*|3.*|...|1000.*`. #8632
* [ENHANCEMENT] Query-frontend: Add `header_cache_control` to query stats. #8590
* [ENHANCEMENT] Query-scheduler: Introduce `query-scheduler.use-multi-algorithm-query-queue`, which allows use of an experimental queue structure, with no change in external queue behavior. #7873
* [ENHANCEMENT] Query-scheduler: Improve CPU/memory performance of experimental query-scheduler. #8871
* [ENHANCEMENT] Expose a new `s3.trace.enabled` configuration option to enable detailed logging of operations against S3-compatible object stores. #8690
* [ENHANCEMENT] memberlist: locally-generated messages (e.g. ring updates) are sent to gossip network before forwarded messages. Introduced `-memberlist.broadcast-timeout-for-local-updates-on-shutdown` option to modify how long to wait until queue with locally-generated messages is empty when shutting down. Previously this was hard-coded to 10s, and wait included all messages (locally-generated and forwarded). Now it defaults to 10s, 0 means no timeout. Increasing this value may help to avoid problem when ring updates on shutdown are not propagated to other nodes, and ring entry is left in a wrong state. #8761
* [ENHANCEMENT] Querier: allow using both raw numbers of seconds and duration literals in queries where previously only one or the other was permitted. For example, `predict_linear` now accepts a duration literal (eg. `predict_linear(..., 4h)`), and range vector selectors now accept a number of seconds (eg. `rate(metric[2])`). #8780
* [ENHANCEMENT] Ruler: Add `ruler.max-independent-rule-evaluation-concurrency` to allow independent rules of a tenant to be run concurrently. You can control the amount of concurrency per tenant is controlled via the `-ruler.max-independent-rule-evaluation-concurrency-per-tenan` as a limit. Use a `-ruler.max-independent-rule-evaluation-concurrency` value of `0` can be used to disable the feature for all tenants. By default, this feature is disabled. A rule is eligible for concurrency as long as it doesn't depend on any other rules, doesn't have any other rules that depend on it, and has a total rule group runtime that exceeds 50% of its interval by default. The threshold can can be adjusted with `-ruler.independent-rule-evaluation-concurrency-min-duration-percentage`. #8146 #8858 #8880 #8884
  * This work introduces the following metrics:
    * `cortex_ruler_independent_rule_evaluation_concurrency_slots_in_use`
    * `cortex_ruler_independent_rule_evaluation_concurrency_attempts_started_total`
    * `cortex_ruler_independent_rule_evaluation_concurrency_attempts_incomplete_total`
    * `cortex_ruler_independent_rule_evaluation_concurrency_attempts_completed_total`
* [ENHANCEMENT] Expose a new `s3.session-token` configuration option to enable using temporary security credentials. #8952
* [ENHANCEMENT] Add HA deduplication features to the `mimir-microservices-mode` development environment. #9012
* [ENHANCEMENT] Make `-query-frontend.additional-query-queue-dimensions-enabled` and `-query-scheduler.additional-query-queue-dimensions-enabled` non-operational flags in preparation for removal. #8984
* [ENHANCEMENT] Add a new ingester endpoint to prepare instances to downscale. #8956
* [ENHANCEMENT] Query-scheduler: Add `query-scheduler.prioritize-query-components` which, when enabled, will primarily prioritize dequeuing fairly across queue components, and secondarily prioritize dequeuing fairly across tenants. When disabled, tenant fairness is primarily prioritized. `query-scheduler.use-multi-algorithm-query-queue` must be enabled in order to use this flag. #9016 #9071
* [ENHANCEMENT] Update runtime configuration to read gzip-compressed files with `.gz` extension. #9074
* [ENHANCEMENT] Ingester: add `cortex_lifecycler_read_only` metric which is set to 1 when ingester's lifecycler is set to read-only mode. #9095
* [ENHANCEMENT] Add a new field, `encode_time_seconds` to query stats log messages, to record the amount of time it takes the query-frontend to encode a response. This does not include any serialization time for downstream components. #9062
* [ENHANCEMENT] OTLP: If the flag `-distributor.otel-created-timestamp-zero-ingestion-enabled` is true, OTel start timestamps are converted to Prometheus zero samples to mark series start. #9131
* [BUGFIX] Ruler: add support for draining any outstanding alert notifications before shutting down. This can be enabled with the `-ruler.drain-notification-queue-on-shutdown=true` CLI flag. #8346
* [BUGFIX] Query-frontend: fix `-querier.max-query-lookback` enforcement when `-compactor.blocks-retention-period` is not set, and viceversa. #8388
* [BUGFIX] Ingester: fix sporadic `not found` error causing an internal server error if label names are queried with matchers during head compaction. #8391
* [BUGFIX] Ingester, store-gateway: fix case insensitive regular expressions not matching correctly some Unicode characters. #8391
* [BUGFIX] Query-frontend: "query stats" log now includes the actual `status_code` when the request fails due to an error occurring in the query-frontend itself. #8407
* [BUGFIX] Store-gateway: fixed a case where, on a quick subsequent restart, the previous lazy-loaded index header snapshot was overwritten by a partially loaded one. #8281
* [BUGFIX] Ingester: fixed timestamp reported in the "the sample has been rejected because its timestamp is too old" error when the write request contains only histograms. #8462
* [BUGFIX] Store-gateway: store sparse index headers atomically to disk. #8485
* [BUGFIX] Query scheduler: fix a panic in request queueing. #8451
* [BUGFIX] Querier: fix issue where "context canceled" is logged for trace spans for requests to store-gateways that return no series when chunks streaming is enabled. #8510
* [BUGFIX] Alertmanager: Fix per-tenant silence limits not reloaded during runtime. #8456
* [BUGFIX] Alertmanager: Fixes a number of bugs in silences which could cause an existing silence to be deleted/expired when updating the silence failed. This could happen when the replacing silence was invalid or exceeded limits. #8525
* [BUGFIX] Alertmanager: Fix help message for utf-8-strict-mode. #8572
* [BUGFIX] Query-frontend: Ensure that internal errors result in an HTTP 500 response code instead of 422. #8595 #8666
* [BUGFIX] Configuration: Multi line envs variables are flatten during injection to be compatible with YAML syntax
* [BUGFIX] Querier: fix issue where queries can return incorrect results if a single store-gateway returns overlapping chunks for a series. #8827
* [BUGFIX] HA Tracker: store correct timestamp for last received request from elected replica. #8821
* [BUGFIX] Querier: do not return `grpc: the client connection is closing` errors as HTTP `499`. #8865 #8888
* [BUGFIX] Compactor: fix a race condition between different compactor replicas that may cause a deleted block to be still referenced as non-deleted in the bucket index. #8905
* [BUGFIX] Querier: fix issue where some native histogram-related warnings were not emitted when `rate()` was used over native histograms. #8918
* [BUGFIX] Ruler: map invalid org-id errors to 400 status code. #8935
* [BUGFIX] Querier: Fix invalid query results when multiple chunks are being merged. #8992
* [BUGFIX] Query-frontend: return annotations generated during evaluation of sharded queries. #9138
* [BUGFIX] Querier: Support optional start and end times on `/prometheus/api/v1/labels`, `/prometheus/api/v1/label/<label>/values`, and `/prometheus/api/v1/series` when `max_query_into_future: 0`. #9129

### Mixin

* [CHANGE] Dashboards: set default auto-refresh rate to 5m. #8758
* [ENHANCEMENT] Dashboards: allow switching between using classic or native histograms in dashboards.
  * Overview dashboard: status, read/write latency and queries/ingestion per sec panels, `cortex_request_duration_seconds` metric. #7674 #8502 #8791
  * Writes dashboard: `cortex_request_duration_seconds` metric. #8757 #8791
  * Reads dashboard: `cortex_request_duration_seconds` metric. #8752
  * Rollout progress dashboard: `cortex_request_duration_seconds` metric. #8779
  * Alertmanager dashboard: `cortex_request_duration_seconds` metric. #8792
  * Ruler dashboard: `cortex_request_duration_seconds` metric. #8795
  * Queries dashboard: `cortex_request_duration_seconds` metric. #8800
  * Remote ruler reads dashboard: `cortex_request_duration_seconds` metric. #8801
* [ENHANCEMENT] Alerts: `MimirRunningIngesterReceiveDelayTooHigh` alert has been tuned to be more reactive to high receive delay. #8538
* [ENHANCEMENT] Dashboards: improve end-to-end latency and strong read consistency panels when experimental ingest storage is enabled. #8543 #8830
* [ENHANCEMENT] Dashboards: Add panels for monitoring ingester autoscaling when not using ingest-storage. These panels are disabled by default, but can be enabled using the `autoscaling.ingester.enabled: true` config option. #8484
* [ENHANCEMENT] Dashboards: Add panels for monitoring store-gateway autoscaling. These panels are disabled by default, but can be enabled using the `autoscaling.store_gateway.enabled: true` config option. #8824
* [ENHANCEMENT] Dashboards: add panels to show writes to experimental ingest storage backend in the "Mimir / Ruler" dashboard, when `_config.show_ingest_storage_panels` is enabled. #8732
* [ENHANCEMENT] Dashboards: show all series in tooltips on time series dashboard panels. #8748
* [ENHANCEMENT] Dashboards: add compactor autoscaling panels to "Mimir / Compactor" dashboard. The panels are disabled by default, but can be enabled setting `_config.autoscaling.compactor.enabled` to `true`. #8777
* [ENHANCEMENT] Alerts: added `MimirKafkaClientBufferedProduceBytesTooHigh` alert. #8763
* [ENHANCEMENT] Dashboards: added "Kafka produced records / sec" panel to "Mimir / Writes" dashboard. #8763
* [ENHANCEMENT] Alerts: added `MimirStrongConsistencyOffsetNotPropagatedToIngesters` alert, and rename `MimirIngesterFailsEnforceStrongConsistencyOnReadPath` alert to `MimirStrongConsistencyEnforcementFailed`. #8831
* [ENHANCEMENT] Dashboards: remove "All" option for namespace dropdown in dashboards. #8829
* [ENHANCEMENT] Dashboards: add Kafka end-to-end latency outliers panel in the "Mimir / Writes" dashboard. #8948
* [ENHANCEMENT] Dashboards: add "Out-of-order samples appended" panel to "Mimir / Tenants" dashboard. #8939
* [ENHANCEMENT] Alerts: `RequestErrors` and `RulerRemoteEvaluationFailing` have been enriched with a native histogram version. #9004
* [ENHANCEMENT] Dashboards: add 'Read path' selector to 'Mimir / Queries' dashboard. #8878
* [BUGFIX] Dashboards: fix "current replicas" in autoscaling panels when HPA is not active. #8566
* [BUGFIX] Alerts: do not fire `MimirRingMembersMismatch` during the migration to experimental ingest storage. #8727
* [BUGFIX] Dashboards: avoid over-counting of ingesters metrics when migrating to experimental ingest storage. #9170

### Jsonnet

* [CHANGE] Changed the following config options when the experimental ingest storage is enabled: #8874
  * `ingest_storage_ingester_autoscaling_min_replicas` changed to `ingest_storage_ingester_autoscaling_min_replicas_per_zone`
  * `ingest_storage_ingester_autoscaling_max_replicas` changed to `ingest_storage_ingester_autoscaling_max_replicas_per_zone`
* [CHANGE] Changed the overrides configmap generation to remove any field with `null` value. #9116
* [FEATURE] Add support for automatically deleting compactor, store-gateway, ingester and read-write mode backend PVCs when the corresponding StatefulSet is scaled down. #8382 #8736
* [ENHANCEMENT] Added the following config options to set the number of partition ingester replicas when migrating to experimental ingest storage. #8517
  * `ingest_storage_migration_partition_ingester_zone_a_replicas`
  * `ingest_storage_migration_partition_ingester_zone_b_replicas`
  * `ingest_storage_migration_partition_ingester_zone_c_replicas`
* [ENHANCEMENT] Distributor: increase `-distributor.remote-timeout` when the experimental ingest storage is enabled. #8518
* [ENHANCEMENT] Memcached: Update to Memcached 1.6.28 and memcached-exporter 0.14.4. #8557
* [ENHANCEMENT] Rollout-operator: Allow the rollout-operator to be used as Kubernetes statefulset webhook to enable `no-downscale` and `prepare-downscale` annotations to be used on ingesters or store-gateways. #8743
* [ENHANCEMENT] Do not deploy ingester-zone-c when experimental ingest storage is enabled and `ingest_storage_ingester_zones` is configured to `2`. #8776
* [ENHANCEMENT] Added the config option `ingest_storage_migration_classic_ingesters_no_scale_down_delay` to disable the downscale delay on classic ingesters when migrating to experimental ingest storage. #8775 #8873
* [ENHANCEMENT] Configure experimental ingest storage on query-frontend too when enabled. #8843
* [ENHANCEMENT] Allow to override Kafka client ID on a per-component basis. #9026
* [BUGFIX] Added missing node affinity matchers to write component. #8910

### Mimirtool

* [CHANGE] Analyze Rules: Count recording rules used in rules group as used. #6133
* [CHANGE] Remove deprecated `--rule-files` flag in favor of CLI arguments for the following commands: #8701
  * `mimirtool rules load`
  * `mimirtool rules sync`
  * `mimirtool rules diff`
  * `mimirtool rules check`
  * `mimirtool rules prepare`
* [ENHANCEMENT] Remote read and backfill now supports the experimental native histograms. #9156

### Mimir Continuous Test

* [CHANGE] Use test metrics that do not pass through 0 to make identifying incorrect results easier. #8630
* [CHANGE] Allowed authentication to Mimir using both Tenant ID and basic/bearer auth. #9038
* [FEATURE] Experimental support for the `-tests.send-chunks-debugging-header` boolean flag to send the `X-Mimir-Chunk-Info-Logger: series_id` header with queries. #8599
* [ENHANCEMENT] Include human-friendly timestamps in diffs logged when a test fails. #8630
* [ENHANCEMENT] Add histograms to measure latency of read and write requests. #8583
* [ENHANCEMENT] Log successful test runs in addition to failed test runs. #8817
* [BUGFIX] Initialize test result metrics to 0 at startup so that alerts can correctly identify the first failure after startup. #8630

### Query-tee

* [CHANGE] If a preferred backend is configured, then query-tee always returns its response, regardless of the response status code. Previously, query-tee would only return the response from the preferred backend if it did not have a 5xx status code. #8634
* [ENHANCEMENT] Emit trace spans from query-tee. #8419
* [ENHANCEMENT] Log trace ID (if present) with all log messages written while processing a request. #8419
* [ENHANCEMENT] Log user agent when processing a request. #8419
* [ENHANCEMENT] Add `time` parameter to proxied instant queries if it is not included in the incoming request. This is optional but enabled by default, and can be disabled with `-proxy.add-missing-time-parameter-to-instant-queries=false`. #8419
* [ENHANCEMENT] Add support for sending only a proportion of requests to all backends, with the remainder only sent to the preferred backend. The default behaviour is to send all requests to all backends. This can be configured with `-proxy.secondary-backends-request-proportion`. #8532
* [ENHANCEMENT] Check annotations emitted by both backends are the same when comparing responses from two backends. #8660
* [ENHANCEMENT] Compare native histograms in query results when comparing results between two backends. #8724
* [ENHANCEMENT] Don't consider responses to be different during response comparison if both backends' responses contain different series, but all samples are within the recent sample window. #8749 #8894
* [ENHANCEMENT] When the expected and actual response for a matrix series is different, the full set of samples for that series from both backends will now be logged. #8947
* [ENHANCEMENT] Wait up to `-server.graceful-shutdown-timeout` for inflight requests to finish when shutting down, rather than immediately terminating inflight requests on shutdown. #8985
* [BUGFIX] Ensure any errors encountered while forwarding a request to a backend (eg. DNS resolution failures) are logged. #8419
* [BUGFIX] The comparison of the results should not fail when either side contains extra samples from within SkipRecentSamples duration. #8920

### Documentation

* [ENHANCEMENT] Specify in which component the configuration flags `-compactor.blocks-retention-period`, `-querier.max-query-lookback`, `-query-frontend.max-total-query-length`, `-query-frontend.max-query-expression-size-bytes` are applied and that they are applied to remote read as well. #8433
* [ENHANCEMENT] Provide more detailed recommendations on how to migrate from classic to native histograms. #8864
* [ENHANCEMENT] Clarify that `{namespace}` and `{groupName}` path segments in the ruler config API should be URL-escaped. #8969

### Tools

* [CHANGE] `wal-reader`: Renamed `-series-entries` to `-print-series`. Renamed `-print-series-with-samples` to `-print-samples`. #8568
* [FEATURE] `query-bucket-index`: add new tool to query a bucket index file and print the blocks that would be used for a given query time range. #8818
* [FEATURE] `kafkatool`: add new CLI tool to operate Kafka. Supported commands: #9000
  * `brokers list-leaders-by-partition`
  * `consumer-group commit-offset`
  * `consumer-group copy-offset`
  * `consumer-group list-offsets`
  * `create-partitions`
* [ENHANCEMENT] `wal-reader`: References to unknown series from Samples, Exemplars, histogram or tombstones records are now always logged. #8568
* [ENHANCEMENT] `tsdb-series`: added `-stats` option to print min/max time of chunks, total number of samples and DPM for each series. #8420
* [ENHANCEMENT] `tsdb-print-chunk`: print counter reset information for native histograms. #8812
* [ENHANCEMENT] `grpcurl-query-ingesters`: print counter reset information for native histograms. #8820
* [ENHANCEMENT] `grpcurl-query-ingesters`: concurrently query ingesters. #9102
* [ENHANCEMENT] `grpcurl-query-ingesters`: sort series and chunks in output. #9180
* [ENHANCEMENT] `grpcurl-query-ingesters`: print full chunk timestamps, not just time component. #9180
* [ENHANCEMENT] `tsdb-series`: Added `-json` option to generate JSON output for easier post-processing. #8844
* [ENHANCEMENT] `tsdb-series`: Added `-min-time` and `-max-time` options to filter samples that are used for computing data-points per minute. #8844

## 2.13.0

### Grafana Mimir

* [CHANGE] Build: `grafana/mimir` docker image is now based on `gcr.io/distroless/static-debian12` image. Alpine-based docker image is still available as `grafana/mimir-alpine`, until Mimir 2.15. #8204 #8235
* [CHANGE] Ingester: `/ingester/flush` endpoint is now only allowed to execute only while the ingester is in `Running` state. The 503 status code is returned if the endpoint is called while the ingester is not in `Running` state. #7486
* [CHANGE] Distributor: Include label name in `err-mimir-label-value-too-long` error message: #7740
* [CHANGE] Ingester: enabled 1 out 10 errors log sampling by default. All the discarded samples will still be tracked by the `cortex_discarded_samples_total` metric. The feature can be configured via `-ingester.error-sample-rate` (0 to log all errors). #7807
* [CHANGE] Query-frontend: Query results caching and experimental query blocking now utilize the PromQL string-formatted query format rather than the unvalidated query as submitted to the frontend. #7742
  * Query results caching should be more stable as all equivalent queries receive the same cache key, but there may be cache churn on first deploy with the updated format
  * Query blocking can no longer be circumvented with an equivalent query in a different format; see [Configure queries to block](https://grafana.com/docs/mimir/latest/configure/configure-blocked-queries/)
* [CHANGE] Query-frontend: stop using `-validation.create-grace-period` to clamp how far into the future a query can span. #8075
* [CHANGE] Clamp [`GOMAXPROCS`](https://pkg.go.dev/runtime#GOMAXPROCS) to [`runtime.NumCPU`](https://pkg.go.dev/runtime#NumCPU). #8201
* [CHANGE] Anonymous usage statistics tracking: add CPU usage percentage tracking. #8282
* [CHANGE] Added new metric `cortex_compactor_disk_out_of_space_errors_total` which counts how many times a compaction failed due to the compactor being out of disk. #8237
* [CHANGE] Anonymous usage statistics tracking: report active series in addition to in-memory series. #8279
* [CHANGE] Ruler: `evaluation_delay` field in the rule group configuration has been deprecated. Please use `query_offset` instead (it has the same exact meaning and behaviour). #8295
* [CHANGE] General: remove `-log.buffered`. The configuration option has been enabled by default and deprecated since Mimir 2.11. #8395
* [CHANGE] Ruler: promote tenant federation from experimental to stable. #8400
* [CHANGE] Ruler: promote `-ruler.recording-rules-evaluation-enabled` and `-ruler.alerting-rules-evaluation-enabled` from experimental to stable. #8400
* [CHANGE] General: promote `-tenant-federation.max-tenants` from experimental to stable. #8400
* [FEATURE] Continuous-test: now runable as a module with `mimir -target=continuous-test`. #7747
* [FEATURE] Store-gateway: Allow specific tenants to be enabled or disabled via `-store-gateway.enabled-tenants` or `-store-gateway.disabled-tenants` CLI flags or their corresponding YAML settings. #7653
* [FEATURE] New `-<prefix>.s3.bucket-lookup-type` flag configures lookup style type, used to access bucket in s3 compatible providers. #7684
* [FEATURE] Querier: add experimental streaming PromQL engine, enabled with `-querier.promql-engine=mimir`. #7693 #7898 #7899 #8023 #8058 #8096 #8121 #8197 #8230 #8247 #8270 #8276 #8277 #8291 #8303 #8340 #8256 #8348
* [FEATURE] New `/ingester/unregister-on-shutdown` HTTP endpoint allows dynamic access to ingesters' `-ingester.ring.unregister-on-shutdown` configuration. #7739
* [FEATURE] Server: added experimental [PROXY protocol support](https://www.haproxy.org/download/2.3/doc/proxy-protocol.txt). The PROXY protocol support can be enabled via `-server.proxy-protocol-enabled=true`. When enabled, the support is added both to HTTP and gRPC listening ports. #7698
* [FEATURE] Query-frontend, querier: new experimental `/cardinality/active_native_histogram_metrics` API to get active native histogram metric names with statistics about active native histogram buckets. #7982 #7986 #8008
* [FEATURE] Alertmanager: Added `-alertmanager.max-silences-count` and `-alertmanager.max-silence-size-bytes` to set limits on per tenant silences. Disabled by default. #8241 #8249
* [FEATURE] Ingester: add experimental support for the server-side circuit breakers when writing to and reading from ingesters. This can be enabled using `-ingester.push-circuit-breaker.enabled` and `-ingester.read-circuit-breaker.enabled` options. Further `-ingester.push-circuit-breaker.*` and `-ingester.read-circuit-breaker.*` options for configuring circuit-breaker are available. Added metrics `cortex_ingester_circuit_breaker_results_total`,  `cortex_ingester_circuit_breaker_transitions_total`, `cortex_ingester_circuit_breaker_current_state` and `cortex_ingester_circuit_breaker_request_timeouts_total`. #8180 #8285 #8315 #8446
* [FEATURE] Distributor, ingester: add new setting `-validation.past-grace-period` to limit how old (based on the wall clock minus OOO window) the ingested samples can be. The default 0 value disables this limit. #8262
* [ENHANCEMENT] Distributor: add metrics `cortex_distributor_samples_per_request` and `cortex_distributor_exemplars_per_request` to track samples/exemplars per request. #8265
* [ENHANCEMENT] Reduced memory allocations in functions used to propagate contextual information between gRPC calls. #7529
* [ENHANCEMENT] Distributor: add experimental limit for exemplars per series per request, enabled with `-distributor.max-exemplars-per-series-per-request`, the number of discarded exemplars are tracked with `cortex_discarded_exemplars_total{reason="too_many_exemplars_per_series_per_request"}` #7989 #8010
* [ENHANCEMENT] Store-gateway: merge series from different blocks concurrently. #7456
* [ENHANCEMENT] Store-gateway: Add `stage="wait_max_concurrent"` to `cortex_bucket_store_series_request_stage_duration_seconds` which records how long the query had to wait for its turn for `-blocks-storage.bucket-store.max-concurrent`. #7609
* [ENHANCEMENT] Querier: add `cortex_querier_federation_upstream_query_wait_duration_seconds` to observe time from when a querier picks up a cross-tenant query to when work begins on its single-tenant counterparts. #7209
* [ENHANCEMENT] Compactor: Add `cortex_compactor_block_compaction_delay_seconds` metric to track how long it takes to compact blocks since the blocks are created. #7635
* [ENHANCEMENT] Store-gateway: add `outcome` label to `cortex_bucket_stores_gate_duration_seconds` histogram metric. Possible values for the `outcome` label are: `rejected_canceled`, `rejected_deadline_exceeded`, `rejected_other`, and `permitted`. #7784
* [ENHANCEMENT] Query-frontend: use zero-allocation experimental decoder for active series queries via `-query-frontend.use-active-series-decoder`. #7665
* [ENHANCEMENT] Go: updated to 1.22.2. #7802
* [ENHANCEMENT] Query-frontend: support `limit` parameter on `/prometheus/api/v1/label/{name}/values` and `/prometheus/api/v1/labels` endpoints. #7722
* [ENHANCEMENT] Expose TLS configuration for the S3 backend client. #7959
* [ENHANCEMENT] Rules: Support expansion of native histogram values when using rule templates #7974
* [ENHANCEMENT] Rules: Add metric `cortex_prometheus_rule_group_last_restore_duration_seconds` which measures how long it takes to restore rule groups using the `ALERTS_FOR_STATE` series #7974
* [ENHANCEMENT] OTLP: Improve remote write format translation performance by using label set hashes for metric identifiers instead of string based ones. #8012
* [ENHANCEMENT] Querying: Remove OpEmptyMatch from regex concatenations. #8012
* [ENHANCEMENT] Store-gateway: add `-blocks-storage.bucket-store.max-concurrent-queue-timeout`. When set, queries at the store-gateway's query gate will not wait longer than that to execute. If a query reaches the wait timeout, then the querier will retry the blocks on a different store-gateway. If all store-gateways are unavailable, then the query will fail with `err-mimir-store-consistency-check-failed`. #7777 #8149
* [ENHANCEMENT] Store-gateway: add `-blocks-storage.bucket-store.index-header.lazy-loading-concurrency-queue-timeout`. When set, loads of index-headers at the store-gateway's index-header lazy load gate will not wait longer than that to execute. If a load reaches the wait timeout, then the querier will retry the blocks on a different store-gateway. If all store-gateways are unavailable, then the query will fail with `err-mimir-store-consistency-check-failed`. #8138
* [ENHANCEMENT] Ingester: Optimize querying with regexp matchers. #8106
* [ENHANCEMENT] Distributor: Introduce `-distributor.max-request-pool-buffer-size` to allow configuring the maximum size of the request pool buffers. #8082
* [ENHANCEMENT] Store-gateway: improve performance when streaming chunks to queriers is enabled (`-querier.prefer-streaming-chunks-from-store-gateways=true`) and the query selects fewer than `-blocks-storage.bucket-store.batch-series-size` series (defaults to 5000 series). #8039
* [ENHANCEMENT] Ingester: active series are now updated along with owned series. They decrease when series change ownership between ingesters. This helps provide a more accurate total of active series when ingesters are added. This is only enabled when `-ingester.track-ingester-owned-series` or `-ingester.use-ingester-owned-series-for-limits` are enabled. #8084
* [ENHANCEMENT] Query-frontend: include route name in query stats log lines. #8191
* [ENHANCEMENT] OTLP: Speed up conversion from OTel to Mimir format by about 8% and reduce memory consumption by about 30%. Can be disabled via `-distributor.direct-otlp-translation-enabled=false` #7957
* [ENHANCEMENT] Ingester/Querier: Optimise regexps with long lists of alternates. #8221, #8234
* [ENHANCEMENT] Ingester: Include more detail in tracing of queries. #8242
* [ENHANCEMENT] Distributor: add `insight=true` to remote-write and OTLP write handlers when the HTTP response status code is 4xx. #8294
* [ENHANCEMENT] Ingester: reduce locked time while matching postings for a label, improving the write latency and compaction speed. #8327
* [ENHANCEMENT] Ingester: reduce the amount of locks taken during the Head compaction's garbage-collection process, improving the write latency and compaction speed. #8327
* [ENHANCEMENT] Query-frontend: log the start, end time and matchers for remote read requests to the query stats logs. #8326 #8370 #8373
* [BUGFIX] Distributor: prometheus retry on 5xx and 429 errors, while otlp collector only retry on 429, 502, 503 and 504, mapping other 5xx errors to the retryable ones in otlp endpoint. #8324 #8339
* [BUGFIX] Distributor: make OTLP endpoint return marshalled proto bytes as response body for 4xx/5xx errors. #8227
* [BUGFIX] Rules: improve error handling when querier is local to the ruler. #7567
* [BUGFIX] Querier, store-gateway: Protect against panics raised during snappy encoding. #7520
* [BUGFIX] Ingester: Prevent timely compaction of empty blocks. #7624
* [BUGFIX] Querier: Don't cache context.Canceled errors for bucket index. #7620
* [BUGFIX] Store-gateway: account for `"other"` time in LabelValues and LabelNames requests. #7622
* [BUGFIX] Query-frontend: Don't panic when using the `-query-frontend.downstream-url` flag. #7651
* [BUGFIX] Ingester: when receiving multiple exemplars for a native histogram via remote write, sort them and only report an error if all are older than the latest exemplar as this could be a partial update. #7640 #7948 #8014
* [BUGFIX] Ingester: don't retain blocks if they finish exactly on the boundary of the retention window. #7656
* [BUGFIX] Bug-fixes and improvements to experimental native histograms. #7744 #7813
* [BUGFIX] Querier: return an error when a query uses `label_join` with an invalid destination label name. #7744
* [BUGFIX] Compactor: correct outstanding job estimation in metrics and `compaction-planner` tool when block labels differ. #7745
* [BUGFIX] Ingester: turn native histogram validation errors in TSDB into soft ingester errors that result in returning 4xx to the end-user instead of 5xx. In the case of TSDB validation errors, the counter `cortex_discarded_samples_total` will be increased with the `reason` label set to `"invalid-native-histogram"`. #7736 #7773
* [BUGFIX] Do not wrap error message with `sampled 1/<frequency>` if it's not actually sampled. #7784
* [BUGFIX] Store-gateway: do not track cortex_querier_blocks_consistency_checks_failed_total metric if query has been canceled or interrued due to any error not related to blocks consistency check failed. #7752
* [BUGFIX] Ingester: ignore instances with no tokens when calculating local limits to prevent discards during ingester scale-up #7881
* [BUGFIX] Ingester: do not reuse exemplars slice in the write request if there are more than 10 exemplars per series. This should help to reduce the in-use memory in case of few requests with a very large number of exemplars. #7936
* [BUGFIX] Distributor: fix down scaling of native histograms in the distributor when timeseries unmarshal cache is in use. #7947
* [BUGFIX] Distributor: fix cardinality API to return more accurate number of in-memory series when number of zones is larger than replication factor. #7984
* [BUGFIX] All: fix config validation for non-ingester modules, when ingester's ring is configured with spread-minimizing token generation strategy. #7990
* [BUGFIX] Ingester: copy LabelValues strings out of mapped memory to avoid a segmentation fault if the region becomes unmapped before the result is marshaled. #8003
* [BUGFIX] OTLP: Don't generate target_info unless at least one identifying label is defined. #8012
* [BUGFIX] OTLP: Don't generate target_info unless there are metrics. #8012
* [BUGFIX] Query-frontend: Experimental query queue splitting: fix issue where offset and range selector duration were not considered when predicting query component. #7742
* [BUGFIX] Querying: Empty matrix results were incorrectly returning `null` instead of `[]`. #8029
* [BUGFIX] All: don't increment `thanos_objstore_bucket_operation_failures_total` metric for cancelled requests. #8072
* [BUGFIX] Query-frontend: fix empty metric name matcher not being applied under certain conditions. #8076
* [BUGFIX] Querying: Fix regex matching of multibyte runes with dot operator. #8089
* [BUGFIX] Querying: matrix results returned from instant queries were not sorted by series. #8113
* [BUGFIX] Query scheduler: Fix a crash in result marshaling. #8140
* [BUGFIX] Store-gateway: Allow long-running index scans to be interrupted. #8154
* [BUGFIX] Query-frontend: fix splitting of queries using `@ start()` and `@end()` modifiers on a subquery. Previously the `start()` and `end()` would be evaluated using the start end end of the split query instead of the original query. #8162
* [BUGFIX] Distributor: Don't discard time series with invalid exemplars, just drop affected exemplars. #8224
* [BUGFIX] Ingester: fixed in-memory series count when replaying a corrupted WAL. #8295
* [BUGFIX] Ingester: fix context cancellation handling when a query is busy looking up series in the TSDB index and `-blocks-storage.tsdb.head-postings-for-matchers-cache*` or `-blocks-storage.tsdb.block-postings-for-matchers-cache*` are in use. #8337
* [BUGFIX] Querier: fix edge case where bucket indexes are sometimes cached forever instead of with the expected TTL. #8343
* [BUGFIX] OTLP handler: fix errors returned by OTLP handler when used via httpgrpc tunneling. #8363
* [BUGFIX] Update `github.com/hashicorp/go-retryablehttp` to address [CVE-2024-6104](https://github.com/advisories/GHSA-v6v8-xj6m-xwqh). #8539
* [BUGFIX] Alertmanager: Fixes a number of bugs in silences which could cause an existing silence to be deleted/expired when updating the silence failed. This could happen when the replacing silence was invalid or exceeded limits. #8525
* [BUGFIX] Alertmanager: Fix per-tenant silence limits not reloaded during runtime. #8456
* [BUGFIX] Alertmanager: Fix help message for utf-8-strict-mode. #8572
* [BUGFIX] Upgrade golang to 1.22.5 to address [CVE-2024-24791](https://nvd.nist.gov/vuln/detail/CVE-2024-24791). #8600

### Mixin

* [CHANGE] Alerts: Removed obsolete `MimirQueriesIncorrect` alert that used test-exporter metrics. Test-exporter support was however removed in Mimir 2.0 release. #7774
* [CHANGE] Alerts: Change threshold for `MimirBucketIndexNotUpdated` alert to fire before queries begin to fail due to bucket index age. #7879
* [FEATURE] Dashboards: added 'Remote ruler reads networking' dashboard. #7751
* [FEATURE] Alerts: Add `MimirIngesterStuckProcessingRecordsFromKafka` alert. #8147
* [ENHANCEMENT] Alerts: allow configuring alerts range interval via `_config.base_alerts_range_interval_minutes`. #7591
* [ENHANCEMENT] Dashboards: Add panels for monitoring distributor and ingester when using ingest-storage. These panels are disabled by default, but can be enabled using `show_ingest_storage_panels: true` config option. Similarly existing panels used when distributors and ingesters use gRPC for forwarding requests can be disabled by setting `show_grpc_ingestion_panels: false`. #7670 #7699
* [ENHANCEMENT] Alerts: add the following alerts when using ingest-storage: #7699 #7702 #7867
  * `MimirIngesterLastConsumedOffsetCommitFailed`
  * `MimirIngesterFailedToReadRecordsFromKafka`
  * `MimirIngesterKafkaFetchErrorsRateTooHigh`
  * `MimirStartingIngesterKafkaReceiveDelayIncreasing`
  * `MimirRunningIngesterReceiveDelayTooHigh`
  * `MimirIngesterFailsToProcessRecordsFromKafka`
  * `MimirIngesterFailsEnforceStrongConsistencyOnReadPath`
* [ENHANCEMENT] Dashboards: add in-flight queries scaling metric panel for ruler-querier. #7749
* [ENHANCEMENT] Dashboards: renamed rows in the "Remote ruler reads" and "Remote ruler reads resources" dashboards to match the actual component names. #7750
* [ENHANCEMENT] Dashboards: allow switching between using classic of native histograms in dashboards. #7627
  * Overview dashboard, Status panel, `cortex_request_duration_seconds` metric.
* [ENHANCEMENT] Alerts: exclude `529` and `598` status codes from failure codes in `MimirRequestsError`. #7889
* [ENHANCEMENT] Dashboards: renamed "TCP Connections" panel to "Ingress TCP Connections" in the networking dashboards. #8092
* [ENHANCEMENT] Dashboards: update the use of deprecated "table (old)" panels to "table". #8181
* [ENHANCEMENT] Dashboards: added a `component` variable to "Slow queries" dashboard to allow checking the slow queries of the remote ruler evaluation query path. #8309
* [BUGFIX] Dashboards: fix regular expression for matching read-path gRPC ingester methods to include querying of exemplars, label-related queries, or active series queries. #7676
* [BUGFIX] Dashboards: fix user id abbreviations and column heads for Top Tenants dashboard. #7724
* [BUGFIX] Dashboards: fix incorrect query used for "queue length" panel on "Ruler" dashboard. #8006
* [BUGFIX] Dashboards: fix disk space utilization panels when running with a recent version of kube-state-metrics. #8212

### Jsonnet

* [CHANGE] Memcached: Change default read timeout for chunks and index caches to `750ms` from `450ms`. #7778
* [CHANGE] Fine-tuned `terminationGracePeriodSeconds` for the following components: #7364
  * Querier: changed from `30` to `180`
  * Query-scheduler: changed from `30` to `180`
* [CHANGE] Change TCP port exposed by `mimir-continuous-test` deployment to match with updated defaults of its container image (see changes below). #7958
* [FEATURE] Add support to deploy Mimir with experimental ingest storage enabled. #8028 #8222
* [ENHANCEMENT] Compactor: add `$._config.cortex_compactor_concurrent_rollout_enabled` option (disabled by default) that makes use of rollout-operator to speed up the rollout of compactors. #7783 #7878
* [ENHANCEMENT] Shuffle-sharding: add `$._config.shuffle_sharding.ingest_storage_partitions_enabled` and `$._config.shuffle_sharding.ingester_partitions_shard_size` options, that allow configuring partitions shard size in ingest-storage mode. #7804
* [ENHANCEMENT] Update rollout-operator to `v0.17.0`. #8399
* [ENHANCEMENT] Add `_config.autoscaling_querier_predictive_scaling_enabled` to scale querier based on inflight queries 7 days ago. #7775
* [ENHANCEMENT] Add support to autoscale ruler-querier replicas based on in-flight queries too (in addition to CPU and memory based scaling). #8060 #8188
* [ENHANCEMENT] Distributor: improved distributor HPA scaling metric to only take in account ready pods. This requires the metric `kube_pod_status_ready` to be available in the data source used by KEDA to query scaling metrics (configured via `_config.autoscaling_prometheus_url`). #8251
* [BUGFIX] Guard against missing samples in KEDA queries. #7691
* [BUGFIX] Alertmanager: Set -server.http-idle-timeout to avoid EOF errors in ruler. #8192

### Mimirtool

* [CHANGE] Deprecated `--rule-files` flag in favor of CLI arguments. #7756
* [FEATURE] mimirtool: Add `runtime-config verify` sub-command, for verifying Mimir runtime config files. #8123
* [ENHANCEMENT] `mimirtool promql format`: Format PromQL query with Prometheus' string or pretty-print formatter. #7742
* [ENHANCEMENT] Add `mimir-http-prefix` configuration to set the Mimir URL prefix when using legacy routes. #8069
* [ENHANCEMENT] Add option `--output-dir` to `mimirtool rules get` and `mimirtool rules print` to allow persisting rule groups to a file for edit and re-upload. #8142
* [BUGFIX] Fix panic in `loadgen` subcommand. #7629
* [BUGFIX] `mimirtool rules prepare`: do not add aggregation label to `on()` clause if already present in `group_left()` or `group_right()`. #7839
* [BUGFIX] Analyze Grafana: fix parsing queries with variables. #8062
* [BUGFIX] `mimirtool rules sync`: detect a change when the `query_offset` or the deprecated `evaluation_delay` configuration changes. #8297

### Mimir Continuous Test

* [CHANGE] `mimir-continuous-test` has been deprecated and replaced by a Mimir module that can be run as a target from the `mimir` binary using `mimir -target=continuous-test`. #7753
* [CHANGE] `-server.metrics-port` flag is no longer available for use in the module run of mimir-continuous-test, including the grafana/mimir-continuous-test Docker image which uses the new module. Configuring this port is still possible in the binary, which is deprecated. #7747
* [CHANGE] Allowed authenticatication to Mimir using both Tenant ID and basic/bearer auth #7619.
* [BUGFIX] Set `User-Agent` header for all requests sent from the testing client. #7607

### Query-tee

* [ENHANCEMENT] Log queries that take longer than `proxy.log-slow-query-response-threshold` when compared to other backends. #7346
* [ENHANCEMENT] Add two new metrics for measuring the relative duration between backends: #7782 #8013 #8330
  * `cortex_querytee_backend_response_relative_duration_seconds`
  * `cortex_querytee_backend_response_relative_duration_proportional`

### Documentation

* [ENHANCEMENT] Clarify Compactor and its storage volume when configured under Kubernetes. #7675
* [ENHANCEMENT] Add OTLP route to _Mimir routes by path_ runbooks section. #8074
* [ENHANCEMENT] Document option server.log-source-ips-full. #8268

### Tools

* [ENHANCEMENT] ulidtime: add option to show random part of ULID, timestamp in milliseconds and header. #7615
* [ENHANCEMENT] copyblocks: add a flag to configure part-size for multipart uploads in s3 client-side copying. #8292
* [ENHANCEMENT] copyblocks: enable pprof HTTP endpoints. #8292

## 2.12.0

### Grafana Mimir

* [CHANGE] Alertmanager: Deprecates the `v1` API. All `v1` API endpoints now respond with a JSON deprecation notice and a status code of `410`. All endpoints have a `v2` equivalent. The list of endpoints is: #7103
  * `<alertmanager-web.external-url>/api/v1/alerts`
  * `<alertmanager-web.external-url>/api/v1/receivers`
  * `<alertmanager-web.external-url>/api/v1/silence/{id}`
  * `<alertmanager-web.external-url>/api/v1/silences`
  * `<alertmanager-web.external-url>/api/v1/status`
* [CHANGE] Ingester: Increase default value of `-blocks-storage.tsdb.head-postings-for-matchers-cache-max-bytes` and `-blocks-storage.tsdb.block-postings-for-matchers-cache-max-bytes` to 100 MiB (previous default value was 10 MiB). #6764
* [CHANGE] Validate tenant IDs according to [documented behavior](https://grafana.com/docs/mimir/latest/configure/about-tenant-ids/) even when tenant federation is not enabled. Note that this will cause some previously accepted tenant IDs to be rejected such as those longer than 150 bytes or containing `|` characters. #6959
* [CHANGE] Ruler: don't use backoff retry on remote evaluation in case of `4xx` errors. #7004
* [CHANGE] Server: responses with HTTP 4xx status codes are now treated as errors and used in `status_code` label of request duration metric. #7045
* [CHANGE] Memberlist: change default for `-memberlist.stream-timeout` from `10s` to `2s`. #7076
* [CHANGE] Memcached: remove legacy `thanos_cache_memcached_*` and `thanos_memcached_*` prefixed metrics. Instead, Memcached and Redis cache clients now emit `thanos_cache_*` prefixed metrics with a `backend` label. #7076
* [CHANGE] Ruler: the following metrics, exposed when the ruler is configured to discover Alertmanager instances via service discovery, have been renamed: #7057
  * `prometheus_sd_failed_configs` renamed to `cortex_prometheus_sd_failed_configs`
  * `prometheus_sd_discovered_targets` renamed to `cortex_prometheus_sd_discovered_targets`
  * `prometheus_sd_received_updates_total` renamed to `cortex_prometheus_sd_received_updates_total`
  * `prometheus_sd_updates_delayed_total` renamed to `cortex_prometheus_sd_updates_delayed_total`
  * `prometheus_sd_updates_total` renamed to `cortex_prometheus_sd_updates_total`
  * `prometheus_sd_refresh_failures_total` renamed to `cortex_prometheus_sd_refresh_failures_total`
  * `prometheus_sd_refresh_duration_seconds` renamed to `cortex_prometheus_sd_refresh_duration_seconds`
* [CHANGE] Query-frontend: the default value for `-query-frontend.not-running-timeout` has been changed from 0 (disabled) to 2s. The configuration option has also been moved from "experimental" to "advanced". #7127
* [CHANGE] Store-gateway: to reduce disk contention on HDDs the default value for `blocks-storage.bucket-store.tenant-sync-concurrency` has been changed from `10` to `1` and the default value for `blocks-storage.bucket-store.block-sync-concurrency` has been changed from `20` to `4`. #7136
* [CHANGE] Store-gateway: Remove deprecated CLI flags `-blocks-storage.bucket-store.index-header-lazy-loading-enabled` and `-blocks-storage.bucket-store.index-header-lazy-loading-idle-timeout` and their corresponding YAML settings. Instead, use `-blocks-storage.bucket-store.index-header.lazy-loading-enabled` and `-blocks-storage.bucket-store.index-header.lazy-loading-idle-timeout`. #7521
* [CHANGE] Store-gateway: Mark experimental CLI flag `-blocks-storage.bucket-store.index-header.lazy-loading-concurrency` and its corresponding YAML settings as advanced. #7521
* [CHANGE] Store-gateway: Remove experimental CLI flag `-blocks-storage.bucket-store.index-header.sparse-persistence-enabled` since this is now the default behavior. #7535
* [CHANGE] All: set `-server.report-grpc-codes-in-instrumentation-label-enabled` to `true` by default, which enables reporting gRPC status codes as `status_code` labels in the `cortex_request_duration_seconds` metric. #7144
* [CHANGE] Distributor: report gRPC status codes as `status_code` labels in the `cortex_ingester_client_request_duration_seconds` metric by default. #7144
* [CHANGE] Distributor: CLI flag `-ingester.client.report-grpc-codes-in-instrumentation-label-enabled` has been deprecated, and its default value is set to `true`. #7144
* [CHANGE] Ingester: CLI flag `-ingester.return-only-grpc-errors` has been deprecated, and its default value is set to `true`. To ensure backwards compatibility, during a migration from a version prior to 2.11.0 to 2.12 or later, `-ingester.return-only-grpc-errors` should be set to `false`. Once all the components are migrated, the flag can be removed.   #7151
* [CHANGE] Ingester: the following CLI flags have been moved from "experimental" to "advanced": #7169
  * `-ingester.ring.token-generation-strategy`
  * `-ingester.ring.spread-minimizing-zones`
  * `-ingester.ring.spread-minimizing-join-ring-in-order`
* [CHANGE] Query-frontend: the default value of the CLI flag `-query-frontend.max-cache-freshness` (and its respective YAML configuration parameter) has been changed from `1m` to `10m`. #7161
* [CHANGE] Distributor: default the optimization `-distributor.write-requests-buffer-pooling-enabled` to `true`. #7165
* [CHANGE] Tracing: Move query information to span attributes instead of span logs. #7046
* [CHANGE] Distributor: the default value of circuit breaker's CLI flag `-ingester.client.circuit-breaker.cooldown-period` has been changed from `1m` to `10s`. #7310
* [CHANGE] Store-gateway: remove `cortex_bucket_store_blocks_loaded_by_duration`. `cortex_bucket_store_series_blocks_queried` is better suited for detecting when compactors are not able to keep up with the number of blocks to compact. #7309
* [CHANGE] Ingester, Distributor: the support for rejecting push requests received via gRPC before reading them into memory, enabled via `-ingester.limit-inflight-requests-using-grpc-method-limiter` and `-distributor.limit-inflight-requests-using-grpc-method-limiter`, is now stable and enabled by default. The configuration options have been deprecated and will be removed in Mimir 2.14. #7360
* [CHANGE] Distributor: Change`-distributor.enable-otlp-metadata-storage` flag's default to true, and deprecate it. The flag will be removed in Mimir 2.14. #7366
* [CHANGE] Store-gateway: Use a shorter TTL for cached items related to temporary blocks. #7407 #7534
* [CHANGE] Standardise exemplar label as "trace_id". #7475
* [CHANGE] The configuration option `-querier.max-query-into-future` has been deprecated and will be removed in Mimir 2.14. #7496
* [CHANGE] Distributor: the metric `cortex_distributor_sample_delay_seconds` has been deprecated and will be removed in Mimir 2.14. #7516
* [CHANGE] Query-frontend: The deprecated YAML setting `frontend.cache_unaligned_requests` has been moved to `limits.cache_unaligned_requests`. #7519
* [CHANGE] Querier: the CLI flag `-querier.minimize-ingester-requests` has been moved from "experimental" to "advanced". #7638
* [CHANGE] Ingester: allow only POST method on `/ingester/shutdown`, as previously it was too easy to accidentally trigger through GET requests. At the same time, add an option to keep the existing behavior by introducing an `-api.get-request-for-ingester-shutdown-enabled` flag. This flag will be removed in Mimir 2.15. #7707
* [FEATURE] Introduce `-server.log-source-ips-full` option to log all IPs from `Forwarded`, `X-Real-IP`, `X-Forwarded-For` headers. #7250
* [FEATURE] Introduce `-tenant-federation.max-tenants` option to limit the max number of tenants allowed for requests when federation is enabled. #6959
* [FEATURE] Cardinality API: added a new `count_method` parameter which enables counting active label names. #7085
* [FEATURE] Querier / query-frontend: added `-querier.promql-experimental-functions-enabled` CLI flag (and respective YAML config option) to enable experimental PromQL functions. The experimental functions introduced are: `mad_over_time()`, `sort_by_label()` and `sort_by_label_desc()`. #7057
* [FEATURE] Alertmanager API: added `-alertmanager.grafana-alertmanager-compatibility-enabled` CLI flag (and respective YAML config option) to enable an experimental API endpoints that support the migration of the Grafana Alertmanager. #7057
* [FEATURE] Alertmanager: Added `-alertmanager.utf8-strict-mode-enabled` to control support for any UTF-8 character as part of Alertmanager configuration/API matchers and labels. It's default value is set to `false`. #6898
* [FEATURE] Querier: added `histogram_avg()` function support to PromQL. #7293
* [FEATURE] Ingester: added `-blocks-storage.tsdb.timely-head-compaction` flag, which enables more timely head compaction, and defaults to `false`. #7372
* [FEATURE] Compactor: Added `/compactor/tenants` and `/compactor/tenant/{tenant}/planned_jobs` endpoints that provide functionality that was provided by `tools/compaction-planner` -- listing of planned compaction jobs based on tenants' bucket index. #7381
* [FEATURE] Add experimental support for streaming response bodies from queriers to frontends via `-querier.response-streaming-enabled`. This is currently only supported for the `/api/v1/cardinality/active_series` endpoint. #7173
* [FEATURE] Release: Added mimir distroless docker image. #7371
* [FEATURE] Add support for the new grammar of `{"metric_name", "l1"="val"}` to promql and some of the exposition formats. #7475 #7541
* [ENHANCEMENT] Distributor: Add a new metric `cortex_distributor_otlp_requests_total` to track the total number of OTLP requests. #7385
* [ENHANCEMENT] Vault: add lifecycle manager for token used to authenticate to Vault. This ensures the client token is always valid. Includes a gauge (`cortex_vault_token_lease_renewal_active`) to check whether token renewal is active, and the counters `cortex_vault_token_lease_renewal_success_total` and `cortex_vault_auth_success_total` to see the total number of successful lease renewals / authentications. #7337
* [ENHANCEMENT] Store-gateway: add no-compact details column on store-gateway tenants admin UI. #6848
* [ENHANCEMENT] PromQL: ignore small errors for bucketQuantile #6766
* [ENHANCEMENT] Distributor: improve efficiency of some errors #6785
* [ENHANCEMENT] Ruler: exclude vector queries from being tracked in `cortex_ruler_queries_zero_fetched_series_total`. #6544
* [ENHANCEMENT] Ruler: local storage backend now supports reading a rule group via `/config/api/v1/rules/{namespace}/{groupName}` configuration API endpoint. #6632
* [ENHANCEMENT] Query-Frontend and Query-Scheduler: split tenant query request queues by query component with `query-frontend.additional-query-queue-dimensions-enabled` and `query-scheduler.additional-query-queue-dimensions-enabled`. #6772
* [ENHANCEMENT] Distributor: support disabling metric relabel rules per-tenant via the flag `-distributor.metric-relabeling-enabled` or associated YAML. #6970
* [ENHANCEMENT] Distributor: `-distributor.remote-timeout` is now accounted from the first ingester push request being sent. #6972
* [ENHANCEMENT] Storage Provider: `-<prefix>.s3.sts-endpoint` sets a custom endpoint for AWS Security Token Service (AWS STS) in s3 storage provider. #6172
* [ENHANCEMENT] Querier: add `cortex_querier_queries_storage_type_total ` metric that indicates how many queries have executed for a source, ingesters or store-gateways. Add `cortex_querier_query_storegateway_chunks_total` metric to count the number of chunks fetched from a store gateway. #7099,#7145
* [ENHANCEMENT] Query-frontend: add experimental support for sharding active series queries via `-query-frontend.shard-active-series-queries`. #6784
* [ENHANCEMENT] Distributor: set `-distributor.reusable-ingester-push-workers=2000` by default and mark feature as `advanced`. #7128
* [ENHANCEMENT] All: set `-server.grpc.num-workers=100` by default and mark feature as `advanced`. #7131
* [ENHANCEMENT] Distributor: invalid metric name error message gets cleaned up to not include non-ascii strings. #7146
* [ENHANCEMENT] Store-gateway: add `source`, `level`, and `out_or_order` to `cortex_bucket_store_series_blocks_queried` metric that indicates the number of blocks that were queried from store gateways by block metadata. #7112 #7262 #7267
* [ENHANCEMENT] Compactor: After updating bucket-index, compactor now also computes estimated number of compaction jobs based on current bucket-index, and reports the result in `cortex_bucket_index_estimated_compaction_jobs` metric. If computation of jobs fails, `cortex_bucket_index_estimated_compaction_jobs_errors_total` is updated instead. #7299
* [ENHANCEMENT] Mimir: Integrate profiling into tracing instrumentation. #7363
* [ENHANCEMENT] Alertmanager: Adds metric `cortex_alertmanager_notifications_suppressed_total` that counts the total number of notifications suppressed for being silenced, inhibited, outside of active time intervals or within muted time intervals. #7384
* [ENHANCEMENT] Query-scheduler: added more buckets to `cortex_query_scheduler_queue_duration_seconds` histogram metric, in order to better track queries staying in the queue for longer than 10s. #7470
* [ENHANCEMENT] A `type` label is added to `prometheus_tsdb_head_out_of_order_samples_appended_total` metric. #7475
* [ENHANCEMENT] Distributor: Optimize OTLP endpoint. #7475
* [ENHANCEMENT] API: Use github.com/klauspost/compress for faster gzip and deflate compression of API responses. #7475
* [ENHANCEMENT] Ingester: Limiting on owned series (`-ingester.use-ingester-owned-series-for-limits`) now prevents discards in cases where a tenant is sharded across all ingesters (or shuffle sharding is disabled) and the ingester count increases. #7411
* [ENHANCEMENT] Block upload: include converted timestamps in the error message if block is from the future. #7538
* [ENHANCEMENT] Query-frontend: Introduce `-query-frontend.active-series-write-timeout` to allow configuring the server-side write timeout for active series requests. #7553 #7569
* [BUGFIX] Ingester: don't ignore errors encountered while iterating through chunks or samples in response to a query request. #6451
* [BUGFIX] Fix issue where queries can fail or omit OOO samples if OOO head compaction occurs between creating a querier and reading chunks #6766
* [BUGFIX] Fix issue where concatenatingChunkIterator can obscure errors #6766
* [BUGFIX] Fix panic during tsdb Commit #6766
* [BUGFIX] tsdb/head: wlog exemplars after samples #6766
* [BUGFIX] Ruler: fix issue where "failed to remotely evaluate query expression, will retry" messages are logged without context such as the trace ID and do not appear in trace events. #6789
* [BUGFIX] Ruler: do not retry requests to remote querier when server's response exceeds its configured max payload size. #7216
* [BUGFIX] Querier: fix issue where spans in query request traces were not nested correctly. #6893
* [BUGFIX] Fix issue where all incoming HTTP requests have duplicate trace spans. #6920
* [BUGFIX] Querier: do not retry requests to store-gateway when a query gets canceled. #6934
* [BUGFIX] Querier: return 499 status code instead of 500 when a request to remote read endpoint gets canceled. #6934
* [BUGFIX] Querier: fix issue where `-querier.max-fetched-series-per-query` is not applied to `/series` endpoint if the series are loaded from ingesters. #7055
* [BUGFIX] Distributor: fix issue where `-distributor.metric-relabeling-enabled` may cause distributors to panic #7176
* [BUGFIX] Distributor: fix issue where `-distributor.metric-relabeling-enabled` may cause distributors to write unsorted labels and corrupt blocks #7326
* [BUGFIX] Query-frontend: the `cortex_query_frontend_queries_total` report incorrectly reported `op="query"` for any request which wasn't a range query. Now the `op` label value can be one of the following: #7207
  * `query`: instant query
  * `query_range`: range query
  * `cardinality`: cardinality query
  * `label_names_and_values`: label names / values query
  * `active_series`: active series query
  * `other`: any other request
* [BUGFIX] Fix performance regression introduced in Mimir 2.11.0 when uploading blocks to AWS S3. #7240
* [BUGFIX] Query-frontend: fix race condition when sharding active series is enabled (see above) and response is compressed with snappy. #7290
* [BUGFIX] Query-frontend: "query stats" log unsuccessful replies from downstream as "failed". #7296
* [BUGFIX] Packaging: remove reload from systemd file as mimir does not take into account SIGHUP. #7345
* [BUGFIX] Compactor: do not allow out-of-order blocks to prevent timely compaction. #7342
* [BUGFIX] Update `google.golang.org/grpc` to resolve occasional issues with gRPC server closing its side of connection before it was drained by the client. #7380
* [BUGFIX] Query-frontend: abort response streaming for `active_series` requests when the request context is canceled. #7378
* [BUGFIX] Compactor: improve compaction of sporadic blocks. #7329
* [BUGFIX] Ruler: fix regression that caused client errors to be tracked in `cortex_ruler_write_requests_failed_total` metric. #7472
* [BUGFIX] promql: Fix Range selectors with an @ modifier are wrongly scoped in range queries. #7475
* [BUGFIX] Fix metadata API using wrong JSON field names. #7475
* [BUGFIX] Ruler: fix native histogram recording rule result corruption. #7552
* [BUGFIX] Querier: fix HTTP status code translations for remote read requests. Previously, remote-read had conflicting behaviours: when returning samples all internal errors were translated to HTTP 400; when returning chunks all internal errors were translated to HTTP 500. #7487
* [BUGFIX] Query-frontend: Fix memory leak on every request. #7654

### Mixin

* [CHANGE] The `job` label matcher for distributor and gateway have been extended to include any deployment matching `distributor.*` and `cortex-gw.*` respectively. This change allows to match custom and multi-zone distributor and gateway deployments too. #6817
* [ENHANCEMENT] Dashboards: Add panels for alertmanager activity of a tenant #6826
* [ENHANCEMENT] Dashboards: Add graphs to "Slow Queries" dashboard. #6880
* [ENHANCEMENT] Dashboards: Update all deprecated "graph" panels to "timeseries" panels. #6864 #7413 #7457
* [ENHANCEMENT] Dashboards: Make most columns in "Slow Queries" sortable. #7000
* [ENHANCEMENT] Dashboards: Render graph panels at full resolution as opposed to at half resolution. #7027
* [ENHANCEMENT] Dashboards: show query-scheduler queue length on "Reads" and "Remote Ruler Reads" dashboards. #7088
* [ENHANCEMENT] Dashboards: Add estimated number of compaction jobs to "Compactor", "Tenants" and "Top tenants" dashboards. #7449 #7481
* [ENHANCEMENT] Recording rules: add native histogram recording rules to `cortex_request_duration_seconds`. #7528
* [ENHANCEMENT] Dashboards: Add total owned series, and per-ingester in-memory and owned series to "Tenants" dashboard. #7511
* [BUGFIX] Dashboards: drop `step` parameter from targets as it is not supported. #7157
* [BUGFIX] Recording rules: drop rules for metrics removed in 2.0: `cortex_memcache_request_duration_seconds` and `cortex_cache_request_duration_seconds`. #7514

### Jsonnet

* [CHANGE] Distributor: Increase `JAEGER_REPORTER_MAX_QUEUE_SIZE` from the default (100) to 1000, to avoid dropping tracing spans. #7259
* [CHANGE] Querier: Increase `JAEGER_REPORTER_MAX_QUEUE_SIZE` from 1000 to 5000, to avoid dropping tracing spans. #6764
* [CHANGE] rollout-operator: remove default CPU limit. #7066
* [CHANGE] Store-gateway: Increase `JAEGER_REPORTER_MAX_QUEUE_SIZE` from the default (100) to 1000, to avoid dropping tracing spans. #7068
* [CHANGE] Query-frontend, ingester, ruler, backend and write instances: Increase `JAEGER_REPORTER_MAX_QUEUE_SIZE` from the default (100), to avoid dropping tracing spans. #7086
* [CHANGE] Ring: relaxed the hash ring heartbeat period and timeout for distributor, ingester, store-gateway and compactor: #6860
  * `-distributor.ring.heartbeat-period` set to `1m`
  * `-distributor.ring.heartbeat-timeout` set to `4m`
  * `-ingester.ring.heartbeat-period` set to `2m`
  * `-store-gateway.sharding-ring.heartbeat-period` set to `1m`
  * `-store-gateway.sharding-ring.heartbeat-timeout` set to `4m`
  * `-compactor.ring.heartbeat-period` set to `1m`
  * `-compactor.ring.heartbeat-timeout` set to `4m`
* [CHANGE] Ruler-querier: the topology spread constrain max skew is now configured through the configuration option `ruler_querier_topology_spread_max_skew` instead of `querier_topology_spread_max_skew`. #7204
* [CHANGE] Distributor: `-server.grpc.keepalive.max-connection-age` lowered from `2m` to `60s` and configured `-shutdown-delay=90s` and termination grace period to `100` seconds in order to reduce the chances of failed gRPC write requests when distributors gracefully shutdown. #7361
* [FEATURE] Added support for the following root-level settings to configure the list of matchers to apply to node affinity: #6782 #6829
  * `alertmanager_node_affinity_matchers`
  * `compactor_node_affinity_matchers`
  * `continuous_test_node_affinity_matchers`
  * `distributor_node_affinity_matchers`
  * `ingester_node_affinity_matchers`
  * `ingester_zone_a_node_affinity_matchers`
  * `ingester_zone_b_node_affinity_matchers`
  * `ingester_zone_c_node_affinity_matchers`
  * `mimir_backend_node_affinity_matchers`
  * `mimir_backend_zone_a_node_affinity_matchers`
  * `mimir_backend_zone_b_node_affinity_matchers`
  * `mimir_backend_zone_c_node_affinity_matchers`
  * `mimir_read_node_affinity_matchers`
  * `mimir_write_node_affinity_matchers`
  * `mimir_write_zone_a_node_affinity_matchers`
  * `mimir_write_zone_b_node_affinity_matchers`
  * `mimir_write_zone_c_node_affinity_matchers`
  * `overrides_exporter_node_affinity_matchers`
  * `querier_node_affinity_matchers`
  * `query_frontend_node_affinity_matchers`
  * `query_scheduler_node_affinity_matchers`
  * `rollout_operator_node_affinity_matchers`
  * `ruler_node_affinity_matchers`
  * `ruler_node_affinity_matchers`
  * `ruler_querier_node_affinity_matchers`
  * `ruler_query_frontend_node_affinity_matchers`
  * `ruler_query_scheduler_node_affinity_matchers`
  * `store_gateway_node_affinity_matchers`
  * `store_gateway_node_affinity_matchers`
  * `store_gateway_zone_a_node_affinity_matchers`
  * `store_gateway_zone_b_node_affinity_matchers`
  * `store_gateway_zone_c_node_affinity_matchers`
* [FEATURE] Ingester: Allow automated zone-by-zone downscaling, that can be enabled via the `ingester_automated_downscale_enabled` flag. It is disabled by default. #6850
* [ENHANCEMENT] Alerts: Add `MimirStoreGatewayTooManyFailedOperations` warning alert that triggers when Mimir store-gateway report error when interacting with the object storage. #6831
* [ENHANCEMENT] Querier HPA: improved scaling metric and scaling policies, in order to scale up and down more gradually. #6971
* [ENHANCEMENT] Rollout-operator: upgraded to v0.13.0. #7469
* [ENHANCEMENT] Rollout-operator: add tracing configuration to rollout-operator container (when tracing is enabled and configured). #7469
* [ENHANCEMENT] Query-frontend: configured `-shutdown-delay`, `-server.grpc.keepalive.max-connection-age` and termination grace period to reduce the likelihood of queries hitting terminated query-frontends. #7129
* [ENHANCEMENT] Autoscaling: add support for KEDA's `ignoreNullValues` option for Prometheus scaler. #7471
* [BUGFIX] Update memcached-exporter to 0.14.1 due to CVE-2023-39325. #6861

### Mimirtool

* [FEATURE] Add command `migrate-utf8` to migrate Alertmanager configurations for Alertmanager versions 0.27.0 and later. #7383
* [ENHANCEMENT] Add template render command to render locally a template. #7325
* [ENHANCEMENT] Add `--extra-headers` option to `mimirtool rules` command to add extra headers to requests for auth. #7141
* [ENHANCEMENT] Analyze Prometheus: set tenant header. #6737
* [ENHANCEMENT] Add argument `--output-dir` to `mimirtool alertmanager get` where the config and templates will be written to and can be loaded via `mimirtool alertmanager load` #6760
* [BUGFIX] Analyze rule-file: .metricsUsed field wasn't populated. #6953

### Mimir Continuous Test

* [ENHANCEMENT] Include comparison of all expected and actual values when any float sample does not match. #6756

### Query-tee

* [BUGFIX] Fix issue where `Host` HTTP header was not being correctly changed for the proxy targets. #7386
* [ENHANCEMENT] Allow using the value of X-Scope-OrgID for basic auth username in the forwarded request if URL username is set as `__REQUEST_HEADER_X_SCOPE_ORGID__`. #7452

### Documentation

* [CHANGE] No longer mark OTLP distributor endpoint as experimental. #7348
* [ENHANCEMENT] Added runbook for `KubePersistentVolumeFillingUp` alert. #7297
* [ENHANCEMENT] Add Grafana Cloud recommendations to OTLP documentation. #7375
* [BUGFIX] Fixed typo on single zone->zone aware replication Helm page. #7327

### Tools

* [CHANGE] copyblocks: The flags for copyblocks have been changed to align more closely with other tools. #6607
* [CHANGE] undelete-blocks: undelete-blocks-gcs has been removed and replaced with undelete-blocks, which supports recovering deleted blocks in versioned buckets from ABS, GCS, and S3-compatible object storage. #6607
* [FEATURE] copyprefix: Add tool to copy objects between prefixes. Supports ABS, GCS, and S3-compatible object storage. #6607

## 2.11.0

### Grafana Mimir

* [CHANGE] The following deprecated configurations have been removed: #6673 #6779 #6808 #6814
  * `-querier.iterators`
  * `-querier.batch-iterators`
  * `-blocks-storage.bucket-store.max-chunk-pool-bytes`
  * `-blocks-storage.bucket-store.chunk-pool-min-bucket-size-bytes`
  * `-blocks-storage.bucket-store.chunk-pool-max-bucket-size-bytes`
  * `-blocks-storage.bucket-store.bucket-index.enabled`
* [CHANGE] Querier: Split worker GRPC config into separate client configs for the frontend and scheduler to allow TLS to be configured correctly when specifying the `tls_server_name`. The GRPC config specified under `-querier.frontend-client.*` will no longer apply to the scheduler client, and will need to be set explicitly under `-querier.scheduler-client.*`. #6445 #6573
* [CHANGE] Store-gateway: enable sparse index headers by default. Sparse index headers reduce the time to load an index header up to 90%. #6005
* [CHANGE] Store-gateway: lazy-loading concurrency limit default value is now 4. #6004
* [CHANGE] General: enabled `-log.buffered` by default. The `-log.buffered` has been deprecated and will be removed in Mimir 2.13. #6131
* [CHANGE] Ingester: changed default `-blocks-storage.tsdb.series-hash-cache-max-size-bytes` setting from `1GB` to `350MB`. The new default cache size is enough to store the hashes for all series in a ingester, assuming up to 2M in-memory series per ingester and using the default 13h retention period for local TSDB blocks in the ingesters. #6130
* [CHANGE] Query-frontend: removed `cortex_query_frontend_workers_enqueued_requests_total`. Use `cortex_query_frontend_enqueue_duration_seconds_count` instead. #6121
* [CHANGE] Ingester / querier: enable ingester to querier chunks streaming by default and mark it as stable. #6174
* [CHANGE] Ingester / querier: enable ingester query request minimisation by default and mark it as stable. #6174
* [CHANGE] Ingester: changed the default value for the experimental configuration parameter `-blocks-storage.tsdb.early-head-compaction-min-estimated-series-reduction-percentage` from 10 to 15. #6186
* [CHANGE] Ingester: `/ingester/push` HTTP endpoint has been removed. This endpoint was added for testing and troubleshooting, but was never documented or used for anything. #6299
* [CHANGE] Experimental setting `-log.rate-limit-logs-per-second-burst` renamed to `-log.rate-limit-logs-burst-size`. #6230
* [CHANGE] Ingester: by setting the newly introduced experimental CLI flag `-ingester.return-only-grpc-errors` to true, ingester will return only gRPC errors. #6443 #6680 #6723
* [CHANGE] Upgrade Node.js to v20. #6540
* [CHANGE] Querier: `cortex_querier_blocks_consistency_checks_failed_total` is now incremented when a block couldn't be queried from any attempted store-gateway as opposed to incremented after each attempt. Also `cortex_querier_blocks_consistency_checks_total` is incremented once per query as opposed to once per attempt (with 3 attempts). #6590
* [CHANGE] Ingester: Modify utilization based read path limiter to base memory usage on Go heap size. #6584
* [FEATURE] Distributor: added option `-distributor.retry-after-header.enabled` to include the `Retry-After` header in recoverable error responses. #6608
* [FEATURE] Query-frontend: add experimental support for query blocking. Queries are blocked on a per-tenant basis and is configured via the limit `blocked_queries`. #5609
* [FEATURE] Vault: Added support for new Vault authentication methods: `AppRole`, `Kubernetes`, `UserPass` and `Token`. #6143
* [FEATURE] Add experimental endpoint `/api/v1/cardinality/active_series` to return the set of active series for a given selector. #6536 #6619 #6651 #6667 #6717
* [FEATURE] Added `-<prefix>.s3.part-size` flag to configure the S3 minimum file size in bytes used for multipart uploads. #6592
* [FEATURE] Add the experimental `-<prefix>.s3.send-content-md5` flag (defaults to `false`) to configure S3 Put Object requests to send a `Content-MD5` header. Setting this flag is not recommended unless your object storage does not support checksums. #6622
* [FEATURE] Distributor: add an experimental flag `-distributor.reusable-ingester-push-worker` that can be used to pre-allocate a pool of workers to be used to send push requests to the ingesters. #6660
* [FEATURE] Distributor: Support enabling of automatically generated name suffixes for metrics ingested via OTLP, through the flag `-distributor.otel-metric-suffixes-enabled`. #6542
* [FEATURE] Ingester: ingester can now track which of the user's series the ingester actually owns according to the ring, and only consider owned series when checking for user series limit. This helps to avoid hitting the user's series limit when scaling up ingesters or changing user's ingester shard size. Feature is currently experimental, and disabled by default. It can be enabled by setting `-ingester.use-ingester-owned-series-for-limits` (to use owned series for limiting). This is currently limited to multi-zone ingester setup, with replication factor being equal to number of zones. #6718 #7087
* [ENHANCEMENT] Query-frontend: don't treat cancel as an error. #4648
* [ENHANCEMENT] Ingester: exported summary `cortex_ingester_inflight_push_requests_summary` tracking total number of inflight requests in percentile buckets. #5845
* [ENHANCEMENT] Query-scheduler: add `cortex_query_scheduler_enqueue_duration_seconds` metric that records the time taken to enqueue or reject a query request. #5879
* [ENHANCEMENT] Query-frontend: add `cortex_query_frontend_enqueue_duration_seconds` metric that records the time taken to enqueue or reject a query request. When query-scheduler is in use, the metric has the `scheduler_address` label to differentiate the enqueue duration by query-scheduler backend. #5879 #6087 #6120
* [ENHANCEMENT] Store-gateway: add metric `cortex_bucket_store_blocks_loaded_by_duration` for counting the loaded number of blocks based on their duration. #6074  #6129
* [ENHANCEMENT] Expose `/sync/mutex/wait/total:seconds` Go runtime metric as `go_sync_mutex_wait_total_seconds_total` from all components. #5879
* [ENHANCEMENT] Query-scheduler: improve latency with many concurrent queriers. #5880
* [ENHANCEMENT] Ruler: add new per-tenant `cortex_ruler_queries_zero_fetched_series_total` metric to track rules that fetched no series. #5925
* [ENHANCEMENT] Implement support for `limit`, `limit_per_metric` and `metric` parameters for `<Prometheus HTTP prefix>/api/v1/metadata` endpoint. #5890
* [ENHANCEMENT] Distributor: add experimental support for storing metadata when ingesting metrics via OTLP. This makes metrics description and type available when ingesting metrics via OTLP. Enable with `-distributor.enable-otlp-metadata-storage=true`. #5693 #6035 #6254
* [ENHANCEMENT] Ingester: added support for sampling errors, which can be enabled by setting `-ingester.error-sample-rate`. This way each error will be logged once in the configured number of times. All the discarded samples will still be tracked by the `cortex_discarded_samples_total` metric. #5584 #6014
* [ENHANCEMENT] Ruler: Fetch secrets used to configure TLS on the Alertmanager client from Vault when `-vault.enabled` is true. #5239
* [ENHANCEMENT] Query-frontend: added query-sharding support for `group by` aggregation queries. #6024
* [ENHANCEMENT] Fetch secrets used to configure server-side TLS from Vault when `-vault.enabled` is true. #6052.
* [ENHANCEMENT] Packaging: add logrotate config file. #6142
* [ENHANCEMENT] Ingester: add the experimental configuration options `-blocks-storage.tsdb.head-postings-for-matchers-cache-max-bytes` and `-blocks-storage.tsdb.block-postings-for-matchers-cache-max-bytes` to enforce a limit in bytes on the `PostingsForMatchers()` cache used by ingesters (the cache limit is per TSDB head and block basis, not a global one). The experimental configuration options `-blocks-storage.tsdb.head-postings-for-matchers-cache-size` and `-blocks-storage.tsdb.block-postings-for-matchers-cache-size` have been deprecated. #6151
* [ENHANCEMENT] Ingester: use the `PostingsForMatchers()` in-memory cache for label values queries with matchers too. #6151
* [ENHANCEMENT] Ingester / store-gateway: optimized regex matchers. #6168 #6250
* [ENHANCEMENT] Distributor: Include ingester IDs in circuit breaker related metrics and logs. #6206
* [ENHANCEMENT] Querier: improve errors and logging when streaming chunks from ingesters and store-gateways. #6194 #6309
* [ENHANCEMENT] Querier: Add `cortex_querier_federation_exemplar_tenants_queried` and `cortex_querier_federation_tenants_queried` metrics to track the number of tenants queried by multi-tenant queries. #6374 #6409
* [ENHANCEMENT] All: added an experimental `-server.grpc.num-workers` flag that configures the number of long-living workers used to process gRPC requests. This could decrease the CPU usage by reducing the number of stack allocations. #6311
* [ENHANCEMENT] All: improved IPv6 support by using the proper host:port formatting. #6311
* [ENHANCEMENT] Querier: always return error encountered during chunks streaming, rather than `the stream has already been exhausted`. #6345 #6433
* [ENHANCEMENT] Query-frontend: add `instance_enable_ipv6` to support IPv6. #6111
* [ENHANCEMENT] Store-gateway: return same detailed error messages as queriers when chunks or series limits are reached. #6347
* [ENHANCEMENT] Querier: reduce memory consumed for queries that hit store-gateways. #6348
* [ENHANCEMENT] Ruler: include corresponding trace ID with log messages associated with rule evaluation. #6379 #6520
* [ENHANCEMENT] Querier: clarify log messages and span events emitted while querying ingesters, and include both ingester name and address when relevant. #6381
* [ENHANCEMENT] Memcached: introduce new experimental configuration parameters `-<prefix>.memcached.write-buffer-size-bytes` `-<prefix>.memcached.read-buffer-size-bytes` to customise the memcached client write and read buffer size (the buffer is allocated for each memcached connection). #6468
* [ENHANCEMENT] Ingester, Distributor: added experimental support for rejecting push requests received via gRPC before reading them into memory, if ingester or distributor is unable to accept the request. This is activated by using `-ingester.limit-inflight-requests-using-grpc-method-limiter` for ingester, and `-distributor.limit-inflight-requests-using-grpc-method-limiter` for distributor. #5976 #6300
* [ENHANCEMENT] Add capability in store-gateways to accept number of tokens through config. `-store-gateway.sharding-ring.num-tokens`, `default-value=512` #4863
* [ENHANCEMENT] Query-frontend: return warnings generated during query evaluation. #6391
* [ENHANCEMENT] Server: Add the option `-server.http-read-header-timeout` to enable specifying a timeout for reading HTTP request headers. It defaults to 0, in which case reading of headers can take up to `-server.http-read-timeout`, leaving no time for reading body, if there's any. #6517
* [ENHANCEMENT] Add connection-string option, `-<prefix>.azure.connection-string`, for Azure Blob Storage. #6487
* [ENHANCEMENT] Ingester: Add `-ingester.instance-limits.max-inflight-push-requests-bytes`. This limit protects the ingester against requests that together may cause an OOM. #6492
* [ENHANCEMENT] Ingester: add new per-tenant `cortex_ingester_local_limits` metric to expose the calculated local per-tenant limits seen at each ingester. Exports the local per-tenant series limit with label `{limit="max_global_series_per_user"}` #6403
* [ENHANCEMENT] Query-frontend: added "queue_time_seconds" field to "query stats" log. This is total time that query and subqueries spent in the queue, before queriers picked it up. #6537
* [ENHANCEMENT] Server: Add `-server.report-grpc-codes-in-instrumentation-label-enabled` CLI flag to specify whether gRPC status codes should be used in `status_code` label of `cortex_request_duration_seconds` metric. It defaults to false, meaning that successful and erroneous gRPC status codes are represented with `success` and `error` respectively. #6562
* [ENHANCEMENT] Server: Add `-ingester.client.report-grpc-codes-in-instrumentation-label-enabled` CLI flag to specify whether gRPC status codes should be used in `status_code` label of `cortex_ingester_client_request_duration_seconds` metric. It defaults to false, meaning that successful and erroneous gRPC status codes are represented with `2xx` and `error` respectively. #6562
* [ENHANCEMENT] Server: Add `-server.http-log-closed-connections-without-response-enabled` option to log details about connections to HTTP server that were closed before any data was sent back. This can happen if client doesn't manage to send complete HTTP headers before timeout. #6612
* [ENHANCEMENT] Query-frontend: include length of query, time since the earliest and latest points of a query, time since the earliest and latest points of a query, cached/uncached bytes in "query stats" logs. Time parameters (start/end/time) are always formatted as RFC3339 now. #6473 #6477 #6709 #6710
* [ENHANCEMENT] Query-frontend: `-query-frontend.align-queries-with-step` has been moved from a global flag to a per-tenant override. #6714
* [ENHANCEMENT] Distributor: added support for reducing the resolution of native histogram samples upon ingestion if the sample has too many buckets compared to `-validation.max-native-histogram-buckets`. This is enabled by default and can be turned off by setting `-validation.reduce-native-histogram-over-max-buckets` to `false`. #6535
* [ENHANCEMENT] Query-frontend: optionally wait for the frontend to complete startup if requests are received while the frontend is still starting. Disabled by default, set `-query-frontend.not-running-timeout` to a non-zero value to enable. #6621
* [ENHANCEMENT] Distributor: Include source IPs in OTLP push handler logs. #6652
* [ENHANCEMENT] Query-frontend: return clearer error message when a query request is received while shutting down. #6675
* [ENHANCEMENT] Querier: return clearer error message when a query request is cancelled by the caller. #6697
* [ENHANCEMENT] Compactor: Mark corrupted blocks for no-compaction to avoid blocking compactor future runs. #6588
* [ENHANCEMENT] Distributor: Added an experimental configuration option `distributor.ingestion-burst-factor` that overrides the `distributor.ingestion-burst-size` option if set. The `distributor.ingestion-burst-factor` is used to set the underlying ingestion rate limiter token bucket's burst size to a multiple of the per distributor `distributor.ingestion-rate-limit` and the `distributor.ingestion-burst-factor`. This is disabled by default. #6662
* [ENHANCEMENT] Add debug message to track tenants sending queries that are not able to benefit from caches. #6732
* [BUGFIX] Distributor: return server overload error in the event of exceeding the ingestion rate limit. #6549
* [BUGFIX] Ring: Ensure network addresses used for component hash rings are formatted correctly when using IPv6. #6068
* [BUGFIX] Query-scheduler: don't retain connections from queriers that have shut down, leading to gradually increasing enqueue latency over time. #6100 #6145
* [BUGFIX] Ingester: prevent query logic from continuing to execute after queries are canceled. #6085
* [BUGFIX] Ensure correct nesting of children of the `querier.Select` tracing span. #6085
* [BUGFIX] Packaging: fix preremove script preventing upgrades on RHEL based OS. #6067
* [BUGFIX] Querier: return actual error rather than `attempted to read series at index XXX from stream, but the stream has already been exhausted` (or even no error at all) when streaming chunks from ingesters or store-gateways is enabled and an error occurs while streaming chunks. #6346
* [BUGFIX] Querier: reduce log volume when querying ingesters with zone-awareness enabled and one or more instances in a single zone unavailable. #6381
* [BUGFIX] Querier: don't try to query further ingesters if ingester query request minimization is enabled and a query limit is reached as a result of the responses from the initial set of ingesters. #6402
* [BUGFIX] Ingester: Don't cache context cancellation error when querying. #6446
* [BUGFIX] Ingester: don't ignore errors encountered while iterating through chunks or samples in response to a query request. #6469
* [BUGFIX] All: fix issue where traces for some inter-component gRPC calls would incorrectly show the call as failing due to cancellation. #6470
* [BUGFIX] Querier: correctly mark streaming requests to ingesters or store-gateways as successful, not cancelled, in metrics and traces. #6471 #6505
* [BUGFIX] Querier: fix issue where queries fail with "context canceled" error when an ingester or store-gateway fails healthcheck while the query is in progress. #6550
* [BUGFIX] Tracing: When creating an OpenTelemetry tracing span, add it to the context for later retrieval. #6614
* [BUGFIX] Querier: always report query results to query-frontends, even when cancelled, to ensure query-frontends don't wait for results that will otherwise never arrive. #6703
* [BUGFIX] Querier: attempt to query ingesters in PENDING state, to reduce the likelihood that scaling up the number of ingesters in multiple zones simultaneously causes a read outage. #6726 #6727
* [BUGFIX] Querier: don't cancel inflight queries from a query-scheduler if the stream between the querier and query-scheduler is broken. #6728
* [BUGFIX] Store-gateway: Fix double-counting of some duration metrics. #6616
* [BUGFIX] Fixed possible series matcher corruption leading to wrong series being included in query results. #6884

### Mixin

* [CHANGE] Dashboards: enabled reporting gRPC codes as `status_code` label in Mimir dashboards. In case of gRPC calls, the successful `status_code` label on `cortex_request_duration_seconds` and gRPC client request duration metrics has changed from 'success' and '2xx' to 'OK'. #6561
* [CHANGE] Alerts: remove `MimirGossipMembersMismatch` alert and replace it with `MimirGossipMembersTooHigh` and `MimirGossipMembersTooLow` alerts that should have a higher signal-to-noise ratio. #6508
* [ENHANCEMENT] Dashboards: Optionally show rejected requests on Mimir Writes dashboard. Useful when used together with "early request rejection" in ingester and distributor. #6132 #6556
* [ENHANCEMENT] Alerts: added a critical alert for `CompactorSkippedBlocksWithOutOfOrderChunks` when multiple blocks are affected. #6410
* [ENHANCEMENT] Dashboards: Added the min-replicas for autoscaling dashboards. #6528
* [ENHANCEMENT] Dashboards: Show queries per second for the `/api/v1/cardinality/` endpoints on the "Overview" dashboard. #6720
* [BUGFIX] Alerts: fixed issue where `GossipMembersMismatch` warning message referred to per-instance labels that were not produced by the alert query. #6146
* [BUGFIX] Dashboards: Fix autoscaling dashboard panels for KEDA > 2.9. [Requires scraping the KEDA operator for metrics since they moved](https://github.com/kedacore/keda/issues/3972). #6528
* [BUGFIX] Alerts: Fix autoscaling alerts for KEDA > 2.9. [Requires scraping the KEDA operator for metrics since they moved](https://github.com/kedacore/keda/issues/3972). #6528

### Jsonnet

* [CHANGE] Ingester: reduce `-server.grpc-max-concurrent-streams` to 500. #5666
* [CHANGE] Changed default `_config.cluster_domain` from `cluster.local` to `cluster.local.` to reduce the number of DNS lookups made by Mimir. #6389
* [CHANGE] Query-frontend: changed default `_config.autoscaling_query_frontend_cpu_target_utilization` from `1` to `0.75`. #6395
* [CHANGE] Distributor: Increase HPA scale down period such that distributors are slower to scale down after autoscaling up. #6589
* [CHANGE] Store-gateway: Change the default timeout used for index-queries caches from `200ms` to `450ms`. #6786
* [FEATURE] Store-gateway: Allow automated zone-by-zone downscaling, that can be enabled via the `store_gateway_automated_downscale_enabled` flag. It is disabled by default. #6149
* [FEATURE] Ingester: Allow to configure TSDB Head early compaction using the following `_config` parameters: #6181
  * `ingester_tsdb_head_early_compaction_enabled` (disabled by default)
  * `ingester_tsdb_head_early_compaction_reduction_percentage`
  * `ingester_tsdb_head_early_compaction_min_in_memory_series`
* [ENHANCEMENT] Double the amount of rule groups for each user tier. #5897
* [ENHANCEMENT] Set `maxUnavailable` to 0 for `distributor`, `overrides-exporter`, `querier`, `query-frontend`, `query-scheduler` `ruler-querier`, `ruler-query-frontend`, `ruler-query-scheduler` and `consul` deployments, to ensure they don't become completely unavailable during a rollout. #5924
* [ENHANCEMENT] Update rollout-operator to `v0.9.0`. #6022 #6110 #6558 #6681
* [ENHANCEMENT] Update memcached to `memcached:1.6.22-alpine`. #6585
* [ENHANCEMENT] Store-gateway: replaced the following deprecated CLI flags: #6319
  * `-blocks-storage.bucket-store.index-header-lazy-loading-enabled` replaced with `-blocks-storage.bucket-store.index-header.lazy-loading-enabled`
  * `-blocks-storage.bucket-store.index-header-lazy-loading-idle-timeout` replaced with `-blocks-storage.bucket-store.index-header.lazy-loading-idle-timeout`
* [ENHANCEMENT] Store-gateway: Allow selective enablement of store-gateway automated scaling on a per-zone basis. #6302
* [BUGFIX] Autoscaling: KEDA > 2.9 removed the ability to set metricName in the trigger metadata. To help discern which metric is used by the HPA, we set the trigger name to what was the metricName. This is available as the `scaler` label on `keda_*` metrics. #6528

### Mimirtool

* [ENHANCEMENT] Analyze Grafana: Improve support for variables in range. #6657
* [BUGFIX] Fix out of bounds error on export with large timespans and/or series count. #5700
* [BUGFIX] Fix the issue where `--read-timeout` was applied to the entire `mimirtool analyze grafana` invocation rather than to individual Grafana API calls. #5915
* [BUGFIX] Fix incorrect remote-read path joining for `mimirtool remote-read` commands on Windows. #6011
* [BUGFIX] Fix template files full path being sent in `mimirtool alertmanager load` command. #6138
* [BUGFIX] Analyze rule-file: .metricsUsed field wasn't populated. #6953

### Mimir Continuous Test

### Query-tee

### Documentation

* [ENHANCEMENT] Document the concept of native histograms and how to send them to Mimir, migration path. #5956 #6488 #6539 #6752
* [ENHANCEMENT] Document native histograms query and visualization. #6231

### Tools

* [CHANGE] tsdb-index: Rename tool to tsdb-series. #6317
* [FEATURE] tsdb-labels: Add tool to print label names and values of a TSDB block. #6317
* [ENHANCEMENT] trafficdump: Trafficdump can now parse OTEL requests. Entire request is dumped to output, there's no filtering of fields or matching of series done. #6108

## 2.10.5

### Grafana Mimir

* [ENHANCEMENT] Update Docker base images from `alpine:3.18.3` to `alpine:3.18.5`. #6897
* [BUGFIX] Fixed possible series matcher corruption leading to wrong series being included in query results. #6886

### Documentation

* [ENHANCEMENT] Document the concept of native histograms and how to send them to Mimir, migration path. #6757
* [ENHANCEMENT] Document native histograms query and visualization. #6757

## 2.10.4

### Grafana Mimir

* [BUGFIX] Update otelhttp library to v0.44.0 as a mitigation for CVE-2023-45142. #6634

## 2.10.3

### Grafana Mimir

* [BUGFIX] Update grpc-go library to 1.57.2-dev that includes a fix for a bug introduced in 1.57.1. #6419

## 2.10.2

### Grafana Mimir

* [BUGFIX] Update grpc-go library to 1.57.1 and `golang.org/x/net` to `0.17`, which include fix for CVE-2023-44487. #6349

## 2.10.1

### Grafana Mimir

* [CHANGE] Update Go version to 1.21.3. #6244 #6325
* [BUGFIX] Query-frontend: Don't retry read requests rejected by the ingester due to utilization based read path limiting. #6032
* [BUGFIX] Ingester: fix panic in WAL replay of certain native histograms. #6086

## 2.10.0

### Grafana Mimir

* [CHANGE] Store-gateway: skip verifying index header integrity upon loading. To enable verification set `blocks_storage.bucket_store.index_header.verify_on_load: true`. #5174
* [CHANGE] Querier: change the default value of the experimental `-querier.streaming-chunks-per-ingester-buffer-size` flag to 256. #5203
* [CHANGE] Querier: only initiate query requests to ingesters in the `ACTIVE` state in the ring. #5342
* [CHANGE] Querier: renamed `-querier.prefer-streaming-chunks` to `-querier.prefer-streaming-chunks-from-ingesters` to enable streaming chunks from ingesters to queriers. #5182
* [CHANGE] Querier: `-query-frontend.cache-unaligned-requests` has been moved from a global flag to a per-tenant override. #5312
* [CHANGE] Ingester: removed `cortex_ingester_shipper_dir_syncs_total` and `cortex_ingester_shipper_dir_sync_failures_total` metrics. The former metric was not much useful, and the latter was never incremented. #5396
* [CHANGE] Ingester: removed logging of errors related to hitting per-instance limits to reduce resource usage when ingesters are under pressure. #5585
* [CHANGE] gRPC clients: use default connect timeout of 5s, and therefore enable default connect backoff max delay of 5s. #5562
* [CHANGE] Ingester: the `-validation.create-grace-period` is now enforced in the ingester too, other than distributor and query-frontend. If you've configured `-validation.create-grace-period` then make sure the configuration is applied to ingesters too. #5712
* [CHANGE] Distributor: the `-validation.create-grace-period` is now enforced for examplars too in the distributor. If an examplar has timestamp greater than "now + grace_period", then the exemplar will be dropped and the metric `cortex_discarded_exemplars_total{reason="exemplar_too_far_in_future",user="..."}` increased. #5761
* [CHANGE] Query-frontend: the `-validation.create-grace-period` is now enforced in the query-frontend even when the configured value is 0. When the value is 0, the query end time range is truncated to the current real-world time. #5829
* [CHANGE] Store-gateway: deprecated configuration parameters for index header under `blocks-storage.bucket-store` and use a new configurations in `blocks-storage.bucket-store.index-header`, deprecated configuration will be removed in Mimir 2.12. Configuration changes: #5726
  * `-blocks-storage.bucket-store.index-header-lazy-loading-enabled` is deprecated, use the new configuration `-blocks-storage.bucket-store.index-header.lazy-loading-enabled`
  * `-blocks-storage.bucket-store.index-header-lazy-loading-idle-timeout` is deprecated, use the new configuration `-blocks-storage.bucket-store.index-header.lazy-loading-idle-timeout`
  * `-blocks-storage.bucket-store.index-header-lazy-loading-concurrency` is deprecated, use the new configuration `-blocks-storage.bucket-store.index-header.lazy-loading-concurrency`
* [CHANGE] Store-gateway: remove experimental fine-grained chunks caching. The following experimental configuration parameters have been removed `-blocks-storage.bucket-store.chunks-cache.fine-grained-chunks-caching-enabled`, `-blocks-storage.bucket-store.fine-grained-chunks-caching-ranges-per-series`. #5816 #5875
* [CHANGE] Ingester: remove deprecated `blocks-storage.tsdb.max-tsdb-opening-concurrency-on-startup`. #5850
* [FEATURE] Introduced `-distributor.service-overload-status-code-on-rate-limit-enabled` flag for configuring status code to 529 instead of 429 upon rate limit exhaustion. #5752
* [FEATURE] Cardinality API: added a new `count_method` parameter which enables counting active series. #5136
* [FEATURE] Query-frontend: added experimental support to cache cardinality, label names and label values query responses. The cache will be used when `-query-frontend.cache-results` is enabled, and `-query-frontend.results-cache-ttl-for-cardinality-query` or `-query-frontend.results-cache-ttl-for-labels-query` set to a value greater than 0. The following metrics have been added to track the query results cache hit ratio per `request_type`: #5212 #5235 #5426 #5524
  * `cortex_frontend_query_result_cache_requests_total{request_type="query_range|cardinality|label_names_and_values"}`
  * `cortex_frontend_query_result_cache_hits_total{request_type="query_range|cardinality|label_names_and_values"}`
* [FEATURE] Added `-<prefix>.s3.list-objects-version` flag to configure the S3 list objects version. #5099
* [FEATURE] Ingester: add optional CPU/memory utilization based read request limiting, considered experimental. Disabled by default, enable by configuring limits via both of the following flags: #5012 #5392 #5394 #5526 #5508 #5704
  * `-ingester.read-path-cpu-utilization-limit`
  * `-ingester.read-path-memory-utilization-limit`
  * `-ingester.log-utilization-based-limiter-cpu-samples`
* [FEATURE] Ruler: support filtering results from rule status endpoint by `file`, `rule_group` and `rule_name`. #5291
* [FEATURE] Ingester: add experimental support for creating tokens by using spread minimizing strategy. This can be enabled with `-ingester.ring.token-generation-strategy: spread-minimizing` and `-ingester.ring.spread-minimizing-zones: <all available zones>`. In that case `-ingester.ring.tokens-file-path` must be empty. #5308 #5324
* [FEATURE] Storegateway: Persist sparse index-headers to disk and read from disk on index-header loads instead of reconstructing. #5465 #5651 #5726
* [FEATURE] Ingester: add experimental CLI flag `-ingester.ring.spread-minimizing-join-ring-in-order` that allows an ingester to register tokens in the ring only after all previous ingesters (with ID lower than its own ID) have already been registered. #5541
* [FEATURE] Ingester: add experimental support to compact the TSDB Head when the number of in-memory series is equal or greater than `-blocks-storage.tsdb.early-head-compaction-min-in-memory-series`, and the ingester estimates that the per-tenant TSDB Head compaction will reduce in-memory series by at least `-blocks-storage.tsdb.early-head-compaction-min-estimated-series-reduction-percentage`. #5371
* [FEATURE] Ingester: add new metrics for tracking native histograms in active series: `cortex_ingester_active_native_histogram_series`, `cortex_ingester_active_native_histogram_series_custom_tracker`, `cortex_ingester_active_native_histogram_buckets`, `cortex_ingester_active_native_histogram_buckets_custom_tracker`. The first 2 are the subsets of the existing and unmodified `cortex_ingester_active_series` and `cortex_ingester_active_series_custom_tracker` respectively, only tracking native histogram series, and the last 2 are the equivalents for tracking the number of buckets in native histogram series. #5318
* [FEATURE] Add experimental CLI flag `-<prefix>.s3.native-aws-auth-enabled` that allows to enable the default credentials provider chain of the AWS SDK. #5636
* [FEATURE] Distributor: add experimental support for circuit breaking when writing to ingesters via `-ingester.client.circuit-breaker.enabled`, `-ingester.client.circuit-breaker.failure-threshold`, or `-ingester.client.circuit-breaker.cooldown-period` or their corresponding YAML. #5650
* [FEATURE] The following features are no longer considered experimental. #5701 #5872
  * Ruler storage cache (`-ruler-storage.cache.*`)
  * Exclude ingesters running in specific zones (`-ingester.ring.excluded-zones`)
  * Cardinality-based query sharding (`-query-frontend.query-sharding-target-series-per-shard`)
  * Cardinality query result caching (`-query-frontend.results-cache-ttl-for-cardinality-query`)
  * Label names and values query result caching (`-query-frontend.results-cache-ttl-for-labels-query`)
  * Query expression size limit (`-query-frontend.max-query-expression-size-bytes`)
  * Peer discovery / tenant sharding for overrides exporters (`-overrides-exporter.ring.enabled`)
  * Configuring enabled metrics in overrides exporter (`-overrides-exporter.enabled-metrics`)
  * Per-tenant results cache TTL (`-query-frontend.results-cache-ttl`, `-query-frontend.results-cache-ttl-for-out-of-order-time-window`)
  * Shutdown delay (`-shutdown-delay`)
* [FEATURE] Querier: add experimental CLI flag `-tenant-federation.max-concurrent` to adjust the max number of per-tenant queries that can be run at a time when executing a single multi-tenant query. #5874
* [FEATURE] Alertmanager: add Microsoft Teams as a supported integration. #5840
* [ENHANCEMENT] Overrides-exporter: Add new metrics for write path and alertmanager (`max_global_metadata_per_user`, `max_global_metadata_per_metric`, `request_rate`, `request_burst_size`, `alertmanager_notification_rate_limit`, `alertmanager_max_dispatcher_aggregation_groups`, `alertmanager_max_alerts_count`, `alertmanager_max_alerts_size_bytes`) and added flag `-overrides-exporter.enabled-metrics` to explicitly configure desired metrics, e.g. `-overrides-exporter.enabled-metrics=request_rate,ingestion_rate`. Default value for this flag is: `ingestion_rate,ingestion_burst_size,max_global_series_per_user,max_global_series_per_metric,max_global_exemplars_per_user,max_fetched_chunks_per_query,max_fetched_series_per_query,ruler_max_rules_per_rule_group,ruler_max_rule_groups_per_tenant`. #5376
* [ENHANCEMENT] Cardinality API: when zone aware replication is enabled, the label values cardinality API can now tolerate single zone failure #5178
* [ENHANCEMENT] Distributor: optimize sending requests to ingesters when incoming requests don't need to be modified. For now this feature can be disabled by setting `-timeseries-unmarshal-caching-optimization-enabled=false`. #5137
* [ENHANCEMENT] Add advanced CLI flags to control gRPC client behaviour: #5161
  * `-<prefix>.connect-timeout`
  * `-<prefix>.connect-backoff-base-delay`
  * `-<prefix>.connect-backoff-max-delay`
  * `-<prefix>.initial-stream-window-size`
  * `-<prefix>.initial-connection-window-size`
* [ENHANCEMENT] Query-frontend: added "response_size_bytes" field to "query stats" log. #5196
* [ENHANCEMENT] Querier: refine error messages for per-tenant query limits, informing the user of the preferred strategy for not hitting the limit, in addition to how they may tweak the limit. #5059
* [ENHANCEMENT] Distributor: optimize sending of requests to ingesters by reusing memory buffers for marshalling requests. This optimization can be enabled by setting `-distributor.write-requests-buffer-pooling-enabled` to `true`. #5195 #5805 #5830
* [ENHANCEMENT] Querier: add experimental `-querier.minimize-ingester-requests` option to initially query only the minimum set of ingesters required to reach quorum. #5202 #5259 #5263
* [ENHANCEMENT] Querier: improve error message when streaming chunks from ingesters to queriers and a query limit is reached. #5245
* [ENHANCEMENT] Use new data structure for labels, to reduce memory consumption. #3555 #5731
* [ENHANCEMENT] Update alpine base image to 3.18.2. #5276
* [ENHANCEMENT] Ruler: add `cortex_ruler_sync_rules_duration_seconds` metric, tracking the time spent syncing all rule groups owned by the ruler instance. #5311
* [ENHANCEMENT] Store-gateway: add experimental `blocks-storage.bucket-store.index-header-lazy-loading-concurrency` config option to limit the number of concurrent index-headers loads when lazy loading. #5313 #5605
* [ENHANCEMENT] Ingester and querier: improve level of detail in traces emitted for queries that hit ingesters. #5315
* [ENHANCEMENT] Querier: add `cortex_querier_queries_rejected_total` metric that counts the number of queries rejected due to hitting a limit (eg. max series per query or max chunks per query). #5316 #5440 #5450
* [ENHANCEMENT] Querier: add experimental `-querier.minimize-ingester-requests-hedging-delay` option to initiate requests to further ingesters when request minimisation is enabled and not all initial requests have completed. #5368
* [ENHANCEMENT] Clarify docs for `-ingester.client.*` flags to make it clear that these are used by both queriers and distributors. #5375
* [ENHANCEMENT] Querier and store-gateway: add experimental support for streaming chunks from store-gateways to queriers while evaluating queries. This can be enabled with `-querier.prefer-streaming-chunks-from-store-gateways=true`. #5182
* [ENHANCEMENT] Querier: enforce `max-chunks-per-query` limit earlier in query processing when streaming chunks from ingesters to queriers to avoid unnecessarily consuming resources for queries that will be aborted. #5369 #5447
* [ENHANCEMENT] Ingester: added `cortex_ingester_shipper_last_successful_upload_timestamp_seconds` metric tracking the last successful TSDB block uploaded to the bucket (unix timestamp in seconds). #5396
* [ENHANCEMENT] Ingester: add two metrics tracking resource utilization calculated by utilization based limiter: #5496
  * `cortex_ingester_utilization_limiter_current_cpu_load`: The current exponential weighted moving average of the ingester's CPU load
  * `cortex_ingester_utilization_limiter_current_memory_usage_bytes`: The current ingester memory utilization
* [ENHANCEMENT] Ruler: added `insight=true` field to ruler's prometheus component for rule evaluation logs. #5510
* [ENHANCEMENT] Distributor Ingester: add metrics to count the number of requests rejected for hitting per-instance limits, `cortex_distributor_instance_rejected_requests_total` and `cortex_ingester_instance_rejected_requests_total` respectively. #5551
* [ENHANCEMENT] Distributor: add support for ingesting exponential histograms that are over the native histogram scale limit of 8 in OpenTelemetry format by downscaling them. #5532 #5607
* [ENHANCEMENT] General: buffered logging: #5506
  * `-log.buffered` CLI flag enable buffered logging.
* [ENHANCEMENT] Distributor: add more detailed information to traces generated while processing OTLP write requests. #5539
* [ENHANCEMENT] Distributor: improve performance ingesting OTLP payloads. #5531 #5607 #5616
* [ENHANCEMENT] Ingester: optimize label-values with matchers call when number of matched series is small. #5600
* [ENHANCEMENT] Compactor: delete bucket-index, markers and debug files if there are no blocks left in the bucket index. This cleanup must be enabled by using `-compactor.no-blocks-file-cleanup-enabled` option. #5648
* [ENHANCEMENT] Ingester: reduce memory usage of active series tracker. #5665
* [ENHANCEMENT] Store-gateway: added `-store-gateway.sharding-ring.auto-forget-enabled` configuration parameter to control whether store-gateway auto-forget feature should be enabled or disabled (enabled by default). #5702
* [ENHANCEMENT] Compactor: added per tenant block upload counters `cortex_block_upload_api_blocks_total`, `cortex_block_upload_api_bytes_total`, and `cortex_block_upload_api_files_total`. #5738
* [ENHANCEMENT] Compactor: verify time range of compacted block(s) matches the time range of input blocks. #5760
* [ENHANCEMENT] Querier: improved observability of calls to ingesters during queries. #5724
* [ENHANCEMENT] Compactor: block backfilling logging is now more verbose. #5711
* [ENHANCEMENT] Added support to rate limit application logs: #5764
  * `-log.rate-limit-enabled`
  * `-log.rate-limit-logs-per-second`
  * `-log.rate-limit-logs-per-second-burst`
* [ENHANCEMENT] Ingester: added `cortex_ingester_tsdb_head_min_timestamp_seconds` and `cortex_ingester_tsdb_head_max_timestamp_seconds` metrics which return min and max time of all TSDB Heads open in an ingester. #5786 #5815
* [ENHANCEMENT] Querier: cancel query requests to ingesters in a zone upon first error received from the zone, to reduce wasted effort spent computing results that won't be used #5764
* [ENHANCEMENT] All: improve tracing of internal HTTP requests sent over httpgrpc. #5782
* [ENHANCEMENT] Querier: add experimental per-query chunks limit based on an estimate of the number of chunks that will be sent from ingesters and store-gateways that is enforced earlier during query evaluation. This limit is disabled by default and can be configured with `-querier.max-estimated-fetched-chunks-per-query-multiplier`. #5765
* [ENHANCEMENT] Ingester: add UI for listing tenants with TSDB on given ingester and viewing details of tenants's TSDB on given ingester. #5803 #5824
* [ENHANCEMENT] Querier: improve observability of calls to store-gateways during queries. #5809
* [ENHANCEMENT] Query-frontend: improve tracing of interactions with query-scheduler. #5818
* [ENHANCEMENT] Query-scheduler: improve tracing of requests when request is rejected by query-scheduler. #5848
* [ENHANCEMENT] Ingester: avoid logging some errors that could cause logging contention. #5494 #5581
* [ENHANCEMENT] Store-gateway: wait for query gate after loading blocks. #5507
* [ENHANCEMENT] Store-gateway: always include `__name__` posting group in selection in order to reduce the number of object storage API calls. #5246
* [ENHANCEMENT] Ingester: track active series by ref instead of hash/labels to reduce memory usage. #5134 #5193
* [ENHANCEMENT] Go: updated to 1.21.1. #5955 #5960
* [ENHANCEMENT] Alertmanager: updated to alertmanager 0.26.0. #5840
* [BUGFIX] Ingester: Handle when previous ring state is leaving and the number of tokens has changed. #5204
* [BUGFIX] Querier: fix issue where queries that use the `timestamp()` function fail with `execution: attempted to read series at index 0 from stream, but the stream has already been exhausted` if streaming chunks from ingesters to queriers is enabled. #5370
* [BUGFIX] memberlist: bring back `memberlist_client_kv_store_count` metric that used to exist in Cortex, but got lost during dskit updates before Mimir 2.0. #5377
* [BUGFIX] Querier: pass on HTTP 503 query response code. #5364
* [BUGFIX] Store-gateway: Fix issue where stopping a store-gateway could cause all store-gateways to unload all blocks. #5464
* [BUGFIX] Allocate ballast in smaller blocks to avoid problem when entire ballast was kept in memory working set. #5565
* [BUGFIX] Querier: retry frontend result notification when an error is returned. #5591
* [BUGFIX] Querier: fix issue where `cortex_ingester_client_request_duration_seconds` metric did not include streaming query requests that did not return any series. #5695
* [BUGFIX] Ingester: fix ActiveSeries tracker double-counting series that have been deleted from the Head while still being active and then recreated again. #5678
* [BUGFIX] Ingester: don't set "last update time" of TSDB into the future when opening TSDB. This could prevent detecting of idle TSDB for a long time, if sample in distant future was ingested. #5787
* [BUGFIX] Store-gateway: fix bug when lazy index header could be closed prematurely even when still in use. #5795
* [BUGFIX] Ruler: gracefully shut down rule evaluations. #5778
* [BUGFIX] Querier: fix performance when ingesters stream samples. #5836
* [BUGFIX] Ingester: fix spurious `not found` errors on label values API during head compaction. #5957
* [BUGFIX] All: updated Minio object storage client from 7.0.62 to 7.0.63 to fix auto-detection of AWS GovCloud environments. #5905

### Mixin

* [CHANGE] Dashboards: show all workloads in selected namespace on "rollout progress" dashboard. #5113
* [CHANGE] Dashboards: show the number of updated and ready pods for each workload in the "rollout progress" panel on the "rollout progress" dashboard. #5113
* [CHANGE] Dashboards: removed "Query results cache misses" panel on the "Mimir / Queries" dashboard. #5423
* [CHANGE] Dashboards: default to shared crosshair on all dashboards. #5489
* [CHANGE] Dashboards: sort variable drop-down lists from A to Z, rather than Z to A. #5490
* [CHANGE] Alerts: removed `MimirProvisioningTooManyActiveSeries` alert. You should configure `-ingester.instance-limits.max-series` and rely on `MimirIngesterReachingSeriesLimit` alert instead. #5593
* [CHANGE] Alerts: removed `MimirProvisioningTooManyWrites` alert. The alerting threshold used in this alert was chosen arbitrarily and ingesters receiving an higher number of samples / sec don't necessarily have any issue. You should rely on SLOs metrics and alerts instead. #5706
* [CHANGE] Alerts: don't raise `MimirRequestErrors` or `MimirRequestLatency` alert for the `/debug/pprof` endpoint. #5826
* [ENHANCEMENT] Dashboards: adjust layout of "rollout progress" dashboard panels so that the "rollout progress" panel doesn't require scrolling. #5113
* [ENHANCEMENT] Dashboards: show container name first in "pods count per version" panel on "rollout progress" dashboard. #5113
* [ENHANCEMENT] Dashboards: show time spend waiting for turn when lazy loading index headers in the "index-header lazy load gate latency" panel on the "queries" dashboard. #5313
* [ENHANCEMENT] Dashboards: split query results cache hit ratio by request type in "Query results cache hit ratio" panel on the "Mimir / Queries" dashboard. #5423
* [ENHANCEMENT] Dashboards: add "rejected queries" panel to "queries" dashboard. #5429
* [ENHANCEMENT] Dashboards: add native histogram active series and active buckets to "tenants" dashboard. #5543
* [ENHANCEMENT] Dashboards: add panels to "Mimir / Writes" for requests rejected for per-instance limits. #5638
* [ENHANCEMENT] Dashboards: rename "Blocks currently loaded" to "Blocks currently owned" in the "Mimir / Queries" dashboard. #5705
* [ENHANCEMENT] Alerts: Add `MimirIngestedDataTooFarInTheFuture` warning alert that triggers when Mimir ingests sample with timestamp more than 1h in the future. #5822
* [BUGFIX] Alerts: fix `MimirIngesterRestarts` to fire only when the ingester container is restarted, excluding the cases the pod is rescheduled. #5397
* [BUGFIX] Dashboards: fix "unhealthy pods" panel on "rollout progress" dashboard showing only a number rather than the name of the workload and the number of unhealthy pods if only one workload has unhealthy pods. #5113 #5200
* [BUGFIX] Alerts: fixed `MimirIngesterHasNotShippedBlocks` and `MimirIngesterHasNotShippedBlocksSinceStart` alerts. #5396
* [BUGFIX] Alerts: Fix `MimirGossipMembersMismatch` to include `admin-api` and custom compactor pods. `admin-api` is a GEM component. #5641 #5797
* [BUGFIX] Dashboards: fix autoscaling dashboard panels that could show multiple series for a single component. #5810
* [BUGFIX] Dashboards: fix ruler-querier scaling metric panel query and split into CPU and memory scaling metric panels. #5739

### Jsonnet

* [CHANGE] Removed `_config.querier.concurrency` configuration option and replaced it with `_config.querier_max_concurrency` and `_config.ruler_querier_max_concurrency` to allow to easily fine tune it for different querier deployments. #5322
* [CHANGE] Change `_config.multi_zone_ingester_max_unavailable` to 50. #5327
* [CHANGE] Change distributors rolling update strategy configuration: `maxSurge` and `maxUnavailable` are set to `15%` and `0`. #5714
* [FEATURE] Alertmanager: Add horizontal pod autoscaler config, that can be enabled using `autoscaling_alertmanager_enabled: true`. #5194 #5249
* [ENHANCEMENT] Enable the `track_sizes` feature for Memcached pods to help determine cache efficiency. #5209
* [ENHANCEMENT] Add per-container map for environment variables. #5181
* [ENHANCEMENT] Add `PodDisruptionBudget`s for compactor, continuous-test, distributor, overrides-exporter, querier, query-frontend, query-scheduler, rollout-operator, ruler, ruler-querier, ruler-query-frontend, ruler-query-scheduler, and all memcached workloads. #5098
* [ENHANCEMENT] Ruler: configure the ruler storage cache when the metadata cache is enabled. #5326 #5334
* [ENHANCEMENT] Shuffle-sharding: ingester shards in user-classes can now be configured to target different series and limit percentage utilization through `_config.shuffle_sharding.target_series_per_ingester` and `_config.shuffle_sharding.target_utilization_percentage` values. #5470
* [ENHANCEMENT] Distributor: allow adjustment of the targeted CPU usage as a percentage of requested CPU. This can be adjusted with `_config.autoscaling_distributor_cpu_target_utilization`. #5525
* [ENHANCEMENT] Ruler: add configuration option `_config.ruler_remote_evaluation_max_query_response_size_bytes` to easily set the maximum query response size allowed (in bytes). #5592
* [ENHANCEMENT] Distributor: dynamically set `GOMAXPROCS` based on the CPU request. This should reduce distributor CPU utilization, assuming the CPU request is set to a value close to the actual utilization. #5588
* [ENHANCEMENT] Querier: dynamically set `GOMAXPROCS` based on the CPU request. This should reduce noisy neighbour issues created by the querier, whose CPU utilization could eventually saturate the Kubernetes node if unbounded. #5646 #5658
* [ENHANCEMENT] Allow to remove an entry from the configured environment variable for a given component, setting the environment value to `null` in the `*_env_map` objects (e.g. `store_gateway_env_map+:: { 'field': null}`). #5599
* [ENHANCEMENT] Allow overriding the default number of replicas for `etcd`. #5589
* [ENHANCEMENT] Memcached: reduce memory request for results, chunks and metadata caches. The requested memory is 5% greater than the configured memcached max cache size. #5661
* [ENHANCEMENT] Autoscaling: Add the following configuration options to fine tune autoscaler target utilization: #5679 #5682 #5689
  * `autoscaling_querier_target_utilization` (defaults to `0.75`)
  * `autoscaling_mimir_read_target_utilization` (defaults to `0.75`)
  * `autoscaling_ruler_querier_cpu_target_utilization` (defaults to `1`)
  * `autoscaling_distributor_memory_target_utilization` (defaults to `1`)
  * `autoscaling_ruler_cpu_target_utilization` (defaults to `1`)
  * `autoscaling_query_frontend_cpu_target_utilization` (defaults to `1`)
  * `autoscaling_ruler_query_frontend_cpu_target_utilization` (defaults to `1`)
  * `autoscaling_alertmanager_cpu_target_utilization` (defaults to `1`)
* [ENHANCEMENT] Gossip-ring: add appProtocol for istio compatibility. #5680
* [ENHANCEMENT] Add _config.commonConfig to allow adding common configuration parameters for all Mimir components. #5703
* [ENHANCEMENT] Update rollout-operator to `v0.7.0`. #5718
* [ENHANCEMENT] Increase the default rollout speed for store-gateway when lazy loading is disabled. #5823
* [ENHANCEMENT] Add autoscaling on memory for ruler-queriers. #5739
* [ENHANCEMENT] Deduplicate scaled object creation for most objects that scale on CPU and memory. #6411
* [BUGFIX] Fix compilation when index, chunks or metadata caches are disabled. #5710
* [BUGFIX] Autoscaling: treat OOMing containers as though they are using their full memory request. #5739
* [BUGFIX] Autoscaling: if no containers are up, report 0 memory usage instead of no data. #6411

### Mimirtool

* [ENHANCEMENT] Mimirtool uses paging to fetch all dashboards from Grafana when running `mimirtool analyse grafana`. This allows the tool to work correctly when running against Grafana instances with more than a 1000 dashboards. #5825
* [ENHANCEMENT] Extract metric name from queries that have a `__name__` matcher. #5911
* [BUGFIX] Mimirtool no longer parses label names as metric names when handling templating variables that are populated using `label_values(<label_name>)` when running `mimirtool analyse grafana`. #5832
* [BUGFIX] Fix panic when analyzing a grafana dashboard with multiline queries in templating variables. #5911

### Query-tee

* [CHANGE] Proxy `Content-Type` response header from backend. Previously `Content-Type: text/plain; charset=utf-8` was returned on all requests. #5183
* [CHANGE] Increase default value of `-proxy.compare-skip-recent-samples` to avoid racing with recording rule evaluation. #5561
* [CHANGE] Add `-backend.skip-tls-verify` to optionally skip TLS verification on backends. #5656

### Documentation

* [CHANGE] Fix reference to `get-started` documentation directory. #5476
* [CHANGE] Fix link to external OTLP/HTTP documentation.
* [ENHANCEMENT] Improved `MimirRulerTooManyFailedQueries` runbook. #5586
* [ENHANCEMENT] Improved "Recover accidentally deleted blocks" runbook. #5620
* [ENHANCEMENT] Documented options and trade-offs to query label names and values. #5582
* [ENHANCEMENT] Improved `MimirRequestErrors` runbook for alertmanager. #5694

### Tools

* [CHANGE] copyblocks: add support for S3 and the ability to copy between different object storage services. Due to this, the `-source-service` and `-destination-service` flags are now required and the `-service` flag has been removed. #5486
* [FEATURE] undelete-block-gcs: Added new tool for undeleting blocks on GCS storage. #5610 #5855
* [FEATURE] wal-reader: Added new tool for printing entries in TSDB WAL. #5780
* [ENHANCEMENT] ulidtime: add -seconds flag to print timestamps as Unix timestamps. #5621
* [ENHANCEMENT] ulidtime: exit with status code 1 if some ULIDs can't be parsed. #5621
* [ENHANCEMENT] tsdb-index-toc: added index-header size estimates. #5652
* [BUGFIX] Stop tools from panicking when `-help` flag is passed. #5412
* [BUGFIX] Remove github.com/golang/glog command line flags from tools. #5413

## 2.9.4

### Grafana Mimir

* [ENHANCEMENT] Update Docker base images from `alpine:3.18.3` to `alpine:3.18.5`. #6895

## 2.9.3

### Grafana Mimir

* [BUGFIX] Update `go.opentelemetry.io/contrib/instrumentation/net/http/otelhttp` to `0.44` which includes a fix for CVE-2023-45142. #6637

## 2.9.2

### Grafana Mimir

* [BUGFIX] Update grpc-go library to 1.56.3 and `golang.org/x/net` to `0.17`, which include fix for CVE-2023-44487. #6353 #6364

## 2.9.1

### Grafana Mimir

* [ENHANCEMENT] Update alpine base image to 3.18.3. #6021

## 2.9.0

### Grafana Mimir

* [CHANGE] Store-gateway: change expanded postings, postings, and label values index cache key format. These caches will be invalidated when rolling out the new Mimir version. #4770 #4978 #5037
* [CHANGE] Distributor: remove the "forwarding" feature as it isn't necessary anymore. #4876
* [CHANGE] Query-frontend: Change the default value of `-query-frontend.query-sharding-max-regexp-size-bytes` from `0` to `4096`. #4932
* [CHANGE] Querier: `-querier.query-ingesters-within` has been moved from a global flag to a per-tenant override. #4287
* [CHANGE] Querier: Use `-blocks-storage.tsdb.retention-period` instead of `-querier.query-ingesters-within` for calculating the lookback period for shuffle sharded ingesters. Setting `-querier.query-ingesters-within=0` no longer disables shuffle sharding on the read path. #4287
* [CHANGE] Block upload: `/api/v1/upload/block/{block}/files` endpoint now allows file uploads with no `Content-Length`. #4956
* [CHANGE] Store-gateway: deprecate configuration parameters for chunk pooling, they will be removed in Mimir 2.11. The following options are now also ignored: #4996
  * `-blocks-storage.bucket-store.max-chunk-pool-bytes`
  * `-blocks-storage.bucket-store.chunk-pool-min-bucket-size-bytes`
  * `-blocks-storage.bucket-store.chunk-pool-max-bucket-size-bytes`
* [CHANGE] Store-gateway: remove metrics `cortex_bucket_store_chunk_pool_requested_bytes_total` and `cortex_bucket_store_chunk_pool_returned_bytes_total`. #4996
* [CHANGE] Compactor: change default of `-compactor.partial-block-deletion-delay` to `1d`. This will automatically clean up partial blocks that were a result of failed block upload or deletion. #5026
* [CHANGE] Compactor: the deprecated configuration parameter `-compactor.consistency-delay` has been removed. #5050
* [CHANGE] Store-gateway: the deprecated configuration parameter `-blocks-storage.bucket-store.consistency-delay` has been removed. #5050
* [CHANGE] The configuration parameter `-blocks-storage.bucket-store.bucket-index.enabled` has been deprecated and will be removed in Mimir 2.11. Mimir is running by default with the bucket index enabled since version 2.0, and starting from the version 2.11 it will not be possible to disable it. #5051
* [CHANGE] The configuration parameters `-querier.iterators` and `-query.batch-iterators` have been deprecated and will be removed in Mimir 2.11. Mimir runs by default with `-querier.batch-iterators=true`, and starting from version 2.11 it will not be possible to change this. #5114
* [CHANGE] Compactor: change default of `-compactor.first-level-compaction-wait-period` to 25m. #5128
* [CHANGE] Ruler: changed default of `-ruler.poll-interval` from `1m` to `10m`. Starting from this release, the configured rule groups will also be re-synced each time they're modified calling the ruler configuration API. #5170
* [FEATURE] Query-frontend: add `-query-frontend.log-query-request-headers` to enable logging of request headers in query logs. #5030
* [FEATURE] Store-gateway: add experimental feature to retain lazy-loaded index headers between restarts by eagerly loading them during startup. This is disabled by default and can only be enabled if lazy loading is enabled. To enable this set the following: #5606
  * `-blocks-storage.bucket-store.index-header-lazy-loading-enabled` must be set to true
  * `-blocks-storage.bucket-store.index-header.eager-loading-startup-enabled` must be set to true
* [ENHANCEMENT] Add per-tenant limit `-validation.max-native-histogram-buckets` to be able to ignore native histogram samples that have too many buckets. #4765
* [ENHANCEMENT] Store-gateway: reduce memory usage in some LabelValues calls. #4789
* [ENHANCEMENT] Store-gateway: add a `stage` label to the metric `cortex_bucket_store_series_data_touched`. This label now applies to `data_type="chunks"` and `data_type="series"`. The `stage` label has 2 values: `processed` - the number of series that parsed - and `returned` - the number of series selected from the processed bytes to satisfy the query. #4797 #4830
* [ENHANCEMENT] Distributor: make `__meta_tenant_id` label available in relabeling rules configured via `metric_relabel_configs`. #4725
* [ENHANCEMENT] Compactor: added the configurable limit `compactor.block-upload-max-block-size-bytes` or `compactor_block_upload_max_block_size_bytes` to limit the byte size of uploaded or validated blocks. #4680
* [ENHANCEMENT] Querier: reduce CPU utilisation when shuffle sharding is enabled with large shard sizes. #4851
* [ENHANCEMENT] Packaging: facilitate configuration management by instructing systemd to start mimir with a configuration file. #4810
* [ENHANCEMENT] Store-gateway: reduce memory allocations when looking up postings from cache. #4861 #4869 #4962 #5047
* [ENHANCEMENT] Store-gateway: retain only necessary bytes when reading series from the bucket. #4926
* [ENHANCEMENT] Ingester, store-gateway: clear the shutdown marker after a successful shutdown to enable reusing their persistent volumes in case the ingester or store-gateway is restarted. #4985
* [ENHANCEMENT] Store-gateway, query-frontend: Reduced memory allocations when looking up cached entries from Memcached. #4862
* [ENHANCEMENT] Alertmanager: Add additional template function `queryFromGeneratorURL` returning query URL decoded query from the `GeneratorURL` field of an alert. #4301
* [ENHANCEMENT] Ruler: added experimental ruler storage cache support. The cache should reduce the number of "list objects" API calls issued to the object storage when there are 2+ ruler replicas running in a Mimir cluster. The cache can be configured setting `-ruler-storage.cache.*` CLI flags or their respective YAML config options. #4950 #5054
* [ENHANCEMENT] Store-gateway: added HTTP `/store-gateway/prepare-shutdown` endpoint for gracefully scaling down of store-gateways. A gauge `cortex_store_gateway_prepare_shutdown_requested` has been introduced for tracing this process. #4955
* [ENHANCEMENT] Updated Kuberesolver dependency (github.com/sercand/kuberesolver) from v2.4.0 to v4.0.0 and gRPC dependency (google.golang.org/grpc) from v1.47.0 to v1.53.0. #4922
* [ENHANCEMENT] Introduced new options for logging HTTP request headers: `-server.log-request-headers` enables logging HTTP request headers, `-server.log-request-headers-exclude-list` lists headers which should not be logged. #4922
* [ENHANCEMENT] Block upload: `/api/v1/upload/block/{block}/files` endpoint now disables read and write HTTP timeout, overriding `-server.http-read-timeout` and `-server.http-write-timeout` values. This is done to allow large file uploads to succeed. #4956
* [ENHANCEMENT] Alertmanager: Introduce new metrics from upstream. #4918
  * `cortex_alertmanager_notifications_failed_total` (added `reason` label)
  * `cortex_alertmanager_nflog_maintenance_total`
  * `cortex_alertmanager_nflog_maintenance_errors_total`
  * `cortex_alertmanager_silences_maintenance_total`
  * `cortex_alertmanager_silences_maintenance_errors_total`
* [ENHANCEMENT] Add native histogram support for `cortex_request_duration_seconds` metric family. #4987
* [ENHANCEMENT] Ruler: do not list rule groups in the object storage for disabled tenants. #5004
* [ENHANCEMENT] Query-frontend and querier: add HTTP API endpoint `<prometheus-http-prefix>/api/v1/format_query` to format a PromQL query. #4373
* [ENHANCEMENT] Query-frontend: Add `cortex_query_frontend_regexp_matcher_count` and `cortex_query_frontend_regexp_matcher_optimized_count` metrics to track optimization of regular expression label matchers. #4813
* [ENHANCEMENT] Alertmanager: Add configuration option to enable or disable the deletion of alertmanager state from object storage. This is useful when migrating alertmanager tenants from one cluster to another, because it avoids a condition where the state object is copied but then deleted before the configuration object is copied. #4989
* [ENHANCEMENT] Querier: only use the minimum set of chunks from ingesters when querying, and cancel unnecessary requests to ingesters sooner if we know their results won't be used. #5016
* [ENHANCEMENT] Add `-enable-go-runtime-metrics` flag to expose all go runtime metrics as Prometheus metrics. #5009
* [ENHANCEMENT] Ruler: trigger a synchronization of tenant's rule groups as soon as they change the rules configuration via API. This synchronization is in addition of the periodic syncing done every `-ruler.poll-interval`. The new behavior is enabled by default, but can be disabled with `-ruler.sync-rules-on-changes-enabled=false` (configurable on a per-tenant basis too). If you disable the new behaviour, then you may want to revert `-ruler.poll-interval` to `1m`. #4975 #5053 #5115 #5170
* [ENHANCEMENT] Distributor: Improve invalid tenant shard size error message. #5024
* [ENHANCEMENT] Store-gateway: record index header loading time separately in `cortex_bucket_store_series_request_stage_duration_seconds{stage="load_index_header"}`. Now index header loading will be visible in the "Mimir / Queries" dashboard in the "Series request p99/average latency" panels. #5011 #5062
* [ENHANCEMENT] Querier and ingester: add experimental support for streaming chunks from ingesters to queriers while evaluating queries. This can be enabled with `-querier.prefer-streaming-chunks=true`. #4886 #5078 #5094 #5126
* [ENHANCEMENT] Update Docker base images from `alpine:3.17.3` to `alpine:3.18.0`. #5065
* [ENHANCEMENT] Compactor: reduced the number of "object exists" API calls issued by the compactor to the object storage when syncing block's `meta.json` files. #5063
* [ENHANCEMENT] Distributor: Push request rate limits (`-distributor.request-rate-limit` and `-distributor.request-burst-size`) and their associated YAML configuration are now stable. #5124
* [ENHANCEMENT] Go: updated to 1.20.5. #5185
* [ENHANCEMENT] Update alpine base image to 3.18.2. #5274 #5276
* [BUGFIX] Metadata API: Mimir will now return an empty object when no metadata is available, matching Prometheus. #4782
* [BUGFIX] Store-gateway: add collision detection on expanded postings and individual postings cache keys. #4770
* [BUGFIX] Ruler: Support the `type=alert|record` query parameter for the API endpoint `<prometheus-http-prefix>/api/v1/rules`. #4302
* [BUGFIX] Backend: Check that alertmanager's data-dir doesn't overlap with bucket-sync dir. #4921
* [BUGFIX] Alertmanager: Allow to rate-limit webex, telegram and discord notifications. #4979
* [BUGFIX] Store-gateway: panics when decoding LabelValues responses that contain more than 655360 values. These responses are no longer cached. #5021
* [BUGFIX] Querier: don't leak memory when processing query requests from query-frontends (ie. when the query-scheduler is disabled). #5199

### Documentation

* [ENHANCEMENT] Improve `MimirIngesterReachingTenantsLimit` runbook. #4744 #4752
* [ENHANCEMENT] Add `symbol table size exceeds` case to `MimirCompactorHasNotSuccessfullyRunCompaction` runbook. #4945
* [ENHANCEMENT] Clarify which APIs use query sharding. #4948

### Mixin

* [CHANGE] Alerts: Remove `MimirQuerierHighRefetchRate`. #4980
* [CHANGE] Alerts: Remove `MimirTenantHasPartialBlocks`. This is obsoleted by the changed default of `-compactor.partial-block-deletion-delay` to `1d`, which will auto remediate this alert. #5026
* [ENHANCEMENT] Alertmanager dashboard: display active aggregation groups #4772
* [ENHANCEMENT] Alerts: `MimirIngesterTSDBWALCorrupted` now only fires when there are more than one corrupted WALs in single-zone deployments and when there are more than two zones affected in multi-zone deployments. #4920
* [ENHANCEMENT] Alerts: added labels to duplicated `MimirRolloutStuck` and `MimirCompactorHasNotUploadedBlocks` rules in order to distinguish them. #5023
* [ENHANCEMENT] Dashboards: fix holes in graph for lightly loaded clusters #4915
* [ENHANCEMENT] Dashboards: allow configuring additional services for the Rollout Progress dashboard. #5007
* [ENHANCEMENT] Alerts: do not fire `MimirAllocatingTooMuchMemory` alert for any matching container outside of namespaces where Mimir is running. #5089
* [BUGFIX] Dashboards: show cancelled requests in a different color to successful requests in throughput panels on dashboards. #5039
* [BUGFIX] Dashboards: fix dashboard panels that showed percentages with axes from 0 to 10000%. #5084
* [BUGFIX] Remove dependency on upstream Kubernetes mixin. #4732

### Jsonnet

* [CHANGE] Ruler: changed ruler autoscaling policy, extended scale down period from 60s to 600s. #4786
* [CHANGE] Update to v0.5.0 rollout-operator. #4893
* [CHANGE] Backend: add `alertmanager_args` to `mimir-backend` when running in read-write deployment mode. Remove hardcoded `filesystem` alertmanager storage. This moves alertmanager's data-dir to `/data/alertmanager` by default. #4907 #4921
* [CHANGE] Remove `-pdb` suffix from `PodDisruptionBudget` names. This will create new `PodDisruptionBudget` resources. Make sure to prune the old resources; otherwise, rollouts will be blocked. #5109
* [CHANGE] Query-frontend: enable query sharding for cardinality estimation via `-query-frontend.query-sharding-target-series-per-shard` by default if the results cache is enabled. #5128
* [ENHANCEMENT] Ingester: configure `-blocks-storage.tsdb.head-compaction-interval=15m` to spread TSDB head compaction over a wider time range. #4870
* [ENHANCEMENT] Ingester: configure `-blocks-storage.tsdb.wal-replay-concurrency` to CPU request minus 1. #4864
* [ENHANCEMENT] Compactor: configure `-compactor.first-level-compaction-wait-period` to TSDB head compaction interval plus 10 minutes. #4872
* [ENHANCEMENT] Store-gateway: set `GOMEMLIMIT` to the memory request value. This should reduce the likelihood the store-gateway may go out of memory, at the cost of an higher CPU utilization due to more frequent garbage collections when the memory utilization gets closer or above the configured requested memory. #4971
* [ENHANCEMENT] Store-gateway: dynamically set `GOMAXPROCS` based on the CPU request. This should reduce the likelihood a high load on the store-gateway will slow down the entire Kubernetes node. #5104
* [ENHANCEMENT] Store-gateway: add `store_gateway_lazy_loading_enabled` configuration option which combines disabled lazy-loading and reducing blocks sync concurrency. Reducing blocks sync concurrency improves startup times with disabled lazy loading on HDDs. #5025
* [ENHANCEMENT] Update `rollout-operator` image to `v0.6.0`. #5155
* [BUGFIX] Backend: configure `-ruler.alertmanager-url` to `mimir-backend` when running in read-write deployment mode. #4892
* [ENHANCEMENT] Memcached: don't overwrite upsteam memcached statefulset jsonnet to allow chosing between antiAffinity and topologySpreadConstraints.

### Mimirtool

* [CHANGE] check rules: will fail on duplicate rules when `--strict` is provided. #5035
* [FEATURE] sync/diff can now include/exclude namespaces based on a regular expression using `--namespaces-regex` and `--ignore-namespaces-regex`. #5100
* [ENHANCEMENT] analyze prometheus: allow to specify `-prometheus-http-prefix`. #4966
* [ENHANCEMENT] analyze grafana: allow to specify `--folder-title` to limit dashboards analysis based on their exact folder title. #4973

### Tools

* [CHANGE] copyblocks: copying between Azure Blob Storage buckets is now supported in addition to copying between Google Cloud Storage buckets. As a result, the `--service` flag is now required to be specified (accepted values are `gcs` or `abs`). #4756

## 2.8.0

### Grafana Mimir

* [CHANGE] Ingester: changed experimental CLI flag from `-out-of-order-blocks-external-label-enabled` to `-ingester.out-of-order-blocks-external-label-enabled` #4440
* [CHANGE] Store-gateway: The following metrics have been removed: #4332
  * `cortex_bucket_store_series_get_all_duration_seconds`
  * `cortex_bucket_store_series_merge_duration_seconds`
* [CHANGE] Ingester: changed default value of `-blocks-storage.tsdb.retention-period` from `24h` to `13h`. If you're running Mimir with a custom configuration and you're overriding `-querier.query-store-after` to a value greater than the default `12h` then you should increase `-blocks-storage.tsdb.retention-period` accordingly. #4382
* [CHANGE] Ingester: the configuration parameter `-blocks-storage.tsdb.max-tsdb-opening-concurrency-on-startup` has been deprecated and will be removed in Mimir 2.10. #4445
* [CHANGE] Query-frontend: Cached results now contain timestamp which allows Mimir to check if cached results are still valid based on current TTL configured for tenant. Results cached by previous Mimir version are used until they expire from cache, which can take up to 7 days. If you need to use per-tenant TTL sooner, please flush results cache manually. #4439
* [CHANGE] Ingester: the `cortex_ingester_tsdb_wal_replay_duration_seconds` metrics has been removed. #4465
* [CHANGE] Query-frontend and ruler: use protobuf internal query result payload format by default. This feature is no longer considered experimental. #4557 #4709
* [CHANGE] Ruler: reject creating federated rule groups while tenant federation is disabled. Previously the rule groups would be silently dropped during bucket sync. #4555
* [CHANGE] Compactor: the `/api/v1/upload/block/{block}/finish` endpoint now returns a `429` status code when the compactor has reached the limit specified by `-compactor.max-block-upload-validation-concurrency`. #4598
* [CHANGE] Compactor: when starting a block upload the maximum byte size of the block metadata provided in the request body is now limited to 1 MiB. If this limit is exceeded a `413` status code is returned. #4683
* [CHANGE] Store-gateway: cache key format for expanded postings has changed. This will invalidate the expanded postings in the index cache when deployed. #4667
* [FEATURE] Cache: Introduce experimental support for using Redis for results, chunks, index, and metadata caches. #4371
* [FEATURE] Vault: Introduce experimental integration with Vault to fetch secrets used to configure TLS for clients. Server TLS secrets will still be read from a file. `tls-ca-path`, `tls-cert-path` and `tls-key-path` will denote the path in Vault for the following CLI flags when `-vault.enabled` is true: #4446.
  * `-distributor.ha-tracker.etcd.*`
  * `-distributor.ring.etcd.*`
  * `-distributor.forwarding.grpc-client.*`
  * `-querier.store-gateway-client.*`
  * `-ingester.client.*`
  * `-ingester.ring.etcd.*`
  * `-querier.frontend-client.*`
  * `-query-frontend.grpc-client-config.*`
  * `-query-frontend.results-cache.redis.*`
  * `-blocks-storage.bucket-store.index-cache.redis.*`
  * `-blocks-storage.bucket-store.chunks-cache.redis.*`
  * `-blocks-storage.bucket-store.metadata-cache.redis.*`
  * `-compactor.ring.etcd.*`
  * `-store-gateway.sharding-ring.etcd.*`
  * `-ruler.client.*`
  * `-ruler.alertmanager-client.*`
  * `-ruler.ring.etcd.*`
  * `-ruler.query-frontend.grpc-client-config.*`
  * `-alertmanager.sharding-ring.etcd.*`
  * `-alertmanager.alertmanager-client.*`
  * `-memberlist.*`
  * `-query-scheduler.grpc-client-config.*`
  * `-query-scheduler.ring.etcd.*`
  * `-overrides-exporter.ring.etcd.*`
* [FEATURE] Distributor, ingester, querier, query-frontend, store-gateway: add experimental support for native histograms. Requires that the experimental protobuf query result response format is enabled by `-query-frontend.query-result-response-format=protobuf` on the query frontend. #4286 #4352 #4354 #4376 #4377 #4387 #4396 #4425 #4442 #4494 #4512 #4513 #4526
* [FEATURE] Added `-<prefix>.s3.storage-class` flag to configure the S3 storage class for objects written to S3 buckets. #4300
* [FEATURE] Add `freebsd` to the target OS when generating binaries for a Mimir release. #4654
* [FEATURE] Ingester: Add `prepare-shutdown` endpoint which can be used as part of Kubernetes scale down automations. #4718
* [ENHANCEMENT] Add timezone information to Alpine Docker images. #4583
* [ENHANCEMENT] Ruler: Sync rules when ruler JOINING the ring instead of ACTIVE, In order to reducing missed rule iterations during ruler restarts. #4451
* [ENHANCEMENT] Allow to define service name used for tracing via `JAEGER_SERVICE_NAME` environment variable. #4394
* [ENHANCEMENT] Querier and query-frontend: add experimental, more performant protobuf query result response format enabled with `-query-frontend.query-result-response-format=protobuf`. #4304 #4318 #4375
* [ENHANCEMENT] Compactor: added experimental configuration parameter `-compactor.first-level-compaction-wait-period`, to configure how long the compactor should wait before compacting 1st level blocks (uploaded by ingesters). This configuration option allows to reduce the chances compactor begins compacting blocks before all ingesters have uploaded their blocks to the storage. #4401
* [ENHANCEMENT] Store-gateway: use more efficient chunks fetching and caching. #4255
* [ENHANCEMENT] Query-frontend and ruler: add experimental, more performant protobuf internal query result response format enabled with `-ruler.query-frontend.query-result-response-format=protobuf`. #4331
* [ENHANCEMENT] Ruler: increased tolerance for missed iterations on alerts, reducing the chances of flapping firing alerts during ruler restarts. #4432
* [ENHANCEMENT] Optimized `.*` and `.+` regular expression label matchers. #4432
* [ENHANCEMENT] Optimized regular expression label matchers with alternates (e.g. `a|b|c`). #4647
* [ENHANCEMENT] Added an in-memory cache for regular expression matchers, to avoid parsing and compiling the same expression multiple times when used in recurring queries. #4633
* [ENHANCEMENT] Query-frontend: results cache TTL is now configurable by using `-query-frontend.results-cache-ttl` and `-query-frontend.results-cache-ttl-for-out-of-order-time-window` options. These values can also be specified per tenant. Default values are unchanged (7 days and 10 minutes respectively). #4385
* [ENHANCEMENT] Ingester: added advanced configuration parameter `-blocks-storage.tsdb.wal-replay-concurrency` representing the maximum number of CPUs used during WAL replay. #4445
* [ENHANCEMENT] Ingester: added metrics `cortex_ingester_tsdb_open_duration_seconds_total` to measure the total time it takes to open all existing TSDBs. The time tracked by this metric also includes the TSDBs WAL replay duration. #4465
* [ENHANCEMENT] Store-gateway: use streaming implementation for LabelNames RPC. The batch size for streaming is controlled by `-blocks-storage.bucket-store.batch-series-size`. #4464
* [ENHANCEMENT] Memcached: Add support for TLS or mTLS connections to cache servers. #4535
* [ENHANCEMENT] Compactor: blocks index files are now validated for correctness for blocks uploaded via the TSDB block upload feature. #4503
* [ENHANCEMENT] Compactor: block chunks and segment files are now validated for correctness for blocks uploaded via the TSDB block upload feature. #4549
* [ENHANCEMENT] Ingester: added configuration options to configure the "postings for matchers" cache of each compacted block queried from ingesters: #4561
  * `-blocks-storage.tsdb.block-postings-for-matchers-cache-ttl`
  * `-blocks-storage.tsdb.block-postings-for-matchers-cache-size`
  * `-blocks-storage.tsdb.block-postings-for-matchers-cache-force`
* [ENHANCEMENT] Compactor: validation of blocks uploaded via the TSDB block upload feature is now configurable on a per tenant basis: #4585
  * `-compactor.block-upload-validation-enabled` has been added, `compactor_block_upload_validation_enabled` can be used to override per tenant
  * `-compactor.block-upload.block-validation-enabled` was the previous global flag and has been removed
* [ENHANCEMENT] TSDB Block Upload: block upload validation concurrency can now be limited with `-compactor.max-block-upload-validation-concurrency`. #4598
* [ENHANCEMENT] OTLP: Add support for converting OTel exponential histograms to Prometheus native histograms. The ingestion of native histograms must be enabled, please set `-ingester.native-histograms-ingestion-enabled` to `true`. #4063 #4639
* [ENHANCEMENT] Query-frontend: add metric `cortex_query_fetched_index_bytes_total` to measure TSDB index bytes fetched to execute a query. #4597
* [ENHANCEMENT] Query-frontend: add experimental limit to enforce a max query expression size in bytes via `-query-frontend.max-query-expression-size-bytes` or `max_query_expression_size_bytes`. #4604
* [ENHANCEMENT] Query-tee: improve message logged when comparing responses and one response contains a non-JSON payload. #4588
* [ENHANCEMENT] Distributor: add ability to set per-distributor limits via `distributor_limits` block in runtime configuration in addition to the existing configuration. #4619
* [ENHANCEMENT] Querier: reduce peak memory consumption for queries that touch a large number of chunks. #4625
* [ENHANCEMENT] Query-frontend: added experimental `-query-frontend.query-sharding-max-regexp-size-bytes` limit to query-frontend. When set to a value greater than 0, query-frontend disabled query sharding for any query with a regexp matcher longer than the configured limit. #4632
* [ENHANCEMENT] Store-gateway: include statistics from LabelValues and LabelNames calls in `cortex_bucket_store_series*` metrics. #4673
* [ENHANCEMENT] Query-frontend: improve readability of distributed tracing spans. #4656
* [ENHANCEMENT] Update Docker base images from `alpine:3.17.2` to `alpine:3.17.3`. #4685
* [ENHANCEMENT] Querier: improve performance when shuffle sharding is enabled and the shard size is large. #4711
* [ENHANCEMENT] Ingester: improve performance when Active Series Tracker is in use. #4717
* [ENHANCEMENT] Store-gateway: optionally select `-blocks-storage.bucket-store.series-selection-strategy`, which can limit the impact of large posting lists (when many series share the same label name and value). #4667 #4695 #4698
* [ENHANCEMENT] Querier: Cache the converted float histogram from chunk iterator, hence there is no need to lookup chunk every time to get the converted float histogram. #4684
* [ENHANCEMENT] Ruler: Improve rule upload performance when not enforcing per-tenant rule group limits. #4828
* [ENHANCEMENT] Improved memory limit on the in-memory cache used for regular expression matchers. #4751
* [BUGFIX] Querier: Streaming remote read will now continue to return multiple chunks per frame after the first frame. #4423
* [BUGFIX] Store-gateway: the values for `stage="processed"` for the metrics `cortex_bucket_store_series_data_touched` and  `cortex_bucket_store_series_data_size_touched_bytes` when using fine-grained chunks caching is now reporting the correct values of chunks held in memory. #4449
* [BUGFIX] Compactor: fixed reporting a compaction error when compactor is correctly shut down while populating blocks. #4580
* [BUGFIX] OTLP: Do not drop exemplars of the OTLP Monotonic Sum metric. #4063
* [BUGFIX] Packaging: flag `/etc/default/mimir` and `/etc/sysconfig/mimir` as config to prevent overwrite. #4587
* [BUGFIX] Query-frontend: don't retry queries which error inside PromQL. #4643
* [BUGFIX] Store-gateway & query-frontend: report more consistent statistics for fetched index bytes. #4671
* [BUGFIX] Native histograms: fix how IsFloatHistogram determines if mimirpb.Histogram is a float histogram. #4706
* [BUGFIX] Query-frontend: fix query sharding for native histograms. #4666
* [BUGFIX] Ring status page: fixed the owned tokens percentage value displayed. #4730
* [BUGFIX] Querier: fixed chunk iterator that can return sample with wrong timestamp. #4450
* [BUGFIX] Packaging: fix preremove script preventing upgrades. #4801
* [BUGFIX] Security: updates Go to version 1.20.4 to fix CVE-2023-24539, CVE-2023-24540, CVE-2023-29400. #4903

### Mixin

* [ENHANCEMENT] Queries: Display data touched per sec in bytes instead of number of items. #4492
* [ENHANCEMENT] `_config.job_names.<job>` values can now be arrays of regular expressions in addition to a single string. Strings are still supported and behave as before. #4543
* [ENHANCEMENT] Queries dashboard: remove mention to store-gateway "streaming enabled" in panels because store-gateway only support streaming series since Mimir 2.7. #4569
* [ENHANCEMENT] Ruler: Add panel description for Read QPS panel in Ruler dashboard to explain values when in remote ruler mode. #4675
* [BUGFIX] Ruler dashboard: show data for reads from ingesters. #4543
* [BUGFIX] Pod selector regex for deployments: change `(.*-mimir-)` to `(.*mimir-)`. #4603

### Jsonnet

* [CHANGE] Ruler: changed ruler deployment max surge from `0` to `50%`, and max unavailable from `1` to `0`. #4381
* [CHANGE] Memcached connections parameters `-blocks-storage.bucket-store.index-cache.memcached.max-idle-connections`, `-blocks-storage.bucket-store.chunks-cache.memcached.max-idle-connections` and `-blocks-storage.bucket-store.metadata-cache.memcached.max-idle-connections` settings are now configured based on `max-get-multi-concurrency` and `max-async-concurrency`. #4591
* [CHANGE] Add support to use external Redis as cache. Following are some changes in the jsonnet config: #4386 #4640
  * Renamed `memcached_*_enabled` config options to `cache_*_enabled`
  * Renamed `memcached_*_max_item_size_mb` config options to `cache_*_max_item_size_mb`
  * Added `cache_*_backend` config options
* [CHANGE] Store-gateway StatefulSets with disabled multi-zone deployment are also unregistered from the ring on shutdown. This eliminated resharding during rollouts, at the cost of extra effort during scaling down store-gateways. For more information see [Scaling down store-gateways](https://grafana.com/docs/mimir/v2.7.x/operators-guide/run-production-environment/scaling-out/#scaling-down-store-gateways). #4713
* [CHANGE] Removed `$._config.querier.replicas` and `$._config.queryFrontend.replicas`. If you need to customize the number of querier or query-frontend replicas, and autoscaling is disabled, please set an override as is done for other stateless components (e.g. distributors). #5130
* [ENHANCEMENT] Alertmanager: add `alertmanager_data_disk_size` and  `alertmanager_data_disk_class` configuration options, by default no storage class is set. #4389
* [ENHANCEMENT] Update `rollout-operator` to `v0.4.0`. #4524
* [ENHANCEMENT] Update memcached to `memcached:1.6.19-alpine`. #4581
* [ENHANCEMENT] Add support for mTLS connections to Memcached servers. #4553
* [ENHANCEMENT] Update the `memcached-exporter` to `v0.11.2`. #4570
* [ENHANCEMENT] Autoscaling: Add `autoscaling_query_frontend_memory_target_utilization`, `autoscaling_ruler_query_frontend_memory_target_utilization`, and `autoscaling_ruler_memory_target_utilization` configuration options, for controlling the corresponding autoscaler memory thresholds. Each has a default of 1, i.e. 100%. #4612
* [ENHANCEMENT] Distributor: add ability to set per-distributor limits via `distributor_instance_limits` using runtime configuration. #4627
* [BUGFIX] Add missing query sharding settings for user_24M and user_32M plans. #4374

### Mimirtool

* [ENHANCEMENT] Backfill: mimirtool will now sleep and retry if it receives a 429 response while trying to finish an upload due to validation concurrency limits. #4598
* [ENHANCEMENT] `gauge` panel type is supported now in `mimirtool analyze dashboard`. #4679
* [ENHANCEMENT] Set a `User-Agent` header on requests to Mimir or Prometheus servers. #4700

### Mimir Continuous Test

* [FEATURE] Allow continuous testing of native histograms as well by enabling the flag `-tests.write-read-series-test.histogram-samples-enabled`. The metrics exposed by the tool will now have a new label called `type` with possible values of `float`, `histogram_float_counter`, `histogram_float_gauge`, `histogram_int_counter`, `histogram_int_gauge`, the list of metrics impacted: #4457
  * `mimir_continuous_test_writes_total`
  * `mimir_continuous_test_writes_failed_total`
  * `mimir_continuous_test_queries_total`
  * `mimir_continuous_test_queries_failed_total`
  * `mimir_continuous_test_query_result_checks_total`
  * `mimir_continuous_test_query_result_checks_failed_total`
* [ENHANCEMENT] Added a new metric `mimir_continuous_test_build_info` that reports version information, similar to the existing `cortex_build_info` metric exposed by other Mimir components. #4712
* [ENHANCEMENT] Add coherency for the selected ranges and instants of test queries. #4704

### Query-tee

### Documentation

* [CHANGE] Clarify what deprecation means in the lifecycle of configuration parameters. #4499
* [CHANGE] Update compactor `split-groups` and `split-and-merge-shards` recommendation on component page. #4623
* [FEATURE] Add instructions about how to configure native histograms. #4527
* [ENHANCEMENT] Runbook for MimirCompactorHasNotSuccessfullyRunCompaction extended to include scenario where compaction has fallen behind. #4609
* [ENHANCEMENT] Add explanation for QPS values for reads in remote ruler mode and writes generally, to the Ruler dashboard page. #4629
* [ENHANCEMENT] Expand zone-aware replication page to cover single physical availability zone deployments. #4631
* [FEATURE] Add instructions to use puppet module. #4610
* [FEATURE] Add documentation on how deploy mixin with terraform. #4161

### Tools

* [ENHANCEMENT] tsdb-index: iteration over index is now faster when any equal matcher is supplied. #4515

## 2.7.3

### Grafana Mimir

* [BUGFIX] Security: updates Go to version 1.20.4 to fix CVE-2023-24539, CVE-2023-24540, CVE-2023-29400. #4905

## 2.7.2

### Grafana Mimir

* [BUGFIX] Security: updated Go version to 1.20.3 to fix CVE-2023-24538 #4795

## 2.7.1

**Note**: During the release process, version 2.7.0 was tagged too early, before completing the release checklist and production testing. Release 2.7.1 doesn't include any code changes since 2.7.0, but now has proper release notes, published documentation, and has been fully tested in our production environment.

### Grafana Mimir

* [CHANGE] Ingester: the configuration parameter `-ingester.ring.readiness-check-ring-health` has been deprecated and will be removed in Mimir 2.9. #4422
* [CHANGE] Ruler: changed default value of `-ruler.evaluation-delay-duration` option from 0 to 1m. #4250
* [CHANGE] Querier: Errors with status code `422` coming from the store-gateway are propagated and not converted to the consistency check error anymore. #4100
* [CHANGE] Store-gateway: When a query hits `max_fetched_chunks_per_query` and `max_fetched_series_per_query` limits, an error with the status code `422` is created and returned. #4056
* [CHANGE] Packaging: Migrate FPM packaging solution to NFPM. Rationalize packages dependencies and add package for all binaries. #3911
* [CHANGE] Store-gateway: Deprecate flag `-blocks-storage.bucket-store.chunks-cache.subrange-size` since there's no benefit to changing the default of `16000`. #4135
* [CHANGE] Experimental support for ephemeral storage introduced in Mimir 2.6.0 has been removed. Following options are no longer available: #4252
  * `-blocks-storage.ephemeral-tsdb.*`
  * `-distributor.ephemeral-series-enabled`
  * `-distributor.ephemeral-series-matchers`
  * `-ingester.max-ephemeral-series-per-user`
  * `-ingester.instance-limits.max-ephemeral-series`
Querying with using `{__mimir_storage__="ephemeral"}` selector no longer works. All label values with `ephemeral-` prefix in `reason` label of `cortex_discarded_samples_total` metric are no longer available. Following metrics have been removed:
  * `cortex_ingester_ephemeral_series`
  * `cortex_ingester_ephemeral_series_created_total`
  * `cortex_ingester_ephemeral_series_removed_total`
  * `cortex_ingester_ingested_ephemeral_samples_total`
  * `cortex_ingester_ingested_ephemeral_samples_failures_total`
  * `cortex_ingester_memory_ephemeral_users`
  * `cortex_ingester_queries_ephemeral_total`
  * `cortex_ingester_queried_ephemeral_samples`
  * `cortex_ingester_queried_ephemeral_series`
* [CHANGE] Store-gateway: use mmap-less index-header reader by default and remove mmap-based index header reader. The following flags have changed: #4280
   * `-blocks-storage.bucket-store.index-header.map-populate-enabled` has been removed
   * `-blocks-storage.bucket-store.index-header.stream-reader-enabled` has been removed
   * `-blocks-storage.bucket-store.index-header.stream-reader-max-idle-file-handles` has been renamed to `-blocks-storage.bucket-store.index-header.max-idle-file-handles`, and the corresponding configuration file option has been renamed from `stream_reader_max_idle_file_handles` to `max_idle_file_handles`
* [CHANGE] Store-gateway: the streaming store-gateway is now enabled by default. The new default setting for `-blocks-storage.bucket-store.batch-series-size` is `5000`. #4330
* [CHANGE] Compactor: the configuration parameter `-compactor.consistency-delay` has been deprecated and will be removed in Mimir 2.9. #4409
* [CHANGE] Store-gateway: the configuration parameter `-blocks-storage.bucket-store.consistency-delay` has been deprecated and will be removed in Mimir 2.9. #4409
* [FEATURE] Ruler: added `keep_firing_for` support to alerting rules. #4099
* [FEATURE] Distributor, ingester: ingestion of native histograms. The new per-tenant limit `-ingester.native-histograms-ingestion-enabled` controls whether native histograms are stored or ignored. #4159
* [FEATURE] Query-frontend: Introduce experimental `-query-frontend.query-sharding-target-series-per-shard` to allow query sharding to take into account cardinality of similar requests executed previously. This feature uses the same cache that's used for results caching. #4121 #4177 #4188 #4254
* [ENHANCEMENT] Go: update go to 1.20.1. #4266
* [ENHANCEMENT] Ingester: added `out_of_order_blocks_external_label_enabled` shipper option to label out-of-order blocks before shipping them to cloud storage. #4182 #4297
* [ENHANCEMENT] Ruler: introduced concurrency when loading per-tenant rules configuration. This improvement is expected to speed up the ruler start up time in a Mimir cluster with a large number of tenants. #4258
* [ENHANCEMENT] Compactor: Add `reason` label to `cortex_compactor_runs_failed_total`. The value can be `shutdown` or `error`. #4012
* [ENHANCEMENT] Store-gateway: enforce `max_fetched_series_per_query`. #4056
* [ENHANCEMENT] Query-frontend: Disambiguate logs for failed queries. #4067
* [ENHANCEMENT] Query-frontend: log caller user agent in query stats logs. #4093
* [ENHANCEMENT] Store-gateway: add `data_type` label with values on `cortex_bucket_store_partitioner_extended_ranges_total`, `cortex_bucket_store_partitioner_expanded_ranges_total`, `cortex_bucket_store_partitioner_requested_ranges_total`, `cortex_bucket_store_partitioner_expanded_bytes_total`, `cortex_bucket_store_partitioner_requested_bytes_total` for `postings`, `series`, and `chunks`. #4095
* [ENHANCEMENT] Store-gateway: Reduce memory allocation rate when loading TSDB chunks from Memcached. #4074
* [ENHANCEMENT] Query-frontend: track `cortex_frontend_query_response_codec_duration_seconds` and `cortex_frontend_query_response_codec_payload_bytes` metrics to measure the time taken and bytes read / written while encoding and decoding query result payloads. #4110
* [ENHANCEMENT] Alertmanager: expose additional upstream metrics `cortex_alertmanager_dispatcher_aggregation_groups`, `cortex_alertmanager_dispatcher_alert_processing_duration_seconds`. #4151
* [ENHANCEMENT] Querier and query-frontend: add experimental, more performant protobuf internal query result response format enabled with `-query-frontend.query-result-response-format=protobuf`. #4153
* [ENHANCEMENT] Store-gateway: use more efficient chunks fetching and caching. This should reduce CPU, memory utilization, and receive bandwidth of a store-gateway. Enable with `-blocks-storage.bucket-store.chunks-cache.fine-grained-chunks-caching-enabled=true`. #4163 #4174 #4227
* [ENHANCEMENT] Query-frontend: Wait for in-flight queries to finish before shutting down. #4073 #4170
* [ENHANCEMENT] Store-gateway: added `encode` and `other` stage to `cortex_bucket_store_series_request_stage_duration_seconds` metric. #4179
* [ENHANCEMENT] Ingester: log state of TSDB when shipping or forced compaction can't be done due to unexpected state of TSDB. #4211
* [ENHANCEMENT] Update Docker base images from `alpine:3.17.1` to `alpine:3.17.2`. #4240
* [ENHANCEMENT] Store-gateway: add a `stage` label to the metrics `cortex_bucket_store_series_data_fetched`, `cortex_bucket_store_series_data_size_fetched_bytes`, `cortex_bucket_store_series_data_touched`, `cortex_bucket_store_series_data_size_touched_bytes`. This label only applies to `data_type="chunks"`. For `fetched` metrics with `data_type="chunks"` the `stage` label has 2 values: `fetched` - the chunks or bytes that were fetched from the cache or the object store, `refetched` - the chunks or bytes that had to be refetched from the cache or the object store because their size was underestimated during the first fetch. For `touched` metrics with `data_type="chunks"` the `stage` label has 2 values: `processed` - the chunks or bytes that were read from the fetched chunks or bytes and were processed in memory, `returned` - the chunks or bytes that were selected from the processed bytes to satisfy the query. #4227 #4316
* [ENHANCEMENT] Compactor: improve the partial block check related to `compactor.partial-block-deletion-delay` to potentially issue less requests to object storage. #4246
* [ENHANCEMENT] Memcached: added `-*.memcached.min-idle-connections-headroom-percentage` support to configure the minimum number of idle connections to keep open as a percentage (0-100) of the number of recently used idle connections. This feature is disabled when set to a negative value (default), which means idle connections are kept open indefinitely. #4249
* [ENHANCEMENT] Querier and store-gateway: optimized regular expression label matchers with case insensitive alternate operator. #4340 #4357
* [ENHANCEMENT] Compactor: added the experimental flag `-compactor.block-upload.block-validation-enabled` with the default `true` to configure whether block validation occurs on backfilled blocks. #3411
* [ENHANCEMENT] Ingester: apply a jitter to the first TSDB head compaction interval configured via `-blocks-storage.tsdb.head-compaction-interval`. Subsequent checks will happen at the configured interval. This should help to spread the TSDB head compaction among different ingesters over the configured interval. #4364
* [ENHANCEMENT] Ingester: the maximum accepted value for `-blocks-storage.tsdb.head-compaction-interval` has been increased from 5m to 15m. #4364
* [BUGFIX] Store-gateway: return `Canceled` rather than `Aborted` or `Internal` error when the calling querier cancels a label names or values request, and return `Internal` if processing the request fails for another reason. #4061
* [BUGFIX] Querier: track canceled requests with status code `499` in the metrics instead of `503` or `422`. #4099
* [BUGFIX] Ingester: compact out-of-order data during `/ingester/flush` or when TSDB is idle. #4180
* [BUGFIX] Ingester: conversion of global limits `max-series-per-user`, `max-series-per-metric`, `max-metadata-per-user` and `max-metadata-per-metric` into corresponding local limits now takes into account the number of ingesters in each zone. #4238
* [BUGFIX] Ingester: track `cortex_ingester_memory_series` metric consistently with `cortex_ingester_memory_series_created_total` and `cortex_ingester_memory_series_removed_total`. #4312
* [BUGFIX] Querier: fixed a bug which was incorrectly matching series with regular expression label matchers with begin/end anchors in the middle of the regular expression. #4340

### Mixin

* [CHANGE] Move auto-scaling panel rows down beneath logical network path in Reads and Writes dashboards. #4049
* [CHANGE] Make distributor auto-scaling metric panels show desired number of replicas. #4218
* [CHANGE] Alerts: The alert `MimirMemcachedRequestErrors` has been renamed to `MimirCacheRequestErrors`. #4242
* [ENHANCEMENT] Alerts: Added `MimirAutoscalerKedaFailing` alert firing when a KEDA scaler is failing. #4045
* [ENHANCEMENT] Add auto-scaling panels to ruler dashboard. #4046
* [ENHANCEMENT] Add gateway auto-scaling panels to Reads and Writes dashboards. #4049 #4216
* [ENHANCEMENT] Dashboards: distinguish between label names and label values queries. #4065
* [ENHANCEMENT] Add query-frontend and ruler-query-frontend auto-scaling panels to Reads and Ruler dashboards. #4199
* [BUGFIX] Alerts: Fixed `MimirAutoscalerNotActive` to not fire if scaling metric does not exist, to avoid false positives on scaled objects with 0 min replicas. #4045
* [BUGFIX] Alerts: `MimirCompactorHasNotSuccessfullyRunCompaction` is no longer triggered by frequent compactor restarts. #4012
* [BUGFIX] Tenants dashboard: Correctly show the ruler-query-scheduler queue size. #4152

### Jsonnet

* [CHANGE] Create the `query-frontend-discovery` service only when Mimir is deployed in microservice mode without query-scheduler. #4353
* [CHANGE] Add results cache backend config to `ruler-query-frontend` configuration to allow cache reuse for cardinality-estimation based sharding. #4257
* [ENHANCEMENT] Add support for ruler auto-scaling. #4046
* [ENHANCEMENT] Add optional `weight` param to `newQuerierScaledObject` and `newRulerQuerierScaledObject` to allow running multiple querier deployments on different node types. #4141
* [ENHANCEMENT] Add support for query-frontend and ruler-query-frontend auto-scaling. #4199
* [BUGFIX] Shuffle sharding: when applying user class limits, honor the minimum shard size configured in `$._config.shuffle_sharding.*`. #4363

### Mimirtool

* [FEATURE] Added `keep_firing_for` support to rules configuration. #4099
* [ENHANCEMENT] Add `-tls-insecure-skip-verify` to rules, alertmanager and backfill commands. #4162

### Query-tee

* [CHANGE] Increase default value of `-backend.read-timeout` to 150s, to accommodate default querier and query frontend timeout of 120s. #4262
* [ENHANCEMENT] Log errors that occur while performing requests to compare two endpoints. #4262
* [ENHANCEMENT] When comparing two responses that both contain an error, only consider the comparison failed if the errors differ. Previously, if either response contained an error, the comparison always failed, even if both responses contained the same error. #4262
* [ENHANCEMENT] Include the value of the `X-Scope-OrgID` header when logging a comparison failure. #4262
* [BUGFIX] Parameters (expression, time range etc.) for a query request where the parameters are in the HTTP request body rather than in the URL are now logged correctly when responses differ. #4265

### Documentation

* [ENHANCEMENT] Add guide on alternative migration method for Thanos to Mimir #3554
* [ENHANCEMENT] Restore "Migrate from Cortex" for Jsonnet. #3929
* [ENHANCEMENT] Document migration from microservices to read-write deployment mode. #3951
* [ENHANCEMENT] Do not error when there is nothing to commit as part of a publish #4058
* [ENHANCEMENT] Explain how to run Mimir locally using docker-compose #4079
* [ENHANCEMENT] Docs: use long flag names in runbook commands. #4088
* [ENHANCEMENT] Clarify how ingester replication happens. #4101
* [ENHANCEMENT] Improvements to the Get Started guide. #4315
* [BUGFIX] Added indentation to Azure and SWIFT backend definition. #4263

### Tools

* [ENHANCEMENT] Adapt tsdb-print-chunk for native histograms. #4186
* [ENHANCEMENT] Adapt tsdb-index-health for blocks containing native histograms. #4186
* [ENHANCEMENT] Adapt tsdb-chunks tool to handle native histograms. #4186

## 2.6.2

* [BUGFIX] Security: updates Go to version 1.20.4 to fix CVE-2023-24539, CVE-2023-24540, CVE-2023-29400. #4903

## 2.6.1

### Grafana Mimir

* [BUGFIX] Security: updates Go to version 1.20.3 to fix CVE-2023-24538 #4798

## 2.6.0

### Grafana Mimir

* [CHANGE] Querier: Introduce `-querier.max-partial-query-length` to limit the time range for partial queries at the querier level and deprecate `-store.max-query-length`. #3825 #4017
* [CHANGE] Store-gateway: Remove experimental `-blocks-storage.bucket-store.max-concurrent-reject-over-limit` flag. #3706
* [CHANGE] Ingester: If shipping is enabled block retention will now be relative to the upload time to cloud storage. If shipping is disabled block retention will be relative to the creation time of the block instead of the mintime of the last block created. #3816
* [CHANGE] Query-frontend: Deprecated CLI flag `-query-frontend.align-querier-with-step` has been removed. #3982
* [CHANGE] Alertmanager: added default configuration for `-alertmanager.configs.fallback`. Allows tenants to send alerts without first uploading an Alertmanager configuration. #3541
* [FEATURE] Store-gateway: streaming of series. The store-gateway can now stream results back to the querier instead of buffering them. This is expected to greatly reduce peak memory consumption while keeping latency the same. You can enable this feature by setting `-blocks-storage.bucket-store.batch-series-size` to a value in the high thousands (5000-10000). This is still an experimental feature and is subject to a changing API and instability. #3540 #3546 #3587 #3606 #3611 #3620 #3645 #3355 #3697 #3666 #3687 #3728 #3739 #3751 #3779 #3839
* [FEATURE] Alertmanager: Added support for the Webex receiver. #3758
* [FEATURE] Limits: Added the `-validation.separate-metrics-group-label` flag. This allows further separation of the `cortex_discarded_samples_total` metric by an additional `group` label - which is configured by this flag to be the value of a specific label on an incoming timeseries. Active groups are tracked and inactive groups are cleaned up on a defined interval. The maximum number of groups tracked is controlled by the `-max-separate-metrics-groups-per-user` flag. #3439
* [FEATURE] Overrides-exporter: Added experimental ring support to overrides-exporter via `-overrides-exporter.ring.enabled`. When enabled, the ring is used to establish a leader replica for the export of limit override metrics. #3908 #3953
* [FEATURE] Ephemeral storage (experimental): Mimir can now accept samples into "ephemeral storage". Such samples are available for querying for a short amount of time (`-blocks-storage.ephemeral-tsdb.retention-period`, defaults to 10 minutes), and then removed from memory. To use ephemeral storage, distributor must be configured with `-distributor.ephemeral-series-enabled` option. Series matching `-distributor.ephemeral-series-matchers` will be marked for storing into ephemeral storage in ingesters. Each tenant needs to have ephemeral storage enabled by using `-ingester.max-ephemeral-series-per-user` limit, which defaults to 0 (no ephemeral storage). Ingesters have new `-ingester.instance-limits.max-ephemeral-series` limit for total number of series in ephemeral storage across all tenants. If ingestion of samples into ephemeral storage fails, `cortex_discarded_samples_total` metric will use values prefixed with `ephemeral-` for `reason` label. Querying of ephemeral storage is possible by using `{__mimir_storage__="ephemeral"}` as metric selector. Following new metrics related to ephemeral storage are introduced: #3897 #3922 #3961 #3997 #4004
  * `cortex_ingester_ephemeral_series`
  * `cortex_ingester_ephemeral_series_created_total`
  * `cortex_ingester_ephemeral_series_removed_total`
  * `cortex_ingester_ingested_ephemeral_samples_total`
  * `cortex_ingester_ingested_ephemeral_samples_failures_total`
  * `cortex_ingester_memory_ephemeral_users`
  * `cortex_ingester_queries_ephemeral_total`
  * `cortex_ingester_queried_ephemeral_samples`
  * `cortex_ingester_queried_ephemeral_series`
* [ENHANCEMENT] Added new metric `thanos_shipper_last_successful_upload_time`: Unix timestamp (in seconds) of the last successful TSDB block uploaded to the bucket. #3627
* [ENHANCEMENT] Ruler: Added `-ruler.alertmanager-client.tls-enabled` configuration for alertmanager client. #3432 #3597
* [ENHANCEMENT] Activity tracker logs now have `component=activity-tracker` label. #3556
* [ENHANCEMENT] Distributor: remove labels with empty values #2439
* [ENHANCEMENT] Query-frontend: track query HTTP requests in the Activity Tracker. #3561
* [ENHANCEMENT] Store-gateway: Add experimental alternate implementation of index-header reader that does not use memory mapped files. The index-header reader is expected to improve stability of the store-gateway. You can enable this implementation with the flag `-blocks-storage.bucket-store.index-header.stream-reader-enabled`. #3639 #3691 #3703 #3742 #3785 #3787 #3797
* [ENHANCEMENT] Query-scheduler: add `cortex_query_scheduler_cancelled_requests_total` metric to track the number of requests that are already cancelled when dequeued. #3696
* [ENHANCEMENT] Store-gateway: add `cortex_bucket_store_partitioner_extended_ranges_total` metric to keep track of the ranges that the partitioner decided to overextend and merge in order to save API call to the object storage. #3769
* [ENHANCEMENT] Compactor: Auto-forget unhealthy compactors after ten failed ring heartbeats. #3771
* [ENHANCEMENT] Ruler: change default value of `-ruler.for-grace-period` from `10m` to `2m` and update help text. The new default value reflects how we operate Mimir at Grafana Labs. #3817
* [ENHANCEMENT] Ingester: Added experimental flags to force usage of _postings for matchers cache_. These flags will be removed in the future and it's not recommended to change them. #3823
  * `-blocks-storage.tsdb.head-postings-for-matchers-cache-ttl`
  * `-blocks-storage.tsdb.head-postings-for-matchers-cache-size`
  * `-blocks-storage.tsdb.head-postings-for-matchers-cache-force`
* [ENHANCEMENT] Ingester: Improved series selection performance when some of the matchers do not match any series. #3827
* [ENHANCEMENT] Alertmanager: Add new additional template function `tenantID` returning id of the tenant owning the alert. #3758
* [ENHANCEMENT] Alertmanager: Add additional template function `grafanaExploreURL` returning URL to grafana explore with range query. #3849
* [ENHANCEMENT] Reduce overhead of debug logging when filtered out. #3875
* [ENHANCEMENT] Update Docker base images from `alpine:3.16.2` to `alpine:3.17.1`. #3898
* [ENHANCEMENT] Ingester: Add new `/ingester/tsdb_metrics` endpoint to return tenant-specific TSDB metrics. #3923
* [ENHANCEMENT] Query-frontend: CLI flag `-query-frontend.max-total-query-length` and its associated YAML configuration is now stable. #3882
* [ENHANCEMENT] Ruler: rule groups now support optional and experimental `align_evaluation_time_on_interval` field, which causes all evaluations to happen on interval-aligned timestamp. #4013
* [ENHANCEMENT] Query-scheduler: ring-based service discovery is now stable. #4028
* [ENHANCEMENT] Store-gateway: improved performance of prefix matching on the labels. #4055 #4080
* [BUGFIX] Log the names of services that are not yet running rather than `unsupported value type` when calling `/ready` and some services are not running. #3625
* [BUGFIX] Alertmanager: Fix template spurious deletion with relative data dir. #3604
* [BUGFIX] Security: update prometheus/exporter-toolkit for CVE-2022-46146. #3675
* [BUGFIX] Security: update golang.org/x/net for CVE-2022-41717. #3755
* [BUGFIX] Debian package: Fix post-install, environment file path and user creation. #3720
* [BUGFIX] memberlist: Fix panic during Mimir startup when Mimir receives gossip message before it's ready. #3746
* [BUGFIX] Store-gateway: fix `cortex_bucket_store_partitioner_requested_bytes_total` metric to not double count overlapping ranges. #3769
* [BUGFIX] Update `github.com/thanos-io/objstore` to address issue with Multipart PUT on s3-compatible Object Storage. #3802 #3821
* [BUGFIX] Distributor, Query-scheduler: Make sure ring metrics include a `cortex_` prefix as expected by dashboards. #3809
* [BUGFIX] Querier: canceled requests are no longer reported as "consistency check" failures. #3837 #3927
* [BUGFIX] Distributor: don't panic when `metric_relabel_configs` in overrides contains null element. #3868
* [BUGFIX] Distributor: don't panic when OTLP histograms don't have any buckets. #3853
* [BUGFIX] Ingester, Compactor: fix panic that can occur when compaction fails. #3955
* [BUGFIX] Store-gateway: return `Canceled` rather than `Aborted` error when the calling querier cancels the request. #4007

### Mixin

* [ENHANCEMENT] Alerts: Added `MimirIngesterInstanceHasNoTenants` alert that fires when an ingester replica is not receiving write requests for any tenant. #3681
* [ENHANCEMENT] Alerts: Extended `MimirAllocatingTooMuchMemory` to check read-write deployment containers. #3710
* [ENHANCEMENT] Alerts: Added `MimirAlertmanagerInstanceHasNoTenants` alert that fires when an alertmanager instance ows no tenants. #3826
* [ENHANCEMENT] Alerts: Added `MimirRulerInstanceHasNoRuleGroups` alert that fires when a ruler replica is not assigned any rule group to evaluate. #3723
* [ENHANCEMENT] Support for baremetal deployment for alerts and scaling recording rules. #3719
* [ENHANCEMENT] Dashboards: querier autoscaling now supports multiple scaled objects (configurable via `$._config.autoscale.querier.hpa_name`). #3962
* [BUGFIX] Alerts: Fixed `MimirIngesterRestarts` alert when Mimir is deployed in read-write mode. #3716
* [BUGFIX] Alerts: Fixed `MimirIngesterHasNotShippedBlocks` and `MimirIngesterHasNotShippedBlocksSinceStart` alerts for when Mimir is deployed in read-write or monolithic modes and updated them to use new `thanos_shipper_last_successful_upload_time` metric. #3627
* [BUGFIX] Alerts: Fixed `MimirMemoryMapAreasTooHigh` alert when Mimir is deployed in read-write mode. #3626
* [BUGFIX] Alerts: Fixed `MimirCompactorSkippedBlocksWithOutOfOrderChunks` matching on non-existent label. #3628
* [BUGFIX] Dashboards: Fix `Rollout Progress` dashboard incorrectly using Gateway metrics when Gateway was not enabled. #3709
* [BUGFIX] Tenants dashboard: Make it compatible with all deployment types. #3754
* [BUGFIX] Alerts: Fixed `MimirCompactorHasNotUploadedBlocks` to not fire if compactor has nothing to do. #3793
* [BUGFIX] Alerts: Fixed `MimirAutoscalerNotActive` to not fire if scaling metric is 0, to avoid false positives on scaled objects with 0 min replicas. #3999

### Jsonnet

* [CHANGE] Replaced the deprecated `policy/v1beta1` with `policy/v1` when configuring a PodDisruptionBudget for read-write deployment mode. #3811
* [CHANGE] Removed `-server.http-write-timeout` default option value from querier and query-frontend, as it defaults to a higher value in the code now, and cannot be lower than `-querier.timeout`. #3836
* [CHANGE] Replaced `-store.max-query-length` with `-query-frontend.max-total-query-length` in the query-frontend config. #3879
* [CHANGE] Changed default `mimir_backend_data_disk_size` from `100Gi` to `250Gi`. #3894
* [ENHANCEMENT] Update `rollout-operator` to `v0.2.0`. #3624
* [ENHANCEMENT] Add `user_24M` and `user_32M` classes to operations config. #3367
* [ENHANCEMENT] Update memcached image from `memcached:1.6.16-alpine` to `memcached:1.6.17-alpine`. #3914
* [ENHANCEMENT] Allow configuring the ring for overrides-exporter. #3995
* [BUGFIX] Apply ingesters and store-gateways per-zone CLI flags overrides to read-write deployment mode too. #3766
* [BUGFIX] Apply overrides-exporter CLI flags to mimir-backend when running Mimir in read-write deployment mode. #3790
* [BUGFIX] Fixed `mimir-write` and `mimir-read` Kubernetes service to correctly balance requests among pods. #3855 #3864 #3906
* [BUGFIX] Fixed `ruler-query-frontend` and `mimir-read` gRPC server configuration to force clients to periodically re-resolve the backend addresses. #3862
* [BUGFIX] Fixed `mimir-read` CLI flags to ensure query-frontend configuration takes precedence over querier configuration. #3877

### Mimirtool

* [ENHANCEMENT] Update `mimirtool config convert` to work with Mimir 2.4, 2.5, 2.6 changes. #3952
* [ENHANCEMENT] Mimirtool is now available to install through Homebrew with `brew install mimirtool`. #3776
* [ENHANCEMENT] Added `--concurrency` to `mimirtool rules sync` command. #3996
* [BUGFIX] Fix summary output from `mimirtool rules sync` to display correct number of groups created and updated. #3918

### Documentation

* [BUGFIX] Querier: Remove assertion that the `-querier.max-concurrent` flag must also be set for the query-frontend. #3678
* [ENHANCEMENT] Update migration from cortex documentation. #3662
* [ENHANCEMENT] Query-scheduler: documented how to migrate from DNS-based to ring-based service discovery. #4028

### Tools

## 2.5.0

### Grafana Mimir

* [CHANGE] Flag `-azure.msi-resource` is now ignored, and will be removed in Mimir 2.7. This setting is now made automatically by Azure. #2682
* [CHANGE] Experimental flag `-blocks-storage.tsdb.out-of-order-capacity-min` has been removed. #3261
* [CHANGE] Distributor: Wrap errors from pushing to ingesters with useful context, for example clarifying timeouts. #3307
* [CHANGE] The default value of `-server.http-write-timeout` has changed from 30s to 2m. #3346
* [CHANGE] Reduce period of health checks in connection pools for querier->store-gateway, ruler->ruler, and alertmanager->alertmanager clients to 10s. This reduces the time to fail a gRPC call when the remote stops responding. #3168
* [CHANGE] Hide TSDB block ranges period config from doc and mark it experimental. #3518
* [FEATURE] Alertmanager: added Discord support. #3309
* [ENHANCEMENT] Added `-server.tls-min-version` and `-server.tls-cipher-suites` flags to configure cipher suites and min TLS version supported by HTTP and gRPC servers. #2898
* [ENHANCEMENT] Distributor: Add age filter to forwarding functionality, to not forward samples which are older than defined duration. If such samples are not ingested, `cortex_discarded_samples_total{reason="forwarded-sample-too-old"}` is increased. #3049 #3113
* [ENHANCEMENT] Store-gateway: Reduce memory allocation when generating ids in index cache. #3179
* [ENHANCEMENT] Query-frontend: truncate queries based on the configured creation grace period (`--validation.create-grace-period`) to avoid querying too far into the future. #3172
* [ENHANCEMENT] Ingester: Reduce activity tracker memory allocation. #3203
* [ENHANCEMENT] Query-frontend: Log more detailed information in the case of a failed query. #3190
* [ENHANCEMENT] Added `-usage-stats.installation-mode` configuration to track the installation mode via the anonymous usage statistics. #3244
* [ENHANCEMENT] Compactor: Add new `cortex_compactor_block_max_time_delta_seconds` histogram for detecting if compaction of blocks is lagging behind. #3240 #3429
* [ENHANCEMENT] Ingester: reduced the memory footprint of active series custom trackers. #2568
* [ENHANCEMENT] Distributor: Include `X-Scope-OrgId` header in requests forwarded to configured forwarding endpoint. #3283 #3385
* [ENHANCEMENT] Alertmanager: reduced memory utilization in Mimir clusters with a large number of tenants. #3309
* [ENHANCEMENT] Add experimental flag `-shutdown-delay` to allow components to wait after receiving SIGTERM and before stopping. In this time the component returns 503 from /ready endpoint. #3298
* [ENHANCEMENT] Go: update to go 1.19.3. #3371
* [ENHANCEMENT] Alerts: added `RulerRemoteEvaluationFailing` alert, firing when communication between ruler and frontend fails in remote operational mode. #3177 #3389
* [ENHANCEMENT] Clarify which S3 signature versions are supported in the error "unsupported signature version". #3376
* [ENHANCEMENT] Store-gateway: improved index header reading performance. #3393 #3397 #3436
* [ENHANCEMENT] Store-gateway: improved performance of series matching. #3391
* [ENHANCEMENT] Move the validation of incoming series before the distributor's forwarding functionality, so that we don't forward invalid series. #3386 #3458
* [ENHANCEMENT] S3 bucket configuration now validates that the endpoint does not have the bucket name prefix. #3414
* [ENHANCEMENT] Query-frontend: added "fetched index bytes" to query statistics, so that the statistics contain the total bytes read by store-gateways from TSDB block indexes. #3206
* [ENHANCEMENT] Distributor: push wrapper should only receive unforwarded samples. #2980
* [ENHANCEMENT] Added `/api/v1/status/config` and `/api/v1/status/flags` APIs to maintain compatibility with prometheus. #3596 #3983
* [BUGFIX] Flusher: Add `Overrides` as a dependency to prevent panics when starting with `-target=flusher`. #3151
* [BUGFIX] Updated `golang.org/x/text` dependency to fix CVE-2022-32149. #3285
* [BUGFIX] Query-frontend: properly close gRPC streams to the query-scheduler to stop memory and goroutines leak. #3302
* [BUGFIX] Ruler: persist evaluation delay configured in the rulegroup. #3392
* [BUGFIX] Ring status pages: show 100% ownership as "100%", not "1e+02%". #3435
* [BUGFIX] Fix panics in OTLP ingest path when parse errors exist. #3538

### Mixin

* [CHANGE] Alerts: Change `MimirSchedulerQueriesStuck` `for` time to 7 minutes to account for the time it takes for HPA to scale up. #3223
* [CHANGE] Dashboards: Removed the `Querier > Stages` panel from the `Mimir / Queries` dashboard. #3311
* [CHANGE] Configuration: The format of the `autoscaling` section of the configuration has changed to support more components. #3378
  * Instead of specific config variables for each component, they are listed in a dictionary. For example, `autoscaling.querier_enabled` becomes `autoscaling.querier.enabled`.
* [FEATURE] Dashboards: Added "Mimir / Overview resources" dashboard, providing an high level view over a Mimir cluster resources utilization. #3481
* [FEATURE] Dashboards: Added "Mimir / Overview networking" dashboard, providing an high level view over a Mimir cluster network bandwidth, inflight requests and TCP connections. #3487
* [FEATURE] Compile baremetal mixin along k8s mixin. #3162 #3514
* [ENHANCEMENT] Alerts: Add MimirRingMembersMismatch firing when a component does not have the expected number of running jobs. #2404
* [ENHANCEMENT] Dashboards: Add optional row about the Distributor's metric forwarding feature to the `Mimir / Writes` dashboard. #3182 #3394 #3394 #3461
* [ENHANCEMENT] Dashboards: Remove the "Instance Mapper" row from the "Alertmanager Resources Dashboard". This is a Grafana Cloud specific service and not relevant for external users. #3152
* [ENHANCEMENT] Dashboards: Add "remote read", "metadata", and "exemplar" queries to "Mimir / Overview" dashboard. #3245
* [ENHANCEMENT] Dashboards: Use non-red colors for non-error series in the "Mimir / Overview" dashboard. #3246
* [ENHANCEMENT] Dashboards: Add support to multi-zone deployments for the experimental read-write deployment mode. #3256
* [ENHANCEMENT] Dashboards: If enabled, add new row to the `Mimir / Writes` for distributor autoscaling metrics. #3378
* [ENHANCEMENT] Dashboards: Add read path insights row to the "Mimir / Tenants" dashboard. #3326
* [ENHANCEMENT] Alerts: Add runbook urls for alerts. #3452
* [ENHANCEMENT] Configuration: Make it possible to configure namespace label, job label, and job prefix. #3482
* [ENHANCEMENT] Dashboards: improved resources and networking dashboards to work with read-write deployment mode too. #3497 #3504 #3519 #3531
* [ENHANCEMENT] Alerts: Added "MimirDistributorForwardingErrorRate" alert, which fires on high error rates in the distributor’s forwarding feature. #3200
* [ENHANCEMENT] Improve phrasing in Overview dashboard. #3488
* [BUGFIX] Dashboards: Fix legend showing `persistentvolumeclaim` when using `deployment_type=baremetal` for `Disk space utilization` panels. #3173 #3184
* [BUGFIX] Alerts: Fixed `MimirGossipMembersMismatch` alert when Mimir is deployed in read-write mode. #3489
* [BUGFIX] Dashboards: Remove "Inflight requests" from object store panels because the panel is not tracking the inflight requests to object storage. #3521

### Jsonnet

* [CHANGE] Replaced the deprecated `policy/v1beta1` with `policy/v1` when configuring a PodDisruptionBudget. #3284
* [CHANGE] [Common storage configuration](https://grafana.com/docs/mimir/v2.3.x/operators-guide/configure/configure-object-storage-backend/#common-configuration) is now used to configure object storage in all components. This is a breaking change in terms of Jsonnet manifests and also a CLI flag update for components that use object storage, so it will require a rollout of those components. The changes include: #3257
  * `blocks_storage_backend` was renamed to `storage_backend` and is now used as the common storage backend for all components.
    * So were the related `blocks_storage_azure_account_(name|key)` and `blocks_storage_s3_endpoint` configurations.
  * `storage_s3_endpoint` is now rendered by default using the `aws_region` configuration instead of a hardcoded `us-east-1`.
  * `ruler_client_type` and `alertmanager_client_type` were renamed to `ruler_storage_backend` and `alertmanager_storage_backend` respectively, and their corresponding CLI flags won't be rendered unless explicitly set to a value different from the one in `storage_backend` (like `local`).
  * `alertmanager_s3_bucket_name`, `alertmanager_gcs_bucket_name` and `alertmanager_azure_container_name` have been removed, and replaced by a single `alertmanager_storage_bucket_name` configuration used for all object storages.
  * `genericBlocksStorageConfig` configuration object was removed, and so any extensions to it will be now ignored. Use `blockStorageConfig` instead.
  * `rulerClientConfig` and `alertmanagerStorageClientConfig` configuration objects were renamed to `rulerStorageConfig` and `alertmanagerStorageConfig` respectively, and so any extensions to their previous names will be now ignored. Use the new names instead.
  * The CLI flags `*.s3.region` are no longer rendered as they are optional and the region can be inferred by Mimir by performing an initial API call to the endpoint.
  * The migration to this change should usually consist of:
    * Renaming `blocks_storage_backend` key to `storage_backend`.
    * For Azure/S3:
      * Renaming `blocks_storage_(azure|s3)_*` configurations to `storage_(azure|s3)_*`.
      * If `ruler_storage_(azure|s3)_*` and `alertmanager_storage_(azure|s3)_*` keys were different from the `block_storage_*` ones, they should be now provided using CLI flags, see [configuration reference](https://grafana.com/docs/mimir/v2.3.x/operators-guide/configure/reference-configuration-parameters/) for more details.
    * Removing `ruler_client_type` and `alertmanager_client_type` if their value match the `storage_backend`, or renaming them to their new names otherwise.
    * Reviewing any possible extensions to `genericBlocksStorageConfig`, `rulerClientConfig` and `alertmanagerStorageClientConfig` and moving them to the corresponding new options.
    * Renaming the alertmanager's bucket name configuration from provider-specific to the new `alertmanager_storage_bucket_name` key.
* [CHANGE] The `overrides-exporter.libsonnet` file is now always imported. The overrides-exporter can be enabled in jsonnet setting the following: #3379
  ```jsonnet
  {
    _config+:: {
      overrides_exporter_enabled: true,
    }
  }
  ```
* [FEATURE] Added support for experimental read-write deployment mode. Enabling the read-write deployment mode on a existing Mimir cluster is a destructive operation, because the cluster will be re-created. If you're creating a new Mimir cluster, you can deploy it in read-write mode adding the following configuration: #3379 #3475 #3405
  ```jsonnet
  {
    _config+:: {
      deployment_mode: 'read-write',

      // See operations/mimir/read-write-deployment.libsonnet for more configuration options.
      mimir_write_replicas: 3,
      mimir_read_replicas: 2,
      mimir_backend_replicas: 3,
    }
  }
  ```
* [ENHANCEMENT] Add autoscaling support to the `mimir-read` component when running the read-write-deployment model. #3419
* [ENHANCEMENT] Added `$._config.usageStatsConfig` to track the installation mode via the anonymous usage statistics. #3294
* [ENHANCEMENT] The query-tee node port (`$._config.query_tee_node_port`) is now optional. #3272
* [ENHANCEMENT] Add support for autoscaling distributors. #3378
* [ENHANCEMENT] Make auto-scaling logic ensure integer KEDA thresholds. #3512
* [BUGFIX] Fixed query-scheduler ring configuration for dedicated ruler's queries and query-frontends. #3237 #3239
* [BUGFIX] Jsonnet: Fix auto-scaling so that ruler-querier CPU threshold is a string-encoded integer millicores value. #3520

### Mimirtool

* [FEATURE] Added `mimirtool alertmanager verify` command to validate configuration without uploading. #3440
* [ENHANCEMENT] Added `mimirtool rules delete-namespace` command to delete all of the rule groups in a namespace including the namespace itself. #3136
* [ENHANCEMENT] Refactor `mimirtool analyze prometheus`: add concurrency and resiliency #3349
  * Add `--concurrency` flag. Default: number of logical CPUs
* [BUGFIX] `--log.level=debug` now correctly prints the response from the remote endpoint when a request fails. #3180

### Documentation

* [ENHANCEMENT] Documented how to configure HA deduplication using Consul in a Mimir Helm deployment. #2972
* [ENHANCEMENT] Improve `MimirQuerierAutoscalerNotActive` runbook. #3186
* [ENHANCEMENT] Improve `MimirSchedulerQueriesStuck` runbook to reflect debug steps with querier auto-scaling enabled. #3223
* [ENHANCEMENT] Use imperative for docs titles. #3178 #3332 #3343
* [ENHANCEMENT] Docs: mention gRPC compression in "Production tips". #3201
* [ENHANCEMENT] Update ADOPTERS.md. #3224 #3225
* [ENHANCEMENT] Add a note for jsonnet deploying. #3213
* [ENHANCEMENT] out-of-order runbook update with use case. #3253
* [ENHANCEMENT] Fixed TSDB retention mentioned in the "Recover source blocks from ingesters" runbook. #3280
* [ENHANCEMENT] Run Grafana Mimir in production using the Helm chart. #3072
* [ENHANCEMENT] Use common configuration in the tutorial. #3282
* [ENHANCEMENT] Updated detailed steps for migrating blocks from Thanos to Mimir. #3290
* [ENHANCEMENT] Add scheme to DNS service discovery docs. #3450
* [BUGFIX] Remove reference to file that no longer exists in contributing guide. #3404
* [BUGFIX] Fix some minor typos in the contributing guide and on the runbooks page. #3418
* [BUGFIX] Fix small typos in API reference. #3526
* [BUGFIX] Fixed TSDB retention mentioned in the "Recover source blocks from ingesters" runbook. #3278
* [BUGFIX] Fixed configuration example in the "Configuring the Grafana Mimir query-frontend to work with Prometheus" guide. #3374

### Tools

* [FEATURE] Add `copyblocks` tool, to copy Mimir blocks between two GCS buckets. #3264
* [ENHANCEMENT] copyblocks: copy no-compact global markers and optimize min time filter check. #3268
* [ENHANCEMENT] Mimir rules GitHub action: Added the ability to change default value of `label` when running `prepare` command. #3236
* [BUGFIX] Mimir rules Github action: Fix single line output. #3421

## 2.4.0

### Grafana Mimir

* [CHANGE] Distributor: change the default value of `-distributor.remote-timeout` to `2s` from `20s` and `-distributor.forwarding.request-timeout` to `2s` from `10s` to improve distributor resource usage when ingesters crash. #2728 #2912
* [CHANGE] Anonymous usage statistics tracking: added the `-ingester.ring.store` value. #2981
* [CHANGE] Series metadata `HELP` that is longer than `-validation.max-metadata-length` is now truncated silently, instead of being dropped with a 400 status code. #2993
* [CHANGE] Ingester: changed default setting for `-ingester.ring.readiness-check-ring-health` from `true` to `false`. #2953
* [CHANGE] Anonymous usage statistics tracking has been enabled by default, to help Mimir maintainers make better decisions to support the open source community. #2939 #3034
* [CHANGE] Anonymous usage statistics tracking: added the minimum and maximum value of `-ingester.out-of-order-time-window`. #2940
* [CHANGE] The default hash ring heartbeat period for distributors, ingesters, rulers and compactors has been increased from `5s` to `15s`. Now the default heartbeat period for all Mimir hash rings is `15s`. #3033
* [CHANGE] Reduce the default TSDB head compaction concurrency (`-blocks-storage.tsdb.head-compaction-concurrency`) from 5 to 1, in order to reduce CPU spikes. #3093
* [CHANGE] Ruler: the ruler's [remote evaluation mode](https://grafana.com/docs/mimir/latest/operators-guide/architecture/components/ruler/#remote) (`-ruler.query-frontend.address`) is now stable. #3109
* [CHANGE] Limits: removed the deprecated YAML configuration option `active_series_custom_trackers_config`. Please use `active_series_custom_trackers` instead. #3110
* [CHANGE] Ingester: removed the deprecated configuration option `-ingester.ring.join-after`. #3111
* [CHANGE] Querier: removed the deprecated configuration option `-querier.shuffle-sharding-ingesters-lookback-period`. The value of `-querier.query-ingesters-within` is now used internally for shuffle sharding lookback, while you can use `-querier.shuffle-sharding-ingesters-enabled` to enable or disable shuffle sharding on the read path. #3111
* [CHANGE] Memberlist: cluster label verification feature (`-memberlist.cluster-label` and `-memberlist.cluster-label-verification-disabled`) is now marked as stable. #3108
* [CHANGE] Distributor: only single per-tenant forwarding endpoint can be configured now. Support for per-rule endpoint has been removed. #3095
* [FEATURE] Query-scheduler: added an experimental ring-based service discovery support for the query-scheduler. Refer to [query-scheduler configuration](https://grafana.com/docs/mimir/next/operators-guide/architecture/components/query-scheduler/#configuration) for more information. #2957
* [FEATURE] Introduced the experimental endpoint `/api/v1/user_limits` exposed by all components that load runtime configuration. This endpoint exposes realtime limits for the authenticated tenant, in JSON format. #2864 #3017
* [FEATURE] Query-scheduler: added the experimental configuration option `-query-scheduler.max-used-instances` to restrict the number of query-schedulers effectively used regardless how many replicas are running. This feature can be useful when using the experimental read-write deployment mode. #3005
* [ENHANCEMENT] Go: updated to go 1.19.2. #2637 #3127 #3129
* [ENHANCEMENT] Runtime config: don't unmarshal runtime configuration files if they haven't changed. This can save a bit of CPU and memory on every component using runtime config. #2954
* [ENHANCEMENT] Query-frontend: Add `cortex_frontend_query_result_cache_skipped_total` and `cortex_frontend_query_result_cache_attempted_total` metrics to track the reason why query results are not cached. #2855
* [ENHANCEMENT] Distributor: pool more connections per host when forwarding request. Mark requests as idempotent so they can be retried under some conditions. #2968
* [ENHANCEMENT] Distributor: failure to send request to forwarding target now also increments `cortex_distributor_forward_errors_total`, with `status_code="failed"`. #2968
* [ENHANCEMENT] Distributor: added support forwarding push requests via gRPC, using `httpgrpc` messages from weaveworks/common library. #2996
* [ENHANCEMENT] Query-frontend / Querier: increase internal backoff period used to retry connections to query-frontend / query-scheduler. #3011
* [ENHANCEMENT] Querier: do not log "error processing requests from scheduler" when the query-scheduler is shutting down. #3012
* [ENHANCEMENT] Query-frontend: query sharding process is now time-bounded and it is cancelled if the request is aborted. #3028
* [ENHANCEMENT] Query-frontend: improved Prometheus response JSON encoding performance. #2450
* [ENHANCEMENT] TLS: added configuration parameters to configure the client's TLS cipher suites and minimum version. The following new CLI flags have been added: #3070
  * `-alertmanager.alertmanager-client.tls-cipher-suites`
  * `-alertmanager.alertmanager-client.tls-min-version`
  * `-alertmanager.sharding-ring.etcd.tls-cipher-suites`
  * `-alertmanager.sharding-ring.etcd.tls-min-version`
  * `-compactor.ring.etcd.tls-cipher-suites`
  * `-compactor.ring.etcd.tls-min-version`
  * `-distributor.forwarding.grpc-client.tls-cipher-suites`
  * `-distributor.forwarding.grpc-client.tls-min-version`
  * `-distributor.ha-tracker.etcd.tls-cipher-suites`
  * `-distributor.ha-tracker.etcd.tls-min-version`
  * `-distributor.ring.etcd.tls-cipher-suites`
  * `-distributor.ring.etcd.tls-min-version`
  * `-ingester.client.tls-cipher-suites`
  * `-ingester.client.tls-min-version`
  * `-ingester.ring.etcd.tls-cipher-suites`
  * `-ingester.ring.etcd.tls-min-version`
  * `-memberlist.tls-cipher-suites`
  * `-memberlist.tls-min-version`
  * `-querier.frontend-client.tls-cipher-suites`
  * `-querier.frontend-client.tls-min-version`
  * `-querier.store-gateway-client.tls-cipher-suites`
  * `-querier.store-gateway-client.tls-min-version`
  * `-query-frontend.grpc-client-config.tls-cipher-suites`
  * `-query-frontend.grpc-client-config.tls-min-version`
  * `-query-scheduler.grpc-client-config.tls-cipher-suites`
  * `-query-scheduler.grpc-client-config.tls-min-version`
  * `-query-scheduler.ring.etcd.tls-cipher-suites`
  * `-query-scheduler.ring.etcd.tls-min-version`
  * `-ruler.alertmanager-client.tls-cipher-suites`
  * `-ruler.alertmanager-client.tls-min-version`
  * `-ruler.client.tls-cipher-suites`
  * `-ruler.client.tls-min-version`
  * `-ruler.query-frontend.grpc-client-config.tls-cipher-suites`
  * `-ruler.query-frontend.grpc-client-config.tls-min-version`
  * `-ruler.ring.etcd.tls-cipher-suites`
  * `-ruler.ring.etcd.tls-min-version`
  * `-store-gateway.sharding-ring.etcd.tls-cipher-suites`
  * `-store-gateway.sharding-ring.etcd.tls-min-version`
* [ENHANCEMENT] Store-gateway: Add `-blocks-storage.bucket-store.max-concurrent-reject-over-limit` option to allow requests that exceed the max number of inflight object storage requests to be rejected. #2999
* [ENHANCEMENT] Query-frontend: allow setting a separate limit on the total (before splitting/sharding) query length of range queries with the new experimental `-query-frontend.max-total-query-length` flag, which defaults to `-store.max-query-length` if unset or set to 0. #3058
* [ENHANCEMENT] Query-frontend: Lower TTL for cache entries overlapping the out-of-order samples ingestion window (re-using `-ingester.out-of-order-allowance` from ingesters). #2935
* [ENHANCEMENT] Ruler: added support to forcefully disable recording and/or alerting rules evaluation. The following new configuration options have been introduced, which can be overridden on a per-tenant basis in the runtime configuration: #3088
  * `-ruler.recording-rules-evaluation-enabled`
  * `-ruler.alerting-rules-evaluation-enabled`
* [ENHANCEMENT] Distributor: Improved error messages reported when the distributor fails to remote write to ingesters. #3055
* [ENHANCEMENT] Improved tracing spans tracked by distributors, ingesters and store-gateways. #2879 #3099 #3089
* [ENHANCEMENT] Ingester: improved the performance of label value cardinality endpoint. #3044
* [ENHANCEMENT] Ruler: use backoff retry on remote evaluation #3098
* [ENHANCEMENT] Query-frontend: Include multiple tenant IDs in query logs when present instead of dropping them. #3125
* [ENHANCEMENT] Query-frontend: truncate queries based on the configured blocks retention period (`-compactor.blocks-retention-period`) to avoid querying past this period. #3134
* [ENHANCEMENT] Alertmanager: reduced memory utilization in Mimir clusters with a large number of tenants. #3143
* [ENHANCEMENT] Store-gateway: added extra span logging to improve observability. #3131
* [ENHANCEMENT] Compactor: cleaning up different tenants' old blocks and updating bucket indexes is now more independent. This prevents a single tenant from delaying cleanup for other tenants. #2631
* [ENHANCEMENT] Distributor: request rate, ingestion rate, and inflight requests limits are now enforced before reading and parsing the body of the request. This makes the distributor more resilient against a burst of requests over those limit. #2419
* [BUGFIX] Querier: Fix 400 response while handling streaming remote read. #2963
* [BUGFIX] Fix a bug causing query-frontend, query-scheduler, and querier not failing if one of their internal components fail. #2978
* [BUGFIX] Querier: re-balance the querier worker connections when a query-frontend or query-scheduler is terminated. #3005
* [BUGFIX] Distributor: Now returns the quorum error from ingesters. For example, with replication_factor=3, two HTTP 400 errors and one HTTP 500 error, now the distributor will always return HTTP 400. Previously the behaviour was to return the error which the distributor first received. #2979
* [BUGFIX] Ruler: fix panic when ruler.external_url is explicitly set to an empty string ("") in YAML. #2915
* [BUGFIX] Alertmanager: Fix support for the Telegram API URL in the global settings. #3097
* [BUGFIX] Alertmanager: Fix parsing of label matchers without label value in the API used to retrieve alerts. #3097
* [BUGFIX] Ruler: Fix not restoring alert state for rule groups when other ruler replicas shut down. #3156
* [BUGFIX] Updated `golang.org/x/net` dependency to fix CVE-2022-27664. #3124
* [BUGFIX] Fix distributor from returning a `500` status code when a `400` was received from the ingester. #3211
* [BUGFIX] Fix incorrect OS value set in Mimir v2.3.* RPM packages. #3221

### Mixin

* [CHANGE] Alerts: MimirQuerierAutoscalerNotActive is now critical and fires after 1h instead of 15m. #2958
* [FEATURE] Dashboards: Added "Mimir / Overview" dashboards, providing an high level view over a Mimir cluster. #3122 #3147 #3155
* [ENHANCEMENT] Dashboards: Updated the "Writes" and "Rollout progress" dashboards to account for samples ingested via the new OTLP ingestion endpoint. #2919 #2938
* [ENHANCEMENT] Dashboards: Include per-tenant request rate in "Tenants" dashboard. #2874
* [ENHANCEMENT] Dashboards: Include inflight object store requests in "Reads" dashboard. #2914
* [ENHANCEMENT] Dashboards: Make queries used to find job, cluster and namespace for dropdown menus configurable. #2893
* [ENHANCEMENT] Dashboards: Include rate of label and series queries in "Reads" dashboard. #3065 #3074
* [ENHANCEMENT] Dashboards: Fix legend showing on per-pod panels. #2944
* [ENHANCEMENT] Dashboards: Use the "req/s" unit on panels showing the requests rate. #3118
* [ENHANCEMENT] Dashboards: Use a consistent color across dashboards for the error rate. #3154

### Jsonnet

* [FEATURE] Added support for query-scheduler ring-based service discovery. #3128
* [ENHANCEMENT] Querier autoscaling is now slower on scale downs: scale down 10% every 1m instead of 100%. #2962
* [BUGFIX] Memberlist: `gossip_member_label` is now set for ruler-queriers. #3141

### Mimirtool

* [ENHANCEMENT] mimirtool analyze: Store the query errors instead of exit during the analysis. #3052
* [BUGFIX] mimir-tool remote-read: fix returns where some conditions [return nil error even if there is error](https://github.com/grafana/cortex-tools/issues/260). #3053

### Documentation

* [ENHANCEMENT] Added documentation on how to configure storage retention. #2970
* [ENHANCEMENT] Improved gRPC clients config documentation. #3020
* [ENHANCEMENT] Added documentation on how to manage alerting and recording rules. #2983
* [ENHANCEMENT] Improved `MimirSchedulerQueriesStuck` runbook. #3006
* [ENHANCEMENT] Added "Cluster label verification" section to memberlist documentation. #3096
* [ENHANCEMENT] Mention compression in multi-zone replication documentation. #3107
* [BUGFIX] Fixed configuration option names in "Enabling zone-awareness via the Grafana Mimir Jsonnet". #3018
* [BUGFIX] Fixed `mimirtool analyze` parameters documentation. #3094
* [BUGFIX] Fixed YAML configuraton in the "Manage the configuration of Grafana Mimir with Helm" guide. #3042
* [BUGFIX] Fixed Alertmanager capacity planning documentation. #3132

### Tools

- [BUGFIX] trafficdump: Fixed panic occurring when `-success-only=true` and the captured request failed. #2863

## 2.3.1

### Grafana Mimir
* [BUGFIX] Query-frontend: query sharding took exponential time to map binary expressions. #3027
* [BUGFIX] Distributor: Stop panics on OTLP endpoint when a single metric has multiple timeseries. #3040

## 2.3.0

### Grafana Mimir

* [CHANGE] Ingester: Added user label to ingester metric `cortex_ingester_tsdb_out_of_order_samples_appended_total`. On multitenant clusters this helps us find the rate of appended out-of-order samples for a specific tenant. #2493
* [CHANGE] Compactor: delete source and output blocks from local disk on compaction failed, to reduce likelihood that subsequent compactions fail because of no space left on disk. #2261
* [CHANGE] Ruler: Remove unused CLI flags `-ruler.search-pending-for` and `-ruler.flush-period` (and their respective YAML config options). #2288
* [CHANGE] Successful gRPC requests are no longer logged (only affects internal API calls). #2309
* [CHANGE] Add new `-*.consul.cas-retry-delay` flags. They have a default value of `1s`, while previously there was no delay between retries. #2309
* [CHANGE] Store-gateway: Remove the experimental ability to run requests in a dedicated OS thread pool and associated CLI flag `-store-gateway.thread-pool-size`. #2423
* [CHANGE] Memberlist: disabled TCP-based ping fallback, because Mimir already uses a custom transport based on TCP. #2456
* [CHANGE] Change default value for `-distributor.ha-tracker.max-clusters` to `100` to provide a DoS protection. #2465
* [CHANGE] Experimental block upload API exposed by compactor has changed: Previous `/api/v1/upload/block/{block}` endpoint for starting block upload is now `/api/v1/upload/block/{block}/start`, and previous endpoint `/api/v1/upload/block/{block}?uploadComplete=true` for finishing block upload is now `/api/v1/upload/block/{block}/finish`. New API endpoint has been added: `/api/v1/upload/block/{block}/check`. #2486 #2548
* [CHANGE] Compactor: changed `-compactor.max-compaction-time` default from `0s` (disabled) to `1h`. When compacting blocks for a tenant, the compactor will move to compact blocks of another tenant or re-plan blocks to compact at least every 1h. #2514
* [CHANGE] Distributor: removed previously deprecated `extend_writes` (see #1856) YAML key and `-distributor.extend-writes` CLI flag from the distributor config. #2551
* [CHANGE] Ingester: removed previously deprecated `active_series_custom_trackers` (see #1188) YAML key from the ingester config. #2552
* [CHANGE] The tenant ID `__mimir_cluster` is reserved by Mimir and not allowed to store metrics. #2643
* [CHANGE] Purger: removed the purger component and moved its API endpoints `/purger/delete_tenant` and `/purger/delete_tenant_status` to the compactor at `/compactor/delete_tenant` and `/compactor/delete_tenant_status`. The new endpoints on the compactor are stable. #2644
* [CHANGE] Memberlist: Change the leave timeout duration (`-memberlist.leave-timeout duration`) from 5s to 20s and connection timeout (`-memberlist.packet-dial-timeout`) from 5s to 2s. This makes leave timeout 10x the connection timeout, so that we can communicate the leave to at least 1 node, if the first 9 we try to contact times out. #2669
* [CHANGE] Alertmanager: return status code `412 Precondition Failed` and log info message when alertmanager isn't configured for a tenant. #2635
* [CHANGE] Distributor: if forwarding rules are used to forward samples, exemplars are now removed from the request. #2710 #2725
* [CHANGE] Limits: change the default value of `max_global_series_per_metric` limit to `0` (disabled). Setting this limit by default does not provide much benefit because series are sharded by all labels. #2714
* [CHANGE] Ingester: experimental `-blocks-storage.tsdb.new-chunk-disk-mapper` has been removed, new chunk disk mapper is now always used, and is no longer marked experimental. Default value of `-blocks-storage.tsdb.head-chunks-write-queue-size` has changed to 1000000, this enables async chunk queue by default, which leads to improved latency on the write path when new chunks are created in ingesters. #2762
* [CHANGE] Ingester: removed deprecated `-blocks-storage.tsdb.isolation-enabled` option. TSDB-level isolation is now always disabled in Mimir. #2782
* [CHANGE] Compactor: `-compactor.partial-block-deletion-delay` must either be set to 0 (to disable partial blocks deletion) or a value higher than `4h`. #2787
* [CHANGE] Query-frontend: CLI flag `-query-frontend.align-querier-with-step` has been deprecated. Please use `-query-frontend.align-queries-with-step` instead. #2840
* [FEATURE] Compactor: Adds the ability to delete partial blocks after a configurable delay. This option can be configured per tenant. #2285
  - `-compactor.partial-block-deletion-delay`, as a duration string, allows you to set the delay since a partial block has been modified before marking it for deletion. A value of `0`, the default, disables this feature.
  - The metric `cortex_compactor_blocks_marked_for_deletion_total` has a new value for the `reason` label `reason="partial"`, when a block deletion marker is triggered by the partial block deletion delay.
* [FEATURE] Querier: enabled support for queries with negative offsets, which are not cached in the query results cache. #2429
* [FEATURE] EXPERIMENTAL: OpenTelemetry Metrics ingestion path on `/otlp/v1/metrics`. #695 #2436 #2461
* [FEATURE] Querier: Added support for tenant federation to metric metadata endpoint. #2467
* [FEATURE] Query-frontend: introduced experimental support to split instant queries by time. The instant query splitting can be enabled setting `-query-frontend.split-instant-queries-by-interval`. #2469 #2564 #2565 #2570 #2571 #2572 #2573 #2574 #2575 #2576 #2581 #2582 #2601 #2632 #2633 #2634 #2641 #2642 #2766
* [FEATURE] Introduced an experimental anonymous usage statistics tracking (disabled by default), to help Mimir maintainers make better decisions to support the open source community. The tracking system anonymously collects non-sensitive, non-personally identifiable information about the running Mimir cluster, and is disabled by default. #2643 #2662 #2685 #2732 #2733 #2735
* [FEATURE] Introduced an experimental deployment mode called read-write and running a fully featured Mimir cluster with three components: write, read and backend. The read-write deployment mode is a trade-off between the monolithic mode (only one component, no isolation) and the microservices mode (many components, high isolation). #2754 #2838
* [ENHANCEMENT] Distributor: Decreased distributor tests execution time. #2562
* [ENHANCEMENT] Alertmanager: Allow the HTTP `proxy_url` configuration option in the receiver's configuration. #2317
* [ENHANCEMENT] ring: optimize shuffle-shard computation when lookback is used, and all instances have registered timestamp within the lookback window. In that case we can immediately return origial ring, because we would select all instances anyway. #2309
* [ENHANCEMENT] Memberlist: added experimental memberlist cluster label support via `-memberlist.cluster-label` and `-memberlist.cluster-label-verification-disabled` CLI flags (and their respective YAML config options). #2354
* [ENHANCEMENT] Object storage can now be configured for all components using the `common` YAML config option key (or `-common.storage.*` CLI flags). #2330 #2347
* [ENHANCEMENT] Go: updated to go 1.18.4. #2400
* [ENHANCEMENT] Store-gateway, listblocks: list of blocks now includes stats from `meta.json` file: number of series, samples and chunks. #2425
* [ENHANCEMENT] Added more buckets to `cortex_ingester_client_request_duration_seconds` histogram metric, to correctly track requests taking longer than 1s (up until 16s). #2445
* [ENHANCEMENT] Azure client: Improve memory usage for large object storage downloads. #2408
* [ENHANCEMENT] Distributor: Add `-distributor.instance-limits.max-inflight-push-requests-bytes`. This limit protects the distributor against multiple large requests that together may cause an OOM, but are only a few, so do not trigger the `max-inflight-push-requests` limit. #2413
* [ENHANCEMENT] Distributor: Drop exemplars in distributor for tenants where exemplars are disabled. #2504
* [ENHANCEMENT] Runtime Config: Allow operator to specify multiple comma-separated yaml files in `-runtime-config.file` that will be merged in left to right order. #2583
* [ENHANCEMENT] Query sharding: shard binary operations only if it doesn't lead to non-shardable vector selectors in one of the operands. #2696
* [ENHANCEMENT] Add packaging for both debian based deb file and redhat based rpm file using FPM. #1803
* [ENHANCEMENT] Distributor: Add `cortex_distributor_query_ingester_chunks_deduped_total` and `cortex_distributor_query_ingester_chunks_total` metrics for determining how effective ingester chunk deduplication at query time is. #2713
* [ENHANCEMENT] Upgrade Docker base images to `alpine:3.16.2`. #2729
* [ENHANCEMENT] Ruler: Add `<prometheus-http-prefix>/api/v1/status/buildinfo` endpoint. #2724
* [ENHANCEMENT] Querier: Ensure all queries pulled from query-frontend or query-scheduler are immediately executed. The maximum workers concurrency in each querier is configured by `-querier.max-concurrent`. #2598
* [ENHANCEMENT] Distributor: Add `cortex_distributor_received_requests_total` and `cortex_distributor_requests_in_total` metrics to provide visiblity into appropriate per-tenant request limits. #2770
* [ENHANCEMENT] Distributor: Add single forwarding remote-write endpoint for a tenant (`forwarding_endpoint`), instead of using per-rule endpoints. This takes precendence over per-rule endpoints. #2801
* [ENHANCEMENT] Added `err-mimir-distributor-max-write-message-size` to the errors catalog. #2470
* [ENHANCEMENT] Add sanity check at startup to ensure the configured filesystem directories don't overlap for different components. #2828 #2947
* [BUGFIX] TSDB: Fixed a bug on the experimental out-of-order implementation that led to wrong query results. #2701
* [BUGFIX] Compactor: log the actual error on compaction failed. #2261
* [BUGFIX] Alertmanager: restore state from storage even when running a single replica. #2293
* [BUGFIX] Ruler: do not block "List Prometheus rules" API endpoint while syncing rules. #2289
* [BUGFIX] Ruler: return proper `*status.Status` error when running in remote operational mode. #2417
* [BUGFIX] Alertmanager: ensure the configured `-alertmanager.web.external-url` is either a path starting with `/`, or a full URL including the scheme and hostname. #2381 #2542
* [BUGFIX] Memberlist: fix problem with loss of some packets, typically ring updates when instances were removed from the ring during shutdown. #2418
* [BUGFIX] Ingester: fix misfiring `MimirIngesterHasUnshippedBlocks` and stale `cortex_ingester_oldest_unshipped_block_timestamp_seconds` when some block uploads fail. #2435
* [BUGFIX] Query-frontend: fix incorrect mapping of http status codes 429 to 500 when request queue is full. #2447
* [BUGFIX] Memberlist: Fix problem with ring being empty right after startup. Memberlist KV store now tries to "fast-join" the cluster to avoid serving empty KV store. #2505
* [BUGFIX] Compactor: Fix bug when using `-compactor.partial-block-deletion-delay`: compactor didn't correctly check for modification time of all block files. #2559
* [BUGFIX] Query-frontend: fix wrong query sharding results for queries with boolean result like `1 < bool 0`. #2558
* [BUGFIX] Fixed error messages related to per-instance limits incorrectly reporting they can be set on a per-tenant basis. #2610
* [BUGFIX] Perform HA-deduplication before forwarding samples according to forwarding rules in the distributor. #2603 #2709
* [BUGFIX] Fix reporting of tracing spans from PromQL engine. #2707
* [BUGFIX] Apply relabel and drop_label rules before forwarding rules in the distributor. #2703
* [BUGFIX] Distributor: Register `cortex_discarded_requests_total` metric, which previously was not registered and therefore not exported. #2712
* [BUGFIX] Ruler: fix not restoring alerts' state at startup. #2648
* [BUGFIX] Ingester: Fix disk filling up after restarting ingesters with out-of-order support disabled while it was enabled before. #2799
* [BUGFIX] Memberlist: retry joining memberlist cluster on startup when no nodes are resolved. #2837
* [BUGFIX] Query-frontend: fix incorrect mapping of http status codes 413 to 500 when request is too large. #2819
* [BUGFIX] Alertmanager: revert upstream alertmananger to v0.24.0 to fix panic when unmarshalling email headers #2924 #2925

### Mixin

* [CHANGE] Dashboards: "Slow Queries" dashboard no longer works with versions older than Grafana 9.0. #2223
* [CHANGE] Alerts: use RSS memory instead of working set memory in the `MimirAllocatingTooMuchMemory` alert for ingesters. #2480
* [CHANGE] Dashboards: remove the "Cache - Latency (old)" panel from the "Mimir / Queries" dashboard. #2796
* [FEATURE] Dashboards: added support to experimental read-write deployment mode. #2780
* [ENHANCEMENT] Dashboards: added missed rule evaluations to the "Evaluations per second" panel in the "Mimir / Ruler" dashboard. #2314
* [ENHANCEMENT] Dashboards: add k8s resource requests to CPU and memory panels. #2346
* [ENHANCEMENT] Dashboards: add RSS memory utilization panel for ingesters, store-gateways and compactors. #2479
* [ENHANCEMENT] Dashboards: allow to configure graph tooltip. #2647
* [ENHANCEMENT] Alerts: MimirFrontendQueriesStuck and MimirSchedulerQueriesStuck alerts are more reliable now as they consider all the intermediate samples in the minute prior to the evaluation. #2630
* [ENHANCEMENT] Alerts: added `RolloutOperatorNotReconciling` alert, firing if the optional rollout-operator is not successfully reconciling. #2700
* [ENHANCEMENT] Dashboards: added support to query-tee in front of ruler-query-frontend in the "Remote ruler reads" dashboard. #2761
* [ENHANCEMENT] Dashboards: Introduce support for baremetal deployment, setting `deployment_type: 'baremetal'` in the mixin `_config`. #2657
* [ENHANCEMENT] Dashboards: use timeseries panel to show exemplars. #2800
* [BUGFIX] Dashboards: fixed unit of latency panels in the "Mimir / Ruler" dashboard. #2312
* [BUGFIX] Dashboards: fixed "Intervals per query" panel in the "Mimir / Queries" dashboard. #2308
* [BUGFIX] Dashboards: Make "Slow Queries" dashboard works with Grafana 9.0. #2223
* [BUGFIX] Dashboards: add missing API routes to Ruler dashboard. #2412
* [BUGFIX] Dashboards: stop setting 'interval' in dashboards; it should be set on your datasource. #2802

### Jsonnet

* [CHANGE] query-scheduler is enabled by default. We advise to deploy the query-scheduler to improve the scalability of the query-frontend. #2431
* [CHANGE] Replaced anti-affinity rules with pod topology spread constraints for distributor, query-frontend, querier and ruler. #2517
  - The following configuration options have been removed:
    - `distributor_allow_multiple_replicas_on_same_node`
    - `query_frontend_allow_multiple_replicas_on_same_node`
    - `querier_allow_multiple_replicas_on_same_node`
    - `ruler_allow_multiple_replicas_on_same_node`
  - The following configuration options have been added:
    - `distributor_topology_spread_max_skew`
    - `query_frontend_topology_spread_max_skew`
    - `querier_topology_spread_max_skew`
    - `ruler_topology_spread_max_skew`
* [CHANGE] Change `max_global_series_per_metric` to 0 in all plans, and as a default value. #2669
* [FEATURE] Memberlist: added support for experimental memberlist cluster label, through the jsonnet configuration options `memberlist_cluster_label` and `memberlist_cluster_label_verification_disabled`. #2349
* [FEATURE] Added ruler-querier autoscaling support. It requires [KEDA](https://keda.sh) installed in the Kubernetes cluster. Ruler-querier autoscaler can be enabled and configure through the following options in the jsonnet config: #2545
  * `autoscaling_ruler_querier_enabled`: `true` to enable autoscaling.
  * `autoscaling_ruler_querier_min_replicas`: minimum number of ruler-querier replicas.
  * `autoscaling_ruler_querier_max_replicas`: maximum number of ruler-querier replicas.
  * `autoscaling_prometheus_url`: Prometheus base URL from which to scrape Mimir metrics (e.g. `http://prometheus.default:9090/prometheus`).
* [ENHANCEMENT] Memberlist now uses DNS service-discovery by default. #2549
* [ENHANCEMENT] Upgrade memcached image tag to `memcached:1.6.16-alpine`. #2740
* [ENHANCEMENT] Added `$._config.configmaps` and `$._config.runtime_config_files` to make it easy to add new configmaps or runtime config file to all components. #2748

### Mimirtool

* [ENHANCEMENT] Added `mimirtool backfill` command to upload Prometheus blocks using API available in the compactor. #1822
* [ENHANCEMENT] mimirtool bucket-validation: Verify existing objects can be overwritten by subsequent uploads. #2491
* [ENHANCEMENT] mimirtool config convert: Now supports migrating to the current version of Mimir. #2629
* [BUGFIX] mimirtool analyze: Fix dashboard JSON unmarshalling errors by using custom parsing. #2386
* [BUGFIX] Version checking no longer prompts for updating when already on latest version. #2723

### Mimir Continuous Test

* [ENHANCEMENT] Added basic authentication and bearer token support for when Mimir is behind a gateway authenticating the calls. #2717

### Query-tee

* [CHANGE] Renamed CLI flag `-server.service-port` to `-server.http-service-port`. #2683
* [CHANGE] Renamed metric `cortex_querytee_request_duration_seconds` to `cortex_querytee_backend_request_duration_seconds`. Metric `cortex_querytee_request_duration_seconds` is now reported without label `backend`. #2683
* [ENHANCEMENT] Added HTTP over gRPC support to `query-tee` to allow testing gRPC requests to Mimir instances. #2683

### Documentation

* [ENHANCEMENT] Referenced `mimirtool` commands in the HTTP API documentation. #2516
* [ENHANCEMENT] Improved DNS service discovery documentation. #2513

### Tools

* [ENHANCEMENT] `markblocks` now processes multiple blocks concurrently. #2677

## 2.2.0

### Grafana Mimir

* [CHANGE] Increased default configuration for `-server.grpc-max-recv-msg-size-bytes` and `-server.grpc-max-send-msg-size-bytes` from 4MB to 100MB. #1884
* [CHANGE] Default values have changed for the following settings. This improves query performance for recent data (within 12h) by only reading from ingesters: #1909 #1921
    - `-blocks-storage.bucket-store.ignore-blocks-within` now defaults to `10h` (previously `0`)
    - `-querier.query-store-after` now defaults to `12h` (previously `0`)
* [CHANGE] Alertmanager: removed support for migrating local files from Cortex 1.8 or earlier. Related to original Cortex PR https://github.com/cortexproject/cortex/pull/3910. #2253
* [CHANGE] The following settings are now classified as advanced because the defaults should work for most users and tuning them requires in-depth knowledge of how the read path works: #1929
    - `-querier.query-ingesters-within`
    - `-querier.query-store-after`
* [CHANGE] Config flag category overrides can be set dynamically at runtime. #1934
* [CHANGE] Ingester: deprecated `-ingester.ring.join-after`. Mimir now behaves as this setting is always set to 0s. This configuration option will be removed in Mimir 2.4.0. #1965
* [CHANGE] Blocks uploaded by ingester no longer contain `__org_id__` label. Compactor now ignores this label and will compact blocks with and without this label together. `mimirconvert` tool will remove the label from blocks as "unknown" label. #1972
* [CHANGE] Querier: deprecated `-querier.shuffle-sharding-ingesters-lookback-period`, instead adding `-querier.shuffle-sharding-ingesters-enabled` to enable or disable shuffle sharding on the read path. The value of `-querier.query-ingesters-within` is now used internally for shuffle sharding lookback. #2110
* [CHANGE] Memberlist: `-memberlist.abort-if-join-fails` now defaults to false. Previously it defaulted to true. #2168
* [CHANGE] Ruler: `/api/v1/rules*` and `/prometheus/rules*` configuration endpoints are removed. Use `/prometheus/config/v1/rules*`. #2182
* [CHANGE] Ingester: `-ingester.exemplars-update-period` has been renamed to `-ingester.tsdb-config-update-period`. You can use it to update multiple, per-tenant TSDB configurations. #2187
* [FEATURE] Ingester: (Experimental) Add the ability to ingest out-of-order samples up to an allowed limit. If you enable this feature, it requires additional memory and disk space. This feature also enables a write-behind log, which might lead to longer ingester-start replays. When this feature is disabled, there is no overhead on memory, disk space, or startup times. #2187
  * `-ingester.out-of-order-time-window`, as duration string, allows you to set how back in time a sample can be. The default is `0s`, where `s` is seconds.
  * `cortex_ingester_tsdb_out_of_order_samples_appended_total` metric tracks the total number of out-of-order samples ingested by the ingester.
  * `cortex_discarded_samples_total` has a new label `reason="sample-too-old"`, when the `-ingester.out-of-order-time-window` flag is greater than zero. The label tracks the number of samples that were discarded for being too old; they were out of order, but beyond the time window allowed. The labels `reason="sample-out-of-order"` and `reason="sample-out-of-bounds"` are not used when out-of-order ingestion is enabled.
* [ENHANCEMENT] Distributor: Added limit to prevent tenants from sending excessive number of requests: #1843
  * The following CLI flags (and their respective YAML config options) have been added:
    * `-distributor.request-rate-limit`
    * `-distributor.request-burst-limit`
  * The following metric is exposed to tell how many requests have been rejected:
    * `cortex_discarded_requests_total`
* [ENHANCEMENT] Store-gateway: Add the experimental ability to run requests in a dedicated OS thread pool. This feature can be configured using `-store-gateway.thread-pool-size` and is disabled by default. Replaces the ability to run index header operations in a dedicated thread pool. #1660 #1812
* [ENHANCEMENT] Improved error messages to make them easier to understand; each now have a unique, global identifier that you can use to look up in the runbooks for more information. #1907 #1919 #1888 #1939 #1984 #2009 #2056 #2066 #2104 #2150 #2234
* [ENHANCEMENT] Memberlist KV: incoming messages are now processed on per-key goroutine. This may reduce loss of "maintanance" packets in busy memberlist installations, but use more CPU. New `memberlist_client_received_broadcasts_dropped_total` counter tracks number of dropped per-key messages. #1912
* [ENHANCEMENT] Blocks Storage, Alertmanager, Ruler: add support a prefix to the bucket store (`*_storage.storage_prefix`). This enables using the same bucket for the three components. #1686 #1951
* [ENHANCEMENT] Upgrade Docker base images to `alpine:3.16.0`. #2028
* [ENHANCEMENT] Store-gateway: Add experimental configuration option for the store-gateway to attempt to pre-populate the file system cache when memory-mapping index-header files. Enabled with `-blocks-storage.bucket-store.index-header.map-populate-enabled=true`. Note this flag only has an effect when running on Linux. #2019 #2054
* [ENHANCEMENT] Chunk Mapper: reduce memory usage of async chunk mapper. #2043
* [ENHANCEMENT] Ingester: reduce sleep time when reading WAL. #2098
* [ENHANCEMENT] Compactor: Run sanity check on blocks storage configuration at startup. #2144
* [ENHANCEMENT] Compactor: Add HTTP API for uploading TSDB blocks. Enabled with `-compactor.block-upload-enabled`. #1694 #2126
* [ENHANCEMENT] Ingester: Enable querying overlapping blocks by default. #2187
* [ENHANCEMENT] Distributor: Auto-forget unhealthy distributors after ten failed ring heartbeats. #2154
* [ENHANCEMENT] Distributor: Add new metric `cortex_distributor_forward_errors_total` for error codes resulting from forwarding requests. #2077
* [ENHANCEMENT] `/ready` endpoint now returns and logs detailed services information. #2055
* [ENHANCEMENT] Memcached client: Reduce number of connections required to fetch cached keys from memcached. #1920
* [ENHANCEMENT] Improved error message returned when `-querier.query-store-after` validation fails. #1914
* [BUGFIX] Fix regexp parsing panic for regexp label matchers with start/end quantifiers. #1883
* [BUGFIX] Ingester: fixed deceiving error log "failed to update cached shipped blocks after shipper initialisation", occurring for each new tenant in the ingester. #1893
* [BUGFIX] Ring: fix bug where instances may appear unhealthy in the hash ring web UI even though they are not. #1933
* [BUGFIX] API: gzip is now enforced when identity encoding is explicitly rejected. #1864
* [BUGFIX] Fix panic at startup when Mimir is running in monolithic mode and query sharding is enabled. #2036
* [BUGFIX] Ruler: report `cortex_ruler_queries_failed_total` metric for any remote query error except 4xx when remote operational mode is enabled. #2053 #2143
* [BUGFIX] Ingester: fix slow rollout when using `-ingester.ring.unregister-on-shutdown=false` with long `-ingester.ring.heartbeat-period`. #2085
* [BUGFIX] Ruler: add timeout for remote rule evaluation queries to prevent rule group evaluations getting stuck indefinitely. The duration is configurable with `-querier.timeout` (default `2m`). #2090 #2222
* [BUGFIX] Limits: Active series custom tracker configuration has been named back from `active_series_custom_trackers_config` to `active_series_custom_trackers`. For backwards compatibility both version is going to be supported for until Mimir v2.4. When both fields are specified, `active_series_custom_trackers_config` takes precedence over `active_series_custom_trackers`. #2101
* [BUGFIX] Ingester: fixed the order of labels applied when incrementing the `cortex_discarded_metadata_total` metric. #2096
* [BUGFIX] Ingester: fixed bug where retrieving metadata for a metric with multiple metadata entries would return multiple copies of a single metadata entry rather than all available entries. #2096
* [BUGFIX] Distributor: canceled requests are no longer accounted as internal errors. #2157
* [BUGFIX] Memberlist: Fix typo in memberlist admin UI. #2202
* [BUGFIX] Ruler: fixed typo in error message when ruler failed to decode a rule group. #2151
* [BUGFIX] Active series custom tracker configuration is now displayed properly on `/runtime_config` page. #2065
* [BUGFIX] Query-frontend: `vector` and `time` functions were sharded, which made expressions like `vector(1) > 0 and vector(1)` fail. #2355

### Mixin

* [CHANGE] Split `mimir_queries` rules group into `mimir_queries` and `mimir_ingester_queries` to keep number of rules per group within the default per-tenant limit. #1885
* [CHANGE] Dashboards: Expose full image tag in "Mimir / Rollout progress" dashboard's "Pod per version panel." #1932
* [CHANGE] Dashboards: Disabled gateway panels by default, because most users don't have a gateway exposing the metrics expected by Mimir dashboards. You can re-enable it setting `gateway_enabled: true` in the mixin config and recompiling the mixin running `make build-mixin`. #1955
* [CHANGE] Alerts: adapt `MimirFrontendQueriesStuck` and `MimirSchedulerQueriesStuck` to consider ruler query path components. #1949
* [CHANGE] Alerts: Change `MimirRulerTooManyFailedQueries` severity to `critical`. #2165
* [ENHANCEMENT] Dashboards: Add config option `datasource_regex` to customise the regular expression used to select valid datasources for Mimir dashboards. #1802
* [ENHANCEMENT] Dashboards: Added "Mimir / Remote ruler reads" and "Mimir / Remote ruler reads resources" dashboards. #1911 #1937
* [ENHANCEMENT] Dashboards: Make networking panels work for pods created by the mimir-distributed helm chart. #1927
* [ENHANCEMENT] Alerts: Add `MimirStoreGatewayNoSyncedTenants` alert that fires when there is a store-gateway owning no tenants. #1882
* [ENHANCEMENT] Rules: Make `recording_rules_range_interval` configurable for cases where Mimir metrics are scraped less often that every 30 seconds. #2118
* [ENHANCEMENT] Added minimum Grafana version to mixin dashboards. #1943
* [BUGFIX] Fix `container_memory_usage_bytes:sum` recording rule. #1865
* [BUGFIX] Fix `MimirGossipMembersMismatch` alerts if Mimir alertmanager is activated. #1870
* [BUGFIX] Fix `MimirRulerMissedEvaluations` to show % of missed alerts as a value between 0 and 100 instead of 0 and 1. #1895
* [BUGFIX] Fix `MimirCompactorHasNotUploadedBlocks` alert false positive when Mimir is deployed in monolithic mode. #1902
* [BUGFIX] Fix `MimirGossipMembersMismatch` to make it less sensitive during rollouts and fire one alert per installation, not per job. #1926
* [BUGFIX] Do not trigger `MimirAllocatingTooMuchMemory` alerts if no container limits are supplied. #1905
* [BUGFIX] Dashboards: Remove empty "Chunks per query" panel from `Mimir / Queries` dashboard. #1928
* [BUGFIX] Dashboards: Use Grafana's `$__rate_interval` for rate queries in dashboards to support scrape intervals of >15s. #2011
* [BUGFIX] Alerts: Make each version of `MimirCompactorHasNotUploadedBlocks` distinct to avoid rule evaluation failures due to duplicate series being generated. #2197
* [BUGFIX] Fix `MimirGossipMembersMismatch` alert when using remote ruler evaluation. #2159

### Jsonnet

* [CHANGE] Remove use of `-querier.query-store-after`, `-querier.shuffle-sharding-ingesters-lookback-period`, `-blocks-storage.bucket-store.ignore-blocks-within`, and `-blocks-storage.tsdb.close-idle-tsdb-timeout` CLI flags since the values now match defaults. #1915 #1921
* [CHANGE] Change default value for `-blocks-storage.bucket-store.chunks-cache.memcached.timeout` to `450ms` to increase use of cached data. #2035
* [CHANGE] The `memberlist_ring_enabled` configuration now applies to Alertmanager. #2102 #2103 #2107
* [CHANGE] Default value for `memberlist_ring_enabled` is now true. It means that all hash rings use Memberlist as default KV store instead of Consul (previous default). #2161
* [CHANGE] Configure `-ingester.max-global-metadata-per-user` to correspond to 20% of the configured max number of series per tenant. #2250
* [CHANGE] Configure `-ingester.max-global-metadata-per-metric` to be 10. #2250
* [CHANGE] Change `_config.multi_zone_ingester_max_unavailable` to 25. #2251
* [FEATURE] Added querier autoscaling support. It requires [KEDA](https://keda.sh) installed in the Kubernetes cluster and query-scheduler enabled in the Mimir cluster. Querier autoscaler can be enabled and configure through the following options in the jsonnet config: #2013 #2023
  * `autoscaling_querier_enabled`: `true` to enable autoscaling.
  * `autoscaling_querier_min_replicas`: minimum number of querier replicas.
  * `autoscaling_querier_max_replicas`: maximum number of querier replicas.
  * `autoscaling_prometheus_url`: Prometheus base URL from which to scrape Mimir metrics (e.g. `http://prometheus.default:9090/prometheus`).
* [FEATURE] Jsonnet: Add support for ruler remote evaluation mode (`ruler_remote_evaluation_enabled`), which deploys and uses a dedicated query path for rule evaluation. This enables the benefits of the query-frontend for rule evaluation, such as query sharding. #2073
* [ENHANCEMENT] Added `compactor` service, that can be used to route requests directly to compactor (e.g. admin UI). #2063
* [ENHANCEMENT] Added a `consul_enabled` configuration option to provide the ability to disable consul. It is automatically set to false when `memberlist_ring_enabled` is true and `multikv_migration_enabled` (used for migration from Consul to memberlist) is not set. #2093 #2152
* [BUGFIX] Querier: Fix disabling shuffle sharding on the read path whilst keeping it enabled on write path. #2164

### Mimirtool

* [CHANGE] mimirtool rules: `--use-legacy-routes` now toggles between using `/prometheus/config/v1/rules` (default) and `/api/v1/rules` (legacy) endpoints. #2182
* [FEATURE] Added bearer token support for when Mimir is behind a gateway authenticating by bearer token. #2146
* [BUGFIX] mimirtool analyze: Fix dashboard JSON unmarshalling errors (#1840). #1973
* [BUGFIX] Make mimirtool build for Windows work again. #2273

### Mimir Continuous Test

* [ENHANCEMENT] Added the `-tests.smoke-test` flag to run the `mimir-continuous-test` suite once and immediately exit. #2047 #2094
* [ENHANCEMENT] Added the `-tests.write-protocol` flag to write using the `prometheus` remote write protocol or `otlp-http` in the `mimir-continuous-test` suite. #5719

### Documentation

* [ENHANCEMENT] Published Grafana Mimir runbooks as part of documentation. #1970
* [ENHANCEMENT] Improved ruler's "remote operational mode" documentation. #1906
* [ENHANCEMENT] Recommend fast disks for ingesters and store-gateways in production tips. #1903
* [ENHANCEMENT] Explain the runtime override of active series matchers. #1868
* [ENHANCEMENT] Clarify "Set rule group" API specification. #1869
* [ENHANCEMENT] Published Mimir jsonnet documentation. #2024
* [ENHANCEMENT] Documented required scrape interval for using alerting and recording rules from Mimir jsonnet. #2147
* [ENHANCEMENT] Runbooks: Mention memberlist as possible source of problems for various alerts. #2158
* [ENHANCEMENT] Added step-by-step article about migrating from Consul to Memberlist KV store using jsonnet without downtime. #2166
* [ENHANCEMENT] Documented `/memberlist` admin page. #2166
* [ENHANCEMENT] Documented how to configure Grafana Mimir's ruler with Jsonnet. #2127
* [ENHANCEMENT] Documented how to configure queriers’ autoscaling with Jsonnet. #2128
* [ENHANCEMENT] Updated mixin building instructions in "Installing Grafana Mimir dashboards and alerts" article. #2015 #2163
* [ENHANCEMENT] Fix location of "Monitoring Grafana Mimir" article in the documentation hierarchy. #2130
* [ENHANCEMENT] Runbook for `MimirRequestLatency` was expanded with more practical advice. #1967
* [BUGFIX] Fixed ruler configuration used in the getting started guide. #2052
* [BUGFIX] Fixed Mimir Alertmanager datasource in Grafana used by "Play with Grafana Mimir" tutorial. #2115
* [BUGFIX] Fixed typos in "Scaling out Grafana Mimir" article. #2170
* [BUGFIX] Added missing ring endpoint exposed by Ingesters. #1918

## 2.1.0

### Grafana Mimir

* [CHANGE] Compactor: No longer upload debug meta files to object storage. #1257
* [CHANGE] Default values have changed for the following settings: #1547
    - `-alertmanager.alertmanager-client.grpc-max-recv-msg-size` now defaults to 100 MiB (previously was not configurable and set to 16 MiB)
    - `-alertmanager.alertmanager-client.grpc-max-send-msg-size` now defaults to 100 MiB (previously was not configurable and set to 4 MiB)
    - `-alertmanager.max-recv-msg-size` now defaults to 100 MiB (previously was 16 MiB)
* [CHANGE] Ingester: Add `user` label to metrics `cortex_ingester_ingested_samples_total` and `cortex_ingester_ingested_samples_failures_total`. #1533
* [CHANGE] Ingester: Changed `-blocks-storage.tsdb.isolation-enabled` default from `true` to `false`. The config option has also been deprecated and will be removed in 2 minor version. #1655
* [CHANGE] Query-frontend: results cache keys are now versioned, this will cause cache to be re-filled when rolling out this version. #1631
* [CHANGE] Store-gateway: enabled attributes in-memory cache by default. New default configuration is `-blocks-storage.bucket-store.chunks-cache.attributes-in-memory-max-items=50000`. #1727
* [CHANGE] Compactor: Removed the metric `cortex_compactor_garbage_collected_blocks_total` since it duplicates `cortex_compactor_blocks_marked_for_deletion_total`. #1728
* [CHANGE] All: Logs that used the`org_id` label now use `user` label. #1634 #1758
* [CHANGE] Alertmanager: the following metrics are not exported for a given `user` and `integration` when the metric value is zero: #1783
  * `cortex_alertmanager_notifications_total`
  * `cortex_alertmanager_notifications_failed_total`
  * `cortex_alertmanager_notification_requests_total`
  * `cortex_alertmanager_notification_requests_failed_total`
  * `cortex_alertmanager_notification_rate_limited_total`
* [CHANGE] Removed the following metrics exposed by the Mimir hash rings: #1791
  * `cortex_member_ring_tokens_owned`
  * `cortex_member_ring_tokens_to_own`
  * `cortex_ring_tokens_owned`
  * `cortex_ring_member_ownership_percent`
* [CHANGE] Querier / Ruler: removed the following metrics tracking number of query requests send to each ingester. You can use `cortex_request_duration_seconds_count{route=~"/cortex.Ingester/(QueryStream|QueryExemplars)"}` instead. #1797
  * `cortex_distributor_ingester_queries_total`
  * `cortex_distributor_ingester_query_failures_total`
* [CHANGE] Distributor: removed the following metrics tracking the number of requests from a distributor to ingesters: #1799
  * `cortex_distributor_ingester_appends_total`
  * `cortex_distributor_ingester_append_failures_total`
* [CHANGE] Distributor / Ruler: deprecated `-distributor.extend-writes`. Now Mimir always behaves as if this setting was set to `false`, which we expect to be safe for every Mimir cluster setup. #1856
* [FEATURE] Querier: Added support for [streaming remote read](https://prometheus.io/blog/2019/10/10/remote-read-meets-streaming/). Should be noted that benefits of chunking the response are partial here, since in a typical `query-frontend` setup responses will be buffered until they've been completed. #1735
* [FEATURE] Ruler: Allow setting `evaluation_delay` for each rule group via rules group configuration file. #1474
* [FEATURE] Ruler: Added support for expression remote evaluation. #1536 #1818
  * The following CLI flags (and their respective YAML config options) have been added:
    * `-ruler.query-frontend.address`
    * `-ruler.query-frontend.grpc-client-config.grpc-max-recv-msg-size`
    * `-ruler.query-frontend.grpc-client-config.grpc-max-send-msg-size`
    * `-ruler.query-frontend.grpc-client-config.grpc-compression`
    * `-ruler.query-frontend.grpc-client-config.grpc-client-rate-limit`
    * `-ruler.query-frontend.grpc-client-config.grpc-client-rate-limit-burst`
    * `-ruler.query-frontend.grpc-client-config.backoff-on-ratelimits`
    * `-ruler.query-frontend.grpc-client-config.backoff-min-period`
    * `-ruler.query-frontend.grpc-client-config.backoff-max-period`
    * `-ruler.query-frontend.grpc-client-config.backoff-retries`
    * `-ruler.query-frontend.grpc-client-config.tls-enabled`
    * `-ruler.query-frontend.grpc-client-config.tls-ca-path`
    * `-ruler.query-frontend.grpc-client-config.tls-cert-path`
    * `-ruler.query-frontend.grpc-client-config.tls-key-path`
    * `-ruler.query-frontend.grpc-client-config.tls-server-name`
    * `-ruler.query-frontend.grpc-client-config.tls-insecure-skip-verify`
* [FEATURE] Distributor: Added the ability to forward specifics metrics to alternative remote_write API endpoints. #1052
* [FEATURE] Ingester: Active series custom trackers now supports runtime tenant-specific overrides. The configuration has been moved to limit config, the ingester config has been deprecated.  #1188
* [ENHANCEMENT] Alertmanager API: Concurrency limit for GET requests is now configurable using `-alertmanager.max-concurrent-get-requests-per-tenant`. #1547
* [ENHANCEMENT] Alertmanager: Added the ability to configure additional gRPC client settings for the Alertmanager distributor #1547
  - `-alertmanager.alertmanager-client.backoff-max-period`
  - `-alertmanager.alertmanager-client.backoff-min-period`
  - `-alertmanager.alertmanager-client.backoff-on-ratelimits`
  - `-alertmanager.alertmanager-client.backoff-retries`
  - `-alertmanager.alertmanager-client.grpc-client-rate-limit`
  - `-alertmanager.alertmanager-client.grpc-client-rate-limit-burst`
  - `-alertmanager.alertmanager-client.grpc-compression`
  - `-alertmanager.alertmanager-client.grpc-max-recv-msg-size`
  - `-alertmanager.alertmanager-client.grpc-max-send-msg-size`
* [ENHANCEMENT] Ruler: Add more detailed query information to ruler query stats logging. #1411
* [ENHANCEMENT] Admin: Admin API now has some styling. #1482 #1549 #1821 #1824
* [ENHANCEMENT] Alertmanager: added `insight=true` field to alertmanager dispatch logs. #1379
* [ENHANCEMENT] Store-gateway: Add the experimental ability to run index header operations in a dedicated thread pool. This feature can be configured using `-blocks-storage.bucket-store.index-header-thread-pool-size` and is disabled by default. #1660
* [ENHANCEMENT] Store-gateway: don't drop all blocks if instance finds itself as unhealthy or missing in the ring. #1806 #1823
* [ENHANCEMENT] Querier: wait until inflight queries are completed when shutting down queriers. #1756 #1767
* [BUGFIX] Query-frontend: do not shard queries with a subquery unless the subquery is inside a shardable aggregation function call. #1542
* [BUGFIX] Query-frontend: added `component=query-frontend` label to results cache memcached metrics to fix a panic when Mimir is running in single binary mode and results cache is enabled. #1704
* [BUGFIX] Mimir: services' status content-type is now correctly set to `text/html`. #1575
* [BUGFIX] Multikv: Fix panic when using using runtime config to set primary KV store used by `multi` KV. #1587
* [BUGFIX] Multikv: Fix watching for runtime config changes in `multi` KV store in ruler and querier. #1665
* [BUGFIX] Memcached: allow to use CNAME DNS records for the memcached backend addresses. #1654
* [BUGFIX] Querier: fixed temporary partial query results when shuffle sharding is enabled and hash ring backend storage is flushed / reset. #1829
* [BUGFIX] Alertmanager: prevent more file traversal cases related to template names. #1833
* [BUGFUX] Alertmanager: Allow usage with `-alertmanager-storage.backend=local`. Note that when using this storage type, the Alertmanager is not able persist state remotely, so it not recommended for production use. #1836
* [BUGFIX] Alertmanager: Do not validate alertmanager configuration if it's not running. #1835

### Mixin

* [CHANGE] Dashboards: Remove per-user series legends from Tenants dashboard. #1605
* [CHANGE] Dashboards: Show in-memory series and the per-user series limit on Tenants dashboard. #1613
* [CHANGE] Dashboards: Slow-queries dashboard now uses `user` label from logs instead of `org_id`. #1634
* [CHANGE] Dashboards: changed all Grafana dashboards UIDs to not conflict with Cortex ones, to let people install both while migrating from Cortex to Mimir: #1801 #1808
  * Alertmanager from `a76bee5913c97c918d9e56a3cc88cc28` to `b0d38d318bbddd80476246d4930f9e55`
  * Alertmanager Resources from `68b66aed90ccab448009089544a8d6c6` to `a6883fb22799ac74479c7db872451092`
  * Compactor from `9c408e1d55681ecb8a22c9fab46875cc` to `1b3443aea86db629e6efdb7d05c53823`
  * Compactor Resources from `df9added6f1f4332f95848cca48ebd99` to `09a5c49e9cdb2f2b24c6d184574a07fd`
  * Config from `61bb048ced9817b2d3e07677fb1c6290` to `5d9d0b4724c0f80d68467088ec61e003`
  * Object Store from `d5a3a4489d57c733b5677fb55370a723` to `e1324ee2a434f4158c00a9ee279d3292`
  * Overrides from `b5c95fee2e5e7c4b5930826ff6e89a12` to `1e2c358600ac53f09faea133f811b5bb`
  * Queries from `d9931b1054053c8b972d320774bb8f1d` to `b3abe8d5c040395cc36615cb4334c92d`
  * Reads from `8d6ba60eccc4b6eedfa329b24b1bd339` to `e327503188913dc38ad571c647eef643`
  * Reads Networking from `c0464f0d8bd026f776c9006b05910000` to `54b2a0a4748b3bd1aefa92ce5559a1c2`
  * Reads Resources from `2fd2cda9eea8d8af9fbc0a5960425120` to `cc86fd5aa9301c6528986572ad974db9`
  * Rollout Progress from `7544a3a62b1be6ffd919fc990ab8ba8f` to `7f0b5567d543a1698e695b530eb7f5de`
  * Ruler from `44d12bcb1f95661c6ab6bc946dfc3473` to `631e15d5d85afb2ca8e35d62984eeaa0`
  * Scaling from `88c041017b96856c9176e07cf557bdcf` to `64bbad83507b7289b514725658e10352`
  * Slow queries from `e6f3091e29d2636e3b8393447e925668` to `6089e1ce1e678788f46312a0a1e647e6`
  * Tenants from `35fa247ce651ba189debf33d7ae41611` to `35fa247ce651ba189debf33d7ae41611`
  * Top Tenants from `bc6e12d4fe540e4a1785b9d3ca0ffdd9` to `bc6e12d4fe540e4a1785b9d3ca0ffdd9`
  * Writes from `0156f6d15aa234d452a33a4f13c838e3` to `8280707b8f16e7b87b840fc1cc92d4c5`
  * Writes Networking from `681cd62b680b7154811fe73af55dcfd4` to `978c1cb452585c96697a238eaac7fe2d`
  * Writes Resources from `c0464f0d8bd026f776c9006b0591bb0b` to `bc9160e50b52e89e0e49c840fea3d379`
* [FEATURE] Alerts: added the following alerts on `mimir-continuous-test` tool: #1676
  - `MimirContinuousTestNotRunningOnWrites`
  - `MimirContinuousTestNotRunningOnReads`
  - `MimirContinuousTestFailed`
* [ENHANCEMENT] Added `per_cluster_label` support to allow to change the label name used to differentiate between Kubernetes clusters. #1651
* [ENHANCEMENT] Dashboards: Show QPS and latency of the Alertmanager Distributor. #1696
* [ENHANCEMENT] Playbooks: Add Alertmanager suggestions for `MimirRequestErrors` and `MimirRequestLatency` #1702
* [ENHANCEMENT] Dashboards: Allow custom datasources. #1749
* [ENHANCEMENT] Dashboards: Add config option `gateway_enabled` (defaults to `true`) to disable gateway panels from dashboards. #1761
* [ENHANCEMENT] Dashboards: Extend Top tenants dashboard with queries for tenants with highest sample rate, discard rate, and discard rate growth. #1842
* [ENHANCEMENT] Dashboards: Show ingestion rate limit and rule group limit on Tenants dashboard. #1845
* [ENHANCEMENT] Dashboards: Add "last successful run" panel to compactor dashboard. #1628
* [BUGFIX] Dashboards: Fix "Failed evaluation rate" panel on Tenants dashboard. #1629
* [BUGFIX] Honor the configured `per_instance_label` in all dashboards and alerts. #1697

### Jsonnet

* [FEATURE] Added support for `mimir-continuous-test`. To deploy `mimir-continuous-test` you can use the following configuration: #1675 #1850
  ```jsonnet
  _config+: {
    continuous_test_enabled: true,
    continuous_test_tenant_id: 'type-tenant-id',
    continuous_test_write_endpoint: 'http://type-write-path-hostname',
    continuous_test_read_endpoint: 'http://type-read-path-hostname/prometheus',
  },
  ```
* [ENHANCEMENT] Ingester anti-affinity can now be disabled by using `ingester_allow_multiple_replicas_on_same_node` configuration key. #1581
* [ENHANCEMENT] Added `node_selector` configuration option to select Kubernetes nodes where Mimir should run. #1596
* [ENHANCEMENT] Alertmanager: Added a `PodDisruptionBudget` of `withMaxUnavailable = 1`, to ensure we maintain quorum during rollouts. #1683
* [ENHANCEMENT] Store-gateway anti-affinity can now be enabled/disabled using `store_gateway_allow_multiple_replicas_on_same_node` configuration key. #1730
* [ENHANCEMENT] Added `store_gateway_zone_a_args`, `store_gateway_zone_b_args` and `store_gateway_zone_c_args` configuration options. #1807
* [BUGFIX] Pass primary and secondary multikv stores via CLI flags. Introduced new `multikv_switch_primary_secondary` config option to flip primary and secondary in runtime config.

### Mimirtool

* [BUGFIX] `config convert`: Retain Cortex defaults for `blocks_storage.backend`, `ruler_storage.backend`, `alertmanager_storage.backend`, `auth.type`, `activity_tracker.filepath`, `alertmanager.data_dir`, `blocks_storage.filesystem.dir`, `compactor.data_dir`, `ruler.rule_path`, `ruler_storage.filesystem.dir`, and `graphite.querier.schemas.backend`. #1626 #1762

### Tools

* [FEATURE] Added a `markblocks` tool that creates `no-compact` and `delete` marks for the blocks. #1551
* [FEATURE] Added `mimir-continuous-test` tool to continuously run smoke tests on live Mimir clusters. #1535 #1540 #1653 #1603 #1630 #1691 #1675 #1676 #1692 #1706 #1709 #1775 #1777 #1778 #1795
* [FEATURE] Added `mimir-rules-action` GitHub action, located at `operations/mimir-rules-action/`, used to lint, prepare, verify, diff, and sync rules to a Mimir cluster. #1723

## 2.0.0

### Grafana Mimir

_Changes since Cortex 1.10.0._

* [CHANGE] Remove chunks storage engine. #86 #119 #510 #545 #743 #744 #748 #753 #755 #757 #758 #759 #760 #762 #764 #789 #812 #813
  * The following CLI flags (and their respective YAML config options) have been removed:
    * `-store.engine`
    * `-schema-config-file`
    * `-ingester.checkpoint-duration`
    * `-ingester.checkpoint-enabled`
    * `-ingester.chunk-encoding`
    * `-ingester.chunk-age-jitter`
    * `-ingester.concurrent-flushes`
    * `-ingester.flush-on-shutdown-with-wal-enabled`
    * `-ingester.flush-op-timeout`
    * `-ingester.flush-period`
    * `-ingester.max-chunk-age`
    * `-ingester.max-chunk-idle`
    * `-ingester.max-series-per-query` (and `max_series_per_query` from runtime config)
    * `-ingester.max-stale-chunk-idle`
    * `-ingester.max-transfer-retries`
    * `-ingester.min-chunk-length`
    * `-ingester.recover-from-wal`
    * `-ingester.retain-period`
    * `-ingester.spread-flushes`
    * `-ingester.wal-dir`
    * `-ingester.wal-enabled`
    * `-querier.query-parallelism`
    * `-querier.second-store-engine`
    * `-querier.use-second-store-before-time`
    * `-flusher.wal-dir`
    * `-flusher.concurrent-flushes`
    * `-flusher.flush-op-timeout`
    * All `-table-manager.*` flags
    * All `-deletes.*` flags
    * All `-purger.*` flags
    * All `-metrics.*` flags
    * All `-dynamodb.*` flags
    * All `-s3.*` flags
    * All `-azure.*` flags
    * All `-bigtable.*` flags
    * All `-gcs.*` flags
    * All `-cassandra.*` flags
    * All `-boltdb.*` flags
    * All `-local.*` flags
    * All `-swift.*` flags
    * All `-store.*` flags except `-store.engine`, `-store.max-query-length`, `-store.max-labels-query-length`
    * All `-grpc-store.*` flags
  * The following API endpoints have been removed:
    * `/api/v1/chunks` and `/chunks`
  * The following metrics have been removed:
    * `cortex_ingester_flush_queue_length`
    * `cortex_ingester_queried_chunks`
    * `cortex_ingester_chunks_created_total`
    * `cortex_ingester_wal_replay_duration_seconds`
    * `cortex_ingester_wal_corruptions_total`
    * `cortex_ingester_sent_chunks`
    * `cortex_ingester_received_chunks`
    * `cortex_ingester_flush_series_in_progress`
    * `cortex_ingester_chunk_utilization`
    * `cortex_ingester_chunk_length`
    * `cortex_ingester_chunk_size_bytes`
    * `cortex_ingester_chunk_age_seconds`
    * `cortex_ingester_memory_chunks`
    * `cortex_ingester_flushing_enqueued_series_total`
    * `cortex_ingester_flushing_dequeued_series_total`
    * `cortex_ingester_dropped_chunks_total`
    * `cortex_oldest_unflushed_chunk_timestamp_seconds`
    * `prometheus_local_storage_chunk_ops_total`
    * `prometheus_local_storage_chunkdesc_ops_total`
    * `prometheus_local_storage_memory_chunkdescs`
* [CHANGE] Changed default storage backends from `s3` to `filesystem` #833
  This effects the following flags:
  * `-blocks-storage.backend` now defaults to `filesystem`
  * `-blocks-storage.filesystem.dir` now defaults to `blocks`
  * `-alertmanager-storage.backend` now defaults to `filesystem`
  * `-alertmanager-storage.filesystem.dir` now defaults to `alertmanager`
  * `-ruler-storage.backend` now defaults to `filesystem`
  * `-ruler-storage.filesystem.dir` now defaults to `ruler`
* [CHANGE] Renamed metric `cortex_experimental_features_in_use_total` as `cortex_experimental_features_used_total` and added `feature` label. #32 #658
* [CHANGE] Removed `log_messages_total` metric. #32
* [CHANGE] Some files and directories created by Mimir components on local disk now have stricter permissions, and are only readable by owner, but not group or others. #58
* [CHANGE] Memcached client DNS resolution switched from golang built-in to [`miekg/dns`](https://github.com/miekg/dns). #142
* [CHANGE] The metric `cortex_deprecated_flags_inuse_total` has been renamed to `deprecated_flags_inuse_total` as part of using grafana/dskit functionality. #185
* [CHANGE] API: The `-api.response-compression-enabled` flag has been removed, and GZIP response compression is always enabled except on `/api/v1/push` and `/push` endpoints. #880
* [CHANGE] Update Go version to 1.17.3. #480
* [CHANGE] The `status_code` label on gRPC client metrics has changed from '200' and '500' to '2xx', '5xx', '4xx', 'cancel' or 'error'. #537
* [CHANGE] Removed the deprecated `-<prefix>.fifocache.size` flag. #618
* [CHANGE] Enable index header lazy loading by default. #693
  * `-blocks-storage.bucket-store.index-header-lazy-loading-enabled` default from `false` to `true`
  * `-blocks-storage.bucket-store.index-header-lazy-loading-idle-timeout` default from `20m` to `1h`
* [CHANGE] Shuffle-sharding:
  * `-distributor.sharding-strategy` option has been removed, and shuffle sharding is enabled by default. Default shard size is set to 0, which disables shuffle sharding for the tenant (all ingesters will receive tenants's samples). #888
  * `-ruler.sharding-strategy` option has been removed from ruler. Ruler now uses shuffle-sharding by default, but respects `ruler_tenant_shard_size`, which defaults to 0 (ie. use all rulers for tenant). #889
  * `-store-gateway.sharding-strategy` option has been removed store-gateways. Store-gateway now uses shuffle-sharding by default, but respects `store_gateway_tenant_shard_size` for tenant, and this value defaults to 0. #891
* [CHANGE] Server: `-server.http-listen-port` (yaml: `server.http_listen_port`) now defaults to `8080` (previously `80`). #871
* [CHANGE] Changed the default value of `-blocks-storage.bucket-store.ignore-deletion-marks-delay` from 6h to 1h. #892
* [CHANGE] Changed default settings for memcached clients: #959 #1000
  * The default value for the following config options has changed from `10000` to `25000`:
    * `-blocks-storage.bucket-store.chunks-cache.memcached.max-async-buffer-size`
    * `-blocks-storage.bucket-store.index-cache.memcached.max-async-buffer-size`
    * `-blocks-storage.bucket-store.metadata-cache.memcached.max-async-buffer-size`
    * `-query-frontend.results-cache.memcached.max-async-buffer-size`
  * The default value for the following config options has changed from `0` (unlimited) to `100`:
    * `-blocks-storage.bucket-store.chunks-cache.memcached.max-get-multi-batch-size`
    * `-blocks-storage.bucket-store.index-cache.memcached.max-get-multi-batch-size`
    * `-blocks-storage.bucket-store.metadata-cache.memcached.max-get-multi-batch-size`
    * `-query-frontend.results-cache.memcached.max-get-multi-batch-size`
  * The default value for the following config options has changed from `16` to `100`:
    * `-blocks-storage.bucket-store.chunks-cache.memcached.max-idle-connections`
    * `-blocks-storage.bucket-store.index-cache.memcached.max-idle-connections`
    * `-blocks-storage.bucket-store.metadata-cache.memcached.max-idle-connections`
    * `-query-frontend.results-cache.memcached.max-idle-connections`
  * The default value for the following config options has changed from `100ms` to `200ms`:
    * `-blocks-storage.bucket-store.metadata-cache.memcached.timeout`
    * `-blocks-storage.bucket-store.index-cache.memcached.timeout`
    * `-blocks-storage.bucket-store.chunks-cache.memcached.timeout`
    * `-query-frontend.results-cache.memcached.timeout`
* [CHANGE] Changed the default value of `-blocks-storage.bucket-store.bucket-index.enabled` to `true`. The default configuration must now run the compactor in order to write the bucket index or else queries to long term storage will fail. #924
* [CHANGE] Option `-auth.enabled` has been renamed to `-auth.multitenancy-enabled`. #1130
* [CHANGE] Default tenant ID used with disabled auth (`-auth.multitenancy-enabled=false`) has changed from `fake` to `anonymous`. This tenant ID can now be changed with `-auth.no-auth-tenant` option. #1063
* [CHANGE] The default values for the following local directories have changed: #1072
  * `-alertmanager.storage.path` default value changed to `./data-alertmanager/`
  * `-compactor.data-dir` default value changed to `./data-compactor/`
  * `-ruler.rule-path` default value changed to `./data-ruler/`
* [CHANGE] The default value for gRPC max send message size has been changed from 16MB to 100MB. This affects the following parameters: #1152
  * `-query-frontend.grpc-client-config.grpc-max-send-msg-size`
  * `-ingester.client.grpc-max-send-msg-size`
  * `-querier.frontend-client.grpc-max-send-msg-size`
  * `-query-scheduler.grpc-client-config.grpc-max-send-msg-size`
  * `-ruler.client.grpc-max-send-msg-size`
* [CHANGE] Remove `-http.prefix` flag (and `http_prefix` config file option). #763
* [CHANGE] Remove legacy endpoints. Please use their alternatives listed below. As part of the removal process we are
  introducing two new sets of endpoints for the ruler configuration API: `<prometheus-http-prefix>/rules` and
  `<prometheus-http-prefix>/config/v1/rules/**`. We are also deprecating `<prometheus-http-prefix>/rules` and `/api/v1/rules`;
  and will remove them in Mimir 2.2.0. #763 #1222
  * Query endpoints

    | Legacy                                                  | Alternative                                                |
    | ------------------------------------------------------- | ---------------------------------------------------------- |
    | `/<legacy-http-prefix>/api/v1/query`                    | `<prometheus-http-prefix>/api/v1/query`                    |
    | `/<legacy-http-prefix>/api/v1/query_range`              | `<prometheus-http-prefix>/api/v1/query_range`              |
    | `/<legacy-http-prefix>/api/v1/query_exemplars`          | `<prometheus-http-prefix>/api/v1/query_exemplars`          |
    | `/<legacy-http-prefix>/api/v1/series`                   | `<prometheus-http-prefix>/api/v1/series`                   |
    | `/<legacy-http-prefix>/api/v1/labels`                   | `<prometheus-http-prefix>/api/v1/labels`                   |
    | `/<legacy-http-prefix>/api/v1/label/{name}/values`      | `<prometheus-http-prefix>/api/v1/label/{name}/values`      |
    | `/<legacy-http-prefix>/api/v1/metadata`                 | `<prometheus-http-prefix>/api/v1/metadata`                 |
    | `/<legacy-http-prefix>/api/v1/read`                     | `<prometheus-http-prefix>/api/v1/read`                     |
    | `/<legacy-http-prefix>/api/v1/cardinality/label_names`  | `<prometheus-http-prefix>/api/v1/cardinality/label_names`  |
    | `/<legacy-http-prefix>/api/v1/cardinality/label_values` | `<prometheus-http-prefix>/api/v1/cardinality/label_values` |
    | `/api/prom/user_stats`                                  | `/api/v1/user_stats`                                       |

  * Distributor endpoints

    | Legacy endpoint               | Alternative                   |
    | ----------------------------- | ----------------------------- |
    | `/<legacy-http-prefix>/push`  | `/api/v1/push`                |
    | `/all_user_stats`             | `/distributor/all_user_stats` |
    | `/ha-tracker`                 | `/distributor/ha_tracker`     |

  * Ingester endpoints

    | Legacy          | Alternative           |
    | --------------- | --------------------- |
    | `/ring`         | `/ingester/ring`      |
    | `/shutdown`     | `/ingester/shutdown`  |
    | `/flush`        | `/ingester/flush`     |
    | `/push`         | `/ingester/push`      |

  * Ruler endpoints

    | Legacy                                                | Alternative                                         | Alternative #2 (not available before Mimir 2.0.0)                    |
    | ----------------------------------------------------- | --------------------------------------------------- | ------------------------------------------------------------------- |
    | `/<legacy-http-prefix>/api/v1/rules`                  | `<prometheus-http-prefix>/api/v1/rules`             |                                                                     |
    | `/<legacy-http-prefix>/api/v1/alerts`                 | `<prometheus-http-prefix>/api/v1/alerts`            |                                                                     |
    | `/<legacy-http-prefix>/rules`                         | `/api/v1/rules` (see below)                         |  `<prometheus-http-prefix>/config/v1/rules`                         |
    | `/<legacy-http-prefix>/rules/{namespace}`             | `/api/v1/rules/{namespace}` (see below)             |  `<prometheus-http-prefix>/config/v1/rules/{namespace}`             |
    | `/<legacy-http-prefix>/rules/{namespace}/{groupName}` | `/api/v1/rules/{namespace}/{groupName}` (see below) |  `<prometheus-http-prefix>/config/v1/rules/{namespace}/{groupName}` |
    | `/<legacy-http-prefix>/rules/{namespace}`             | `/api/v1/rules/{namespace}` (see below)             |  `<prometheus-http-prefix>/config/v1/rules/{namespace}`             |
    | `/<legacy-http-prefix>/rules/{namespace}/{groupName}` | `/api/v1/rules/{namespace}/{groupName}` (see below) |  `<prometheus-http-prefix>/config/v1/rules/{namespace}/{groupName}` |
    | `/<legacy-http-prefix>/rules/{namespace}`             | `/api/v1/rules/{namespace}` (see below)             |  `<prometheus-http-prefix>/config/v1/rules/{namespace}`             |
    | `/ruler_ring`                                         | `/ruler/ring`                                       |                                                                     |

    > __Note:__ The `/api/v1/rules/**` endpoints are considered deprecated with Mimir 2.0.0 and will be removed
    in Mimir 2.2.0. After upgrading to 2.0.0 we recommend switching uses to the equivalent
    `/<prometheus-http-prefix>/config/v1/**` endpoints that Mimir 2.0.0 introduces.

  * Alertmanager endpoints

    | Legacy                      | Alternative                        |
    | --------------------------- | ---------------------------------- |
    | `/<legacy-http-prefix>`     | `/alertmanager`                    |
    | `/status`                   | `/multitenant_alertmanager/status` |

* [CHANGE] Ingester: changed `-ingester.stream-chunks-when-using-blocks` default value from `false` to `true`. #717
* [CHANGE] Ingester: default `-ingester.ring.min-ready-duration` reduced from 1m to 15s. #126
* [CHANGE] Ingester: `-ingester.ring.min-ready-duration` now start counting the delay after the ring's health checks have passed instead of when the ring client was started. #126
* [CHANGE] Ingester: allow experimental ingester max-exemplars setting to be changed dynamically #144
  * CLI flag `-blocks-storage.tsdb.max-exemplars` is renamed to `-ingester.max-global-exemplars-per-user`.
  * YAML `max_exemplars` is moved from `tsdb` to `overrides` and renamed to `max_global_exemplars_per_user`.
* [CHANGE] Ingester: active series metrics `cortex_ingester_active_series` and `cortex_ingester_active_series_custom_tracker` are now removed when their value is zero. #672 #690
* [CHANGE] Ingester: changed default value of `-blocks-storage.tsdb.retention-period` from `6h` to `24h`. #966
* [CHANGE] Ingester: changed default value of `-blocks-storage.tsdb.close-idle-tsdb-timeout` from `0` to `13h`. #967
* [CHANGE] Ingester: changed default value of `-ingester.ring.final-sleep` from `30s` to `0s`. #981
* [CHANGE] Ingester: the following low level settings have been removed: #1153
  * `-ingester-client.expected-labels`
  * `-ingester-client.expected-samples-per-series`
  * `-ingester-client.expected-timeseries`
* [CHANGE] Ingester: following command line options related to ingester ring were renamed: #1155
  * `-consul.*` changed to `-ingester.ring.consul.*`
  * `-etcd.*` changed to `-ingester.ring.etcd.*`
  * `-multi.*` changed to `-ingester.ring.multi.*`
  * `-distributor.excluded-zones` changed to `-ingester.ring.excluded-zones`
  * `-distributor.replication-factor` changed to `-ingester.ring.replication-factor`
  * `-distributor.zone-awareness-enabled` changed to `-ingester.ring.zone-awareness-enabled`
  * `-ingester.availability-zone` changed to `-ingester.ring.instance-availability-zone`
  * `-ingester.final-sleep` changed to `-ingester.ring.final-sleep`
  * `-ingester.heartbeat-period` changed to `-ingester.ring.heartbeat-period`
  * `-ingester.join-after` changed to `-ingester.ring.join-after`
  * `-ingester.lifecycler.ID` changed to `-ingester.ring.instance-id`
  * `-ingester.lifecycler.addr` changed to `-ingester.ring.instance-addr`
  * `-ingester.lifecycler.interface` changed to `-ingester.ring.instance-interface-names`
  * `-ingester.lifecycler.port` changed to `-ingester.ring.instance-port`
  * `-ingester.min-ready-duration` changed to `-ingester.ring.min-ready-duration`
  * `-ingester.num-tokens` changed to `-ingester.ring.num-tokens`
  * `-ingester.observe-period` changed to `-ingester.ring.observe-period`
  * `-ingester.readiness-check-ring-health` changed to `-ingester.ring.readiness-check-ring-health`
  * `-ingester.tokens-file-path` changed to `-ingester.ring.tokens-file-path`
  * `-ingester.unregister-on-shutdown` changed to `-ingester.ring.unregister-on-shutdown`
  * `-ring.heartbeat-timeout` changed to `-ingester.ring.heartbeat-timeout`
  * `-ring.prefix` changed to `-ingester.ring.prefix`
  * `-ring.store` changed to `-ingester.ring.store`
* [CHANGE] Ingester: fields in YAML configuration for ingester ring have been changed: #1155
  * `ingester.lifecycler` changed to `ingester.ring`
  * Fields from `ingester.lifecycler.ring` moved to `ingester.ring`
  * `ingester.lifecycler.address` changed to `ingester.ring.instance_addr`
  * `ingester.lifecycler.id` changed to `ingester.ring.instance_id`
  * `ingester.lifecycler.port` changed to `ingester.ring.instance_port`
  * `ingester.lifecycler.availability_zone` changed to `ingester.ring.instance_availability_zone`
  * `ingester.lifecycler.interface_names` changed to `ingester.ring.instance_interface_names`
* [CHANGE] Distributor: removed the `-distributor.shard-by-all-labels` configuration option. It is now assumed to be true. #698
* [CHANGE] Distributor: change default value of `-distributor.instance-limits.max-inflight-push-requests` to `2000`. #964
* [CHANGE] Distributor: change default value of `-distributor.remote-timeout` from `2s` to `20s`. #970
* [CHANGE] Distributor: removed the `-distributor.extra-query-delay` flag (and its respective YAML config option). #1048
* [CHANGE] Query-frontend: Enable query stats by default, they can still be disabled with `-query-frontend.query-stats-enabled=false`. #83
* [CHANGE] Query-frontend: the `cortex_frontend_mapped_asts_total` metric has been renamed to `cortex_frontend_query_sharding_rewrites_attempted_total`. #150
* [CHANGE] Query-frontend: added `sharded` label to `cortex_query_seconds_total` metric. #235
* [CHANGE] Query-frontend: changed the flag name for controlling query sharding total shards from `-querier.total-shards` to `-query-frontend.query-sharding-total-shards`. #230
* [CHANGE] Query-frontend: flag `-querier.parallelise-shardable-queries` has been renamed to `-query-frontend.parallelize-shardable-queries` #284
* [CHANGE] Query-frontend: removed the deprecated (and unused) `-frontend.cache-split-interval`. Use `-query-frontend.split-queries-by-interval` instead. #587
* [CHANGE] Query-frontend: range query response now omits the `data` field when it's empty (error case) like Prometheus does, previously it was `"data":{"resultType":"","result":null}`. #629
* [CHANGE] Query-frontend: instant queries now honor the `-query-frontend.max-retries-per-request` flag. #630
* [CHANGE] Query-frontend: removed in-memory and Redis cache support. Reason is that these caching backends were just supported by query-frontend, while all other Mimir services only support memcached. #796
  * The following CLI flags (and their respective YAML config options) have been removed:
    * `-frontend.cache.enable-fifocache`
    * `-frontend.redis.*`
    * `-frontend.fifocache.*`
  * The following metrics have been removed:
    * `querier_cache_added_total`
    * `querier_cache_added_new_total`
    * `querier_cache_evicted_total`
    * `querier_cache_entries`
    * `querier_cache_gets_total`
    * `querier_cache_misses_total`
    * `querier_cache_stale_gets_total`
    * `querier_cache_memory_bytes`
    * `cortex_rediscache_request_duration_seconds`
* [CHANGE] Query-frontend: migrated memcached backend client to the same one used in other components (memcached config and metrics are now consistent across all Mimir services). #821
  * The following CLI flags (and their respective YAML config options) have been added:
    * `-query-frontend.results-cache.backend` (set it to `memcached` if `-query-frontend.cache-results=true`)
  * The following CLI flags (and their respective YAML config options) have been changed:
    * `-frontend.memcached.hostname` and `-frontend.memcached.service` have been removed: use `-query-frontend.results-cache.memcached.addresses` instead
  * The following CLI flags (and their respective YAML config options) have been renamed:
    * `-frontend.background.write-back-concurrency` renamed to `-query-frontend.results-cache.memcached.max-async-concurrency`
    * `-frontend.background.write-back-buffer` renamed to `-query-frontend.results-cache.memcached.max-async-buffer-size`
    * `-frontend.memcached.batchsize` renamed to `-query-frontend.results-cache.memcached.max-get-multi-batch-size`
    * `-frontend.memcached.parallelism` renamed to `-query-frontend.results-cache.memcached.max-get-multi-concurrency`
    * `-frontend.memcached.timeout` renamed to `-query-frontend.results-cache.memcached.timeout`
    * `-frontend.memcached.max-item-size` renamed to `-query-frontend.results-cache.memcached.max-item-size`
    * `-frontend.memcached.max-idle-conns` renamed to `-query-frontend.results-cache.memcached.max-idle-connections`
    * `-frontend.compression` renamed to `-query-frontend.results-cache.compression`
  * The following CLI flags (and their respective YAML config options) have been removed:
    * `-frontend.memcached.circuit-breaker-consecutive-failures`: feature removed
    * `-frontend.memcached.circuit-breaker-timeout`: feature removed
    * `-frontend.memcached.circuit-breaker-interval`: feature removed
    * `-frontend.memcached.update-interval`: new setting is hardcoded to 30s
    * `-frontend.memcached.consistent-hash`: new setting is always enabled
    * `-frontend.default-validity` and `-frontend.memcached.expiration`: new setting is hardcoded to 7 days
  * The following metrics have been changed:
    * `cortex_cache_dropped_background_writes_total{name}` changed to `thanos_memcached_operation_skipped_total{name, operation, reason}`
    * `cortex_cache_value_size_bytes{name, method}` changed to `thanos_memcached_operation_data_size_bytes{name}`
    * `cortex_cache_request_duration_seconds{name, method, status_code}` changed to `thanos_memcached_operation_duration_seconds{name, operation}`
    * `cortex_cache_fetched_keys{name}` changed to `thanos_cache_memcached_requests_total{name}`
    * `cortex_cache_hits{name}` changed to `thanos_cache_memcached_hits_total{name}`
    * `cortex_memcache_request_duration_seconds{name, method, status_code}` changed to `thanos_memcached_operation_duration_seconds{name, operation}`
    * `cortex_memcache_client_servers{name}` changed to `thanos_memcached_dns_provider_results{name, addr}`
    * `cortex_memcache_client_set_skip_total{name}` changed to `thanos_memcached_operation_skipped_total{name, operation, reason}`
    * `cortex_dns_lookups_total` changed to `thanos_memcached_dns_lookups_total`
    * For all metrics the value of the "name" label has changed from `frontend.memcached` to `frontend-cache`
  * The following metrics have been removed:
    * `cortex_cache_background_queue_length{name}`
* [CHANGE] Query-frontend: merged `query_range` into `frontend` in the YAML config (keeping the same keys) and renamed flags: #825
  * `-querier.max-retries-per-request` renamed to `-query-frontend.max-retries-per-request`
  * `-querier.split-queries-by-interval` renamed to `-query-frontend.split-queries-by-interval`
  * `-querier.align-querier-with-step` renamed to `-query-frontend.align-querier-with-step`
  * `-querier.cache-results` renamed to `-query-frontend.cache-results`
  * `-querier.parallelise-shardable-queries` renamed to `-query-frontend.parallelize-shardable-queries`
* [CHANGE] Query-frontend: the default value of `-query-frontend.split-queries-by-interval` has changed from `0` to `24h`. #1131
* [CHANGE] Query-frontend: `-frontend.` flags were renamed to `-query-frontend.`: #1167
* [CHANGE] Query-frontend / Query-scheduler: classified the `-query-frontend.querier-forget-delay` and `-query-scheduler.querier-forget-delay` flags (and their respective YAML config options) as experimental. #1208
* [CHANGE] Querier / ruler: Change `-querier.max-fetched-chunks-per-query` configuration to limit to maximum number of chunks that can be fetched in a single query. The number of chunks fetched by ingesters AND long-term storare combined should not exceed the value configured on `-querier.max-fetched-chunks-per-query`. [#4260](https://github.com/cortexproject/cortex/pull/4260)
* [CHANGE] Querier / ruler: Option `-querier.ingester-streaming` has been removed. Querier/ruler now always use streaming method to query ingesters. #204
* [CHANGE] Querier: always fetch labels from store and respect start/end times in request; the option `-querier.query-store-for-labels-enabled` has been removed and is now always on. #518 #1132
* [CHANGE] Querier / ruler: removed the `-store.query-chunk-limit` flag (and its respective YAML config option `max_chunks_per_query`). `-querier.max-fetched-chunks-per-query` (and its respective YAML config option `max_fetched_chunks_per_query`) should be used instead. #705
* [CHANGE] Querier/Ruler: `-querier.active-query-tracker-dir` option has been removed. Active query tracking is now done via Activity tracker configured by `-activity-tracker.filepath` and enabled by default. Limit for max number of concurrent queries (`-querier.max-concurrent`) is now respected even if activity tracking is not enabled. #661 #822
* [CHANGE] Querier/ruler/query-frontend: the experimental `-querier.at-modifier-enabled` CLI flag has been removed and the PromQL `@` modifier is always enabled. #941
* [CHANGE] Querier: removed `-querier.worker-match-max-concurrent` and `-querier.worker-parallelism` CLI flags (and their respective YAML config options). Mimir now behaves like if `-querier.worker-match-max-concurrent` is always enabled and you should configure the max concurrency per querier process using `-querier.max-concurrent` instead. #958
* [CHANGE] Querier: changed default value of `-querier.query-ingesters-within` from `0` to `13h`. #967
* [CHANGE] Querier: rename metric `cortex_query_fetched_chunks_bytes_total` to `cortex_query_fetched_chunk_bytes_total` to be consistent with the limit name. #476
* [CHANGE] Ruler: add two new metrics `cortex_ruler_list_rules_seconds` and `cortex_ruler_load_rule_groups_seconds` to the ruler. #906
* [CHANGE] Ruler: endpoints for listing configured rules now return HTTP status code 200 and an empty map when there are no rules instead of an HTTP 404 and plain text error message. The following endpoints are affected: #456
  * `<prometheus-http-prefix>/config/v1/rules`
  * `<prometheus-http-prefix>/config/v1/rules/{namespace}`
  * `<prometheus-http-prefix>/rules` (deprecated)
  * `<prometheus-http-prefix>/rules/{namespace}` (deprecated)
  * `/api/v1/rules` (deprecated)
  * `/api/v1/rules/{namespace}` (deprecated)
* [CHANGE] Ruler: removed `configdb` support from Ruler backend storages. #15 #38 #819
* [CHANGE] Ruler: removed the support for the deprecated storage configuration via `-ruler.storage.*` CLI flags (and their respective YAML config options). Use `-ruler-storage.*` instead. #628
* [CHANGE] Ruler: set new default limits for rule groups: `-ruler.max-rules-per-rule-group` to 20 (previously 0, disabled) and `-ruler.max-rule-groups-per-tenant` to 70 (previously 0, disabled). #847
* [CHANGE] Ruler: removed `-ruler.enable-sharding` option, and changed default value of `-ruler.ring.store` to `memberlist`. #943
* [CHANGE] Ruler: `-ruler.alertmanager-use-v2` has been removed. The ruler will always use the `v2` endpoints. #954 #1100
* [CHANGE] Ruler: `-experimental.ruler.enable-api` flag has been renamed to `-ruler.enable-api` and is now stable. The default value has also changed from `false` to `true`, so both ruler and alertmanager API are enabled by default. #913 #1065
* [CHANGE] Ruler: add support for [DNS service discovery format](./docs/sources/configuration/arguments.md#dns-service-discovery) for `-ruler.alertmanager-url`. `-ruler.alertmanager-discovery` flag has been removed. URLs following the prior SRV format, will be treated as a static target. To continue using service discovery for these URLs prepend `dnssrvnoa+` to them. #993
  * The following metrics for Alertmanager DNS service discovery are replaced:
    * `prometheus_sd_dns_lookups_total` replaced by `cortex_dns_lookups_total{component="ruler"}`
    * `prometheus_sd_dns_lookup_failures_total` replaced by `cortex_dns_failures_total{component="ruler"}`
* [CHANGE] Ruler: deprecate `/api/v1/rules/**` and `<prometheus-http-prefix/rules/**` configuration API endpoints in favour of `/<prometheus-http-prefix>/config/v1/rules/**`. Deprecated endpoints will be removed in Mimir 2.2.0. Main configuration API endpoints are now `/<prometheus-http-prefix>/config/api/v1/rules/**` introduced in Mimir 2.0.0. #1222
* [CHANGE] Store-gateway: index cache now includes tenant in cache keys, this invalidates previous cached entries. #607
* [CHANGE] Store-gateway: increased memcached index caching TTL from 1 day to 7 days. #718
* [CHANGE] Store-gateway: options `-store-gateway.sharding-enabled` and `-querier.store-gateway-addresses` were removed. Default value of `-store-gateway.sharding-ring.store` is now `memberlist` and default value for `-store-gateway.sharding-ring.wait-stability-min-duration` changed from `1m` to `0` (disabled). #976
* [CHANGE] Compactor: compactor will no longer try to compact blocks that are already marked for deletion. Previously compactor would consider blocks marked for deletion within `-compactor.deletion-delay / 2` period as eligible for compaction. [#4328](https://github.com/cortexproject/cortex/pull/4328)
* [CHANGE] Compactor: Removed support for block deletion marks migration. If you're upgrading from Cortex < 1.7.0 to Mimir, you should upgrade the compactor to Cortex >= 1.7.0 first, run it at least once and then upgrade to Mimir. #122
* [CHANGE] Compactor: removed the `cortex_compactor_group_vertical_compactions_total` metric. #278
* [CHANGE] Compactor: no longer waits for initial blocks cleanup to finish before starting compactions. #282
* [CHANGE] Compactor: removed overlapping sources detection. Overlapping sources may exist due to edge cases (timing issues) when horizontally sharding compactor, but are correctly handled by compactor. #494
* [CHANGE] Compactor: compactor now uses deletion marks from `<tenant>/markers` location in the bucket. Marker files are no longer fetched, only listed. #550
* [CHANGE] Compactor: Default value of `-compactor.block-sync-concurrency` has changed from 20 to 8. This flag is now only used to control number of goroutines for downloading and uploading blocks during compaction. #552
* [CHANGE] Compactor is now included in `all` target (single-binary). #866
* [CHANGE] Compactor: Removed `-compactor.sharding-enabled` option. Sharding in compactor is now always enabled. Default value of `-compactor.ring.store` has changed from `consul` to `memberlist`. Default value of `-compactor.ring.wait-stability-min-duration` is now 0, which disables the feature. #956
* [CHANGE] Alertmanager: removed `-alertmanager.configs.auto-webhook-root` #977
* [CHANGE] Alertmanager: removed `configdb` support from Alertmanager backend storages. #15 #38 #819
* [CHANGE] Alertmanager: Don't count user-not-found errors from replicas as failures in the `cortex_alertmanager_state_fetch_replica_state_failed_total` metric. #190
* [CHANGE] Alertmanager: Use distributor for non-API routes. #213
* [CHANGE] Alertmanager: removed `-alertmanager.storage.*` configuration options, with the exception of the CLI flags `-alertmanager.storage.path` and `-alertmanager.storage.retention`. Use `-alertmanager-storage.*` instead. #632
* [CHANGE] Alertmanager: set default value for `-alertmanager.web.external-url=http://localhost:8080/alertmanager` to match the default configuration. #808 #1067
* [CHANGE] Alertmanager: `-experimental.alertmanager.enable-api` flag has been renamed to `-alertmanager.enable-api` and is now stable. #913
* [CHANGE] Alertmanager: now always runs with sharding enabled; other modes of operation are removed. #1044 #1126
  * The following configuration options are removed:
    * `-alertmanager.sharding-enabled`
    * `-alertmanager.cluster.advertise-address`
    * `-alertmanager.cluster.gossip-interval`
    * `-alertmanager.cluster.listen-address`
    * `-alertmanager.cluster.peers`
    * `-alertmanager.cluster.push-pull-interval`
  * The following configuration options are renamed:
    * `-alertmanager.cluster.peer-timeout` to `-alertmanager.peer-timeout`
* [CHANGE] Alertmanager: the default value of `-alertmanager.sharding-ring.store` is now `memberlist`. #1171
* [CHANGE] Ring: changed default value of `-distributor.ring.store` (Distributor ring) and `-ring.store` (Ingester ring) to `memberlist`. #1046
* [CHANGE] Memberlist: the `memberlist_kv_store_value_bytes` metric has been removed due to values no longer being stored in-memory as encoded bytes. [#4345](https://github.com/cortexproject/cortex/pull/4345)
* [CHANGE] Memberlist: forward only changes, not entire original message. [#4419](https://github.com/cortexproject/cortex/pull/4419)
* [CHANGE] Memberlist: don't accept old tombstones as incoming change, and don't forward such messages to other gossip members. [#4420](https://github.com/cortexproject/cortex/pull/4420)
* [CHANGE] Memberlist: changed probe interval from `1s` to `5s` and probe timeout from `500ms` to `2s`. #563
* [CHANGE] Memberlist: the `name` label on metrics `cortex_dns_failures_total`, `cortex_dns_lookups_total` and `cortex_dns_provider_results` was renamed to `component`. #993
* [CHANGE] Limits: removed deprecated limits for rejecting old samples #799
  This removes the following flags:
  * `-validation.reject-old-samples`
  * `-validation.reject-old-samples.max-age`
* [CHANGE] Limits: removed local limit-related flags in favor of global limits. #725
  The distributor ring is now required, and can be configured via the `distributor.ring.*` flags.
  This removes the following flags:
  * `-distributor.ingestion-rate-strategy` -> will now always use the "global" strategy
  * `-ingester.max-series-per-user` -> set `-ingester.max-global-series-per-user` to `N` times the existing value of `-ingester.max-series-per-user` instead
  * `-ingester.max-series-per-metric` -> set `-ingester.max-global-series-per-metric`  to `N` times the existing value of `-ingester.max-series-per-metric` instead
  * `-ingester.max-metadata-per-user` -> set `-ingester.max-global-metadata-per-user` to `N` times the existing value of `-ingester.max-metadata-per-user` instead
  * `-ingester.max-metadata-per-metric` -> set `-ingester.max-global-metadata-per-metric` to `N` times the existing value of `-ingester.max-metadata-per-metric` instead
  * In the above notes, `N` refers to the number of ingester replicas
  Additionally, default values for the following flags have changed:
  * `-ingester.max-global-series-per-user` from `0` to `150000`
  * `-ingester.max-global-series-per-metric` from `0` to `20000`
  * `-distributor.ingestion-rate-limit` from `25000` to `10000`
  * `-distributor.ingestion-burst-size` from `50000` to `200000`
* [CHANGE] Limits: removed limit `enforce_metric_name`, now behave as if set to `true` always. #686
* [CHANGE] Limits: Option `-ingester.max-samples-per-query` and its YAML field `max_samples_per_query` have been removed. It required `-querier.ingester-streaming` option to be set to false, but since `-querier.ingester-streaming` is removed (always defaulting to true), the limit using it was removed as well. #204 #1132
* [CHANGE] Limits: Set the default max number of inflight ingester push requests (`-ingester.instance-limits.max-inflight-push-requests`) to 30000 in order to prevent clusters from being overwhelmed by request volume or temporary slow-downs. #259
* [CHANGE] Overrides exporter: renamed metric `cortex_overrides` to `cortex_limits_overrides`. #173 #407
* [FEATURE] The following features have been moved from experimental to stable: #913 #1002
  * Alertmanager config API
  * Alertmanager receiver firewall
  * Alertmanager sharding
  * Azure blob storage support
  * Blocks storage bucket index
  * Disable the ring health check in the readiness endpoint (`-ingester.readiness-check-ring-health=false`)
  * Distributor: do not extend writes on unhealthy ingesters
  * Do not unregister ingesters from ring on shutdown (`-ingester.unregister-on-shutdown=false`)
  * HA Tracker: cleanup of old replicas from KV Store
  * Instance limits in ingester and distributor
  * OpenStack Swift storage support
  * Query-frontend: query stats tracking
  * Query-scheduler
  * Querier: tenant federation
  * Ruler config API
  * S3 Server Side Encryption (SSE) using KMS
  * TLS configuration for gRPC, HTTP and etcd clients
  * Zone-aware replication
  * `/labels` API using matchers
  * The following querier limits:
    * `-querier.max-fetched-chunks-per-query`
    * `-querier.max-fetched-chunk-bytes-per-query`
    * `-querier.max-fetched-series-per-query`
  * The following alertmanager limits:
    * Notification rate (`-alertmanager.notification-rate-limit` and `-alertmanager.notification-rate-limit-per-integration`)
    * Dispatcher groups (`-alertmanager.max-dispatcher-aggregation-groups`)
    * User config size (`-alertmanager.max-config-size-bytes`)
    * Templates count in user config (`-alertmanager.max-templates-count`)
    * Max template size (`-alertmanager.max-template-size-bytes`)
* [FEATURE] The endpoints `/api/v1/status/buildinfo`, `<prometheus-http-prefix>/api/v1/status/buildinfo`, and `<alertmanager-http-prefix>/api/v1/status/buildinfo` have been added to display build information and enabled features. #1219 #1240
* [FEATURE] PromQL: added `present_over_time` support. #139
* [FEATURE] Added "Activity tracker" feature which can log ongoing activities from previous Mimir run in case of a crash. It is enabled by default and controlled by the `-activity-tracker.filepath` flag. It can be disabled by setting this path to an empty string. Currently, the Store-gateway, Ruler, Querier, Query-frontend and Ingester components use this feature to track queries. #631 #782 #822 #1121
* [FEATURE] Divide configuration parameters into categories "basic", "advanced", and "experimental". Only flags in the basic category are shown when invoking `-help`, whereas `-help-all` will include flags in all categories (basic, advanced, experimental). #840
* [FEATURE] Querier: Added support for tenant federation to exemplar endpoints. #927
* [FEATURE] Ingester: can expose metrics on active series matching custom trackers configured via `-ingester.active-series-custom-trackers` (or its respective YAML config option). When configured, active series for custom trackers are exposed by the `cortex_ingester_active_series_custom_tracker` metric. #42 #672
* [FEATURE] Ingester: Enable snapshotting of in-memory TSDB on disk during shutdown via `-blocks-storage.tsdb.memory-snapshot-on-shutdown` (experimental). #249
* [FEATURE] Ingester: Added `-blocks-storage.tsdb.isolation-enabled` flag, which allows disabling TSDB isolation feature. This is enabled by default (per TSDB default), but disabling can improve performance of write requests. #512
* [FEATURE] Ingester: Added `-blocks-storage.tsdb.head-chunks-write-queue-size` flag, which allows setting the size of the queue used by the TSDB before m-mapping chunks (experimental). #591
  * Added `cortex_ingester_tsdb_mmap_chunk_write_queue_operations_total` metric to track different operations of this queue.
* [FEATURE] Distributor: Added `-api.skip-label-name-validation-header-enabled` option to allow skipping label name validation on the HTTP write path based on `X-Mimir-SkipLabelNameValidation` header being `true` or not. #390
* [FEATURE] Query-frontend: Add `cortex_query_fetched_series_total` and `cortex_query_fetched_chunks_bytes_total` per-user counters to expose the number of series and bytes fetched as part of queries. These metrics can be enabled with the `-frontend.query-stats-enabled` flag (or its respective YAML config option `query_stats_enabled`). [#4343](https://github.com/cortexproject/cortex/pull/4343)
* [FEATURE] Query-frontend: Add `cortex_query_fetched_chunks_total` per-user counter to expose the number of chunks fetched as part of queries. This metric can be enabled with the `-query-frontend.query-stats-enabled` flag (or its respective YAML config option `query_stats_enabled`). #31
* [FEATURE] Query-frontend: Add query sharding for instant and range queries. You can enable querysharding by setting `-query-frontend.parallelize-shardable-queries` to `true`. The following additional config and exported metrics have been added. #79 #80 #100 #124 #140 #148 #150 #151 #153 #154 #155 #156 #157 #158 #159 #160 #163 #169 #172 #196 #205 #225 #226 #227 #228 #230 #235 #240 #239 #246 #244 #319 #330 #371 #385 #400 #458 #586 #630 #660 #707 #1542
  * New config options:
    * `-query-frontend.query-sharding-total-shards`: The amount of shards to use when doing parallelisation via query sharding.
    * `-query-frontend.query-sharding-max-sharded-queries`: The max number of sharded queries that can be run for a given received query. 0 to disable limit.
    * `-blocks-storage.bucket-store.series-hash-cache-max-size-bytes`: Max size - in bytes - of the in-memory series hash cache in the store-gateway.
    * `-blocks-storage.tsdb.series-hash-cache-max-size-bytes`: Max size - in bytes - of the in-memory series hash cache in the ingester.
  * New exported metrics:
    * `cortex_bucket_store_series_hash_cache_requests_total`
    * `cortex_bucket_store_series_hash_cache_hits_total`
    * `cortex_frontend_query_sharding_rewrites_succeeded_total`
    * `cortex_frontend_sharded_queries_per_query`
  * Renamed metrics:
    * `cortex_frontend_mapped_asts_total` to `cortex_frontend_query_sharding_rewrites_attempted_total`
  * Modified metrics:
    * added `sharded` label to `cortex_query_seconds_total`
  * When query sharding is enabled, the following querier config must be set on query-frontend too:
    * `-querier.max-concurrent`
    * `-querier.timeout`
    * `-querier.max-samples`
    * `-querier.at-modifier-enabled`
    * `-querier.default-evaluation-interval`
    * `-querier.active-query-tracker-dir`
    * `-querier.lookback-delta`
  * Sharding can be dynamically controlled per request using the `Sharding-Control: 64` header. (0 to disable)
  * Sharding can be dynamically controlled per tenant using the limit `query_sharding_total_shards`. (0 to disable)
  * Added `sharded_queries` count to the "query stats" log.
  * The number of shards is adjusted to be compatible with number of compactor shards that are used by a split-and-merge compactor. The querier can use this to avoid querying blocks that cannot have series in a given query shard.
* [FEATURE] Query-Frontend: Added `-query-frontend.cache-unaligned-requests` option to cache responses for requests that do not have step-aligned start and end times. This can improve speed of repeated queries, but can also pollute cache with results that are never reused. #432
* [FEATURE] Querier: Added label names cardinality endpoint `<prefix>/api/v1/cardinality/label_names` that is disabled by default. Can be enabled/disabled via the CLI flag `-querier.cardinality-analysis-enabled` or its respective YAML config option. Configurable on a per-tenant basis. #301 #377 #474
* [FEATURE] Querier: Added label values cardinality endpoint `<prefix>/api/v1/cardinality/label_values` that is disabled by default. Can be enabled/disabled via the CLI flag `-querier.cardinality-analysis-enabled` or its respective YAML config option, and configurable on a per-tenant basis. The maximum number of label names allowed to be queried in a single API call can be controlled via `-querier.label-values-max-cardinality-label-names-per-request`. #332 #395 #474
* [FEATURE] Querier: Added `-store.max-labels-query-length` to restrict the range of `/series`, label-names and label-values requests. #507
* [FEATURE] Ruler: Add new `-ruler.query-stats-enabled` which when enabled will report the `cortex_ruler_query_seconds_total` as a per-user metric that tracks the sum of the wall time of executing queries in the ruler in seconds. [#4317](https://github.com/cortexproject/cortex/pull/4317)
* [FEATURE] Ruler: Added federated rule groups. #533
  * Added `-ruler.tenant-federation.enabled` config flag.
  * Added support for `source_tenants` field on rule groups.
* [FEATURE] Store-gateway: Added `/store-gateway/tenants` and `/store-gateway/tenant/{tenant}/blocks` endpoints that provide functionality that was provided by `tools/listblocks`. #911 #973
* [FEATURE] Compactor: compactor now uses new algorithm that we call "split-and-merge". Previous compaction strategy was removed. With the `split-and-merge` compactor source blocks for a given tenant are grouped into `-compactor.split-groups` number of groups. Each group of blocks is then compacted separately, and is split into `-compactor.split-and-merge-shards` shards (configurable on a per-tenant basis). Compaction of each tenant shards can be horizontally scaled. Number of compactors that work on jobs for single tenant can be limited by using `-compactor.compactor-tenant-shard-size` parameter, or per-tenant `compactor_tenant_shard_size` override.  #275 #281 #282 #283 #288 #290 #303 #307 #317 #323 #324 #328 #353 #368 #479 #820
* [FEATURE] Compactor: Added `-compactor.max-compaction-time` to control how long can compaction for a single tenant take. If compactions for a tenant take longer, no new compactions are started in the same compaction cycle. Running compactions are not stopped however, and may take much longer. #523
* [FEATURE] Compactor: When compactor finds blocks with out-of-order chunks, it will mark them for no-compaction. Blocks marked for no-compaction are ignored in future compactions too. Added metric `cortex_compactor_blocks_marked_for_no_compaction_total` to track number of blocks marked for no-compaction. Added `CortexCompactorSkippedBlocksWithOutOfOrderChunks` alert based on new metric. Markers are only checked from `<tenant>/markers` location, but uploaded to the block directory too. #520 #535 #550
* [FEATURE] Compactor: multiple blocks are now downloaded and uploaded at once, which can shorten compaction process. #552
* [ENHANCEMENT] Exemplars are now emitted for all gRPC calls and many operations tracked by histograms. #180
* [ENHANCEMENT] New options `-server.http-listen-network` and `-server.grpc-listen-network` allow binding as 'tcp4' or 'tcp6'. #180
* [ENHANCEMENT] Query federation: improve performance in MergeQueryable by memoizing labels. #312
* [ENHANCEMENT] Add histogram metrics `cortex_distributor_sample_delay_seconds` and `cortex_ingester_tsdb_sample_out_of_order_delta_seconds` #488
* [ENHANCEMENT] Check internal directory access before starting up. #1217
* [ENHANCEMENT] Azure client: expose option to configure MSI URL and user-assigned identity. #584
* [ENHANCEMENT] Added a new metric `mimir_build_info` to coincide with `cortex_build_info`. The metric `cortex_build_info` has not been removed. #1022
* [ENHANCEMENT] Mimir runs a sanity check of storage config at startup and will fail to start if the sanity check doesn't pass. This is done to find potential config issues before starting up. #1180
* [ENHANCEMENT] Validate alertmanager and ruler storage configurations to ensure they don't use same bucket name and region values as those configured for the blocks storage. #1214
* [ENHANCEMENT] Ingester: added option `-ingester.readiness-check-ring-health` to disable the ring health check in the readiness endpoint. When disabled, the health checks are run against only the ingester itself instead of all ingesters in the ring. #48 #126
* [ENHANCEMENT] Ingester: reduce CPU and memory utilization if remote write requests contains a large amount of "out of bounds" samples. #413
* [ENHANCEMENT] Ingester: reduce CPU and memory utilization when querying chunks from ingesters. #430
* [ENHANCEMENT] Ingester: Expose ingester ring page on ingesters. #654
* [ENHANCEMENT] Distributor: added option `-distributor.excluded-zones` to exclude ingesters running in specific zones both on write and read path. #51
* [ENHANCEMENT] Distributor: add tags to tracing span for distributor push with user, cluster and replica. #210
* [ENHANCEMENT] Distributor: performance optimisations. #212 #217 #242
* [ENHANCEMENT] Distributor: reduce latency when HA-Tracking by doing KVStore updates in the background. #271
* [ENHANCEMENT] Distributor: make distributor inflight push requests count include background calls to ingester. #398
* [ENHANCEMENT] Distributor: silently drop exemplars more than 5 minutes older than samples in the same batch. #544
* [ENHANCEMENT] Distributor: reject exemplars with blank label names or values. The `cortex_discarded_exemplars_total` metric will use the `exemplar_labels_blank` reason in this case. #873
* [ENHANCEMENT] Query-frontend: added `cortex_query_frontend_workers_enqueued_requests_total` metric to track the number of requests enqueued in each query-scheduler. #384
* [ENHANCEMENT] Query-frontend: added `cortex_query_frontend_non_step_aligned_queries_total` to track the total number of range queries with start/end not aligned to step. #347 #357 #582
* [ENHANCEMENT] Query-scheduler: exported summary `cortex_query_scheduler_inflight_requests` tracking total number of inflight requests (both enqueued and processing) in percentile buckets. #675
* [ENHANCEMENT] Querier: can use the `LabelNames` call with matchers, if matchers are provided in the `/labels` API call, instead of using the more expensive `MetricsForLabelMatchers` call as before. #3 #1186
* [ENHANCEMENT] Querier / store-gateway: optimized regex matchers. #319 #334 #355
* [ENHANCEMENT] Querier: when fetching data for specific query-shard, we can ignore some blocks based on compactor-shard ID, since sharding of series by query sharding and compactor is the same. Added metrics: #438 #450
  * `cortex_querier_blocks_found_total`
  * `cortex_querier_blocks_queried_total`
  * `cortex_querier_blocks_with_compactor_shard_but_incompatible_query_shard_total`
* [ENHANCEMENT] Querier / ruler: reduce cpu usage, latency and peak memory consumption. #459 #463 #589
* [ENHANCEMENT] Querier: labels requests now obey `-querier.query-ingesters-within`, making them a little more efficient. #518
* [ENHANCEMENT] Querier: retry store-gateway in case of unexpected failure, instead of failing the query. #1003
* [ENHANCEMENT] Querier / ruler: reduce memory used by streaming queries, particularly in ruler. [#4341](https://github.com/cortexproject/cortex/pull/4341)
* [ENHANCEMENT] Ruler: Using shuffle sharding subring on GetRules API. [#4466](https://github.com/cortexproject/cortex/pull/4466)
* [ENHANCEMENT] Ruler: wait for ruler ring client to self-detect during startup. #990
* [ENHANCEMENT] Store-gateway: added `cortex_bucket_store_sent_chunk_size_bytes` metric, tracking the size of chunks sent from store-gateway to querier. #123
* [ENHANCEMENT] Store-gateway: reduced CPU and memory utilization due to exported metrics aggregation for instances with a large number of tenants. #123 #142
* [ENHANCEMENT] Store-gateway: added an in-memory LRU cache for chunks attributes. Can be enabled setting `-blocks-storage.bucket-store.chunks-cache.attributes-in-memory-max-items=X` where `X` is the max number of items to keep in the in-memory cache. The following new metrics are exposed: #279 #415 #437
  * `cortex_cache_memory_requests_total`
  * `cortex_cache_memory_hits_total`
  * `cortex_cache_memory_items_count`
* [ENHANCEMENT] Store-gateway: log index cache requests to tracing spans. #419
* [ENHANCEMENT] Store-gateway: store-gateway can now ignore blocks with minimum time within `-blocks-storage.bucket-store.ignore-blocks-within` duration. Useful when used together with `-querier.query-store-after`. #502
* [ENHANCEMENT] Store-gateway: label values with matchers now doesn't preload or list series, reducing latency and memory consumption. #534
* [ENHANCEMENT] Store-gateway: the results of `LabelNames()`, `LabelValues()` and `Series(skipChunks=true)` calls are now cached in the index cache. #590
* [ENHANCEMENT] Store-gateway: Added `-store-gateway.sharding-ring.unregister-on-shutdown` option that allows store-gateway to stay in the ring even after shutdown. Defaults to `true`, which is the same as current behaviour. #610 #614
* [ENHANCEMENT] Store-gateway: wait for ring tokens stability instead of ring stability to speed up startup and tests. #620
* [ENHANCEMENT] Compactor: add timeout for waiting on compactor to become ACTIVE in the ring. [#4262](https://github.com/cortexproject/cortex/pull/4262)
* [ENHANCEMENT] Compactor: skip already planned compaction jobs if the tenant doesn't belong to the compactor instance anymore. #303
* [ENHANCEMENT] Compactor: Blocks cleaner will ignore users that it no longer "owns" when sharding is enabled, and user ownership has changed since last scan. #325
* [ENHANCEMENT] Compactor: added `-compactor.compaction-jobs-order` support to configure which compaction jobs should run first for a given tenant (in case there are multiple ones). Supported values are: `smallest-range-oldest-blocks-first` (default), `newest-blocks-first`. #364
* [ENHANCEMENT] Compactor: delete blocks marked for deletion faster. #490
* [ENHANCEMENT] Compactor: expose low-level concurrency options for compactor: `-compactor.max-opening-blocks-concurrency`, `-compactor.max-closing-blocks-concurrency`, `-compactor.symbols-flushers-concurrency`. #569 #701
* [ENHANCEMENT] Compactor: expand compactor logs to include total compaction job time, total time for uploads and block counts. #549
* [ENHANCEMENT] Ring: allow experimental configuration of disabling of heartbeat timeouts by setting the relevant configuration value to zero. Applies to the following: [#4342](https://github.com/cortexproject/cortex/pull/4342)
  * `-distributor.ring.heartbeat-timeout`
  * `-ingester.ring.heartbeat-timeout`
  * `-ruler.ring.heartbeat-timeout`
  * `-alertmanager.sharding-ring.heartbeat-timeout`
  * `-compactor.ring.heartbeat-timeout`
  * `-store-gateway.sharding-ring.heartbeat-timeout`
* [ENHANCEMENT] Ring: allow heartbeats to be explicitly disabled by setting the interval to zero. This is considered experimental. This applies to the following configuration options: [#4344](https://github.com/cortexproject/cortex/pull/4344)
  * `-distributor.ring.heartbeat-period`
  * `-ingester.ring.heartbeat-period`
  * `-ruler.ring.heartbeat-period`
  * `-alertmanager.sharding-ring.heartbeat-period`
  * `-compactor.ring.heartbeat-period`
  * `-store-gateway.sharding-ring.heartbeat-period`
* [ENHANCEMENT] Memberlist: optimized receive path for processing ring state updates, to help reduce CPU utilization in large clusters. [#4345](https://github.com/cortexproject/cortex/pull/4345)
* [ENHANCEMENT] Memberlist: expose configuration of memberlist packet compression via `-memberlist.compression-enabled`. [#4346](https://github.com/cortexproject/cortex/pull/4346)
* [ENHANCEMENT] Memberlist: Add `-memberlist.advertise-addr` and `-memberlist.advertise-port` options for setting the address to advertise to other members of the cluster to enable NAT traversal. #260
* [ENHANCEMENT] Memberlist: reduce CPU utilization for rings with a large number of members. #537 #563 #634
* [ENHANCEMENT] Overrides exporter: include additional limits in the per-tenant override exporter. The following limits have been added to the `cortex_limit_overrides` metric: #21
  * `max_fetched_series_per_query`
  * `max_fetched_chunk_bytes_per_query`
  * `ruler_max_rules_per_rule_group`
  * `ruler_max_rule_groups_per_tenant`
* [ENHANCEMENT] Overrides exporter: add a metrics `cortex_limits_defaults` to expose the default values of limits. #173
* [ENHANCEMENT] Overrides exporter: Add `max_fetched_chunks_per_query` and `max_global_exemplars_per_user` limits to the default and per-tenant limits exported as metrics. #471 #515
* [ENHANCEMENT] Upgrade Go to 1.17.8. #1347 #1381
* [ENHANCEMENT] Upgrade Docker base images to `alpine:3.15.0`. #1348
* [BUGFIX] Azure storage: only create HTTP client once, to reduce memory utilization. #605
* [BUGFIX] Ingester: fixed ingester stuck on start up (LEAVING ring state) when `-ingester.ring.heartbeat-period=0` and `-ingester.unregister-on-shutdown=false`. [#4366](https://github.com/cortexproject/cortex/pull/4366)
* [BUGFIX] Ingester: prevent any reads or writes while the ingester is stopping. This will prevent accessing TSDB blocks once they have been already closed. [#4304](https://github.com/cortexproject/cortex/pull/4304)
* [BUGFIX] Ingester: TSDB now waits for pending readers before truncating Head block, fixing the `chunk not found` error and preventing wrong query results. #16
* [BUGFIX] Ingester: don't create TSDB or appender if no samples are sent by a tenant. #162
* [BUGFIX] Ingester: fix out-of-order chunks in TSDB head in-memory series after WAL replay in case some samples were appended to TSDB WAL before series. #530
* [BUGFIX] Distributor: when cleaning up obsolete elected replicas from KV store, HA tracker didn't update number of cluster per user correctly. [#4336](https://github.com/cortexproject/cortex/pull/4336)
* [BUGFIX] Distributor: fix bug in query-exemplar where some results would get dropped. #583
* [BUGFIX] Query-frontend: Fixes @ modifier functions (start/end) when splitting queries by time. #206
* [BUGFIX] Query-frontend: Ensure query_range requests handled by the query-frontend return JSON formatted errors. #360 #499
* [BUGFIX] Query-frontend: don't reuse cached results for queries that are not step-aligned. #424
* [BUGFIX] Query-frontend: fix API error messages that were mentioning Prometheus `--enable-feature=promql-negative-offset` and `--enable-feature=promql-at-modifier` flags. #688
* [BUGFIX] Query-frontend: worker's cancellation channels are now buffered to ensure that all request cancellations are properly handled. #741
* [BUGFIX] Querier: fixed `/api/v1/user_stats` endpoint. When zone-aware replication is enabled, `MaxUnavailableZones` param is used instead of `MaxErrors`, so setting `MaxErrors = 0` doesn't make the Querier wait for all Ingesters responses. #474
* [BUGFIX] Querier: Disable query scheduler SRV DNS lookup. #689
* [BUGFIX] Ruler: fixed counting of PromQL evaluation errors as user-errors when updating `cortex_ruler_queries_failed_total`. [#4335](https://github.com/cortexproject/cortex/pull/4335)
* [BUGFIX] Ruler: fix formatting of rule groups in `/ruler/rule_groups` endpoint. #655
* [BUGFIX] Ruler: do not log `unable to read rules directory` at startup if the directory hasn't been created yet. #1058
* [BUGFIX] Ruler: enable Prometheus-compatible endpoints regardless of `-ruler.enable-api`. The flag now only controls the configuration API. This is what the config flag description stated, but not what was happening. #1216
* [BUGFIX] Compactor: fixed panic while collecting Prometheus metrics. #28
* [BUGFIX] Compactor: compactor should now be able to correctly mark blocks for deletion and no-compaction, if such marking was previously interrupted. #1015
* [BUGFIX] Alertmanager: remove stale template files. #4495
* [BUGFIX] Alertmanager: don't replace user configurations with blank fallback configurations (when enabled), particularly during scaling up/down instances when sharding is enabled. #224
* [BUGFIX] Ring: multi KV runtime config changes are now propagated to all rings, not just ingester ring. #1047
* [BUGFIX] Memberlist: fixed corrupted packets when sending compound messages with more than 255 messages or messages bigger than 64KB. #551
* [BUGFIX] Overrides exporter: successfully startup even if runtime config is not set. #1056
* [BUGFIX] Fix internal modules to wait for other modules depending on them before stopping. #1472

### Mixin

_Changes since `grafana/cortex-jsonnet` `1.9.0`._

* [CHANGE] Removed chunks storage support from mixin. #641 #643 #645 #811 #812 #813
  * Removed `tsdb.libsonnet`: no need to import it anymore (its content is already automatically included when using Jsonnet)
  * Removed the following fields from `_config`:
    * `storage_engine` (defaults to `blocks`)
    * `chunk_index_backend`
    * `chunk_store_backend`
  * Removed schema config map
  * Removed the following dashboards:
    * "Cortex / Chunks"
    * "Cortex / WAL"
    * "Cortex / Blocks vs Chunks"
  * Removed the following alerts:
    * `CortexOldChunkInMemory`
    * `CortexCheckpointCreationFailed`
    * `CortexCheckpointDeletionFailed`
    * `CortexProvisioningMemcachedTooSmall`
    * `CortexWALCorruption`
    * `CortexTableSyncFailure`
    * `CortexTransferFailed`
  * Removed the following recording rules:
    * `cortex_chunk_store_index_lookups_per_query`
    * `cortex_chunk_store_series_pre_intersection_per_query`
    * `cortex_chunk_store_series_post_intersection_per_query`
    * `cortex_chunk_store_chunks_per_query`
    * `cortex_bigtable_request_duration_seconds`
    * `cortex_cassandra_request_duration_seconds`
    * `cortex_dynamo_request_duration_seconds`
    * `cortex_database_request_duration_seconds`
    * `cortex_gcs_request_duration_seconds`
* [CHANGE] Update grafana-builder dependency: use $__rate_interval in qpsPanel and latencyPanel. [#372](https://github.com/grafana/cortex-jsonnet/pull/372)
* [CHANGE] `namespace` template variable in dashboards now only selects namespaces for selected clusters. [#311](https://github.com/grafana/cortex-jsonnet/pull/311)
* [CHANGE] `CortexIngesterRestarts` alert severity changed from `critical` to `warning`. [#321](https://github.com/grafana/cortex-jsonnet/pull/321)
* [CHANGE] Dashboards: added overridable `job_labels` and `cluster_labels` to the configuration object as label lists to uniquely identify jobs and clusters in the metric names and group-by lists in dashboards. [#319](https://github.com/grafana/cortex-jsonnet/pull/319)
* [CHANGE] Dashboards: `alert_aggregation_labels` has been removed from the configuration and overriding this value has been deprecated. Instead the labels are now defined by the `cluster_labels` list, and should be overridden accordingly through that list. [#319](https://github.com/grafana/cortex-jsonnet/pull/319)
* [CHANGE] Renamed `CortexCompactorHasNotUploadedBlocksSinceStart` to `CortexCompactorHasNotUploadedBlocks`. [#334](https://github.com/grafana/cortex-jsonnet/pull/334)
* [CHANGE] Renamed `CortexCompactorRunFailed` to `CortexCompactorHasNotSuccessfullyRunCompaction`. [#334](https://github.com/grafana/cortex-jsonnet/pull/334)
* [CHANGE] Renamed `CortexInconsistentConfig` alert to `CortexInconsistentRuntimeConfig` and increased severity to `critical`. [#335](https://github.com/grafana/cortex-jsonnet/pull/335)
* [CHANGE] Increased `CortexBadRuntimeConfig` alert severity to `critical` and removed support for `cortex_overrides_last_reload_successful` metric (was removed in Cortex 1.3.0). [#335](https://github.com/grafana/cortex-jsonnet/pull/335)
* [CHANGE] Grafana 'min step' changed to 15s so dashboard show better detail. [#340](https://github.com/grafana/cortex-jsonnet/pull/340)
* [CHANGE] Replace `CortexRulerFailedEvaluations` with two new alerts: `CortexRulerTooManyFailedPushes` and `CortexRulerTooManyFailedQueries`. [#347](https://github.com/grafana/cortex-jsonnet/pull/347)
* [CHANGE] Removed `CortexCacheRequestErrors` alert. This alert was not working because the legacy Cortex cache client instrumentation doesn't track errors. [#346](https://github.com/grafana/cortex-jsonnet/pull/346)
* [CHANGE] Removed `CortexQuerierCapacityFull` alert. [#342](https://github.com/grafana/cortex-jsonnet/pull/342)
* [CHANGE] Changes blocks storage alerts to group metrics by the configured `cluster_labels` (supporting the deprecated `alert_aggregation_labels`). [#351](https://github.com/grafana/cortex-jsonnet/pull/351)
* [CHANGE] Increased `CortexIngesterReachingSeriesLimit` critical alert threshold from 80% to 85%. [#363](https://github.com/grafana/cortex-jsonnet/pull/363)
* [CHANGE] Changed default `job_names` for query-frontend, query-scheduler and querier to match custom deployments too. [#376](https://github.com/grafana/cortex-jsonnet/pull/376)
* [CHANGE] Split `cortex_api` recording rule group into three groups. This is a workaround for large clusters where this group can become slow to evaluate. [#401](https://github.com/grafana/cortex-jsonnet/pull/401)
* [CHANGE] Increased `CortexIngesterReachingSeriesLimit` warning threshold from 70% to 80% and critical threshold from 85% to 90%. [#404](https://github.com/grafana/cortex-jsonnet/pull/404)
* [CHANGE] Raised `CortexKVStoreFailure` alert severity from warning to critical. #493
* [CHANGE] Increase `CortexRolloutStuck` alert "for" duration from 15m to 30m. #493 #573
* [CHANGE] The Alertmanager and Ruler compiled dashboards (`alertmanager.json` and `ruler.json`) have been respectively renamed to `mimir-alertmanager.json` and `mimir-ruler.json`. #869
* [CHANGE] Removed `cortex_overrides_metric` from `_config`. #871
* [CHANGE] Renamed recording rule groups (`cortex_` prefix changed to `mimir_`). #871
* [CHANGE] Alerts name prefix has been changed from `Cortex` to `Mimir` (eg. alert `CortexIngesterUnhealthy` has been renamed to `MimirIngesterUnhealthy`). #879
* [CHANGE] Enabled resources dashboards by default. Can be disabled setting `resources_dashboards_enabled` config field to `false`. #920
* [FEATURE] Added `Cortex / Overrides` dashboard, displaying default limits and per-tenant overrides applied to Mimir. #673
* [FEATURE] Added `Mimir / Tenants` and `Mimir / Top tenants` dashboards, displaying user-based metrics. #776
* [FEATURE] Added querier autoscaling panels and alerts. #1006 #1016
* [FEATURE] Mimir / Top tenants dashboard now has tenants ranked by rule group size and evaluation time. #1338
* [ENHANCEMENT] cortex-mixin: Make `cluster_namespace_deployment:kube_pod_container_resource_requests_{cpu_cores,memory_bytes}:sum` backwards compatible with `kube-state-metrics` v2.0.0. [#317](https://github.com/grafana/cortex-jsonnet/pull/317)
* [ENHANCEMENT] Cortex-mixin: Include `cortex-gw-internal` naming variation in default `gateway` job names. [#328](https://github.com/grafana/cortex-jsonnet/pull/328)
* [ENHANCEMENT] Ruler dashboard: added object storage metrics. [#354](https://github.com/grafana/cortex-jsonnet/pull/354)
* [ENHANCEMENT] Alertmanager dashboard: added object storage metrics. [#354](https://github.com/grafana/cortex-jsonnet/pull/354)
* [ENHANCEMENT] Added documentation text panels and descriptions to reads and writes dashboards. [#324](https://github.com/grafana/cortex-jsonnet/pull/324)
* [ENHANCEMENT] Dashboards: defined container functions for common resources panels: containerDiskWritesPanel, containerDiskReadsPanel, containerDiskSpaceUtilization. [#331](https://github.com/grafana/cortex-jsonnet/pull/331)
* [ENHANCEMENT] cortex-mixin: Added `alert_excluded_routes` config to exclude specific routes from alerts. [#338](https://github.com/grafana/cortex-jsonnet/pull/338)
* [ENHANCEMENT] Added `CortexMemcachedRequestErrors` alert. [#346](https://github.com/grafana/cortex-jsonnet/pull/346)
* [ENHANCEMENT] Ruler dashboard: added "Per route p99 latency" panel in the "Configuration API" row. [#353](https://github.com/grafana/cortex-jsonnet/pull/353)
* [ENHANCEMENT] Increased the `for` duration of the `CortexIngesterReachingSeriesLimit` warning alert to 3h. [#362](https://github.com/grafana/cortex-jsonnet/pull/362)
* [ENHANCEMENT] Added a new tier (`medium_small_user`) so we have another tier between 100K and 1Mil active series. [#364](https://github.com/grafana/cortex-jsonnet/pull/364)
* [ENHANCEMENT] Extend Alertmanager dashboard: [#313](https://github.com/grafana/cortex-jsonnet/pull/313)
  * "Tenants" stat panel - shows number of discovered tenant configurations.
  * "Replication" row - information about the replication of tenants/alerts/silences over instances.
  * "Tenant Configuration Sync" row - information about the configuration sync procedure.
  * "Sharding Initial State Sync" row - information about the initial state sync procedure when sharding is enabled.
  * "Sharding Runtime State Sync" row - information about various state operations which occur when sharding is enabled (replication, fetch, marge, persist).
* [ENHANCEMENT] Update gsutil command for `not healthy index found` playbook [#370](https://github.com/grafana/cortex-jsonnet/pull/370)
* [ENHANCEMENT] Added Alertmanager alerts and playbooks covering configuration syncs and sharding operation: [#377 [#378](https://github.com/grafana/cortex-jsonnet/pull/378)
  * `CortexAlertmanagerSyncConfigsFailing`
  * `CortexAlertmanagerRingCheckFailing`
  * `CortexAlertmanagerPartialStateMergeFailing`
  * `CortexAlertmanagerReplicationFailing`
  * `CortexAlertmanagerPersistStateFailing`
  * `CortexAlertmanagerInitialSyncFailed`
* [ENHANCEMENT] Add recording rules to improve responsiveness of Alertmanager dashboard. [#387](https://github.com/grafana/cortex-jsonnet/pull/387)
* [ENHANCEMENT] Add `CortexRolloutStuck` alert. [#405](https://github.com/grafana/cortex-jsonnet/pull/405)
* [ENHANCEMENT] Added `CortexKVStoreFailure` alert. [#406](https://github.com/grafana/cortex-jsonnet/pull/406)
* [ENHANCEMENT] Use configured `ruler` jobname for ruler dashboard panels. [#409](https://github.com/grafana/cortex-jsonnet/pull/409)
* [ENHANCEMENT] Add ability to override `datasource` for generated dashboards. [#407](https://github.com/grafana/cortex-jsonnet/pull/407)
* [ENHANCEMENT] Use alertmanager jobname for alertmanager dashboard panels [#411](https://github.com/grafana/cortex-jsonnet/pull/411)
* [ENHANCEMENT] Added `CortexDistributorReachingInflightPushRequestLimit` alert. [#408](https://github.com/grafana/cortex-jsonnet/pull/408)
* [ENHANCEMENT] Added `CortexReachingTCPConnectionsLimit` alert. #403
* [ENHANCEMENT] Added "Cortex / Writes Networking" and "Cortex / Reads Networking" dashboards. #405
* [ENHANCEMENT] Improved "Queue length" panel in "Cortex / Queries" dashboard. #408
* [ENHANCEMENT] Add `CortexDistributorReachingInflightPushRequestLimit` alert and playbook. #401
* [ENHANCEMENT] Added "Recover accidentally deleted blocks (Google Cloud specific)" playbook. #475
* [ENHANCEMENT] Added support to multi-zone store-gateway deployments. #608 #615
* [ENHANCEMENT] Show supplementary alertmanager services in the Rollout Progress dashboard. #738 #855
* [ENHANCEMENT] Added `mimir` to default job names. This makes dashboards and alerts working when Mimir is installed in single-binary mode and the deployment is named `mimir`. #921
* [ENHANCEMENT] Introduced a new alert for the Alertmanager: `MimirAlertmanagerAllocatingTooMuchMemory`. It has two severities based on the memory usage against limits, a `warning` level at 80% and a `critical` level at 90%. #1206
* [ENHANCEMENT] Faster memcached cache requests. #2720
* [BUGFIX] Fixed `CortexIngesterHasNotShippedBlocks` alert false positive in case an ingester instance had ingested samples in the past, then no traffic was received for a long period and then it started receiving samples again. [#308](https://github.com/grafana/cortex-jsonnet/pull/308)
* [BUGFIX] Fixed `CortexInconsistentRuntimeConfig` metric. [#335](https://github.com/grafana/cortex-jsonnet/pull/335)
* [BUGFIX] Fixed scaling dashboard to correctly work when a Cortex service deployment spans across multiple zones (a zone is expected to have the `zone-[a-z]` suffix). [#365](https://github.com/grafana/cortex-jsonnet/pull/365)
* [BUGFIX] Fixed rollout progress dashboard to correctly work when a Cortex service deployment spans across multiple zones (a zone is expected to have the `zone-[a-z]` suffix). [#366](https://github.com/grafana/cortex-jsonnet/pull/366)
* [BUGFIX] Fixed rollout progress dashboard to include query-scheduler too. [#376](https://github.com/grafana/cortex-jsonnet/pull/376)
* [BUGFIX] Upstream recording rule `node_namespace_pod_container:container_cpu_usage_seconds_total:sum_irate` renamed. [#379](https://github.com/grafana/cortex-jsonnet/pull/379)
* [BUGFIX] Fixed writes/reads/alertmanager resources dashboards to use `$._config.job_names.gateway`. [#403](https://github.com/grafana/cortex-jsonnet/pull/403)
* [BUGFIX] Span the annotation.message in alerts as YAML multiline strings. [#412](https://github.com/grafana/cortex-jsonnet/pull/412)
* [BUGFIX] Fixed "Instant queries / sec" in "Cortex / Reads" dashboard. #445
* [BUGFIX] Fixed and added missing KV store panels in Writes, Reads, Ruler and Compactor dashboards. #448
* [BUGFIX] Fixed Alertmanager dashboard when alertmanager is running as part of single binary. #1064
* [BUGFIX] Fixed Ruler dashboard when ruler is running as part of single binary. #1260
* [BUGFIX] Query-frontend: fixed bad querier status code mapping with query-sharding enabled. #1227

### Jsonnet

_Changes since `grafana/cortex-jsonnet` `1.9.0`._

* [CHANGE] Removed chunks storage support. #639
  * Removed the following fields from `_config`:
    * `storage_engine` (defaults to `blocks`)
    * `querier_second_storage_engine` (not supported anymore)
    * `table_manager_enabled`, `table_prefix`
    * `memcached_index_writes_enabled` and `memcached_index_writes_max_item_size_mb`
    * `storeMemcachedChunksConfig`
    * `storeConfig`
    * `max_chunk_idle`
    * `schema` (the schema configmap is still added for backward compatibility reasons)
    * `bigtable_instance` and `bigtable_project`
    * `client_configs`
    * `enabledBackends`
    * `storage_backend`
    * `cassandra_addresses`
    * `s3_bucket_name`
    * `ingester_deployment_without_wal` (was only used by chunks storage)
    * `ingester` (was only used to configure chunks storage WAL)
  * Removed the following CLI flags from `ingester_args`:
    * `ingester.max-chunk-age`
    * `ingester.max-stale-chunk-idle`
    * `ingester.max-transfer-retries`
    * `ingester.retain-period`
* [CHANGE] Changed `overrides-exporter.libsonnet` from being based on cortex-tools to Mimir `overrides-exporter` target. #646
* [CHANGE] Store gateway: set `-blocks-storage.bucket-store.index-cache.memcached.max-get-multi-concurrency`,
  `-blocks-storage.bucket-store.chunks-cache.memcached.max-get-multi-concurrency`,
  `-blocks-storage.bucket-store.metadata-cache.memcached.max-get-multi-concurrency`,
  `-blocks-storage.bucket-store.index-cache.memcached.max-idle-connections`,
  `-blocks-storage.bucket-store.chunks-cache.memcached.max-idle-connections`,
  `-blocks-storage.bucket-store.metadata-cache.memcached.max-idle-connections` to 100 [#414](https://github.com/grafana/cortex-jsonnet/pull/414)
* [CHANGE] Alertmanager: mounted overrides configmap to alertmanager too. [#315](https://github.com/grafana/cortex-jsonnet/pull/315)
* [CHANGE] Memcached: upgraded memcached from `1.5.17` to `1.6.9`. [#316](https://github.com/grafana/cortex-jsonnet/pull/316)
* [CHANGE] Store-gateway: increased memory request and limit respectively from 6GB / 6GB to 12GB / 18GB. [#322](https://github.com/grafana/cortex-jsonnet/pull/322)
* [CHANGE] Store-gateway: increased `-blocks-storage.bucket-store.max-chunk-pool-bytes` from 2GB (default) to 12GB. [#322](https://github.com/grafana/cortex-jsonnet/pull/322)
* [CHANGE] Ingester/Ruler: set `-server.grpc-max-send-msg-size-bytes` and `-server.grpc-max-send-msg-size-bytes` to sensible default values (10MB). [#326](https://github.com/grafana/cortex-jsonnet/pull/326)
* [CHANGE] Decreased `-server.grpc-max-concurrent-streams` from 100k to 10k. [#369](https://github.com/grafana/cortex-jsonnet/pull/369)
* [CHANGE] Decreased blocks storage ingesters graceful termination period from 80m to 20m. [#369](https://github.com/grafana/cortex-jsonnet/pull/369)
* [CHANGE] Increase the rules per group and rule groups limits on different tiers. [#396](https://github.com/grafana/cortex-jsonnet/pull/396)
* [CHANGE] Removed `max_samples_per_query` limit, since it only works with chunks and only when using `-distributor.shard-by-all-labels=false`. [#397](https://github.com/grafana/cortex-jsonnet/pull/397)
* [CHANGE] Removed chunks storage query sharding config support. The following config options have been removed: [#398](https://github.com/grafana/cortex-jsonnet/pull/398)
  * `_config` > `queryFrontend` > `shard_factor`
  * `_config` > `queryFrontend` > `sharded_queries_enabled`
  * `_config` > `queryFrontend` > `query_split_factor`
* [CHANGE] Rename ruler_s3_bucket_name and ruler_gcs_bucket_name to ruler_storage_bucket_name: [#415](https://github.com/grafana/cortex-jsonnet/pull/415)
* [CHANGE] Fine-tuned rolling update policy for distributor, querier, query-frontend, query-scheduler. [#420](https://github.com/grafana/cortex-jsonnet/pull/420)
* [CHANGE] Increased memcached metadata/chunks/index-queries max connections from 4k to 16k. [#420](https://github.com/grafana/cortex-jsonnet/pull/420)
* [CHANGE] Disabled step alignment in query-frontend to be compliant with PromQL. [#420](https://github.com/grafana/cortex-jsonnet/pull/420)
* [CHANGE] Do not limit compactor CPU and request a number of cores equal to the configured concurrency. [#420](https://github.com/grafana/cortex-jsonnet/pull/420)
* [CHANGE] Configured split-and-merge compactor. #853
  * The following CLI flags are set on compactor:
    * `-compactor.split-and-merge-shards=0`
    * `-compactor.compactor-tenant-shard-size=1`
    * `-compactor.split-groups=1`
    * `-compactor.max-opening-blocks-concurrency=4`
    * `-compactor.max-closing-blocks-concurrency=2`
    * `-compactor.symbols-flushers-concurrency=4`
  * The following per-tenant overrides have been set on `super_user` and `mega_user` classes:
    ```
    compactor_split_and_merge_shards: 2,
    compactor_tenant_shard_size: 2,
    compactor_split_groups: 2,
    ```
* [CHANGE] The entrypoint file to include has been renamed from `cortex.libsonnet` to `mimir.libsonnet`. #897
* [CHANGE] The default image config field has been renamed from `cortex` to `mimir`. #896
   ```
   {
     _images+:: {
       mimir: '...',
     },
   }
   ```
* [CHANGE] Removed `cortex_` prefix from config fields. #898
  * The following config fields have been renamed:
    * `cortex_bucket_index_enabled` renamed to `bucket_index_enabled`
    * `cortex_compactor_cleanup_interval` renamed to `compactor_cleanup_interval`
    * `cortex_compactor_data_disk_class` renamed to `compactor_data_disk_class`
    * `cortex_compactor_data_disk_size` renamed to `compactor_data_disk_size`
    * `cortex_compactor_max_concurrency` renamed to `compactor_max_concurrency`
    * `cortex_distributor_allow_multiple_replicas_on_same_node` renamed to `distributor_allow_multiple_replicas_on_same_node`
    * `cortex_ingester_data_disk_class` renamed to `ingester_data_disk_class`
    * `cortex_ingester_data_disk_size` renamed to `ingester_data_disk_size`
    * `cortex_querier_allow_multiple_replicas_on_same_node` renamed to `querier_allow_multiple_replicas_on_same_node`
    * `cortex_query_frontend_allow_multiple_replicas_on_same_node` renamed to `query_frontend_allow_multiple_replicas_on_same_node`
    * `cortex_query_sharding_enabled` renamed to `query_sharding_enabled`
    * `cortex_query_sharding_msg_size_factor` renamed to `query_sharding_msg_size_factor`
    * `cortex_ruler_allow_multiple_replicas_on_same_node` renamed to `ruler_allow_multiple_replicas_on_same_node`
    * `cortex_store_gateway_data_disk_class` renamed to `store_gateway_data_disk_class`
    * `cortex_store_gateway_data_disk_size` renamed to `store_gateway_data_disk_size`
* [CHANGE] The overrides configmap default mountpoint has changed from `/etc/cortex` to `/etc/mimir`. It can be customized via the `overrides_configmap_mountpoint` config field. #899
* [CHANGE] Enabled in the querier the features to query label names with matchers, PromQL at modifier and query long-term storage for labels. #905
* [CHANGE] Reduced TSDB blocks retention on ingesters disk from 96h to 24h. #905
* [CHANGE] Enabled closing of idle TSDB in ingesters. #905
* [CHANGE] Disabled TSDB isolation in ingesters for better performances. #905
* [CHANGE] Changed log level of querier, query-frontend, query-scheduler and alertmanager from `debug` to `info`. #905
* [CHANGE] Enabled attributes in-memory cache in store-gateway. #905
* [CHANGE] Configured store-gateway to not load blocks containing samples more recent than 10h (because such samples are queried from ingesters). #905
* [CHANGE] Dynamically compute `-compactor.deletion-delay` based on other settings, in order to reduce the deletion delay as much as possible and lower the number of live blocks in the storage. #907
* [CHANGE] The config field `distributorConfig` has been renamed to `ingesterRingClientConfig`. Config field `ringClient` has been removed in favor of `ingesterRingClientConfig`. #997 #1057
* [CHANGE] Gossip.libsonnet has been fixed to modify all ring configurations, not only the ingester ring config. Furthermore it now supports migration via multi KV store. #1057 #1099
* [CHANGE] Changed the default of `bucket_index_enabled` to `true`. #924
* [CHANGE] Remove the support for the test-exporter. #1133
* [CHANGE] Removed `$.distributor_deployment_labels`, `$.ingester_deployment_labels` and `$.querier_deployment_labels` fields, that were used by gossip.libsonnet to inject additional label. Now the label is injected directly into pods of statefulsets and deployments. #1297
* [CHANGE] Disabled `-ingester.readiness-check-ring-health`. #1352
* [CHANGE] Changed Alertmanager CPU request from `100m` to `2` cores, and memory request from `1Gi` to `10Gi`. Set Alertmanager memory limit to `15Gi`. #1206
* [CHANGE] gossip.libsonnet has been renamed to memberlist.libsonnet, and is now imported by default. Use of memberlist for ring is enabled by setting `_config.memberlist_ring_enabled` to true. #1526
* [FEATURE] Added query sharding support. It can be enabled setting `cortex_query_sharding_enabled: true` in the `_config` object. #653
* [FEATURE] Added shuffle-sharding support. It can be enabled and configured using the following config: #902
   ```
   _config+:: {
     shuffle_sharding:: {
       ingester_write_path_enabled: true,
       ingester_read_path_enabled: true,
       querier_enabled: true,
       ruler_enabled: true,
       store_gateway_enabled: true,
     },
   }
   ```
* [FEATURE] Added multi-zone ingesters and store-gateways support. #1352 #1552
* [ENHANCEMENT] Add overrides config to compactor. This allows setting retention configs per user. [#386](https://github.com/grafana/cortex-jsonnet/pull/386)
* [ENHANCEMENT] Added 256MB memory ballast to querier. [#369](https://github.com/grafana/cortex-jsonnet/pull/369)
* [ENHANCEMENT] Update `etcd-operator` to latest version (see https://github.com/grafana/jsonnet-libs/pull/480). [#263](https://github.com/grafana/cortex-jsonnet/pull/263)
* [ENHANCEMENT] Add support for Azure storage in Alertmanager configuration. [#381](https://github.com/grafana/cortex-jsonnet/pull/381)
* [ENHANCEMENT] Add support for running Alertmanager in sharding mode. [#394](https://github.com/grafana/cortex-jsonnet/pull/394)
* [ENHANCEMENT] Allow to customize PromQL engine settings via `queryEngineConfig`. [#399](https://github.com/grafana/cortex-jsonnet/pull/399)
* [ENHANCEMENT] Define Azure object storage ruler args. [#416](https://github.com/grafana/cortex-jsonnet/pull/416)
* [ENHANCEMENT] Added the following config options to allow to schedule multiple replicas of the same service on the same node: [#418](https://github.com/grafana/cortex-jsonnet/pull/418)
  * `cortex_distributor_allow_multiple_replicas_on_same_node`
  * `cortex_ruler_allow_multiple_replicas_on_same_node`
  * `cortex_querier_allow_multiple_replicas_on_same_node`
  * `cortex_query_frontend_allow_multiple_replicas_on_same_node`
* [BUGFIX] Alertmanager: fixed `--alertmanager.cluster.peers` CLI flag passed to alertmanager when HA is enabled. [#329](https://github.com/grafana/cortex-jsonnet/pull/329)
* [BUGFIX] Fixed `-distributor.extend-writes` setting on ruler when `unregister_ingesters_on_shutdown` is disabled. [#369](https://github.com/grafana/cortex-jsonnet/pull/369)
* [BUGFIX] Treat `compactor_blocks_retention_period` type as string rather than int.[#395](https://github.com/grafana/cortex-jsonnet/pull/395)
* [BUGFIX] Pass `-ruler-storage.s3.endpoint` to ruler when using S3. [#421](https://github.com/grafana/cortex-jsonnet/pull/421)
* [BUGFIX] Remove service selector on label `gossip_ring_member` from other services than `gossip-ring`. [#1008](https://github.com/grafana/mimir/pull/1008)
* [BUGFIX] Rename `-ingester.readiness-check-ring-health` to `-ingester.ring.readiness-check-ring-health`, to reflect current name of flag. #1460

### Mimirtool

_Changes since cortextool `0.10.7`._

* [CHANGE] The following environment variables have been renamed: #883
  * `CORTEX_ADDRESS` to `MIMIR_ADDRESS`
  * `CORTEX_API_USER` to `MIMIR_API_USER`
  * `CORTEX_API_KEY` to `MIMIR_API_KEY`
  * `CORTEX_TENANT_ID` to `MIMIR_TENANT_ID`
  * `CORTEX_TLS_CA_PATH` to `MIMIR_TLS_CA_PATH`
  * `CORTEX_TLS_CERT_PATH` to `MIMIR_TLS_CERT_PATH`
  * `CORTEX_TLS_KEY_PATH` to `MIMIR_TLS_KEY_PATH`
* [CHANGE] Change `cortex` backend to `mimir`. #883
* [CHANGE] Do not publish `mimirtool` binary for 386 windows architecture. #1263
* [CHANGE] `analyse` command has been renamed to `analyze`. #1318
* [FEATURE] Support Arm64 on Darwin for all binaries (benchtool etc). https://github.com/grafana/cortex-tools/pull/215
* [ENHANCEMENT] Correctly support federated rules. #823
* [BUGFIX] Fix `cortextool rules` legends displaying wrong symbols for updates and deletions. https://github.com/grafana/cortex-tools/pull/226

### Query-tee

_Changes since Cortex `1.10.0`._

* [ENHANCEMENT] Added `/api/v1/query_exemplars` API endpoint support (no results comparison). #168
* [ENHANCEMENT] Add a flag (`--proxy.compare-use-relative-error`) in the query-tee to compare floating point values using relative error. #208
* [ENHANCEMENT] Add a flag (`--proxy.compare-skip-recent-samples`) in the query-tee to skip comparing recent samples. By default samples not older than 1 minute are skipped. #234
* [BUGFIX] Fixes a panic in the query-tee when comparing result. #207
* [BUGFIX] Ensure POST requests are handled correctly #286

### Blocksconvert

_Changes since Cortex `1.10.0`._

* [CHANGE] Blocksconvert tool was removed from Mimir. #637

### Metaconvert

_Changes since Cortex `1.10.0`._

* [CHANGE] `thanosconvert` tool has been renamed to `metaconvert`. `-config.file` option has been removed, while it now requires `-tenant` option to work on single tenant only. It now also preserves labels recognized by Mimir. #1120

### Test-exporter

_Changes since Cortex `1.10.0`._

* [CHANGE] Removed the test-exporter tool. #1133

### Tools

_Changes since Cortex `1.10.0`._

* [CHANGE] Removed `query-audit`. You can use `query-tee` to compare query results and performances of two Grafana Mimir backends. #1380

## [Cortex 1.10.0 CHANGELOG](https://github.com/grafana/mimir/blob/a13959db5d38ff65c2b7ef52c56331d2f4dbc00c/CHANGELOG.md#cortex-1100--2021-08-03)<|MERGE_RESOLUTION|>--- conflicted
+++ resolved
@@ -29,11 +29,8 @@
 * [CHANGE] Ingester: increase the default inactivity timeout of active series (`-ingester.active-series-metrics-idle-timeout`) from `10m` to `20m`. #8975
 * [CHANGE] Distributor: Remove `-distributor.enable-otlp-metadata-storage` flag, which was deprecated in version 2.12. #9069
 * [CHANGE] Ruler: Removed `-ruler.drain-notification-queue-on-shutdown` option, which is now enabled by default. #9115
-<<<<<<< HEAD
 * [CHANGE] Querier: allow wrapping errors with context errors only when the former actually correspond to `context.Canceled` and `context.DeadlineExceeded`. #9175
-=======
 * [FEATURE] Alertmanager: Added `-alertmanager.log-parsing-label-matchers` to control logging when parsing label matchers. This flag is intended to be used with `-alertmanager.utf8-strict-mode-enabled` to validate UTF-8 strict mode is working as intended. The default value is `false`. #9173
->>>>>>> 1b61fb7c
 * [FEATURE] Querier: add experimental streaming PromQL engine, enabled with `-querier.query-engine=mimir`. #8422 #8430 #8454 #8455 #8360 #8490 #8508 #8577 #8660 #8671 #8677 #8747 #8850 #8872 #8838 #8911 #8909 #8923 #8924 #8925 #8932 #8933 #8934 #8962 #8986 #8993 #8995 #9008 #9017 #9018 #9019 #9120 #9121 #9136 #9139 #9145
 * [FEATURE] Experimental Kafka-based ingest storage. #6888 #6894 #6929 #6940 #6951 #6974 #6982 #7029 #7030 #7091 #7142 #7147 #7148 #7153 #7160 #7193 #7349 #7376 #7388 #7391 #7393 #7394 #7402 #7404 #7423 #7424 #7437 #7486 #7503 #7508 #7540 #7621 #7682 #7685 #7694 #7695 #7696 #7697 #7701 #7733 #7734 #7741 #7752 #7838 #7851 #7871 #7877 #7880 #7882 #7887 #7891 #7925 #7955 #7967 #8031 #8063 #8077 #8088 #8135 #8176 #8184 #8194 #8216 #8217 #8222 #8233 #8503 #8542 #8579 #8657 #8686 #8688 #8703 #8706 #8708 #8738 #8750 #8778 #8808 #8809 #8841 #8842 #8845 #8853 #8886 #8988
   * What it is:
