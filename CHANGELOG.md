# Changelog

## main / unreleased

### Grafana Mimir

* [CHANGE] Querier: Introduce `-querier.max-partial-query-length` to limit the time range for partial queries at the querier level and deprecate `-store.max-query-length`. #3825
* [CHANGE] Store-gateway: Remove experimental `-blocks-storage.bucket-store.max-concurrent-reject-over-limit` flag. #3706
* [CHANGE] Ingester: If shipping is enabled block retention will now be relative to the upload time to cloud storage. If shipping is disabled block retention will be relative to the creation time of the block instead of the mintime of the last block created. #3816
* [FEATURE] Store-gateway: streaming of series. The store-gateway can now stream results back to the querier instead of buffering them. This is expected to greatly reduce peak memory consumption while keeping latency the same. You can enable this feature by setting `-blocks-storage.bucket-store.batch-series-size` to a value in the high thousands (5000-10000). This is still an experimental feature and is subject to a changing API and instability. #3540 #3546 #3587 #3606 #3611 #3620 #3645 #3355 #3697 #3666 #3687 #3728 #3739 #3751 #3779 #3839
* [FEATURE] Alertmanager: Added support for the Webex receiver. #3758
* [FEATURE] Limits: Added the `-validation.separate-metrics-group-label` flag. This allows further separation of the `cortex_discarded_samples_total` metric by an additional `group` label - which is configured by this flag to be the value of a specific label on an incoming timeseries. Active groups are tracked and inactive groups are cleaned up on a defined interval. The maximum number of groups tracked is controlled by the `-max-separate-metrics-groups-per-user` flag. #3439
* [FEATURE] Overrides-exporter: Added experimental ring support to overrides-exporter via `-overrides-exporter.ring.enabled`. When enabled, the ring is used to shard tenants to overrides-exporters and avoid export of duplicate per-tenant limit override metrics. #3908
* [ENHANCEMENT] Added new metric `thanos_shipper_last_successful_upload_time`: Unix timestamp (in seconds) of the last successful TSDB block uploaded to the bucket. #3627
* [ENHANCEMENT] Ruler: Added `-ruler.alertmanager-client.tls-enabled` configuration for alertmanager client. #3432 #3597
* [ENHANCEMENT] Activity tracker logs now have `component=activity-tracker` label. #3556
* [ENHANCEMENT] Distributor: remove labels with empty values #2439
* [ENHANCEMENT] Query-frontend: track query HTTP requests in the Activity Tracker. #3561
* [ENHANCEMENT] Store-gateway: Add experimental alternate implementation of index-header reader that does not use memory mapped files. The index-header reader is expected to improve stability of the store-gateway. You can enable this implementation with the flag `-blocks-storage.bucket-store.index-header.stream-reader-enabled`. #3639 #3691 #3703 #3742 #3785 #3787 #3797
* [ENHANCEMENT] Query-scheduler: add `cortex_query_scheduler_cancelled_requests_total` metric to track the number of requests that are already cancelled when dequeued. #3696
* [ENHANCEMENT] Store-gateway: add `cortex_bucket_store_partitioner_extended_ranges_total` metric to keep track of the ranges that the partitioner decided to overextend and merge in order to save API call to the object storage. #3769
* [ENHANCEMENT] Compactor: Auto-forget unhealthy compactors after ten failed ring heartbeats. #3771
* [ENHANCEMENT] Ruler: change default value of `-ruler.for-grace-period` from `10m` to `2m` and update help text. The new default value reflects how we operate Mimir at Grafana Labs. #3817
* [ENHANCEMENT] Ingester: Added experimental flags to force usage of _postings for matchers cache_. These flags will be removed in the future and it's not recommended to change them. #3823
  * `-blocks-storage.tsdb.head-postings-for-matchers-cache-ttl`
  * `-blocks-storage.tsdb.head-postings-for-matchers-cache-size`
  * `-blocks-storage.tsdb.head-postings-for-matchers-cache-force`
* [ENHANCEMENT] Ingester: Improved series selection performance when some of the matchers do not match any series. #3827
* [ENHANCEMENT] Alertmanager: Add new additional template function `tenantID` returning id of the tenant owning the alert. #3758
* [ENHANCEMENT] Alertmanager: Add additional template function `grafanaExploreURL` returning URL to grafana explore with range query. #3849
* [ENHANCEMENT] Reduce overhead of debug logging when filtered out. #3875
* [ENHANCEMENT] Update Docker base images from `alpine:3.16.2` to `alpine:3.17.1`. #3898
* [ENHANCEMENT] Ingester: Add new `/ingester/tsdb_metrics` endpoint to return tenant-specific TSDB metrics. #3923
* [BUGFIX] Log the names of services that are not yet running rather than `unsupported value type` when calling `/ready` and some services are not running. #3625
* [BUGFIX] Alertmanager: Fix template spurious deletion with relative data dir. #3604
* [BUGFIX] Security: update prometheus/exporter-toolkit for CVE-2022-46146. #3675
* [BUGFIX] Security: update golang.org/x/net for CVE-2022-41717. #3755
* [BUGFIX] Debian package: Fix post-install, environment file path and user creation. #3720
* [BUGFIX] memberlist: Fix panic during Mimir startup when Mimir receives gossip message before it's ready. #3746
* [BUGFIX] Store-gateway: fix `cortex_bucket_store_partitioner_requested_bytes_total` metric to not double count overlapping ranges. #3769
* [BUGFIX] Update `github.com/thanos-io/objstore` to address issue with Multipart PUT on s3-compatible Object Storage. #3802 #3821
* [BUGFIX] Distributor, Query-scheduler: Make sure ring metrics include a `cortex_` prefix as expected by dashboards. #3809
* [BUGFIX] Querier: canceled requests are no longer reported as "consistency check" failures. #3837 #3927
* [BUGFIX] Distributor: don't panic when `metric_relabel_configs` in overrides contains null element. #3868
* [BUGFIX] Ingester, Compactor: fix panic that can occur when compaction fails. #3955

### Mixin

* [ENHANCEMENT] Alerts: Added `MimirIngesterInstanceHasNoTenants` alert that fires when an ingester replica is not receiving write requests for any tenant. #3681
* [ENHANCEMENT] Alerts: Extended `MimirAllocatingTooMuchMemory` to check read-write deployment containers. #3710
* [ENHANCEMENT] Alerts: Added `MimirAlertmanagerInstanceHasNoTenants` alert that fires when an alertmanager instance ows no tenants. #3826
* [ENHANCEMENT] Alerts: Added `MimirRulerInstanceHasNoRuleGroups` alert that fires when a ruler replica is not assigned any rule group to evaluate. #3723
* [ENHANCEMENT] Support for baremetal deployment for alerts and scaling recording rules. #3719
* [BUGFIX] Alerts: Fixed `MimirIngesterRestarts` alert when Mimir is deployed in read-write mode. #3716
* [BUGFIX] Alerts: Fixed `MimirIngesterHasNotShippedBlocks` and `MimirIngesterHasNotShippedBlocksSinceStart` alerts for when Mimir is deployed in read-write or monolithic modes and updated them to use new `thanos_shipper_last_successful_upload_time` metric. #3627
* [BUGFIX] Alerts: Fixed `MimirMemoryMapAreasTooHigh` alert when Mimir is deployed in read-write mode. #3626
* [BUGFIX] Alerts: Fixed `MimirCompactorSkippedBlocksWithOutOfOrderChunks` matching on non-existent label. #3628
* [BUGFIX] Dashboards: Fix `Rollout Progress` dashboard incorrectly using Gateway metrics when Gateway was not enabled. #3709
* [BUGFIX] Tenants dashboard: Make it compatible with all deployment types. #3754
* [BUGFIX] Alerts: Fixed `MimirCompactorHasNotUploadedBlocks` to not fire if compactor has nothing to do. #3793

### Jsonnet

* [CHANGE] Replaced the deprecated `policy/v1beta1` with `policy/v1` when configuring a PodDisruptionBudget for read-write deployment mode. #3811
* [CHANGE] Removed `-server.http-write-timeout` default option value from querier and query-frontend, as it defaults to a higher value in the code now, and cannot be lower than `-querier.timeout`. #3836
* [CHANGE] Replaced `-store.max-query-length` with `-query-frontend.max-total-query-length` in the query-frontend config. #3879
* [CHANGE] Changed default `mimir_backend_data_disk_size` from `100Gi` to `250Gi`. #3894
* [ENHANCEMENT] Update `rollout-operator` to `v0.2.0`. #3624
* [ENHANCEMENT] Add `user_24M` and `user_32M` classes to operations config. #3367
* [ENHANCEMENT] Update memcached image from `memcached:1.6.16-alpine` to `memcached:1.6.17-alpine`. #3914
* [BUGFIX] Apply ingesters and store-gateways per-zone CLI flags overrides to read-write deployment mode too. #3766
* [BUGFIX] Apply overrides-exporter CLI flags to mimir-backend when running Mimir in read-write deployment mode. #3790
* [BUGFIX] Fixed `mimir-write` and `mimir-read` Kubernetes service to correctly balance requests among pods. #3855 #3864 #3906
* [BUGFIX] Fixed `ruler-query-frontend` and `mimir-read` gRPC server configuration to force clients to periodically re-resolve the backend addresses. #3862
* [BUGFIX] Fixed `mimir-read` CLI flags to ensure query-frontend configuration takes precedence over querier configuration. #3877

### Mimirtool

* [ENHANCEMENT] Mimirtool is now available to install through Homebrew with `brew install mimirtool`. #3776
* [BUGFIX] Fix summary output from `mimirtool rules sync` to display correct number of groups created and updated. #3918

### Documentation

* [BUGFIX] Querier: Remove assertion that the `-querier.max-concurrent` flag must also be set for the query-frontend. #3678
* [ENHANCEMENT] Update migration from cortex documentation. #3662

### Tools

<<<<<<< HEAD
* [ENHANCEMENT] Adapt tsdb-print-chunk for native histograms. #3950
=======
* [ENHANCEMENT] Adapt tsdb-index-health for blocks containing native histograms. #3948
* [ENHANCEMENT] Adapt tsdb-chunks tool to handle native histograms. #3946
>>>>>>> 9435516b

## 2.5.0

### Grafana Mimir

* [CHANGE] Flag `-azure.msi-resource` is now ignored, and will be removed in Mimir 2.7. This setting is now made automatically by Azure. #2682
* [CHANGE] Experimental flag `-blocks-storage.tsdb.out-of-order-capacity-min` has been removed. #3261
* [CHANGE] Distributor: Wrap errors from pushing to ingesters with useful context, for example clarifying timeouts. #3307
* [CHANGE] The default value of `-server.http-write-timeout` has changed from 30s to 2m. #3346
* [CHANGE] Reduce period of health checks in connection pools for querier->store-gateway, ruler->ruler, and alertmanager->alertmanager clients to 10s. This reduces the time to fail a gRPC call when the remote stops responding. #3168
* [CHANGE] Hide TSDB block ranges period config from doc and mark it experimental. #3518
* [FEATURE] Alertmanager: added Discord support. #3309
* [ENHANCEMENT] Added `-server.tls-min-version` and `-server.tls-cipher-suites` flags to configure cipher suites and min TLS version supported by HTTP and gRPC servers. #2898
* [ENHANCEMENT] Distributor: Add age filter to forwarding functionality, to not forward samples which are older than defined duration. If such samples are not ingested, `cortex_discarded_samples_total{reason="forwarded-sample-too-old"}` is increased. #3049 #3113
* [ENHANCEMENT] Store-gateway: Reduce memory allocation when generating ids in index cache. #3179
* [ENHANCEMENT] Query-frontend: truncate queries based on the configured creation grace period (`--validation.create-grace-period`) to avoid querying too far into the future. #3172
* [ENHANCEMENT] Ingester: Reduce activity tracker memory allocation. #3203
* [ENHANCEMENT] Query-frontend: Log more detailed information in the case of a failed query. #3190
* [ENHANCEMENT] Added `-usage-stats.installation-mode` configuration to track the installation mode via the anonymous usage statistics. #3244
* [ENHANCEMENT] Compactor: Add new `cortex_compactor_block_max_time_delta_seconds` histogram for detecting if compaction of blocks is lagging behind. #3240 #3429
* [ENHANCEMENT] Ingester: reduced the memory footprint of active series custom trackers. #2568
* [ENHANCEMENT] Distributor: Include `X-Scope-OrgId` header in requests forwarded to configured forwarding endpoint. #3283 #3385
* [ENHANCEMENT] Alertmanager: reduced memory utilization in Mimir clusters with a large number of tenants. #3309
* [ENHANCEMENT] Add experimental flag `-shutdown-delay` to allow components to wait after receiving SIGTERM and before stopping. In this time the component returns 503 from /ready endpoint. #3298
* [ENHANCEMENT] Go: update to go 1.19.3. #3371
* [ENHANCEMENT] Alerts: added `RulerRemoteEvaluationFailing` alert, firing when communication between ruler and frontend fails in remote operational mode. #3177 #3389
* [ENHANCEMENT] Clarify which S3 signature versions are supported in the error "unsupported signature version". #3376
* [ENHANCEMENT] Store-gateway: improved index header reading performance. #3393 #3397 #3436
* [ENHANCEMENT] Store-gateway: improved performance of series matching. #3391
* [ENHANCEMENT] Move the validation of incoming series before the distributor's forwarding functionality, so that we don't forward invalid series. #3386 #3458
* [ENHANCEMENT] S3 bucket configuration now validates that the endpoint does not have the bucket name prefix. #3414
* [ENHANCEMENT] Query-frontend: added "fetched index bytes" to query statistics, so that the statistics contain the total bytes read by store-gateways from TSDB block indexes. #3206
* [ENHANCEMENT] Distributor: push wrapper should only receive unforwarded samples. #2980
* [ENHANCEMENT] Added the `/api/v1/status/config` API to maintain API compatibility with prometheus. #3596
* [BUGFIX] Flusher: Add `Overrides` as a dependency to prevent panics when starting with `-target=flusher`. #3151
* [BUGFIX] Updated `golang.org/x/text` dependency to fix CVE-2022-32149. #3285
* [BUGFIX] Query-frontend: properly close gRPC streams to the query-scheduler to stop memory and goroutines leak. #3302
* [BUGFIX] Ruler: persist evaluation delay configured in the rulegroup. #3392
* [BUGFIX] Ring status pages: show 100% ownership as "100%", not "1e+02%". #3435
* [BUGFIX] Fix panics in OTLP ingest path when parse errors exist. #3538

### Mixin

* [CHANGE] Alerts: Change `MimirSchedulerQueriesStuck` `for` time to 7 minutes to account for the time it takes for HPA to scale up. #3223
* [CHANGE] Dashboards: Removed the `Querier > Stages` panel from the `Mimir / Queries` dashboard. #3311
* [CHANGE] Configuration: The format of the `autoscaling` section of the configuration has changed to support more components. #3378
  * Instead of specific config variables for each component, they are listed in a dictionary. For example, `autoscaling.querier_enabled` becomes `autoscaling.querier.enabled`.
* [FEATURE] Dashboards: Added "Mimir / Overview resources" dashboard, providing an high level view over a Mimir cluster resources utilization. #3481
* [FEATURE] Dashboards: Added "Mimir / Overview networking" dashboard, providing an high level view over a Mimir cluster network bandwidth, inflight requests and TCP connections. #3487
* [FEATURE] Compile baremetal mixin along k8s mixin. #3162 #3514
* [ENHANCEMENT] Alerts: Add MimirRingMembersMismatch firing when a component does not have the expected number of running jobs. #2404
* [ENHANCEMENT] Dashboards: Add optional row about the Distributor's metric forwarding feature to the `Mimir / Writes` dashboard. #3182 #3394 #3394 #3461
* [ENHANCEMENT] Dashboards: Remove the "Instance Mapper" row from the "Alertmanager Resources Dashboard". This is a Grafana Cloud specific service and not relevant for external users. #3152
* [ENHANCEMENT] Dashboards: Add "remote read", "metadata", and "exemplar" queries to "Mimir / Overview" dashboard. #3245
* [ENHANCEMENT] Dashboards: Use non-red colors for non-error series in the "Mimir / Overview" dashboard. #3246
* [ENHANCEMENT] Dashboards: Add support to multi-zone deployments for the experimental read-write deployment mode. #3256
* [ENHANCEMENT] Dashboards: If enabled, add new row to the `Mimir / Writes` for distributor autoscaling metrics. #3378
* [ENHANCEMENT] Dashboards: Add read path insights row to the "Mimir / Tenants" dashboard. #3326
* [ENHANCEMENT] Alerts: Add runbook urls for alerts. #3452
* [ENHANCEMENT] Configuration: Make it possible to configure namespace label, job label, and job prefix. #3482
* [ENHANCEMENT] Dashboards: improved resources and networking dashboards to work with read-write deployment mode too. #3497 #3504 #3519 #3531
* [ENHANCEMENT] Alerts: Added "MimirDistributorForwardingErrorRate" alert, which fires on high error rates in the distributor’s forwarding feature. #3200
* [ENHANCEMENT] Improve phrasing in Overview dashboard. #3488
* [BUGFIX] Dashboards: Fix legend showing `persistentvolumeclaim` when using `deployment_type=baremetal` for `Disk space utilization` panels. #3173 #3184
* [BUGFIX] Alerts: Fixed `MimirGossipMembersMismatch` alert when Mimir is deployed in read-write mode. #3489
* [BUGFIX] Dashboards: Remove "Inflight requests" from object store panels because the panel is not tracking the inflight requests to object storage. #3521

### Jsonnet

* [CHANGE] Replaced the deprecated `policy/v1beta1` with `policy/v1` when configuring a PodDisruptionBudget. #3284
* [CHANGE] [Common storage configuration](https://grafana.com/docs/mimir/v2.3.x/operators-guide/configure/configure-object-storage-backend/#common-configuration) is now used to configure object storage in all components. This is a breaking change in terms of Jsonnet manifests and also a CLI flag update for components that use object storage, so it will require a rollout of those components. The changes include: #3257
  * `blocks_storage_backend` was renamed to `storage_backend` and is now used as the common storage backend for all components.
    * So were the related `blocks_storage_azure_account_(name|key)` and `blocks_storage_s3_endpoint` configurations.
  * `storage_s3_endpoint` is now rendered by default using the `aws_region` configuration instead of a hardcoded `us-east-1`.
  * `ruler_client_type` and `alertmanager_client_type` were renamed to `ruler_storage_backend` and `alertmanager_storage_backend` respectively, and their corresponding CLI flags won't be rendered unless explicitly set to a value different from the one in `storage_backend` (like `local`).
  * `alertmanager_s3_bucket_name`, `alertmanager_gcs_bucket_name` and `alertmanager_azure_container_name` have been removed, and replaced by a single `alertmanager_storage_bucket_name` configuration used for all object storages.
  * `genericBlocksStorageConfig` configuration object was removed, and so any extensions to it will be now ignored. Use `blockStorageConfig` instead.
  * `rulerClientConfig` and `alertmanagerStorageClientConfig` configuration objects were renamed to `rulerStorageConfig` and `alertmanagerStorageConfig` respectively, and so any extensions to their previous names will be now ignored. Use the new names instead.
  * The CLI flags `*.s3.region` are no longer rendered as they are optional and the region can be inferred by Mimir by performing an initial API call to the endpoint.
  * The migration to this change should usually consist of:
    * Renaming `blocks_storage_backend` key to `storage_backend`.
    * For Azure/S3:
      * Renaming `blocks_storage_(azure|s3)_*` configurations to `storage_(azure|s3)_*`.
      * If `ruler_storage_(azure|s3)_*` and `alertmanager_storage_(azure|s3)_*` keys were different from the `block_storage_*` ones, they should be now provided using CLI flags, see [configuration reference](https://grafana.com/docs/mimir/v2.3.x/operators-guide/configure/reference-configuration-parameters/) for more details.
    * Removing `ruler_client_type` and `alertmanager_client_type` if their value match the `storage_backend`, or renaming them to their new names otherwise.
    * Reviewing any possible extensions to `genericBlocksStorageConfig`, `rulerClientConfig` and `alertmanagerStorageClientConfig` and moving them to the corresponding new options.
    * Renaming the alertmanager's bucket name configuration from provider-specific to the new `alertmanager_storage_bucket_name` key.
* [CHANGE] The `overrides-exporter.libsonnet` file is now always imported. The overrides-exporter can be enabled in jsonnet setting the following: #3379
  ```jsonnet
  {
    _config+:: {
      overrides_exporter_enabled: true,
    }
  }
  ```
* [FEATURE] Added support for experimental read-write deployment mode. Enabling the read-write deployment mode on a existing Mimir cluster is a destructive operation, because the cluster will be re-created. If you're creating a new Mimir cluster, you can deploy it in read-write mode adding the following configuration: #3379 #3475 #3405
  ```jsonnet
  {
    _config+:: {
      deployment_mode: 'read-write',

      // See operations/mimir/read-write-deployment.libsonnet for more configuration options.
      mimir_write_replicas: 3,
      mimir_read_replicas: 2,
      mimir_backend_replicas: 3,
    }
  }
  ```
* [ENHANCEMENT] Add autoscaling support to the `mimir-read` component when running the read-write-deployment model. #3419
* [ENHANCEMENT] Added `$._config.usageStatsConfig` to track the installation mode via the anonymous usage statistics. #3294
* [ENHANCEMENT] The query-tee node port (`$._config.query_tee_node_port`) is now optional. #3272
* [ENHANCEMENT] Add support for autoscaling distributors. #3378
* [ENHANCEMENT] Make auto-scaling logic ensure integer KEDA thresholds. #3512
* [BUGFIX] Fixed query-scheduler ring configuration for dedicated ruler's queries and query-frontends. #3237 #3239
* [BUGFIX] Jsonnet: Fix auto-scaling so that ruler-querier CPU threshold is a string-encoded integer millicores value. #3520

### Mimirtool

* [FEATURE] Added `mimirtool alertmanager verify` command to validate configuration without uploading. #3440
* [ENHANCEMENT] Added `mimirtool rules delete-namespace` command to delete all of the rule groups in a namespace including the namespace itself. #3136
* [ENHANCEMENT] Refactor `mimirtool analyze prometheus`: add concurrency and resiliency #3349
  * Add `--concurrency` flag. Default: number of logical CPUs
* [BUGFIX] `--log.level=debug` now correctly prints the response from the remote endpoint when a request fails. #3180

### Documentation

* [ENHANCEMENT] Documented how to configure HA deduplication using Consul in a Mimir Helm deployment. #2972
* [ENHANCEMENT] Improve `MimirQuerierAutoscalerNotActive` runbook. #3186
* [ENHANCEMENT] Improve `MimirSchedulerQueriesStuck` runbook to reflect debug steps with querier auto-scaling enabled. #3223
* [ENHANCEMENT] Use imperative for docs titles. #3178 #3332 #3343
* [ENHANCEMENT] Docs: mention gRPC compression in "Production tips". #3201
* [ENHANCEMENT] Update ADOPTERS.md. #3224 #3225
* [ENHANCEMENT] Add a note for jsonnet deploying. #3213
* [ENHANCEMENT] out-of-order runbook update with use case. #3253
* [ENHANCEMENT] Fixed TSDB retention mentioned in the "Recover source blocks from ingesters" runbook. #3280
* [ENHANCEMENT] Run Grafana Mimir in production using the Helm chart. #3072
* [ENHANCEMENT] Use common configuration in the tutorial. #3282
* [ENHANCEMENT] Updated detailed steps for migrating blocks from Thanos to Mimir. #3290
* [ENHANCEMENT] Add scheme to DNS service discovery docs. #3450
* [BUGFIX] Remove reference to file that no longer exists in contributing guide. #3404
* [BUGFIX] Fix some minor typos in the contributing guide and on the runbooks page. #3418
* [BUGFIX] Fix small typos in API reference. #3526
* [BUGFIX] Fixed TSDB retention mentioned in the "Recover source blocks from ingesters" runbook. #3278
* [BUGFIX] Fixed configuration example in the "Configuring the Grafana Mimir query-frontend to work with Prometheus" guide. #3374

### Tools

* [FEATURE] Add `copyblocks` tool, to copy Mimir blocks between two GCS buckets. #3264
* [ENHANCEMENT] copyblocks: copy no-compact global markers and optimize min time filter check. #3268
* [ENHANCEMENT] Mimir rules GitHub action: Added the ability to change default value of `label` when running `prepare` command. #3236
* [BUGFIX] Mimir rules Github action: Fix single line output. #3421

## 2.4.0

### Grafana Mimir

* [CHANGE] Distributor: change the default value of `-distributor.remote-timeout` to `2s` from `20s` and `-distributor.forwarding.request-timeout` to `2s` from `10s` to improve distributor resource usage when ingesters crash. #2728 #2912
* [CHANGE] Anonymous usage statistics tracking: added the `-ingester.ring.store` value. #2981
* [CHANGE] Series metadata `HELP` that is longer than `-validation.max-metadata-length` is now truncated silently, instead of being dropped with a 400 status code. #2993
* [CHANGE] Ingester: changed default setting for `-ingester.ring.readiness-check-ring-health` from `true` to `false`. #2953
* [CHANGE] Anonymous usage statistics tracking has been enabled by default, to help Mimir maintainers make better decisions to support the open source community. #2939 #3034
* [CHANGE] Anonymous usage statistics tracking: added the minimum and maximum value of `-ingester.out-of-order-time-window`. #2940
* [CHANGE] The default hash ring heartbeat period for distributors, ingesters, rulers and compactors has been increased from `5s` to `15s`. Now the default heartbeat period for all Mimir hash rings is `15s`. #3033
* [CHANGE] Reduce the default TSDB head compaction concurrency (`-blocks-storage.tsdb.head-compaction-concurrency`) from 5 to 1, in order to reduce CPU spikes. #3093
* [CHANGE] Ruler: the ruler's [remote evaluation mode](https://grafana.com/docs/mimir/latest/operators-guide/architecture/components/ruler/#remote) (`-ruler.query-frontend.address`) is now stable. #3109
* [CHANGE] Limits: removed the deprecated YAML configuration option `active_series_custom_trackers_config`. Please use `active_series_custom_trackers` instead. #3110
* [CHANGE] Ingester: removed the deprecated configuration option `-ingester.ring.join-after`. #3111
* [CHANGE] Querier: removed the deprecated configuration option `-querier.shuffle-sharding-ingesters-lookback-period`. The value of `-querier.query-ingesters-within` is now used internally for shuffle sharding lookback, while you can use `-querier.shuffle-sharding-ingesters-enabled` to enable or disable shuffle sharding on the read path. #3111
* [CHANGE] Memberlist: cluster label verification feature (`-memberlist.cluster-label` and `-memberlist.cluster-label-verification-disabled`) is now marked as stable. #3108
* [CHANGE] Distributor: only single per-tenant forwarding endpoint can be configured now. Support for per-rule endpoint has been removed. #3095
* [FEATURE] Query-scheduler: added an experimental ring-based service discovery support for the query-scheduler. Refer to [query-scheduler configuration](https://grafana.com/docs/mimir/next/operators-guide/architecture/components/query-scheduler/#configuration) for more information. #2957
* [FEATURE] Introduced the experimental endpoint `/api/v1/user_limits` exposed by all components that load runtime configuration. This endpoint exposes realtime limits for the authenticated tenant, in JSON format. #2864 #3017
* [FEATURE] Query-scheduler: added the experimental configuration option `-query-scheduler.max-used-instances` to restrict the number of query-schedulers effectively used regardless how many replicas are running. This feature can be useful when using the experimental read-write deployment mode. #3005
* [ENHANCEMENT] Go: updated to go 1.19.2. #2637 #3127 #3129
* [ENHANCEMENT] Runtime config: don't unmarshal runtime configuration files if they haven't changed. This can save a bit of CPU and memory on every component using runtime config. #2954
* [ENHANCEMENT] Query-frontend: Add `cortex_frontend_query_result_cache_skipped_total` and `cortex_frontend_query_result_cache_attempted_total` metrics to track the reason why query results are not cached. #2855
* [ENHANCEMENT] Distributor: pool more connections per host when forwarding request. Mark requests as idempotent so they can be retried under some conditions. #2968
* [ENHANCEMENT] Distributor: failure to send request to forwarding target now also increments `cortex_distributor_forward_errors_total`, with `status_code="failed"`. #2968
* [ENHANCEMENT] Distributor: added support forwarding push requests via gRPC, using `httpgrpc` messages from weaveworks/common library. #2996
* [ENHANCEMENT] Query-frontend / Querier: increase internal backoff period used to retry connections to query-frontend / query-scheduler. #3011
* [ENHANCEMENT] Querier: do not log "error processing requests from scheduler" when the query-scheduler is shutting down. #3012
* [ENHANCEMENT] Query-frontend: query sharding process is now time-bounded and it is cancelled if the request is aborted. #3028
* [ENHANCEMENT] Query-frontend: improved Prometheus response JSON encoding performance. #2450
* [ENHANCEMENT] TLS: added configuration parameters to configure the client's TLS cipher suites and minimum version. The following new CLI flags have been added: #3070
  * `-alertmanager.alertmanager-client.tls-cipher-suites`
  * `-alertmanager.alertmanager-client.tls-min-version`
  * `-alertmanager.sharding-ring.etcd.tls-cipher-suites`
  * `-alertmanager.sharding-ring.etcd.tls-min-version`
  * `-compactor.ring.etcd.tls-cipher-suites`
  * `-compactor.ring.etcd.tls-min-version`
  * `-distributor.forwarding.grpc-client.tls-cipher-suites`
  * `-distributor.forwarding.grpc-client.tls-min-version`
  * `-distributor.ha-tracker.etcd.tls-cipher-suites`
  * `-distributor.ha-tracker.etcd.tls-min-version`
  * `-distributor.ring.etcd.tls-cipher-suites`
  * `-distributor.ring.etcd.tls-min-version`
  * `-ingester.client.tls-cipher-suites`
  * `-ingester.client.tls-min-version`
  * `-ingester.ring.etcd.tls-cipher-suites`
  * `-ingester.ring.etcd.tls-min-version`
  * `-memberlist.tls-cipher-suites`
  * `-memberlist.tls-min-version`
  * `-querier.frontend-client.tls-cipher-suites`
  * `-querier.frontend-client.tls-min-version`
  * `-querier.store-gateway-client.tls-cipher-suites`
  * `-querier.store-gateway-client.tls-min-version`
  * `-query-frontend.grpc-client-config.tls-cipher-suites`
  * `-query-frontend.grpc-client-config.tls-min-version`
  * `-query-scheduler.grpc-client-config.tls-cipher-suites`
  * `-query-scheduler.grpc-client-config.tls-min-version`
  * `-query-scheduler.ring.etcd.tls-cipher-suites`
  * `-query-scheduler.ring.etcd.tls-min-version`
  * `-ruler.alertmanager-client.tls-cipher-suites`
  * `-ruler.alertmanager-client.tls-min-version`
  * `-ruler.client.tls-cipher-suites`
  * `-ruler.client.tls-min-version`
  * `-ruler.query-frontend.grpc-client-config.tls-cipher-suites`
  * `-ruler.query-frontend.grpc-client-config.tls-min-version`
  * `-ruler.ring.etcd.tls-cipher-suites`
  * `-ruler.ring.etcd.tls-min-version`
  * `-store-gateway.sharding-ring.etcd.tls-cipher-suites`
  * `-store-gateway.sharding-ring.etcd.tls-min-version`
* [ENHANCEMENT] Store-gateway: Add `-blocks-storage.bucket-store.max-concurrent-reject-over-limit` option to allow requests that exceed the max number of inflight object storage requests to be rejected. #2999
* [ENHANCEMENT] Query-frontend: allow setting a separate limit on the total (before splitting/sharding) query length of range queries with the new experimental `-query-frontend.max-total-query-length` flag, which defaults to `-store.max-query-length` if unset or set to 0. #3058
* [ENHANCEMENT] Query-frontend: Lower TTL for cache entries overlapping the out-of-order samples ingestion window (re-using `-ingester.out-of-order-allowance` from ingesters). #2935
* [ENHANCEMENT] Ruler: added support to forcefully disable recording and/or alerting rules evaluation. The following new configuration options have been introduced, which can be overridden on a per-tenant basis in the runtime configuration: #3088
  * `-ruler.recording-rules-evaluation-enabled`
  * `-ruler.alerting-rules-evaluation-enabled`
* [ENHANCEMENT] Distributor: Improved error messages reported when the distributor fails to remote write to ingesters. #3055
* [ENHANCEMENT] Improved tracing spans tracked by distributors, ingesters and store-gateways. #2879 #3099 #3089
* [ENHANCEMENT] Ingester: improved the performance of label value cardinality endpoint. #3044
* [ENHANCEMENT] Ruler: use backoff retry on remote evaluation #3098
* [ENHANCEMENT] Query-frontend: Include multiple tenant IDs in query logs when present instead of dropping them. #3125
* [ENHANCEMENT] Query-frontend: truncate queries based on the configured blocks retention period (`-compactor.blocks-retention-period`) to avoid querying past this period. #3134
* [ENHANCEMENT] Alertmanager: reduced memory utilization in Mimir clusters with a large number of tenants. #3143
* [ENHANCEMENT] Store-gateway: added extra span logging to improve observability. #3131
* [ENHANCEMENT] Compactor: cleaning up different tenants' old blocks and updating bucket indexes is now more independent. This prevents a single tenant from delaying cleanup for other tenants. #2631
* [ENHANCEMENT] Distributor: request rate, ingestion rate, and inflight requests limits are now enforced before reading and parsing the body of the request. This makes the distributor more resilient against a burst of requests over those limit. #2419
* [BUGFIX] Querier: Fix 400 response while handling streaming remote read. #2963
* [BUGFIX] Fix a bug causing query-frontend, query-scheduler, and querier not failing if one of their internal components fail. #2978
* [BUGFIX] Querier: re-balance the querier worker connections when a query-frontend or query-scheduler is terminated. #3005
* [BUGFIX] Distributor: Now returns the quorum error from ingesters. For example, with replication_factor=3, two HTTP 400 errors and one HTTP 500 error, now the distributor will always return HTTP 400. Previously the behaviour was to return the error which the distributor first received. #2979
* [BUGFIX] Ruler: fix panic when ruler.external_url is explicitly set to an empty string ("") in YAML. #2915
* [BUGFIX] Alertmanager: Fix support for the Telegram API URL in the global settings. #3097
* [BUGFIX] Alertmanager: Fix parsing of label matchers without label value in the API used to retrieve alerts. #3097
* [BUGFIX] Ruler: Fix not restoring alert state for rule groups when other ruler replicas shut down. #3156
* [BUGFIX] Updated `golang.org/x/net` dependency to fix CVE-2022-27664. #3124
* [BUGFIX] Fix distributor from returning a `500` status code when a `400` was received from the ingester. #3211
* [BUGFIX] Fix incorrect OS value set in Mimir v2.3.* RPM packages. #3221

### Mixin

* [CHANGE] Alerts: MimirQuerierAutoscalerNotActive is now critical and fires after 1h instead of 15m. #2958
* [FEATURE] Dashboards: Added "Mimir / Overview" dashboards, providing an high level view over a Mimir cluster. #3122 #3147 #3155
* [ENHANCEMENT] Dashboards: Updated the "Writes" and "Rollout progress" dashboards to account for samples ingested via the new OTLP ingestion endpoint. #2919 #2938
* [ENHANCEMENT] Dashboards: Include per-tenant request rate in "Tenants" dashboard. #2874
* [ENHANCEMENT] Dashboards: Include inflight object store requests in "Reads" dashboard. #2914
* [ENHANCEMENT] Dashboards: Make queries used to find job, cluster and namespace for dropdown menus configurable. #2893
* [ENHANCEMENT] Dashboards: Include rate of label and series queries in "Reads" dashboard. #3065 #3074
* [ENHANCEMENT] Dashboards: Fix legend showing on per-pod panels. #2944
* [ENHANCEMENT] Dashboards: Use the "req/s" unit on panels showing the requests rate. #3118
* [ENHANCEMENT] Dashboards: Use a consistent color across dashboards for the error rate. #3154

### Jsonnet

* [FEATURE] Added support for query-scheduler ring-based service discovery. #3128
* [ENHANCEMENT] Querier autoscaling is now slower on scale downs: scale down 10% every 1m instead of 100%. #2962
* [BUGFIX] Memberlist: `gossip_member_label` is now set for ruler-queriers. #3141

### Mimirtool

* [ENHANCEMENT] mimirtool analyze: Store the query errors instead of exit during the analysis. #3052
* [BUGFIX] mimir-tool remote-read: fix returns where some conditions [return nil error even if there is error](https://github.com/grafana/cortex-tools/issues/260). #3053

### Documentation

* [ENHANCEMENT] Added documentation on how to configure storage retention. #2970
* [ENHANCEMENT] Improved gRPC clients config documentation. #3020
* [ENHANCEMENT] Added documentation on how to manage alerting and recording rules. #2983
* [ENHANCEMENT] Improved `MimirSchedulerQueriesStuck` runbook. #3006
* [ENHANCEMENT] Added "Cluster label verification" section to memberlist documentation. #3096
* [ENHANCEMENT] Mention compression in multi-zone replication documentation. #3107
* [BUGFIX] Fixed configuration option names in "Enabling zone-awareness via the Grafana Mimir Jsonnet". #3018
* [BUGFIX] Fixed `mimirtool analyze` parameters documentation. #3094
* [BUGFIX] Fixed YAML configuraton in the "Manage the configuration of Grafana Mimir with Helm" guide. #3042
* [BUGFIX] Fixed Alertmanager capacity planning documentation. #3132

### Tools

- [BUGFIX] trafficdump: Fixed panic occurring when `-success-only=true` and the captured request failed. #2863

## 2.3.1

### Grafana Mimir
* [BUGFIX] Query-frontend: query sharding took exponential time to map binary expressions. #3027
* [BUGFIX] Distributor: Stop panics on OTLP endpoint when a single metric has multiple timeseries. #3040

## 2.3.0

### Grafana Mimir

* [CHANGE] Ingester: Added user label to ingester metric `cortex_ingester_tsdb_out_of_order_samples_appended_total`. On multitenant clusters this helps us find the rate of appended out-of-order samples for a specific tenant. #2493
* [CHANGE] Compactor: delete source and output blocks from local disk on compaction failed, to reduce likelihood that subsequent compactions fail because of no space left on disk. #2261
* [CHANGE] Ruler: Remove unused CLI flags `-ruler.search-pending-for` and `-ruler.flush-period` (and their respective YAML config options). #2288
* [CHANGE] Successful gRPC requests are no longer logged (only affects internal API calls). #2309
* [CHANGE] Add new `-*.consul.cas-retry-delay` flags. They have a default value of `1s`, while previously there was no delay between retries. #2309
* [CHANGE] Store-gateway: Remove the experimental ability to run requests in a dedicated OS thread pool and associated CLI flag `-store-gateway.thread-pool-size`. #2423
* [CHANGE] Memberlist: disabled TCP-based ping fallback, because Mimir already uses a custom transport based on TCP. #2456
* [CHANGE] Change default value for `-distributor.ha-tracker.max-clusters` to `100` to provide a DoS protection. #2465
* [CHANGE] Experimental block upload API exposed by compactor has changed: Previous `/api/v1/upload/block/{block}` endpoint for starting block upload is now `/api/v1/upload/block/{block}/start`, and previous endpoint `/api/v1/upload/block/{block}?uploadComplete=true` for finishing block upload is now `/api/v1/upload/block/{block}/finish`. New API endpoint has been added: `/api/v1/upload/block/{block}/check`. #2486 #2548
* [CHANGE] Compactor: changed `-compactor.max-compaction-time` default from `0s` (disabled) to `1h`. When compacting blocks for a tenant, the compactor will move to compact blocks of another tenant or re-plan blocks to compact at least every 1h. #2514
* [CHANGE] Distributor: removed previously deprecated `extend_writes` (see #1856) YAML key and `-distributor.extend-writes` CLI flag from the distributor config. #2551
* [CHANGE] Ingester: removed previously deprecated `active_series_custom_trackers` (see #1188) YAML key from the ingester config. #2552
* [CHANGE] The tenant ID `__mimir_cluster` is reserved by Mimir and not allowed to store metrics. #2643
* [CHANGE] Purger: removed the purger component and moved its API endpoints `/purger/delete_tenant` and `/purger/delete_tenant_status` to the compactor at `/compactor/delete_tenant` and `/compactor/delete_tenant_status`. The new endpoints on the compactor are stable. #2644
* [CHANGE] Memberlist: Change the leave timeout duration (`-memberlist.leave-timeout duration`) from 5s to 20s and connection timeout (`-memberlist.packet-dial-timeout`) from 5s to 2s. This makes leave timeout 10x the connection timeout, so that we can communicate the leave to at least 1 node, if the first 9 we try to contact times out. #2669
* [CHANGE] Alertmanager: return status code `412 Precondition Failed` and log info message when alertmanager isn't configured for a tenant. #2635
* [CHANGE] Distributor: if forwarding rules are used to forward samples, exemplars are now removed from the request. #2710 #2725
* [CHANGE] Limits: change the default value of `max_global_series_per_metric` limit to `0` (disabled). Setting this limit by default does not provide much benefit because series are sharded by all labels. #2714
* [CHANGE] Ingester: experimental `-blocks-storage.tsdb.new-chunk-disk-mapper` has been removed, new chunk disk mapper is now always used, and is no longer marked experimental. Default value of `-blocks-storage.tsdb.head-chunks-write-queue-size` has changed to 1000000, this enables async chunk queue by default, which leads to improved latency on the write path when new chunks are created in ingesters. #2762
* [CHANGE] Ingester: removed deprecated `-blocks-storage.tsdb.isolation-enabled` option. TSDB-level isolation is now always disabled in Mimir. #2782
* [CHANGE] Compactor: `-compactor.partial-block-deletion-delay` must either be set to 0 (to disable partial blocks deletion) or a value higher than `4h`. #2787
* [CHANGE] Query-frontend: CLI flag `-query-frontend.align-querier-with-step` has been deprecated. Please use `-query-frontend.align-queries-with-step` instead. #2840
* [FEATURE] Compactor: Adds the ability to delete partial blocks after a configurable delay. This option can be configured per tenant. #2285
  - `-compactor.partial-block-deletion-delay`, as a duration string, allows you to set the delay since a partial block has been modified before marking it for deletion. A value of `0`, the default, disables this feature.
  - The metric `cortex_compactor_blocks_marked_for_deletion_total` has a new value for the `reason` label `reason="partial"`, when a block deletion marker is triggered by the partial block deletion delay.
* [FEATURE] Querier: enabled support for queries with negative offsets, which are not cached in the query results cache. #2429
* [FEATURE] EXPERIMENTAL: OpenTelemetry Metrics ingestion path on `/otlp/v1/metrics`. #695 #2436 #2461
* [FEATURE] Querier: Added support for tenant federation to metric metadata endpoint. #2467
* [FEATURE] Query-frontend: introduced experimental support to split instant queries by time. The instant query splitting can be enabled setting `-query-frontend.split-instant-queries-by-interval`. #2469 #2564 #2565 #2570 #2571 #2572 #2573 #2574 #2575 #2576 #2581 #2582 #2601 #2632 #2633 #2634 #2641 #2642 #2766
* [FEATURE] Introduced an experimental anonymous usage statistics tracking (disabled by default), to help Mimir maintainers make better decisions to support the open source community. The tracking system anonymously collects non-sensitive, non-personally identifiable information about the running Mimir cluster, and is disabled by default. #2643 #2662 #2685 #2732 #2733 #2735
* [FEATURE] Introduced an experimental deployment mode called read-write and running a fully featured Mimir cluster with three components: write, read and backend. The read-write deployment mode is a trade-off between the monolithic mode (only one component, no isolation) and the microservices mode (many components, high isolation). #2754 #2838
* [ENHANCEMENT] Distributor: Decreased distributor tests execution time. #2562
* [ENHANCEMENT] Alertmanager: Allow the HTTP `proxy_url` configuration option in the receiver's configuration. #2317
* [ENHANCEMENT] ring: optimize shuffle-shard computation when lookback is used, and all instances have registered timestamp within the lookback window. In that case we can immediately return origial ring, because we would select all instances anyway. #2309
* [ENHANCEMENT] Memberlist: added experimental memberlist cluster label support via `-memberlist.cluster-label` and `-memberlist.cluster-label-verification-disabled` CLI flags (and their respective YAML config options). #2354
* [ENHANCEMENT] Object storage can now be configured for all components using the `common` YAML config option key (or `-common.storage.*` CLI flags). #2330 #2347
* [ENHANCEMENT] Go: updated to go 1.18.4. #2400
* [ENHANCEMENT] Store-gateway, listblocks: list of blocks now includes stats from `meta.json` file: number of series, samples and chunks. #2425
* [ENHANCEMENT] Added more buckets to `cortex_ingester_client_request_duration_seconds` histogram metric, to correctly track requests taking longer than 1s (up until 16s). #2445
* [ENHANCEMENT] Azure client: Improve memory usage for large object storage downloads. #2408
* [ENHANCEMENT] Distributor: Add `-distributor.instance-limits.max-inflight-push-requests-bytes`. This limit protects the distributor against multiple large requests that together may cause an OOM, but are only a few, so do not trigger the `max-inflight-push-requests` limit. #2413
* [ENHANCEMENT] Distributor: Drop exemplars in distributor for tenants where exemplars are disabled. #2504
* [ENHANCEMENT] Runtime Config: Allow operator to specify multiple comma-separated yaml files in `-runtime-config.file` that will be merged in left to right order. #2583
* [ENHANCEMENT] Query sharding: shard binary operations only if it doesn't lead to non-shardable vector selectors in one of the operands. #2696
* [ENHANCEMENT] Add packaging for both debian based deb file and redhat based rpm file using FPM. #1803
* [ENHANCEMENT] Distributor: Add `cortex_distributor_query_ingester_chunks_deduped_total` and `cortex_distributor_query_ingester_chunks_total` metrics for determining how effective ingester chunk deduplication at query time is. #2713
* [ENHANCEMENT] Upgrade Docker base images to `alpine:3.16.2`. #2729
* [ENHANCEMENT] Ruler: Add `<prometheus-http-prefix>/api/v1/status/buildinfo` endpoint. #2724
* [ENHANCEMENT] Querier: Ensure all queries pulled from query-frontend or query-scheduler are immediately executed. The maximum workers concurrency in each querier is configured by `-querier.max-concurrent`. #2598
* [ENHANCEMENT] Distributor: Add `cortex_distributor_received_requests_total` and `cortex_distributor_requests_in_total` metrics to provide visiblity into appropriate per-tenant request limits. #2770
* [ENHANCEMENT] Distributor: Add single forwarding remote-write endpoint for a tenant (`forwarding_endpoint`), instead of using per-rule endpoints. This takes precendence over per-rule endpoints. #2801
* [ENHANCEMENT] Added `err-mimir-distributor-max-write-message-size` to the errors catalog. #2470
* [ENHANCEMENT] Add sanity check at startup to ensure the configured filesystem directories don't overlap for different components. #2828 #2947
* [BUGFIX] TSDB: Fixed a bug on the experimental out-of-order implementation that led to wrong query results. #2701
* [BUGFIX] Compactor: log the actual error on compaction failed. #2261
* [BUGFIX] Alertmanager: restore state from storage even when running a single replica. #2293
* [BUGFIX] Ruler: do not block "List Prometheus rules" API endpoint while syncing rules. #2289
* [BUGFIX] Ruler: return proper `*status.Status` error when running in remote operational mode. #2417
* [BUGFIX] Alertmanager: ensure the configured `-alertmanager.web.external-url` is either a path starting with `/`, or a full URL including the scheme and hostname. #2381 #2542
* [BUGFIX] Memberlist: fix problem with loss of some packets, typically ring updates when instances were removed from the ring during shutdown. #2418
* [BUGFIX] Ingester: fix misfiring `MimirIngesterHasUnshippedBlocks` and stale `cortex_ingester_oldest_unshipped_block_timestamp_seconds` when some block uploads fail. #2435
* [BUGFIX] Query-frontend: fix incorrect mapping of http status codes 429 to 500 when request queue is full. #2447
* [BUGFIX] Memberlist: Fix problem with ring being empty right after startup. Memberlist KV store now tries to "fast-join" the cluster to avoid serving empty KV store. #2505
* [BUGFIX] Compactor: Fix bug when using `-compactor.partial-block-deletion-delay`: compactor didn't correctly check for modification time of all block files. #2559
* [BUGFIX] Query-frontend: fix wrong query sharding results for queries with boolean result like `1 < bool 0`. #2558
* [BUGFIX] Fixed error messages related to per-instance limits incorrectly reporting they can be set on a per-tenant basis. #2610
* [BUGFIX] Perform HA-deduplication before forwarding samples according to forwarding rules in the distributor. #2603 #2709
* [BUGFIX] Fix reporting of tracing spans from PromQL engine. #2707
* [BUGFIX] Apply relabel and drop_label rules before forwarding rules in the distributor. #2703
* [BUGFIX] Distributor: Register `cortex_discarded_requests_total` metric, which previously was not registered and therefore not exported. #2712
* [BUGFIX] Ruler: fix not restoring alerts' state at startup. #2648
* [BUGFIX] Ingester: Fix disk filling up after restarting ingesters with out-of-order support disabled while it was enabled before. #2799
* [BUGFIX] Memberlist: retry joining memberlist cluster on startup when no nodes are resolved. #2837
* [BUGFIX] Query-frontend: fix incorrect mapping of http status codes 413 to 500 when request is too large. #2819
* [BUGFIX] Alertmanager: revert upstream alertmananger to v0.24.0 to fix panic when unmarshalling email headers #2924 #2925

### Mixin

* [CHANGE] Dashboards: "Slow Queries" dashboard no longer works with versions older than Grafana 9.0. #2223
* [CHANGE] Alerts: use RSS memory instead of working set memory in the `MimirAllocatingTooMuchMemory` alert for ingesters. #2480
* [CHANGE] Dashboards: remove the "Cache - Latency (old)" panel from the "Mimir / Queries" dashboard. #2796
* [FEATURE] Dashboards: added support to experimental read-write deployment mode. #2780
* [ENHANCEMENT] Dashboards: added missed rule evaluations to the "Evaluations per second" panel in the "Mimir / Ruler" dashboard. #2314
* [ENHANCEMENT] Dashboards: add k8s resource requests to CPU and memory panels. #2346
* [ENHANCEMENT] Dashboards: add RSS memory utilization panel for ingesters, store-gateways and compactors. #2479
* [ENHANCEMENT] Dashboards: allow to configure graph tooltip. #2647
* [ENHANCEMENT] Alerts: MimirFrontendQueriesStuck and MimirSchedulerQueriesStuck alerts are more reliable now as they consider all the intermediate samples in the minute prior to the evaluation. #2630
* [ENHANCEMENT] Alerts: added `RolloutOperatorNotReconciling` alert, firing if the optional rollout-operator is not successfully reconciling. #2700
* [ENHANCEMENT] Dashboards: added support to query-tee in front of ruler-query-frontend in the "Remote ruler reads" dashboard. #2761
* [ENHANCEMENT] Dashboards: Introduce support for baremetal deployment, setting `deployment_type: 'baremetal'` in the mixin `_config`. #2657
* [ENHANCEMENT] Dashboards: use timeseries panel to show exemplars. #2800
* [BUGFIX] Dashboards: fixed unit of latency panels in the "Mimir / Ruler" dashboard. #2312
* [BUGFIX] Dashboards: fixed "Intervals per query" panel in the "Mimir / Queries" dashboard. #2308
* [BUGFIX] Dashboards: Make "Slow Queries" dashboard works with Grafana 9.0. #2223
* [BUGFIX] Dashboards: add missing API routes to Ruler dashboard. #2412
* [BUGFIX] Dashboards: stop setting 'interval' in dashboards; it should be set on your datasource. #2802

### Jsonnet

* [CHANGE] query-scheduler is enabled by default. We advise to deploy the query-scheduler to improve the scalability of the query-frontend. #2431
* [CHANGE] Replaced anti-affinity rules with pod topology spread constraints for distributor, query-frontend, querier and ruler. #2517
  - The following configuration options have been removed:
    - `distributor_allow_multiple_replicas_on_same_node`
    - `query_frontend_allow_multiple_replicas_on_same_node`
    - `querier_allow_multiple_replicas_on_same_node`
    - `ruler_allow_multiple_replicas_on_same_node`
  - The following configuration options have been added:
    - `distributor_topology_spread_max_skew`
    - `query_frontend_topology_spread_max_skew`
    - `querier_topology_spread_max_skew`
    - `ruler_topology_spread_max_skew`
* [CHANGE] Change `max_global_series_per_metric` to 0 in all plans, and as a default value. #2669
* [FEATURE] Memberlist: added support for experimental memberlist cluster label, through the jsonnet configuration options `memberlist_cluster_label` and `memberlist_cluster_label_verification_disabled`. #2349
* [FEATURE] Added ruler-querier autoscaling support. It requires [KEDA](https://keda.sh) installed in the Kubernetes cluster. Ruler-querier autoscaler can be enabled and configure through the following options in the jsonnet config: #2545
  * `autoscaling_ruler_querier_enabled`: `true` to enable autoscaling.
  * `autoscaling_ruler_querier_min_replicas`: minimum number of ruler-querier replicas.
  * `autoscaling_ruler_querier_max_replicas`: maximum number of ruler-querier replicas.
  * `autoscaling_prometheus_url`: Prometheus base URL from which to scrape Mimir metrics (e.g. `http://prometheus.default:9090/prometheus`).
* [ENHANCEMENT] Memberlist now uses DNS service-discovery by default. #2549
* [ENHANCEMENT] Upgrade memcached image tag to `memcached:1.6.16-alpine`. #2740
* [ENHANCEMENT] Added `$._config.configmaps` and `$._config.runtime_config_files` to make it easy to add new configmaps or runtime config file to all components. #2748

### Mimirtool

* [ENHANCEMENT] Added `mimirtool backfill` command to upload Prometheus blocks using API available in the compactor. #1822
* [ENHANCEMENT] mimirtool bucket-validation: Verify existing objects can be overwritten by subsequent uploads. #2491
* [ENHANCEMENT] mimirtool config convert: Now supports migrating to the current version of Mimir. #2629
* [BUGFIX] mimirtool analyze: Fix dashboard JSON unmarshalling errors by using custom parsing. #2386
* [BUGFIX] Version checking no longer prompts for updating when already on latest version. #2723

### Mimir Continuous Test

* [ENHANCEMENT] Added basic authentication and bearer token support for when Mimir is behind a gateway authenticating the calls. #2717

### Query-tee

* [CHANGE] Renamed CLI flag `-server.service-port` to `-server.http-service-port`. #2683
* [CHANGE] Renamed metric `cortex_querytee_request_duration_seconds` to `cortex_querytee_backend_request_duration_seconds`. Metric `cortex_querytee_request_duration_seconds` is now reported without label `backend`. #2683
* [ENHANCEMENT] Added HTTP over gRPC support to `query-tee` to allow testing gRPC requests to Mimir instances. #2683

### Documentation

* [ENHANCEMENT] Referenced `mimirtool` commands in the HTTP API documentation. #2516
* [ENHANCEMENT] Improved DNS service discovery documentation. #2513

### Tools

* [ENHANCEMENT] `markblocks` now processes multiple blocks concurrently. #2677

## 2.2.0

### Grafana Mimir

* [CHANGE] Increased default configuration for `-server.grpc-max-recv-msg-size-bytes` and `-server.grpc-max-send-msg-size-bytes` from 4MB to 100MB. #1884
* [CHANGE] Default values have changed for the following settings. This improves query performance for recent data (within 12h) by only reading from ingesters: #1909 #1921
    - `-blocks-storage.bucket-store.ignore-blocks-within` now defaults to `10h` (previously `0`)
    - `-querier.query-store-after` now defaults to `12h` (previously `0`)
* [CHANGE] Alertmanager: removed support for migrating local files from Cortex 1.8 or earlier. Related to original Cortex PR https://github.com/cortexproject/cortex/pull/3910. #2253
* [CHANGE] The following settings are now classified as advanced because the defaults should work for most users and tuning them requires in-depth knowledge of how the read path works: #1929
    - `-querier.query-ingesters-within`
    - `-querier.query-store-after`
* [CHANGE] Config flag category overrides can be set dynamically at runtime. #1934
* [CHANGE] Ingester: deprecated `-ingester.ring.join-after`. Mimir now behaves as this setting is always set to 0s. This configuration option will be removed in Mimir 2.4.0. #1965
* [CHANGE] Blocks uploaded by ingester no longer contain `__org_id__` label. Compactor now ignores this label and will compact blocks with and without this label together. `mimirconvert` tool will remove the label from blocks as "unknown" label. #1972
* [CHANGE] Querier: deprecated `-querier.shuffle-sharding-ingesters-lookback-period`, instead adding `-querier.shuffle-sharding-ingesters-enabled` to enable or disable shuffle sharding on the read path. The value of `-querier.query-ingesters-within` is now used internally for shuffle sharding lookback. #2110
* [CHANGE] Memberlist: `-memberlist.abort-if-join-fails` now defaults to false. Previously it defaulted to true. #2168
* [CHANGE] Ruler: `/api/v1/rules*` and `/prometheus/rules*` configuration endpoints are removed. Use `/prometheus/config/v1/rules*`. #2182
* [CHANGE] Ingester: `-ingester.exemplars-update-period` has been renamed to `-ingester.tsdb-config-update-period`. You can use it to update multiple, per-tenant TSDB configurations. #2187
* [FEATURE] Ingester: (Experimental) Add the ability to ingest out-of-order samples up to an allowed limit. If you enable this feature, it requires additional memory and disk space. This feature also enables a write-behind log, which might lead to longer ingester-start replays. When this feature is disabled, there is no overhead on memory, disk space, or startup times. #2187
  * `-ingester.out-of-order-time-window`, as duration string, allows you to set how back in time a sample can be. The default is `0s`, where `s` is seconds.
  * `cortex_ingester_tsdb_out_of_order_samples_appended_total` metric tracks the total number of out-of-order samples ingested by the ingester.
  * `cortex_discarded_samples_total` has a new label `reason="sample-too-old"`, when the `-ingester.out-of-order-time-window` flag is greater than zero. The label tracks the number of samples that were discarded for being too old; they were out of order, but beyond the time window allowed. The labels `reason="sample-out-of-order"` and `reason="sample-out-of-bounds"` are not used when out-of-order ingestion is enabled.
* [ENHANCEMENT] Distributor: Added limit to prevent tenants from sending excessive number of requests: #1843
  * The following CLI flags (and their respective YAML config options) have been added:
    * `-distributor.request-rate-limit`
    * `-distributor.request-burst-limit`
  * The following metric is exposed to tell how many requests have been rejected:
    * `cortex_discarded_requests_total`
* [ENHANCEMENT] Store-gateway: Add the experimental ability to run requests in a dedicated OS thread pool. This feature can be configured using `-store-gateway.thread-pool-size` and is disabled by default. Replaces the ability to run index header operations in a dedicated thread pool. #1660 #1812
* [ENHANCEMENT] Improved error messages to make them easier to understand; each now have a unique, global identifier that you can use to look up in the runbooks for more information. #1907 #1919 #1888 #1939 #1984 #2009 #2056 #2066 #2104 #2150 #2234
* [ENHANCEMENT] Memberlist KV: incoming messages are now processed on per-key goroutine. This may reduce loss of "maintanance" packets in busy memberlist installations, but use more CPU. New `memberlist_client_received_broadcasts_dropped_total` counter tracks number of dropped per-key messages. #1912
* [ENHANCEMENT] Blocks Storage, Alertmanager, Ruler: add support a prefix to the bucket store (`*_storage.storage_prefix`). This enables using the same bucket for the three components. #1686 #1951
* [ENHANCEMENT] Upgrade Docker base images to `alpine:3.16.0`. #2028
* [ENHANCEMENT] Store-gateway: Add experimental configuration option for the store-gateway to attempt to pre-populate the file system cache when memory-mapping index-header files. Enabled with `-blocks-storage.bucket-store.index-header.map-populate-enabled=true`. Note this flag only has an effect when running on Linux. #2019 #2054
* [ENHANCEMENT] Chunk Mapper: reduce memory usage of async chunk mapper. #2043
* [ENHANCEMENT] Ingester: reduce sleep time when reading WAL. #2098
* [ENHANCEMENT] Compactor: Run sanity check on blocks storage configuration at startup. #2144
* [ENHANCEMENT] Compactor: Add HTTP API for uploading TSDB blocks. Enabled with `-compactor.block-upload-enabled`. #1694 #2126
* [ENHANCEMENT] Ingester: Enable querying overlapping blocks by default. #2187
* [ENHANCEMENT] Distributor: Auto-forget unhealthy distributors after ten failed ring heartbeats. #2154
* [ENHANCEMENT] Distributor: Add new metric `cortex_distributor_forward_errors_total` for error codes resulting from forwarding requests. #2077
* [ENHANCEMENT] `/ready` endpoint now returns and logs detailed services information. #2055
* [ENHANCEMENT] Memcached client: Reduce number of connections required to fetch cached keys from memcached. #1920
* [ENHANCEMENT] Improved error message returned when `-querier.query-store-after` validation fails. #1914
* [BUGFIX] Fix regexp parsing panic for regexp label matchers with start/end quantifiers. #1883
* [BUGFIX] Ingester: fixed deceiving error log "failed to update cached shipped blocks after shipper initialisation", occurring for each new tenant in the ingester. #1893
* [BUGFIX] Ring: fix bug where instances may appear unhealthy in the hash ring web UI even though they are not. #1933
* [BUGFIX] API: gzip is now enforced when identity encoding is explicitly rejected. #1864
* [BUGFIX] Fix panic at startup when Mimir is running in monolithic mode and query sharding is enabled. #2036
* [BUGFIX] Ruler: report `cortex_ruler_queries_failed_total` metric for any remote query error except 4xx when remote operational mode is enabled. #2053 #2143
* [BUGFIX] Ingester: fix slow rollout when using `-ingester.ring.unregister-on-shutdown=false` with long `-ingester.ring.heartbeat-period`. #2085
* [BUGFIX] Ruler: add timeout for remote rule evaluation queries to prevent rule group evaluations getting stuck indefinitely. The duration is configurable with `-querier.timeout` (default `2m`). #2090 #2222
* [BUGFIX] Limits: Active series custom tracker configuration has been named back from `active_series_custom_trackers_config` to `active_series_custom_trackers`. For backwards compatibility both version is going to be supported for until Mimir v2.4. When both fields are specified, `active_series_custom_trackers_config` takes precedence over `active_series_custom_trackers`. #2101
* [BUGFIX] Ingester: fixed the order of labels applied when incrementing the `cortex_discarded_metadata_total` metric. #2096
* [BUGFIX] Ingester: fixed bug where retrieving metadata for a metric with multiple metadata entries would return multiple copies of a single metadata entry rather than all available entries. #2096
* [BUGFIX] Distributor: canceled requests are no longer accounted as internal errors. #2157
* [BUGFIX] Memberlist: Fix typo in memberlist admin UI. #2202
* [BUGFIX] Ruler: fixed typo in error message when ruler failed to decode a rule group. #2151
* [BUGFIX] Active series custom tracker configuration is now displayed properly on `/runtime_config` page. #2065
* [BUGFIX] Query-frontend: `vector` and `time` functions were sharded, which made expressions like `vector(1) > 0 and vector(1)` fail. #2355

### Mixin

* [CHANGE] Split `mimir_queries` rules group into `mimir_queries` and `mimir_ingester_queries` to keep number of rules per group within the default per-tenant limit. #1885
* [CHANGE] Dashboards: Expose full image tag in "Mimir / Rollout progress" dashboard's "Pod per version panel." #1932
* [CHANGE] Dashboards: Disabled gateway panels by default, because most users don't have a gateway exposing the metrics expected by Mimir dashboards. You can re-enable it setting `gateway_enabled: true` in the mixin config and recompiling the mixin running `make build-mixin`. #1955
* [CHANGE] Alerts: adapt `MimirFrontendQueriesStuck` and `MimirSchedulerQueriesStuck` to consider ruler query path components. #1949
* [CHANGE] Alerts: Change `MimirRulerTooManyFailedQueries` severity to `critical`. #2165
* [ENHANCEMENT] Dashboards: Add config option `datasource_regex` to customise the regular expression used to select valid datasources for Mimir dashboards. #1802
* [ENHANCEMENT] Dashboards: Added "Mimir / Remote ruler reads" and "Mimir / Remote ruler reads resources" dashboards. #1911 #1937
* [ENHANCEMENT] Dashboards: Make networking panels work for pods created by the mimir-distributed helm chart. #1927
* [ENHANCEMENT] Alerts: Add `MimirStoreGatewayNoSyncedTenants` alert that fires when there is a store-gateway owning no tenants. #1882
* [ENHANCEMENT] Rules: Make `recording_rules_range_interval` configurable for cases where Mimir metrics are scraped less often that every 30 seconds. #2118
* [ENHANCEMENT] Added minimum Grafana version to mixin dashboards. #1943
* [BUGFIX] Fix `container_memory_usage_bytes:sum` recording rule. #1865
* [BUGFIX] Fix `MimirGossipMembersMismatch` alerts if Mimir alertmanager is activated. #1870
* [BUGFIX] Fix `MimirRulerMissedEvaluations` to show % of missed alerts as a value between 0 and 100 instead of 0 and 1. #1895
* [BUGFIX] Fix `MimirCompactorHasNotUploadedBlocks` alert false positive when Mimir is deployed in monolithic mode. #1902
* [BUGFIX] Fix `MimirGossipMembersMismatch` to make it less sensitive during rollouts and fire one alert per installation, not per job. #1926
* [BUGFIX] Do not trigger `MimirAllocatingTooMuchMemory` alerts if no container limits are supplied. #1905
* [BUGFIX] Dashboards: Remove empty "Chunks per query" panel from `Mimir / Queries` dashboard. #1928
* [BUGFIX] Dashboards: Use Grafana's `$__rate_interval` for rate queries in dashboards to support scrape intervals of >15s. #2011
* [BUGFIX] Alerts: Make each version of `MimirCompactorHasNotUploadedBlocks` distinct to avoid rule evaluation failures due to duplicate series being generated. #2197
* [BUGFIX] Fix `MimirGossipMembersMismatch` alert when using remote ruler evaluation. #2159

### Jsonnet

* [CHANGE] Remove use of `-querier.query-store-after`, `-querier.shuffle-sharding-ingesters-lookback-period`, `-blocks-storage.bucket-store.ignore-blocks-within`, and `-blocks-storage.tsdb.close-idle-tsdb-timeout` CLI flags since the values now match defaults. #1915 #1921
* [CHANGE] Change default value for `-blocks-storage.bucket-store.chunks-cache.memcached.timeout` to `450ms` to increase use of cached data. #2035
* [CHANGE] The `memberlist_ring_enabled` configuration now applies to Alertmanager. #2102 #2103 #2107
* [CHANGE] Default value for `memberlist_ring_enabled` is now true. It means that all hash rings use Memberlist as default KV store instead of Consul (previous default). #2161
* [CHANGE] Configure `-ingester.max-global-metadata-per-user` to correspond to 20% of the configured max number of series per tenant. #2250
* [CHANGE] Configure `-ingester.max-global-metadata-per-metric` to be 10. #2250
* [CHANGE] Change `_config.multi_zone_ingester_max_unavailable` to 25. #2251
* [FEATURE] Added querier autoscaling support. It requires [KEDA](https://keda.sh) installed in the Kubernetes cluster and query-scheduler enabled in the Mimir cluster. Querier autoscaler can be enabled and configure through the following options in the jsonnet config: #2013 #2023
  * `autoscaling_querier_enabled`: `true` to enable autoscaling.
  * `autoscaling_querier_min_replicas`: minimum number of querier replicas.
  * `autoscaling_querier_max_replicas`: maximum number of querier replicas.
  * `autoscaling_prometheus_url`: Prometheus base URL from which to scrape Mimir metrics (e.g. `http://prometheus.default:9090/prometheus`).
* [FEATURE] Jsonnet: Add support for ruler remote evaluation mode (`ruler_remote_evaluation_enabled`), which deploys and uses a dedicated query path for rule evaluation. This enables the benefits of the query-frontend for rule evaluation, such as query sharding. #2073
* [ENHANCEMENT] Added `compactor` service, that can be used to route requests directly to compactor (e.g. admin UI). #2063
* [ENHANCEMENT] Added a `consul_enabled` configuration option to provide the ability to disable consul. It is automatically set to false when `memberlist_ring_enabled` is true and `multikv_migration_enabled` (used for migration from Consul to memberlist) is not set. #2093 #2152
* [BUGFIX] Querier: Fix disabling shuffle sharding on the read path whilst keeping it enabled on write path. #2164

### Mimirtool

* [CHANGE] mimirtool rules: `--use-legacy-routes` now toggles between using `/prometheus/config/v1/rules` (default) and `/api/v1/rules` (legacy) endpoints. #2182
* [FEATURE] Added bearer token support for when Mimir is behind a gateway authenticating by bearer token. #2146
* [BUGFIX] mimirtool analyze: Fix dashboard JSON unmarshalling errors (#1840). #1973
* [BUGFIX] Make mimirtool build for Windows work again. #2273

### Mimir Continuous Test

* [ENHANCEMENT] Added the `-tests.smoke-test` flag to run the `mimir-continuous-test` suite once and immediately exit. #2047 #2094

### Documentation

* [ENHANCEMENT] Published Grafana Mimir runbooks as part of documentation. #1970
* [ENHANCEMENT] Improved ruler's "remote operational mode" documentation. #1906
* [ENHANCEMENT] Recommend fast disks for ingesters and store-gateways in production tips. #1903
* [ENHANCEMENT] Explain the runtime override of active series matchers. #1868
* [ENHANCEMENT] Clarify "Set rule group" API specification. #1869
* [ENHANCEMENT] Published Mimir jsonnet documentation. #2024
* [ENHANCEMENT] Documented required scrape interval for using alerting and recording rules from Mimir jsonnet. #2147
* [ENHANCEMENT] Runbooks: Mention memberlist as possible source of problems for various alerts. #2158
* [ENHANCEMENT] Added step-by-step article about migrating from Consul to Memberlist KV store using jsonnet without downtime. #2166
* [ENHANCEMENT] Documented `/memberlist` admin page. #2166
* [ENHANCEMENT] Documented how to configure Grafana Mimir's ruler with Jsonnet. #2127
* [ENHANCEMENT] Documented how to configure queriers’ autoscaling with Jsonnet. #2128
* [ENHANCEMENT] Updated mixin building instructions in "Installing Grafana Mimir dashboards and alerts" article. #2015 #2163
* [ENHANCEMENT] Fix location of "Monitoring Grafana Mimir" article in the documentation hierarchy. #2130
* [ENHANCEMENT] Runbook for `MimirRequestLatency` was expanded with more practical advice. #1967
* [BUGFIX] Fixed ruler configuration used in the getting started guide. #2052
* [BUGFIX] Fixed Mimir Alertmanager datasource in Grafana used by "Play with Grafana Mimir" tutorial. #2115
* [BUGFIX] Fixed typos in "Scaling out Grafana Mimir" article. #2170
* [BUGFIX] Added missing ring endpoint exposed by Ingesters. #1918

## 2.1.0

### Grafana Mimir

* [CHANGE] Compactor: No longer upload debug meta files to object storage. #1257
* [CHANGE] Default values have changed for the following settings: #1547
    - `-alertmanager.alertmanager-client.grpc-max-recv-msg-size` now defaults to 100 MiB (previously was not configurable and set to 16 MiB)
    - `-alertmanager.alertmanager-client.grpc-max-send-msg-size` now defaults to 100 MiB (previously was not configurable and set to 4 MiB)
    - `-alertmanager.max-recv-msg-size` now defaults to 100 MiB (previously was 16 MiB)
* [CHANGE] Ingester: Add `user` label to metrics `cortex_ingester_ingested_samples_total` and `cortex_ingester_ingested_samples_failures_total`. #1533
* [CHANGE] Ingester: Changed `-blocks-storage.tsdb.isolation-enabled` default from `true` to `false`. The config option has also been deprecated and will be removed in 2 minor version. #1655
* [CHANGE] Query-frontend: results cache keys are now versioned, this will cause cache to be re-filled when rolling out this version. #1631
* [CHANGE] Store-gateway: enabled attributes in-memory cache by default. New default configuration is `-blocks-storage.bucket-store.chunks-cache.attributes-in-memory-max-items=50000`. #1727
* [CHANGE] Compactor: Removed the metric `cortex_compactor_garbage_collected_blocks_total` since it duplicates `cortex_compactor_blocks_marked_for_deletion_total`. #1728
* [CHANGE] All: Logs that used the`org_id` label now use `user` label. #1634 #1758
* [CHANGE] Alertmanager: the following metrics are not exported for a given `user` and `integration` when the metric value is zero: #1783
  * `cortex_alertmanager_notifications_total`
  * `cortex_alertmanager_notifications_failed_total`
  * `cortex_alertmanager_notification_requests_total`
  * `cortex_alertmanager_notification_requests_failed_total`
  * `cortex_alertmanager_notification_rate_limited_total`
* [CHANGE] Removed the following metrics exposed by the Mimir hash rings: #1791
  * `cortex_member_ring_tokens_owned`
  * `cortex_member_ring_tokens_to_own`
  * `cortex_ring_tokens_owned`
  * `cortex_ring_member_ownership_percent`
* [CHANGE] Querier / Ruler: removed the following metrics tracking number of query requests send to each ingester. You can use `cortex_request_duration_seconds_count{route=~"/cortex.Ingester/(QueryStream|QueryExemplars)"}` instead. #1797
  * `cortex_distributor_ingester_queries_total`
  * `cortex_distributor_ingester_query_failures_total`
* [CHANGE] Distributor: removed the following metrics tracking the number of requests from a distributor to ingesters: #1799
  * `cortex_distributor_ingester_appends_total`
  * `cortex_distributor_ingester_append_failures_total`
* [CHANGE] Distributor / Ruler: deprecated `-distributor.extend-writes`. Now Mimir always behaves as if this setting was set to `false`, which we expect to be safe for every Mimir cluster setup. #1856
* [FEATURE] Querier: Added support for [streaming remote read](https://prometheus.io/blog/2019/10/10/remote-read-meets-streaming/). Should be noted that benefits of chunking the response are partial here, since in a typical `query-frontend` setup responses will be buffered until they've been completed. #1735
* [FEATURE] Ruler: Allow setting `evaluation_delay` for each rule group via rules group configuration file. #1474
* [FEATURE] Ruler: Added support for expression remote evaluation. #1536 #1818
  * The following CLI flags (and their respective YAML config options) have been added:
    * `-ruler.query-frontend.address`
    * `-ruler.query-frontend.grpc-client-config.grpc-max-recv-msg-size`
    * `-ruler.query-frontend.grpc-client-config.grpc-max-send-msg-size`
    * `-ruler.query-frontend.grpc-client-config.grpc-compression`
    * `-ruler.query-frontend.grpc-client-config.grpc-client-rate-limit`
    * `-ruler.query-frontend.grpc-client-config.grpc-client-rate-limit-burst`
    * `-ruler.query-frontend.grpc-client-config.backoff-on-ratelimits`
    * `-ruler.query-frontend.grpc-client-config.backoff-min-period`
    * `-ruler.query-frontend.grpc-client-config.backoff-max-period`
    * `-ruler.query-frontend.grpc-client-config.backoff-retries`
    * `-ruler.query-frontend.grpc-client-config.tls-enabled`
    * `-ruler.query-frontend.grpc-client-config.tls-ca-path`
    * `-ruler.query-frontend.grpc-client-config.tls-cert-path`
    * `-ruler.query-frontend.grpc-client-config.tls-key-path`
    * `-ruler.query-frontend.grpc-client-config.tls-server-name`
    * `-ruler.query-frontend.grpc-client-config.tls-insecure-skip-verify`
* [FEATURE] Distributor: Added the ability to forward specifics metrics to alternative remote_write API endpoints. #1052
* [FEATURE] Ingester: Active series custom trackers now supports runtime tenant-specific overrides. The configuration has been moved to limit config, the ingester config has been deprecated.  #1188
* [ENHANCEMENT] Alertmanager API: Concurrency limit for GET requests is now configurable using `-alertmanager.max-concurrent-get-requests-per-tenant`. #1547
* [ENHANCEMENT] Alertmanager: Added the ability to configure additional gRPC client settings for the Alertmanager distributor #1547
  - `-alertmanager.alertmanager-client.backoff-max-period`
  - `-alertmanager.alertmanager-client.backoff-min-period`
  - `-alertmanager.alertmanager-client.backoff-on-ratelimits`
  - `-alertmanager.alertmanager-client.backoff-retries`
  - `-alertmanager.alertmanager-client.grpc-client-rate-limit`
  - `-alertmanager.alertmanager-client.grpc-client-rate-limit-burst`
  - `-alertmanager.alertmanager-client.grpc-compression`
  - `-alertmanager.alertmanager-client.grpc-max-recv-msg-size`
  - `-alertmanager.alertmanager-client.grpc-max-send-msg-size`
* [ENHANCEMENT] Ruler: Add more detailed query information to ruler query stats logging. #1411
* [ENHANCEMENT] Admin: Admin API now has some styling. #1482 #1549 #1821 #1824
* [ENHANCEMENT] Alertmanager: added `insight=true` field to alertmanager dispatch logs. #1379
* [ENHANCEMENT] Store-gateway: Add the experimental ability to run index header operations in a dedicated thread pool. This feature can be configured using `-blocks-storage.bucket-store.index-header-thread-pool-size` and is disabled by default. #1660
* [ENHANCEMENT] Store-gateway: don't drop all blocks if instance finds itself as unhealthy or missing in the ring. #1806 #1823
* [ENHANCEMENT] Querier: wait until inflight queries are completed when shutting down queriers. #1756 #1767
* [BUGFIX] Query-frontend: do not shard queries with a subquery unless the subquery is inside a shardable aggregation function call. #1542
* [BUGFIX] Query-frontend: added `component=query-frontend` label to results cache memcached metrics to fix a panic when Mimir is running in single binary mode and results cache is enabled. #1704
* [BUGFIX] Mimir: services' status content-type is now correctly set to `text/html`. #1575
* [BUGFIX] Multikv: Fix panic when using using runtime config to set primary KV store used by `multi` KV. #1587
* [BUGFIX] Multikv: Fix watching for runtime config changes in `multi` KV store in ruler and querier. #1665
* [BUGFIX] Memcached: allow to use CNAME DNS records for the memcached backend addresses. #1654
* [BUGFIX] Querier: fixed temporary partial query results when shuffle sharding is enabled and hash ring backend storage is flushed / reset. #1829
* [BUGFIX] Alertmanager: prevent more file traversal cases related to template names. #1833
* [BUGFUX] Alertmanager: Allow usage with `-alertmanager-storage.backend=local`. Note that when using this storage type, the Alertmanager is not able persist state remotely, so it not recommended for production use. #1836
* [BUGFIX] Alertmanager: Do not validate alertmanager configuration if it's not running. #1835

### Mixin

* [CHANGE] Dashboards: Remove per-user series legends from Tenants dashboard. #1605
* [CHANGE] Dashboards: Show in-memory series and the per-user series limit on Tenants dashboard. #1613
* [CHANGE] Dashboards: Slow-queries dashboard now uses `user` label from logs instead of `org_id`. #1634
* [CHANGE] Dashboards: changed all Grafana dashboards UIDs to not conflict with Cortex ones, to let people install both while migrating from Cortex to Mimir: #1801 #1808
  * Alertmanager from `a76bee5913c97c918d9e56a3cc88cc28` to `b0d38d318bbddd80476246d4930f9e55`
  * Alertmanager Resources from `68b66aed90ccab448009089544a8d6c6` to `a6883fb22799ac74479c7db872451092`
  * Compactor from `9c408e1d55681ecb8a22c9fab46875cc` to `1b3443aea86db629e6efdb7d05c53823`
  * Compactor Resources from `df9added6f1f4332f95848cca48ebd99` to `09a5c49e9cdb2f2b24c6d184574a07fd`
  * Config from `61bb048ced9817b2d3e07677fb1c6290` to `5d9d0b4724c0f80d68467088ec61e003`
  * Object Store from `d5a3a4489d57c733b5677fb55370a723` to `e1324ee2a434f4158c00a9ee279d3292`
  * Overrides from `b5c95fee2e5e7c4b5930826ff6e89a12` to `1e2c358600ac53f09faea133f811b5bb`
  * Queries from `d9931b1054053c8b972d320774bb8f1d` to `b3abe8d5c040395cc36615cb4334c92d`
  * Reads from `8d6ba60eccc4b6eedfa329b24b1bd339` to `e327503188913dc38ad571c647eef643`
  * Reads Networking from `c0464f0d8bd026f776c9006b05910000` to `54b2a0a4748b3bd1aefa92ce5559a1c2`
  * Reads Resources from `2fd2cda9eea8d8af9fbc0a5960425120` to `cc86fd5aa9301c6528986572ad974db9`
  * Rollout Progress from `7544a3a62b1be6ffd919fc990ab8ba8f` to `7f0b5567d543a1698e695b530eb7f5de`
  * Ruler from `44d12bcb1f95661c6ab6bc946dfc3473` to `631e15d5d85afb2ca8e35d62984eeaa0`
  * Scaling from `88c041017b96856c9176e07cf557bdcf` to `64bbad83507b7289b514725658e10352`
  * Slow queries from `e6f3091e29d2636e3b8393447e925668` to `6089e1ce1e678788f46312a0a1e647e6`
  * Tenants from `35fa247ce651ba189debf33d7ae41611` to `35fa247ce651ba189debf33d7ae41611`
  * Top Tenants from `bc6e12d4fe540e4a1785b9d3ca0ffdd9` to `bc6e12d4fe540e4a1785b9d3ca0ffdd9`
  * Writes from `0156f6d15aa234d452a33a4f13c838e3` to `8280707b8f16e7b87b840fc1cc92d4c5`
  * Writes Networking from `681cd62b680b7154811fe73af55dcfd4` to `978c1cb452585c96697a238eaac7fe2d`
  * Writes Resources from `c0464f0d8bd026f776c9006b0591bb0b` to `bc9160e50b52e89e0e49c840fea3d379`
* [FEATURE] Alerts: added the following alerts on `mimir-continuous-test` tool: #1676
  - `MimirContinuousTestNotRunningOnWrites`
  - `MimirContinuousTestNotRunningOnReads`
  - `MimirContinuousTestFailed`
* [ENHANCEMENT] Added `per_cluster_label` support to allow to change the label name used to differentiate between Kubernetes clusters. #1651
* [ENHANCEMENT] Dashboards: Show QPS and latency of the Alertmanager Distributor. #1696
* [ENHANCEMENT] Playbooks: Add Alertmanager suggestions for `MimirRequestErrors` and `MimirRequestLatency` #1702
* [ENHANCEMENT] Dashboards: Allow custom datasources. #1749
* [ENHANCEMENT] Dashboards: Add config option `gateway_enabled` (defaults to `true`) to disable gateway panels from dashboards. #1761
* [ENHANCEMENT] Dashboards: Extend Top tenants dashboard with queries for tenants with highest sample rate, discard rate, and discard rate growth. #1842
* [ENHANCEMENT] Dashboards: Show ingestion rate limit and rule group limit on Tenants dashboard. #1845
* [ENHANCEMENT] Dashboards: Add "last successful run" panel to compactor dashboard. #1628
* [BUGFIX] Dashboards: Fix "Failed evaluation rate" panel on Tenants dashboard. #1629
* [BUGFIX] Honor the configured `per_instance_label` in all dashboards and alerts. #1697

### Jsonnet

* [FEATURE] Added support for `mimir-continuous-test`. To deploy `mimir-continuous-test` you can use the following configuration: #1675 #1850
  ```jsonnet
  _config+: {
    continuous_test_enabled: true,
    continuous_test_tenant_id: 'type-tenant-id',
    continuous_test_write_endpoint: 'http://type-write-path-hostname',
    continuous_test_read_endpoint: 'http://type-read-path-hostname/prometheus',
  },
  ```
* [ENHANCEMENT] Ingester anti-affinity can now be disabled by using `ingester_allow_multiple_replicas_on_same_node` configuration key. #1581
* [ENHANCEMENT] Added `node_selector` configuration option to select Kubernetes nodes where Mimir should run. #1596
* [ENHANCEMENT] Alertmanager: Added a `PodDisruptionBudget` of `withMaxUnavailable = 1`, to ensure we maintain quorum during rollouts. #1683
* [ENHANCEMENT] Store-gateway anti-affinity can now be enabled/disabled using `store_gateway_allow_multiple_replicas_on_same_node` configuration key. #1730
* [ENHANCEMENT] Added `store_gateway_zone_a_args`, `store_gateway_zone_b_args` and `store_gateway_zone_c_args` configuration options. #1807
* [BUGFIX] Pass primary and secondary multikv stores via CLI flags. Introduced new `multikv_switch_primary_secondary` config option to flip primary and secondary in runtime config.

### Mimirtool

* [BUGFIX] `config convert`: Retain Cortex defaults for `blocks_storage.backend`, `ruler_storage.backend`, `alertmanager_storage.backend`, `auth.type`, `activity_tracker.filepath`, `alertmanager.data_dir`, `blocks_storage.filesystem.dir`, `compactor.data_dir`, `ruler.rule_path`, `ruler_storage.filesystem.dir`, and `graphite.querier.schemas.backend`. #1626 #1762

### Tools

* [FEATURE] Added a `markblocks` tool that creates `no-compact` and `delete` marks for the blocks. #1551
* [FEATURE] Added `mimir-continuous-test` tool to continuously run smoke tests on live Mimir clusters. #1535 #1540 #1653 #1603 #1630 #1691 #1675 #1676 #1692 #1706 #1709 #1775 #1777 #1778 #1795
* [FEATURE] Added `mimir-rules-action` GitHub action, located at `operations/mimir-rules-action/`, used to lint, prepare, verify, diff, and sync rules to a Mimir cluster. #1723

## 2.0.0

### Grafana Mimir

_Changes since Cortex 1.10.0._

* [CHANGE] Remove chunks storage engine. #86 #119 #510 #545 #743 #744 #748 #753 #755 #757 #758 #759 #760 #762 #764 #789 #812 #813
  * The following CLI flags (and their respective YAML config options) have been removed:
    * `-store.engine`
    * `-schema-config-file`
    * `-ingester.checkpoint-duration`
    * `-ingester.checkpoint-enabled`
    * `-ingester.chunk-encoding`
    * `-ingester.chunk-age-jitter`
    * `-ingester.concurrent-flushes`
    * `-ingester.flush-on-shutdown-with-wal-enabled`
    * `-ingester.flush-op-timeout`
    * `-ingester.flush-period`
    * `-ingester.max-chunk-age`
    * `-ingester.max-chunk-idle`
    * `-ingester.max-series-per-query` (and `max_series_per_query` from runtime config)
    * `-ingester.max-stale-chunk-idle`
    * `-ingester.max-transfer-retries`
    * `-ingester.min-chunk-length`
    * `-ingester.recover-from-wal`
    * `-ingester.retain-period`
    * `-ingester.spread-flushes`
    * `-ingester.wal-dir`
    * `-ingester.wal-enabled`
    * `-querier.query-parallelism`
    * `-querier.second-store-engine`
    * `-querier.use-second-store-before-time`
    * `-flusher.wal-dir`
    * `-flusher.concurrent-flushes`
    * `-flusher.flush-op-timeout`
    * All `-table-manager.*` flags
    * All `-deletes.*` flags
    * All `-purger.*` flags
    * All `-metrics.*` flags
    * All `-dynamodb.*` flags
    * All `-s3.*` flags
    * All `-azure.*` flags
    * All `-bigtable.*` flags
    * All `-gcs.*` flags
    * All `-cassandra.*` flags
    * All `-boltdb.*` flags
    * All `-local.*` flags
    * All `-swift.*` flags
    * All `-store.*` flags except `-store.engine`, `-store.max-query-length`, `-store.max-labels-query-length`
    * All `-grpc-store.*` flags
  * The following API endpoints have been removed:
    * `/api/v1/chunks` and `/chunks`
  * The following metrics have been removed:
    * `cortex_ingester_flush_queue_length`
    * `cortex_ingester_queried_chunks`
    * `cortex_ingester_chunks_created_total`
    * `cortex_ingester_wal_replay_duration_seconds`
    * `cortex_ingester_wal_corruptions_total`
    * `cortex_ingester_sent_chunks`
    * `cortex_ingester_received_chunks`
    * `cortex_ingester_flush_series_in_progress`
    * `cortex_ingester_chunk_utilization`
    * `cortex_ingester_chunk_length`
    * `cortex_ingester_chunk_size_bytes`
    * `cortex_ingester_chunk_age_seconds`
    * `cortex_ingester_memory_chunks`
    * `cortex_ingester_flushing_enqueued_series_total`
    * `cortex_ingester_flushing_dequeued_series_total`
    * `cortex_ingester_dropped_chunks_total`
    * `cortex_oldest_unflushed_chunk_timestamp_seconds`
    * `prometheus_local_storage_chunk_ops_total`
    * `prometheus_local_storage_chunkdesc_ops_total`
    * `prometheus_local_storage_memory_chunkdescs`
* [CHANGE] Changed default storage backends from `s3` to `filesystem` #833
  This effects the following flags:
  * `-blocks-storage.backend` now defaults to `filesystem`
  * `-blocks-storage.filesystem.dir` now defaults to `blocks`
  * `-alertmanager-storage.backend` now defaults to `filesystem`
  * `-alertmanager-storage.filesystem.dir` now defaults to `alertmanager`
  * `-ruler-storage.backend` now defaults to `filesystem`
  * `-ruler-storage.filesystem.dir` now defaults to `ruler`
* [CHANGE] Renamed metric `cortex_experimental_features_in_use_total` as `cortex_experimental_features_used_total` and added `feature` label. #32 #658
* [CHANGE] Removed `log_messages_total` metric. #32
* [CHANGE] Some files and directories created by Mimir components on local disk now have stricter permissions, and are only readable by owner, but not group or others. #58
* [CHANGE] Memcached client DNS resolution switched from golang built-in to [`miekg/dns`](https://github.com/miekg/dns). #142
* [CHANGE] The metric `cortex_deprecated_flags_inuse_total` has been renamed to `deprecated_flags_inuse_total` as part of using grafana/dskit functionality. #185
* [CHANGE] API: The `-api.response-compression-enabled` flag has been removed, and GZIP response compression is always enabled except on `/api/v1/push` and `/push` endpoints. #880
* [CHANGE] Update Go version to 1.17.3. #480
* [CHANGE] The `status_code` label on gRPC client metrics has changed from '200' and '500' to '2xx', '5xx', '4xx', 'cancel' or 'error'. #537
* [CHANGE] Removed the deprecated `-<prefix>.fifocache.size` flag. #618
* [CHANGE] Enable index header lazy loading by default. #693
  * `-blocks-storage.bucket-store.index-header-lazy-loading-enabled` default from `false` to `true`
  * `-blocks-storage.bucket-store.index-header-lazy-loading-idle-timeout` default from `20m` to `1h`
* [CHANGE] Shuffle-sharding:
  * `-distributor.sharding-strategy` option has been removed, and shuffle sharding is enabled by default. Default shard size is set to 0, which disables shuffle sharding for the tenant (all ingesters will receive tenants's samples). #888
  * `-ruler.sharding-strategy` option has been removed from ruler. Ruler now uses shuffle-sharding by default, but respects `ruler_tenant_shard_size`, which defaults to 0 (ie. use all rulers for tenant). #889
  * `-store-gateway.sharding-strategy` option has been removed store-gateways. Store-gateway now uses shuffle-sharding by default, but respects `store_gateway_tenant_shard_size` for tenant, and this value defaults to 0. #891
* [CHANGE] Server: `-server.http-listen-port` (yaml: `server.http_listen_port`) now defaults to `8080` (previously `80`). #871
* [CHANGE] Changed the default value of `-blocks-storage.bucket-store.ignore-deletion-marks-delay` from 6h to 1h. #892
* [CHANGE] Changed default settings for memcached clients: #959 #1000
  * The default value for the following config options has changed from `10000` to `25000`:
    * `-blocks-storage.bucket-store.chunks-cache.memcached.max-async-buffer-size`
    * `-blocks-storage.bucket-store.index-cache.memcached.max-async-buffer-size`
    * `-blocks-storage.bucket-store.metadata-cache.memcached.max-async-buffer-size`
    * `-query-frontend.results-cache.memcached.max-async-buffer-size`
  * The default value for the following config options has changed from `0` (unlimited) to `100`:
    * `-blocks-storage.bucket-store.chunks-cache.memcached.max-get-multi-batch-size`
    * `-blocks-storage.bucket-store.index-cache.memcached.max-get-multi-batch-size`
    * `-blocks-storage.bucket-store.metadata-cache.memcached.max-get-multi-batch-size`
    * `-query-frontend.results-cache.memcached.max-get-multi-batch-size`
  * The default value for the following config options has changed from `16` to `100`:
    * `-blocks-storage.bucket-store.chunks-cache.memcached.max-idle-connections`
    * `-blocks-storage.bucket-store.index-cache.memcached.max-idle-connections`
    * `-blocks-storage.bucket-store.metadata-cache.memcached.max-idle-connections`
    * `-query-frontend.results-cache.memcached.max-idle-connections`
  * The default value for the following config options has changed from `100ms` to `200ms`:
    * `-blocks-storage.bucket-store.metadata-cache.memcached.timeout`
    * `-blocks-storage.bucket-store.index-cache.memcached.timeout`
    * `-blocks-storage.bucket-store.chunks-cache.memcached.timeout`
    * `-query-frontend.results-cache.memcached.timeout`
* [CHANGE] Changed the default value of `-blocks-storage.bucket-store.bucket-index.enabled` to `true`. The default configuration must now run the compactor in order to write the bucket index or else queries to long term storage will fail. #924
* [CHANGE] Option `-auth.enabled` has been renamed to `-auth.multitenancy-enabled`. #1130
* [CHANGE] Default tenant ID used with disabled auth (`-auth.multitenancy-enabled=false`) has changed from `fake` to `anonymous`. This tenant ID can now be changed with `-auth.no-auth-tenant` option. #1063
* [CHANGE] The default values for the following local directories have changed: #1072
  * `-alertmanager.storage.path` default value changed to `./data-alertmanager/`
  * `-compactor.data-dir` default value changed to `./data-compactor/`
  * `-ruler.rule-path` default value changed to `./data-ruler/`
* [CHANGE] The default value for gRPC max send message size has been changed from 16MB to 100MB. This affects the following parameters: #1152
  * `-query-frontend.grpc-client-config.grpc-max-send-msg-size`
  * `-ingester.client.grpc-max-send-msg-size`
  * `-querier.frontend-client.grpc-max-send-msg-size`
  * `-query-scheduler.grpc-client-config.grpc-max-send-msg-size`
  * `-ruler.client.grpc-max-send-msg-size`
* [CHANGE] Remove `-http.prefix` flag (and `http_prefix` config file option). #763
* [CHANGE] Remove legacy endpoints. Please use their alternatives listed below. As part of the removal process we are
  introducing two new sets of endpoints for the ruler configuration API: `<prometheus-http-prefix>/rules` and
  `<prometheus-http-prefix>/config/v1/rules/**`. We are also deprecating `<prometheus-http-prefix>/rules` and `/api/v1/rules`;
  and will remove them in Mimir 2.2.0. #763 #1222
  * Query endpoints

    | Legacy                                                  | Alternative                                                |
    | ------------------------------------------------------- | ---------------------------------------------------------- |
    | `/<legacy-http-prefix>/api/v1/query`                    | `<prometheus-http-prefix>/api/v1/query`                    |
    | `/<legacy-http-prefix>/api/v1/query_range`              | `<prometheus-http-prefix>/api/v1/query_range`              |
    | `/<legacy-http-prefix>/api/v1/query_exemplars`          | `<prometheus-http-prefix>/api/v1/query_exemplars`          |
    | `/<legacy-http-prefix>/api/v1/series`                   | `<prometheus-http-prefix>/api/v1/series`                   |
    | `/<legacy-http-prefix>/api/v1/labels`                   | `<prometheus-http-prefix>/api/v1/labels`                   |
    | `/<legacy-http-prefix>/api/v1/label/{name}/values`      | `<prometheus-http-prefix>/api/v1/label/{name}/values`      |
    | `/<legacy-http-prefix>/api/v1/metadata`                 | `<prometheus-http-prefix>/api/v1/metadata`                 |
    | `/<legacy-http-prefix>/api/v1/read`                     | `<prometheus-http-prefix>/api/v1/read`                     |
    | `/<legacy-http-prefix>/api/v1/cardinality/label_names`  | `<prometheus-http-prefix>/api/v1/cardinality/label_names`  |
    | `/<legacy-http-prefix>/api/v1/cardinality/label_values` | `<prometheus-http-prefix>/api/v1/cardinality/label_values` |
    | `/api/prom/user_stats`                                  | `/api/v1/user_stats`                                       |

  * Distributor endpoints

    | Legacy endpoint               | Alternative                   |
    | ----------------------------- | ----------------------------- |
    | `/<legacy-http-prefix>/push`  | `/api/v1/push`                |
    | `/all_user_stats`             | `/distributor/all_user_stats` |
    | `/ha-tracker`                 | `/distributor/ha_tracker`     |

  * Ingester endpoints

    | Legacy          | Alternative           |
    | --------------- | --------------------- |
    | `/ring`         | `/ingester/ring`      |
    | `/shutdown`     | `/ingester/shutdown`  |
    | `/flush`        | `/ingester/flush`     |
    | `/push`         | `/ingester/push`      |

  * Ruler endpoints

    | Legacy                                                | Alternative                                         | Alternative #2 (not available before Mimir 2.0.0)                    |
    | ----------------------------------------------------- | --------------------------------------------------- | ------------------------------------------------------------------- |
    | `/<legacy-http-prefix>/api/v1/rules`                  | `<prometheus-http-prefix>/api/v1/rules`             |                                                                     |
    | `/<legacy-http-prefix>/api/v1/alerts`                 | `<prometheus-http-prefix>/api/v1/alerts`            |                                                                     |
    | `/<legacy-http-prefix>/rules`                         | `/api/v1/rules` (see below)                         |  `<prometheus-http-prefix>/config/v1/rules`                         |
    | `/<legacy-http-prefix>/rules/{namespace}`             | `/api/v1/rules/{namespace}` (see below)             |  `<prometheus-http-prefix>/config/v1/rules/{namespace}`             |
    | `/<legacy-http-prefix>/rules/{namespace}/{groupName}` | `/api/v1/rules/{namespace}/{groupName}` (see below) |  `<prometheus-http-prefix>/config/v1/rules/{namespace}/{groupName}` |
    | `/<legacy-http-prefix>/rules/{namespace}`             | `/api/v1/rules/{namespace}` (see below)             |  `<prometheus-http-prefix>/config/v1/rules/{namespace}`             |
    | `/<legacy-http-prefix>/rules/{namespace}/{groupName}` | `/api/v1/rules/{namespace}/{groupName}` (see below) |  `<prometheus-http-prefix>/config/v1/rules/{namespace}/{groupName}` |
    | `/<legacy-http-prefix>/rules/{namespace}`             | `/api/v1/rules/{namespace}` (see below)             |  `<prometheus-http-prefix>/config/v1/rules/{namespace}`             |
    | `/ruler_ring`                                         | `/ruler/ring`                                       |                                                                     |

    > __Note:__ The `/api/v1/rules/**` endpoints are considered deprecated with Mimir 2.0.0 and will be removed
    in Mimir 2.2.0. After upgrading to 2.0.0 we recommend switching uses to the equivalent
    `/<prometheus-http-prefix>/config/v1/**` endpoints that Mimir 2.0.0 introduces.

  * Alertmanager endpoints

    | Legacy                      | Alternative                        |
    | --------------------------- | ---------------------------------- |
    | `/<legacy-http-prefix>`     | `/alertmanager`                    |
    | `/status`                   | `/multitenant_alertmanager/status` |

* [CHANGE] Ingester: changed `-ingester.stream-chunks-when-using-blocks` default value from `false` to `true`. #717
* [CHANGE] Ingester: default `-ingester.ring.min-ready-duration` reduced from 1m to 15s. #126
* [CHANGE] Ingester: `-ingester.ring.min-ready-duration` now start counting the delay after the ring's health checks have passed instead of when the ring client was started. #126
* [CHANGE] Ingester: allow experimental ingester max-exemplars setting to be changed dynamically #144
  * CLI flag `-blocks-storage.tsdb.max-exemplars` is renamed to `-ingester.max-global-exemplars-per-user`.
  * YAML `max_exemplars` is moved from `tsdb` to `overrides` and renamed to `max_global_exemplars_per_user`.
* [CHANGE] Ingester: active series metrics `cortex_ingester_active_series` and `cortex_ingester_active_series_custom_tracker` are now removed when their value is zero. #672 #690
* [CHANGE] Ingester: changed default value of `-blocks-storage.tsdb.retention-period` from `6h` to `24h`. #966
* [CHANGE] Ingester: changed default value of `-blocks-storage.tsdb.close-idle-tsdb-timeout` from `0` to `13h`. #967
* [CHANGE] Ingester: changed default value of `-ingester.ring.final-sleep` from `30s` to `0s`. #981
* [CHANGE] Ingester: the following low level settings have been removed: #1153
  * `-ingester-client.expected-labels`
  * `-ingester-client.expected-samples-per-series`
  * `-ingester-client.expected-timeseries`
* [CHANGE] Ingester: following command line options related to ingester ring were renamed: #1155
  * `-consul.*` changed to `-ingester.ring.consul.*`
  * `-etcd.*` changed to `-ingester.ring.etcd.*`
  * `-multi.*` changed to `-ingester.ring.multi.*`
  * `-distributor.excluded-zones` changed to `-ingester.ring.excluded-zones`
  * `-distributor.replication-factor` changed to `-ingester.ring.replication-factor`
  * `-distributor.zone-awareness-enabled` changed to `-ingester.ring.zone-awareness-enabled`
  * `-ingester.availability-zone` changed to `-ingester.ring.instance-availability-zone`
  * `-ingester.final-sleep` changed to `-ingester.ring.final-sleep`
  * `-ingester.heartbeat-period` changed to `-ingester.ring.heartbeat-period`
  * `-ingester.join-after` changed to `-ingester.ring.join-after`
  * `-ingester.lifecycler.ID` changed to `-ingester.ring.instance-id`
  * `-ingester.lifecycler.addr` changed to `-ingester.ring.instance-addr`
  * `-ingester.lifecycler.interface` changed to `-ingester.ring.instance-interface-names`
  * `-ingester.lifecycler.port` changed to `-ingester.ring.instance-port`
  * `-ingester.min-ready-duration` changed to `-ingester.ring.min-ready-duration`
  * `-ingester.num-tokens` changed to `-ingester.ring.num-tokens`
  * `-ingester.observe-period` changed to `-ingester.ring.observe-period`
  * `-ingester.readiness-check-ring-health` changed to `-ingester.ring.readiness-check-ring-health`
  * `-ingester.tokens-file-path` changed to `-ingester.ring.tokens-file-path`
  * `-ingester.unregister-on-shutdown` changed to `-ingester.ring.unregister-on-shutdown`
  * `-ring.heartbeat-timeout` changed to `-ingester.ring.heartbeat-timeout`
  * `-ring.prefix` changed to `-ingester.ring.prefix`
  * `-ring.store` changed to `-ingester.ring.store`
* [CHANGE] Ingester: fields in YAML configuration for ingester ring have been changed: #1155
  * `ingester.lifecycler` changed to `ingester.ring`
  * Fields from `ingester.lifecycler.ring` moved to `ingester.ring`
  * `ingester.lifecycler.address` changed to `ingester.ring.instance_addr`
  * `ingester.lifecycler.id` changed to `ingester.ring.instance_id`
  * `ingester.lifecycler.port` changed to `ingester.ring.instance_port`
  * `ingester.lifecycler.availability_zone` changed to `ingester.ring.instance_availability_zone`
  * `ingester.lifecycler.interface_names` changed to `ingester.ring.instance_interface_names`
* [CHANGE] Distributor: removed the `-distributor.shard-by-all-labels` configuration option. It is now assumed to be true. #698
* [CHANGE] Distributor: change default value of `-distributor.instance-limits.max-inflight-push-requests` to `2000`. #964
* [CHANGE] Distributor: change default value of `-distributor.remote-timeout` from `2s` to `20s`. #970
* [CHANGE] Distributor: removed the `-distributor.extra-query-delay` flag (and its respective YAML config option). #1048
* [CHANGE] Query-frontend: Enable query stats by default, they can still be disabled with `-query-frontend.query-stats-enabled=false`. #83
* [CHANGE] Query-frontend: the `cortex_frontend_mapped_asts_total` metric has been renamed to `cortex_frontend_query_sharding_rewrites_attempted_total`. #150
* [CHANGE] Query-frontend: added `sharded` label to `cortex_query_seconds_total` metric. #235
* [CHANGE] Query-frontend: changed the flag name for controlling query sharding total shards from `-querier.total-shards` to `-query-frontend.query-sharding-total-shards`. #230
* [CHANGE] Query-frontend: flag `-querier.parallelise-shardable-queries` has been renamed to `-query-frontend.parallelize-shardable-queries` #284
* [CHANGE] Query-frontend: removed the deprecated (and unused) `-frontend.cache-split-interval`. Use `-query-frontend.split-queries-by-interval` instead. #587
* [CHANGE] Query-frontend: range query response now omits the `data` field when it's empty (error case) like Prometheus does, previously it was `"data":{"resultType":"","result":null}`. #629
* [CHANGE] Query-frontend: instant queries now honor the `-query-frontend.max-retries-per-request` flag. #630
* [CHANGE] Query-frontend: removed in-memory and Redis cache support. Reason is that these caching backends were just supported by query-frontend, while all other Mimir services only support memcached. #796
  * The following CLI flags (and their respective YAML config options) have been removed:
    * `-frontend.cache.enable-fifocache`
    * `-frontend.redis.*`
    * `-frontend.fifocache.*`
  * The following metrics have been removed:
    * `querier_cache_added_total`
    * `querier_cache_added_new_total`
    * `querier_cache_evicted_total`
    * `querier_cache_entries`
    * `querier_cache_gets_total`
    * `querier_cache_misses_total`
    * `querier_cache_stale_gets_total`
    * `querier_cache_memory_bytes`
    * `cortex_rediscache_request_duration_seconds`
* [CHANGE] Query-frontend: migrated memcached backend client to the same one used in other components (memcached config and metrics are now consistent across all Mimir services). #821
  * The following CLI flags (and their respective YAML config options) have been added:
    * `-query-frontend.results-cache.backend` (set it to `memcached` if `-query-frontend.cache-results=true`)
  * The following CLI flags (and their respective YAML config options) have been changed:
    * `-frontend.memcached.hostname` and `-frontend.memcached.service` have been removed: use `-query-frontend.results-cache.memcached.addresses` instead
  * The following CLI flags (and their respective YAML config options) have been renamed:
    * `-frontend.background.write-back-concurrency` renamed to `-query-frontend.results-cache.memcached.max-async-concurrency`
    * `-frontend.background.write-back-buffer` renamed to `-query-frontend.results-cache.memcached.max-async-buffer-size`
    * `-frontend.memcached.batchsize` renamed to `-query-frontend.results-cache.memcached.max-get-multi-batch-size`
    * `-frontend.memcached.parallelism` renamed to `-query-frontend.results-cache.memcached.max-get-multi-concurrency`
    * `-frontend.memcached.timeout` renamed to `-query-frontend.results-cache.memcached.timeout`
    * `-frontend.memcached.max-item-size` renamed to `-query-frontend.results-cache.memcached.max-item-size`
    * `-frontend.memcached.max-idle-conns` renamed to `-query-frontend.results-cache.memcached.max-idle-connections`
    * `-frontend.compression` renamed to `-query-frontend.results-cache.compression`
  * The following CLI flags (and their respective YAML config options) have been removed:
    * `-frontend.memcached.circuit-breaker-consecutive-failures`: feature removed
    * `-frontend.memcached.circuit-breaker-timeout`: feature removed
    * `-frontend.memcached.circuit-breaker-interval`: feature removed
    * `-frontend.memcached.update-interval`: new setting is hardcoded to 30s
    * `-frontend.memcached.consistent-hash`: new setting is always enabled
    * `-frontend.default-validity` and `-frontend.memcached.expiration`: new setting is hardcoded to 7 days
  * The following metrics have been changed:
    * `cortex_cache_dropped_background_writes_total{name}` changed to `thanos_memcached_operation_skipped_total{name, operation, reason}`
    * `cortex_cache_value_size_bytes{name, method}` changed to `thanos_memcached_operation_data_size_bytes{name}`
    * `cortex_cache_request_duration_seconds{name, method, status_code}` changed to `thanos_memcached_operation_duration_seconds{name, operation}`
    * `cortex_cache_fetched_keys{name}` changed to `thanos_cache_memcached_requests_total{name}`
    * `cortex_cache_hits{name}` changed to `thanos_cache_memcached_hits_total{name}`
    * `cortex_memcache_request_duration_seconds{name, method, status_code}` changed to `thanos_memcached_operation_duration_seconds{name, operation}`
    * `cortex_memcache_client_servers{name}` changed to `thanos_memcached_dns_provider_results{name, addr}`
    * `cortex_memcache_client_set_skip_total{name}` changed to `thanos_memcached_operation_skipped_total{name, operation, reason}`
    * `cortex_dns_lookups_total` changed to `thanos_memcached_dns_lookups_total`
    * For all metrics the value of the "name" label has changed from `frontend.memcached` to `frontend-cache`
  * The following metrics have been removed:
    * `cortex_cache_background_queue_length{name}`
* [CHANGE] Query-frontend: merged `query_range` into `frontend` in the YAML config (keeping the same keys) and renamed flags: #825
  * `-querier.max-retries-per-request` renamed to `-query-frontend.max-retries-per-request`
  * `-querier.split-queries-by-interval` renamed to `-query-frontend.split-queries-by-interval`
  * `-querier.align-querier-with-step` renamed to `-query-frontend.align-querier-with-step`
  * `-querier.cache-results` renamed to `-query-frontend.cache-results`
  * `-querier.parallelise-shardable-queries` renamed to `-query-frontend.parallelize-shardable-queries`
* [CHANGE] Query-frontend: the default value of `-query-frontend.split-queries-by-interval` has changed from `0` to `24h`. #1131
* [CHANGE] Query-frontend: `-frontend.` flags were renamed to `-query-frontend.`: #1167
* [CHANGE] Query-frontend / Query-scheduler: classified the `-query-frontend.querier-forget-delay` and `-query-scheduler.querier-forget-delay` flags (and their respective YAML config options) as experimental. #1208
* [CHANGE] Querier / ruler: Change `-querier.max-fetched-chunks-per-query` configuration to limit to maximum number of chunks that can be fetched in a single query. The number of chunks fetched by ingesters AND long-term storare combined should not exceed the value configured on `-querier.max-fetched-chunks-per-query`. [#4260](https://github.com/cortexproject/cortex/pull/4260)
* [CHANGE] Querier / ruler: Option `-querier.ingester-streaming` has been removed. Querier/ruler now always use streaming method to query ingesters. #204
* [CHANGE] Querier: always fetch labels from store and respect start/end times in request; the option `-querier.query-store-for-labels-enabled` has been removed and is now always on. #518 #1132
* [CHANGE] Querier / ruler: removed the `-store.query-chunk-limit` flag (and its respective YAML config option `max_chunks_per_query`). `-querier.max-fetched-chunks-per-query` (and its respective YAML config option `max_fetched_chunks_per_query`) should be used instead. #705
* [CHANGE] Querier/Ruler: `-querier.active-query-tracker-dir` option has been removed. Active query tracking is now done via Activity tracker configured by `-activity-tracker.filepath` and enabled by default. Limit for max number of concurrent queries (`-querier.max-concurrent`) is now respected even if activity tracking is not enabled. #661 #822
* [CHANGE] Querier/ruler/query-frontend: the experimental `-querier.at-modifier-enabled` CLI flag has been removed and the PromQL `@` modifier is always enabled. #941
* [CHANGE] Querier: removed `-querier.worker-match-max-concurrent` and `-querier.worker-parallelism` CLI flags (and their respective YAML config options). Mimir now behaves like if `-querier.worker-match-max-concurrent` is always enabled and you should configure the max concurrency per querier process using `-querier.max-concurrent` instead. #958
* [CHANGE] Querier: changed default value of `-querier.query-ingesters-within` from `0` to `13h`. #967
* [CHANGE] Querier: rename metric `cortex_query_fetched_chunks_bytes_total` to `cortex_query_fetched_chunk_bytes_total` to be consistent with the limit name. #476
* [CHANGE] Ruler: add two new metrics `cortex_ruler_list_rules_seconds` and `cortex_ruler_load_rule_groups_seconds` to the ruler. #906
* [CHANGE] Ruler: endpoints for listing configured rules now return HTTP status code 200 and an empty map when there are no rules instead of an HTTP 404 and plain text error message. The following endpoints are affected: #456
  * `<prometheus-http-prefix>/config/v1/rules`
  * `<prometheus-http-prefix>/config/v1/rules/{namespace}`
  * `<prometheus-http-prefix>/rules` (deprecated)
  * `<prometheus-http-prefix>/rules/{namespace}` (deprecated)
  * `/api/v1/rules` (deprecated)
  * `/api/v1/rules/{namespace}` (deprecated)
* [CHANGE] Ruler: removed `configdb` support from Ruler backend storages. #15 #38 #819
* [CHANGE] Ruler: removed the support for the deprecated storage configuration via `-ruler.storage.*` CLI flags (and their respective YAML config options). Use `-ruler-storage.*` instead. #628
* [CHANGE] Ruler: set new default limits for rule groups: `-ruler.max-rules-per-rule-group` to 20 (previously 0, disabled) and `-ruler.max-rule-groups-per-tenant` to 70 (previously 0, disabled). #847
* [CHANGE] Ruler: removed `-ruler.enable-sharding` option, and changed default value of `-ruler.ring.store` to `memberlist`. #943
* [CHANGE] Ruler: `-ruler.alertmanager-use-v2` has been removed. The ruler will always use the `v2` endpoints. #954 #1100
* [CHANGE] Ruler: `-experimental.ruler.enable-api` flag has been renamed to `-ruler.enable-api` and is now stable. The default value has also changed from `false` to `true`, so both ruler and alertmanager API are enabled by default. #913 #1065
* [CHANGE] Ruler: add support for [DNS service discovery format](./docs/sources/configuration/arguments.md#dns-service-discovery) for `-ruler.alertmanager-url`. `-ruler.alertmanager-discovery` flag has been removed. URLs following the prior SRV format, will be treated as a static target. To continue using service discovery for these URLs prepend `dnssrvnoa+` to them. #993
  * The following metrics for Alertmanager DNS service discovery are replaced:
    * `prometheus_sd_dns_lookups_total` replaced by `cortex_dns_lookups_total{component="ruler"}`
    * `prometheus_sd_dns_lookup_failures_total` replaced by `cortex_dns_failures_total{component="ruler"}`
* [CHANGE] Ruler: deprecate `/api/v1/rules/**` and `<prometheus-http-prefix/rules/**` configuration API endpoints in favour of `/<prometheus-http-prefix>/config/v1/rules/**`. Deprecated endpoints will be removed in Mimir 2.2.0. Main configuration API endpoints are now `/<prometheus-http-prefix>/config/api/v1/rules/**` introduced in Mimir 2.0.0. #1222
* [CHANGE] Store-gateway: index cache now includes tenant in cache keys, this invalidates previous cached entries. #607
* [CHANGE] Store-gateway: increased memcached index caching TTL from 1 day to 7 days. #718
* [CHANGE] Store-gateway: options `-store-gateway.sharding-enabled` and `-querier.store-gateway-addresses` were removed. Default value of `-store-gateway.sharding-ring.store` is now `memberlist` and default value for `-store-gateway.sharding-ring.wait-stability-min-duration` changed from `1m` to `0` (disabled). #976
* [CHANGE] Compactor: compactor will no longer try to compact blocks that are already marked for deletion. Previously compactor would consider blocks marked for deletion within `-compactor.deletion-delay / 2` period as eligible for compaction. [#4328](https://github.com/cortexproject/cortex/pull/4328)
* [CHANGE] Compactor: Removed support for block deletion marks migration. If you're upgrading from Cortex < 1.7.0 to Mimir, you should upgrade the compactor to Cortex >= 1.7.0 first, run it at least once and then upgrade to Mimir. #122
* [CHANGE] Compactor: removed the `cortex_compactor_group_vertical_compactions_total` metric. #278
* [CHANGE] Compactor: no longer waits for initial blocks cleanup to finish before starting compactions. #282
* [CHANGE] Compactor: removed overlapping sources detection. Overlapping sources may exist due to edge cases (timing issues) when horizontally sharding compactor, but are correctly handled by compactor. #494
* [CHANGE] Compactor: compactor now uses deletion marks from `<tenant>/markers` location in the bucket. Marker files are no longer fetched, only listed. #550
* [CHANGE] Compactor: Default value of `-compactor.block-sync-concurrency` has changed from 20 to 8. This flag is now only used to control number of goroutines for downloading and uploading blocks during compaction. #552
* [CHANGE] Compactor is now included in `all` target (single-binary). #866
* [CHANGE] Compactor: Removed `-compactor.sharding-enabled` option. Sharding in compactor is now always enabled. Default value of `-compactor.ring.store` has changed from `consul` to `memberlist`. Default value of `-compactor.ring.wait-stability-min-duration` is now 0, which disables the feature. #956
* [CHANGE] Alertmanager: removed `-alertmanager.configs.auto-webhook-root` #977
* [CHANGE] Alertmanager: removed `configdb` support from Alertmanager backend storages. #15 #38 #819
* [CHANGE] Alertmanager: Don't count user-not-found errors from replicas as failures in the `cortex_alertmanager_state_fetch_replica_state_failed_total` metric. #190
* [CHANGE] Alertmanager: Use distributor for non-API routes. #213
* [CHANGE] Alertmanager: removed `-alertmanager.storage.*` configuration options, with the exception of the CLI flags `-alertmanager.storage.path` and `-alertmanager.storage.retention`. Use `-alertmanager-storage.*` instead. #632
* [CHANGE] Alertmanager: set default value for `-alertmanager.web.external-url=http://localhost:8080/alertmanager` to match the default configuration. #808 #1067
* [CHANGE] Alertmanager: `-experimental.alertmanager.enable-api` flag has been renamed to `-alertmanager.enable-api` and is now stable. #913
* [CHANGE] Alertmanager: now always runs with sharding enabled; other modes of operation are removed. #1044 #1126
  * The following configuration options are removed:
    * `-alertmanager.sharding-enabled`
    * `-alertmanager.cluster.advertise-address`
    * `-alertmanager.cluster.gossip-interval`
    * `-alertmanager.cluster.listen-address`
    * `-alertmanager.cluster.peers`
    * `-alertmanager.cluster.push-pull-interval`
  * The following configuration options are renamed:
    * `-alertmanager.cluster.peer-timeout` to `-alertmanager.peer-timeout`
* [CHANGE] Alertmanager: the default value of `-alertmanager.sharding-ring.store` is now `memberlist`. #1171
* [CHANGE] Ring: changed default value of `-distributor.ring.store` (Distributor ring) and `-ring.store` (Ingester ring) to `memberlist`. #1046
* [CHANGE] Memberlist: the `memberlist_kv_store_value_bytes` metric has been removed due to values no longer being stored in-memory as encoded bytes. [#4345](https://github.com/cortexproject/cortex/pull/4345)
* [CHANGE] Memberlist: forward only changes, not entire original message. [#4419](https://github.com/cortexproject/cortex/pull/4419)
* [CHANGE] Memberlist: don't accept old tombstones as incoming change, and don't forward such messages to other gossip members. [#4420](https://github.com/cortexproject/cortex/pull/4420)
* [CHANGE] Memberlist: changed probe interval from `1s` to `5s` and probe timeout from `500ms` to `2s`. #563
* [CHANGE] Memberlist: the `name` label on metrics `cortex_dns_failures_total`, `cortex_dns_lookups_total` and `cortex_dns_provider_results` was renamed to `component`. #993
* [CHANGE] Limits: removed deprecated limits for rejecting old samples #799
  This removes the following flags:
  * `-validation.reject-old-samples`
  * `-validation.reject-old-samples.max-age`
* [CHANGE] Limits: removed local limit-related flags in favor of global limits. #725
  The distributor ring is now required, and can be configured via the `distributor.ring.*` flags.
  This removes the following flags:
  * `-distributor.ingestion-rate-strategy` -> will now always use the "global" strategy
  * `-ingester.max-series-per-user` -> set `-ingester.max-global-series-per-user` to `N` times the existing value of `-ingester.max-series-per-user` instead
  * `-ingester.max-series-per-metric` -> set `-ingester.max-global-series-per-metric`  to `N` times the existing value of `-ingester.max-series-per-metric` instead
  * `-ingester.max-metadata-per-user` -> set `-ingester.max-global-metadata-per-user` to `N` times the existing value of `-ingester.max-metadata-per-user` instead
  * `-ingester.max-metadata-per-metric` -> set `-ingester.max-global-metadata-per-metric` to `N` times the existing value of `-ingester.max-metadata-per-metric` instead
  * In the above notes, `N` refers to the number of ingester replicas
  Additionally, default values for the following flags have changed:
  * `-ingester.max-global-series-per-user` from `0` to `150000`
  * `-ingester.max-global-series-per-metric` from `0` to `20000`
  * `-distributor.ingestion-rate-limit` from `25000` to `10000`
  * `-distributor.ingestion-burst-size` from `50000` to `200000`
* [CHANGE] Limits: removed limit `enforce_metric_name`, now behave as if set to `true` always. #686
* [CHANGE] Limits: Option `-ingester.max-samples-per-query` and its YAML field `max_samples_per_query` have been removed. It required `-querier.ingester-streaming` option to be set to false, but since `-querier.ingester-streaming` is removed (always defaulting to true), the limit using it was removed as well. #204 #1132
* [CHANGE] Limits: Set the default max number of inflight ingester push requests (`-ingester.instance-limits.max-inflight-push-requests`) to 30000 in order to prevent clusters from being overwhelmed by request volume or temporary slow-downs. #259
* [CHANGE] Overrides exporter: renamed metric `cortex_overrides` to `cortex_limits_overrides`. #173 #407
* [FEATURE] The following features have been moved from experimental to stable: #913 #1002
  * Alertmanager config API
  * Alertmanager receiver firewall
  * Alertmanager sharding
  * Azure blob storage support
  * Blocks storage bucket index
  * Disable the ring health check in the readiness endpoint (`-ingester.readiness-check-ring-health=false`)
  * Distributor: do not extend writes on unhealthy ingesters
  * Do not unregister ingesters from ring on shutdown (`-ingester.unregister-on-shutdown=false`)
  * HA Tracker: cleanup of old replicas from KV Store
  * Instance limits in ingester and distributor
  * OpenStack Swift storage support
  * Query-frontend: query stats tracking
  * Query-scheduler
  * Querier: tenant federation
  * Ruler config API
  * S3 Server Side Encryption (SSE) using KMS
  * TLS configuration for gRPC, HTTP and etcd clients
  * Zone-aware replication
  * `/labels` API using matchers
  * The following querier limits:
    * `-querier.max-fetched-chunks-per-query`
    * `-querier.max-fetched-chunk-bytes-per-query`
    * `-querier.max-fetched-series-per-query`
  * The following alertmanager limits:
    * Notification rate (`-alertmanager.notification-rate-limit` and `-alertmanager.notification-rate-limit-per-integration`)
    * Dispatcher groups (`-alertmanager.max-dispatcher-aggregation-groups`)
    * User config size (`-alertmanager.max-config-size-bytes`)
    * Templates count in user config (`-alertmanager.max-templates-count`)
    * Max template size (`-alertmanager.max-template-size-bytes`)
* [FEATURE] The endpoints `/api/v1/status/buildinfo`, `<prometheus-http-prefix>/api/v1/status/buildinfo`, and `<alertmanager-http-prefix>/api/v1/status/buildinfo` have been added to display build information and enabled features. #1219 #1240
* [FEATURE] PromQL: added `present_over_time` support. #139
* [FEATURE] Added "Activity tracker" feature which can log ongoing activities from previous Mimir run in case of a crash. It is enabled by default and controlled by the `-activity-tracker.filepath` flag. It can be disabled by setting this path to an empty string. Currently, the Store-gateway, Ruler, Querier, Query-frontend and Ingester components use this feature to track queries. #631 #782 #822 #1121
* [FEATURE] Divide configuration parameters into categories "basic", "advanced", and "experimental". Only flags in the basic category are shown when invoking `-help`, whereas `-help-all` will include flags in all categories (basic, advanced, experimental). #840
* [FEATURE] Querier: Added support for tenant federation to exemplar endpoints. #927
* [FEATURE] Ingester: can expose metrics on active series matching custom trackers configured via `-ingester.active-series-custom-trackers` (or its respective YAML config option). When configured, active series for custom trackers are exposed by the `cortex_ingester_active_series_custom_tracker` metric. #42 #672
* [FEATURE] Ingester: Enable snapshotting of in-memory TSDB on disk during shutdown via `-blocks-storage.tsdb.memory-snapshot-on-shutdown` (experimental). #249
* [FEATURE] Ingester: Added `-blocks-storage.tsdb.isolation-enabled` flag, which allows disabling TSDB isolation feature. This is enabled by default (per TSDB default), but disabling can improve performance of write requests. #512
* [FEATURE] Ingester: Added `-blocks-storage.tsdb.head-chunks-write-queue-size` flag, which allows setting the size of the queue used by the TSDB before m-mapping chunks (experimental). #591
  * Added `cortex_ingester_tsdb_mmap_chunk_write_queue_operations_total` metric to track different operations of this queue.
* [FEATURE] Distributor: Added `-api.skip-label-name-validation-header-enabled` option to allow skipping label name validation on the HTTP write path based on `X-Mimir-SkipLabelNameValidation` header being `true` or not. #390
* [FEATURE] Query-frontend: Add `cortex_query_fetched_series_total` and `cortex_query_fetched_chunks_bytes_total` per-user counters to expose the number of series and bytes fetched as part of queries. These metrics can be enabled with the `-frontend.query-stats-enabled` flag (or its respective YAML config option `query_stats_enabled`). [#4343](https://github.com/cortexproject/cortex/pull/4343)
* [FEATURE] Query-frontend: Add `cortex_query_fetched_chunks_total` per-user counter to expose the number of chunks fetched as part of queries. This metric can be enabled with the `-query-frontend.query-stats-enabled` flag (or its respective YAML config option `query_stats_enabled`). #31
* [FEATURE] Query-frontend: Add query sharding for instant and range queries. You can enable querysharding by setting `-query-frontend.parallelize-shardable-queries` to `true`. The following additional config and exported metrics have been added. #79 #80 #100 #124 #140 #148 #150 #151 #153 #154 #155 #156 #157 #158 #159 #160 #163 #169 #172 #196 #205 #225 #226 #227 #228 #230 #235 #240 #239 #246 #244 #319 #330 #371 #385 #400 #458 #586 #630 #660 #707 #1542
  * New config options:
    * `-query-frontend.query-sharding-total-shards`: The amount of shards to use when doing parallelisation via query sharding.
    * `-query-frontend.query-sharding-max-sharded-queries`: The max number of sharded queries that can be run for a given received query. 0 to disable limit.
    * `-blocks-storage.bucket-store.series-hash-cache-max-size-bytes`: Max size - in bytes - of the in-memory series hash cache in the store-gateway.
    * `-blocks-storage.tsdb.series-hash-cache-max-size-bytes`: Max size - in bytes - of the in-memory series hash cache in the ingester.
  * New exported metrics:
    * `cortex_bucket_store_series_hash_cache_requests_total`
    * `cortex_bucket_store_series_hash_cache_hits_total`
    * `cortex_frontend_query_sharding_rewrites_succeeded_total`
    * `cortex_frontend_sharded_queries_per_query`
  * Renamed metrics:
    * `cortex_frontend_mapped_asts_total` to `cortex_frontend_query_sharding_rewrites_attempted_total`
  * Modified metrics:
    * added `sharded` label to `cortex_query_seconds_total`
  * When query sharding is enabled, the following querier config must be set on query-frontend too:
    * `-querier.max-concurrent`
    * `-querier.timeout`
    * `-querier.max-samples`
    * `-querier.at-modifier-enabled`
    * `-querier.default-evaluation-interval`
    * `-querier.active-query-tracker-dir`
    * `-querier.lookback-delta`
  * Sharding can be dynamically controlled per request using the `Sharding-Control: 64` header. (0 to disable)
  * Sharding can be dynamically controlled per tenant using the limit `query_sharding_total_shards`. (0 to disable)
  * Added `sharded_queries` count to the "query stats" log.
  * The number of shards is adjusted to be compatible with number of compactor shards that are used by a split-and-merge compactor. The querier can use this to avoid querying blocks that cannot have series in a given query shard.
* [FEATURE] Query-Frontend: Added `-query-frontend.cache-unaligned-requests` option to cache responses for requests that do not have step-aligned start and end times. This can improve speed of repeated queries, but can also pollute cache with results that are never reused. #432
* [FEATURE] Querier: Added label names cardinality endpoint `<prefix>/api/v1/cardinality/label_names` that is disabled by default. Can be enabled/disabled via the CLI flag `-querier.cardinality-analysis-enabled` or its respective YAML config option. Configurable on a per-tenant basis. #301 #377 #474
* [FEATURE] Querier: Added label values cardinality endpoint `<prefix>/api/v1/cardinality/label_values` that is disabled by default. Can be enabled/disabled via the CLI flag `-querier.cardinality-analysis-enabled` or its respective YAML config option, and configurable on a per-tenant basis. The maximum number of label names allowed to be queried in a single API call can be controlled via `-querier.label-values-max-cardinality-label-names-per-request`. #332 #395 #474
* [FEATURE] Querier: Added `-store.max-labels-query-length` to restrict the range of `/series`, label-names and label-values requests. #507
* [FEATURE] Ruler: Add new `-ruler.query-stats-enabled` which when enabled will report the `cortex_ruler_query_seconds_total` as a per-user metric that tracks the sum of the wall time of executing queries in the ruler in seconds. [#4317](https://github.com/cortexproject/cortex/pull/4317)
* [FEATURE] Ruler: Added federated rule groups. #533
  * Added `-ruler.tenant-federation.enabled` config flag.
  * Added support for `source_tenants` field on rule groups.
* [FEATURE] Store-gateway: Added `/store-gateway/tenants` and `/store-gateway/tenant/{tenant}/blocks` endpoints that provide functionality that was provided by `tools/listblocks`. #911 #973
* [FEATURE] Compactor: compactor now uses new algorithm that we call "split-and-merge". Previous compaction strategy was removed. With the `split-and-merge` compactor source blocks for a given tenant are grouped into `-compactor.split-groups` number of groups. Each group of blocks is then compacted separately, and is split into `-compactor.split-and-merge-shards` shards (configurable on a per-tenant basis). Compaction of each tenant shards can be horizontally scaled. Number of compactors that work on jobs for single tenant can be limited by using `-compactor.compactor-tenant-shard-size` parameter, or per-tenant `compactor_tenant_shard_size` override.  #275 #281 #282 #283 #288 #290 #303 #307 #317 #323 #324 #328 #353 #368 #479 #820
* [FEATURE] Compactor: Added `-compactor.max-compaction-time` to control how long can compaction for a single tenant take. If compactions for a tenant take longer, no new compactions are started in the same compaction cycle. Running compactions are not stopped however, and may take much longer. #523
* [FEATURE] Compactor: When compactor finds blocks with out-of-order chunks, it will mark them for no-compaction. Blocks marked for no-compaction are ignored in future compactions too. Added metric `cortex_compactor_blocks_marked_for_no_compaction_total` to track number of blocks marked for no-compaction. Added `CortexCompactorSkippedBlocksWithOutOfOrderChunks` alert based on new metric. Markers are only checked from `<tenant>/markers` location, but uploaded to the block directory too. #520 #535 #550
* [FEATURE] Compactor: multiple blocks are now downloaded and uploaded at once, which can shorten compaction process. #552
* [ENHANCEMENT] Exemplars are now emitted for all gRPC calls and many operations tracked by histograms. #180
* [ENHANCEMENT] New options `-server.http-listen-network` and `-server.grpc-listen-network` allow binding as 'tcp4' or 'tcp6'. #180
* [ENHANCEMENT] Query federation: improve performance in MergeQueryable by memoizing labels. #312
* [ENHANCEMENT] Add histogram metrics `cortex_distributor_sample_delay_seconds` and `cortex_ingester_tsdb_sample_out_of_order_delta_seconds` #488
* [ENHANCEMENT] Check internal directory access before starting up. #1217
* [ENHANCEMENT] Azure client: expose option to configure MSI URL and user-assigned identity. #584
* [ENHANCEMENT] Added a new metric `mimir_build_info` to coincide with `cortex_build_info`. The metric `cortex_build_info` has not been removed. #1022
* [ENHANCEMENT] Mimir runs a sanity check of storage config at startup and will fail to start if the sanity check doesn't pass. This is done to find potential config issues before starting up. #1180
* [ENHANCEMENT] Validate alertmanager and ruler storage configurations to ensure they don't use same bucket name and region values as those configured for the blocks storage. #1214
* [ENHANCEMENT] Ingester: added option `-ingester.readiness-check-ring-health` to disable the ring health check in the readiness endpoint. When disabled, the health checks are run against only the ingester itself instead of all ingesters in the ring. #48 #126
* [ENHANCEMENT] Ingester: reduce CPU and memory utilization if remote write requests contains a large amount of "out of bounds" samples. #413
* [ENHANCEMENT] Ingester: reduce CPU and memory utilization when querying chunks from ingesters. #430
* [ENHANCEMENT] Ingester: Expose ingester ring page on ingesters. #654
* [ENHANCEMENT] Distributor: added option `-distributor.excluded-zones` to exclude ingesters running in specific zones both on write and read path. #51
* [ENHANCEMENT] Distributor: add tags to tracing span for distributor push with user, cluster and replica. #210
* [ENHANCEMENT] Distributor: performance optimisations. #212 #217 #242
* [ENHANCEMENT] Distributor: reduce latency when HA-Tracking by doing KVStore updates in the background. #271
* [ENHANCEMENT] Distributor: make distributor inflight push requests count include background calls to ingester. #398
* [ENHANCEMENT] Distributor: silently drop exemplars more than 5 minutes older than samples in the same batch. #544
* [ENHANCEMENT] Distributor: reject exemplars with blank label names or values. The `cortex_discarded_exemplars_total` metric will use the `exemplar_labels_blank` reason in this case. #873
* [ENHANCEMENT] Query-frontend: added `cortex_query_frontend_workers_enqueued_requests_total` metric to track the number of requests enqueued in each query-scheduler. #384
* [ENHANCEMENT] Query-frontend: added `cortex_query_frontend_non_step_aligned_queries_total` to track the total number of range queries with start/end not aligned to step. #347 #357 #582
* [ENHANCEMENT] Query-scheduler: exported summary `cortex_query_scheduler_inflight_requests` tracking total number of inflight requests (both enqueued and processing) in percentile buckets. #675
* [ENHANCEMENT] Querier: can use the `LabelNames` call with matchers, if matchers are provided in the `/labels` API call, instead of using the more expensive `MetricsForLabelMatchers` call as before. #3 #1186
* [ENHANCEMENT] Querier / store-gateway: optimized regex matchers. #319 #334 #355
* [ENHANCEMENT] Querier: when fetching data for specific query-shard, we can ignore some blocks based on compactor-shard ID, since sharding of series by query sharding and compactor is the same. Added metrics: #438 #450
  * `cortex_querier_blocks_found_total`
  * `cortex_querier_blocks_queried_total`
  * `cortex_querier_blocks_with_compactor_shard_but_incompatible_query_shard_total`
* [ENHANCEMENT] Querier / ruler: reduce cpu usage, latency and peak memory consumption. #459 #463 #589
* [ENHANCEMENT] Querier: labels requests now obey `-querier.query-ingesters-within`, making them a little more efficient. #518
* [ENHANCEMENT] Querier: retry store-gateway in case of unexpected failure, instead of failing the query. #1003
* [ENHANCEMENT] Querier / ruler: reduce memory used by streaming queries, particularly in ruler. [#4341](https://github.com/cortexproject/cortex/pull/4341)
* [ENHANCEMENT] Ruler: Using shuffle sharding subring on GetRules API. [#4466](https://github.com/cortexproject/cortex/pull/4466)
* [ENHANCEMENT] Ruler: wait for ruler ring client to self-detect during startup. #990
* [ENHANCEMENT] Store-gateway: added `cortex_bucket_store_sent_chunk_size_bytes` metric, tracking the size of chunks sent from store-gateway to querier. #123
* [ENHANCEMENT] Store-gateway: reduced CPU and memory utilization due to exported metrics aggregation for instances with a large number of tenants. #123 #142
* [ENHANCEMENT] Store-gateway: added an in-memory LRU cache for chunks attributes. Can be enabled setting `-blocks-storage.bucket-store.chunks-cache.attributes-in-memory-max-items=X` where `X` is the max number of items to keep in the in-memory cache. The following new metrics are exposed: #279 #415 #437
  * `cortex_cache_memory_requests_total`
  * `cortex_cache_memory_hits_total`
  * `cortex_cache_memory_items_count`
* [ENHANCEMENT] Store-gateway: log index cache requests to tracing spans. #419
* [ENHANCEMENT] Store-gateway: store-gateway can now ignore blocks with minimum time within `-blocks-storage.bucket-store.ignore-blocks-within` duration. Useful when used together with `-querier.query-store-after`. #502
* [ENHANCEMENT] Store-gateway: label values with matchers now doesn't preload or list series, reducing latency and memory consumption. #534
* [ENHANCEMENT] Store-gateway: the results of `LabelNames()`, `LabelValues()` and `Series(skipChunks=true)` calls are now cached in the index cache. #590
* [ENHANCEMENT] Store-gateway: Added `-store-gateway.sharding-ring.unregister-on-shutdown` option that allows store-gateway to stay in the ring even after shutdown. Defaults to `true`, which is the same as current behaviour. #610 #614
* [ENHANCEMENT] Store-gateway: wait for ring tokens stability instead of ring stability to speed up startup and tests. #620
* [ENHANCEMENT] Compactor: add timeout for waiting on compactor to become ACTIVE in the ring. [#4262](https://github.com/cortexproject/cortex/pull/4262)
* [ENHANCEMENT] Compactor: skip already planned compaction jobs if the tenant doesn't belong to the compactor instance anymore. #303
* [ENHANCEMENT] Compactor: Blocks cleaner will ignore users that it no longer "owns" when sharding is enabled, and user ownership has changed since last scan. #325
* [ENHANCEMENT] Compactor: added `-compactor.compaction-jobs-order` support to configure which compaction jobs should run first for a given tenant (in case there are multiple ones). Supported values are: `smallest-range-oldest-blocks-first` (default), `newest-blocks-first`. #364
* [ENHANCEMENT] Compactor: delete blocks marked for deletion faster. #490
* [ENHANCEMENT] Compactor: expose low-level concurrency options for compactor: `-compactor.max-opening-blocks-concurrency`, `-compactor.max-closing-blocks-concurrency`, `-compactor.symbols-flushers-concurrency`. #569 #701
* [ENHANCEMENT] Compactor: expand compactor logs to include total compaction job time, total time for uploads and block counts. #549
* [ENHANCEMENT] Ring: allow experimental configuration of disabling of heartbeat timeouts by setting the relevant configuration value to zero. Applies to the following: [#4342](https://github.com/cortexproject/cortex/pull/4342)
  * `-distributor.ring.heartbeat-timeout`
  * `-ingester.ring.heartbeat-timeout`
  * `-ruler.ring.heartbeat-timeout`
  * `-alertmanager.sharding-ring.heartbeat-timeout`
  * `-compactor.ring.heartbeat-timeout`
  * `-store-gateway.sharding-ring.heartbeat-timeout`
* [ENHANCEMENT] Ring: allow heartbeats to be explicitly disabled by setting the interval to zero. This is considered experimental. This applies to the following configuration options: [#4344](https://github.com/cortexproject/cortex/pull/4344)
  * `-distributor.ring.heartbeat-period`
  * `-ingester.ring.heartbeat-period`
  * `-ruler.ring.heartbeat-period`
  * `-alertmanager.sharding-ring.heartbeat-period`
  * `-compactor.ring.heartbeat-period`
  * `-store-gateway.sharding-ring.heartbeat-period`
* [ENHANCEMENT] Memberlist: optimized receive path for processing ring state updates, to help reduce CPU utilization in large clusters. [#4345](https://github.com/cortexproject/cortex/pull/4345)
* [ENHANCEMENT] Memberlist: expose configuration of memberlist packet compression via `-memberlist.compression-enabled`. [#4346](https://github.com/cortexproject/cortex/pull/4346)
* [ENHANCEMENT] Memberlist: Add `-memberlist.advertise-addr` and `-memberlist.advertise-port` options for setting the address to advertise to other members of the cluster to enable NAT traversal. #260
* [ENHANCEMENT] Memberlist: reduce CPU utilization for rings with a large number of members. #537 #563 #634
* [ENHANCEMENT] Overrides exporter: include additional limits in the per-tenant override exporter. The following limits have been added to the `cortex_limit_overrides` metric: #21
  * `max_fetched_series_per_query`
  * `max_fetched_chunk_bytes_per_query`
  * `ruler_max_rules_per_rule_group`
  * `ruler_max_rule_groups_per_tenant`
* [ENHANCEMENT] Overrides exporter: add a metrics `cortex_limits_defaults` to expose the default values of limits. #173
* [ENHANCEMENT] Overrides exporter: Add `max_fetched_chunks_per_query` and `max_global_exemplars_per_user` limits to the default and per-tenant limits exported as metrics. #471 #515
* [ENHANCEMENT] Upgrade Go to 1.17.8. #1347 #1381
* [ENHANCEMENT] Upgrade Docker base images to `alpine:3.15.0`. #1348
* [BUGFIX] Azure storage: only create HTTP client once, to reduce memory utilization. #605
* [BUGFIX] Ingester: fixed ingester stuck on start up (LEAVING ring state) when `-ingester.ring.heartbeat-period=0` and `-ingester.unregister-on-shutdown=false`. [#4366](https://github.com/cortexproject/cortex/pull/4366)
* [BUGFIX] Ingester: prevent any reads or writes while the ingester is stopping. This will prevent accessing TSDB blocks once they have been already closed. [#4304](https://github.com/cortexproject/cortex/pull/4304)
* [BUGFIX] Ingester: TSDB now waits for pending readers before truncating Head block, fixing the `chunk not found` error and preventing wrong query results. #16
* [BUGFIX] Ingester: don't create TSDB or appender if no samples are sent by a tenant. #162
* [BUGFIX] Ingester: fix out-of-order chunks in TSDB head in-memory series after WAL replay in case some samples were appended to TSDB WAL before series. #530
* [BUGFIX] Distributor: when cleaning up obsolete elected replicas from KV store, HA tracker didn't update number of cluster per user correctly. [#4336](https://github.com/cortexproject/cortex/pull/4336)
* [BUGFIX] Distributor: fix bug in query-exemplar where some results would get dropped. #583
* [BUGFIX] Query-frontend: Fixes @ modifier functions (start/end) when splitting queries by time. #206
* [BUGFIX] Query-frontend: Ensure query_range requests handled by the query-frontend return JSON formatted errors. #360 #499
* [BUGFIX] Query-frontend: don't reuse cached results for queries that are not step-aligned. #424
* [BUGFIX] Query-frontend: fix API error messages that were mentioning Prometheus `--enable-feature=promql-negative-offset` and `--enable-feature=promql-at-modifier` flags. #688
* [BUGFIX] Query-frontend: worker's cancellation channels are now buffered to ensure that all request cancellations are properly handled. #741
* [BUGFIX] Querier: fixed `/api/v1/user_stats` endpoint. When zone-aware replication is enabled, `MaxUnavailableZones` param is used instead of `MaxErrors`, so setting `MaxErrors = 0` doesn't make the Querier wait for all Ingesters responses. #474
* [BUGFIX] Querier: Disable query scheduler SRV DNS lookup. #689
* [BUGFIX] Ruler: fixed counting of PromQL evaluation errors as user-errors when updating `cortex_ruler_queries_failed_total`. [#4335](https://github.com/cortexproject/cortex/pull/4335)
* [BUGFIX] Ruler: fix formatting of rule groups in `/ruler/rule_groups` endpoint. #655
* [BUGFIX] Ruler: do not log `unable to read rules directory` at startup if the directory hasn't been created yet. #1058
* [BUGFIX] Ruler: enable Prometheus-compatible endpoints regardless of `-ruler.enable-api`. The flag now only controls the configuration API. This is what the config flag description stated, but not what was happening. #1216
* [BUGFIX] Compactor: fixed panic while collecting Prometheus metrics. #28
* [BUGFIX] Compactor: compactor should now be able to correctly mark blocks for deletion and no-compaction, if such marking was previously interrupted. #1015
* [BUGFIX] Alertmanager: remove stale template files. #4495
* [BUGFIX] Alertmanager: don't replace user configurations with blank fallback configurations (when enabled), particularly during scaling up/down instances when sharding is enabled. #224
* [BUGFIX] Ring: multi KV runtime config changes are now propagated to all rings, not just ingester ring. #1047
* [BUGFIX] Memberlist: fixed corrupted packets when sending compound messages with more than 255 messages or messages bigger than 64KB. #551
* [BUGFIX] Overrides exporter: successfully startup even if runtime config is not set. #1056
* [BUGFIX] Fix internal modules to wait for other modules depending on them before stopping. #1472

### Mixin

_Changes since `grafana/cortex-jsonnet` `1.9.0`._

* [CHANGE] Removed chunks storage support from mixin. #641 #643 #645 #811 #812 #813
  * Removed `tsdb.libsonnet`: no need to import it anymore (its content is already automatically included when using Jsonnet)
  * Removed the following fields from `_config`:
    * `storage_engine` (defaults to `blocks`)
    * `chunk_index_backend`
    * `chunk_store_backend`
  * Removed schema config map
  * Removed the following dashboards:
    * "Cortex / Chunks"
    * "Cortex / WAL"
    * "Cortex / Blocks vs Chunks"
  * Removed the following alerts:
    * `CortexOldChunkInMemory`
    * `CortexCheckpointCreationFailed`
    * `CortexCheckpointDeletionFailed`
    * `CortexProvisioningMemcachedTooSmall`
    * `CortexWALCorruption`
    * `CortexTableSyncFailure`
    * `CortexTransferFailed`
  * Removed the following recording rules:
    * `cortex_chunk_store_index_lookups_per_query`
    * `cortex_chunk_store_series_pre_intersection_per_query`
    * `cortex_chunk_store_series_post_intersection_per_query`
    * `cortex_chunk_store_chunks_per_query`
    * `cortex_bigtable_request_duration_seconds`
    * `cortex_cassandra_request_duration_seconds`
    * `cortex_dynamo_request_duration_seconds`
    * `cortex_database_request_duration_seconds`
    * `cortex_gcs_request_duration_seconds`
* [CHANGE] Update grafana-builder dependency: use $__rate_interval in qpsPanel and latencyPanel. [#372](https://github.com/grafana/cortex-jsonnet/pull/372)
* [CHANGE] `namespace` template variable in dashboards now only selects namespaces for selected clusters. [#311](https://github.com/grafana/cortex-jsonnet/pull/311)
* [CHANGE] `CortexIngesterRestarts` alert severity changed from `critical` to `warning`. [#321](https://github.com/grafana/cortex-jsonnet/pull/321)
* [CHANGE] Dashboards: added overridable `job_labels` and `cluster_labels` to the configuration object as label lists to uniquely identify jobs and clusters in the metric names and group-by lists in dashboards. [#319](https://github.com/grafana/cortex-jsonnet/pull/319)
* [CHANGE] Dashboards: `alert_aggregation_labels` has been removed from the configuration and overriding this value has been deprecated. Instead the labels are now defined by the `cluster_labels` list, and should be overridden accordingly through that list. [#319](https://github.com/grafana/cortex-jsonnet/pull/319)
* [CHANGE] Renamed `CortexCompactorHasNotUploadedBlocksSinceStart` to `CortexCompactorHasNotUploadedBlocks`. [#334](https://github.com/grafana/cortex-jsonnet/pull/334)
* [CHANGE] Renamed `CortexCompactorRunFailed` to `CortexCompactorHasNotSuccessfullyRunCompaction`. [#334](https://github.com/grafana/cortex-jsonnet/pull/334)
* [CHANGE] Renamed `CortexInconsistentConfig` alert to `CortexInconsistentRuntimeConfig` and increased severity to `critical`. [#335](https://github.com/grafana/cortex-jsonnet/pull/335)
* [CHANGE] Increased `CortexBadRuntimeConfig` alert severity to `critical` and removed support for `cortex_overrides_last_reload_successful` metric (was removed in Cortex 1.3.0). [#335](https://github.com/grafana/cortex-jsonnet/pull/335)
* [CHANGE] Grafana 'min step' changed to 15s so dashboard show better detail. [#340](https://github.com/grafana/cortex-jsonnet/pull/340)
* [CHANGE] Replace `CortexRulerFailedEvaluations` with two new alerts: `CortexRulerTooManyFailedPushes` and `CortexRulerTooManyFailedQueries`. [#347](https://github.com/grafana/cortex-jsonnet/pull/347)
* [CHANGE] Removed `CortexCacheRequestErrors` alert. This alert was not working because the legacy Cortex cache client instrumentation doesn't track errors. [#346](https://github.com/grafana/cortex-jsonnet/pull/346)
* [CHANGE] Removed `CortexQuerierCapacityFull` alert. [#342](https://github.com/grafana/cortex-jsonnet/pull/342)
* [CHANGE] Changes blocks storage alerts to group metrics by the configured `cluster_labels` (supporting the deprecated `alert_aggregation_labels`). [#351](https://github.com/grafana/cortex-jsonnet/pull/351)
* [CHANGE] Increased `CortexIngesterReachingSeriesLimit` critical alert threshold from 80% to 85%. [#363](https://github.com/grafana/cortex-jsonnet/pull/363)
* [CHANGE] Changed default `job_names` for query-frontend, query-scheduler and querier to match custom deployments too. [#376](https://github.com/grafana/cortex-jsonnet/pull/376)
* [CHANGE] Split `cortex_api` recording rule group into three groups. This is a workaround for large clusters where this group can become slow to evaluate. [#401](https://github.com/grafana/cortex-jsonnet/pull/401)
* [CHANGE] Increased `CortexIngesterReachingSeriesLimit` warning threshold from 70% to 80% and critical threshold from 85% to 90%. [#404](https://github.com/grafana/cortex-jsonnet/pull/404)
* [CHANGE] Raised `CortexKVStoreFailure` alert severity from warning to critical. #493
* [CHANGE] Increase `CortexRolloutStuck` alert "for" duration from 15m to 30m. #493 #573
* [CHANGE] The Alertmanager and Ruler compiled dashboards (`alertmanager.json` and `ruler.json`) have been respectively renamed to `mimir-alertmanager.json` and `mimir-ruler.json`. #869
* [CHANGE] Removed `cortex_overrides_metric` from `_config`. #871
* [CHANGE] Renamed recording rule groups (`cortex_` prefix changed to `mimir_`). #871
* [CHANGE] Alerts name prefix has been changed from `Cortex` to `Mimir` (eg. alert `CortexIngesterUnhealthy` has been renamed to `MimirIngesterUnhealthy`). #879
* [CHANGE] Enabled resources dashboards by default. Can be disabled setting `resources_dashboards_enabled` config field to `false`. #920
* [FEATURE] Added `Cortex / Overrides` dashboard, displaying default limits and per-tenant overrides applied to Mimir. #673
* [FEATURE] Added `Mimir / Tenants` and `Mimir / Top tenants` dashboards, displaying user-based metrics. #776
* [FEATURE] Added querier autoscaling panels and alerts. #1006 #1016
* [FEATURE] Mimir / Top tenants dashboard now has tenants ranked by rule group size and evaluation time. #1338
* [ENHANCEMENT] cortex-mixin: Make `cluster_namespace_deployment:kube_pod_container_resource_requests_{cpu_cores,memory_bytes}:sum` backwards compatible with `kube-state-metrics` v2.0.0. [#317](https://github.com/grafana/cortex-jsonnet/pull/317)
* [ENHANCEMENT] Cortex-mixin: Include `cortex-gw-internal` naming variation in default `gateway` job names. [#328](https://github.com/grafana/cortex-jsonnet/pull/328)
* [ENHANCEMENT] Ruler dashboard: added object storage metrics. [#354](https://github.com/grafana/cortex-jsonnet/pull/354)
* [ENHANCEMENT] Alertmanager dashboard: added object storage metrics. [#354](https://github.com/grafana/cortex-jsonnet/pull/354)
* [ENHANCEMENT] Added documentation text panels and descriptions to reads and writes dashboards. [#324](https://github.com/grafana/cortex-jsonnet/pull/324)
* [ENHANCEMENT] Dashboards: defined container functions for common resources panels: containerDiskWritesPanel, containerDiskReadsPanel, containerDiskSpaceUtilization. [#331](https://github.com/grafana/cortex-jsonnet/pull/331)
* [ENHANCEMENT] cortex-mixin: Added `alert_excluded_routes` config to exclude specific routes from alerts. [#338](https://github.com/grafana/cortex-jsonnet/pull/338)
* [ENHANCEMENT] Added `CortexMemcachedRequestErrors` alert. [#346](https://github.com/grafana/cortex-jsonnet/pull/346)
* [ENHANCEMENT] Ruler dashboard: added "Per route p99 latency" panel in the "Configuration API" row. [#353](https://github.com/grafana/cortex-jsonnet/pull/353)
* [ENHANCEMENT] Increased the `for` duration of the `CortexIngesterReachingSeriesLimit` warning alert to 3h. [#362](https://github.com/grafana/cortex-jsonnet/pull/362)
* [ENHANCEMENT] Added a new tier (`medium_small_user`) so we have another tier between 100K and 1Mil active series. [#364](https://github.com/grafana/cortex-jsonnet/pull/364)
* [ENHANCEMENT] Extend Alertmanager dashboard: [#313](https://github.com/grafana/cortex-jsonnet/pull/313)
  * "Tenants" stat panel - shows number of discovered tenant configurations.
  * "Replication" row - information about the replication of tenants/alerts/silences over instances.
  * "Tenant Configuration Sync" row - information about the configuration sync procedure.
  * "Sharding Initial State Sync" row - information about the initial state sync procedure when sharding is enabled.
  * "Sharding Runtime State Sync" row - information about various state operations which occur when sharding is enabled (replication, fetch, marge, persist).
* [ENHANCEMENT] Update gsutil command for `not healthy index found` playbook [#370](https://github.com/grafana/cortex-jsonnet/pull/370)
* [ENHANCEMENT] Added Alertmanager alerts and playbooks covering configuration syncs and sharding operation: [#377 [#378](https://github.com/grafana/cortex-jsonnet/pull/378)
  * `CortexAlertmanagerSyncConfigsFailing`
  * `CortexAlertmanagerRingCheckFailing`
  * `CortexAlertmanagerPartialStateMergeFailing`
  * `CortexAlertmanagerReplicationFailing`
  * `CortexAlertmanagerPersistStateFailing`
  * `CortexAlertmanagerInitialSyncFailed`
* [ENHANCEMENT] Add recording rules to improve responsiveness of Alertmanager dashboard. [#387](https://github.com/grafana/cortex-jsonnet/pull/387)
* [ENHANCEMENT] Add `CortexRolloutStuck` alert. [#405](https://github.com/grafana/cortex-jsonnet/pull/405)
* [ENHANCEMENT] Added `CortexKVStoreFailure` alert. [#406](https://github.com/grafana/cortex-jsonnet/pull/406)
* [ENHANCEMENT] Use configured `ruler` jobname for ruler dashboard panels. [#409](https://github.com/grafana/cortex-jsonnet/pull/409)
* [ENHANCEMENT] Add ability to override `datasource` for generated dashboards. [#407](https://github.com/grafana/cortex-jsonnet/pull/407)
* [ENHANCEMENT] Use alertmanager jobname for alertmanager dashboard panels [#411](https://github.com/grafana/cortex-jsonnet/pull/411)
* [ENHANCEMENT] Added `CortexDistributorReachingInflightPushRequestLimit` alert. [#408](https://github.com/grafana/cortex-jsonnet/pull/408)
* [ENHANCEMENT] Added `CortexReachingTCPConnectionsLimit` alert. #403
* [ENHANCEMENT] Added "Cortex / Writes Networking" and "Cortex / Reads Networking" dashboards. #405
* [ENHANCEMENT] Improved "Queue length" panel in "Cortex / Queries" dashboard. #408
* [ENHANCEMENT] Add `CortexDistributorReachingInflightPushRequestLimit` alert and playbook. #401
* [ENHANCEMENT] Added "Recover accidentally deleted blocks (Google Cloud specific)" playbook. #475
* [ENHANCEMENT] Added support to multi-zone store-gateway deployments. #608 #615
* [ENHANCEMENT] Show supplementary alertmanager services in the Rollout Progress dashboard. #738 #855
* [ENHANCEMENT] Added `mimir` to default job names. This makes dashboards and alerts working when Mimir is installed in single-binary mode and the deployment is named `mimir`. #921
* [ENHANCEMENT] Introduced a new alert for the Alertmanager: `MimirAlertmanagerAllocatingTooMuchMemory`. It has two severities based on the memory usage against limits, a `warning` level at 80% and a `critical` level at 90%. #1206
* [ENHANCEMENT] Faster memcached cache requests. #2720
* [BUGFIX] Fixed `CortexIngesterHasNotShippedBlocks` alert false positive in case an ingester instance had ingested samples in the past, then no traffic was received for a long period and then it started receiving samples again. [#308](https://github.com/grafana/cortex-jsonnet/pull/308)
* [BUGFIX] Fixed `CortexInconsistentRuntimeConfig` metric. [#335](https://github.com/grafana/cortex-jsonnet/pull/335)
* [BUGFIX] Fixed scaling dashboard to correctly work when a Cortex service deployment spans across multiple zones (a zone is expected to have the `zone-[a-z]` suffix). [#365](https://github.com/grafana/cortex-jsonnet/pull/365)
* [BUGFIX] Fixed rollout progress dashboard to correctly work when a Cortex service deployment spans across multiple zones (a zone is expected to have the `zone-[a-z]` suffix). [#366](https://github.com/grafana/cortex-jsonnet/pull/366)
* [BUGFIX] Fixed rollout progress dashboard to include query-scheduler too. [#376](https://github.com/grafana/cortex-jsonnet/pull/376)
* [BUGFIX] Upstream recording rule `node_namespace_pod_container:container_cpu_usage_seconds_total:sum_irate` renamed. [#379](https://github.com/grafana/cortex-jsonnet/pull/379)
* [BUGFIX] Fixed writes/reads/alertmanager resources dashboards to use `$._config.job_names.gateway`. [#403](https://github.com/grafana/cortex-jsonnet/pull/403)
* [BUGFIX] Span the annotation.message in alerts as YAML multiline strings. [#412](https://github.com/grafana/cortex-jsonnet/pull/412)
* [BUGFIX] Fixed "Instant queries / sec" in "Cortex / Reads" dashboard. #445
* [BUGFIX] Fixed and added missing KV store panels in Writes, Reads, Ruler and Compactor dashboards. #448
* [BUGFIX] Fixed Alertmanager dashboard when alertmanager is running as part of single binary. #1064
* [BUGFIX] Fixed Ruler dashboard when ruler is running as part of single binary. #1260
* [BUGFIX] Query-frontend: fixed bad querier status code mapping with query-sharding enabled. #1227

### Jsonnet

_Changes since `grafana/cortex-jsonnet` `1.9.0`._

* [CHANGE] Removed chunks storage support. #639
  * Removed the following fields from `_config`:
    * `storage_engine` (defaults to `blocks`)
    * `querier_second_storage_engine` (not supported anymore)
    * `table_manager_enabled`, `table_prefix`
    * `memcached_index_writes_enabled` and `memcached_index_writes_max_item_size_mb`
    * `storeMemcachedChunksConfig`
    * `storeConfig`
    * `max_chunk_idle`
    * `schema` (the schema configmap is still added for backward compatibility reasons)
    * `bigtable_instance` and `bigtable_project`
    * `client_configs`
    * `enabledBackends`
    * `storage_backend`
    * `cassandra_addresses`
    * `s3_bucket_name`
    * `ingester_deployment_without_wal` (was only used by chunks storage)
    * `ingester` (was only used to configure chunks storage WAL)
  * Removed the following CLI flags from `ingester_args`:
    * `ingester.max-chunk-age`
    * `ingester.max-stale-chunk-idle`
    * `ingester.max-transfer-retries`
    * `ingester.retain-period`
* [CHANGE] Changed `overrides-exporter.libsonnet` from being based on cortex-tools to Mimir `overrides-exporter` target. #646
* [CHANGE] Store gateway: set `-blocks-storage.bucket-store.index-cache.memcached.max-get-multi-concurrency`,
  `-blocks-storage.bucket-store.chunks-cache.memcached.max-get-multi-concurrency`,
  `-blocks-storage.bucket-store.metadata-cache.memcached.max-get-multi-concurrency`,
  `-blocks-storage.bucket-store.index-cache.memcached.max-idle-connections`,
  `-blocks-storage.bucket-store.chunks-cache.memcached.max-idle-connections`,
  `-blocks-storage.bucket-store.metadata-cache.memcached.max-idle-connections` to 100 [#414](https://github.com/grafana/cortex-jsonnet/pull/414)
* [CHANGE] Alertmanager: mounted overrides configmap to alertmanager too. [#315](https://github.com/grafana/cortex-jsonnet/pull/315)
* [CHANGE] Memcached: upgraded memcached from `1.5.17` to `1.6.9`. [#316](https://github.com/grafana/cortex-jsonnet/pull/316)
* [CHANGE] Store-gateway: increased memory request and limit respectively from 6GB / 6GB to 12GB / 18GB. [#322](https://github.com/grafana/cortex-jsonnet/pull/322)
* [CHANGE] Store-gateway: increased `-blocks-storage.bucket-store.max-chunk-pool-bytes` from 2GB (default) to 12GB. [#322](https://github.com/grafana/cortex-jsonnet/pull/322)
* [CHANGE] Ingester/Ruler: set `-server.grpc-max-send-msg-size-bytes` and `-server.grpc-max-send-msg-size-bytes` to sensible default values (10MB). [#326](https://github.com/grafana/cortex-jsonnet/pull/326)
* [CHANGE] Decreased `-server.grpc-max-concurrent-streams` from 100k to 10k. [#369](https://github.com/grafana/cortex-jsonnet/pull/369)
* [CHANGE] Decreased blocks storage ingesters graceful termination period from 80m to 20m. [#369](https://github.com/grafana/cortex-jsonnet/pull/369)
* [CHANGE] Increase the rules per group and rule groups limits on different tiers. [#396](https://github.com/grafana/cortex-jsonnet/pull/396)
* [CHANGE] Removed `max_samples_per_query` limit, since it only works with chunks and only when using `-distributor.shard-by-all-labels=false`. [#397](https://github.com/grafana/cortex-jsonnet/pull/397)
* [CHANGE] Removed chunks storage query sharding config support. The following config options have been removed: [#398](https://github.com/grafana/cortex-jsonnet/pull/398)
  * `_config` > `queryFrontend` > `shard_factor`
  * `_config` > `queryFrontend` > `sharded_queries_enabled`
  * `_config` > `queryFrontend` > `query_split_factor`
* [CHANGE] Rename ruler_s3_bucket_name and ruler_gcs_bucket_name to ruler_storage_bucket_name: [#415](https://github.com/grafana/cortex-jsonnet/pull/415)
* [CHANGE] Fine-tuned rolling update policy for distributor, querier, query-frontend, query-scheduler. [#420](https://github.com/grafana/cortex-jsonnet/pull/420)
* [CHANGE] Increased memcached metadata/chunks/index-queries max connections from 4k to 16k. [#420](https://github.com/grafana/cortex-jsonnet/pull/420)
* [CHANGE] Disabled step alignment in query-frontend to be compliant with PromQL. [#420](https://github.com/grafana/cortex-jsonnet/pull/420)
* [CHANGE] Do not limit compactor CPU and request a number of cores equal to the configured concurrency. [#420](https://github.com/grafana/cortex-jsonnet/pull/420)
* [CHANGE] Configured split-and-merge compactor. #853
  * The following CLI flags are set on compactor:
    * `-compactor.split-and-merge-shards=0`
    * `-compactor.compactor-tenant-shard-size=1`
    * `-compactor.split-groups=1`
    * `-compactor.max-opening-blocks-concurrency=4`
    * `-compactor.max-closing-blocks-concurrency=2`
    * `-compactor.symbols-flushers-concurrency=4`
  * The following per-tenant overrides have been set on `super_user` and `mega_user` classes:
    ```
    compactor_split_and_merge_shards: 2,
    compactor_tenant_shard_size: 2,
    compactor_split_groups: 2,
    ```
* [CHANGE] The entrypoint file to include has been renamed from `cortex.libsonnet` to `mimir.libsonnet`. #897
* [CHANGE] The default image config field has been renamed from `cortex` to `mimir`. #896
   ```
   {
     _images+:: {
       mimir: '...',
     },
   }
   ```
* [CHANGE] Removed `cortex_` prefix from config fields. #898
  * The following config fields have been renamed:
    * `cortex_bucket_index_enabled` renamed to `bucket_index_enabled`
    * `cortex_compactor_cleanup_interval` renamed to `compactor_cleanup_interval`
    * `cortex_compactor_data_disk_class` renamed to `compactor_data_disk_class`
    * `cortex_compactor_data_disk_size` renamed to `compactor_data_disk_size`
    * `cortex_compactor_max_concurrency` renamed to `compactor_max_concurrency`
    * `cortex_distributor_allow_multiple_replicas_on_same_node` renamed to `distributor_allow_multiple_replicas_on_same_node`
    * `cortex_ingester_data_disk_class` renamed to `ingester_data_disk_class`
    * `cortex_ingester_data_disk_size` renamed to `ingester_data_disk_size`
    * `cortex_querier_allow_multiple_replicas_on_same_node` renamed to `querier_allow_multiple_replicas_on_same_node`
    * `cortex_query_frontend_allow_multiple_replicas_on_same_node` renamed to `query_frontend_allow_multiple_replicas_on_same_node`
    * `cortex_query_sharding_enabled` renamed to `query_sharding_enabled`
    * `cortex_query_sharding_msg_size_factor` renamed to `query_sharding_msg_size_factor`
    * `cortex_ruler_allow_multiple_replicas_on_same_node` renamed to `ruler_allow_multiple_replicas_on_same_node`
    * `cortex_store_gateway_data_disk_class` renamed to `store_gateway_data_disk_class`
    * `cortex_store_gateway_data_disk_size` renamed to `store_gateway_data_disk_size`
* [CHANGE] The overrides configmap default mountpoint has changed from `/etc/cortex` to `/etc/mimir`. It can be customized via the `overrides_configmap_mountpoint` config field. #899
* [CHANGE] Enabled in the querier the features to query label names with matchers, PromQL at modifier and query long-term storage for labels. #905
* [CHANGE] Reduced TSDB blocks retention on ingesters disk from 96h to 24h. #905
* [CHANGE] Enabled closing of idle TSDB in ingesters. #905
* [CHANGE] Disabled TSDB isolation in ingesters for better performances. #905
* [CHANGE] Changed log level of querier, query-frontend, query-scheduler and alertmanager from `debug` to `info`. #905
* [CHANGE] Enabled attributes in-memory cache in store-gateway. #905
* [CHANGE] Configured store-gateway to not load blocks containing samples more recent than 10h (because such samples are queried from ingesters). #905
* [CHANGE] Dynamically compute `-compactor.deletion-delay` based on other settings, in order to reduce the deletion delay as much as possible and lower the number of live blocks in the storage. #907
* [CHANGE] The config field `distributorConfig` has been renamed to `ingesterRingClientConfig`. Config field `ringClient` has been removed in favor of `ingesterRingClientConfig`. #997 #1057
* [CHANGE] Gossip.libsonnet has been fixed to modify all ring configurations, not only the ingester ring config. Furthermore it now supports migration via multi KV store. #1057 #1099
* [CHANGE] Changed the default of `bucket_index_enabled` to `true`. #924
* [CHANGE] Remove the support for the test-exporter. #1133
* [CHANGE] Removed `$.distributor_deployment_labels`, `$.ingester_deployment_labels` and `$.querier_deployment_labels` fields, that were used by gossip.libsonnet to inject additional label. Now the label is injected directly into pods of statefulsets and deployments. #1297
* [CHANGE] Disabled `-ingester.readiness-check-ring-health`. #1352
* [CHANGE] Changed Alertmanager CPU request from `100m` to `2` cores, and memory request from `1Gi` to `10Gi`. Set Alertmanager memory limit to `15Gi`. #1206
* [CHANGE] gossip.libsonnet has been renamed to memberlist.libsonnet, and is now imported by default. Use of memberlist for ring is enabled by setting `_config.memberlist_ring_enabled` to true. #1526
* [FEATURE] Added query sharding support. It can be enabled setting `cortex_query_sharding_enabled: true` in the `_config` object. #653
* [FEATURE] Added shuffle-sharding support. It can be enabled and configured using the following config: #902
   ```
   _config+:: {
     shuffle_sharding:: {
       ingester_write_path_enabled: true,
       ingester_read_path_enabled: true,
       querier_enabled: true,
       ruler_enabled: true,
       store_gateway_enabled: true,
     },
   }
   ```
* [FEATURE] Added multi-zone ingesters and store-gateways support. #1352 #1552
* [ENHANCEMENT] Add overrides config to compactor. This allows setting retention configs per user. [#386](https://github.com/grafana/cortex-jsonnet/pull/386)
* [ENHANCEMENT] Added 256MB memory ballast to querier. [#369](https://github.com/grafana/cortex-jsonnet/pull/369)
* [ENHANCEMENT] Update `etcd-operator` to latest version (see https://github.com/grafana/jsonnet-libs/pull/480). [#263](https://github.com/grafana/cortex-jsonnet/pull/263)
* [ENHANCEMENT] Add support for Azure storage in Alertmanager configuration. [#381](https://github.com/grafana/cortex-jsonnet/pull/381)
* [ENHANCEMENT] Add support for running Alertmanager in sharding mode. [#394](https://github.com/grafana/cortex-jsonnet/pull/394)
* [ENHANCEMENT] Allow to customize PromQL engine settings via `queryEngineConfig`. [#399](https://github.com/grafana/cortex-jsonnet/pull/399)
* [ENHANCEMENT] Define Azure object storage ruler args. [#416](https://github.com/grafana/cortex-jsonnet/pull/416)
* [ENHANCEMENT] Added the following config options to allow to schedule multiple replicas of the same service on the same node: [#418](https://github.com/grafana/cortex-jsonnet/pull/418)
  * `cortex_distributor_allow_multiple_replicas_on_same_node`
  * `cortex_ruler_allow_multiple_replicas_on_same_node`
  * `cortex_querier_allow_multiple_replicas_on_same_node`
  * `cortex_query_frontend_allow_multiple_replicas_on_same_node`
* [BUGFIX] Alertmanager: fixed `--alertmanager.cluster.peers` CLI flag passed to alertmanager when HA is enabled. [#329](https://github.com/grafana/cortex-jsonnet/pull/329)
* [BUGFIX] Fixed `-distributor.extend-writes` setting on ruler when `unregister_ingesters_on_shutdown` is disabled. [#369](https://github.com/grafana/cortex-jsonnet/pull/369)
* [BUGFIX] Treat `compactor_blocks_retention_period` type as string rather than int.[#395](https://github.com/grafana/cortex-jsonnet/pull/395)
* [BUGFIX] Pass `-ruler-storage.s3.endpoint` to ruler when using S3. [#421](https://github.com/grafana/cortex-jsonnet/pull/421)
* [BUGFIX] Remove service selector on label `gossip_ring_member` from other services than `gossip-ring`. [#1008](https://github.com/grafana/mimir/pull/1008)
* [BUGFIX] Rename `-ingester.readiness-check-ring-health` to `-ingester.ring.readiness-check-ring-health`, to reflect current name of flag. #1460

### Mimirtool

_Changes since cortextool `0.10.7`._

* [CHANGE] The following environment variables have been renamed: #883
  * `CORTEX_ADDRESS` to `MIMIR_ADDRESS`
  * `CORTEX_API_USER` to `MIMIR_API_USER`
  * `CORTEX_API_KEY` to `MIMIR_API_KEY`
  * `CORTEX_TENANT_ID` to `MIMIR_TENANT_ID`
  * `CORTEX_TLS_CA_PATH` to `MIMIR_TLS_CA_PATH`
  * `CORTEX_TLS_CERT_PATH` to `MIMIR_TLS_CERT_PATH`
  * `CORTEX_TLS_KEY_PATH` to `MIMIR_TLS_KEY_PATH`
* [CHANGE] Change `cortex` backend to `mimir`. #883
* [CHANGE] Do not publish `mimirtool` binary for 386 windows architecture. #1263
* [CHANGE] `analyse` command has been renamed to `analyze`. #1318
* [FEATURE] Support Arm64 on Darwin for all binaries (benchtool etc). https://github.com/grafana/cortex-tools/pull/215
* [ENHANCEMENT] Correctly support federated rules. #823
* [BUGFIX] Fix `cortextool rules` legends displaying wrong symbols for updates and deletions. https://github.com/grafana/cortex-tools/pull/226

### Query-tee

_Changes since Cortex `1.10.0`._

* [ENHANCEMENT] Added `/api/v1/query_exemplars` API endpoint support (no results comparison). #168
* [ENHANCEMENT] Add a flag (`--proxy.compare-use-relative-error`) in the query-tee to compare floating point values using relative error. #208
* [ENHANCEMENT] Add a flag (`--proxy.compare-skip-recent-samples`) in the query-tee to skip comparing recent samples. By default samples not older than 1 minute are skipped. #234
* [BUGFIX] Fixes a panic in the query-tee when comparing result. #207
* [BUGFIX] Ensure POST requests are handled correctly #286

### Blocksconvert

_Changes since Cortex `1.10.0`._

* [CHANGE] Blocksconvert tool was removed from Mimir. #637

### Metaconvert

_Changes since Cortex `1.10.0`._

* [CHANGE] `thanosconvert` tool has been renamed to `metaconvert`. `-config.file` option has been removed, while it now requires `-tenant` option to work on single tenant only. It now also preserves labels recognized by Mimir. #1120

### Test-exporter

_Changes since Cortex `1.10.0`._

* [CHANGE] Removed the test-exporter tool. #1133

### Tools

_Changes since Cortex `1.10.0`._

* [CHANGE] Removed `query-audit`. You can use `query-tee` to compare query results and performances of two Grafana Mimir backends. #1380

## [Cortex 1.10.0 CHANGELOG](https://github.com/grafana/mimir/blob/a13959db5d38ff65c2b7ef52c56331d2f4dbc00c/CHANGELOG.md#cortex-1100--2021-08-03)<|MERGE_RESOLUTION|>--- conflicted
+++ resolved
@@ -86,12 +86,9 @@
 
 ### Tools
 
-<<<<<<< HEAD
 * [ENHANCEMENT] Adapt tsdb-print-chunk for native histograms. #3950
-=======
 * [ENHANCEMENT] Adapt tsdb-index-health for blocks containing native histograms. #3948
 * [ENHANCEMENT] Adapt tsdb-chunks tool to handle native histograms. #3946
->>>>>>> 9435516b
 
 ## 2.5.0
 
