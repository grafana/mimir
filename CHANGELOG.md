# Changelog

## main / unreleased

### Grafana Mimir

* [CHANGE] Querier: Split worker GRPC config into separate client configs for the frontend and scheduler to allow TLS to be configured correctly when specifying the `tls_server_name`. The GRPC config specified under `-querier.frontend-client.*` will no longer apply to the scheduler client, and will need to be set explicitly under `-querier.scheduler-client.*`. #6445 #6573
* [CHANGE] Store-gateway: enable sparse index headers by default. Sparse index headers reduce the time to load an index header up to 90%. #6005
* [CHANGE] Store-gateway: lazy-loading concurrency limit default value is now 4. #6004
* [CHANGE] General: enabled `-log.buffered` by default. The `-log.buffered` has been deprecated and will be removed in Mimir 2.13. #6131
* [CHANGE] Ingester: changed default `-blocks-storage.tsdb.series-hash-cache-max-size-bytes` setting from `1GB` to `350MB`. The new default cache size is enough to store the hashes for all series in a ingester, assuming up to 2M in-memory series per ingester and using the default 13h retention period for local TSDB blocks in the ingesters. #6129
* [CHANGE] Query-frontend: removed `cortex_query_frontend_workers_enqueued_requests_total`. Use `cortex_query_frontend_enqueue_duration_seconds_count` instead. #6121
* [CHANGE] Ingester / querier: enable ingester to querier chunks streaming by default and mark it as stable. #6174
* [CHANGE] Ingester / querier: enable ingester query request minimisation by default and mark it as stable. #6174
* [CHANGE] Ingester: changed the default value for the experimental configuration parameter `-blocks-storage.tsdb.early-head-compaction-min-estimated-series-reduction-percentage` from 10 to 15. #6186
* [CHANGE] Ingester: `/ingester/push` HTTP endpoint has been removed. This endpoint was added for testing and troubleshooting, but was never documented or used for anything. #6299
* [CHANGE] Experimental setting `-log.rate-limit-logs-per-second-burst` renamed to `-log.rate-limit-logs-burst-size`. #6230
* [CHANGE] Distributor: instead of errors with HTTP status codes, `Push()` now returns errors with gRPC codes: #6377
  * `http.StatusAccepted` (202) code is replaced with `codes.AlreadyExists`.
  * `http.BadRequest` (400) code is replaced with `codes.FailedPrecondition`.
  * `http.StatusTooManyRequests` (429) and the non-standard `529` (The service is overloaded) codes are replaced with `codes.ResourceExhausted`.
* [CHANGE] Ingester: by setting the newly introduced experimental CLI flag `-ingester.return-only-grpc-errors` to true, `Push()` will return only gRPC errors. This feature changes the following status codes: #6443
  * `http.StatusBadRequest` (400) is replaced with `codes.FailedPrecondition`.
  * `http.StatusServiceUnavailable` (503) and `codes.Unknown` are replaced with `codes.Internal`.
* [CHANGE] Upgrade Node.js to v20. #6540
* [CHANGE] Querier: `cortex_querier_blocks_consistency_checks_failed_total` is now incremented when a block couldn't be queried from any attempted store-gateway as opposed to incremented after each attempt. Also `cortex_querier_blocks_consistency_checks_total` is incremented once per query as opposed to once per attempt (with 3 attempts). #6590
* [FEATURE] Query-frontend: add experimental support for query blocking. Queries are blocked on a per-tenant basis and is configured via the limit `blocked_queries`. #5609
* [FEATURE] Vault: Added support for new Vault authentication methods: `AppRole`, `Kubernetes`, `UserPass` and `Token`. #6143
* [FEATURE] Add experimental endpoint `/api/v1/cardinality/active_series` to return the set of active series for a given selector. #6536 #6619 #6651
* [FEATURE] Added `-<prefix>.s3.part-size` flag to configure the S3 minimum file size in bytes used for multipart uploads. #6592
* [ENHANCEMENT] Ingester: exported summary `cortex_ingester_inflight_push_requests_summary` tracking total number of inflight requests in percentile buckets. #5845
* [ENHANCEMENT] Query-scheduler: add `cortex_query_scheduler_enqueue_duration_seconds` metric that records the time taken to enqueue or reject a query request. #5879
* [ENHANCEMENT] Query-frontend: add `cortex_query_frontend_enqueue_duration_seconds` metric that records the time taken to enqueue or reject a query request. When query-scheduler is in use, the metric has the `scheduler_address` label to differentiate the enqueue duration by query-scheduler backend. #5879 #6087 #6120
* [ENHANCEMENT] Store-gateway: add metric `cortex_bucket_store_blocks_loaded_by_duration` for counting the loaded number of blocks based on their duration. #6074  #6129
* [ENHANCEMENT] Expose `/sync/mutex/wait/total:seconds` Go runtime metric as `go_sync_mutex_wait_total_seconds_total` from all components. #5879
* [ENHANCEMENT] Query-scheduler: improve latency with many concurrent queriers. #5880
* [ENHANCEMENT] Ruler: add new per-tenant `cortex_ruler_queries_zero_fetched_series_total` metric to track rules that fetched no series. #5925
* [ENHANCEMENT] Implement support for `limit`, `limit_per_metric` and `metric` parameters for `<Prometheus HTTP prefix>/api/v1/metadata` endpoint. #5890
* [ENHANCEMENT] Distributor: add experimental support for storing metadata when ingesting metrics via OTLP. This makes metrics description and type available when ingesting metrics via OTLP. Enable with `-distributor.enable-otlp-metadata-storage=true`. #5693 #6035 #6254
* [ENHANCEMENT] Ingester: added support for sampling errors, which can be enabled by setting `-ingester.error-sample-rate`. This way each error will be logged once in the configured number of times. All the discarded samples will still be tracked by the `cortex_discarded_samples_total` metric. #5584 #6014
* [ENHANCEMENT] Ruler: Fetch secrets used to configure TLS on the Alertmanager client from Vault when `-vault.enabled` is true. #5239
* [ENHANCEMENT] Query-frontend: added query-sharding support for `group by` aggregation queries. #6024
* [ENHANCEMENT] Fetch secrets used to configure server-side TLS from Vault when `-vault.enabled` is true. #6052.
* [ENHANCEMENT] Packaging: add logrotate config file. #6142
* [ENHANCEMENT] Ingester: add the experimental configuration options `-blocks-storage.tsdb.head-postings-for-matchers-cache-max-bytes` and `-blocks-storage.tsdb.block-postings-for-matchers-cache-max-bytes` to enforce a limit in bytes on the `PostingsForMatchers()` cache used by ingesters (the cache limit is per TSDB head and block basis, not a global one). The experimental configuration options `-blocks-storage.tsdb.head-postings-for-matchers-cache-size` and `-blocks-storage.tsdb.block-postings-for-matchers-cache-size` have been deprecated. #6151
* [ENHANCEMENT] Ingester: use the `PostingsForMatchers()` in-memory cache for label values queries with matchers too. #6151
* [ENHANCEMENT] Ingester / store-gateway: optimized regex matchers. #6168 #6250
* [ENHANCEMENT] Distributor: Include ingester IDs in circuit breaker related metrics and logs. #6206
* [ENHANCEMENT] Querier: improve errors and logging when streaming chunks from ingesters and store-gateways. #6194 #6309
* [ENHANCEMENT] Querier: Add `cortex_querier_federation_exemplar_tenants_queried` and `cortex_querier_federation_tenants_queried` metrics to track the number of tenants queried by multi-tenant queries. #6374 #6409
* [ENHANCEMENT] All: added an experimental `-server.grpc.num-workers` flag that configures the number of long-living workers used to process gRPC requests. This could decrease the CPU usage by reducing the number of stack allocations. #6311
* [ENHANCEMENT] All: improved IPv6 support by using the proper host:port formatting. #6311
* [ENHANCEMENT] Querier: always return error encountered during chunks streaming, rather than `the stream has already been exhausted`. #6345 #6433
* [ENHANCEMENT] Query-frontend: add `instance_enable_ipv6` to support IPv6. #6111
* [ENHANCEMENT] Store-gateway: return same detailed error messages as queriers when chunks or series limits are reached. #6347
* [ENHANCEMENT] Querier: reduce memory consumed for queries that hit store-gateways. #6348
* [ENHANCEMENT] Ruler: include corresponding trace ID with log messages associated with rule evaluation. #6379 #6520
* [ENHANCEMENT] Querier: clarify log messages and span events emitted while querying ingesters, and include both ingester name and address when relevant. #6381
* [ENHANCEMENT] Memcached: introduce new experimental configuration parameters `-<prefix>.memcached.write-buffer-size-bytes` `-<prefix>.memcached.read-buffer-size-bytes` to customise the memcached client write and read buffer size (the buffer is allocated for each memcached connection). #6468
* [ENHANCEMENT] Ingester, Distributor: added experimental support for rejecting push requests received via gRPC before reading them into memory, if ingester or distributor is unable to accept the request. This is activated by using `-ingester.limit-inflight-requests-using-grpc-method-limiter` for ingester, and `-distributor.limit-inflight-requests-using-grpc-method-limiter` for distributor. #5976 #6300
* [ENHANCEMENT] Add capability in store-gateways to accept number of tokens through config. `-store-gateway.sharding-ring.num-tokens`, `default-value=512` #4863
* [ENHANCEMENT] Query-frontend: return warnings generated during query evaluation. #6391
* [ENHANCEMENT] Server: Add the option `-server.http-read-header-timeout` to enable specifying a timeout for reading HTTP request headers. It defaults to 0, in which case reading of headers can take up to `-server.http-read-timeout`, leaving no time for reading body, if there's any. #6517
* [ENHANCEMENT] Add connection-string option, `-<prefix>.azure.connection-string`, for Azure Blob Storage. #6487
* [ENHANCEMENT] Ingester: Add `-ingester.instance-limits.max-inflight-push-requests-bytes`. This limit protects the ingester against requests that together may cause an OOM. #6492
* [ENHANCEMENT] Ingester: add new per-tenant `cortex_ingester_local_limits` metric to expose the calculated local per-tenant limits seen at each ingester. Exports the local per-tenant series limit with label `{limit="max_global_series_per_user"}` #6403
* [ENHANCEMENT] Query-frontend: added "queue_time_seconds" field to "query stats" log. This is total time that query and subqueries spent in the queue, before queriers picked it up. #6537
* [ENHANCEMENT] Server: Add `-server.report-grpc-codes-in-instrumentation-label-enabled` CLI flag to specify whether gRPC status codes should be used in `status_code` label of `cortex_request_duration_seconds` metric. It defaults to false, meaning that successful and erroneous gRPC status codes are represented with `success` and `error` respectively. #6562
* [ENHANCEMENT] Server: Add `-ingester.client.report-grpc-codes-in-instrumentation-label-enabled` CLI flag to specify whether gRPC status codes should be used in `status_code` label of `cortex_ingester_client_request_duration_seconds` metric. It defaults to false, meaning that successful and erroneous gRPC status codes are represented with `2xx` and `error` respectively. #6562
* [ENHANCEMENT] Server: Add `-server.http-log-closed-connections-without-response-enabled` option to log details about connections to HTTP server that were closed before any data was sent back. This can happen if client doesn't manage to send complete HTTP headers before timeout. #6612
<<<<<<< HEAD
* [ENHANCEMENT] Distributor: added support for reducing the resolution of native histogram samples upon ingestion if the sample has too many buckets compared to `-validation.max-native-histogram-buckets`. This is enabled by default and can be turned off by setting `-validation.reduce-native-histogram-over-max-buckets` to `false`. #6535
=======
* [ENHANCEMENT] Query-frontend: include length of query, time since the earliest and latest points of a query in "query stats" logs. Time parameters (start/end/time) are always formatted as RFC3339 now. #6473
* [BUGFIX] Distributor: return server overload error in the event of exceeding the ingestion rate limit. #6549
>>>>>>> 84b66aab
* [BUGFIX] Ring: Ensure network addresses used for component hash rings are formatted correctly when using IPv6. #6068
* [BUGFIX] Query-scheduler: don't retain connections from queriers that have shut down, leading to gradually increasing enqueue latency over time. #6100 #6145
* [BUGFIX] Ingester: prevent query logic from continuing to execute after queries are canceled. #6085
* [BUGFIX] Ensure correct nesting of children of the `querier.Select` tracing span. #6085
* [BUGFIX] Packaging: fix preremove script preventing upgrades on RHEL based OS. #6067
* [BUGFIX] Querier: return actual error rather than `attempted to read series at index XXX from stream, but the stream has already been exhausted` (or even no error at all) when streaming chunks from ingesters or store-gateways is enabled and an error occurs while streaming chunks. #6346
* [BUGFIX] Querier: reduce log volume when querying ingesters with zone-awareness enabled and one or more instances in a single zone unavailable. #6381
* [BUGFIX] Querier: don't try to query further ingesters if ingester query request minimization is enabled and a query limit is reached as a result of the responses from the initial set of ingesters. #6402
* [BUGFIX] Ingester: Don't cache context cancellation error when querying. #6446
* [BUGFIX] Ingester: don't ignore errors encountered while iterating through chunks or samples in response to a query request. #6469
* [BUGFIX] All: fix issue where traces for some inter-component gRPC calls would incorrectly show the call as failing due to cancellation. #6470
* [BUGFIX] Querier: correctly mark streaming requests to ingesters or store-gateways as successful, not cancelled, in metrics and traces. #6471 #6505
* [BUGFIX] Querier: fix issue where queries fail with "context canceled" error when an ingester or store-gateway fails healthcheck while the query is in progress. #6550
* [BUGFIX] Tracing: When creating an OpenTelemetry tracing span, add it to the context for later retrieval. #6614

### Mixin

* [CHANGE] Dashboards: enabled reporting gRPC codes as `status_code` label in Mimir dashboards. In case of gRPC calls, the successful `status_code` label on `cortex_request_duration_seconds` and gRPC client request duration metrics has changed from 'success' and '2xx' to 'OK'. #6561
* [CHANGE] Alerts: remove `MimirGossipMembersMismatch` alert and replace it with `MimirGossipMembersTooHigh` and `MimirGossipMembersTooLow` alerts that should have a higher signal-to-noise ratio. #6508
* [ENHANCEMENT] Dashboards: Optionally show rejected requests on Mimir Writes dashboard. Useful when used together with "early request rejection" in ingester and distributor. #6132 #6556
* [ENHANCEMENT] Alerts: added a critical alert for `CompactorSkippedBlocksWithOutOfOrderChunks` when multiple blocks are affected. #6410
* [ENHANCEMENT] Dashboards: Added the min-replicas for autoscaling dashboards. #6528
* [BUGFIX] Alerts: fixed issue where `GossipMembersMismatch` warning message referred to per-instance labels that were not produced by the alert query. #6146
* [BUGFIX] Dashboards: Fix autoscaling dashboard panels for KEDA > 2.9. [Requires scraping the KEDA operator for metrics since they moved](https://github.com/kedacore/keda/issues/3972). #6528
* [BUGFIX] Alerts: Fix autoscaling alerts for KEDA > 2.9. [Requires scraping the KEDA operator for metrics since they moved](https://github.com/kedacore/keda/issues/3972). #6528

### Jsonnet

* [CHANGE] Ingester: reduce `-server.grpc-max-concurrent-streams` to 500. #5666
* [CHANGE] Changed default `_config.cluster_domain` from `cluster.local` to `cluster.local.` to reduce the number of DNS lookups made by Mimir. #6389
* [CHANGE] Query-frontend: changed default `_config.autoscaling_query_frontend_cpu_target_utilization` from `1` to `0.75`. #6395
* [CHANGE] Distributor: Increase HPA scale down period such that distributors are slower to scale down after autoscaling up. #6589
* [FEATURE] Store-gateway: Allow automated zone-by-zone downscaling, that can be enabled via the `store_gateway_automated_downscale_enabled` flag. It is disabled by default. #6149
* [FEATURE] Ingester: Allow to configure TSDB Head early compaction using the following `_config` parameters: #6181
  * `ingester_tsdb_head_early_compaction_enabled` (disabled by default)
  * `ingester_tsdb_head_early_compaction_reduction_percentage`
  * `ingester_tsdb_head_early_compaction_min_in_memory_series`
* [ENHANCEMENT] Double the amount of rule groups for each user tier. #5897
* [ENHANCEMENT] Set `maxUnavailable` to 0 for `distributor`, `overrides-exporter`, `querier`, `query-frontend`, `query-scheduler` `ruler-querier`, `ruler-query-frontend`, `ruler-query-scheduler` and `consul` deployments, to ensure they don't become completely unavailable during a rollout. #5924
* [ENHANCEMENT] Update rollout-operator to `v0.8.3`. #6022 #6110 #6558
* [ENHANCEMENT] Update memcached to `memcached:1.6.22-alpine`. #6585
* [ENHANCEMENT] Store-gateway: replaced the following deprecated CLI flags: #6319
  * `-blocks-storage.bucket-store.index-header-lazy-loading-enabled` replaced with `-blocks-storage.bucket-store.index-header.lazy-loading-enabled`
  * `-blocks-storage.bucket-store.index-header-lazy-loading-idle-timeout` replaced with `-blocks-storage.bucket-store.index-header.lazy-loading-idle-timeout`
* [BUGFIX] Autoscaling: KEDA > 2.9 removed the ability to set metricName in the trigger metadata. To help discern which metric is used by the HPA, we set the trigger name to what was the metricName. This is available as the `scaler` label on `keda_*` metrics. #6528

### Mimirtool

* [BUGFIX] Fix out of bounds error on export with large timespans and/or series count. #5700
* [BUGFIX] Fix the issue where `--read-timeout` was applied to the entire `mimirtool analyze grafana` invocation rather than to individual Grafana API calls. #5915
* [BUGFIX] Fix incorrect remote-read path joining for `mimirtool remote-read` commands on Windows. #6009
* [BUGFIX] Fix template files full path being sent in `mimirtool alertmanager load` command. #6138

### Mimir Continuous Test

### Query-tee

### Documentation

* [ENHANCEMENT] Document the concept of native histograms and how to send them to Mimir, migration path. #5956 #6488 #6539

### Tools

* [CHANGE] tsdb-index: Rename tool to tsdb-series. #6317
* [FEATURE] tsdb-labels: Add tool to print label names and values of a TSDB block. #6317
* [ENHANCEMENT] trafficdump: Trafficdump can now parse OTEL requests. Entire request is dumped to output, there's no filtering of fields or matching of series done. #6108

## 2.10.4

### Grafana Mimir

* [BUGFIX] Update otelhttp library to v0.44.0 as a mitigation for CVE-2023-45142. #6634

## 2.10.3

### Grafana Mimir

* [BUGFIX] Update grpc-go library to 1.57.2-dev that includes a fix for a bug introduced in 1.57.1. #6419

## 2.10.2

### Grafana Mimir

* [BUGFIX] Update grpc-go library to 1.57.1 and `golang.org/x/net` to `0.17`, which include fix for CVE-2023-44487. #6349

## 2.10.1

### Grafana Mimir

* [CHANGE] Update Go version to 1.21.3. #6244 #6325
* [BUGFIX] Query-frontend: Don't retry read requests rejected by the ingester due to utilization based read path limiting. #6032
* [BUGFIX] Ingester: fix panic in WAL replay of certain native histograms. #6086

## 2.10.0

### Grafana Mimir

* [CHANGE] Store-gateway: skip verifying index header integrity upon loading. To enable verification set `blocks_storage.bucket_store.index_header.verify_on_load: true`. #5174
* [CHANGE] Querier: change the default value of the experimental `-querier.streaming-chunks-per-ingester-buffer-size` flag to 256. #5203
* [CHANGE] Querier: only initiate query requests to ingesters in the `ACTIVE` state in the ring. #5342
* [CHANGE] Querier: renamed `-querier.prefer-streaming-chunks` to `-querier.prefer-streaming-chunks-from-ingesters` to enable streaming chunks from ingesters to queriers. #5182
* [CHANGE] Querier: `-query-frontend.cache-unaligned-requests` has been moved from a global flag to a per-tenant override. #5312
* [CHANGE] Ingester: removed `cortex_ingester_shipper_dir_syncs_total` and `cortex_ingester_shipper_dir_sync_failures_total` metrics. The former metric was not much useful, and the latter was never incremented. #5396
* [CHANGE] Ingester: removed logging of errors related to hitting per-instance limits to reduce resource usage when ingesters are under pressure. #5585
* [CHANGE] gRPC clients: use default connect timeout of 5s, and therefore enable default connect backoff max delay of 5s. #5562
* [CHANGE] Ingester: the `-validation.create-grace-period` is now enforced in the ingester too, other than distributor and query-frontend. If you've configured `-validation.create-grace-period` then make sure the configuration is applied to ingesters too. #5712
* [CHANGE] Distributor: the `-validation.create-grace-period` is now enforced for examplars too in the distributor. If an examplar has timestamp greater than "now + grace_period", then the exemplar will be dropped and the metric `cortex_discarded_exemplars_total{reason="exemplar_too_far_in_future",user="..."}` increased. #5761
* [CHANGE] Query-frontend: the `-validation.create-grace-period` is now enforced in the query-frontend even when the configured value is 0. When the value is 0, the query end time range is truncated to the current real-world time. #5829
* [CHANGE] Store-gateway: deprecated configuration parameters for index header under `blocks-storage.bucket-store` and use a new configurations in `blocks-storage.bucket-store.index-header`, deprecated configuration will be removed in Mimir 2.12. Configuration changes: #5726
  * `-blocks-storage.bucket-store.index-header-lazy-loading-enabled` is deprecated, use the new configuration `-blocks-storage.bucket-store.index-header.lazy-loading-enabled`
  * `-blocks-storage.bucket-store.index-header-lazy-loading-idle-timeout` is deprecated, use the new configuration `-blocks-storage.bucket-store.index-header.lazy-loading-idle-timeout`
  * `-blocks-storage.bucket-store.index-header-lazy-loading-concurrency` is deprecated, use the new configuration `-blocks-storage.bucket-store.index-header.lazy-loading-concurrency`
* [CHANGE] Store-gateway: remove experimental fine-grained chunks caching. The following experimental configuration parameters have been removed `-blocks-storage.bucket-store.chunks-cache.fine-grained-chunks-caching-enabled`, `-blocks-storage.bucket-store.fine-grained-chunks-caching-ranges-per-series`. #5816 #5875
* [CHANGE] Ingester: remove deprecated `blocks-storage.tsdb.max-tsdb-opening-concurrency-on-startup`. #5850
* [FEATURE] Introduced `-distributor.service-overload-status-code-on-rate-limit-enabled` flag for configuring status code to 529 instead of 429 upon rate limit exhaustion. #5752
* [FEATURE] Cardinality API: added a new `count_method` parameter which enables counting active series. #5136
* [FEATURE] Query-frontend: added experimental support to cache cardinality, label names and label values query responses. The cache will be used when `-query-frontend.cache-results` is enabled, and `-query-frontend.results-cache-ttl-for-cardinality-query` or `-query-frontend.results-cache-ttl-for-labels-query` set to a value greater than 0. The following metrics have been added to track the query results cache hit ratio per `request_type`: #5212 #5235 #5426 #5524
  * `cortex_frontend_query_result_cache_requests_total{request_type="query_range|cardinality|label_names_and_values"}`
  * `cortex_frontend_query_result_cache_hits_total{request_type="query_range|cardinality|label_names_and_values"}`
* [FEATURE] Added `-<prefix>.s3.list-objects-version` flag to configure the S3 list objects version. #5099
* [FEATURE] Ingester: add optional CPU/memory utilization based read request limiting, considered experimental. Disabled by default, enable by configuring limits via both of the following flags: #5012 #5392 #5394 #5526 #5508 #5704
  * `-ingester.read-path-cpu-utilization-limit`
  * `-ingester.read-path-memory-utilization-limit`
  * `-ingester.log-utilization-based-limiter-cpu-samples`
* [FEATURE] Ruler: support filtering results from rule status endpoint by `file`, `rule_group` and `rule_name`. #5291
* [FEATURE] Ingester: add experimental support for creating tokens by using spread minimizing strategy. This can be enabled with `-ingester.ring.token-generation-strategy: spread-minimizing` and `-ingester.ring.spread-minimizing-zones: <all available zones>`. In that case `-ingester.ring.tokens-file-path` must be empty. #5308 #5324
* [FEATURE] Storegateway: Persist sparse index-headers to disk and read from disk on index-header loads instead of reconstructing. #5465 #5651 #5726
* [FEATURE] Ingester: add experimental CLI flag `-ingester.ring.spread-minimizing-join-ring-in-order` that allows an ingester to register tokens in the ring only after all previous ingesters (with ID lower than its own ID) have already been registered. #5541
* [FEATURE] Ingester: add experimental support to compact the TSDB Head when the number of in-memory series is equal or greater than `-blocks-storage.tsdb.early-head-compaction-min-in-memory-series`, and the ingester estimates that the per-tenant TSDB Head compaction will reduce in-memory series by at least `-blocks-storage.tsdb.early-head-compaction-min-estimated-series-reduction-percentage`. #5371
* [FEATURE] Ingester: add new metrics for tracking native histograms in active series: `cortex_ingester_active_native_histogram_series`, `cortex_ingester_active_native_histogram_series_custom_tracker`, `cortex_ingester_active_native_histogram_buckets`, `cortex_ingester_active_native_histogram_buckets_custom_tracker`. The first 2 are the subsets of the existing and unmodified `cortex_ingester_active_series` and `cortex_ingester_active_series_custom_tracker` respectively, only tracking native histogram series, and the last 2 are the equivalents for tracking the number of buckets in native histogram series. #5318
* [FEATURE] Add experimental CLI flag `-<prefix>.s3.native-aws-auth-enabled` that allows to enable the default credentials provider chain of the AWS SDK. #5636
* [FEATURE] Distributor: add experimental support for circuit breaking when writing to ingesters via `-ingester.client.circuit-breaker.enabled`, `-ingester.client.circuit-breaker.failure-threshold`, or `-ingester.client.circuit-breaker.cooldown-period` or their corresponding YAML. #5650
* [FEATURE] The following features are no longer considered experimental. #5701 #5872
  * Ruler storage cache (`-ruler-storage.cache.*`)
  * Exclude ingesters running in specific zones (`-ingester.ring.excluded-zones`)
  * Cardinality-based query sharding (`-query-frontend.query-sharding-target-series-per-shard`)
  * Cardinality query result caching (`-query-frontend.results-cache-ttl-for-cardinality-query`)
  * Label names and values query result caching (`-query-frontend.results-cache-ttl-for-labels-query`)
  * Query expression size limit (`-query-frontend.max-query-expression-size-bytes`)
  * Peer discovery / tenant sharding for overrides exporters (`-overrides-exporter.ring.enabled`)
  * Configuring enabled metrics in overrides exporter (`-overrides-exporter.enabled-metrics`)
  * Per-tenant results cache TTL (`-query-frontend.results-cache-ttl`, `-query-frontend.results-cache-ttl-for-out-of-order-time-window`)
  * Shutdown delay (`-shutdown-delay`)
* [FEATURE] Querier: add experimental CLI flag `-tenant-federation.max-concurrent` to adjust the max number of per-tenant queries that can be run at a time when executing a single multi-tenant query. #5874
* [FEATURE] Alertmanager: add Microsoft Teams as a supported integration. #5840
* [ENHANCEMENT] Overrides-exporter: Add new metrics for write path and alertmanager (`max_global_metadata_per_user`, `max_global_metadata_per_metric`, `request_rate`, `request_burst_size`, `alertmanager_notification_rate_limit`, `alertmanager_max_dispatcher_aggregation_groups`, `alertmanager_max_alerts_count`, `alertmanager_max_alerts_size_bytes`) and added flag `-overrides-exporter.enabled-metrics` to explicitly configure desired metrics, e.g. `-overrides-exporter.enabled-metrics=request_rate,ingestion_rate`. Default value for this flag is: `ingestion_rate,ingestion_burst_size,max_global_series_per_user,max_global_series_per_metric,max_global_exemplars_per_user,max_fetched_chunks_per_query,max_fetched_series_per_query,ruler_max_rules_per_rule_group,ruler_max_rule_groups_per_tenant`. #5376
* [ENHANCEMENT] Cardinality API: when zone aware replication is enabled, the label values cardinality API can now tolerate single zone failure #5178
* [ENHANCEMENT] Distributor: optimize sending requests to ingesters when incoming requests don't need to be modified. For now this feature can be disabled by setting `-timeseries-unmarshal-caching-optimization-enabled=false`. #5137
* [ENHANCEMENT] Add advanced CLI flags to control gRPC client behaviour: #5161
  * `-<prefix>.connect-timeout`
  * `-<prefix>.connect-backoff-base-delay`
  * `-<prefix>.connect-backoff-max-delay`
  * `-<prefix>.initial-stream-window-size`
  * `-<prefix>.initial-connection-window-size`
* [ENHANCEMENT] Query-frontend: added "response_size_bytes" field to "query stats" log. #5196
* [ENHANCEMENT] Querier: refine error messages for per-tenant query limits, informing the user of the preferred strategy for not hitting the limit, in addition to how they may tweak the limit. #5059
* [ENHANCEMENT] Distributor: optimize sending of requests to ingesters by reusing memory buffers for marshalling requests. This optimization can be enabled by setting `-distributor.write-requests-buffer-pooling-enabled` to `true`. #5195 #5805 #5830
* [ENHANCEMENT] Querier: add experimental `-querier.minimize-ingester-requests` option to initially query only the minimum set of ingesters required to reach quorum. #5202 #5259 #5263
* [ENHANCEMENT] Querier: improve error message when streaming chunks from ingesters to queriers and a query limit is reached. #5245
* [ENHANCEMENT] Use new data structure for labels, to reduce memory consumption. #3555 #5731
* [ENHANCEMENT] Update alpine base image to 3.18.2. #5276
* [ENHANCEMENT] Ruler: add `cortex_ruler_sync_rules_duration_seconds` metric, tracking the time spent syncing all rule groups owned by the ruler instance. #5311
* [ENHANCEMENT] Store-gateway: add experimental `blocks-storage.bucket-store.index-header-lazy-loading-concurrency` config option to limit the number of concurrent index-headers loads when lazy loading. #5313 #5605
* [ENHANCEMENT] Ingester and querier: improve level of detail in traces emitted for queries that hit ingesters. #5315
* [ENHANCEMENT] Querier: add `cortex_querier_queries_rejected_total` metric that counts the number of queries rejected due to hitting a limit (eg. max series per query or max chunks per query). #5316 #5440 #5450
* [ENHANCEMENT] Querier: add experimental `-querier.minimize-ingester-requests-hedging-delay` option to initiate requests to further ingesters when request minimisation is enabled and not all initial requests have completed. #5368
* [ENHANCEMENT] Clarify docs for `-ingester.client.*` flags to make it clear that these are used by both queriers and distributors. #5375
* [ENHANCEMENT] Querier and store-gateway: add experimental support for streaming chunks from store-gateways to queriers while evaluating queries. This can be enabled with `-querier.prefer-streaming-chunks-from-store-gateways=true`. #5182
* [ENHANCEMENT] Querier: enforce `max-chunks-per-query` limit earlier in query processing when streaming chunks from ingesters to queriers to avoid unnecessarily consuming resources for queries that will be aborted. #5369 #5447
* [ENHANCEMENT] Ingester: added `cortex_ingester_shipper_last_successful_upload_timestamp_seconds` metric tracking the last successful TSDB block uploaded to the bucket (unix timestamp in seconds). #5396
* [ENHANCEMENT] Ingester: add two metrics tracking resource utilization calculated by utilization based limiter: #5496
  * `cortex_ingester_utilization_limiter_current_cpu_load`: The current exponential weighted moving average of the ingester's CPU load
  * `cortex_ingester_utilization_limiter_current_memory_usage_bytes`: The current ingester memory utilization
* [ENHANCEMENT] Ruler: added `insight=true` field to ruler's prometheus component for rule evaluation logs. #5510
* [ENHANCEMENT] Distributor Ingester: add metrics to count the number of requests rejected for hitting per-instance limits, `cortex_distributor_instance_rejected_requests_total` and `cortex_ingester_instance_rejected_requests_total` respectively. #5551
* [ENHANCEMENT] Distributor: add support for ingesting exponential histograms that are over the native histogram scale limit of 8 in OpenTelemetry format by downscaling them. #5532 #5607
* [ENHANCEMENT] General: buffered logging: #5506
  * `-log.buffered` CLI flag enable buffered logging.
* [ENHANCEMENT] Distributor: add more detailed information to traces generated while processing OTLP write requests. #5539
* [ENHANCEMENT] Distributor: improve performance ingesting OTLP payloads. #5531 #5607 #5616
* [ENHANCEMENT] Ingester: optimize label-values with matchers call when number of matched series is small. #5600
* [ENHANCEMENT] Compactor: delete bucket-index, markers and debug files if there are no blocks left in the bucket index. This cleanup must be enabled by using `-compactor.no-blocks-file-cleanup-enabled` option. #5648
* [ENHANCEMENT] Ingester: reduce memory usage of active series tracker. #5665
* [ENHANCEMENT] Store-gateway: added `-store-gateway.sharding-ring.auto-forget-enabled` configuration parameter to control whether store-gateway auto-forget feature should be enabled or disabled (enabled by default). #5702
* [ENHANCEMENT] Compactor: added per tenant block upload counters `cortex_block_upload_api_blocks_total`, `cortex_block_upload_api_bytes_total`, and `cortex_block_upload_api_files_total`. #5738
* [ENHANCEMENT] Compactor: verify time range of compacted block(s) matches the time range of input blocks. #5760
* [ENHANCEMENT] Querier: improved observability of calls to ingesters during queries. #5724
* [ENHANCEMENT] Compactor: block backfilling logging is now more verbose. #5711
* [ENHANCEMENT] Added support to rate limit application logs: #5764
  * `-log.rate-limit-enabled`
  * `-log.rate-limit-logs-per-second`
  * `-log.rate-limit-logs-per-second-burst`
* [ENHANCEMENT] Ingester: added `cortex_ingester_tsdb_head_min_timestamp_seconds` and `cortex_ingester_tsdb_head_max_timestamp_seconds` metrics which return min and max time of all TSDB Heads open in an ingester. #5786 #5815
* [ENHANCEMENT] Querier: cancel query requests to ingesters in a zone upon first error received from the zone, to reduce wasted effort spent computing results that won't be used #5764
* [ENHANCEMENT] All: improve tracing of internal HTTP requests sent over httpgrpc. #5782
* [ENHANCEMENT] Querier: add experimental per-query chunks limit based on an estimate of the number of chunks that will be sent from ingesters and store-gateways that is enforced earlier during query evaluation. This limit is disabled by default and can be configured with `-querier.max-estimated-fetched-chunks-per-query-multiplier`. #5765
* [ENHANCEMENT] Ingester: add UI for listing tenants with TSDB on given ingester and viewing details of tenants's TSDB on given ingester. #5803 #5824
* [ENHANCEMENT] Querier: improve observability of calls to store-gateways during queries. #5809
* [ENHANCEMENT] Query-frontend: improve tracing of interactions with query-scheduler. #5818
* [ENHANCEMENT] Query-scheduler: improve tracing of requests when request is rejected by query-scheduler. #5848
* [ENHANCEMENT] Ingester: avoid logging some errors that could cause logging contention. #5494 #5581
* [ENHANCEMENT] Store-gateway: wait for query gate after loading blocks. #5507
* [ENHANCEMENT] Store-gateway: always include `__name__` posting group in selection in order to reduce the number of object storage API calls. #5246
* [ENHANCEMENT] Ingester: track active series by ref instead of hash/labels to reduce memory usage. #5134 #5193
* [ENHANCEMENT] Go: updated to 1.21.1. #5955 #5960
* [ENHANCEMENT] Alertmanager: updated to alertmanager 0.26.0. #5840
* [BUGFIX] Ingester: Handle when previous ring state is leaving and the number of tokens has changed. #5204
* [BUGFIX] Querier: fix issue where queries that use the `timestamp()` function fail with `execution: attempted to read series at index 0 from stream, but the stream has already been exhausted` if streaming chunks from ingesters to queriers is enabled. #5370
* [BUGFIX] memberlist: bring back `memberlist_client_kv_store_count` metric that used to exist in Cortex, but got lost during dskit updates before Mimir 2.0. #5377
* [BUGFIX] Querier: pass on HTTP 503 query response code. #5364
* [BUGFIX] Store-gateway: Fix issue where stopping a store-gateway could cause all store-gateways to unload all blocks. #5464
* [BUGFIX] Allocate ballast in smaller blocks to avoid problem when entire ballast was kept in memory working set. #5565
* [BUGFIX] Querier: retry frontend result notification when an error is returned. #5591
* [BUGFIX] Querier: fix issue where `cortex_ingester_client_request_duration_seconds` metric did not include streaming query requests that did not return any series. #5695
* [BUGFIX] Ingester: fix ActiveSeries tracker double-counting series that have been deleted from the Head while still being active and then recreated again. #5678
* [BUGFIX] Ingester: don't set "last update time" of TSDB into the future when opening TSDB. This could prevent detecting of idle TSDB for a long time, if sample in distant future was ingested. #5787
* [BUGFIX] Store-gateway: fix bug when lazy index header could be closed prematurely even when still in use. #5795
* [BUGFIX] Ruler: gracefully shut down rule evaluations. #5778
* [BUGFIX] Querier: fix performance when ingesters stream samples. #5836
* [BUGFIX] Ingester: fix spurious `not found` errors on label values API during head compaction. #5957
* [BUGFIX] All: updated Minio object storage client from 7.0.62 to 7.0.63 to fix auto-detection of AWS GovCloud environments. #5905

### Mixin

* [CHANGE] Dashboards: show all workloads in selected namespace on "rollout progress" dashboard. #5113
* [CHANGE] Dashboards: show the number of updated and ready pods for each workload in the "rollout progress" panel on the "rollout progress" dashboard. #5113
* [CHANGE] Dashboards: removed "Query results cache misses" panel on the "Mimir / Queries" dashboard. #5423
* [CHANGE] Dashboards: default to shared crosshair on all dashboards. #5489
* [CHANGE] Dashboards: sort variable drop-down lists from A to Z, rather than Z to A. #5490
* [CHANGE] Alerts: removed `MimirProvisioningTooManyActiveSeries` alert. You should configure `-ingester.instance-limits.max-series` and rely on `MimirIngesterReachingSeriesLimit` alert instead. #5593
* [CHANGE] Alerts: removed `MimirProvisioningTooManyWrites` alert. The alerting threshold used in this alert was chosen arbitrarily and ingesters receiving an higher number of samples / sec don't necessarily have any issue. You should rely on SLOs metrics and alerts instead. #5706
* [CHANGE] Alerts: don't raise `MimirRequestErrors` or `MimirRequestLatency` alert for the `/debug/pprof` endpoint. #5826
* [ENHANCEMENT] Dashboards: adjust layout of "rollout progress" dashboard panels so that the "rollout progress" panel doesn't require scrolling. #5113
* [ENHANCEMENT] Dashboards: show container name first in "pods count per version" panel on "rollout progress" dashboard. #5113
* [ENHANCEMENT] Dashboards: show time spend waiting for turn when lazy loading index headers in the "index-header lazy load gate latency" panel on the "queries" dashboard. #5313
* [ENHANCEMENT] Dashboards: split query results cache hit ratio by request type in "Query results cache hit ratio" panel on the "Mimir / Queries" dashboard. #5423
* [ENHANCEMENT] Dashboards: add "rejected queries" panel to "queries" dashboard. #5429
* [ENHANCEMENT] Dashboards: add native histogram active series and active buckets to "tenants" dashboard. #5543
* [ENHANCEMENT] Dashboards: add panels to "Mimir / Writes" for requests rejected for per-instance limits. #5638
* [ENHANCEMENT] Dashboards: rename "Blocks currently loaded" to "Blocks currently owned" in the "Mimir / Queries" dashboard. #5705
* [ENHANCEMENT] Alerts: Add `MimirIngestedDataTooFarInTheFuture` warning alert that triggers when Mimir ingests sample with timestamp more than 1h in the future. #5822
* [BUGFIX] Alerts: fix `MimirIngesterRestarts` to fire only when the ingester container is restarted, excluding the cases the pod is rescheduled. #5397
* [BUGFIX] Dashboards: fix "unhealthy pods" panel on "rollout progress" dashboard showing only a number rather than the name of the workload and the number of unhealthy pods if only one workload has unhealthy pods. #5113 #5200
* [BUGFIX] Alerts: fixed `MimirIngesterHasNotShippedBlocks` and `MimirIngesterHasNotShippedBlocksSinceStart` alerts. #5396
* [BUGFIX] Alerts: Fix `MimirGossipMembersMismatch` to include `admin-api` and custom compactor pods. `admin-api` is a GEM component. #5641 #5797
* [BUGFIX] Dashboards: fix autoscaling dashboard panels that could show multiple series for a single component. #5810
* [BUGFIX] Dashboards: fix ruler-querier scaling metric panel query and split into CPU and memory scaling metric panels. #5739

### Jsonnet

* [CHANGE] Removed `_config.querier.concurrency` configuration option and replaced it with `_config.querier_max_concurrency` and `_config.ruler_querier_max_concurrency` to allow to easily fine tune it for different querier deployments. #5322
* [CHANGE] Change `_config.multi_zone_ingester_max_unavailable` to 50. #5327
* [CHANGE] Change distributors rolling update strategy configuration: `maxSurge` and `maxUnavailable` are set to `15%` and `0`. #5714
* [FEATURE] Alertmanager: Add horizontal pod autoscaler config, that can be enabled using `autoscaling_alertmanager_enabled: true`. #5194 #5249
* [ENHANCEMENT] Enable the `track_sizes` feature for Memcached pods to help determine cache efficiency. #5209
* [ENHANCEMENT] Add per-container map for environment variables. #5181
* [ENHANCEMENT] Add `PodDisruptionBudget`s for compactor, continuous-test, distributor, overrides-exporter, querier, query-frontend, query-scheduler, rollout-operator, ruler, ruler-querier, ruler-query-frontend, ruler-query-scheduler, and all memcached workloads. #5098
* [ENHANCEMENT] Ruler: configure the ruler storage cache when the metadata cache is enabled. #5326 #5334
* [ENHANCEMENT] Shuffle-sharding: ingester shards in user-classes can now be configured to target different series and limit percentage utilization through `_config.shuffle_sharding.target_series_per_ingester` and `_config.shuffle_sharding.target_utilization_percentage` values. #5470
* [ENHANCEMENT] Distributor: allow adjustment of the targeted CPU usage as a percentage of requested CPU. This can be adjusted with `_config.autoscaling_distributor_cpu_target_utilization`. #5525
* [ENHANCEMENT] Ruler: add configuration option `_config.ruler_remote_evaluation_max_query_response_size_bytes` to easily set the maximum query response size allowed (in bytes). #5592
* [ENHANCEMENT] Distributor: dynamically set `GOMAXPROCS` based on the CPU request. This should reduce distributor CPU utilization, assuming the CPU request is set to a value close to the actual utilization. #5588
* [ENHANCEMENT] Querier: dynamically set `GOMAXPROCS` based on the CPU request. This should reduce noisy neighbour issues created by the querier, whose CPU utilization could eventually saturate the Kubernetes node if unbounded. #5646 #5658
* [ENHANCEMENT] Allow to remove an entry from the configured environment variable for a given component, setting the environment value to `null` in the `*_env_map` objects (e.g. `store_gateway_env_map+:: { 'field': null}`). #5599
* [ENHANCEMENT] Allow overriding the default number of replicas for `etcd`. #5589
* [ENHANCEMENT] Memcached: reduce memory request for results, chunks and metadata caches. The requested memory is 5% greater than the configured memcached max cache size. #5661
* [ENHANCEMENT] Autoscaling: Add the following configuration options to fine tune autoscaler target utilization: #5679 #5682 #5689
  * `autoscaling_querier_target_utilization` (defaults to `0.75`)
  * `autoscaling_mimir_read_target_utilization` (defaults to `0.75`)
  * `autoscaling_ruler_querier_cpu_target_utilization` (defaults to `1`)
  * `autoscaling_distributor_memory_target_utilization` (defaults to `1`)
  * `autoscaling_ruler_cpu_target_utilization` (defaults to `1`)
  * `autoscaling_query_frontend_cpu_target_utilization` (defaults to `1`)
  * `autoscaling_ruler_query_frontend_cpu_target_utilization` (defaults to `1`)
  * `autoscaling_alertmanager_cpu_target_utilization` (defaults to `1`)
* [ENHANCEMENT] Gossip-ring: add appProtocol for istio compatibility. #5680
* [ENHANCEMENT] Add _config.commonConfig to allow adding common configuration parameters for all Mimir components. #5703
* [ENHANCEMENT] Update rollout-operator to `v0.7.0`. #5718
* [ENHANCEMENT] Increase the default rollout speed for store-gateway when lazy loading is disabled. #5823
* [ENHANCEMENT] Add autoscaling on memory for ruler-queriers. #5739
* [ENHANCEMENT] Deduplicate scaled object creation for most objects that scale on CPU and memory. #6411
* [BUGFIX] Fix compilation when index, chunks or metadata caches are disabled. #5710
* [BUGFIX] Autoscaling: treat OOMing containers as though they are using their full memory request. #5739
* [BUGFIX] Autoscaling: if no containers are up, report 0 memory usage instead of no data. #6411

### Mimirtool

* [ENHANCEMENT] Mimirtool uses paging to fetch all dashboards from Grafana when running `mimirtool analyse grafana`. This allows the tool to work correctly when running against Grafana instances with more than a 1000 dashboards. #5825
* [ENHANCEMENT] Extract metric name from queries that have a `__name__` matcher. #5911
* [BUGFIX] Mimirtool no longer parses label names as metric names when handling templating variables that are populated using `label_values(<label_name>)` when running `mimirtool analyse grafana`. #5832
* [BUGFIX] Fix panic when analyzing a grafana dashboard with multiline queries in templating variables. #5911

### Query-tee

* [CHANGE] Proxy `Content-Type` response header from backend. Previously `Content-Type: text/plain; charset=utf-8` was returned on all requests. #5183
* [CHANGE] Increase default value of `-proxy.compare-skip-recent-samples` to avoid racing with recording rule evaluation. #5561
* [CHANGE] Add `-backend.skip-tls-verify` to optionally skip TLS verification on backends. #5656

### Documentation

* [CHANGE] Fix reference to `get-started` documentation directory. #5476
* [CHANGE] Fix link to external OTLP/HTTP documentation.
* [ENHANCEMENT] Improved `MimirRulerTooManyFailedQueries` runbook. #5586
* [ENHANCEMENT] Improved "Recover accidentally deleted blocks" runbook. #5620
* [ENHANCEMENT] Documented options and trade-offs to query label names and values. #5582
* [ENHANCEMENT] Improved `MimirRequestErrors` runbook for alertmanager. #5694

### Tools

* [CHANGE] copyblocks: add support for S3 and the ability to copy between different object storage services. Due to this, the `-source-service` and `-destination-service` flags are now required and the `-service` flag has been removed. #5486
* [FEATURE] undelete-block-gcs: Added new tool for undeleting blocks on GCS storage. #5610 #5855
* [FEATURE] wal-reader: Added new tool for printing entries in TSDB WAL. #5780
* [ENHANCEMENT] ulidtime: add -seconds flag to print timestamps as Unix timestamps. #5621
* [ENHANCEMENT] ulidtime: exit with status code 1 if some ULIDs can't be parsed. #5621
* [ENHANCEMENT] tsdb-index-toc: added index-header size estimates. #5652
* [BUGFIX] Stop tools from panicking when `-help` flag is passed. #5412
* [BUGFIX] Remove github.com/golang/glog command line flags from tools. #5413

## 2.9.2

* [BUGFIX] Update grpc-go library to 1.56.3 and `golang.org/x/net` to `0.17`, which include fix for CVE-2023-44487. #6353 #6364

## 2.9.1

### Grafana Mimir
* [ENHANCEMENT] Update alpine base image to 3.18.3. #6021

## 2.9.0

### Grafana Mimir

* [CHANGE] Store-gateway: change expanded postings, postings, and label values index cache key format. These caches will be invalidated when rolling out the new Mimir version. #4770 #4978 #5037
* [CHANGE] Distributor: remove the "forwarding" feature as it isn't necessary anymore. #4876
* [CHANGE] Query-frontend: Change the default value of `-query-frontend.query-sharding-max-regexp-size-bytes` from `0` to `4096`. #4932
* [CHANGE] Querier: `-querier.query-ingesters-within` has been moved from a global flag to a per-tenant override. #4287
* [CHANGE] Querier: Use `-blocks-storage.tsdb.retention-period` instead of `-querier.query-ingesters-within` for calculating the lookback period for shuffle sharded ingesters. Setting `-querier.query-ingesters-within=0` no longer disables shuffle sharding on the read path. #4287
* [CHANGE] Block upload: `/api/v1/upload/block/{block}/files` endpoint now allows file uploads with no `Content-Length`. #4956
* [CHANGE] Store-gateway: deprecate configuration parameters for chunk pooling, they will be removed in Mimir 2.11. The following options are now also ignored: #4996
  * `-blocks-storage.bucket-store.max-chunk-pool-bytes`
  * `-blocks-storage.bucket-store.chunk-pool-min-bucket-size-bytes`
  * `-blocks-storage.bucket-store.chunk-pool-max-bucket-size-bytes`
* [CHANGE] Store-gateway: remove metrics `cortex_bucket_store_chunk_pool_requested_bytes_total` and `cortex_bucket_store_chunk_pool_returned_bytes_total`. #4996
* [CHANGE] Compactor: change default of `-compactor.partial-block-deletion-delay` to `1d`. This will automatically clean up partial blocks that were a result of failed block upload or deletion. #5026
* [CHANGE] Compactor: the deprecated configuration parameter `-compactor.consistency-delay` has been removed. #5050
* [CHANGE] Store-gateway: the deprecated configuration parameter `-blocks-storage.bucket-store.consistency-delay` has been removed. #5050
* [CHANGE] The configuration parameter `-blocks-storage.bucket-store.bucket-index.enabled` has been deprecated and will be removed in Mimir 2.11. Mimir is running by default with the bucket index enabled since version 2.0, and starting from the version 2.11 it will not be possible to disable it. #5051
* [CHANGE] The configuration parameters `-querier.iterators` and `-query.batch-iterators` have been deprecated and will be removed in Mimir 2.11. Mimir runs by default with `-querier.batch-iterators=true`, and starting from version 2.11 it will not be possible to change this. #5114
* [CHANGE] Compactor: change default of `-compactor.first-level-compaction-wait-period` to 25m. #5128
* [CHANGE] Ruler: changed default of `-ruler.poll-interval` from `1m` to `10m`. Starting from this release, the configured rule groups will also be re-synced each time they're modified calling the ruler configuration API. #5170
* [FEATURE] Query-frontend: add `-query-frontend.log-query-request-headers` to enable logging of request headers in query logs. #5030
* [FEATURE] Store-gateway: add experimental feature to retain lazy-loaded index headers between restarts by eagerly loading them during startup. This is disabled by default and can only be enabled if lazy loading is enabled. To enable this set the following: #5606
  * `-blocks-storage.bucket-store.index-header-lazy-loading-enabled` must be set to true
  * `-blocks-storage.bucket-store.index-header.eager-loading-startup-enabled` must be set to true
* [ENHANCEMENT] Add per-tenant limit `-validation.max-native-histogram-buckets` to be able to ignore native histogram samples that have too many buckets. #4765
* [ENHANCEMENT] Store-gateway: reduce memory usage in some LabelValues calls. #4789
* [ENHANCEMENT] Store-gateway: add a `stage` label to the metric `cortex_bucket_store_series_data_touched`. This label now applies to `data_type="chunks"` and `data_type="series"`. The `stage` label has 2 values: `processed` - the number of series that parsed - and `returned` - the number of series selected from the processed bytes to satisfy the query. #4797 #4830
* [ENHANCEMENT] Distributor: make `__meta_tenant_id` label available in relabeling rules configured via `metric_relabel_configs`. #4725
* [ENHANCEMENT] Compactor: added the configurable limit `compactor.block-upload-max-block-size-bytes` or `compactor_block_upload_max_block_size_bytes` to limit the byte size of uploaded or validated blocks. #4680
* [ENHANCEMENT] Querier: reduce CPU utilisation when shuffle sharding is enabled with large shard sizes. #4851
* [ENHANCEMENT] Packaging: facilitate configuration management by instructing systemd to start mimir with a configuration file. #4810
* [ENHANCEMENT] Store-gateway: reduce memory allocations when looking up postings from cache. #4861 #4869 #4962 #5047
* [ENHANCEMENT] Store-gateway: retain only necessary bytes when reading series from the bucket. #4926
* [ENHANCEMENT] Ingester, store-gateway: clear the shutdown marker after a successful shutdown to enable reusing their persistent volumes in case the ingester or store-gateway is restarted. #4985
* [ENHANCEMENT] Store-gateway, query-frontend: Reduced memory allocations when looking up cached entries from Memcached. #4862
* [ENHANCEMENT] Alertmanager: Add additional template function `queryFromGeneratorURL` returning query URL decoded query from the `GeneratorURL` field of an alert. #4301
* [ENHANCEMENT] Ruler: added experimental ruler storage cache support. The cache should reduce the number of "list objects" API calls issued to the object storage when there are 2+ ruler replicas running in a Mimir cluster. The cache can be configured setting `-ruler-storage.cache.*` CLI flags or their respective YAML config options. #4950 #5054
* [ENHANCEMENT] Store-gateway: added HTTP `/store-gateway/prepare-shutdown` endpoint for gracefully scaling down of store-gateways. A gauge `cortex_store_gateway_prepare_shutdown_requested` has been introduced for tracing this process. #4955
* [ENHANCEMENT] Updated Kuberesolver dependency (github.com/sercand/kuberesolver) from v2.4.0 to v4.0.0 and gRPC dependency (google.golang.org/grpc) from v1.47.0 to v1.53.0. #4922
* [ENHANCEMENT] Introduced new options for logging HTTP request headers: `-server.log-request-headers` enables logging HTTP request headers, `-server.log-request-headers-exclude-list` lists headers which should not be logged. #4922
* [ENHANCEMENT] Block upload: `/api/v1/upload/block/{block}/files` endpoint now disables read and write HTTP timeout, overriding `-server.http-read-timeout` and `-server.http-write-timeout` values. This is done to allow large file uploads to succeed. #4956
* [ENHANCEMENT] Alertmanager: Introduce new metrics from upstream. #4918
  * `cortex_alertmanager_notifications_failed_total` (added `reason` label)
  * `cortex_alertmanager_nflog_maintenance_total`
  * `cortex_alertmanager_nflog_maintenance_errors_total`
  * `cortex_alertmanager_silences_maintenance_total`
  * `cortex_alertmanager_silences_maintenance_errors_total`
* [ENHANCEMENT] Add native histogram support for `cortex_request_duration_seconds` metric family. #4987
* [ENHANCEMENT] Ruler: do not list rule groups in the object storage for disabled tenants. #5004
* [ENHANCEMENT] Query-frontend and querier: add HTTP API endpoint `<prometheus-http-prefix>/api/v1/format_query` to format a PromQL query. #4373
* [ENHANCEMENT] Query-frontend: Add `cortex_query_frontend_regexp_matcher_count` and `cortex_query_frontend_regexp_matcher_optimized_count` metrics to track optimization of regular expression label matchers. #4813
* [ENHANCEMENT] Alertmanager: Add configuration option to enable or disable the deletion of alertmanager state from object storage. This is useful when migrating alertmanager tenants from one cluster to another, because it avoids a condition where the state object is copied but then deleted before the configuration object is copied. #4989
* [ENHANCEMENT] Querier: only use the minimum set of chunks from ingesters when querying, and cancel unnecessary requests to ingesters sooner if we know their results won't be used. #5016
* [ENHANCEMENT] Add `-enable-go-runtime-metrics` flag to expose all go runtime metrics as Prometheus metrics. #5009
* [ENHANCEMENT] Ruler: trigger a synchronization of tenant's rule groups as soon as they change the rules configuration via API. This synchronization is in addition of the periodic syncing done every `-ruler.poll-interval`. The new behavior is enabled by default, but can be disabled with `-ruler.sync-rules-on-changes-enabled=false` (configurable on a per-tenant basis too). If you disable the new behaviour, then you may want to revert `-ruler.poll-interval` to `1m`. #4975 #5053 #5115 #5170
* [ENHANCEMENT] Distributor: Improve invalid tenant shard size error message. #5024
* [ENHANCEMENT] Store-gateway: record index header loading time separately in `cortex_bucket_store_series_request_stage_duration_seconds{stage="load_index_header"}`. Now index header loading will be visible in the "Mimir / Queries" dashboard in the "Series request p99/average latency" panels. #5011 #5062
* [ENHANCEMENT] Querier and ingester: add experimental support for streaming chunks from ingesters to queriers while evaluating queries. This can be enabled with `-querier.prefer-streaming-chunks=true`. #4886 #5078 #5094 #5126
* [ENHANCEMENT] Update Docker base images from `alpine:3.17.3` to `alpine:3.18.0`. #5065
* [ENHANCEMENT] Compactor: reduced the number of "object exists" API calls issued by the compactor to the object storage when syncing block's `meta.json` files. #5063
* [ENHANCEMENT] Distributor: Push request rate limits (`-distributor.request-rate-limit` and `-distributor.request-burst-size`) and their associated YAML configuration are now stable. #5124
* [ENHANCEMENT] Go: updated to 1.20.5. #5185
* [ENHANCEMENT] Update alpine base image to 3.18.2. #5274 #5276
* [BUGFIX] Metadata API: Mimir will now return an empty object when no metadata is available, matching Prometheus. #4782
* [BUGFIX] Store-gateway: add collision detection on expanded postings and individual postings cache keys. #4770
* [BUGFIX] Ruler: Support the `type=alert|record` query parameter for the API endpoint `<prometheus-http-prefix>/api/v1/rules`. #4302
* [BUGFIX] Backend: Check that alertmanager's data-dir doesn't overlap with bucket-sync dir. #4921
* [BUGFIX] Alertmanager: Allow to rate-limit webex, telegram and discord notifications. #4979
* [BUGFIX] Store-gateway: panics when decoding LabelValues responses that contain more than 655360 values. These responses are no longer cached. #5021
* [BUGFIX] Querier: don't leak memory when processing query requests from query-frontends (ie. when the query-scheduler is disabled). #5199

### Documentation

* [ENHANCEMENT] Improve `MimirIngesterReachingTenantsLimit` runbook. #4744 #4752
* [ENHANCEMENT] Add `symbol table size exceeds` case to `MimirCompactorHasNotSuccessfullyRunCompaction` runbook. #4945
* [ENHANCEMENT] Clarify which APIs use query sharding. #4948

### Mixin

* [CHANGE] Alerts: Remove `MimirQuerierHighRefetchRate`. #4980
* [CHANGE] Alerts: Remove `MimirTenantHasPartialBlocks`. This is obsoleted by the changed default of `-compactor.partial-block-deletion-delay` to `1d`, which will auto remediate this alert. #5026
* [ENHANCEMENT] Alertmanager dashboard: display active aggregation groups #4772
* [ENHANCEMENT] Alerts: `MimirIngesterTSDBWALCorrupted` now only fires when there are more than one corrupted WALs in single-zone deployments and when there are more than two zones affected in multi-zone deployments. #4920
* [ENHANCEMENT] Alerts: added labels to duplicated `MimirRolloutStuck` and `MimirCompactorHasNotUploadedBlocks` rules in order to distinguish them. #5023
* [ENHANCEMENT] Dashboards: fix holes in graph for lightly loaded clusters #4915
* [ENHANCEMENT] Dashboards: allow configuring additional services for the Rollout Progress dashboard. #5007
* [ENHANCEMENT] Alerts: do not fire `MimirAllocatingTooMuchMemory` alert for any matching container outside of namespaces where Mimir is running. #5089
* [BUGFIX] Dashboards: show cancelled requests in a different color to successful requests in throughput panels on dashboards. #5039
* [BUGFIX] Dashboards: fix dashboard panels that showed percentages with axes from 0 to 10000%. #5084
* [BUGFIX] Remove dependency on upstream Kubernetes mixin. #4732

### Jsonnet

* [CHANGE] Ruler: changed ruler autoscaling policy, extended scale down period from 60s to 600s. #4786
* [CHANGE] Update to v0.5.0 rollout-operator. #4893
* [CHANGE] Backend: add `alertmanager_args` to `mimir-backend` when running in read-write deployment mode. Remove hardcoded `filesystem` alertmanager storage. This moves alertmanager's data-dir to `/data/alertmanager` by default. #4907 #4921
* [CHANGE] Remove `-pdb` suffix from `PodDisruptionBudget` names. This will create new `PodDisruptionBudget` resources. Make sure to prune the old resources; otherwise, rollouts will be blocked. #5109
* [CHANGE] Query-frontend: enable query sharding for cardinality estimation via `-query-frontend.query-sharding-target-series-per-shard` by default if the results cache is enabled. #5128
* [ENHANCEMENT] Ingester: configure `-blocks-storage.tsdb.head-compaction-interval=15m` to spread TSDB head compaction over a wider time range. #4870
* [ENHANCEMENT] Ingester: configure `-blocks-storage.tsdb.wal-replay-concurrency` to CPU request minus 1. #4864
* [ENHANCEMENT] Compactor: configure `-compactor.first-level-compaction-wait-period` to TSDB head compaction interval plus 10 minutes. #4872
* [ENHANCEMENT] Store-gateway: set `GOMEMLIMIT` to the memory request value. This should reduce the likelihood the store-gateway may go out of memory, at the cost of an higher CPU utilization due to more frequent garbage collections when the memory utilization gets closer or above the configured requested memory. #4971
* [ENHANCEMENT] Store-gateway: dynamically set `GOMAXPROCS` based on the CPU request. This should reduce the likelihood a high load on the store-gateway will slow down the entire Kubernetes node. #5104
* [ENHANCEMENT] Store-gateway: add `store_gateway_lazy_loading_enabled` configuration option which combines disabled lazy-loading and reducing blocks sync concurrency. Reducing blocks sync concurrency improves startup times with disabled lazy loading on HDDs. #5025
* [ENHANCEMENT] Update `rollout-operator` image to `v0.6.0`. #5155
* [BUGFIX] Backend: configure `-ruler.alertmanager-url` to `mimir-backend` when running in read-write deployment mode. #4892
* [ENHANCEMENT] Memcached: don't overwrite upsteam memcached statefulset jsonnet to allow chosing between antiAffinity and topologySpreadConstraints.

### Mimirtool

* [CHANGE] check rules: will fail on duplicate rules when `--strict` is provided. #5035
* [FEATURE] sync/diff can now include/exclude namespaces based on a regular expression using `--namespaces-regex` and `--ignore-namespaces-regex`. #5100
* [ENHANCEMENT] analyze prometheus: allow to specify `-prometheus-http-prefix`. #4966
* [ENHANCEMENT] analyze grafana: allow to specify `--folder-title` to limit dashboards analysis based on their exact folder title. #4973

### Tools

* [CHANGE] copyblocks: copying between Azure Blob Storage buckets is now supported in addition to copying between Google Cloud Storage buckets. As a result, the `--service` flag is now required to be specified (accepted values are `gcs` or `abs`). #4756

## 2.8.0

### Grafana Mimir

* [CHANGE] Ingester: changed experimental CLI flag from `-out-of-order-blocks-external-label-enabled` to `-ingester.out-of-order-blocks-external-label-enabled` #4440
* [CHANGE] Store-gateway: The following metrics have been removed: #4332
  * `cortex_bucket_store_series_get_all_duration_seconds`
  * `cortex_bucket_store_series_merge_duration_seconds`
* [CHANGE] Ingester: changed default value of `-blocks-storage.tsdb.retention-period` from `24h` to `13h`. If you're running Mimir with a custom configuration and you're overriding `-querier.query-store-after` to a value greater than the default `12h` then you should increase `-blocks-storage.tsdb.retention-period` accordingly. #4382
* [CHANGE] Ingester: the configuration parameter `-blocks-storage.tsdb.max-tsdb-opening-concurrency-on-startup` has been deprecated and will be removed in Mimir 2.10. #4445
* [CHANGE] Query-frontend: Cached results now contain timestamp which allows Mimir to check if cached results are still valid based on current TTL configured for tenant. Results cached by previous Mimir version are used until they expire from cache, which can take up to 7 days. If you need to use per-tenant TTL sooner, please flush results cache manually. #4439
* [CHANGE] Ingester: the `cortex_ingester_tsdb_wal_replay_duration_seconds` metrics has been removed. #4465
* [CHANGE] Query-frontend and ruler: use protobuf internal query result payload format by default. This feature is no longer considered experimental. #4557 #4709
* [CHANGE] Ruler: reject creating federated rule groups while tenant federation is disabled. Previously the rule groups would be silently dropped during bucket sync. #4555
* [CHANGE] Compactor: the `/api/v1/upload/block/{block}/finish` endpoint now returns a `429` status code when the compactor has reached the limit specified by `-compactor.max-block-upload-validation-concurrency`. #4598
* [CHANGE] Compactor: when starting a block upload the maximum byte size of the block metadata provided in the request body is now limited to 1 MiB. If this limit is exceeded a `413` status code is returned. #4683
* [CHANGE] Store-gateway: cache key format for expanded postings has changed. This will invalidate the expanded postings in the index cache when deployed. #4667
* [FEATURE] Cache: Introduce experimental support for using Redis for results, chunks, index, and metadata caches. #4371
* [FEATURE] Vault: Introduce experimental integration with Vault to fetch secrets used to configure TLS for clients. Server TLS secrets will still be read from a file. `tls-ca-path`, `tls-cert-path` and `tls-key-path` will denote the path in Vault for the following CLI flags when `-vault.enabled` is true: #4446.
  * `-distributor.ha-tracker.etcd.*`
  * `-distributor.ring.etcd.*`
  * `-distributor.forwarding.grpc-client.*`
  * `-querier.store-gateway-client.*`
  * `-ingester.client.*`
  * `-ingester.ring.etcd.*`
  * `-querier.frontend-client.*`
  * `-query-frontend.grpc-client-config.*`
  * `-query-frontend.results-cache.redis.*`
  * `-blocks-storage.bucket-store.index-cache.redis.*`
  * `-blocks-storage.bucket-store.chunks-cache.redis.*`
  * `-blocks-storage.bucket-store.metadata-cache.redis.*`
  * `-compactor.ring.etcd.*`
  * `-store-gateway.sharding-ring.etcd.*`
  * `-ruler.client.*`
  * `-ruler.alertmanager-client.*`
  * `-ruler.ring.etcd.*`
  * `-ruler.query-frontend.grpc-client-config.*`
  * `-alertmanager.sharding-ring.etcd.*`
  * `-alertmanager.alertmanager-client.*`
  * `-memberlist.*`
  * `-query-scheduler.grpc-client-config.*`
  * `-query-scheduler.ring.etcd.*`
  * `-overrides-exporter.ring.etcd.*`
* [FEATURE] Distributor, ingester, querier, query-frontend, store-gateway: add experimental support for native histograms. Requires that the experimental protobuf query result response format is enabled by `-query-frontend.query-result-response-format=protobuf` on the query frontend. #4286 #4352 #4354 #4376 #4377 #4387 #4396 #4425 #4442 #4494 #4512 #4513 #4526
* [FEATURE] Added `-<prefix>.s3.storage-class` flag to configure the S3 storage class for objects written to S3 buckets. #4300
* [FEATURE] Add `freebsd` to the target OS when generating binaries for a Mimir release. #4654
* [FEATURE] Ingester: Add `prepare-shutdown` endpoint which can be used as part of Kubernetes scale down automations. #4718
* [ENHANCEMENT] Add timezone information to Alpine Docker images. #4583
* [ENHANCEMENT] Ruler: Sync rules when ruler JOINING the ring instead of ACTIVE, In order to reducing missed rule iterations during ruler restarts. #4451
* [ENHANCEMENT] Allow to define service name used for tracing via `JAEGER_SERVICE_NAME` environment variable. #4394
* [ENHANCEMENT] Querier and query-frontend: add experimental, more performant protobuf query result response format enabled with `-query-frontend.query-result-response-format=protobuf`. #4304 #4318 #4375
* [ENHANCEMENT] Compactor: added experimental configuration parameter `-compactor.first-level-compaction-wait-period`, to configure how long the compactor should wait before compacting 1st level blocks (uploaded by ingesters). This configuration option allows to reduce the chances compactor begins compacting blocks before all ingesters have uploaded their blocks to the storage. #4401
* [ENHANCEMENT] Store-gateway: use more efficient chunks fetching and caching. #4255
* [ENHANCEMENT] Query-frontend and ruler: add experimental, more performant protobuf internal query result response format enabled with `-ruler.query-frontend.query-result-response-format=protobuf`. #4331
* [ENHANCEMENT] Ruler: increased tolerance for missed iterations on alerts, reducing the chances of flapping firing alerts during ruler restarts. #4432
* [ENHANCEMENT] Optimized `.*` and `.+` regular expression label matchers. #4432
* [ENHANCEMENT] Optimized regular expression label matchers with alternates (e.g. `a|b|c`). #4647
* [ENHANCEMENT] Added an in-memory cache for regular expression matchers, to avoid parsing and compiling the same expression multiple times when used in recurring queries. #4633
* [ENHANCEMENT] Query-frontend: results cache TTL is now configurable by using `-query-frontend.results-cache-ttl` and `-query-frontend.results-cache-ttl-for-out-of-order-time-window` options. These values can also be specified per tenant. Default values are unchanged (7 days and 10 minutes respectively). #4385
* [ENHANCEMENT] Ingester: added advanced configuration parameter `-blocks-storage.tsdb.wal-replay-concurrency` representing the maximum number of CPUs used during WAL replay. #4445
* [ENHANCEMENT] Ingester: added metrics `cortex_ingester_tsdb_open_duration_seconds_total` to measure the total time it takes to open all existing TSDBs. The time tracked by this metric also includes the TSDBs WAL replay duration. #4465
* [ENHANCEMENT] Store-gateway: use streaming implementation for LabelNames RPC. The batch size for streaming is controlled by `-blocks-storage.bucket-store.batch-series-size`. #4464
* [ENHANCEMENT] Memcached: Add support for TLS or mTLS connections to cache servers. #4535
* [ENHANCEMENT] Compactor: blocks index files are now validated for correctness for blocks uploaded via the TSDB block upload feature. #4503
* [ENHANCEMENT] Compactor: block chunks and segment files are now validated for correctness for blocks uploaded via the TSDB block upload feature. #4549
* [ENHANCEMENT] Ingester: added configuration options to configure the "postings for matchers" cache of each compacted block queried from ingesters: #4561
  * `-blocks-storage.tsdb.block-postings-for-matchers-cache-ttl`
  * `-blocks-storage.tsdb.block-postings-for-matchers-cache-size`
  * `-blocks-storage.tsdb.block-postings-for-matchers-cache-force`
* [ENHANCEMENT] Compactor: validation of blocks uploaded via the TSDB block upload feature is now configurable on a per tenant basis: #4585
  * `-compactor.block-upload-validation-enabled` has been added, `compactor_block_upload_validation_enabled` can be used to override per tenant
  * `-compactor.block-upload.block-validation-enabled` was the previous global flag and has been removed
* [ENHANCEMENT] TSDB Block Upload: block upload validation concurrency can now be limited with `-compactor.max-block-upload-validation-concurrency`. #4598
* [ENHANCEMENT] OTLP: Add support for converting OTel exponential histograms to Prometheus native histograms. The ingestion of native histograms must be enabled, please set `-ingester.native-histograms-ingestion-enabled` to `true`. #4063 #4639
* [ENHANCEMENT] Query-frontend: add metric `cortex_query_fetched_index_bytes_total` to measure TSDB index bytes fetched to execute a query. #4597
* [ENHANCEMENT] Query-frontend: add experimental limit to enforce a max query expression size in bytes via `-query-frontend.max-query-expression-size-bytes` or `max_query_expression_size_bytes`. #4604
* [ENHANCEMENT] Query-tee: improve message logged when comparing responses and one response contains a non-JSON payload. #4588
* [ENHANCEMENT] Distributor: add ability to set per-distributor limits via `distributor_limits` block in runtime configuration in addition to the existing configuration. #4619
* [ENHANCEMENT] Querier: reduce peak memory consumption for queries that touch a large number of chunks. #4625
* [ENHANCEMENT] Query-frontend: added experimental `-query-frontend.query-sharding-max-regexp-size-bytes` limit to query-frontend. When set to a value greater than 0, query-frontend disabled query sharding for any query with a regexp matcher longer than the configured limit. #4632
* [ENHANCEMENT] Store-gateway: include statistics from LabelValues and LabelNames calls in `cortex_bucket_store_series*` metrics. #4673
* [ENHANCEMENT] Query-frontend: improve readability of distributed tracing spans. #4656
* [ENHANCEMENT] Update Docker base images from `alpine:3.17.2` to `alpine:3.17.3`. #4685
* [ENHANCEMENT] Querier: improve performance when shuffle sharding is enabled and the shard size is large. #4711
* [ENHANCEMENT] Ingester: improve performance when Active Series Tracker is in use. #4717
* [ENHANCEMENT] Store-gateway: optionally select `-blocks-storage.bucket-store.series-selection-strategy`, which can limit the impact of large posting lists (when many series share the same label name and value). #4667 #4695 #4698
* [ENHANCEMENT] Querier: Cache the converted float histogram from chunk iterator, hence there is no need to lookup chunk every time to get the converted float histogram. #4684
* [ENHANCEMENT] Ruler: Improve rule upload performance when not enforcing per-tenant rule group limits. #4828
* [ENHANCEMENT] Improved memory limit on the in-memory cache used for regular expression matchers. #4751
* [BUGFIX] Querier: Streaming remote read will now continue to return multiple chunks per frame after the first frame. #4423
* [BUGFIX] Store-gateway: the values for `stage="processed"` for the metrics `cortex_bucket_store_series_data_touched` and  `cortex_bucket_store_series_data_size_touched_bytes` when using fine-grained chunks caching is now reporting the correct values of chunks held in memory. #4449
* [BUGFIX] Compactor: fixed reporting a compaction error when compactor is correctly shut down while populating blocks. #4580
* [BUGFIX] OTLP: Do not drop exemplars of the OTLP Monotonic Sum metric. #4063
* [BUGFIX] Packaging: flag `/etc/default/mimir` and `/etc/sysconfig/mimir` as config to prevent overwrite. #4587
* [BUGFIX] Query-frontend: don't retry queries which error inside PromQL. #4643
* [BUGFIX] Store-gateway & query-frontend: report more consistent statistics for fetched index bytes. #4671
* [BUGFIX] Native histograms: fix how IsFloatHistogram determines if mimirpb.Histogram is a float histogram. #4706
* [BUGFIX] Query-frontend: fix query sharding for native histograms. #4666
* [BUGFIX] Ring status page: fixed the owned tokens percentage value displayed. #4730
* [BUGFIX] Querier: fixed chunk iterator that can return sample with wrong timestamp. #4450
* [BUGFIX] Packaging: fix preremove script preventing upgrades. #4801
* [BUGFIX] Security: updates Go to version 1.20.4 to fix CVE-2023-24539, CVE-2023-24540, CVE-2023-29400. #4903

### Mixin

* [ENHANCEMENT] Queries: Display data touched per sec in bytes instead of number of items. #4492
* [ENHANCEMENT] `_config.job_names.<job>` values can now be arrays of regular expressions in addition to a single string. Strings are still supported and behave as before. #4543
* [ENHANCEMENT] Queries dashboard: remove mention to store-gateway "streaming enabled" in panels because store-gateway only support streaming series since Mimir 2.7. #4569
* [ENHANCEMENT] Ruler: Add panel description for Read QPS panel in Ruler dashboard to explain values when in remote ruler mode. #4675
* [BUGFIX] Ruler dashboard: show data for reads from ingesters. #4543
* [BUGFIX] Pod selector regex for deployments: change `(.*-mimir-)` to `(.*mimir-)`. #4603

### Jsonnet

* [CHANGE] Ruler: changed ruler deployment max surge from `0` to `50%`, and max unavailable from `1` to `0`. #4381
* [CHANGE] Memcached connections parameters `-blocks-storage.bucket-store.index-cache.memcached.max-idle-connections`, `-blocks-storage.bucket-store.chunks-cache.memcached.max-idle-connections` and `-blocks-storage.bucket-store.metadata-cache.memcached.max-idle-connections` settings are now configured based on `max-get-multi-concurrency` and `max-async-concurrency`. #4591
* [CHANGE] Add support to use external Redis as cache. Following are some changes in the jsonnet config: #4386 #4640
  * Renamed `memcached_*_enabled` config options to `cache_*_enabled`
  * Renamed `memcached_*_max_item_size_mb` config options to `cache_*_max_item_size_mb`
  * Added `cache_*_backend` config options
* [CHANGE] Store-gateway StatefulSets with disabled multi-zone deployment are also unregistered from the ring on shutdown. This eliminated resharding during rollouts, at the cost of extra effort during scaling down store-gateways. For more information see [Scaling down store-gateways](https://grafana.com/docs/mimir/v2.7.x/operators-guide/run-production-environment/scaling-out/#scaling-down-store-gateways). #4713
* [CHANGE] Removed `$._config.querier.replicas` and `$._config.queryFrontend.replicas`. If you need to customize the number of querier or query-frontend replicas, and autoscaling is disabled, please set an override as is done for other stateless components (e.g. distributors). #5130
* [ENHANCEMENT] Alertmanager: add `alertmanager_data_disk_size` and  `alertmanager_data_disk_class` configuration options, by default no storage class is set. #4389
* [ENHANCEMENT] Update `rollout-operator` to `v0.4.0`. #4524
* [ENHANCEMENT] Update memcached to `memcached:1.6.19-alpine`. #4581
* [ENHANCEMENT] Add support for mTLS connections to Memcached servers. #4553
* [ENHANCEMENT] Update the `memcached-exporter` to `v0.11.2`. #4570
* [ENHANCEMENT] Autoscaling: Add `autoscaling_query_frontend_memory_target_utilization`, `autoscaling_ruler_query_frontend_memory_target_utilization`, and `autoscaling_ruler_memory_target_utilization` configuration options, for controlling the corresponding autoscaler memory thresholds. Each has a default of 1, i.e. 100%. #4612
* [ENHANCEMENT] Distributor: add ability to set per-distributor limits via `distributor_instance_limits` using runtime configuration. #4627
* [BUGFIX] Add missing query sharding settings for user_24M and user_32M plans. #4374

### Mimirtool

* [ENHANCEMENT] Backfill: mimirtool will now sleep and retry if it receives a 429 response while trying to finish an upload due to validation concurrency limits. #4598
* [ENHANCEMENT] `gauge` panel type is supported now in `mimirtool analyze dashboard`. #4679
* [ENHANCEMENT] Set a `User-Agent` header on requests to Mimir or Prometheus servers. #4700

### Mimir Continuous Test

* [FEATURE] Allow continuous testing of native histograms as well by enabling the flag `-tests.write-read-series-test.histogram-samples-enabled`. The metrics exposed by the tool will now have a new label called `type` with possible values of `float`, `histogram_float_counter`, `histogram_float_gauge`, `histogram_int_counter`, `histogram_int_gauge`, the list of metrics impacted: #4457
  * `mimir_continuous_test_writes_total`
  * `mimir_continuous_test_writes_failed_total`
  * `mimir_continuous_test_queries_total`
  * `mimir_continuous_test_queries_failed_total`
  * `mimir_continuous_test_query_result_checks_total`
  * `mimir_continuous_test_query_result_checks_failed_total`
* [ENHANCEMENT] Added a new metric `mimir_continuous_test_build_info` that reports version information, similar to the existing `cortex_build_info` metric exposed by other Mimir components. #4712
* [ENHANCEMENT] Add coherency for the selected ranges and instants of test queries. #4704

### Query-tee

### Documentation

* [CHANGE] Clarify what deprecation means in the lifecycle of configuration parameters. #4499
* [CHANGE] Update compactor `split-groups` and `split-and-merge-shards` recommendation on component page. #4623
* [FEATURE] Add instructions about how to configure native histograms. #4527
* [ENHANCEMENT] Runbook for MimirCompactorHasNotSuccessfullyRunCompaction extended to include scenario where compaction has fallen behind. #4609
* [ENHANCEMENT] Add explanation for QPS values for reads in remote ruler mode and writes generally, to the Ruler dashboard page. #4629
* [ENHANCEMENT] Expand zone-aware replication page to cover single physical availability zone deployments. #4631
* [FEATURE] Add instructions to use puppet module. #4610
* [FEATURE] Add documentation on how deploy mixin with terraform. #4161

### Tools

* [ENHANCEMENT] tsdb-index: iteration over index is now faster when any equal matcher is supplied. #4515

## 2.7.3

### Grafana Mimir

* [BUGFIX] Security: updates Go to version 1.20.4 to fix CVE-2023-24539, CVE-2023-24540, CVE-2023-29400. #4905

## 2.7.2

### Grafana Mimir

* [BUGFIX] Security: updated Go version to 1.20.3 to fix CVE-2023-24538 #4795

## 2.7.1

**Note**: During the release process, version 2.7.0 was tagged too early, before completing the release checklist and production testing. Release 2.7.1 doesn't include any code changes since 2.7.0, but now has proper release notes, published documentation, and has been fully tested in our production environment.

### Grafana Mimir

* [CHANGE] Ingester: the configuration parameter `-ingester.ring.readiness-check-ring-health` has been deprecated and will be removed in Mimir 2.9. #4422
* [CHANGE] Ruler: changed default value of `-ruler.evaluation-delay-duration` option from 0 to 1m. #4250
* [CHANGE] Querier: Errors with status code `422` coming from the store-gateway are propagated and not converted to the consistency check error anymore. #4100
* [CHANGE] Store-gateway: When a query hits `max_fetched_chunks_per_query` and `max_fetched_series_per_query` limits, an error with the status code `422` is created and returned. #4056
* [CHANGE] Packaging: Migrate FPM packaging solution to NFPM. Rationalize packages dependencies and add package for all binaries. #3911
* [CHANGE] Store-gateway: Deprecate flag `-blocks-storage.bucket-store.chunks-cache.subrange-size` since there's no benefit to changing the default of `16000`. #4135
* [CHANGE] Experimental support for ephemeral storage introduced in Mimir 2.6.0 has been removed. Following options are no longer available: #4252
  * `-blocks-storage.ephemeral-tsdb.*`
  * `-distributor.ephemeral-series-enabled`
  * `-distributor.ephemeral-series-matchers`
  * `-ingester.max-ephemeral-series-per-user`
  * `-ingester.instance-limits.max-ephemeral-series`
Querying with using `{__mimir_storage__="ephemeral"}` selector no longer works. All label values with `ephemeral-` prefix in `reason` label of `cortex_discarded_samples_total` metric are no longer available. Following metrics have been removed:
  * `cortex_ingester_ephemeral_series`
  * `cortex_ingester_ephemeral_series_created_total`
  * `cortex_ingester_ephemeral_series_removed_total`
  * `cortex_ingester_ingested_ephemeral_samples_total`
  * `cortex_ingester_ingested_ephemeral_samples_failures_total`
  * `cortex_ingester_memory_ephemeral_users`
  * `cortex_ingester_queries_ephemeral_total`
  * `cortex_ingester_queried_ephemeral_samples`
  * `cortex_ingester_queried_ephemeral_series`
* [CHANGE] Store-gateway: use mmap-less index-header reader by default and remove mmap-based index header reader. The following flags have changed: #4280
   * `-blocks-storage.bucket-store.index-header.map-populate-enabled` has been removed
   * `-blocks-storage.bucket-store.index-header.stream-reader-enabled` has been removed
   * `-blocks-storage.bucket-store.index-header.stream-reader-max-idle-file-handles` has been renamed to `-blocks-storage.bucket-store.index-header.max-idle-file-handles`, and the corresponding configuration file option has been renamed from `stream_reader_max_idle_file_handles` to `max_idle_file_handles`
* [CHANGE] Store-gateway: the streaming store-gateway is now enabled by default. The new default setting for `-blocks-storage.bucket-store.batch-series-size` is `5000`. #4330
* [CHANGE] Compactor: the configuration parameter `-compactor.consistency-delay` has been deprecated and will be removed in Mimir 2.9. #4409
* [CHANGE] Store-gateway: the configuration parameter `-blocks-storage.bucket-store.consistency-delay` has been deprecated and will be removed in Mimir 2.9. #4409
* [FEATURE] Ruler: added `keep_firing_for` support to alerting rules. #4099
* [FEATURE] Distributor, ingester: ingestion of native histograms. The new per-tenant limit `-ingester.native-histograms-ingestion-enabled` controls whether native histograms are stored or ignored. #4159
* [FEATURE] Query-frontend: Introduce experimental `-query-frontend.query-sharding-target-series-per-shard` to allow query sharding to take into account cardinality of similar requests executed previously. This feature uses the same cache that's used for results caching. #4121 #4177 #4188 #4254
* [ENHANCEMENT] Go: update go to 1.20.1. #4266
* [ENHANCEMENT] Ingester: added `out_of_order_blocks_external_label_enabled` shipper option to label out-of-order blocks before shipping them to cloud storage. #4182 #4297
* [ENHANCEMENT] Ruler: introduced concurrency when loading per-tenant rules configuration. This improvement is expected to speed up the ruler start up time in a Mimir cluster with a large number of tenants. #4258
* [ENHANCEMENT] Compactor: Add `reason` label to `cortex_compactor_runs_failed_total`. The value can be `shutdown` or `error`. #4012
* [ENHANCEMENT] Store-gateway: enforce `max_fetched_series_per_query`. #4056
* [ENHANCEMENT] Query-frontend: Disambiguate logs for failed queries. #4067
* [ENHANCEMENT] Query-frontend: log caller user agent in query stats logs. #4093
* [ENHANCEMENT] Store-gateway: add `data_type` label with values on `cortex_bucket_store_partitioner_extended_ranges_total`, `cortex_bucket_store_partitioner_expanded_ranges_total`, `cortex_bucket_store_partitioner_requested_ranges_total`, `cortex_bucket_store_partitioner_expanded_bytes_total`, `cortex_bucket_store_partitioner_requested_bytes_total` for `postings`, `series`, and `chunks`. #4095
* [ENHANCEMENT] Store-gateway: Reduce memory allocation rate when loading TSDB chunks from Memcached. #4074
* [ENHANCEMENT] Query-frontend: track `cortex_frontend_query_response_codec_duration_seconds` and `cortex_frontend_query_response_codec_payload_bytes` metrics to measure the time taken and bytes read / written while encoding and decoding query result payloads. #4110
* [ENHANCEMENT] Alertmanager: expose additional upstream metrics `cortex_alertmanager_dispatcher_aggregation_groups`, `cortex_alertmanager_dispatcher_alert_processing_duration_seconds`. #4151
* [ENHANCEMENT] Querier and query-frontend: add experimental, more performant protobuf internal query result response format enabled with `-query-frontend.query-result-response-format=protobuf`. #4153
* [ENHANCEMENT] Store-gateway: use more efficient chunks fetching and caching. This should reduce CPU, memory utilization, and receive bandwidth of a store-gateway. Enable with `-blocks-storage.bucket-store.chunks-cache.fine-grained-chunks-caching-enabled=true`. #4163 #4174 #4227
* [ENHANCEMENT] Query-frontend: Wait for in-flight queries to finish before shutting down. #4073 #4170
* [ENHANCEMENT] Store-gateway: added `encode` and `other` stage to `cortex_bucket_store_series_request_stage_duration_seconds` metric. #4179
* [ENHANCEMENT] Ingester: log state of TSDB when shipping or forced compaction can't be done due to unexpected state of TSDB. #4211
* [ENHANCEMENT] Update Docker base images from `alpine:3.17.1` to `alpine:3.17.2`. #4240
* [ENHANCEMENT] Store-gateway: add a `stage` label to the metrics `cortex_bucket_store_series_data_fetched`, `cortex_bucket_store_series_data_size_fetched_bytes`, `cortex_bucket_store_series_data_touched`, `cortex_bucket_store_series_data_size_touched_bytes`. This label only applies to `data_type="chunks"`. For `fetched` metrics with `data_type="chunks"` the `stage` label has 2 values: `fetched` - the chunks or bytes that were fetched from the cache or the object store, `refetched` - the chunks or bytes that had to be refetched from the cache or the object store because their size was underestimated during the first fetch. For `touched` metrics with `data_type="chunks"` the `stage` label has 2 values: `processed` - the chunks or bytes that were read from the fetched chunks or bytes and were processed in memory, `returned` - the chunks or bytes that were selected from the processed bytes to satisfy the query. #4227 #4316
* [ENHANCEMENT] Compactor: improve the partial block check related to `compactor.partial-block-deletion-delay` to potentially issue less requests to object storage. #4246
* [ENHANCEMENT] Memcached: added `-*.memcached.min-idle-connections-headroom-percentage` support to configure the minimum number of idle connections to keep open as a percentage (0-100) of the number of recently used idle connections. This feature is disabled when set to a negative value (default), which means idle connections are kept open indefinitely. #4249
* [ENHANCEMENT] Querier and store-gateway: optimized regular expression label matchers with case insensitive alternate operator. #4340 #4357
* [ENHANCEMENT] Compactor: added the experimental flag `-compactor.block-upload.block-validation-enabled` with the default `true` to configure whether block validation occurs on backfilled blocks. #3411
* [ENHANCEMENT] Ingester: apply a jitter to the first TSDB head compaction interval configured via `-blocks-storage.tsdb.head-compaction-interval`. Subsequent checks will happen at the configured interval. This should help to spread the TSDB head compaction among different ingesters over the configured interval. #4364
* [ENHANCEMENT] Ingester: the maximum accepted value for `-blocks-storage.tsdb.head-compaction-interval` has been increased from 5m to 15m. #4364
* [BUGFIX] Store-gateway: return `Canceled` rather than `Aborted` or `Internal` error when the calling querier cancels a label names or values request, and return `Internal` if processing the request fails for another reason. #4061
* [BUGFIX] Querier: track canceled requests with status code `499` in the metrics instead of `503` or `422`. #4099
* [BUGFIX] Ingester: compact out-of-order data during `/ingester/flush` or when TSDB is idle. #4180
* [BUGFIX] Ingester: conversion of global limits `max-series-per-user`, `max-series-per-metric`, `max-metadata-per-user` and `max-metadata-per-metric` into corresponding local limits now takes into account the number of ingesters in each zone. #4238
* [BUGFIX] Ingester: track `cortex_ingester_memory_series` metric consistently with `cortex_ingester_memory_series_created_total` and `cortex_ingester_memory_series_removed_total`. #4312
* [BUGFIX] Querier: fixed a bug which was incorrectly matching series with regular expression label matchers with begin/end anchors in the middle of the regular expression. #4340

### Mixin

* [CHANGE] Move auto-scaling panel rows down beneath logical network path in Reads and Writes dashboards. #4049
* [CHANGE] Make distributor auto-scaling metric panels show desired number of replicas. #4218
* [CHANGE] Alerts: The alert `MimirMemcachedRequestErrors` has been renamed to `MimirCacheRequestErrors`. #4242
* [ENHANCEMENT] Alerts: Added `MimirAutoscalerKedaFailing` alert firing when a KEDA scaler is failing. #4045
* [ENHANCEMENT] Add auto-scaling panels to ruler dashboard. #4046
* [ENHANCEMENT] Add gateway auto-scaling panels to Reads and Writes dashboards. #4049 #4216
* [ENHANCEMENT] Dashboards: distinguish between label names and label values queries. #4065
* [ENHANCEMENT] Add query-frontend and ruler-query-frontend auto-scaling panels to Reads and Ruler dashboards. #4199
* [BUGFIX] Alerts: Fixed `MimirAutoscalerNotActive` to not fire if scaling metric does not exist, to avoid false positives on scaled objects with 0 min replicas. #4045
* [BUGFIX] Alerts: `MimirCompactorHasNotSuccessfullyRunCompaction` is no longer triggered by frequent compactor restarts. #4012
* [BUGFIX] Tenants dashboard: Correctly show the ruler-query-scheduler queue size. #4152

### Jsonnet

* [CHANGE] Create the `query-frontend-discovery` service only when Mimir is deployed in microservice mode without query-scheduler. #4353
* [CHANGE] Add results cache backend config to `ruler-query-frontend` configuration to allow cache reuse for cardinality-estimation based sharding. #4257
* [ENHANCEMENT] Add support for ruler auto-scaling. #4046
* [ENHANCEMENT] Add optional `weight` param to `newQuerierScaledObject` and `newRulerQuerierScaledObject` to allow running multiple querier deployments on different node types. #4141
* [ENHANCEMENT] Add support for query-frontend and ruler-query-frontend auto-scaling. #4199
* [BUGFIX] Shuffle sharding: when applying user class limits, honor the minimum shard size configured in `$._config.shuffle_sharding.*`. #4363

### Mimirtool

* [FEATURE] Added `keep_firing_for` support to rules configuration. #4099
* [ENHANCEMENT] Add `-tls-insecure-skip-verify` to rules, alertmanager and backfill commands. #4162

### Query-tee

* [CHANGE] Increase default value of `-backend.read-timeout` to 150s, to accommodate default querier and query frontend timeout of 120s. #4262
* [ENHANCEMENT] Log errors that occur while performing requests to compare two endpoints. #4262
* [ENHANCEMENT] When comparing two responses that both contain an error, only consider the comparison failed if the errors differ. Previously, if either response contained an error, the comparison always failed, even if both responses contained the same error. #4262
* [ENHANCEMENT] Include the value of the `X-Scope-OrgID` header when logging a comparison failure. #4262
* [BUGFIX] Parameters (expression, time range etc.) for a query request where the parameters are in the HTTP request body rather than in the URL are now logged correctly when responses differ. #4265

### Documentation

* [ENHANCEMENT] Add guide on alternative migration method for Thanos to Mimir #3554
* [ENHANCEMENT] Restore "Migrate from Cortex" for Jsonnet. #3929
* [ENHANCEMENT] Document migration from microservices to read-write deployment mode. #3951
* [ENHANCEMENT] Do not error when there is nothing to commit as part of a publish #4058
* [ENHANCEMENT] Explain how to run Mimir locally using docker-compose #4079
* [ENHANCEMENT] Docs: use long flag names in runbook commands. #4088
* [ENHANCEMENT] Clarify how ingester replication happens. #4101
* [ENHANCEMENT] Improvements to the Get Started guide. #4315
* [BUGFIX] Added indentation to Azure and SWIFT backend definition. #4263

### Tools

* [ENHANCEMENT] Adapt tsdb-print-chunk for native histograms. #4186
* [ENHANCEMENT] Adapt tsdb-index-health for blocks containing native histograms. #4186
* [ENHANCEMENT] Adapt tsdb-chunks tool to handle native histograms. #4186

## 2.6.2

* [BUGFIX] Security: updates Go to version 1.20.4 to fix CVE-2023-24539, CVE-2023-24540, CVE-2023-29400. #4903

## 2.6.1

### Grafana Mimir

* [BUGFIX] Security: updates Go to version 1.20.3 to fix CVE-2023-24538 #4798

## 2.6.0

### Grafana Mimir

* [CHANGE] Querier: Introduce `-querier.max-partial-query-length` to limit the time range for partial queries at the querier level and deprecate `-store.max-query-length`. #3825 #4017
* [CHANGE] Store-gateway: Remove experimental `-blocks-storage.bucket-store.max-concurrent-reject-over-limit` flag. #3706
* [CHANGE] Ingester: If shipping is enabled block retention will now be relative to the upload time to cloud storage. If shipping is disabled block retention will be relative to the creation time of the block instead of the mintime of the last block created. #3816
* [CHANGE] Query-frontend: Deprecated CLI flag `-query-frontend.align-querier-with-step` has been removed. #3982
* [CHANGE] Alertmanager: added default configuration for `-alertmanager.configs.fallback`. Allows tenants to send alerts without first uploading an Alertmanager configuration. #3541
* [FEATURE] Store-gateway: streaming of series. The store-gateway can now stream results back to the querier instead of buffering them. This is expected to greatly reduce peak memory consumption while keeping latency the same. You can enable this feature by setting `-blocks-storage.bucket-store.batch-series-size` to a value in the high thousands (5000-10000). This is still an experimental feature and is subject to a changing API and instability. #3540 #3546 #3587 #3606 #3611 #3620 #3645 #3355 #3697 #3666 #3687 #3728 #3739 #3751 #3779 #3839
* [FEATURE] Alertmanager: Added support for the Webex receiver. #3758
* [FEATURE] Limits: Added the `-validation.separate-metrics-group-label` flag. This allows further separation of the `cortex_discarded_samples_total` metric by an additional `group` label - which is configured by this flag to be the value of a specific label on an incoming timeseries. Active groups are tracked and inactive groups are cleaned up on a defined interval. The maximum number of groups tracked is controlled by the `-max-separate-metrics-groups-per-user` flag. #3439
* [FEATURE] Overrides-exporter: Added experimental ring support to overrides-exporter via `-overrides-exporter.ring.enabled`. When enabled, the ring is used to establish a leader replica for the export of limit override metrics. #3908 #3953
* [FEATURE] Ephemeral storage (experimental): Mimir can now accept samples into "ephemeral storage". Such samples are available for querying for a short amount of time (`-blocks-storage.ephemeral-tsdb.retention-period`, defaults to 10 minutes), and then removed from memory. To use ephemeral storage, distributor must be configured with `-distributor.ephemeral-series-enabled` option. Series matching `-distributor.ephemeral-series-matchers` will be marked for storing into ephemeral storage in ingesters. Each tenant needs to have ephemeral storage enabled by using `-ingester.max-ephemeral-series-per-user` limit, which defaults to 0 (no ephemeral storage). Ingesters have new `-ingester.instance-limits.max-ephemeral-series` limit for total number of series in ephemeral storage across all tenants. If ingestion of samples into ephemeral storage fails, `cortex_discarded_samples_total` metric will use values prefixed with `ephemeral-` for `reason` label. Querying of ephemeral storage is possible by using `{__mimir_storage__="ephemeral"}` as metric selector. Following new metrics related to ephemeral storage are introduced: #3897 #3922 #3961 #3997 #4004
  * `cortex_ingester_ephemeral_series`
  * `cortex_ingester_ephemeral_series_created_total`
  * `cortex_ingester_ephemeral_series_removed_total`
  * `cortex_ingester_ingested_ephemeral_samples_total`
  * `cortex_ingester_ingested_ephemeral_samples_failures_total`
  * `cortex_ingester_memory_ephemeral_users`
  * `cortex_ingester_queries_ephemeral_total`
  * `cortex_ingester_queried_ephemeral_samples`
  * `cortex_ingester_queried_ephemeral_series`
* [ENHANCEMENT] Added new metric `thanos_shipper_last_successful_upload_time`: Unix timestamp (in seconds) of the last successful TSDB block uploaded to the bucket. #3627
* [ENHANCEMENT] Ruler: Added `-ruler.alertmanager-client.tls-enabled` configuration for alertmanager client. #3432 #3597
* [ENHANCEMENT] Activity tracker logs now have `component=activity-tracker` label. #3556
* [ENHANCEMENT] Distributor: remove labels with empty values #2439
* [ENHANCEMENT] Query-frontend: track query HTTP requests in the Activity Tracker. #3561
* [ENHANCEMENT] Store-gateway: Add experimental alternate implementation of index-header reader that does not use memory mapped files. The index-header reader is expected to improve stability of the store-gateway. You can enable this implementation with the flag `-blocks-storage.bucket-store.index-header.stream-reader-enabled`. #3639 #3691 #3703 #3742 #3785 #3787 #3797
* [ENHANCEMENT] Query-scheduler: add `cortex_query_scheduler_cancelled_requests_total` metric to track the number of requests that are already cancelled when dequeued. #3696
* [ENHANCEMENT] Store-gateway: add `cortex_bucket_store_partitioner_extended_ranges_total` metric to keep track of the ranges that the partitioner decided to overextend and merge in order to save API call to the object storage. #3769
* [ENHANCEMENT] Compactor: Auto-forget unhealthy compactors after ten failed ring heartbeats. #3771
* [ENHANCEMENT] Ruler: change default value of `-ruler.for-grace-period` from `10m` to `2m` and update help text. The new default value reflects how we operate Mimir at Grafana Labs. #3817
* [ENHANCEMENT] Ingester: Added experimental flags to force usage of _postings for matchers cache_. These flags will be removed in the future and it's not recommended to change them. #3823
  * `-blocks-storage.tsdb.head-postings-for-matchers-cache-ttl`
  * `-blocks-storage.tsdb.head-postings-for-matchers-cache-size`
  * `-blocks-storage.tsdb.head-postings-for-matchers-cache-force`
* [ENHANCEMENT] Ingester: Improved series selection performance when some of the matchers do not match any series. #3827
* [ENHANCEMENT] Alertmanager: Add new additional template function `tenantID` returning id of the tenant owning the alert. #3758
* [ENHANCEMENT] Alertmanager: Add additional template function `grafanaExploreURL` returning URL to grafana explore with range query. #3849
* [ENHANCEMENT] Reduce overhead of debug logging when filtered out. #3875
* [ENHANCEMENT] Update Docker base images from `alpine:3.16.2` to `alpine:3.17.1`. #3898
* [ENHANCEMENT] Ingester: Add new `/ingester/tsdb_metrics` endpoint to return tenant-specific TSDB metrics. #3923
* [ENHANCEMENT] Query-frontend: CLI flag `-query-frontend.max-total-query-length` and its associated YAML configuration is now stable. #3882
* [ENHANCEMENT] Ruler: rule groups now support optional and experimental `align_evaluation_time_on_interval` field, which causes all evaluations to happen on interval-aligned timestamp. #4013
* [ENHANCEMENT] Query-scheduler: ring-based service discovery is now stable. #4028
* [ENHANCEMENT] Store-gateway: improved performance of prefix matching on the labels. #4055 #4080
* [BUGFIX] Log the names of services that are not yet running rather than `unsupported value type` when calling `/ready` and some services are not running. #3625
* [BUGFIX] Alertmanager: Fix template spurious deletion with relative data dir. #3604
* [BUGFIX] Security: update prometheus/exporter-toolkit for CVE-2022-46146. #3675
* [BUGFIX] Security: update golang.org/x/net for CVE-2022-41717. #3755
* [BUGFIX] Debian package: Fix post-install, environment file path and user creation. #3720
* [BUGFIX] memberlist: Fix panic during Mimir startup when Mimir receives gossip message before it's ready. #3746
* [BUGFIX] Store-gateway: fix `cortex_bucket_store_partitioner_requested_bytes_total` metric to not double count overlapping ranges. #3769
* [BUGFIX] Update `github.com/thanos-io/objstore` to address issue with Multipart PUT on s3-compatible Object Storage. #3802 #3821
* [BUGFIX] Distributor, Query-scheduler: Make sure ring metrics include a `cortex_` prefix as expected by dashboards. #3809
* [BUGFIX] Querier: canceled requests are no longer reported as "consistency check" failures. #3837 #3927
* [BUGFIX] Distributor: don't panic when `metric_relabel_configs` in overrides contains null element. #3868
* [BUGFIX] Distributor: don't panic when OTLP histograms don't have any buckets. #3853
* [BUGFIX] Ingester, Compactor: fix panic that can occur when compaction fails. #3955
* [BUGFIX] Store-gateway: return `Canceled` rather than `Aborted` error when the calling querier cancels the request. #4007

### Mixin

* [ENHANCEMENT] Alerts: Added `MimirIngesterInstanceHasNoTenants` alert that fires when an ingester replica is not receiving write requests for any tenant. #3681
* [ENHANCEMENT] Alerts: Extended `MimirAllocatingTooMuchMemory` to check read-write deployment containers. #3710
* [ENHANCEMENT] Alerts: Added `MimirAlertmanagerInstanceHasNoTenants` alert that fires when an alertmanager instance ows no tenants. #3826
* [ENHANCEMENT] Alerts: Added `MimirRulerInstanceHasNoRuleGroups` alert that fires when a ruler replica is not assigned any rule group to evaluate. #3723
* [ENHANCEMENT] Support for baremetal deployment for alerts and scaling recording rules. #3719
* [ENHANCEMENT] Dashboards: querier autoscaling now supports multiple scaled objects (configurable via `$._config.autoscale.querier.hpa_name`). #3962
* [BUGFIX] Alerts: Fixed `MimirIngesterRestarts` alert when Mimir is deployed in read-write mode. #3716
* [BUGFIX] Alerts: Fixed `MimirIngesterHasNotShippedBlocks` and `MimirIngesterHasNotShippedBlocksSinceStart` alerts for when Mimir is deployed in read-write or monolithic modes and updated them to use new `thanos_shipper_last_successful_upload_time` metric. #3627
* [BUGFIX] Alerts: Fixed `MimirMemoryMapAreasTooHigh` alert when Mimir is deployed in read-write mode. #3626
* [BUGFIX] Alerts: Fixed `MimirCompactorSkippedBlocksWithOutOfOrderChunks` matching on non-existent label. #3628
* [BUGFIX] Dashboards: Fix `Rollout Progress` dashboard incorrectly using Gateway metrics when Gateway was not enabled. #3709
* [BUGFIX] Tenants dashboard: Make it compatible with all deployment types. #3754
* [BUGFIX] Alerts: Fixed `MimirCompactorHasNotUploadedBlocks` to not fire if compactor has nothing to do. #3793
* [BUGFIX] Alerts: Fixed `MimirAutoscalerNotActive` to not fire if scaling metric is 0, to avoid false positives on scaled objects with 0 min replicas. #3999

### Jsonnet

* [CHANGE] Replaced the deprecated `policy/v1beta1` with `policy/v1` when configuring a PodDisruptionBudget for read-write deployment mode. #3811
* [CHANGE] Removed `-server.http-write-timeout` default option value from querier and query-frontend, as it defaults to a higher value in the code now, and cannot be lower than `-querier.timeout`. #3836
* [CHANGE] Replaced `-store.max-query-length` with `-query-frontend.max-total-query-length` in the query-frontend config. #3879
* [CHANGE] Changed default `mimir_backend_data_disk_size` from `100Gi` to `250Gi`. #3894
* [ENHANCEMENT] Update `rollout-operator` to `v0.2.0`. #3624
* [ENHANCEMENT] Add `user_24M` and `user_32M` classes to operations config. #3367
* [ENHANCEMENT] Update memcached image from `memcached:1.6.16-alpine` to `memcached:1.6.17-alpine`. #3914
* [ENHANCEMENT] Allow configuring the ring for overrides-exporter. #3995
* [BUGFIX] Apply ingesters and store-gateways per-zone CLI flags overrides to read-write deployment mode too. #3766
* [BUGFIX] Apply overrides-exporter CLI flags to mimir-backend when running Mimir in read-write deployment mode. #3790
* [BUGFIX] Fixed `mimir-write` and `mimir-read` Kubernetes service to correctly balance requests among pods. #3855 #3864 #3906
* [BUGFIX] Fixed `ruler-query-frontend` and `mimir-read` gRPC server configuration to force clients to periodically re-resolve the backend addresses. #3862
* [BUGFIX] Fixed `mimir-read` CLI flags to ensure query-frontend configuration takes precedence over querier configuration. #3877

### Mimirtool

* [ENHANCEMENT] Update `mimirtool config convert` to work with Mimir 2.4, 2.5, 2.6 changes. #3952
* [ENHANCEMENT] Mimirtool is now available to install through Homebrew with `brew install mimirtool`. #3776
* [ENHANCEMENT] Added `--concurrency` to `mimirtool rules sync` command. #3996
* [BUGFIX] Fix summary output from `mimirtool rules sync` to display correct number of groups created and updated. #3918

### Documentation

* [BUGFIX] Querier: Remove assertion that the `-querier.max-concurrent` flag must also be set for the query-frontend. #3678
* [ENHANCEMENT] Update migration from cortex documentation. #3662
* [ENHANCEMENT] Query-scheduler: documented how to migrate from DNS-based to ring-based service discovery. #4028

### Tools

## 2.5.0

### Grafana Mimir

* [CHANGE] Flag `-azure.msi-resource` is now ignored, and will be removed in Mimir 2.7. This setting is now made automatically by Azure. #2682
* [CHANGE] Experimental flag `-blocks-storage.tsdb.out-of-order-capacity-min` has been removed. #3261
* [CHANGE] Distributor: Wrap errors from pushing to ingesters with useful context, for example clarifying timeouts. #3307
* [CHANGE] The default value of `-server.http-write-timeout` has changed from 30s to 2m. #3346
* [CHANGE] Reduce period of health checks in connection pools for querier->store-gateway, ruler->ruler, and alertmanager->alertmanager clients to 10s. This reduces the time to fail a gRPC call when the remote stops responding. #3168
* [CHANGE] Hide TSDB block ranges period config from doc and mark it experimental. #3518
* [FEATURE] Alertmanager: added Discord support. #3309
* [ENHANCEMENT] Added `-server.tls-min-version` and `-server.tls-cipher-suites` flags to configure cipher suites and min TLS version supported by HTTP and gRPC servers. #2898
* [ENHANCEMENT] Distributor: Add age filter to forwarding functionality, to not forward samples which are older than defined duration. If such samples are not ingested, `cortex_discarded_samples_total{reason="forwarded-sample-too-old"}` is increased. #3049 #3113
* [ENHANCEMENT] Store-gateway: Reduce memory allocation when generating ids in index cache. #3179
* [ENHANCEMENT] Query-frontend: truncate queries based on the configured creation grace period (`--validation.create-grace-period`) to avoid querying too far into the future. #3172
* [ENHANCEMENT] Ingester: Reduce activity tracker memory allocation. #3203
* [ENHANCEMENT] Query-frontend: Log more detailed information in the case of a failed query. #3190
* [ENHANCEMENT] Added `-usage-stats.installation-mode` configuration to track the installation mode via the anonymous usage statistics. #3244
* [ENHANCEMENT] Compactor: Add new `cortex_compactor_block_max_time_delta_seconds` histogram for detecting if compaction of blocks is lagging behind. #3240 #3429
* [ENHANCEMENT] Ingester: reduced the memory footprint of active series custom trackers. #2568
* [ENHANCEMENT] Distributor: Include `X-Scope-OrgId` header in requests forwarded to configured forwarding endpoint. #3283 #3385
* [ENHANCEMENT] Alertmanager: reduced memory utilization in Mimir clusters with a large number of tenants. #3309
* [ENHANCEMENT] Add experimental flag `-shutdown-delay` to allow components to wait after receiving SIGTERM and before stopping. In this time the component returns 503 from /ready endpoint. #3298
* [ENHANCEMENT] Go: update to go 1.19.3. #3371
* [ENHANCEMENT] Alerts: added `RulerRemoteEvaluationFailing` alert, firing when communication between ruler and frontend fails in remote operational mode. #3177 #3389
* [ENHANCEMENT] Clarify which S3 signature versions are supported in the error "unsupported signature version". #3376
* [ENHANCEMENT] Store-gateway: improved index header reading performance. #3393 #3397 #3436
* [ENHANCEMENT] Store-gateway: improved performance of series matching. #3391
* [ENHANCEMENT] Move the validation of incoming series before the distributor's forwarding functionality, so that we don't forward invalid series. #3386 #3458
* [ENHANCEMENT] S3 bucket configuration now validates that the endpoint does not have the bucket name prefix. #3414
* [ENHANCEMENT] Query-frontend: added "fetched index bytes" to query statistics, so that the statistics contain the total bytes read by store-gateways from TSDB block indexes. #3206
* [ENHANCEMENT] Distributor: push wrapper should only receive unforwarded samples. #2980
* [ENHANCEMENT] Added `/api/v1/status/config` and `/api/v1/status/flags` APIs to maintain compatibility with prometheus. #3596 #3983
* [BUGFIX] Flusher: Add `Overrides` as a dependency to prevent panics when starting with `-target=flusher`. #3151
* [BUGFIX] Updated `golang.org/x/text` dependency to fix CVE-2022-32149. #3285
* [BUGFIX] Query-frontend: properly close gRPC streams to the query-scheduler to stop memory and goroutines leak. #3302
* [BUGFIX] Ruler: persist evaluation delay configured in the rulegroup. #3392
* [BUGFIX] Ring status pages: show 100% ownership as "100%", not "1e+02%". #3435
* [BUGFIX] Fix panics in OTLP ingest path when parse errors exist. #3538

### Mixin

* [CHANGE] Alerts: Change `MimirSchedulerQueriesStuck` `for` time to 7 minutes to account for the time it takes for HPA to scale up. #3223
* [CHANGE] Dashboards: Removed the `Querier > Stages` panel from the `Mimir / Queries` dashboard. #3311
* [CHANGE] Configuration: The format of the `autoscaling` section of the configuration has changed to support more components. #3378
  * Instead of specific config variables for each component, they are listed in a dictionary. For example, `autoscaling.querier_enabled` becomes `autoscaling.querier.enabled`.
* [FEATURE] Dashboards: Added "Mimir / Overview resources" dashboard, providing an high level view over a Mimir cluster resources utilization. #3481
* [FEATURE] Dashboards: Added "Mimir / Overview networking" dashboard, providing an high level view over a Mimir cluster network bandwidth, inflight requests and TCP connections. #3487
* [FEATURE] Compile baremetal mixin along k8s mixin. #3162 #3514
* [ENHANCEMENT] Alerts: Add MimirRingMembersMismatch firing when a component does not have the expected number of running jobs. #2404
* [ENHANCEMENT] Dashboards: Add optional row about the Distributor's metric forwarding feature to the `Mimir / Writes` dashboard. #3182 #3394 #3394 #3461
* [ENHANCEMENT] Dashboards: Remove the "Instance Mapper" row from the "Alertmanager Resources Dashboard". This is a Grafana Cloud specific service and not relevant for external users. #3152
* [ENHANCEMENT] Dashboards: Add "remote read", "metadata", and "exemplar" queries to "Mimir / Overview" dashboard. #3245
* [ENHANCEMENT] Dashboards: Use non-red colors for non-error series in the "Mimir / Overview" dashboard. #3246
* [ENHANCEMENT] Dashboards: Add support to multi-zone deployments for the experimental read-write deployment mode. #3256
* [ENHANCEMENT] Dashboards: If enabled, add new row to the `Mimir / Writes` for distributor autoscaling metrics. #3378
* [ENHANCEMENT] Dashboards: Add read path insights row to the "Mimir / Tenants" dashboard. #3326
* [ENHANCEMENT] Alerts: Add runbook urls for alerts. #3452
* [ENHANCEMENT] Configuration: Make it possible to configure namespace label, job label, and job prefix. #3482
* [ENHANCEMENT] Dashboards: improved resources and networking dashboards to work with read-write deployment mode too. #3497 #3504 #3519 #3531
* [ENHANCEMENT] Alerts: Added "MimirDistributorForwardingErrorRate" alert, which fires on high error rates in the distributor’s forwarding feature. #3200
* [ENHANCEMENT] Improve phrasing in Overview dashboard. #3488
* [BUGFIX] Dashboards: Fix legend showing `persistentvolumeclaim` when using `deployment_type=baremetal` for `Disk space utilization` panels. #3173 #3184
* [BUGFIX] Alerts: Fixed `MimirGossipMembersMismatch` alert when Mimir is deployed in read-write mode. #3489
* [BUGFIX] Dashboards: Remove "Inflight requests" from object store panels because the panel is not tracking the inflight requests to object storage. #3521

### Jsonnet

* [CHANGE] Replaced the deprecated `policy/v1beta1` with `policy/v1` when configuring a PodDisruptionBudget. #3284
* [CHANGE] [Common storage configuration](https://grafana.com/docs/mimir/v2.3.x/operators-guide/configure/configure-object-storage-backend/#common-configuration) is now used to configure object storage in all components. This is a breaking change in terms of Jsonnet manifests and also a CLI flag update for components that use object storage, so it will require a rollout of those components. The changes include: #3257
  * `blocks_storage_backend` was renamed to `storage_backend` and is now used as the common storage backend for all components.
    * So were the related `blocks_storage_azure_account_(name|key)` and `blocks_storage_s3_endpoint` configurations.
  * `storage_s3_endpoint` is now rendered by default using the `aws_region` configuration instead of a hardcoded `us-east-1`.
  * `ruler_client_type` and `alertmanager_client_type` were renamed to `ruler_storage_backend` and `alertmanager_storage_backend` respectively, and their corresponding CLI flags won't be rendered unless explicitly set to a value different from the one in `storage_backend` (like `local`).
  * `alertmanager_s3_bucket_name`, `alertmanager_gcs_bucket_name` and `alertmanager_azure_container_name` have been removed, and replaced by a single `alertmanager_storage_bucket_name` configuration used for all object storages.
  * `genericBlocksStorageConfig` configuration object was removed, and so any extensions to it will be now ignored. Use `blockStorageConfig` instead.
  * `rulerClientConfig` and `alertmanagerStorageClientConfig` configuration objects were renamed to `rulerStorageConfig` and `alertmanagerStorageConfig` respectively, and so any extensions to their previous names will be now ignored. Use the new names instead.
  * The CLI flags `*.s3.region` are no longer rendered as they are optional and the region can be inferred by Mimir by performing an initial API call to the endpoint.
  * The migration to this change should usually consist of:
    * Renaming `blocks_storage_backend` key to `storage_backend`.
    * For Azure/S3:
      * Renaming `blocks_storage_(azure|s3)_*` configurations to `storage_(azure|s3)_*`.
      * If `ruler_storage_(azure|s3)_*` and `alertmanager_storage_(azure|s3)_*` keys were different from the `block_storage_*` ones, they should be now provided using CLI flags, see [configuration reference](https://grafana.com/docs/mimir/v2.3.x/operators-guide/configure/reference-configuration-parameters/) for more details.
    * Removing `ruler_client_type` and `alertmanager_client_type` if their value match the `storage_backend`, or renaming them to their new names otherwise.
    * Reviewing any possible extensions to `genericBlocksStorageConfig`, `rulerClientConfig` and `alertmanagerStorageClientConfig` and moving them to the corresponding new options.
    * Renaming the alertmanager's bucket name configuration from provider-specific to the new `alertmanager_storage_bucket_name` key.
* [CHANGE] The `overrides-exporter.libsonnet` file is now always imported. The overrides-exporter can be enabled in jsonnet setting the following: #3379
  ```jsonnet
  {
    _config+:: {
      overrides_exporter_enabled: true,
    }
  }
  ```
* [FEATURE] Added support for experimental read-write deployment mode. Enabling the read-write deployment mode on a existing Mimir cluster is a destructive operation, because the cluster will be re-created. If you're creating a new Mimir cluster, you can deploy it in read-write mode adding the following configuration: #3379 #3475 #3405
  ```jsonnet
  {
    _config+:: {
      deployment_mode: 'read-write',

      // See operations/mimir/read-write-deployment.libsonnet for more configuration options.
      mimir_write_replicas: 3,
      mimir_read_replicas: 2,
      mimir_backend_replicas: 3,
    }
  }
  ```
* [ENHANCEMENT] Add autoscaling support to the `mimir-read` component when running the read-write-deployment model. #3419
* [ENHANCEMENT] Added `$._config.usageStatsConfig` to track the installation mode via the anonymous usage statistics. #3294
* [ENHANCEMENT] The query-tee node port (`$._config.query_tee_node_port`) is now optional. #3272
* [ENHANCEMENT] Add support for autoscaling distributors. #3378
* [ENHANCEMENT] Make auto-scaling logic ensure integer KEDA thresholds. #3512
* [BUGFIX] Fixed query-scheduler ring configuration for dedicated ruler's queries and query-frontends. #3237 #3239
* [BUGFIX] Jsonnet: Fix auto-scaling so that ruler-querier CPU threshold is a string-encoded integer millicores value. #3520

### Mimirtool

* [FEATURE] Added `mimirtool alertmanager verify` command to validate configuration without uploading. #3440
* [ENHANCEMENT] Added `mimirtool rules delete-namespace` command to delete all of the rule groups in a namespace including the namespace itself. #3136
* [ENHANCEMENT] Refactor `mimirtool analyze prometheus`: add concurrency and resiliency #3349
  * Add `--concurrency` flag. Default: number of logical CPUs
* [BUGFIX] `--log.level=debug` now correctly prints the response from the remote endpoint when a request fails. #3180

### Documentation

* [ENHANCEMENT] Documented how to configure HA deduplication using Consul in a Mimir Helm deployment. #2972
* [ENHANCEMENT] Improve `MimirQuerierAutoscalerNotActive` runbook. #3186
* [ENHANCEMENT] Improve `MimirSchedulerQueriesStuck` runbook to reflect debug steps with querier auto-scaling enabled. #3223
* [ENHANCEMENT] Use imperative for docs titles. #3178 #3332 #3343
* [ENHANCEMENT] Docs: mention gRPC compression in "Production tips". #3201
* [ENHANCEMENT] Update ADOPTERS.md. #3224 #3225
* [ENHANCEMENT] Add a note for jsonnet deploying. #3213
* [ENHANCEMENT] out-of-order runbook update with use case. #3253
* [ENHANCEMENT] Fixed TSDB retention mentioned in the "Recover source blocks from ingesters" runbook. #3280
* [ENHANCEMENT] Run Grafana Mimir in production using the Helm chart. #3072
* [ENHANCEMENT] Use common configuration in the tutorial. #3282
* [ENHANCEMENT] Updated detailed steps for migrating blocks from Thanos to Mimir. #3290
* [ENHANCEMENT] Add scheme to DNS service discovery docs. #3450
* [BUGFIX] Remove reference to file that no longer exists in contributing guide. #3404
* [BUGFIX] Fix some minor typos in the contributing guide and on the runbooks page. #3418
* [BUGFIX] Fix small typos in API reference. #3526
* [BUGFIX] Fixed TSDB retention mentioned in the "Recover source blocks from ingesters" runbook. #3278
* [BUGFIX] Fixed configuration example in the "Configuring the Grafana Mimir query-frontend to work with Prometheus" guide. #3374

### Tools

* [FEATURE] Add `copyblocks` tool, to copy Mimir blocks between two GCS buckets. #3264
* [ENHANCEMENT] copyblocks: copy no-compact global markers and optimize min time filter check. #3268
* [ENHANCEMENT] Mimir rules GitHub action: Added the ability to change default value of `label` when running `prepare` command. #3236
* [BUGFIX] Mimir rules Github action: Fix single line output. #3421

## 2.4.0

### Grafana Mimir

* [CHANGE] Distributor: change the default value of `-distributor.remote-timeout` to `2s` from `20s` and `-distributor.forwarding.request-timeout` to `2s` from `10s` to improve distributor resource usage when ingesters crash. #2728 #2912
* [CHANGE] Anonymous usage statistics tracking: added the `-ingester.ring.store` value. #2981
* [CHANGE] Series metadata `HELP` that is longer than `-validation.max-metadata-length` is now truncated silently, instead of being dropped with a 400 status code. #2993
* [CHANGE] Ingester: changed default setting for `-ingester.ring.readiness-check-ring-health` from `true` to `false`. #2953
* [CHANGE] Anonymous usage statistics tracking has been enabled by default, to help Mimir maintainers make better decisions to support the open source community. #2939 #3034
* [CHANGE] Anonymous usage statistics tracking: added the minimum and maximum value of `-ingester.out-of-order-time-window`. #2940
* [CHANGE] The default hash ring heartbeat period for distributors, ingesters, rulers and compactors has been increased from `5s` to `15s`. Now the default heartbeat period for all Mimir hash rings is `15s`. #3033
* [CHANGE] Reduce the default TSDB head compaction concurrency (`-blocks-storage.tsdb.head-compaction-concurrency`) from 5 to 1, in order to reduce CPU spikes. #3093
* [CHANGE] Ruler: the ruler's [remote evaluation mode](https://grafana.com/docs/mimir/latest/operators-guide/architecture/components/ruler/#remote) (`-ruler.query-frontend.address`) is now stable. #3109
* [CHANGE] Limits: removed the deprecated YAML configuration option `active_series_custom_trackers_config`. Please use `active_series_custom_trackers` instead. #3110
* [CHANGE] Ingester: removed the deprecated configuration option `-ingester.ring.join-after`. #3111
* [CHANGE] Querier: removed the deprecated configuration option `-querier.shuffle-sharding-ingesters-lookback-period`. The value of `-querier.query-ingesters-within` is now used internally for shuffle sharding lookback, while you can use `-querier.shuffle-sharding-ingesters-enabled` to enable or disable shuffle sharding on the read path. #3111
* [CHANGE] Memberlist: cluster label verification feature (`-memberlist.cluster-label` and `-memberlist.cluster-label-verification-disabled`) is now marked as stable. #3108
* [CHANGE] Distributor: only single per-tenant forwarding endpoint can be configured now. Support for per-rule endpoint has been removed. #3095
* [FEATURE] Query-scheduler: added an experimental ring-based service discovery support for the query-scheduler. Refer to [query-scheduler configuration](https://grafana.com/docs/mimir/next/operators-guide/architecture/components/query-scheduler/#configuration) for more information. #2957
* [FEATURE] Introduced the experimental endpoint `/api/v1/user_limits` exposed by all components that load runtime configuration. This endpoint exposes realtime limits for the authenticated tenant, in JSON format. #2864 #3017
* [FEATURE] Query-scheduler: added the experimental configuration option `-query-scheduler.max-used-instances` to restrict the number of query-schedulers effectively used regardless how many replicas are running. This feature can be useful when using the experimental read-write deployment mode. #3005
* [ENHANCEMENT] Go: updated to go 1.19.2. #2637 #3127 #3129
* [ENHANCEMENT] Runtime config: don't unmarshal runtime configuration files if they haven't changed. This can save a bit of CPU and memory on every component using runtime config. #2954
* [ENHANCEMENT] Query-frontend: Add `cortex_frontend_query_result_cache_skipped_total` and `cortex_frontend_query_result_cache_attempted_total` metrics to track the reason why query results are not cached. #2855
* [ENHANCEMENT] Distributor: pool more connections per host when forwarding request. Mark requests as idempotent so they can be retried under some conditions. #2968
* [ENHANCEMENT] Distributor: failure to send request to forwarding target now also increments `cortex_distributor_forward_errors_total`, with `status_code="failed"`. #2968
* [ENHANCEMENT] Distributor: added support forwarding push requests via gRPC, using `httpgrpc` messages from weaveworks/common library. #2996
* [ENHANCEMENT] Query-frontend / Querier: increase internal backoff period used to retry connections to query-frontend / query-scheduler. #3011
* [ENHANCEMENT] Querier: do not log "error processing requests from scheduler" when the query-scheduler is shutting down. #3012
* [ENHANCEMENT] Query-frontend: query sharding process is now time-bounded and it is cancelled if the request is aborted. #3028
* [ENHANCEMENT] Query-frontend: improved Prometheus response JSON encoding performance. #2450
* [ENHANCEMENT] TLS: added configuration parameters to configure the client's TLS cipher suites and minimum version. The following new CLI flags have been added: #3070
  * `-alertmanager.alertmanager-client.tls-cipher-suites`
  * `-alertmanager.alertmanager-client.tls-min-version`
  * `-alertmanager.sharding-ring.etcd.tls-cipher-suites`
  * `-alertmanager.sharding-ring.etcd.tls-min-version`
  * `-compactor.ring.etcd.tls-cipher-suites`
  * `-compactor.ring.etcd.tls-min-version`
  * `-distributor.forwarding.grpc-client.tls-cipher-suites`
  * `-distributor.forwarding.grpc-client.tls-min-version`
  * `-distributor.ha-tracker.etcd.tls-cipher-suites`
  * `-distributor.ha-tracker.etcd.tls-min-version`
  * `-distributor.ring.etcd.tls-cipher-suites`
  * `-distributor.ring.etcd.tls-min-version`
  * `-ingester.client.tls-cipher-suites`
  * `-ingester.client.tls-min-version`
  * `-ingester.ring.etcd.tls-cipher-suites`
  * `-ingester.ring.etcd.tls-min-version`
  * `-memberlist.tls-cipher-suites`
  * `-memberlist.tls-min-version`
  * `-querier.frontend-client.tls-cipher-suites`
  * `-querier.frontend-client.tls-min-version`
  * `-querier.store-gateway-client.tls-cipher-suites`
  * `-querier.store-gateway-client.tls-min-version`
  * `-query-frontend.grpc-client-config.tls-cipher-suites`
  * `-query-frontend.grpc-client-config.tls-min-version`
  * `-query-scheduler.grpc-client-config.tls-cipher-suites`
  * `-query-scheduler.grpc-client-config.tls-min-version`
  * `-query-scheduler.ring.etcd.tls-cipher-suites`
  * `-query-scheduler.ring.etcd.tls-min-version`
  * `-ruler.alertmanager-client.tls-cipher-suites`
  * `-ruler.alertmanager-client.tls-min-version`
  * `-ruler.client.tls-cipher-suites`
  * `-ruler.client.tls-min-version`
  * `-ruler.query-frontend.grpc-client-config.tls-cipher-suites`
  * `-ruler.query-frontend.grpc-client-config.tls-min-version`
  * `-ruler.ring.etcd.tls-cipher-suites`
  * `-ruler.ring.etcd.tls-min-version`
  * `-store-gateway.sharding-ring.etcd.tls-cipher-suites`
  * `-store-gateway.sharding-ring.etcd.tls-min-version`
* [ENHANCEMENT] Store-gateway: Add `-blocks-storage.bucket-store.max-concurrent-reject-over-limit` option to allow requests that exceed the max number of inflight object storage requests to be rejected. #2999
* [ENHANCEMENT] Query-frontend: allow setting a separate limit on the total (before splitting/sharding) query length of range queries with the new experimental `-query-frontend.max-total-query-length` flag, which defaults to `-store.max-query-length` if unset or set to 0. #3058
* [ENHANCEMENT] Query-frontend: Lower TTL for cache entries overlapping the out-of-order samples ingestion window (re-using `-ingester.out-of-order-allowance` from ingesters). #2935
* [ENHANCEMENT] Ruler: added support to forcefully disable recording and/or alerting rules evaluation. The following new configuration options have been introduced, which can be overridden on a per-tenant basis in the runtime configuration: #3088
  * `-ruler.recording-rules-evaluation-enabled`
  * `-ruler.alerting-rules-evaluation-enabled`
* [ENHANCEMENT] Distributor: Improved error messages reported when the distributor fails to remote write to ingesters. #3055
* [ENHANCEMENT] Improved tracing spans tracked by distributors, ingesters and store-gateways. #2879 #3099 #3089
* [ENHANCEMENT] Ingester: improved the performance of label value cardinality endpoint. #3044
* [ENHANCEMENT] Ruler: use backoff retry on remote evaluation #3098
* [ENHANCEMENT] Query-frontend: Include multiple tenant IDs in query logs when present instead of dropping them. #3125
* [ENHANCEMENT] Query-frontend: truncate queries based on the configured blocks retention period (`-compactor.blocks-retention-period`) to avoid querying past this period. #3134
* [ENHANCEMENT] Alertmanager: reduced memory utilization in Mimir clusters with a large number of tenants. #3143
* [ENHANCEMENT] Store-gateway: added extra span logging to improve observability. #3131
* [ENHANCEMENT] Compactor: cleaning up different tenants' old blocks and updating bucket indexes is now more independent. This prevents a single tenant from delaying cleanup for other tenants. #2631
* [ENHANCEMENT] Distributor: request rate, ingestion rate, and inflight requests limits are now enforced before reading and parsing the body of the request. This makes the distributor more resilient against a burst of requests over those limit. #2419
* [BUGFIX] Querier: Fix 400 response while handling streaming remote read. #2963
* [BUGFIX] Fix a bug causing query-frontend, query-scheduler, and querier not failing if one of their internal components fail. #2978
* [BUGFIX] Querier: re-balance the querier worker connections when a query-frontend or query-scheduler is terminated. #3005
* [BUGFIX] Distributor: Now returns the quorum error from ingesters. For example, with replication_factor=3, two HTTP 400 errors and one HTTP 500 error, now the distributor will always return HTTP 400. Previously the behaviour was to return the error which the distributor first received. #2979
* [BUGFIX] Ruler: fix panic when ruler.external_url is explicitly set to an empty string ("") in YAML. #2915
* [BUGFIX] Alertmanager: Fix support for the Telegram API URL in the global settings. #3097
* [BUGFIX] Alertmanager: Fix parsing of label matchers without label value in the API used to retrieve alerts. #3097
* [BUGFIX] Ruler: Fix not restoring alert state for rule groups when other ruler replicas shut down. #3156
* [BUGFIX] Updated `golang.org/x/net` dependency to fix CVE-2022-27664. #3124
* [BUGFIX] Fix distributor from returning a `500` status code when a `400` was received from the ingester. #3211
* [BUGFIX] Fix incorrect OS value set in Mimir v2.3.* RPM packages. #3221

### Mixin

* [CHANGE] Alerts: MimirQuerierAutoscalerNotActive is now critical and fires after 1h instead of 15m. #2958
* [FEATURE] Dashboards: Added "Mimir / Overview" dashboards, providing an high level view over a Mimir cluster. #3122 #3147 #3155
* [ENHANCEMENT] Dashboards: Updated the "Writes" and "Rollout progress" dashboards to account for samples ingested via the new OTLP ingestion endpoint. #2919 #2938
* [ENHANCEMENT] Dashboards: Include per-tenant request rate in "Tenants" dashboard. #2874
* [ENHANCEMENT] Dashboards: Include inflight object store requests in "Reads" dashboard. #2914
* [ENHANCEMENT] Dashboards: Make queries used to find job, cluster and namespace for dropdown menus configurable. #2893
* [ENHANCEMENT] Dashboards: Include rate of label and series queries in "Reads" dashboard. #3065 #3074
* [ENHANCEMENT] Dashboards: Fix legend showing on per-pod panels. #2944
* [ENHANCEMENT] Dashboards: Use the "req/s" unit on panels showing the requests rate. #3118
* [ENHANCEMENT] Dashboards: Use a consistent color across dashboards for the error rate. #3154

### Jsonnet

* [FEATURE] Added support for query-scheduler ring-based service discovery. #3128
* [ENHANCEMENT] Querier autoscaling is now slower on scale downs: scale down 10% every 1m instead of 100%. #2962
* [BUGFIX] Memberlist: `gossip_member_label` is now set for ruler-queriers. #3141

### Mimirtool

* [ENHANCEMENT] mimirtool analyze: Store the query errors instead of exit during the analysis. #3052
* [BUGFIX] mimir-tool remote-read: fix returns where some conditions [return nil error even if there is error](https://github.com/grafana/cortex-tools/issues/260). #3053

### Documentation

* [ENHANCEMENT] Added documentation on how to configure storage retention. #2970
* [ENHANCEMENT] Improved gRPC clients config documentation. #3020
* [ENHANCEMENT] Added documentation on how to manage alerting and recording rules. #2983
* [ENHANCEMENT] Improved `MimirSchedulerQueriesStuck` runbook. #3006
* [ENHANCEMENT] Added "Cluster label verification" section to memberlist documentation. #3096
* [ENHANCEMENT] Mention compression in multi-zone replication documentation. #3107
* [BUGFIX] Fixed configuration option names in "Enabling zone-awareness via the Grafana Mimir Jsonnet". #3018
* [BUGFIX] Fixed `mimirtool analyze` parameters documentation. #3094
* [BUGFIX] Fixed YAML configuraton in the "Manage the configuration of Grafana Mimir with Helm" guide. #3042
* [BUGFIX] Fixed Alertmanager capacity planning documentation. #3132

### Tools

- [BUGFIX] trafficdump: Fixed panic occurring when `-success-only=true` and the captured request failed. #2863

## 2.3.1

### Grafana Mimir
* [BUGFIX] Query-frontend: query sharding took exponential time to map binary expressions. #3027
* [BUGFIX] Distributor: Stop panics on OTLP endpoint when a single metric has multiple timeseries. #3040

## 2.3.0

### Grafana Mimir

* [CHANGE] Ingester: Added user label to ingester metric `cortex_ingester_tsdb_out_of_order_samples_appended_total`. On multitenant clusters this helps us find the rate of appended out-of-order samples for a specific tenant. #2493
* [CHANGE] Compactor: delete source and output blocks from local disk on compaction failed, to reduce likelihood that subsequent compactions fail because of no space left on disk. #2261
* [CHANGE] Ruler: Remove unused CLI flags `-ruler.search-pending-for` and `-ruler.flush-period` (and their respective YAML config options). #2288
* [CHANGE] Successful gRPC requests are no longer logged (only affects internal API calls). #2309
* [CHANGE] Add new `-*.consul.cas-retry-delay` flags. They have a default value of `1s`, while previously there was no delay between retries. #2309
* [CHANGE] Store-gateway: Remove the experimental ability to run requests in a dedicated OS thread pool and associated CLI flag `-store-gateway.thread-pool-size`. #2423
* [CHANGE] Memberlist: disabled TCP-based ping fallback, because Mimir already uses a custom transport based on TCP. #2456
* [CHANGE] Change default value for `-distributor.ha-tracker.max-clusters` to `100` to provide a DoS protection. #2465
* [CHANGE] Experimental block upload API exposed by compactor has changed: Previous `/api/v1/upload/block/{block}` endpoint for starting block upload is now `/api/v1/upload/block/{block}/start`, and previous endpoint `/api/v1/upload/block/{block}?uploadComplete=true` for finishing block upload is now `/api/v1/upload/block/{block}/finish`. New API endpoint has been added: `/api/v1/upload/block/{block}/check`. #2486 #2548
* [CHANGE] Compactor: changed `-compactor.max-compaction-time` default from `0s` (disabled) to `1h`. When compacting blocks for a tenant, the compactor will move to compact blocks of another tenant or re-plan blocks to compact at least every 1h. #2514
* [CHANGE] Distributor: removed previously deprecated `extend_writes` (see #1856) YAML key and `-distributor.extend-writes` CLI flag from the distributor config. #2551
* [CHANGE] Ingester: removed previously deprecated `active_series_custom_trackers` (see #1188) YAML key from the ingester config. #2552
* [CHANGE] The tenant ID `__mimir_cluster` is reserved by Mimir and not allowed to store metrics. #2643
* [CHANGE] Purger: removed the purger component and moved its API endpoints `/purger/delete_tenant` and `/purger/delete_tenant_status` to the compactor at `/compactor/delete_tenant` and `/compactor/delete_tenant_status`. The new endpoints on the compactor are stable. #2644
* [CHANGE] Memberlist: Change the leave timeout duration (`-memberlist.leave-timeout duration`) from 5s to 20s and connection timeout (`-memberlist.packet-dial-timeout`) from 5s to 2s. This makes leave timeout 10x the connection timeout, so that we can communicate the leave to at least 1 node, if the first 9 we try to contact times out. #2669
* [CHANGE] Alertmanager: return status code `412 Precondition Failed` and log info message when alertmanager isn't configured for a tenant. #2635
* [CHANGE] Distributor: if forwarding rules are used to forward samples, exemplars are now removed from the request. #2710 #2725
* [CHANGE] Limits: change the default value of `max_global_series_per_metric` limit to `0` (disabled). Setting this limit by default does not provide much benefit because series are sharded by all labels. #2714
* [CHANGE] Ingester: experimental `-blocks-storage.tsdb.new-chunk-disk-mapper` has been removed, new chunk disk mapper is now always used, and is no longer marked experimental. Default value of `-blocks-storage.tsdb.head-chunks-write-queue-size` has changed to 1000000, this enables async chunk queue by default, which leads to improved latency on the write path when new chunks are created in ingesters. #2762
* [CHANGE] Ingester: removed deprecated `-blocks-storage.tsdb.isolation-enabled` option. TSDB-level isolation is now always disabled in Mimir. #2782
* [CHANGE] Compactor: `-compactor.partial-block-deletion-delay` must either be set to 0 (to disable partial blocks deletion) or a value higher than `4h`. #2787
* [CHANGE] Query-frontend: CLI flag `-query-frontend.align-querier-with-step` has been deprecated. Please use `-query-frontend.align-queries-with-step` instead. #2840
* [FEATURE] Compactor: Adds the ability to delete partial blocks after a configurable delay. This option can be configured per tenant. #2285
  - `-compactor.partial-block-deletion-delay`, as a duration string, allows you to set the delay since a partial block has been modified before marking it for deletion. A value of `0`, the default, disables this feature.
  - The metric `cortex_compactor_blocks_marked_for_deletion_total` has a new value for the `reason` label `reason="partial"`, when a block deletion marker is triggered by the partial block deletion delay.
* [FEATURE] Querier: enabled support for queries with negative offsets, which are not cached in the query results cache. #2429
* [FEATURE] EXPERIMENTAL: OpenTelemetry Metrics ingestion path on `/otlp/v1/metrics`. #695 #2436 #2461
* [FEATURE] Querier: Added support for tenant federation to metric metadata endpoint. #2467
* [FEATURE] Query-frontend: introduced experimental support to split instant queries by time. The instant query splitting can be enabled setting `-query-frontend.split-instant-queries-by-interval`. #2469 #2564 #2565 #2570 #2571 #2572 #2573 #2574 #2575 #2576 #2581 #2582 #2601 #2632 #2633 #2634 #2641 #2642 #2766
* [FEATURE] Introduced an experimental anonymous usage statistics tracking (disabled by default), to help Mimir maintainers make better decisions to support the open source community. The tracking system anonymously collects non-sensitive, non-personally identifiable information about the running Mimir cluster, and is disabled by default. #2643 #2662 #2685 #2732 #2733 #2735
* [FEATURE] Introduced an experimental deployment mode called read-write and running a fully featured Mimir cluster with three components: write, read and backend. The read-write deployment mode is a trade-off between the monolithic mode (only one component, no isolation) and the microservices mode (many components, high isolation). #2754 #2838
* [ENHANCEMENT] Distributor: Decreased distributor tests execution time. #2562
* [ENHANCEMENT] Alertmanager: Allow the HTTP `proxy_url` configuration option in the receiver's configuration. #2317
* [ENHANCEMENT] ring: optimize shuffle-shard computation when lookback is used, and all instances have registered timestamp within the lookback window. In that case we can immediately return origial ring, because we would select all instances anyway. #2309
* [ENHANCEMENT] Memberlist: added experimental memberlist cluster label support via `-memberlist.cluster-label` and `-memberlist.cluster-label-verification-disabled` CLI flags (and their respective YAML config options). #2354
* [ENHANCEMENT] Object storage can now be configured for all components using the `common` YAML config option key (or `-common.storage.*` CLI flags). #2330 #2347
* [ENHANCEMENT] Go: updated to go 1.18.4. #2400
* [ENHANCEMENT] Store-gateway, listblocks: list of blocks now includes stats from `meta.json` file: number of series, samples and chunks. #2425
* [ENHANCEMENT] Added more buckets to `cortex_ingester_client_request_duration_seconds` histogram metric, to correctly track requests taking longer than 1s (up until 16s). #2445
* [ENHANCEMENT] Azure client: Improve memory usage for large object storage downloads. #2408
* [ENHANCEMENT] Distributor: Add `-distributor.instance-limits.max-inflight-push-requests-bytes`. This limit protects the distributor against multiple large requests that together may cause an OOM, but are only a few, so do not trigger the `max-inflight-push-requests` limit. #2413
* [ENHANCEMENT] Distributor: Drop exemplars in distributor for tenants where exemplars are disabled. #2504
* [ENHANCEMENT] Runtime Config: Allow operator to specify multiple comma-separated yaml files in `-runtime-config.file` that will be merged in left to right order. #2583
* [ENHANCEMENT] Query sharding: shard binary operations only if it doesn't lead to non-shardable vector selectors in one of the operands. #2696
* [ENHANCEMENT] Add packaging for both debian based deb file and redhat based rpm file using FPM. #1803
* [ENHANCEMENT] Distributor: Add `cortex_distributor_query_ingester_chunks_deduped_total` and `cortex_distributor_query_ingester_chunks_total` metrics for determining how effective ingester chunk deduplication at query time is. #2713
* [ENHANCEMENT] Upgrade Docker base images to `alpine:3.16.2`. #2729
* [ENHANCEMENT] Ruler: Add `<prometheus-http-prefix>/api/v1/status/buildinfo` endpoint. #2724
* [ENHANCEMENT] Querier: Ensure all queries pulled from query-frontend or query-scheduler are immediately executed. The maximum workers concurrency in each querier is configured by `-querier.max-concurrent`. #2598
* [ENHANCEMENT] Distributor: Add `cortex_distributor_received_requests_total` and `cortex_distributor_requests_in_total` metrics to provide visiblity into appropriate per-tenant request limits. #2770
* [ENHANCEMENT] Distributor: Add single forwarding remote-write endpoint for a tenant (`forwarding_endpoint`), instead of using per-rule endpoints. This takes precendence over per-rule endpoints. #2801
* [ENHANCEMENT] Added `err-mimir-distributor-max-write-message-size` to the errors catalog. #2470
* [ENHANCEMENT] Add sanity check at startup to ensure the configured filesystem directories don't overlap for different components. #2828 #2947
* [BUGFIX] TSDB: Fixed a bug on the experimental out-of-order implementation that led to wrong query results. #2701
* [BUGFIX] Compactor: log the actual error on compaction failed. #2261
* [BUGFIX] Alertmanager: restore state from storage even when running a single replica. #2293
* [BUGFIX] Ruler: do not block "List Prometheus rules" API endpoint while syncing rules. #2289
* [BUGFIX] Ruler: return proper `*status.Status` error when running in remote operational mode. #2417
* [BUGFIX] Alertmanager: ensure the configured `-alertmanager.web.external-url` is either a path starting with `/`, or a full URL including the scheme and hostname. #2381 #2542
* [BUGFIX] Memberlist: fix problem with loss of some packets, typically ring updates when instances were removed from the ring during shutdown. #2418
* [BUGFIX] Ingester: fix misfiring `MimirIngesterHasUnshippedBlocks` and stale `cortex_ingester_oldest_unshipped_block_timestamp_seconds` when some block uploads fail. #2435
* [BUGFIX] Query-frontend: fix incorrect mapping of http status codes 429 to 500 when request queue is full. #2447
* [BUGFIX] Memberlist: Fix problem with ring being empty right after startup. Memberlist KV store now tries to "fast-join" the cluster to avoid serving empty KV store. #2505
* [BUGFIX] Compactor: Fix bug when using `-compactor.partial-block-deletion-delay`: compactor didn't correctly check for modification time of all block files. #2559
* [BUGFIX] Query-frontend: fix wrong query sharding results for queries with boolean result like `1 < bool 0`. #2558
* [BUGFIX] Fixed error messages related to per-instance limits incorrectly reporting they can be set on a per-tenant basis. #2610
* [BUGFIX] Perform HA-deduplication before forwarding samples according to forwarding rules in the distributor. #2603 #2709
* [BUGFIX] Fix reporting of tracing spans from PromQL engine. #2707
* [BUGFIX] Apply relabel and drop_label rules before forwarding rules in the distributor. #2703
* [BUGFIX] Distributor: Register `cortex_discarded_requests_total` metric, which previously was not registered and therefore not exported. #2712
* [BUGFIX] Ruler: fix not restoring alerts' state at startup. #2648
* [BUGFIX] Ingester: Fix disk filling up after restarting ingesters with out-of-order support disabled while it was enabled before. #2799
* [BUGFIX] Memberlist: retry joining memberlist cluster on startup when no nodes are resolved. #2837
* [BUGFIX] Query-frontend: fix incorrect mapping of http status codes 413 to 500 when request is too large. #2819
* [BUGFIX] Alertmanager: revert upstream alertmananger to v0.24.0 to fix panic when unmarshalling email headers #2924 #2925

### Mixin

* [CHANGE] Dashboards: "Slow Queries" dashboard no longer works with versions older than Grafana 9.0. #2223
* [CHANGE] Alerts: use RSS memory instead of working set memory in the `MimirAllocatingTooMuchMemory` alert for ingesters. #2480
* [CHANGE] Dashboards: remove the "Cache - Latency (old)" panel from the "Mimir / Queries" dashboard. #2796
* [FEATURE] Dashboards: added support to experimental read-write deployment mode. #2780
* [ENHANCEMENT] Dashboards: added missed rule evaluations to the "Evaluations per second" panel in the "Mimir / Ruler" dashboard. #2314
* [ENHANCEMENT] Dashboards: add k8s resource requests to CPU and memory panels. #2346
* [ENHANCEMENT] Dashboards: add RSS memory utilization panel for ingesters, store-gateways and compactors. #2479
* [ENHANCEMENT] Dashboards: allow to configure graph tooltip. #2647
* [ENHANCEMENT] Alerts: MimirFrontendQueriesStuck and MimirSchedulerQueriesStuck alerts are more reliable now as they consider all the intermediate samples in the minute prior to the evaluation. #2630
* [ENHANCEMENT] Alerts: added `RolloutOperatorNotReconciling` alert, firing if the optional rollout-operator is not successfully reconciling. #2700
* [ENHANCEMENT] Dashboards: added support to query-tee in front of ruler-query-frontend in the "Remote ruler reads" dashboard. #2761
* [ENHANCEMENT] Dashboards: Introduce support for baremetal deployment, setting `deployment_type: 'baremetal'` in the mixin `_config`. #2657
* [ENHANCEMENT] Dashboards: use timeseries panel to show exemplars. #2800
* [BUGFIX] Dashboards: fixed unit of latency panels in the "Mimir / Ruler" dashboard. #2312
* [BUGFIX] Dashboards: fixed "Intervals per query" panel in the "Mimir / Queries" dashboard. #2308
* [BUGFIX] Dashboards: Make "Slow Queries" dashboard works with Grafana 9.0. #2223
* [BUGFIX] Dashboards: add missing API routes to Ruler dashboard. #2412
* [BUGFIX] Dashboards: stop setting 'interval' in dashboards; it should be set on your datasource. #2802

### Jsonnet

* [CHANGE] query-scheduler is enabled by default. We advise to deploy the query-scheduler to improve the scalability of the query-frontend. #2431
* [CHANGE] Replaced anti-affinity rules with pod topology spread constraints for distributor, query-frontend, querier and ruler. #2517
  - The following configuration options have been removed:
    - `distributor_allow_multiple_replicas_on_same_node`
    - `query_frontend_allow_multiple_replicas_on_same_node`
    - `querier_allow_multiple_replicas_on_same_node`
    - `ruler_allow_multiple_replicas_on_same_node`
  - The following configuration options have been added:
    - `distributor_topology_spread_max_skew`
    - `query_frontend_topology_spread_max_skew`
    - `querier_topology_spread_max_skew`
    - `ruler_topology_spread_max_skew`
* [CHANGE] Change `max_global_series_per_metric` to 0 in all plans, and as a default value. #2669
* [FEATURE] Memberlist: added support for experimental memberlist cluster label, through the jsonnet configuration options `memberlist_cluster_label` and `memberlist_cluster_label_verification_disabled`. #2349
* [FEATURE] Added ruler-querier autoscaling support. It requires [KEDA](https://keda.sh) installed in the Kubernetes cluster. Ruler-querier autoscaler can be enabled and configure through the following options in the jsonnet config: #2545
  * `autoscaling_ruler_querier_enabled`: `true` to enable autoscaling.
  * `autoscaling_ruler_querier_min_replicas`: minimum number of ruler-querier replicas.
  * `autoscaling_ruler_querier_max_replicas`: maximum number of ruler-querier replicas.
  * `autoscaling_prometheus_url`: Prometheus base URL from which to scrape Mimir metrics (e.g. `http://prometheus.default:9090/prometheus`).
* [ENHANCEMENT] Memberlist now uses DNS service-discovery by default. #2549
* [ENHANCEMENT] Upgrade memcached image tag to `memcached:1.6.16-alpine`. #2740
* [ENHANCEMENT] Added `$._config.configmaps` and `$._config.runtime_config_files` to make it easy to add new configmaps or runtime config file to all components. #2748

### Mimirtool

* [ENHANCEMENT] Added `mimirtool backfill` command to upload Prometheus blocks using API available in the compactor. #1822
* [ENHANCEMENT] mimirtool bucket-validation: Verify existing objects can be overwritten by subsequent uploads. #2491
* [ENHANCEMENT] mimirtool config convert: Now supports migrating to the current version of Mimir. #2629
* [BUGFIX] mimirtool analyze: Fix dashboard JSON unmarshalling errors by using custom parsing. #2386
* [BUGFIX] Version checking no longer prompts for updating when already on latest version. #2723

### Mimir Continuous Test

* [ENHANCEMENT] Added basic authentication and bearer token support for when Mimir is behind a gateway authenticating the calls. #2717

### Query-tee

* [CHANGE] Renamed CLI flag `-server.service-port` to `-server.http-service-port`. #2683
* [CHANGE] Renamed metric `cortex_querytee_request_duration_seconds` to `cortex_querytee_backend_request_duration_seconds`. Metric `cortex_querytee_request_duration_seconds` is now reported without label `backend`. #2683
* [ENHANCEMENT] Added HTTP over gRPC support to `query-tee` to allow testing gRPC requests to Mimir instances. #2683

### Documentation

* [ENHANCEMENT] Referenced `mimirtool` commands in the HTTP API documentation. #2516
* [ENHANCEMENT] Improved DNS service discovery documentation. #2513

### Tools

* [ENHANCEMENT] `markblocks` now processes multiple blocks concurrently. #2677

## 2.2.0

### Grafana Mimir

* [CHANGE] Increased default configuration for `-server.grpc-max-recv-msg-size-bytes` and `-server.grpc-max-send-msg-size-bytes` from 4MB to 100MB. #1884
* [CHANGE] Default values have changed for the following settings. This improves query performance for recent data (within 12h) by only reading from ingesters: #1909 #1921
    - `-blocks-storage.bucket-store.ignore-blocks-within` now defaults to `10h` (previously `0`)
    - `-querier.query-store-after` now defaults to `12h` (previously `0`)
* [CHANGE] Alertmanager: removed support for migrating local files from Cortex 1.8 or earlier. Related to original Cortex PR https://github.com/cortexproject/cortex/pull/3910. #2253
* [CHANGE] The following settings are now classified as advanced because the defaults should work for most users and tuning them requires in-depth knowledge of how the read path works: #1929
    - `-querier.query-ingesters-within`
    - `-querier.query-store-after`
* [CHANGE] Config flag category overrides can be set dynamically at runtime. #1934
* [CHANGE] Ingester: deprecated `-ingester.ring.join-after`. Mimir now behaves as this setting is always set to 0s. This configuration option will be removed in Mimir 2.4.0. #1965
* [CHANGE] Blocks uploaded by ingester no longer contain `__org_id__` label. Compactor now ignores this label and will compact blocks with and without this label together. `mimirconvert` tool will remove the label from blocks as "unknown" label. #1972
* [CHANGE] Querier: deprecated `-querier.shuffle-sharding-ingesters-lookback-period`, instead adding `-querier.shuffle-sharding-ingesters-enabled` to enable or disable shuffle sharding on the read path. The value of `-querier.query-ingesters-within` is now used internally for shuffle sharding lookback. #2110
* [CHANGE] Memberlist: `-memberlist.abort-if-join-fails` now defaults to false. Previously it defaulted to true. #2168
* [CHANGE] Ruler: `/api/v1/rules*` and `/prometheus/rules*` configuration endpoints are removed. Use `/prometheus/config/v1/rules*`. #2182
* [CHANGE] Ingester: `-ingester.exemplars-update-period` has been renamed to `-ingester.tsdb-config-update-period`. You can use it to update multiple, per-tenant TSDB configurations. #2187
* [FEATURE] Ingester: (Experimental) Add the ability to ingest out-of-order samples up to an allowed limit. If you enable this feature, it requires additional memory and disk space. This feature also enables a write-behind log, which might lead to longer ingester-start replays. When this feature is disabled, there is no overhead on memory, disk space, or startup times. #2187
  * `-ingester.out-of-order-time-window`, as duration string, allows you to set how back in time a sample can be. The default is `0s`, where `s` is seconds.
  * `cortex_ingester_tsdb_out_of_order_samples_appended_total` metric tracks the total number of out-of-order samples ingested by the ingester.
  * `cortex_discarded_samples_total` has a new label `reason="sample-too-old"`, when the `-ingester.out-of-order-time-window` flag is greater than zero. The label tracks the number of samples that were discarded for being too old; they were out of order, but beyond the time window allowed. The labels `reason="sample-out-of-order"` and `reason="sample-out-of-bounds"` are not used when out-of-order ingestion is enabled.
* [ENHANCEMENT] Distributor: Added limit to prevent tenants from sending excessive number of requests: #1843
  * The following CLI flags (and their respective YAML config options) have been added:
    * `-distributor.request-rate-limit`
    * `-distributor.request-burst-limit`
  * The following metric is exposed to tell how many requests have been rejected:
    * `cortex_discarded_requests_total`
* [ENHANCEMENT] Store-gateway: Add the experimental ability to run requests in a dedicated OS thread pool. This feature can be configured using `-store-gateway.thread-pool-size` and is disabled by default. Replaces the ability to run index header operations in a dedicated thread pool. #1660 #1812
* [ENHANCEMENT] Improved error messages to make them easier to understand; each now have a unique, global identifier that you can use to look up in the runbooks for more information. #1907 #1919 #1888 #1939 #1984 #2009 #2056 #2066 #2104 #2150 #2234
* [ENHANCEMENT] Memberlist KV: incoming messages are now processed on per-key goroutine. This may reduce loss of "maintanance" packets in busy memberlist installations, but use more CPU. New `memberlist_client_received_broadcasts_dropped_total` counter tracks number of dropped per-key messages. #1912
* [ENHANCEMENT] Blocks Storage, Alertmanager, Ruler: add support a prefix to the bucket store (`*_storage.storage_prefix`). This enables using the same bucket for the three components. #1686 #1951
* [ENHANCEMENT] Upgrade Docker base images to `alpine:3.16.0`. #2028
* [ENHANCEMENT] Store-gateway: Add experimental configuration option for the store-gateway to attempt to pre-populate the file system cache when memory-mapping index-header files. Enabled with `-blocks-storage.bucket-store.index-header.map-populate-enabled=true`. Note this flag only has an effect when running on Linux. #2019 #2054
* [ENHANCEMENT] Chunk Mapper: reduce memory usage of async chunk mapper. #2043
* [ENHANCEMENT] Ingester: reduce sleep time when reading WAL. #2098
* [ENHANCEMENT] Compactor: Run sanity check on blocks storage configuration at startup. #2144
* [ENHANCEMENT] Compactor: Add HTTP API for uploading TSDB blocks. Enabled with `-compactor.block-upload-enabled`. #1694 #2126
* [ENHANCEMENT] Ingester: Enable querying overlapping blocks by default. #2187
* [ENHANCEMENT] Distributor: Auto-forget unhealthy distributors after ten failed ring heartbeats. #2154
* [ENHANCEMENT] Distributor: Add new metric `cortex_distributor_forward_errors_total` for error codes resulting from forwarding requests. #2077
* [ENHANCEMENT] `/ready` endpoint now returns and logs detailed services information. #2055
* [ENHANCEMENT] Memcached client: Reduce number of connections required to fetch cached keys from memcached. #1920
* [ENHANCEMENT] Improved error message returned when `-querier.query-store-after` validation fails. #1914
* [BUGFIX] Fix regexp parsing panic for regexp label matchers with start/end quantifiers. #1883
* [BUGFIX] Ingester: fixed deceiving error log "failed to update cached shipped blocks after shipper initialisation", occurring for each new tenant in the ingester. #1893
* [BUGFIX] Ring: fix bug where instances may appear unhealthy in the hash ring web UI even though they are not. #1933
* [BUGFIX] API: gzip is now enforced when identity encoding is explicitly rejected. #1864
* [BUGFIX] Fix panic at startup when Mimir is running in monolithic mode and query sharding is enabled. #2036
* [BUGFIX] Ruler: report `cortex_ruler_queries_failed_total` metric for any remote query error except 4xx when remote operational mode is enabled. #2053 #2143
* [BUGFIX] Ingester: fix slow rollout when using `-ingester.ring.unregister-on-shutdown=false` with long `-ingester.ring.heartbeat-period`. #2085
* [BUGFIX] Ruler: add timeout for remote rule evaluation queries to prevent rule group evaluations getting stuck indefinitely. The duration is configurable with `-querier.timeout` (default `2m`). #2090 #2222
* [BUGFIX] Limits: Active series custom tracker configuration has been named back from `active_series_custom_trackers_config` to `active_series_custom_trackers`. For backwards compatibility both version is going to be supported for until Mimir v2.4. When both fields are specified, `active_series_custom_trackers_config` takes precedence over `active_series_custom_trackers`. #2101
* [BUGFIX] Ingester: fixed the order of labels applied when incrementing the `cortex_discarded_metadata_total` metric. #2096
* [BUGFIX] Ingester: fixed bug where retrieving metadata for a metric with multiple metadata entries would return multiple copies of a single metadata entry rather than all available entries. #2096
* [BUGFIX] Distributor: canceled requests are no longer accounted as internal errors. #2157
* [BUGFIX] Memberlist: Fix typo in memberlist admin UI. #2202
* [BUGFIX] Ruler: fixed typo in error message when ruler failed to decode a rule group. #2151
* [BUGFIX] Active series custom tracker configuration is now displayed properly on `/runtime_config` page. #2065
* [BUGFIX] Query-frontend: `vector` and `time` functions were sharded, which made expressions like `vector(1) > 0 and vector(1)` fail. #2355

### Mixin

* [CHANGE] Split `mimir_queries` rules group into `mimir_queries` and `mimir_ingester_queries` to keep number of rules per group within the default per-tenant limit. #1885
* [CHANGE] Dashboards: Expose full image tag in "Mimir / Rollout progress" dashboard's "Pod per version panel." #1932
* [CHANGE] Dashboards: Disabled gateway panels by default, because most users don't have a gateway exposing the metrics expected by Mimir dashboards. You can re-enable it setting `gateway_enabled: true` in the mixin config and recompiling the mixin running `make build-mixin`. #1955
* [CHANGE] Alerts: adapt `MimirFrontendQueriesStuck` and `MimirSchedulerQueriesStuck` to consider ruler query path components. #1949
* [CHANGE] Alerts: Change `MimirRulerTooManyFailedQueries` severity to `critical`. #2165
* [ENHANCEMENT] Dashboards: Add config option `datasource_regex` to customise the regular expression used to select valid datasources for Mimir dashboards. #1802
* [ENHANCEMENT] Dashboards: Added "Mimir / Remote ruler reads" and "Mimir / Remote ruler reads resources" dashboards. #1911 #1937
* [ENHANCEMENT] Dashboards: Make networking panels work for pods created by the mimir-distributed helm chart. #1927
* [ENHANCEMENT] Alerts: Add `MimirStoreGatewayNoSyncedTenants` alert that fires when there is a store-gateway owning no tenants. #1882
* [ENHANCEMENT] Rules: Make `recording_rules_range_interval` configurable for cases where Mimir metrics are scraped less often that every 30 seconds. #2118
* [ENHANCEMENT] Added minimum Grafana version to mixin dashboards. #1943
* [BUGFIX] Fix `container_memory_usage_bytes:sum` recording rule. #1865
* [BUGFIX] Fix `MimirGossipMembersMismatch` alerts if Mimir alertmanager is activated. #1870
* [BUGFIX] Fix `MimirRulerMissedEvaluations` to show % of missed alerts as a value between 0 and 100 instead of 0 and 1. #1895
* [BUGFIX] Fix `MimirCompactorHasNotUploadedBlocks` alert false positive when Mimir is deployed in monolithic mode. #1902
* [BUGFIX] Fix `MimirGossipMembersMismatch` to make it less sensitive during rollouts and fire one alert per installation, not per job. #1926
* [BUGFIX] Do not trigger `MimirAllocatingTooMuchMemory` alerts if no container limits are supplied. #1905
* [BUGFIX] Dashboards: Remove empty "Chunks per query" panel from `Mimir / Queries` dashboard. #1928
* [BUGFIX] Dashboards: Use Grafana's `$__rate_interval` for rate queries in dashboards to support scrape intervals of >15s. #2011
* [BUGFIX] Alerts: Make each version of `MimirCompactorHasNotUploadedBlocks` distinct to avoid rule evaluation failures due to duplicate series being generated. #2197
* [BUGFIX] Fix `MimirGossipMembersMismatch` alert when using remote ruler evaluation. #2159

### Jsonnet

* [CHANGE] Remove use of `-querier.query-store-after`, `-querier.shuffle-sharding-ingesters-lookback-period`, `-blocks-storage.bucket-store.ignore-blocks-within`, and `-blocks-storage.tsdb.close-idle-tsdb-timeout` CLI flags since the values now match defaults. #1915 #1921
* [CHANGE] Change default value for `-blocks-storage.bucket-store.chunks-cache.memcached.timeout` to `450ms` to increase use of cached data. #2035
* [CHANGE] The `memberlist_ring_enabled` configuration now applies to Alertmanager. #2102 #2103 #2107
* [CHANGE] Default value for `memberlist_ring_enabled` is now true. It means that all hash rings use Memberlist as default KV store instead of Consul (previous default). #2161
* [CHANGE] Configure `-ingester.max-global-metadata-per-user` to correspond to 20% of the configured max number of series per tenant. #2250
* [CHANGE] Configure `-ingester.max-global-metadata-per-metric` to be 10. #2250
* [CHANGE] Change `_config.multi_zone_ingester_max_unavailable` to 25. #2251
* [FEATURE] Added querier autoscaling support. It requires [KEDA](https://keda.sh) installed in the Kubernetes cluster and query-scheduler enabled in the Mimir cluster. Querier autoscaler can be enabled and configure through the following options in the jsonnet config: #2013 #2023
  * `autoscaling_querier_enabled`: `true` to enable autoscaling.
  * `autoscaling_querier_min_replicas`: minimum number of querier replicas.
  * `autoscaling_querier_max_replicas`: maximum number of querier replicas.
  * `autoscaling_prometheus_url`: Prometheus base URL from which to scrape Mimir metrics (e.g. `http://prometheus.default:9090/prometheus`).
* [FEATURE] Jsonnet: Add support for ruler remote evaluation mode (`ruler_remote_evaluation_enabled`), which deploys and uses a dedicated query path for rule evaluation. This enables the benefits of the query-frontend for rule evaluation, such as query sharding. #2073
* [ENHANCEMENT] Added `compactor` service, that can be used to route requests directly to compactor (e.g. admin UI). #2063
* [ENHANCEMENT] Added a `consul_enabled` configuration option to provide the ability to disable consul. It is automatically set to false when `memberlist_ring_enabled` is true and `multikv_migration_enabled` (used for migration from Consul to memberlist) is not set. #2093 #2152
* [BUGFIX] Querier: Fix disabling shuffle sharding on the read path whilst keeping it enabled on write path. #2164

### Mimirtool

* [CHANGE] mimirtool rules: `--use-legacy-routes` now toggles between using `/prometheus/config/v1/rules` (default) and `/api/v1/rules` (legacy) endpoints. #2182
* [FEATURE] Added bearer token support for when Mimir is behind a gateway authenticating by bearer token. #2146
* [BUGFIX] mimirtool analyze: Fix dashboard JSON unmarshalling errors (#1840). #1973
* [BUGFIX] Make mimirtool build for Windows work again. #2273

### Mimir Continuous Test

* [ENHANCEMENT] Added the `-tests.smoke-test` flag to run the `mimir-continuous-test` suite once and immediately exit. #2047 #2094
* [ENHANCEMENT] Added the `-tests.write-protocol` flag to write using the `prometheus` remote write protocol or `otlp-http` in the `mimir-continuous-test` suite. #5719

### Documentation

* [ENHANCEMENT] Published Grafana Mimir runbooks as part of documentation. #1970
* [ENHANCEMENT] Improved ruler's "remote operational mode" documentation. #1906
* [ENHANCEMENT] Recommend fast disks for ingesters and store-gateways in production tips. #1903
* [ENHANCEMENT] Explain the runtime override of active series matchers. #1868
* [ENHANCEMENT] Clarify "Set rule group" API specification. #1869
* [ENHANCEMENT] Published Mimir jsonnet documentation. #2024
* [ENHANCEMENT] Documented required scrape interval for using alerting and recording rules from Mimir jsonnet. #2147
* [ENHANCEMENT] Runbooks: Mention memberlist as possible source of problems for various alerts. #2158
* [ENHANCEMENT] Added step-by-step article about migrating from Consul to Memberlist KV store using jsonnet without downtime. #2166
* [ENHANCEMENT] Documented `/memberlist` admin page. #2166
* [ENHANCEMENT] Documented how to configure Grafana Mimir's ruler with Jsonnet. #2127
* [ENHANCEMENT] Documented how to configure queriers’ autoscaling with Jsonnet. #2128
* [ENHANCEMENT] Updated mixin building instructions in "Installing Grafana Mimir dashboards and alerts" article. #2015 #2163
* [ENHANCEMENT] Fix location of "Monitoring Grafana Mimir" article in the documentation hierarchy. #2130
* [ENHANCEMENT] Runbook for `MimirRequestLatency` was expanded with more practical advice. #1967
* [BUGFIX] Fixed ruler configuration used in the getting started guide. #2052
* [BUGFIX] Fixed Mimir Alertmanager datasource in Grafana used by "Play with Grafana Mimir" tutorial. #2115
* [BUGFIX] Fixed typos in "Scaling out Grafana Mimir" article. #2170
* [BUGFIX] Added missing ring endpoint exposed by Ingesters. #1918

## 2.1.0

### Grafana Mimir

* [CHANGE] Compactor: No longer upload debug meta files to object storage. #1257
* [CHANGE] Default values have changed for the following settings: #1547
    - `-alertmanager.alertmanager-client.grpc-max-recv-msg-size` now defaults to 100 MiB (previously was not configurable and set to 16 MiB)
    - `-alertmanager.alertmanager-client.grpc-max-send-msg-size` now defaults to 100 MiB (previously was not configurable and set to 4 MiB)
    - `-alertmanager.max-recv-msg-size` now defaults to 100 MiB (previously was 16 MiB)
* [CHANGE] Ingester: Add `user` label to metrics `cortex_ingester_ingested_samples_total` and `cortex_ingester_ingested_samples_failures_total`. #1533
* [CHANGE] Ingester: Changed `-blocks-storage.tsdb.isolation-enabled` default from `true` to `false`. The config option has also been deprecated and will be removed in 2 minor version. #1655
* [CHANGE] Query-frontend: results cache keys are now versioned, this will cause cache to be re-filled when rolling out this version. #1631
* [CHANGE] Store-gateway: enabled attributes in-memory cache by default. New default configuration is `-blocks-storage.bucket-store.chunks-cache.attributes-in-memory-max-items=50000`. #1727
* [CHANGE] Compactor: Removed the metric `cortex_compactor_garbage_collected_blocks_total` since it duplicates `cortex_compactor_blocks_marked_for_deletion_total`. #1728
* [CHANGE] All: Logs that used the`org_id` label now use `user` label. #1634 #1758
* [CHANGE] Alertmanager: the following metrics are not exported for a given `user` and `integration` when the metric value is zero: #1783
  * `cortex_alertmanager_notifications_total`
  * `cortex_alertmanager_notifications_failed_total`
  * `cortex_alertmanager_notification_requests_total`
  * `cortex_alertmanager_notification_requests_failed_total`
  * `cortex_alertmanager_notification_rate_limited_total`
* [CHANGE] Removed the following metrics exposed by the Mimir hash rings: #1791
  * `cortex_member_ring_tokens_owned`
  * `cortex_member_ring_tokens_to_own`
  * `cortex_ring_tokens_owned`
  * `cortex_ring_member_ownership_percent`
* [CHANGE] Querier / Ruler: removed the following metrics tracking number of query requests send to each ingester. You can use `cortex_request_duration_seconds_count{route=~"/cortex.Ingester/(QueryStream|QueryExemplars)"}` instead. #1797
  * `cortex_distributor_ingester_queries_total`
  * `cortex_distributor_ingester_query_failures_total`
* [CHANGE] Distributor: removed the following metrics tracking the number of requests from a distributor to ingesters: #1799
  * `cortex_distributor_ingester_appends_total`
  * `cortex_distributor_ingester_append_failures_total`
* [CHANGE] Distributor / Ruler: deprecated `-distributor.extend-writes`. Now Mimir always behaves as if this setting was set to `false`, which we expect to be safe for every Mimir cluster setup. #1856
* [FEATURE] Querier: Added support for [streaming remote read](https://prometheus.io/blog/2019/10/10/remote-read-meets-streaming/). Should be noted that benefits of chunking the response are partial here, since in a typical `query-frontend` setup responses will be buffered until they've been completed. #1735
* [FEATURE] Ruler: Allow setting `evaluation_delay` for each rule group via rules group configuration file. #1474
* [FEATURE] Ruler: Added support for expression remote evaluation. #1536 #1818
  * The following CLI flags (and their respective YAML config options) have been added:
    * `-ruler.query-frontend.address`
    * `-ruler.query-frontend.grpc-client-config.grpc-max-recv-msg-size`
    * `-ruler.query-frontend.grpc-client-config.grpc-max-send-msg-size`
    * `-ruler.query-frontend.grpc-client-config.grpc-compression`
    * `-ruler.query-frontend.grpc-client-config.grpc-client-rate-limit`
    * `-ruler.query-frontend.grpc-client-config.grpc-client-rate-limit-burst`
    * `-ruler.query-frontend.grpc-client-config.backoff-on-ratelimits`
    * `-ruler.query-frontend.grpc-client-config.backoff-min-period`
    * `-ruler.query-frontend.grpc-client-config.backoff-max-period`
    * `-ruler.query-frontend.grpc-client-config.backoff-retries`
    * `-ruler.query-frontend.grpc-client-config.tls-enabled`
    * `-ruler.query-frontend.grpc-client-config.tls-ca-path`
    * `-ruler.query-frontend.grpc-client-config.tls-cert-path`
    * `-ruler.query-frontend.grpc-client-config.tls-key-path`
    * `-ruler.query-frontend.grpc-client-config.tls-server-name`
    * `-ruler.query-frontend.grpc-client-config.tls-insecure-skip-verify`
* [FEATURE] Distributor: Added the ability to forward specifics metrics to alternative remote_write API endpoints. #1052
* [FEATURE] Ingester: Active series custom trackers now supports runtime tenant-specific overrides. The configuration has been moved to limit config, the ingester config has been deprecated.  #1188
* [ENHANCEMENT] Alertmanager API: Concurrency limit for GET requests is now configurable using `-alertmanager.max-concurrent-get-requests-per-tenant`. #1547
* [ENHANCEMENT] Alertmanager: Added the ability to configure additional gRPC client settings for the Alertmanager distributor #1547
  - `-alertmanager.alertmanager-client.backoff-max-period`
  - `-alertmanager.alertmanager-client.backoff-min-period`
  - `-alertmanager.alertmanager-client.backoff-on-ratelimits`
  - `-alertmanager.alertmanager-client.backoff-retries`
  - `-alertmanager.alertmanager-client.grpc-client-rate-limit`
  - `-alertmanager.alertmanager-client.grpc-client-rate-limit-burst`
  - `-alertmanager.alertmanager-client.grpc-compression`
  - `-alertmanager.alertmanager-client.grpc-max-recv-msg-size`
  - `-alertmanager.alertmanager-client.grpc-max-send-msg-size`
* [ENHANCEMENT] Ruler: Add more detailed query information to ruler query stats logging. #1411
* [ENHANCEMENT] Admin: Admin API now has some styling. #1482 #1549 #1821 #1824
* [ENHANCEMENT] Alertmanager: added `insight=true` field to alertmanager dispatch logs. #1379
* [ENHANCEMENT] Store-gateway: Add the experimental ability to run index header operations in a dedicated thread pool. This feature can be configured using `-blocks-storage.bucket-store.index-header-thread-pool-size` and is disabled by default. #1660
* [ENHANCEMENT] Store-gateway: don't drop all blocks if instance finds itself as unhealthy or missing in the ring. #1806 #1823
* [ENHANCEMENT] Querier: wait until inflight queries are completed when shutting down queriers. #1756 #1767
* [BUGFIX] Query-frontend: do not shard queries with a subquery unless the subquery is inside a shardable aggregation function call. #1542
* [BUGFIX] Query-frontend: added `component=query-frontend` label to results cache memcached metrics to fix a panic when Mimir is running in single binary mode and results cache is enabled. #1704
* [BUGFIX] Mimir: services' status content-type is now correctly set to `text/html`. #1575
* [BUGFIX] Multikv: Fix panic when using using runtime config to set primary KV store used by `multi` KV. #1587
* [BUGFIX] Multikv: Fix watching for runtime config changes in `multi` KV store in ruler and querier. #1665
* [BUGFIX] Memcached: allow to use CNAME DNS records for the memcached backend addresses. #1654
* [BUGFIX] Querier: fixed temporary partial query results when shuffle sharding is enabled and hash ring backend storage is flushed / reset. #1829
* [BUGFIX] Alertmanager: prevent more file traversal cases related to template names. #1833
* [BUGFUX] Alertmanager: Allow usage with `-alertmanager-storage.backend=local`. Note that when using this storage type, the Alertmanager is not able persist state remotely, so it not recommended for production use. #1836
* [BUGFIX] Alertmanager: Do not validate alertmanager configuration if it's not running. #1835

### Mixin

* [CHANGE] Dashboards: Remove per-user series legends from Tenants dashboard. #1605
* [CHANGE] Dashboards: Show in-memory series and the per-user series limit on Tenants dashboard. #1613
* [CHANGE] Dashboards: Slow-queries dashboard now uses `user` label from logs instead of `org_id`. #1634
* [CHANGE] Dashboards: changed all Grafana dashboards UIDs to not conflict with Cortex ones, to let people install both while migrating from Cortex to Mimir: #1801 #1808
  * Alertmanager from `a76bee5913c97c918d9e56a3cc88cc28` to `b0d38d318bbddd80476246d4930f9e55`
  * Alertmanager Resources from `68b66aed90ccab448009089544a8d6c6` to `a6883fb22799ac74479c7db872451092`
  * Compactor from `9c408e1d55681ecb8a22c9fab46875cc` to `1b3443aea86db629e6efdb7d05c53823`
  * Compactor Resources from `df9added6f1f4332f95848cca48ebd99` to `09a5c49e9cdb2f2b24c6d184574a07fd`
  * Config from `61bb048ced9817b2d3e07677fb1c6290` to `5d9d0b4724c0f80d68467088ec61e003`
  * Object Store from `d5a3a4489d57c733b5677fb55370a723` to `e1324ee2a434f4158c00a9ee279d3292`
  * Overrides from `b5c95fee2e5e7c4b5930826ff6e89a12` to `1e2c358600ac53f09faea133f811b5bb`
  * Queries from `d9931b1054053c8b972d320774bb8f1d` to `b3abe8d5c040395cc36615cb4334c92d`
  * Reads from `8d6ba60eccc4b6eedfa329b24b1bd339` to `e327503188913dc38ad571c647eef643`
  * Reads Networking from `c0464f0d8bd026f776c9006b05910000` to `54b2a0a4748b3bd1aefa92ce5559a1c2`
  * Reads Resources from `2fd2cda9eea8d8af9fbc0a5960425120` to `cc86fd5aa9301c6528986572ad974db9`
  * Rollout Progress from `7544a3a62b1be6ffd919fc990ab8ba8f` to `7f0b5567d543a1698e695b530eb7f5de`
  * Ruler from `44d12bcb1f95661c6ab6bc946dfc3473` to `631e15d5d85afb2ca8e35d62984eeaa0`
  * Scaling from `88c041017b96856c9176e07cf557bdcf` to `64bbad83507b7289b514725658e10352`
  * Slow queries from `e6f3091e29d2636e3b8393447e925668` to `6089e1ce1e678788f46312a0a1e647e6`
  * Tenants from `35fa247ce651ba189debf33d7ae41611` to `35fa247ce651ba189debf33d7ae41611`
  * Top Tenants from `bc6e12d4fe540e4a1785b9d3ca0ffdd9` to `bc6e12d4fe540e4a1785b9d3ca0ffdd9`
  * Writes from `0156f6d15aa234d452a33a4f13c838e3` to `8280707b8f16e7b87b840fc1cc92d4c5`
  * Writes Networking from `681cd62b680b7154811fe73af55dcfd4` to `978c1cb452585c96697a238eaac7fe2d`
  * Writes Resources from `c0464f0d8bd026f776c9006b0591bb0b` to `bc9160e50b52e89e0e49c840fea3d379`
* [FEATURE] Alerts: added the following alerts on `mimir-continuous-test` tool: #1676
  - `MimirContinuousTestNotRunningOnWrites`
  - `MimirContinuousTestNotRunningOnReads`
  - `MimirContinuousTestFailed`
* [ENHANCEMENT] Added `per_cluster_label` support to allow to change the label name used to differentiate between Kubernetes clusters. #1651
* [ENHANCEMENT] Dashboards: Show QPS and latency of the Alertmanager Distributor. #1696
* [ENHANCEMENT] Playbooks: Add Alertmanager suggestions for `MimirRequestErrors` and `MimirRequestLatency` #1702
* [ENHANCEMENT] Dashboards: Allow custom datasources. #1749
* [ENHANCEMENT] Dashboards: Add config option `gateway_enabled` (defaults to `true`) to disable gateway panels from dashboards. #1761
* [ENHANCEMENT] Dashboards: Extend Top tenants dashboard with queries for tenants with highest sample rate, discard rate, and discard rate growth. #1842
* [ENHANCEMENT] Dashboards: Show ingestion rate limit and rule group limit on Tenants dashboard. #1845
* [ENHANCEMENT] Dashboards: Add "last successful run" panel to compactor dashboard. #1628
* [BUGFIX] Dashboards: Fix "Failed evaluation rate" panel on Tenants dashboard. #1629
* [BUGFIX] Honor the configured `per_instance_label` in all dashboards and alerts. #1697

### Jsonnet

* [FEATURE] Added support for `mimir-continuous-test`. To deploy `mimir-continuous-test` you can use the following configuration: #1675 #1850
  ```jsonnet
  _config+: {
    continuous_test_enabled: true,
    continuous_test_tenant_id: 'type-tenant-id',
    continuous_test_write_endpoint: 'http://type-write-path-hostname',
    continuous_test_read_endpoint: 'http://type-read-path-hostname/prometheus',
  },
  ```
* [ENHANCEMENT] Ingester anti-affinity can now be disabled by using `ingester_allow_multiple_replicas_on_same_node` configuration key. #1581
* [ENHANCEMENT] Added `node_selector` configuration option to select Kubernetes nodes where Mimir should run. #1596
* [ENHANCEMENT] Alertmanager: Added a `PodDisruptionBudget` of `withMaxUnavailable = 1`, to ensure we maintain quorum during rollouts. #1683
* [ENHANCEMENT] Store-gateway anti-affinity can now be enabled/disabled using `store_gateway_allow_multiple_replicas_on_same_node` configuration key. #1730
* [ENHANCEMENT] Added `store_gateway_zone_a_args`, `store_gateway_zone_b_args` and `store_gateway_zone_c_args` configuration options. #1807
* [BUGFIX] Pass primary and secondary multikv stores via CLI flags. Introduced new `multikv_switch_primary_secondary` config option to flip primary and secondary in runtime config.

### Mimirtool

* [BUGFIX] `config convert`: Retain Cortex defaults for `blocks_storage.backend`, `ruler_storage.backend`, `alertmanager_storage.backend`, `auth.type`, `activity_tracker.filepath`, `alertmanager.data_dir`, `blocks_storage.filesystem.dir`, `compactor.data_dir`, `ruler.rule_path`, `ruler_storage.filesystem.dir`, and `graphite.querier.schemas.backend`. #1626 #1762

### Tools

* [FEATURE] Added a `markblocks` tool that creates `no-compact` and `delete` marks for the blocks. #1551
* [FEATURE] Added `mimir-continuous-test` tool to continuously run smoke tests on live Mimir clusters. #1535 #1540 #1653 #1603 #1630 #1691 #1675 #1676 #1692 #1706 #1709 #1775 #1777 #1778 #1795
* [FEATURE] Added `mimir-rules-action` GitHub action, located at `operations/mimir-rules-action/`, used to lint, prepare, verify, diff, and sync rules to a Mimir cluster. #1723

## 2.0.0

### Grafana Mimir

_Changes since Cortex 1.10.0._

* [CHANGE] Remove chunks storage engine. #86 #119 #510 #545 #743 #744 #748 #753 #755 #757 #758 #759 #760 #762 #764 #789 #812 #813
  * The following CLI flags (and their respective YAML config options) have been removed:
    * `-store.engine`
    * `-schema-config-file`
    * `-ingester.checkpoint-duration`
    * `-ingester.checkpoint-enabled`
    * `-ingester.chunk-encoding`
    * `-ingester.chunk-age-jitter`
    * `-ingester.concurrent-flushes`
    * `-ingester.flush-on-shutdown-with-wal-enabled`
    * `-ingester.flush-op-timeout`
    * `-ingester.flush-period`
    * `-ingester.max-chunk-age`
    * `-ingester.max-chunk-idle`
    * `-ingester.max-series-per-query` (and `max_series_per_query` from runtime config)
    * `-ingester.max-stale-chunk-idle`
    * `-ingester.max-transfer-retries`
    * `-ingester.min-chunk-length`
    * `-ingester.recover-from-wal`
    * `-ingester.retain-period`
    * `-ingester.spread-flushes`
    * `-ingester.wal-dir`
    * `-ingester.wal-enabled`
    * `-querier.query-parallelism`
    * `-querier.second-store-engine`
    * `-querier.use-second-store-before-time`
    * `-flusher.wal-dir`
    * `-flusher.concurrent-flushes`
    * `-flusher.flush-op-timeout`
    * All `-table-manager.*` flags
    * All `-deletes.*` flags
    * All `-purger.*` flags
    * All `-metrics.*` flags
    * All `-dynamodb.*` flags
    * All `-s3.*` flags
    * All `-azure.*` flags
    * All `-bigtable.*` flags
    * All `-gcs.*` flags
    * All `-cassandra.*` flags
    * All `-boltdb.*` flags
    * All `-local.*` flags
    * All `-swift.*` flags
    * All `-store.*` flags except `-store.engine`, `-store.max-query-length`, `-store.max-labels-query-length`
    * All `-grpc-store.*` flags
  * The following API endpoints have been removed:
    * `/api/v1/chunks` and `/chunks`
  * The following metrics have been removed:
    * `cortex_ingester_flush_queue_length`
    * `cortex_ingester_queried_chunks`
    * `cortex_ingester_chunks_created_total`
    * `cortex_ingester_wal_replay_duration_seconds`
    * `cortex_ingester_wal_corruptions_total`
    * `cortex_ingester_sent_chunks`
    * `cortex_ingester_received_chunks`
    * `cortex_ingester_flush_series_in_progress`
    * `cortex_ingester_chunk_utilization`
    * `cortex_ingester_chunk_length`
    * `cortex_ingester_chunk_size_bytes`
    * `cortex_ingester_chunk_age_seconds`
    * `cortex_ingester_memory_chunks`
    * `cortex_ingester_flushing_enqueued_series_total`
    * `cortex_ingester_flushing_dequeued_series_total`
    * `cortex_ingester_dropped_chunks_total`
    * `cortex_oldest_unflushed_chunk_timestamp_seconds`
    * `prometheus_local_storage_chunk_ops_total`
    * `prometheus_local_storage_chunkdesc_ops_total`
    * `prometheus_local_storage_memory_chunkdescs`
* [CHANGE] Changed default storage backends from `s3` to `filesystem` #833
  This effects the following flags:
  * `-blocks-storage.backend` now defaults to `filesystem`
  * `-blocks-storage.filesystem.dir` now defaults to `blocks`
  * `-alertmanager-storage.backend` now defaults to `filesystem`
  * `-alertmanager-storage.filesystem.dir` now defaults to `alertmanager`
  * `-ruler-storage.backend` now defaults to `filesystem`
  * `-ruler-storage.filesystem.dir` now defaults to `ruler`
* [CHANGE] Renamed metric `cortex_experimental_features_in_use_total` as `cortex_experimental_features_used_total` and added `feature` label. #32 #658
* [CHANGE] Removed `log_messages_total` metric. #32
* [CHANGE] Some files and directories created by Mimir components on local disk now have stricter permissions, and are only readable by owner, but not group or others. #58
* [CHANGE] Memcached client DNS resolution switched from golang built-in to [`miekg/dns`](https://github.com/miekg/dns). #142
* [CHANGE] The metric `cortex_deprecated_flags_inuse_total` has been renamed to `deprecated_flags_inuse_total` as part of using grafana/dskit functionality. #185
* [CHANGE] API: The `-api.response-compression-enabled` flag has been removed, and GZIP response compression is always enabled except on `/api/v1/push` and `/push` endpoints. #880
* [CHANGE] Update Go version to 1.17.3. #480
* [CHANGE] The `status_code` label on gRPC client metrics has changed from '200' and '500' to '2xx', '5xx', '4xx', 'cancel' or 'error'. #537
* [CHANGE] Removed the deprecated `-<prefix>.fifocache.size` flag. #618
* [CHANGE] Enable index header lazy loading by default. #693
  * `-blocks-storage.bucket-store.index-header-lazy-loading-enabled` default from `false` to `true`
  * `-blocks-storage.bucket-store.index-header-lazy-loading-idle-timeout` default from `20m` to `1h`
* [CHANGE] Shuffle-sharding:
  * `-distributor.sharding-strategy` option has been removed, and shuffle sharding is enabled by default. Default shard size is set to 0, which disables shuffle sharding for the tenant (all ingesters will receive tenants's samples). #888
  * `-ruler.sharding-strategy` option has been removed from ruler. Ruler now uses shuffle-sharding by default, but respects `ruler_tenant_shard_size`, which defaults to 0 (ie. use all rulers for tenant). #889
  * `-store-gateway.sharding-strategy` option has been removed store-gateways. Store-gateway now uses shuffle-sharding by default, but respects `store_gateway_tenant_shard_size` for tenant, and this value defaults to 0. #891
* [CHANGE] Server: `-server.http-listen-port` (yaml: `server.http_listen_port`) now defaults to `8080` (previously `80`). #871
* [CHANGE] Changed the default value of `-blocks-storage.bucket-store.ignore-deletion-marks-delay` from 6h to 1h. #892
* [CHANGE] Changed default settings for memcached clients: #959 #1000
  * The default value for the following config options has changed from `10000` to `25000`:
    * `-blocks-storage.bucket-store.chunks-cache.memcached.max-async-buffer-size`
    * `-blocks-storage.bucket-store.index-cache.memcached.max-async-buffer-size`
    * `-blocks-storage.bucket-store.metadata-cache.memcached.max-async-buffer-size`
    * `-query-frontend.results-cache.memcached.max-async-buffer-size`
  * The default value for the following config options has changed from `0` (unlimited) to `100`:
    * `-blocks-storage.bucket-store.chunks-cache.memcached.max-get-multi-batch-size`
    * `-blocks-storage.bucket-store.index-cache.memcached.max-get-multi-batch-size`
    * `-blocks-storage.bucket-store.metadata-cache.memcached.max-get-multi-batch-size`
    * `-query-frontend.results-cache.memcached.max-get-multi-batch-size`
  * The default value for the following config options has changed from `16` to `100`:
    * `-blocks-storage.bucket-store.chunks-cache.memcached.max-idle-connections`
    * `-blocks-storage.bucket-store.index-cache.memcached.max-idle-connections`
    * `-blocks-storage.bucket-store.metadata-cache.memcached.max-idle-connections`
    * `-query-frontend.results-cache.memcached.max-idle-connections`
  * The default value for the following config options has changed from `100ms` to `200ms`:
    * `-blocks-storage.bucket-store.metadata-cache.memcached.timeout`
    * `-blocks-storage.bucket-store.index-cache.memcached.timeout`
    * `-blocks-storage.bucket-store.chunks-cache.memcached.timeout`
    * `-query-frontend.results-cache.memcached.timeout`
* [CHANGE] Changed the default value of `-blocks-storage.bucket-store.bucket-index.enabled` to `true`. The default configuration must now run the compactor in order to write the bucket index or else queries to long term storage will fail. #924
* [CHANGE] Option `-auth.enabled` has been renamed to `-auth.multitenancy-enabled`. #1130
* [CHANGE] Default tenant ID used with disabled auth (`-auth.multitenancy-enabled=false`) has changed from `fake` to `anonymous`. This tenant ID can now be changed with `-auth.no-auth-tenant` option. #1063
* [CHANGE] The default values for the following local directories have changed: #1072
  * `-alertmanager.storage.path` default value changed to `./data-alertmanager/`
  * `-compactor.data-dir` default value changed to `./data-compactor/`
  * `-ruler.rule-path` default value changed to `./data-ruler/`
* [CHANGE] The default value for gRPC max send message size has been changed from 16MB to 100MB. This affects the following parameters: #1152
  * `-query-frontend.grpc-client-config.grpc-max-send-msg-size`
  * `-ingester.client.grpc-max-send-msg-size`
  * `-querier.frontend-client.grpc-max-send-msg-size`
  * `-query-scheduler.grpc-client-config.grpc-max-send-msg-size`
  * `-ruler.client.grpc-max-send-msg-size`
* [CHANGE] Remove `-http.prefix` flag (and `http_prefix` config file option). #763
* [CHANGE] Remove legacy endpoints. Please use their alternatives listed below. As part of the removal process we are
  introducing two new sets of endpoints for the ruler configuration API: `<prometheus-http-prefix>/rules` and
  `<prometheus-http-prefix>/config/v1/rules/**`. We are also deprecating `<prometheus-http-prefix>/rules` and `/api/v1/rules`;
  and will remove them in Mimir 2.2.0. #763 #1222
  * Query endpoints

    | Legacy                                                  | Alternative                                                |
    | ------------------------------------------------------- | ---------------------------------------------------------- |
    | `/<legacy-http-prefix>/api/v1/query`                    | `<prometheus-http-prefix>/api/v1/query`                    |
    | `/<legacy-http-prefix>/api/v1/query_range`              | `<prometheus-http-prefix>/api/v1/query_range`              |
    | `/<legacy-http-prefix>/api/v1/query_exemplars`          | `<prometheus-http-prefix>/api/v1/query_exemplars`          |
    | `/<legacy-http-prefix>/api/v1/series`                   | `<prometheus-http-prefix>/api/v1/series`                   |
    | `/<legacy-http-prefix>/api/v1/labels`                   | `<prometheus-http-prefix>/api/v1/labels`                   |
    | `/<legacy-http-prefix>/api/v1/label/{name}/values`      | `<prometheus-http-prefix>/api/v1/label/{name}/values`      |
    | `/<legacy-http-prefix>/api/v1/metadata`                 | `<prometheus-http-prefix>/api/v1/metadata`                 |
    | `/<legacy-http-prefix>/api/v1/read`                     | `<prometheus-http-prefix>/api/v1/read`                     |
    | `/<legacy-http-prefix>/api/v1/cardinality/label_names`  | `<prometheus-http-prefix>/api/v1/cardinality/label_names`  |
    | `/<legacy-http-prefix>/api/v1/cardinality/label_values` | `<prometheus-http-prefix>/api/v1/cardinality/label_values` |
    | `/api/prom/user_stats`                                  | `/api/v1/user_stats`                                       |

  * Distributor endpoints

    | Legacy endpoint               | Alternative                   |
    | ----------------------------- | ----------------------------- |
    | `/<legacy-http-prefix>/push`  | `/api/v1/push`                |
    | `/all_user_stats`             | `/distributor/all_user_stats` |
    | `/ha-tracker`                 | `/distributor/ha_tracker`     |

  * Ingester endpoints

    | Legacy          | Alternative           |
    | --------------- | --------------------- |
    | `/ring`         | `/ingester/ring`      |
    | `/shutdown`     | `/ingester/shutdown`  |
    | `/flush`        | `/ingester/flush`     |
    | `/push`         | `/ingester/push`      |

  * Ruler endpoints

    | Legacy                                                | Alternative                                         | Alternative #2 (not available before Mimir 2.0.0)                    |
    | ----------------------------------------------------- | --------------------------------------------------- | ------------------------------------------------------------------- |
    | `/<legacy-http-prefix>/api/v1/rules`                  | `<prometheus-http-prefix>/api/v1/rules`             |                                                                     |
    | `/<legacy-http-prefix>/api/v1/alerts`                 | `<prometheus-http-prefix>/api/v1/alerts`            |                                                                     |
    | `/<legacy-http-prefix>/rules`                         | `/api/v1/rules` (see below)                         |  `<prometheus-http-prefix>/config/v1/rules`                         |
    | `/<legacy-http-prefix>/rules/{namespace}`             | `/api/v1/rules/{namespace}` (see below)             |  `<prometheus-http-prefix>/config/v1/rules/{namespace}`             |
    | `/<legacy-http-prefix>/rules/{namespace}/{groupName}` | `/api/v1/rules/{namespace}/{groupName}` (see below) |  `<prometheus-http-prefix>/config/v1/rules/{namespace}/{groupName}` |
    | `/<legacy-http-prefix>/rules/{namespace}`             | `/api/v1/rules/{namespace}` (see below)             |  `<prometheus-http-prefix>/config/v1/rules/{namespace}`             |
    | `/<legacy-http-prefix>/rules/{namespace}/{groupName}` | `/api/v1/rules/{namespace}/{groupName}` (see below) |  `<prometheus-http-prefix>/config/v1/rules/{namespace}/{groupName}` |
    | `/<legacy-http-prefix>/rules/{namespace}`             | `/api/v1/rules/{namespace}` (see below)             |  `<prometheus-http-prefix>/config/v1/rules/{namespace}`             |
    | `/ruler_ring`                                         | `/ruler/ring`                                       |                                                                     |

    > __Note:__ The `/api/v1/rules/**` endpoints are considered deprecated with Mimir 2.0.0 and will be removed
    in Mimir 2.2.0. After upgrading to 2.0.0 we recommend switching uses to the equivalent
    `/<prometheus-http-prefix>/config/v1/**` endpoints that Mimir 2.0.0 introduces.

  * Alertmanager endpoints

    | Legacy                      | Alternative                        |
    | --------------------------- | ---------------------------------- |
    | `/<legacy-http-prefix>`     | `/alertmanager`                    |
    | `/status`                   | `/multitenant_alertmanager/status` |

* [CHANGE] Ingester: changed `-ingester.stream-chunks-when-using-blocks` default value from `false` to `true`. #717
* [CHANGE] Ingester: default `-ingester.ring.min-ready-duration` reduced from 1m to 15s. #126
* [CHANGE] Ingester: `-ingester.ring.min-ready-duration` now start counting the delay after the ring's health checks have passed instead of when the ring client was started. #126
* [CHANGE] Ingester: allow experimental ingester max-exemplars setting to be changed dynamically #144
  * CLI flag `-blocks-storage.tsdb.max-exemplars` is renamed to `-ingester.max-global-exemplars-per-user`.
  * YAML `max_exemplars` is moved from `tsdb` to `overrides` and renamed to `max_global_exemplars_per_user`.
* [CHANGE] Ingester: active series metrics `cortex_ingester_active_series` and `cortex_ingester_active_series_custom_tracker` are now removed when their value is zero. #672 #690
* [CHANGE] Ingester: changed default value of `-blocks-storage.tsdb.retention-period` from `6h` to `24h`. #966
* [CHANGE] Ingester: changed default value of `-blocks-storage.tsdb.close-idle-tsdb-timeout` from `0` to `13h`. #967
* [CHANGE] Ingester: changed default value of `-ingester.ring.final-sleep` from `30s` to `0s`. #981
* [CHANGE] Ingester: the following low level settings have been removed: #1153
  * `-ingester-client.expected-labels`
  * `-ingester-client.expected-samples-per-series`
  * `-ingester-client.expected-timeseries`
* [CHANGE] Ingester: following command line options related to ingester ring were renamed: #1155
  * `-consul.*` changed to `-ingester.ring.consul.*`
  * `-etcd.*` changed to `-ingester.ring.etcd.*`
  * `-multi.*` changed to `-ingester.ring.multi.*`
  * `-distributor.excluded-zones` changed to `-ingester.ring.excluded-zones`
  * `-distributor.replication-factor` changed to `-ingester.ring.replication-factor`
  * `-distributor.zone-awareness-enabled` changed to `-ingester.ring.zone-awareness-enabled`
  * `-ingester.availability-zone` changed to `-ingester.ring.instance-availability-zone`
  * `-ingester.final-sleep` changed to `-ingester.ring.final-sleep`
  * `-ingester.heartbeat-period` changed to `-ingester.ring.heartbeat-period`
  * `-ingester.join-after` changed to `-ingester.ring.join-after`
  * `-ingester.lifecycler.ID` changed to `-ingester.ring.instance-id`
  * `-ingester.lifecycler.addr` changed to `-ingester.ring.instance-addr`
  * `-ingester.lifecycler.interface` changed to `-ingester.ring.instance-interface-names`
  * `-ingester.lifecycler.port` changed to `-ingester.ring.instance-port`
  * `-ingester.min-ready-duration` changed to `-ingester.ring.min-ready-duration`
  * `-ingester.num-tokens` changed to `-ingester.ring.num-tokens`
  * `-ingester.observe-period` changed to `-ingester.ring.observe-period`
  * `-ingester.readiness-check-ring-health` changed to `-ingester.ring.readiness-check-ring-health`
  * `-ingester.tokens-file-path` changed to `-ingester.ring.tokens-file-path`
  * `-ingester.unregister-on-shutdown` changed to `-ingester.ring.unregister-on-shutdown`
  * `-ring.heartbeat-timeout` changed to `-ingester.ring.heartbeat-timeout`
  * `-ring.prefix` changed to `-ingester.ring.prefix`
  * `-ring.store` changed to `-ingester.ring.store`
* [CHANGE] Ingester: fields in YAML configuration for ingester ring have been changed: #1155
  * `ingester.lifecycler` changed to `ingester.ring`
  * Fields from `ingester.lifecycler.ring` moved to `ingester.ring`
  * `ingester.lifecycler.address` changed to `ingester.ring.instance_addr`
  * `ingester.lifecycler.id` changed to `ingester.ring.instance_id`
  * `ingester.lifecycler.port` changed to `ingester.ring.instance_port`
  * `ingester.lifecycler.availability_zone` changed to `ingester.ring.instance_availability_zone`
  * `ingester.lifecycler.interface_names` changed to `ingester.ring.instance_interface_names`
* [CHANGE] Distributor: removed the `-distributor.shard-by-all-labels` configuration option. It is now assumed to be true. #698
* [CHANGE] Distributor: change default value of `-distributor.instance-limits.max-inflight-push-requests` to `2000`. #964
* [CHANGE] Distributor: change default value of `-distributor.remote-timeout` from `2s` to `20s`. #970
* [CHANGE] Distributor: removed the `-distributor.extra-query-delay` flag (and its respective YAML config option). #1048
* [CHANGE] Query-frontend: Enable query stats by default, they can still be disabled with `-query-frontend.query-stats-enabled=false`. #83
* [CHANGE] Query-frontend: the `cortex_frontend_mapped_asts_total` metric has been renamed to `cortex_frontend_query_sharding_rewrites_attempted_total`. #150
* [CHANGE] Query-frontend: added `sharded` label to `cortex_query_seconds_total` metric. #235
* [CHANGE] Query-frontend: changed the flag name for controlling query sharding total shards from `-querier.total-shards` to `-query-frontend.query-sharding-total-shards`. #230
* [CHANGE] Query-frontend: flag `-querier.parallelise-shardable-queries` has been renamed to `-query-frontend.parallelize-shardable-queries` #284
* [CHANGE] Query-frontend: removed the deprecated (and unused) `-frontend.cache-split-interval`. Use `-query-frontend.split-queries-by-interval` instead. #587
* [CHANGE] Query-frontend: range query response now omits the `data` field when it's empty (error case) like Prometheus does, previously it was `"data":{"resultType":"","result":null}`. #629
* [CHANGE] Query-frontend: instant queries now honor the `-query-frontend.max-retries-per-request` flag. #630
* [CHANGE] Query-frontend: removed in-memory and Redis cache support. Reason is that these caching backends were just supported by query-frontend, while all other Mimir services only support memcached. #796
  * The following CLI flags (and their respective YAML config options) have been removed:
    * `-frontend.cache.enable-fifocache`
    * `-frontend.redis.*`
    * `-frontend.fifocache.*`
  * The following metrics have been removed:
    * `querier_cache_added_total`
    * `querier_cache_added_new_total`
    * `querier_cache_evicted_total`
    * `querier_cache_entries`
    * `querier_cache_gets_total`
    * `querier_cache_misses_total`
    * `querier_cache_stale_gets_total`
    * `querier_cache_memory_bytes`
    * `cortex_rediscache_request_duration_seconds`
* [CHANGE] Query-frontend: migrated memcached backend client to the same one used in other components (memcached config and metrics are now consistent across all Mimir services). #821
  * The following CLI flags (and their respective YAML config options) have been added:
    * `-query-frontend.results-cache.backend` (set it to `memcached` if `-query-frontend.cache-results=true`)
  * The following CLI flags (and their respective YAML config options) have been changed:
    * `-frontend.memcached.hostname` and `-frontend.memcached.service` have been removed: use `-query-frontend.results-cache.memcached.addresses` instead
  * The following CLI flags (and their respective YAML config options) have been renamed:
    * `-frontend.background.write-back-concurrency` renamed to `-query-frontend.results-cache.memcached.max-async-concurrency`
    * `-frontend.background.write-back-buffer` renamed to `-query-frontend.results-cache.memcached.max-async-buffer-size`
    * `-frontend.memcached.batchsize` renamed to `-query-frontend.results-cache.memcached.max-get-multi-batch-size`
    * `-frontend.memcached.parallelism` renamed to `-query-frontend.results-cache.memcached.max-get-multi-concurrency`
    * `-frontend.memcached.timeout` renamed to `-query-frontend.results-cache.memcached.timeout`
    * `-frontend.memcached.max-item-size` renamed to `-query-frontend.results-cache.memcached.max-item-size`
    * `-frontend.memcached.max-idle-conns` renamed to `-query-frontend.results-cache.memcached.max-idle-connections`
    * `-frontend.compression` renamed to `-query-frontend.results-cache.compression`
  * The following CLI flags (and their respective YAML config options) have been removed:
    * `-frontend.memcached.circuit-breaker-consecutive-failures`: feature removed
    * `-frontend.memcached.circuit-breaker-timeout`: feature removed
    * `-frontend.memcached.circuit-breaker-interval`: feature removed
    * `-frontend.memcached.update-interval`: new setting is hardcoded to 30s
    * `-frontend.memcached.consistent-hash`: new setting is always enabled
    * `-frontend.default-validity` and `-frontend.memcached.expiration`: new setting is hardcoded to 7 days
  * The following metrics have been changed:
    * `cortex_cache_dropped_background_writes_total{name}` changed to `thanos_memcached_operation_skipped_total{name, operation, reason}`
    * `cortex_cache_value_size_bytes{name, method}` changed to `thanos_memcached_operation_data_size_bytes{name}`
    * `cortex_cache_request_duration_seconds{name, method, status_code}` changed to `thanos_memcached_operation_duration_seconds{name, operation}`
    * `cortex_cache_fetched_keys{name}` changed to `thanos_cache_memcached_requests_total{name}`
    * `cortex_cache_hits{name}` changed to `thanos_cache_memcached_hits_total{name}`
    * `cortex_memcache_request_duration_seconds{name, method, status_code}` changed to `thanos_memcached_operation_duration_seconds{name, operation}`
    * `cortex_memcache_client_servers{name}` changed to `thanos_memcached_dns_provider_results{name, addr}`
    * `cortex_memcache_client_set_skip_total{name}` changed to `thanos_memcached_operation_skipped_total{name, operation, reason}`
    * `cortex_dns_lookups_total` changed to `thanos_memcached_dns_lookups_total`
    * For all metrics the value of the "name" label has changed from `frontend.memcached` to `frontend-cache`
  * The following metrics have been removed:
    * `cortex_cache_background_queue_length{name}`
* [CHANGE] Query-frontend: merged `query_range` into `frontend` in the YAML config (keeping the same keys) and renamed flags: #825
  * `-querier.max-retries-per-request` renamed to `-query-frontend.max-retries-per-request`
  * `-querier.split-queries-by-interval` renamed to `-query-frontend.split-queries-by-interval`
  * `-querier.align-querier-with-step` renamed to `-query-frontend.align-querier-with-step`
  * `-querier.cache-results` renamed to `-query-frontend.cache-results`
  * `-querier.parallelise-shardable-queries` renamed to `-query-frontend.parallelize-shardable-queries`
* [CHANGE] Query-frontend: the default value of `-query-frontend.split-queries-by-interval` has changed from `0` to `24h`. #1131
* [CHANGE] Query-frontend: `-frontend.` flags were renamed to `-query-frontend.`: #1167
* [CHANGE] Query-frontend / Query-scheduler: classified the `-query-frontend.querier-forget-delay` and `-query-scheduler.querier-forget-delay` flags (and their respective YAML config options) as experimental. #1208
* [CHANGE] Querier / ruler: Change `-querier.max-fetched-chunks-per-query` configuration to limit to maximum number of chunks that can be fetched in a single query. The number of chunks fetched by ingesters AND long-term storare combined should not exceed the value configured on `-querier.max-fetched-chunks-per-query`. [#4260](https://github.com/cortexproject/cortex/pull/4260)
* [CHANGE] Querier / ruler: Option `-querier.ingester-streaming` has been removed. Querier/ruler now always use streaming method to query ingesters. #204
* [CHANGE] Querier: always fetch labels from store and respect start/end times in request; the option `-querier.query-store-for-labels-enabled` has been removed and is now always on. #518 #1132
* [CHANGE] Querier / ruler: removed the `-store.query-chunk-limit` flag (and its respective YAML config option `max_chunks_per_query`). `-querier.max-fetched-chunks-per-query` (and its respective YAML config option `max_fetched_chunks_per_query`) should be used instead. #705
* [CHANGE] Querier/Ruler: `-querier.active-query-tracker-dir` option has been removed. Active query tracking is now done via Activity tracker configured by `-activity-tracker.filepath` and enabled by default. Limit for max number of concurrent queries (`-querier.max-concurrent`) is now respected even if activity tracking is not enabled. #661 #822
* [CHANGE] Querier/ruler/query-frontend: the experimental `-querier.at-modifier-enabled` CLI flag has been removed and the PromQL `@` modifier is always enabled. #941
* [CHANGE] Querier: removed `-querier.worker-match-max-concurrent` and `-querier.worker-parallelism` CLI flags (and their respective YAML config options). Mimir now behaves like if `-querier.worker-match-max-concurrent` is always enabled and you should configure the max concurrency per querier process using `-querier.max-concurrent` instead. #958
* [CHANGE] Querier: changed default value of `-querier.query-ingesters-within` from `0` to `13h`. #967
* [CHANGE] Querier: rename metric `cortex_query_fetched_chunks_bytes_total` to `cortex_query_fetched_chunk_bytes_total` to be consistent with the limit name. #476
* [CHANGE] Ruler: add two new metrics `cortex_ruler_list_rules_seconds` and `cortex_ruler_load_rule_groups_seconds` to the ruler. #906
* [CHANGE] Ruler: endpoints for listing configured rules now return HTTP status code 200 and an empty map when there are no rules instead of an HTTP 404 and plain text error message. The following endpoints are affected: #456
  * `<prometheus-http-prefix>/config/v1/rules`
  * `<prometheus-http-prefix>/config/v1/rules/{namespace}`
  * `<prometheus-http-prefix>/rules` (deprecated)
  * `<prometheus-http-prefix>/rules/{namespace}` (deprecated)
  * `/api/v1/rules` (deprecated)
  * `/api/v1/rules/{namespace}` (deprecated)
* [CHANGE] Ruler: removed `configdb` support from Ruler backend storages. #15 #38 #819
* [CHANGE] Ruler: removed the support for the deprecated storage configuration via `-ruler.storage.*` CLI flags (and their respective YAML config options). Use `-ruler-storage.*` instead. #628
* [CHANGE] Ruler: set new default limits for rule groups: `-ruler.max-rules-per-rule-group` to 20 (previously 0, disabled) and `-ruler.max-rule-groups-per-tenant` to 70 (previously 0, disabled). #847
* [CHANGE] Ruler: removed `-ruler.enable-sharding` option, and changed default value of `-ruler.ring.store` to `memberlist`. #943
* [CHANGE] Ruler: `-ruler.alertmanager-use-v2` has been removed. The ruler will always use the `v2` endpoints. #954 #1100
* [CHANGE] Ruler: `-experimental.ruler.enable-api` flag has been renamed to `-ruler.enable-api` and is now stable. The default value has also changed from `false` to `true`, so both ruler and alertmanager API are enabled by default. #913 #1065
* [CHANGE] Ruler: add support for [DNS service discovery format](./docs/sources/configuration/arguments.md#dns-service-discovery) for `-ruler.alertmanager-url`. `-ruler.alertmanager-discovery` flag has been removed. URLs following the prior SRV format, will be treated as a static target. To continue using service discovery for these URLs prepend `dnssrvnoa+` to them. #993
  * The following metrics for Alertmanager DNS service discovery are replaced:
    * `prometheus_sd_dns_lookups_total` replaced by `cortex_dns_lookups_total{component="ruler"}`
    * `prometheus_sd_dns_lookup_failures_total` replaced by `cortex_dns_failures_total{component="ruler"}`
* [CHANGE] Ruler: deprecate `/api/v1/rules/**` and `<prometheus-http-prefix/rules/**` configuration API endpoints in favour of `/<prometheus-http-prefix>/config/v1/rules/**`. Deprecated endpoints will be removed in Mimir 2.2.0. Main configuration API endpoints are now `/<prometheus-http-prefix>/config/api/v1/rules/**` introduced in Mimir 2.0.0. #1222
* [CHANGE] Store-gateway: index cache now includes tenant in cache keys, this invalidates previous cached entries. #607
* [CHANGE] Store-gateway: increased memcached index caching TTL from 1 day to 7 days. #718
* [CHANGE] Store-gateway: options `-store-gateway.sharding-enabled` and `-querier.store-gateway-addresses` were removed. Default value of `-store-gateway.sharding-ring.store` is now `memberlist` and default value for `-store-gateway.sharding-ring.wait-stability-min-duration` changed from `1m` to `0` (disabled). #976
* [CHANGE] Compactor: compactor will no longer try to compact blocks that are already marked for deletion. Previously compactor would consider blocks marked for deletion within `-compactor.deletion-delay / 2` period as eligible for compaction. [#4328](https://github.com/cortexproject/cortex/pull/4328)
* [CHANGE] Compactor: Removed support for block deletion marks migration. If you're upgrading from Cortex < 1.7.0 to Mimir, you should upgrade the compactor to Cortex >= 1.7.0 first, run it at least once and then upgrade to Mimir. #122
* [CHANGE] Compactor: removed the `cortex_compactor_group_vertical_compactions_total` metric. #278
* [CHANGE] Compactor: no longer waits for initial blocks cleanup to finish before starting compactions. #282
* [CHANGE] Compactor: removed overlapping sources detection. Overlapping sources may exist due to edge cases (timing issues) when horizontally sharding compactor, but are correctly handled by compactor. #494
* [CHANGE] Compactor: compactor now uses deletion marks from `<tenant>/markers` location in the bucket. Marker files are no longer fetched, only listed. #550
* [CHANGE] Compactor: Default value of `-compactor.block-sync-concurrency` has changed from 20 to 8. This flag is now only used to control number of goroutines for downloading and uploading blocks during compaction. #552
* [CHANGE] Compactor is now included in `all` target (single-binary). #866
* [CHANGE] Compactor: Removed `-compactor.sharding-enabled` option. Sharding in compactor is now always enabled. Default value of `-compactor.ring.store` has changed from `consul` to `memberlist`. Default value of `-compactor.ring.wait-stability-min-duration` is now 0, which disables the feature. #956
* [CHANGE] Alertmanager: removed `-alertmanager.configs.auto-webhook-root` #977
* [CHANGE] Alertmanager: removed `configdb` support from Alertmanager backend storages. #15 #38 #819
* [CHANGE] Alertmanager: Don't count user-not-found errors from replicas as failures in the `cortex_alertmanager_state_fetch_replica_state_failed_total` metric. #190
* [CHANGE] Alertmanager: Use distributor for non-API routes. #213
* [CHANGE] Alertmanager: removed `-alertmanager.storage.*` configuration options, with the exception of the CLI flags `-alertmanager.storage.path` and `-alertmanager.storage.retention`. Use `-alertmanager-storage.*` instead. #632
* [CHANGE] Alertmanager: set default value for `-alertmanager.web.external-url=http://localhost:8080/alertmanager` to match the default configuration. #808 #1067
* [CHANGE] Alertmanager: `-experimental.alertmanager.enable-api` flag has been renamed to `-alertmanager.enable-api` and is now stable. #913
* [CHANGE] Alertmanager: now always runs with sharding enabled; other modes of operation are removed. #1044 #1126
  * The following configuration options are removed:
    * `-alertmanager.sharding-enabled`
    * `-alertmanager.cluster.advertise-address`
    * `-alertmanager.cluster.gossip-interval`
    * `-alertmanager.cluster.listen-address`
    * `-alertmanager.cluster.peers`
    * `-alertmanager.cluster.push-pull-interval`
  * The following configuration options are renamed:
    * `-alertmanager.cluster.peer-timeout` to `-alertmanager.peer-timeout`
* [CHANGE] Alertmanager: the default value of `-alertmanager.sharding-ring.store` is now `memberlist`. #1171
* [CHANGE] Ring: changed default value of `-distributor.ring.store` (Distributor ring) and `-ring.store` (Ingester ring) to `memberlist`. #1046
* [CHANGE] Memberlist: the `memberlist_kv_store_value_bytes` metric has been removed due to values no longer being stored in-memory as encoded bytes. [#4345](https://github.com/cortexproject/cortex/pull/4345)
* [CHANGE] Memberlist: forward only changes, not entire original message. [#4419](https://github.com/cortexproject/cortex/pull/4419)
* [CHANGE] Memberlist: don't accept old tombstones as incoming change, and don't forward such messages to other gossip members. [#4420](https://github.com/cortexproject/cortex/pull/4420)
* [CHANGE] Memberlist: changed probe interval from `1s` to `5s` and probe timeout from `500ms` to `2s`. #563
* [CHANGE] Memberlist: the `name` label on metrics `cortex_dns_failures_total`, `cortex_dns_lookups_total` and `cortex_dns_provider_results` was renamed to `component`. #993
* [CHANGE] Limits: removed deprecated limits for rejecting old samples #799
  This removes the following flags:
  * `-validation.reject-old-samples`
  * `-validation.reject-old-samples.max-age`
* [CHANGE] Limits: removed local limit-related flags in favor of global limits. #725
  The distributor ring is now required, and can be configured via the `distributor.ring.*` flags.
  This removes the following flags:
  * `-distributor.ingestion-rate-strategy` -> will now always use the "global" strategy
  * `-ingester.max-series-per-user` -> set `-ingester.max-global-series-per-user` to `N` times the existing value of `-ingester.max-series-per-user` instead
  * `-ingester.max-series-per-metric` -> set `-ingester.max-global-series-per-metric`  to `N` times the existing value of `-ingester.max-series-per-metric` instead
  * `-ingester.max-metadata-per-user` -> set `-ingester.max-global-metadata-per-user` to `N` times the existing value of `-ingester.max-metadata-per-user` instead
  * `-ingester.max-metadata-per-metric` -> set `-ingester.max-global-metadata-per-metric` to `N` times the existing value of `-ingester.max-metadata-per-metric` instead
  * In the above notes, `N` refers to the number of ingester replicas
  Additionally, default values for the following flags have changed:
  * `-ingester.max-global-series-per-user` from `0` to `150000`
  * `-ingester.max-global-series-per-metric` from `0` to `20000`
  * `-distributor.ingestion-rate-limit` from `25000` to `10000`
  * `-distributor.ingestion-burst-size` from `50000` to `200000`
* [CHANGE] Limits: removed limit `enforce_metric_name`, now behave as if set to `true` always. #686
* [CHANGE] Limits: Option `-ingester.max-samples-per-query` and its YAML field `max_samples_per_query` have been removed. It required `-querier.ingester-streaming` option to be set to false, but since `-querier.ingester-streaming` is removed (always defaulting to true), the limit using it was removed as well. #204 #1132
* [CHANGE] Limits: Set the default max number of inflight ingester push requests (`-ingester.instance-limits.max-inflight-push-requests`) to 30000 in order to prevent clusters from being overwhelmed by request volume or temporary slow-downs. #259
* [CHANGE] Overrides exporter: renamed metric `cortex_overrides` to `cortex_limits_overrides`. #173 #407
* [FEATURE] The following features have been moved from experimental to stable: #913 #1002
  * Alertmanager config API
  * Alertmanager receiver firewall
  * Alertmanager sharding
  * Azure blob storage support
  * Blocks storage bucket index
  * Disable the ring health check in the readiness endpoint (`-ingester.readiness-check-ring-health=false`)
  * Distributor: do not extend writes on unhealthy ingesters
  * Do not unregister ingesters from ring on shutdown (`-ingester.unregister-on-shutdown=false`)
  * HA Tracker: cleanup of old replicas from KV Store
  * Instance limits in ingester and distributor
  * OpenStack Swift storage support
  * Query-frontend: query stats tracking
  * Query-scheduler
  * Querier: tenant federation
  * Ruler config API
  * S3 Server Side Encryption (SSE) using KMS
  * TLS configuration for gRPC, HTTP and etcd clients
  * Zone-aware replication
  * `/labels` API using matchers
  * The following querier limits:
    * `-querier.max-fetched-chunks-per-query`
    * `-querier.max-fetched-chunk-bytes-per-query`
    * `-querier.max-fetched-series-per-query`
  * The following alertmanager limits:
    * Notification rate (`-alertmanager.notification-rate-limit` and `-alertmanager.notification-rate-limit-per-integration`)
    * Dispatcher groups (`-alertmanager.max-dispatcher-aggregation-groups`)
    * User config size (`-alertmanager.max-config-size-bytes`)
    * Templates count in user config (`-alertmanager.max-templates-count`)
    * Max template size (`-alertmanager.max-template-size-bytes`)
* [FEATURE] The endpoints `/api/v1/status/buildinfo`, `<prometheus-http-prefix>/api/v1/status/buildinfo`, and `<alertmanager-http-prefix>/api/v1/status/buildinfo` have been added to display build information and enabled features. #1219 #1240
* [FEATURE] PromQL: added `present_over_time` support. #139
* [FEATURE] Added "Activity tracker" feature which can log ongoing activities from previous Mimir run in case of a crash. It is enabled by default and controlled by the `-activity-tracker.filepath` flag. It can be disabled by setting this path to an empty string. Currently, the Store-gateway, Ruler, Querier, Query-frontend and Ingester components use this feature to track queries. #631 #782 #822 #1121
* [FEATURE] Divide configuration parameters into categories "basic", "advanced", and "experimental". Only flags in the basic category are shown when invoking `-help`, whereas `-help-all` will include flags in all categories (basic, advanced, experimental). #840
* [FEATURE] Querier: Added support for tenant federation to exemplar endpoints. #927
* [FEATURE] Ingester: can expose metrics on active series matching custom trackers configured via `-ingester.active-series-custom-trackers` (or its respective YAML config option). When configured, active series for custom trackers are exposed by the `cortex_ingester_active_series_custom_tracker` metric. #42 #672
* [FEATURE] Ingester: Enable snapshotting of in-memory TSDB on disk during shutdown via `-blocks-storage.tsdb.memory-snapshot-on-shutdown` (experimental). #249
* [FEATURE] Ingester: Added `-blocks-storage.tsdb.isolation-enabled` flag, which allows disabling TSDB isolation feature. This is enabled by default (per TSDB default), but disabling can improve performance of write requests. #512
* [FEATURE] Ingester: Added `-blocks-storage.tsdb.head-chunks-write-queue-size` flag, which allows setting the size of the queue used by the TSDB before m-mapping chunks (experimental). #591
  * Added `cortex_ingester_tsdb_mmap_chunk_write_queue_operations_total` metric to track different operations of this queue.
* [FEATURE] Distributor: Added `-api.skip-label-name-validation-header-enabled` option to allow skipping label name validation on the HTTP write path based on `X-Mimir-SkipLabelNameValidation` header being `true` or not. #390
* [FEATURE] Query-frontend: Add `cortex_query_fetched_series_total` and `cortex_query_fetched_chunks_bytes_total` per-user counters to expose the number of series and bytes fetched as part of queries. These metrics can be enabled with the `-frontend.query-stats-enabled` flag (or its respective YAML config option `query_stats_enabled`). [#4343](https://github.com/cortexproject/cortex/pull/4343)
* [FEATURE] Query-frontend: Add `cortex_query_fetched_chunks_total` per-user counter to expose the number of chunks fetched as part of queries. This metric can be enabled with the `-query-frontend.query-stats-enabled` flag (or its respective YAML config option `query_stats_enabled`). #31
* [FEATURE] Query-frontend: Add query sharding for instant and range queries. You can enable querysharding by setting `-query-frontend.parallelize-shardable-queries` to `true`. The following additional config and exported metrics have been added. #79 #80 #100 #124 #140 #148 #150 #151 #153 #154 #155 #156 #157 #158 #159 #160 #163 #169 #172 #196 #205 #225 #226 #227 #228 #230 #235 #240 #239 #246 #244 #319 #330 #371 #385 #400 #458 #586 #630 #660 #707 #1542
  * New config options:
    * `-query-frontend.query-sharding-total-shards`: The amount of shards to use when doing parallelisation via query sharding.
    * `-query-frontend.query-sharding-max-sharded-queries`: The max number of sharded queries that can be run for a given received query. 0 to disable limit.
    * `-blocks-storage.bucket-store.series-hash-cache-max-size-bytes`: Max size - in bytes - of the in-memory series hash cache in the store-gateway.
    * `-blocks-storage.tsdb.series-hash-cache-max-size-bytes`: Max size - in bytes - of the in-memory series hash cache in the ingester.
  * New exported metrics:
    * `cortex_bucket_store_series_hash_cache_requests_total`
    * `cortex_bucket_store_series_hash_cache_hits_total`
    * `cortex_frontend_query_sharding_rewrites_succeeded_total`
    * `cortex_frontend_sharded_queries_per_query`
  * Renamed metrics:
    * `cortex_frontend_mapped_asts_total` to `cortex_frontend_query_sharding_rewrites_attempted_total`
  * Modified metrics:
    * added `sharded` label to `cortex_query_seconds_total`
  * When query sharding is enabled, the following querier config must be set on query-frontend too:
    * `-querier.max-concurrent`
    * `-querier.timeout`
    * `-querier.max-samples`
    * `-querier.at-modifier-enabled`
    * `-querier.default-evaluation-interval`
    * `-querier.active-query-tracker-dir`
    * `-querier.lookback-delta`
  * Sharding can be dynamically controlled per request using the `Sharding-Control: 64` header. (0 to disable)
  * Sharding can be dynamically controlled per tenant using the limit `query_sharding_total_shards`. (0 to disable)
  * Added `sharded_queries` count to the "query stats" log.
  * The number of shards is adjusted to be compatible with number of compactor shards that are used by a split-and-merge compactor. The querier can use this to avoid querying blocks that cannot have series in a given query shard.
* [FEATURE] Query-Frontend: Added `-query-frontend.cache-unaligned-requests` option to cache responses for requests that do not have step-aligned start and end times. This can improve speed of repeated queries, but can also pollute cache with results that are never reused. #432
* [FEATURE] Querier: Added label names cardinality endpoint `<prefix>/api/v1/cardinality/label_names` that is disabled by default. Can be enabled/disabled via the CLI flag `-querier.cardinality-analysis-enabled` or its respective YAML config option. Configurable on a per-tenant basis. #301 #377 #474
* [FEATURE] Querier: Added label values cardinality endpoint `<prefix>/api/v1/cardinality/label_values` that is disabled by default. Can be enabled/disabled via the CLI flag `-querier.cardinality-analysis-enabled` or its respective YAML config option, and configurable on a per-tenant basis. The maximum number of label names allowed to be queried in a single API call can be controlled via `-querier.label-values-max-cardinality-label-names-per-request`. #332 #395 #474
* [FEATURE] Querier: Added `-store.max-labels-query-length` to restrict the range of `/series`, label-names and label-values requests. #507
* [FEATURE] Ruler: Add new `-ruler.query-stats-enabled` which when enabled will report the `cortex_ruler_query_seconds_total` as a per-user metric that tracks the sum of the wall time of executing queries in the ruler in seconds. [#4317](https://github.com/cortexproject/cortex/pull/4317)
* [FEATURE] Ruler: Added federated rule groups. #533
  * Added `-ruler.tenant-federation.enabled` config flag.
  * Added support for `source_tenants` field on rule groups.
* [FEATURE] Store-gateway: Added `/store-gateway/tenants` and `/store-gateway/tenant/{tenant}/blocks` endpoints that provide functionality that was provided by `tools/listblocks`. #911 #973
* [FEATURE] Compactor: compactor now uses new algorithm that we call "split-and-merge". Previous compaction strategy was removed. With the `split-and-merge` compactor source blocks for a given tenant are grouped into `-compactor.split-groups` number of groups. Each group of blocks is then compacted separately, and is split into `-compactor.split-and-merge-shards` shards (configurable on a per-tenant basis). Compaction of each tenant shards can be horizontally scaled. Number of compactors that work on jobs for single tenant can be limited by using `-compactor.compactor-tenant-shard-size` parameter, or per-tenant `compactor_tenant_shard_size` override.  #275 #281 #282 #283 #288 #290 #303 #307 #317 #323 #324 #328 #353 #368 #479 #820
* [FEATURE] Compactor: Added `-compactor.max-compaction-time` to control how long can compaction for a single tenant take. If compactions for a tenant take longer, no new compactions are started in the same compaction cycle. Running compactions are not stopped however, and may take much longer. #523
* [FEATURE] Compactor: When compactor finds blocks with out-of-order chunks, it will mark them for no-compaction. Blocks marked for no-compaction are ignored in future compactions too. Added metric `cortex_compactor_blocks_marked_for_no_compaction_total` to track number of blocks marked for no-compaction. Added `CortexCompactorSkippedBlocksWithOutOfOrderChunks` alert based on new metric. Markers are only checked from `<tenant>/markers` location, but uploaded to the block directory too. #520 #535 #550
* [FEATURE] Compactor: multiple blocks are now downloaded and uploaded at once, which can shorten compaction process. #552
* [ENHANCEMENT] Exemplars are now emitted for all gRPC calls and many operations tracked by histograms. #180
* [ENHANCEMENT] New options `-server.http-listen-network` and `-server.grpc-listen-network` allow binding as 'tcp4' or 'tcp6'. #180
* [ENHANCEMENT] Query federation: improve performance in MergeQueryable by memoizing labels. #312
* [ENHANCEMENT] Add histogram metrics `cortex_distributor_sample_delay_seconds` and `cortex_ingester_tsdb_sample_out_of_order_delta_seconds` #488
* [ENHANCEMENT] Check internal directory access before starting up. #1217
* [ENHANCEMENT] Azure client: expose option to configure MSI URL and user-assigned identity. #584
* [ENHANCEMENT] Added a new metric `mimir_build_info` to coincide with `cortex_build_info`. The metric `cortex_build_info` has not been removed. #1022
* [ENHANCEMENT] Mimir runs a sanity check of storage config at startup and will fail to start if the sanity check doesn't pass. This is done to find potential config issues before starting up. #1180
* [ENHANCEMENT] Validate alertmanager and ruler storage configurations to ensure they don't use same bucket name and region values as those configured for the blocks storage. #1214
* [ENHANCEMENT] Ingester: added option `-ingester.readiness-check-ring-health` to disable the ring health check in the readiness endpoint. When disabled, the health checks are run against only the ingester itself instead of all ingesters in the ring. #48 #126
* [ENHANCEMENT] Ingester: reduce CPU and memory utilization if remote write requests contains a large amount of "out of bounds" samples. #413
* [ENHANCEMENT] Ingester: reduce CPU and memory utilization when querying chunks from ingesters. #430
* [ENHANCEMENT] Ingester: Expose ingester ring page on ingesters. #654
* [ENHANCEMENT] Distributor: added option `-distributor.excluded-zones` to exclude ingesters running in specific zones both on write and read path. #51
* [ENHANCEMENT] Distributor: add tags to tracing span for distributor push with user, cluster and replica. #210
* [ENHANCEMENT] Distributor: performance optimisations. #212 #217 #242
* [ENHANCEMENT] Distributor: reduce latency when HA-Tracking by doing KVStore updates in the background. #271
* [ENHANCEMENT] Distributor: make distributor inflight push requests count include background calls to ingester. #398
* [ENHANCEMENT] Distributor: silently drop exemplars more than 5 minutes older than samples in the same batch. #544
* [ENHANCEMENT] Distributor: reject exemplars with blank label names or values. The `cortex_discarded_exemplars_total` metric will use the `exemplar_labels_blank` reason in this case. #873
* [ENHANCEMENT] Query-frontend: added `cortex_query_frontend_workers_enqueued_requests_total` metric to track the number of requests enqueued in each query-scheduler. #384
* [ENHANCEMENT] Query-frontend: added `cortex_query_frontend_non_step_aligned_queries_total` to track the total number of range queries with start/end not aligned to step. #347 #357 #582
* [ENHANCEMENT] Query-scheduler: exported summary `cortex_query_scheduler_inflight_requests` tracking total number of inflight requests (both enqueued and processing) in percentile buckets. #675
* [ENHANCEMENT] Querier: can use the `LabelNames` call with matchers, if matchers are provided in the `/labels` API call, instead of using the more expensive `MetricsForLabelMatchers` call as before. #3 #1186
* [ENHANCEMENT] Querier / store-gateway: optimized regex matchers. #319 #334 #355
* [ENHANCEMENT] Querier: when fetching data for specific query-shard, we can ignore some blocks based on compactor-shard ID, since sharding of series by query sharding and compactor is the same. Added metrics: #438 #450
  * `cortex_querier_blocks_found_total`
  * `cortex_querier_blocks_queried_total`
  * `cortex_querier_blocks_with_compactor_shard_but_incompatible_query_shard_total`
* [ENHANCEMENT] Querier / ruler: reduce cpu usage, latency and peak memory consumption. #459 #463 #589
* [ENHANCEMENT] Querier: labels requests now obey `-querier.query-ingesters-within`, making them a little more efficient. #518
* [ENHANCEMENT] Querier: retry store-gateway in case of unexpected failure, instead of failing the query. #1003
* [ENHANCEMENT] Querier / ruler: reduce memory used by streaming queries, particularly in ruler. [#4341](https://github.com/cortexproject/cortex/pull/4341)
* [ENHANCEMENT] Ruler: Using shuffle sharding subring on GetRules API. [#4466](https://github.com/cortexproject/cortex/pull/4466)
* [ENHANCEMENT] Ruler: wait for ruler ring client to self-detect during startup. #990
* [ENHANCEMENT] Store-gateway: added `cortex_bucket_store_sent_chunk_size_bytes` metric, tracking the size of chunks sent from store-gateway to querier. #123
* [ENHANCEMENT] Store-gateway: reduced CPU and memory utilization due to exported metrics aggregation for instances with a large number of tenants. #123 #142
* [ENHANCEMENT] Store-gateway: added an in-memory LRU cache for chunks attributes. Can be enabled setting `-blocks-storage.bucket-store.chunks-cache.attributes-in-memory-max-items=X` where `X` is the max number of items to keep in the in-memory cache. The following new metrics are exposed: #279 #415 #437
  * `cortex_cache_memory_requests_total`
  * `cortex_cache_memory_hits_total`
  * `cortex_cache_memory_items_count`
* [ENHANCEMENT] Store-gateway: log index cache requests to tracing spans. #419
* [ENHANCEMENT] Store-gateway: store-gateway can now ignore blocks with minimum time within `-blocks-storage.bucket-store.ignore-blocks-within` duration. Useful when used together with `-querier.query-store-after`. #502
* [ENHANCEMENT] Store-gateway: label values with matchers now doesn't preload or list series, reducing latency and memory consumption. #534
* [ENHANCEMENT] Store-gateway: the results of `LabelNames()`, `LabelValues()` and `Series(skipChunks=true)` calls are now cached in the index cache. #590
* [ENHANCEMENT] Store-gateway: Added `-store-gateway.sharding-ring.unregister-on-shutdown` option that allows store-gateway to stay in the ring even after shutdown. Defaults to `true`, which is the same as current behaviour. #610 #614
* [ENHANCEMENT] Store-gateway: wait for ring tokens stability instead of ring stability to speed up startup and tests. #620
* [ENHANCEMENT] Compactor: add timeout for waiting on compactor to become ACTIVE in the ring. [#4262](https://github.com/cortexproject/cortex/pull/4262)
* [ENHANCEMENT] Compactor: skip already planned compaction jobs if the tenant doesn't belong to the compactor instance anymore. #303
* [ENHANCEMENT] Compactor: Blocks cleaner will ignore users that it no longer "owns" when sharding is enabled, and user ownership has changed since last scan. #325
* [ENHANCEMENT] Compactor: added `-compactor.compaction-jobs-order` support to configure which compaction jobs should run first for a given tenant (in case there are multiple ones). Supported values are: `smallest-range-oldest-blocks-first` (default), `newest-blocks-first`. #364
* [ENHANCEMENT] Compactor: delete blocks marked for deletion faster. #490
* [ENHANCEMENT] Compactor: expose low-level concurrency options for compactor: `-compactor.max-opening-blocks-concurrency`, `-compactor.max-closing-blocks-concurrency`, `-compactor.symbols-flushers-concurrency`. #569 #701
* [ENHANCEMENT] Compactor: expand compactor logs to include total compaction job time, total time for uploads and block counts. #549
* [ENHANCEMENT] Ring: allow experimental configuration of disabling of heartbeat timeouts by setting the relevant configuration value to zero. Applies to the following: [#4342](https://github.com/cortexproject/cortex/pull/4342)
  * `-distributor.ring.heartbeat-timeout`
  * `-ingester.ring.heartbeat-timeout`
  * `-ruler.ring.heartbeat-timeout`
  * `-alertmanager.sharding-ring.heartbeat-timeout`
  * `-compactor.ring.heartbeat-timeout`
  * `-store-gateway.sharding-ring.heartbeat-timeout`
* [ENHANCEMENT] Ring: allow heartbeats to be explicitly disabled by setting the interval to zero. This is considered experimental. This applies to the following configuration options: [#4344](https://github.com/cortexproject/cortex/pull/4344)
  * `-distributor.ring.heartbeat-period`
  * `-ingester.ring.heartbeat-period`
  * `-ruler.ring.heartbeat-period`
  * `-alertmanager.sharding-ring.heartbeat-period`
  * `-compactor.ring.heartbeat-period`
  * `-store-gateway.sharding-ring.heartbeat-period`
* [ENHANCEMENT] Memberlist: optimized receive path for processing ring state updates, to help reduce CPU utilization in large clusters. [#4345](https://github.com/cortexproject/cortex/pull/4345)
* [ENHANCEMENT] Memberlist: expose configuration of memberlist packet compression via `-memberlist.compression-enabled`. [#4346](https://github.com/cortexproject/cortex/pull/4346)
* [ENHANCEMENT] Memberlist: Add `-memberlist.advertise-addr` and `-memberlist.advertise-port` options for setting the address to advertise to other members of the cluster to enable NAT traversal. #260
* [ENHANCEMENT] Memberlist: reduce CPU utilization for rings with a large number of members. #537 #563 #634
* [ENHANCEMENT] Overrides exporter: include additional limits in the per-tenant override exporter. The following limits have been added to the `cortex_limit_overrides` metric: #21
  * `max_fetched_series_per_query`
  * `max_fetched_chunk_bytes_per_query`
  * `ruler_max_rules_per_rule_group`
  * `ruler_max_rule_groups_per_tenant`
* [ENHANCEMENT] Overrides exporter: add a metrics `cortex_limits_defaults` to expose the default values of limits. #173
* [ENHANCEMENT] Overrides exporter: Add `max_fetched_chunks_per_query` and `max_global_exemplars_per_user` limits to the default and per-tenant limits exported as metrics. #471 #515
* [ENHANCEMENT] Upgrade Go to 1.17.8. #1347 #1381
* [ENHANCEMENT] Upgrade Docker base images to `alpine:3.15.0`. #1348
* [BUGFIX] Azure storage: only create HTTP client once, to reduce memory utilization. #605
* [BUGFIX] Ingester: fixed ingester stuck on start up (LEAVING ring state) when `-ingester.ring.heartbeat-period=0` and `-ingester.unregister-on-shutdown=false`. [#4366](https://github.com/cortexproject/cortex/pull/4366)
* [BUGFIX] Ingester: prevent any reads or writes while the ingester is stopping. This will prevent accessing TSDB blocks once they have been already closed. [#4304](https://github.com/cortexproject/cortex/pull/4304)
* [BUGFIX] Ingester: TSDB now waits for pending readers before truncating Head block, fixing the `chunk not found` error and preventing wrong query results. #16
* [BUGFIX] Ingester: don't create TSDB or appender if no samples are sent by a tenant. #162
* [BUGFIX] Ingester: fix out-of-order chunks in TSDB head in-memory series after WAL replay in case some samples were appended to TSDB WAL before series. #530
* [BUGFIX] Distributor: when cleaning up obsolete elected replicas from KV store, HA tracker didn't update number of cluster per user correctly. [#4336](https://github.com/cortexproject/cortex/pull/4336)
* [BUGFIX] Distributor: fix bug in query-exemplar where some results would get dropped. #583
* [BUGFIX] Query-frontend: Fixes @ modifier functions (start/end) when splitting queries by time. #206
* [BUGFIX] Query-frontend: Ensure query_range requests handled by the query-frontend return JSON formatted errors. #360 #499
* [BUGFIX] Query-frontend: don't reuse cached results for queries that are not step-aligned. #424
* [BUGFIX] Query-frontend: fix API error messages that were mentioning Prometheus `--enable-feature=promql-negative-offset` and `--enable-feature=promql-at-modifier` flags. #688
* [BUGFIX] Query-frontend: worker's cancellation channels are now buffered to ensure that all request cancellations are properly handled. #741
* [BUGFIX] Querier: fixed `/api/v1/user_stats` endpoint. When zone-aware replication is enabled, `MaxUnavailableZones` param is used instead of `MaxErrors`, so setting `MaxErrors = 0` doesn't make the Querier wait for all Ingesters responses. #474
* [BUGFIX] Querier: Disable query scheduler SRV DNS lookup. #689
* [BUGFIX] Ruler: fixed counting of PromQL evaluation errors as user-errors when updating `cortex_ruler_queries_failed_total`. [#4335](https://github.com/cortexproject/cortex/pull/4335)
* [BUGFIX] Ruler: fix formatting of rule groups in `/ruler/rule_groups` endpoint. #655
* [BUGFIX] Ruler: do not log `unable to read rules directory` at startup if the directory hasn't been created yet. #1058
* [BUGFIX] Ruler: enable Prometheus-compatible endpoints regardless of `-ruler.enable-api`. The flag now only controls the configuration API. This is what the config flag description stated, but not what was happening. #1216
* [BUGFIX] Compactor: fixed panic while collecting Prometheus metrics. #28
* [BUGFIX] Compactor: compactor should now be able to correctly mark blocks for deletion and no-compaction, if such marking was previously interrupted. #1015
* [BUGFIX] Alertmanager: remove stale template files. #4495
* [BUGFIX] Alertmanager: don't replace user configurations with blank fallback configurations (when enabled), particularly during scaling up/down instances when sharding is enabled. #224
* [BUGFIX] Ring: multi KV runtime config changes are now propagated to all rings, not just ingester ring. #1047
* [BUGFIX] Memberlist: fixed corrupted packets when sending compound messages with more than 255 messages or messages bigger than 64KB. #551
* [BUGFIX] Overrides exporter: successfully startup even if runtime config is not set. #1056
* [BUGFIX] Fix internal modules to wait for other modules depending on them before stopping. #1472

### Mixin

_Changes since `grafana/cortex-jsonnet` `1.9.0`._

* [CHANGE] Removed chunks storage support from mixin. #641 #643 #645 #811 #812 #813
  * Removed `tsdb.libsonnet`: no need to import it anymore (its content is already automatically included when using Jsonnet)
  * Removed the following fields from `_config`:
    * `storage_engine` (defaults to `blocks`)
    * `chunk_index_backend`
    * `chunk_store_backend`
  * Removed schema config map
  * Removed the following dashboards:
    * "Cortex / Chunks"
    * "Cortex / WAL"
    * "Cortex / Blocks vs Chunks"
  * Removed the following alerts:
    * `CortexOldChunkInMemory`
    * `CortexCheckpointCreationFailed`
    * `CortexCheckpointDeletionFailed`
    * `CortexProvisioningMemcachedTooSmall`
    * `CortexWALCorruption`
    * `CortexTableSyncFailure`
    * `CortexTransferFailed`
  * Removed the following recording rules:
    * `cortex_chunk_store_index_lookups_per_query`
    * `cortex_chunk_store_series_pre_intersection_per_query`
    * `cortex_chunk_store_series_post_intersection_per_query`
    * `cortex_chunk_store_chunks_per_query`
    * `cortex_bigtable_request_duration_seconds`
    * `cortex_cassandra_request_duration_seconds`
    * `cortex_dynamo_request_duration_seconds`
    * `cortex_database_request_duration_seconds`
    * `cortex_gcs_request_duration_seconds`
* [CHANGE] Update grafana-builder dependency: use $__rate_interval in qpsPanel and latencyPanel. [#372](https://github.com/grafana/cortex-jsonnet/pull/372)
* [CHANGE] `namespace` template variable in dashboards now only selects namespaces for selected clusters. [#311](https://github.com/grafana/cortex-jsonnet/pull/311)
* [CHANGE] `CortexIngesterRestarts` alert severity changed from `critical` to `warning`. [#321](https://github.com/grafana/cortex-jsonnet/pull/321)
* [CHANGE] Dashboards: added overridable `job_labels` and `cluster_labels` to the configuration object as label lists to uniquely identify jobs and clusters in the metric names and group-by lists in dashboards. [#319](https://github.com/grafana/cortex-jsonnet/pull/319)
* [CHANGE] Dashboards: `alert_aggregation_labels` has been removed from the configuration and overriding this value has been deprecated. Instead the labels are now defined by the `cluster_labels` list, and should be overridden accordingly through that list. [#319](https://github.com/grafana/cortex-jsonnet/pull/319)
* [CHANGE] Renamed `CortexCompactorHasNotUploadedBlocksSinceStart` to `CortexCompactorHasNotUploadedBlocks`. [#334](https://github.com/grafana/cortex-jsonnet/pull/334)
* [CHANGE] Renamed `CortexCompactorRunFailed` to `CortexCompactorHasNotSuccessfullyRunCompaction`. [#334](https://github.com/grafana/cortex-jsonnet/pull/334)
* [CHANGE] Renamed `CortexInconsistentConfig` alert to `CortexInconsistentRuntimeConfig` and increased severity to `critical`. [#335](https://github.com/grafana/cortex-jsonnet/pull/335)
* [CHANGE] Increased `CortexBadRuntimeConfig` alert severity to `critical` and removed support for `cortex_overrides_last_reload_successful` metric (was removed in Cortex 1.3.0). [#335](https://github.com/grafana/cortex-jsonnet/pull/335)
* [CHANGE] Grafana 'min step' changed to 15s so dashboard show better detail. [#340](https://github.com/grafana/cortex-jsonnet/pull/340)
* [CHANGE] Replace `CortexRulerFailedEvaluations` with two new alerts: `CortexRulerTooManyFailedPushes` and `CortexRulerTooManyFailedQueries`. [#347](https://github.com/grafana/cortex-jsonnet/pull/347)
* [CHANGE] Removed `CortexCacheRequestErrors` alert. This alert was not working because the legacy Cortex cache client instrumentation doesn't track errors. [#346](https://github.com/grafana/cortex-jsonnet/pull/346)
* [CHANGE] Removed `CortexQuerierCapacityFull` alert. [#342](https://github.com/grafana/cortex-jsonnet/pull/342)
* [CHANGE] Changes blocks storage alerts to group metrics by the configured `cluster_labels` (supporting the deprecated `alert_aggregation_labels`). [#351](https://github.com/grafana/cortex-jsonnet/pull/351)
* [CHANGE] Increased `CortexIngesterReachingSeriesLimit` critical alert threshold from 80% to 85%. [#363](https://github.com/grafana/cortex-jsonnet/pull/363)
* [CHANGE] Changed default `job_names` for query-frontend, query-scheduler and querier to match custom deployments too. [#376](https://github.com/grafana/cortex-jsonnet/pull/376)
* [CHANGE] Split `cortex_api` recording rule group into three groups. This is a workaround for large clusters where this group can become slow to evaluate. [#401](https://github.com/grafana/cortex-jsonnet/pull/401)
* [CHANGE] Increased `CortexIngesterReachingSeriesLimit` warning threshold from 70% to 80% and critical threshold from 85% to 90%. [#404](https://github.com/grafana/cortex-jsonnet/pull/404)
* [CHANGE] Raised `CortexKVStoreFailure` alert severity from warning to critical. #493
* [CHANGE] Increase `CortexRolloutStuck` alert "for" duration from 15m to 30m. #493 #573
* [CHANGE] The Alertmanager and Ruler compiled dashboards (`alertmanager.json` and `ruler.json`) have been respectively renamed to `mimir-alertmanager.json` and `mimir-ruler.json`. #869
* [CHANGE] Removed `cortex_overrides_metric` from `_config`. #871
* [CHANGE] Renamed recording rule groups (`cortex_` prefix changed to `mimir_`). #871
* [CHANGE] Alerts name prefix has been changed from `Cortex` to `Mimir` (eg. alert `CortexIngesterUnhealthy` has been renamed to `MimirIngesterUnhealthy`). #879
* [CHANGE] Enabled resources dashboards by default. Can be disabled setting `resources_dashboards_enabled` config field to `false`. #920
* [FEATURE] Added `Cortex / Overrides` dashboard, displaying default limits and per-tenant overrides applied to Mimir. #673
* [FEATURE] Added `Mimir / Tenants` and `Mimir / Top tenants` dashboards, displaying user-based metrics. #776
* [FEATURE] Added querier autoscaling panels and alerts. #1006 #1016
* [FEATURE] Mimir / Top tenants dashboard now has tenants ranked by rule group size and evaluation time. #1338
* [ENHANCEMENT] cortex-mixin: Make `cluster_namespace_deployment:kube_pod_container_resource_requests_{cpu_cores,memory_bytes}:sum` backwards compatible with `kube-state-metrics` v2.0.0. [#317](https://github.com/grafana/cortex-jsonnet/pull/317)
* [ENHANCEMENT] Cortex-mixin: Include `cortex-gw-internal` naming variation in default `gateway` job names. [#328](https://github.com/grafana/cortex-jsonnet/pull/328)
* [ENHANCEMENT] Ruler dashboard: added object storage metrics. [#354](https://github.com/grafana/cortex-jsonnet/pull/354)
* [ENHANCEMENT] Alertmanager dashboard: added object storage metrics. [#354](https://github.com/grafana/cortex-jsonnet/pull/354)
* [ENHANCEMENT] Added documentation text panels and descriptions to reads and writes dashboards. [#324](https://github.com/grafana/cortex-jsonnet/pull/324)
* [ENHANCEMENT] Dashboards: defined container functions for common resources panels: containerDiskWritesPanel, containerDiskReadsPanel, containerDiskSpaceUtilization. [#331](https://github.com/grafana/cortex-jsonnet/pull/331)
* [ENHANCEMENT] cortex-mixin: Added `alert_excluded_routes` config to exclude specific routes from alerts. [#338](https://github.com/grafana/cortex-jsonnet/pull/338)
* [ENHANCEMENT] Added `CortexMemcachedRequestErrors` alert. [#346](https://github.com/grafana/cortex-jsonnet/pull/346)
* [ENHANCEMENT] Ruler dashboard: added "Per route p99 latency" panel in the "Configuration API" row. [#353](https://github.com/grafana/cortex-jsonnet/pull/353)
* [ENHANCEMENT] Increased the `for` duration of the `CortexIngesterReachingSeriesLimit` warning alert to 3h. [#362](https://github.com/grafana/cortex-jsonnet/pull/362)
* [ENHANCEMENT] Added a new tier (`medium_small_user`) so we have another tier between 100K and 1Mil active series. [#364](https://github.com/grafana/cortex-jsonnet/pull/364)
* [ENHANCEMENT] Extend Alertmanager dashboard: [#313](https://github.com/grafana/cortex-jsonnet/pull/313)
  * "Tenants" stat panel - shows number of discovered tenant configurations.
  * "Replication" row - information about the replication of tenants/alerts/silences over instances.
  * "Tenant Configuration Sync" row - information about the configuration sync procedure.
  * "Sharding Initial State Sync" row - information about the initial state sync procedure when sharding is enabled.
  * "Sharding Runtime State Sync" row - information about various state operations which occur when sharding is enabled (replication, fetch, marge, persist).
* [ENHANCEMENT] Update gsutil command for `not healthy index found` playbook [#370](https://github.com/grafana/cortex-jsonnet/pull/370)
* [ENHANCEMENT] Added Alertmanager alerts and playbooks covering configuration syncs and sharding operation: [#377 [#378](https://github.com/grafana/cortex-jsonnet/pull/378)
  * `CortexAlertmanagerSyncConfigsFailing`
  * `CortexAlertmanagerRingCheckFailing`
  * `CortexAlertmanagerPartialStateMergeFailing`
  * `CortexAlertmanagerReplicationFailing`
  * `CortexAlertmanagerPersistStateFailing`
  * `CortexAlertmanagerInitialSyncFailed`
* [ENHANCEMENT] Add recording rules to improve responsiveness of Alertmanager dashboard. [#387](https://github.com/grafana/cortex-jsonnet/pull/387)
* [ENHANCEMENT] Add `CortexRolloutStuck` alert. [#405](https://github.com/grafana/cortex-jsonnet/pull/405)
* [ENHANCEMENT] Added `CortexKVStoreFailure` alert. [#406](https://github.com/grafana/cortex-jsonnet/pull/406)
* [ENHANCEMENT] Use configured `ruler` jobname for ruler dashboard panels. [#409](https://github.com/grafana/cortex-jsonnet/pull/409)
* [ENHANCEMENT] Add ability to override `datasource` for generated dashboards. [#407](https://github.com/grafana/cortex-jsonnet/pull/407)
* [ENHANCEMENT] Use alertmanager jobname for alertmanager dashboard panels [#411](https://github.com/grafana/cortex-jsonnet/pull/411)
* [ENHANCEMENT] Added `CortexDistributorReachingInflightPushRequestLimit` alert. [#408](https://github.com/grafana/cortex-jsonnet/pull/408)
* [ENHANCEMENT] Added `CortexReachingTCPConnectionsLimit` alert. #403
* [ENHANCEMENT] Added "Cortex / Writes Networking" and "Cortex / Reads Networking" dashboards. #405
* [ENHANCEMENT] Improved "Queue length" panel in "Cortex / Queries" dashboard. #408
* [ENHANCEMENT] Add `CortexDistributorReachingInflightPushRequestLimit` alert and playbook. #401
* [ENHANCEMENT] Added "Recover accidentally deleted blocks (Google Cloud specific)" playbook. #475
* [ENHANCEMENT] Added support to multi-zone store-gateway deployments. #608 #615
* [ENHANCEMENT] Show supplementary alertmanager services in the Rollout Progress dashboard. #738 #855
* [ENHANCEMENT] Added `mimir` to default job names. This makes dashboards and alerts working when Mimir is installed in single-binary mode and the deployment is named `mimir`. #921
* [ENHANCEMENT] Introduced a new alert for the Alertmanager: `MimirAlertmanagerAllocatingTooMuchMemory`. It has two severities based on the memory usage against limits, a `warning` level at 80% and a `critical` level at 90%. #1206
* [ENHANCEMENT] Faster memcached cache requests. #2720
* [BUGFIX] Fixed `CortexIngesterHasNotShippedBlocks` alert false positive in case an ingester instance had ingested samples in the past, then no traffic was received for a long period and then it started receiving samples again. [#308](https://github.com/grafana/cortex-jsonnet/pull/308)
* [BUGFIX] Fixed `CortexInconsistentRuntimeConfig` metric. [#335](https://github.com/grafana/cortex-jsonnet/pull/335)
* [BUGFIX] Fixed scaling dashboard to correctly work when a Cortex service deployment spans across multiple zones (a zone is expected to have the `zone-[a-z]` suffix). [#365](https://github.com/grafana/cortex-jsonnet/pull/365)
* [BUGFIX] Fixed rollout progress dashboard to correctly work when a Cortex service deployment spans across multiple zones (a zone is expected to have the `zone-[a-z]` suffix). [#366](https://github.com/grafana/cortex-jsonnet/pull/366)
* [BUGFIX] Fixed rollout progress dashboard to include query-scheduler too. [#376](https://github.com/grafana/cortex-jsonnet/pull/376)
* [BUGFIX] Upstream recording rule `node_namespace_pod_container:container_cpu_usage_seconds_total:sum_irate` renamed. [#379](https://github.com/grafana/cortex-jsonnet/pull/379)
* [BUGFIX] Fixed writes/reads/alertmanager resources dashboards to use `$._config.job_names.gateway`. [#403](https://github.com/grafana/cortex-jsonnet/pull/403)
* [BUGFIX] Span the annotation.message in alerts as YAML multiline strings. [#412](https://github.com/grafana/cortex-jsonnet/pull/412)
* [BUGFIX] Fixed "Instant queries / sec" in "Cortex / Reads" dashboard. #445
* [BUGFIX] Fixed and added missing KV store panels in Writes, Reads, Ruler and Compactor dashboards. #448
* [BUGFIX] Fixed Alertmanager dashboard when alertmanager is running as part of single binary. #1064
* [BUGFIX] Fixed Ruler dashboard when ruler is running as part of single binary. #1260
* [BUGFIX] Query-frontend: fixed bad querier status code mapping with query-sharding enabled. #1227

### Jsonnet

_Changes since `grafana/cortex-jsonnet` `1.9.0`._

* [CHANGE] Removed chunks storage support. #639
  * Removed the following fields from `_config`:
    * `storage_engine` (defaults to `blocks`)
    * `querier_second_storage_engine` (not supported anymore)
    * `table_manager_enabled`, `table_prefix`
    * `memcached_index_writes_enabled` and `memcached_index_writes_max_item_size_mb`
    * `storeMemcachedChunksConfig`
    * `storeConfig`
    * `max_chunk_idle`
    * `schema` (the schema configmap is still added for backward compatibility reasons)
    * `bigtable_instance` and `bigtable_project`
    * `client_configs`
    * `enabledBackends`
    * `storage_backend`
    * `cassandra_addresses`
    * `s3_bucket_name`
    * `ingester_deployment_without_wal` (was only used by chunks storage)
    * `ingester` (was only used to configure chunks storage WAL)
  * Removed the following CLI flags from `ingester_args`:
    * `ingester.max-chunk-age`
    * `ingester.max-stale-chunk-idle`
    * `ingester.max-transfer-retries`
    * `ingester.retain-period`
* [CHANGE] Changed `overrides-exporter.libsonnet` from being based on cortex-tools to Mimir `overrides-exporter` target. #646
* [CHANGE] Store gateway: set `-blocks-storage.bucket-store.index-cache.memcached.max-get-multi-concurrency`,
  `-blocks-storage.bucket-store.chunks-cache.memcached.max-get-multi-concurrency`,
  `-blocks-storage.bucket-store.metadata-cache.memcached.max-get-multi-concurrency`,
  `-blocks-storage.bucket-store.index-cache.memcached.max-idle-connections`,
  `-blocks-storage.bucket-store.chunks-cache.memcached.max-idle-connections`,
  `-blocks-storage.bucket-store.metadata-cache.memcached.max-idle-connections` to 100 [#414](https://github.com/grafana/cortex-jsonnet/pull/414)
* [CHANGE] Alertmanager: mounted overrides configmap to alertmanager too. [#315](https://github.com/grafana/cortex-jsonnet/pull/315)
* [CHANGE] Memcached: upgraded memcached from `1.5.17` to `1.6.9`. [#316](https://github.com/grafana/cortex-jsonnet/pull/316)
* [CHANGE] Store-gateway: increased memory request and limit respectively from 6GB / 6GB to 12GB / 18GB. [#322](https://github.com/grafana/cortex-jsonnet/pull/322)
* [CHANGE] Store-gateway: increased `-blocks-storage.bucket-store.max-chunk-pool-bytes` from 2GB (default) to 12GB. [#322](https://github.com/grafana/cortex-jsonnet/pull/322)
* [CHANGE] Ingester/Ruler: set `-server.grpc-max-send-msg-size-bytes` and `-server.grpc-max-send-msg-size-bytes` to sensible default values (10MB). [#326](https://github.com/grafana/cortex-jsonnet/pull/326)
* [CHANGE] Decreased `-server.grpc-max-concurrent-streams` from 100k to 10k. [#369](https://github.com/grafana/cortex-jsonnet/pull/369)
* [CHANGE] Decreased blocks storage ingesters graceful termination period from 80m to 20m. [#369](https://github.com/grafana/cortex-jsonnet/pull/369)
* [CHANGE] Increase the rules per group and rule groups limits on different tiers. [#396](https://github.com/grafana/cortex-jsonnet/pull/396)
* [CHANGE] Removed `max_samples_per_query` limit, since it only works with chunks and only when using `-distributor.shard-by-all-labels=false`. [#397](https://github.com/grafana/cortex-jsonnet/pull/397)
* [CHANGE] Removed chunks storage query sharding config support. The following config options have been removed: [#398](https://github.com/grafana/cortex-jsonnet/pull/398)
  * `_config` > `queryFrontend` > `shard_factor`
  * `_config` > `queryFrontend` > `sharded_queries_enabled`
  * `_config` > `queryFrontend` > `query_split_factor`
* [CHANGE] Rename ruler_s3_bucket_name and ruler_gcs_bucket_name to ruler_storage_bucket_name: [#415](https://github.com/grafana/cortex-jsonnet/pull/415)
* [CHANGE] Fine-tuned rolling update policy for distributor, querier, query-frontend, query-scheduler. [#420](https://github.com/grafana/cortex-jsonnet/pull/420)
* [CHANGE] Increased memcached metadata/chunks/index-queries max connections from 4k to 16k. [#420](https://github.com/grafana/cortex-jsonnet/pull/420)
* [CHANGE] Disabled step alignment in query-frontend to be compliant with PromQL. [#420](https://github.com/grafana/cortex-jsonnet/pull/420)
* [CHANGE] Do not limit compactor CPU and request a number of cores equal to the configured concurrency. [#420](https://github.com/grafana/cortex-jsonnet/pull/420)
* [CHANGE] Configured split-and-merge compactor. #853
  * The following CLI flags are set on compactor:
    * `-compactor.split-and-merge-shards=0`
    * `-compactor.compactor-tenant-shard-size=1`
    * `-compactor.split-groups=1`
    * `-compactor.max-opening-blocks-concurrency=4`
    * `-compactor.max-closing-blocks-concurrency=2`
    * `-compactor.symbols-flushers-concurrency=4`
  * The following per-tenant overrides have been set on `super_user` and `mega_user` classes:
    ```
    compactor_split_and_merge_shards: 2,
    compactor_tenant_shard_size: 2,
    compactor_split_groups: 2,
    ```
* [CHANGE] The entrypoint file to include has been renamed from `cortex.libsonnet` to `mimir.libsonnet`. #897
* [CHANGE] The default image config field has been renamed from `cortex` to `mimir`. #896
   ```
   {
     _images+:: {
       mimir: '...',
     },
   }
   ```
* [CHANGE] Removed `cortex_` prefix from config fields. #898
  * The following config fields have been renamed:
    * `cortex_bucket_index_enabled` renamed to `bucket_index_enabled`
    * `cortex_compactor_cleanup_interval` renamed to `compactor_cleanup_interval`
    * `cortex_compactor_data_disk_class` renamed to `compactor_data_disk_class`
    * `cortex_compactor_data_disk_size` renamed to `compactor_data_disk_size`
    * `cortex_compactor_max_concurrency` renamed to `compactor_max_concurrency`
    * `cortex_distributor_allow_multiple_replicas_on_same_node` renamed to `distributor_allow_multiple_replicas_on_same_node`
    * `cortex_ingester_data_disk_class` renamed to `ingester_data_disk_class`
    * `cortex_ingester_data_disk_size` renamed to `ingester_data_disk_size`
    * `cortex_querier_allow_multiple_replicas_on_same_node` renamed to `querier_allow_multiple_replicas_on_same_node`
    * `cortex_query_frontend_allow_multiple_replicas_on_same_node` renamed to `query_frontend_allow_multiple_replicas_on_same_node`
    * `cortex_query_sharding_enabled` renamed to `query_sharding_enabled`
    * `cortex_query_sharding_msg_size_factor` renamed to `query_sharding_msg_size_factor`
    * `cortex_ruler_allow_multiple_replicas_on_same_node` renamed to `ruler_allow_multiple_replicas_on_same_node`
    * `cortex_store_gateway_data_disk_class` renamed to `store_gateway_data_disk_class`
    * `cortex_store_gateway_data_disk_size` renamed to `store_gateway_data_disk_size`
* [CHANGE] The overrides configmap default mountpoint has changed from `/etc/cortex` to `/etc/mimir`. It can be customized via the `overrides_configmap_mountpoint` config field. #899
* [CHANGE] Enabled in the querier the features to query label names with matchers, PromQL at modifier and query long-term storage for labels. #905
* [CHANGE] Reduced TSDB blocks retention on ingesters disk from 96h to 24h. #905
* [CHANGE] Enabled closing of idle TSDB in ingesters. #905
* [CHANGE] Disabled TSDB isolation in ingesters for better performances. #905
* [CHANGE] Changed log level of querier, query-frontend, query-scheduler and alertmanager from `debug` to `info`. #905
* [CHANGE] Enabled attributes in-memory cache in store-gateway. #905
* [CHANGE] Configured store-gateway to not load blocks containing samples more recent than 10h (because such samples are queried from ingesters). #905
* [CHANGE] Dynamically compute `-compactor.deletion-delay` based on other settings, in order to reduce the deletion delay as much as possible and lower the number of live blocks in the storage. #907
* [CHANGE] The config field `distributorConfig` has been renamed to `ingesterRingClientConfig`. Config field `ringClient` has been removed in favor of `ingesterRingClientConfig`. #997 #1057
* [CHANGE] Gossip.libsonnet has been fixed to modify all ring configurations, not only the ingester ring config. Furthermore it now supports migration via multi KV store. #1057 #1099
* [CHANGE] Changed the default of `bucket_index_enabled` to `true`. #924
* [CHANGE] Remove the support for the test-exporter. #1133
* [CHANGE] Removed `$.distributor_deployment_labels`, `$.ingester_deployment_labels` and `$.querier_deployment_labels` fields, that were used by gossip.libsonnet to inject additional label. Now the label is injected directly into pods of statefulsets and deployments. #1297
* [CHANGE] Disabled `-ingester.readiness-check-ring-health`. #1352
* [CHANGE] Changed Alertmanager CPU request from `100m` to `2` cores, and memory request from `1Gi` to `10Gi`. Set Alertmanager memory limit to `15Gi`. #1206
* [CHANGE] gossip.libsonnet has been renamed to memberlist.libsonnet, and is now imported by default. Use of memberlist for ring is enabled by setting `_config.memberlist_ring_enabled` to true. #1526
* [FEATURE] Added query sharding support. It can be enabled setting `cortex_query_sharding_enabled: true` in the `_config` object. #653
* [FEATURE] Added shuffle-sharding support. It can be enabled and configured using the following config: #902
   ```
   _config+:: {
     shuffle_sharding:: {
       ingester_write_path_enabled: true,
       ingester_read_path_enabled: true,
       querier_enabled: true,
       ruler_enabled: true,
       store_gateway_enabled: true,
     },
   }
   ```
* [FEATURE] Added multi-zone ingesters and store-gateways support. #1352 #1552
* [ENHANCEMENT] Add overrides config to compactor. This allows setting retention configs per user. [#386](https://github.com/grafana/cortex-jsonnet/pull/386)
* [ENHANCEMENT] Added 256MB memory ballast to querier. [#369](https://github.com/grafana/cortex-jsonnet/pull/369)
* [ENHANCEMENT] Update `etcd-operator` to latest version (see https://github.com/grafana/jsonnet-libs/pull/480). [#263](https://github.com/grafana/cortex-jsonnet/pull/263)
* [ENHANCEMENT] Add support for Azure storage in Alertmanager configuration. [#381](https://github.com/grafana/cortex-jsonnet/pull/381)
* [ENHANCEMENT] Add support for running Alertmanager in sharding mode. [#394](https://github.com/grafana/cortex-jsonnet/pull/394)
* [ENHANCEMENT] Allow to customize PromQL engine settings via `queryEngineConfig`. [#399](https://github.com/grafana/cortex-jsonnet/pull/399)
* [ENHANCEMENT] Define Azure object storage ruler args. [#416](https://github.com/grafana/cortex-jsonnet/pull/416)
* [ENHANCEMENT] Added the following config options to allow to schedule multiple replicas of the same service on the same node: [#418](https://github.com/grafana/cortex-jsonnet/pull/418)
  * `cortex_distributor_allow_multiple_replicas_on_same_node`
  * `cortex_ruler_allow_multiple_replicas_on_same_node`
  * `cortex_querier_allow_multiple_replicas_on_same_node`
  * `cortex_query_frontend_allow_multiple_replicas_on_same_node`
* [BUGFIX] Alertmanager: fixed `--alertmanager.cluster.peers` CLI flag passed to alertmanager when HA is enabled. [#329](https://github.com/grafana/cortex-jsonnet/pull/329)
* [BUGFIX] Fixed `-distributor.extend-writes` setting on ruler when `unregister_ingesters_on_shutdown` is disabled. [#369](https://github.com/grafana/cortex-jsonnet/pull/369)
* [BUGFIX] Treat `compactor_blocks_retention_period` type as string rather than int.[#395](https://github.com/grafana/cortex-jsonnet/pull/395)
* [BUGFIX] Pass `-ruler-storage.s3.endpoint` to ruler when using S3. [#421](https://github.com/grafana/cortex-jsonnet/pull/421)
* [BUGFIX] Remove service selector on label `gossip_ring_member` from other services than `gossip-ring`. [#1008](https://github.com/grafana/mimir/pull/1008)
* [BUGFIX] Rename `-ingester.readiness-check-ring-health` to `-ingester.ring.readiness-check-ring-health`, to reflect current name of flag. #1460

### Mimirtool

_Changes since cortextool `0.10.7`._

* [CHANGE] The following environment variables have been renamed: #883
  * `CORTEX_ADDRESS` to `MIMIR_ADDRESS`
  * `CORTEX_API_USER` to `MIMIR_API_USER`
  * `CORTEX_API_KEY` to `MIMIR_API_KEY`
  * `CORTEX_TENANT_ID` to `MIMIR_TENANT_ID`
  * `CORTEX_TLS_CA_PATH` to `MIMIR_TLS_CA_PATH`
  * `CORTEX_TLS_CERT_PATH` to `MIMIR_TLS_CERT_PATH`
  * `CORTEX_TLS_KEY_PATH` to `MIMIR_TLS_KEY_PATH`
* [CHANGE] Change `cortex` backend to `mimir`. #883
* [CHANGE] Do not publish `mimirtool` binary for 386 windows architecture. #1263
* [CHANGE] `analyse` command has been renamed to `analyze`. #1318
* [FEATURE] Support Arm64 on Darwin for all binaries (benchtool etc). https://github.com/grafana/cortex-tools/pull/215
* [ENHANCEMENT] Correctly support federated rules. #823
* [BUGFIX] Fix `cortextool rules` legends displaying wrong symbols for updates and deletions. https://github.com/grafana/cortex-tools/pull/226

### Query-tee

_Changes since Cortex `1.10.0`._

* [ENHANCEMENT] Added `/api/v1/query_exemplars` API endpoint support (no results comparison). #168
* [ENHANCEMENT] Add a flag (`--proxy.compare-use-relative-error`) in the query-tee to compare floating point values using relative error. #208
* [ENHANCEMENT] Add a flag (`--proxy.compare-skip-recent-samples`) in the query-tee to skip comparing recent samples. By default samples not older than 1 minute are skipped. #234
* [BUGFIX] Fixes a panic in the query-tee when comparing result. #207
* [BUGFIX] Ensure POST requests are handled correctly #286

### Blocksconvert

_Changes since Cortex `1.10.0`._

* [CHANGE] Blocksconvert tool was removed from Mimir. #637

### Metaconvert

_Changes since Cortex `1.10.0`._

* [CHANGE] `thanosconvert` tool has been renamed to `metaconvert`. `-config.file` option has been removed, while it now requires `-tenant` option to work on single tenant only. It now also preserves labels recognized by Mimir. #1120

### Test-exporter

_Changes since Cortex `1.10.0`._

* [CHANGE] Removed the test-exporter tool. #1133

### Tools

_Changes since Cortex `1.10.0`._

* [CHANGE] Removed `query-audit`. You can use `query-tee` to compare query results and performances of two Grafana Mimir backends. #1380

## [Cortex 1.10.0 CHANGELOG](https://github.com/grafana/mimir/blob/a13959db5d38ff65c2b7ef52c56331d2f4dbc00c/CHANGELOG.md#cortex-1100--2021-08-03)<|MERGE_RESOLUTION|>--- conflicted
+++ resolved
@@ -68,12 +68,9 @@
 * [ENHANCEMENT] Server: Add `-server.report-grpc-codes-in-instrumentation-label-enabled` CLI flag to specify whether gRPC status codes should be used in `status_code` label of `cortex_request_duration_seconds` metric. It defaults to false, meaning that successful and erroneous gRPC status codes are represented with `success` and `error` respectively. #6562
 * [ENHANCEMENT] Server: Add `-ingester.client.report-grpc-codes-in-instrumentation-label-enabled` CLI flag to specify whether gRPC status codes should be used in `status_code` label of `cortex_ingester_client_request_duration_seconds` metric. It defaults to false, meaning that successful and erroneous gRPC status codes are represented with `2xx` and `error` respectively. #6562
 * [ENHANCEMENT] Server: Add `-server.http-log-closed-connections-without-response-enabled` option to log details about connections to HTTP server that were closed before any data was sent back. This can happen if client doesn't manage to send complete HTTP headers before timeout. #6612
-<<<<<<< HEAD
+* [ENHANCEMENT] Query-frontend: include length of query, time since the earliest and latest points of a query in "query stats" logs. Time parameters (start/end/time) are always formatted as RFC3339 now. #6473
 * [ENHANCEMENT] Distributor: added support for reducing the resolution of native histogram samples upon ingestion if the sample has too many buckets compared to `-validation.max-native-histogram-buckets`. This is enabled by default and can be turned off by setting `-validation.reduce-native-histogram-over-max-buckets` to `false`. #6535
-=======
-* [ENHANCEMENT] Query-frontend: include length of query, time since the earliest and latest points of a query in "query stats" logs. Time parameters (start/end/time) are always formatted as RFC3339 now. #6473
 * [BUGFIX] Distributor: return server overload error in the event of exceeding the ingestion rate limit. #6549
->>>>>>> 84b66aab
 * [BUGFIX] Ring: Ensure network addresses used for component hash rings are formatted correctly when using IPv6. #6068
 * [BUGFIX] Query-scheduler: don't retain connections from queriers that have shut down, leading to gradually increasing enqueue latency over time. #6100 #6145
 * [BUGFIX] Ingester: prevent query logic from continuing to execute after queries are canceled. #6085
