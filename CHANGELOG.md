--- conflicted
+++ resolved
@@ -17,12 +17,7 @@
 * [ENHANCEMENT] Object storage can now be configured for all components using the `common` YAML config option key (or `-common.storage.*` CLI flags). #2330
 * [BUGFIX] Compactor: log the actual error on compaction failed. #2261
 * [BUGFIX] Alertmanager: restore state from storage even when running a single replica. #2293
-<<<<<<< HEAD
 * [BUGFIX] Ruler: do not block "List Prometheus rules" API endpoint while syncing rules. #2289
-* [BUGFIX] Query-frontend: `vector` and `time` functions were sharded, which made expressions like `vector(1) > 0 and vector(1)` fail. #2355
-=======
-* [BUGFIX] Ruler: do not block "List Prometheus rules" API endpoint while synching rules. #2289
->>>>>>> e4bc8cd8
 
 ### Mixin
 
