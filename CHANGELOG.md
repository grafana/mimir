# Changelog

## main / unreleased

### Grafana Mimir

* [CHANGE] Build: Include updated Mozilla CA bundle from Debian Testing. #12247
* [CHANGE] Query-frontend: Add support for UTF-8 label and metric names in `/api/v1/cardinality/{label_values|label_values|active_series}` endpoints. #11848.
* [CHANGE] Querier: Add support for UTF-8 label and metric names in `label_join`, `label_replace` and `count_values` PromQL functions. #11848.
* [CHANGE] Remove support for Redis as a cache backend. #12163
* [CHANGE] Memcached: Remove experimental `-<prefix>.memcached.addresses-provider` flag to use alternate DNS service discovery backends. The more reliable backend introduced in 2.16.0 (#10895) is now the default. As a result of this change, DNS-based cache service discovery no longer supports search domains. #12175 #12385
* [CHANGE] Query-frontend: Remove the CLI flag `-query-frontend.downstream-url` and corresponding YAML configuration and the ability to use the query-frontend to proxy arbitrary Prometheus backends. #12191 #12517
* [CHANGE] Query-frontend: Remove experimental instant query splitting feature. #12267
* [CHANGE] Query-frontend, querier: Replace `query-frontend.prune-queries` flag with `querier.mimir-query-engine.enable-prune-toggles` as pruning middleware has been moved into MQE. #12303 #12375
* [CHANGE] Distributor: Remove deprecated global HA tracker timeout configuration flags. #12321
* [CHANGE] Query-frontend: Use the Mimir Query Engine (MQE) by default. #12361
* [CHANGE] Query-frontend: Remove the CLI flags `-querier.frontend-address`, `-querier.max-outstanding-requests-per-tenant`, and `-query-frontend.querier-forget-delay` and corresponding YAML configurations. This is part of a change that makes the query-scheduler a required component. This removes the ability to run the query-frontend with an embedded query-scheduler. Instead, you must run a dedicated query-scheduler component. #12200
* [CHANGE] Ingester: Remove deprecated `-ingester.stream-chunks-when-using-blocks` CLI flag and `ingester_stream_chunks_when_using_blocks` runtime configuration option. #12615
* [CHANGE] Remove support for the experimental read-write deployment mode. #12584
* [CHANGE] Store-gateway: Update default value of `-store-gateway.dynamic-replication.multiple` to `5` to increase replication of recent blocks. #12433
* [CHANGE] Cost attribution: Reduce the default maximum per-user cardinality of cost attribution labels to 2000. #12625
* [CHANGE] Querier, query-frontend: Add `_total` suffix to `cortex_mimir_query_engine_common_subexpression_elimination_duplication_nodes_introduced`, `cortex_mimir_query_engine_common_subexpression_elimination_selectors_eliminated` and `cortex_mimir_query_engine_common_subexpression_elimination_selectors_inspected` metric names. #12636
* [FEATURE] Distributor, ruler: Add experimental `-validation.name-validation-scheme` flag to specify the validation scheme for metric and label names. #12215
* [FEATURE] Ruler: Add support to use a Prometheus-compatible HTTP endpoint for remote rule evaluation. See [remote evaluation mode](https://grafana.com/docs/mimir/latest/operators-guide/architecture/components/ruler/#remote-over-http-https) for more details. This feature can be used to federate data from multiple Mimir instances. #11415
* [FEATURE] Distributor: Add experimental `-distributor.otel-translation-strategy` flag to support configuring the metric and label name translation strategy in the OTLP endpoint. #12284 #12306 #12369
* [FEATURE] Query-frontend: Add `query-frontend.rewrite-propagate-matchers` flag that enables a new MQE AST optimization pass that copies relevant label matchers across binary operations. #12304
* [FEATURE] Query-frontend: Add `query-frontend.rewrite-histogram-queries` flag that enables a new MQE AST optimization pass that rewrites histogram queries for a more efficient order of execution. #12305
* [FEATURE] Query-frontend: Support delayed name removal (Prometheus experimental feature) in MQE. #12509
* [FEATURE] Usage-tracker: Introduce a new experimental service to enforce active series limits before Kafka ingestion. #12358
* [FEATURE] Ingester: Add experimental `-include-tenant-id-in-profile-labels` flag to include tenant ID in pprof profiling labels for sampled traces. Currently only supported by the ingester. This can help debug performance issues for specific tenants. #12404
* [FEATURE] Alertmanager: Add experimental `-alertmanager.storage.state-read-timeout` flag to configure the timeout for reading the Alertmanager state (notification log, silences) from object storage during the initial sync. #12425
* [FEATURE] Ingester: Add experimental `-blocks-storage.tsdb.head-statistics-collection-frequency` flag to configure the periodic collection of statistics from the TSDB head. #12407
* [FEATURE] Ingester: Add experimental `blocks-storage.tsdb.index-lookup-planning-enabled` flag to configure use of a cost-based index lookup planner. #12530
* [FEATURE] Query-frontend: Add a native histogram presenting the length of query expressions handled by the query-frontend #12571
<<<<<<< HEAD
* [FEATURE] Distributor: Add `label_value_length_over_limit_strategy` to configure how to handle label values over the length limit. #12627
=======
* [FEATURE] Query-frontend and querier: Add experimental support for performing query planning in query-frontends and distributing portions of the plan to queriers for execution. #12302 #12551 #12665
>>>>>>> 00b427a4
* [ENHANCEMENT] Query-frontend: CLI flag `-query-frontend.enabled-promql-experimental-functions` and its associated YAML configuration is now stable. #12368
* [ENHANCEMENT] Query-scheduler/query-frontend: Add native histogram definitions to `cortex_query_{scheduler|frontend}_queue_duration_seconds`. #12288
* [ENHANCEMENT] Querier: Add native histogram definition to `cortex_bucket_index_load_duration_seconds`. #12094
* [ENHANCEMENT] Query-frontend: Allow users to set the `query-frontend.extra-propagated-headers` flag to specify the extra headers allowed to pass through to the rest of the query path. #12174
* [ENHANCEMENT] MQE: Add support for applying common subexpression elimination to range vector expressions in instant queries. #12236
* [ENHANCEMENT] Ingester: Improve the performance of active series custom trackers matchers. #12184
* [ENHANCEMENT] Ingester: Add postings cache sharing and invalidation. Sharing and head cache invalidation can be enabled via `-blocks-storage.tsdb.shared-postings-for-matchers-cache` and `-blocks-storage.tsdb.head-postings-for-matchers-cache-invalidation` respectively, and the number of metric versions per cache can be configured via -`blocks-storage.tsdb.head-postings-for-matchers-cache-versions`. #12333
* [ENHANCEMENT] Overrides-exporter: The overrides-exporter can now export arbitrary fields from the limits configuration. Metric names are automatically discovered from YAML tags in the limits structure, eliminating the need to maintain hardcoded lists when adding new exportable metrics. #12244
* [ENHANCEMENT] OTLP: Stick to OTLP vocabulary on invalid label value length error. #12273
* [ENHANCEMENT] Elide SeriesChunksStreamReader.StartBuffering span on queries; show as events on parent span. #12257
* [ENHANCEMENT] Ruler: Add `-ruler.max-notification-batch-size` CLI flag that can be used to configure the maximum Alertmanager notification batch size. #12469
* [ENHANCEMENT] Ingester: Skip read path load shedding when an ingester is the only available replica. #12448
* [ENHANCEMENT] Querier: Include more information about inflight queries in the activity tracker. A querier logs this information after it restarts following a crash. #12526
* [ENHANCEMENT] Ingester: Add experimental `-blocks-storage.tsdb.index-lookup-planning-comparison-portion` flag to enable mirrored chunk querier comparison between queries with and without index lookup planning. #12460
* [ENHANCEMENT] Ruler: Add native histogram version of `cortex_ruler_sync_rules_duration_seconds`. #12628
* [ENHANCEMENT] Query-frontend: Labels query optimizer is no longer experimental and is enabled by default. It can be disabled with `-query-frontend.labels-query-optimizer-enabled=false` CLI flag. #12606
* [ENHANCEMENT] Distributor: Add value length to "label value too long" error. #12583
* [ENHANCEMENT] Distributor: The metric `cortex_distributor_uncompressed_request_body_size_bytes` now differentiates by the handler serving the request. #12661
* [ENHANCEMENT] Query-frontend, querier: Add support for experimental `first_over_time` PromQL function. #12662
* [ENHANCEMENT] OTLP: native support for OpenTelemetry metric start time to Prometheus metric created timestamp conversion, instead of converting to QuietZeroNaNs introduced in #10238. The configuration parameter `-distributor.otel-start-time-quiet-zero` is therefore deprecated and will be removed. Now supports start time for exponential histograms. This is a major rewrite of the endpoint in upstream Prometheus and Mimir. #12652
* [BUGFIX] Compactor: Fix cortex_compactor_block_uploads_failed_total metric showing type="unknown". #12477
* [BUGFIX] Querier: Samples with the same timestamp are merged deterministically. Previously, this could lead to flapping query results when an out-of-order sample is ingested that conflicts with a previously ingested in-order sample's value. #8673
* [BUGFIX] Store-gateway: Fix potential goroutine leak by passing the scoped context in LabelValues. #12048
* [BUGFIX] Distributor: Fix pooled memory reuse bug that can cause corrupt data to appear in the err-mimir-label-value-too-long error message. #12266
* [BUGFIX] Querier: Fix timeout responding to query-frontend when response size is very close to `-querier.frontend-client.grpc-max-send-msg-size`. #12261
* [BUGFIX] Block-builder-scheduler: Fix a caching bug in initial job probing causing excessive memory usage at startup. #12389
* [BUGFIX] Ruler: Support labels at the rule group level. These were previously ignored even when set via the API. #12397
* [BUGFIX] Distributor: Fix metric metadata of type Unknown being silently dropped from RW2 requests. #12461
* [BUGFIX] Ruler: Fix ruler remotequerier request body consumption on retries. #12514
* [BUGFIX] Block-builder: Fix a bug where a consumption error can cause a job to stay assigned to a worker for the remainder of its lifetime. #12522
* [BUGFIX] Querier: Fix possible panic when evaluating a nested subquery where the parent has no steps. #12524
* [BUGFIX] Ingester: Fix a bug where prepare-instance-ring-downscale endpoint would return an error while compacting and not read-only. #12548
* [BUGFIX] Block-builder: Fix a bug where lease renewals would cease during graceful shutdown, leading to an elevated rate of job reassignments. #12643
* [BUGFIX] OTLP: Return HTTP OK for partially rejected requests, e.g. due to OOO exemplars. #12579

### Mixin

* [ENHANCEMENT] Rollout progress dashboard: make panels higher to fit more components. #12429
* [ENHANCEMENT] Add `max_series` limit to Writes Resources > Ingester > In-memory series panel. #12476
* [BUGFIX] Block-builder dashboard: fix reference to detected gaps metric in errors panel. #12401

### Jsonnet

* [CHANGE] Distributor: Reduce calculated `GOMAXPROCS` to be closer to the requested number of CPUs. #12150
* [CHANGE] Query-scheduler: The query-scheduler is now a required component that is always used by queriers and query-frontends. #12187
* [CHANGE] Rollout-operator: Add `watch` permission to the rollout-operators's cluster role. #12360. See [rollout-operator#262](https://github.com/grafana/rollout-operator/pull/262)
* [CHANGE] Updates to CPU and memory scaling metric. Use `irate()` when calculating the CPU metric and remove `or vector(0)` from a leg of the memory query. These changes prevent downscaling deployments when scraping fails. #12406
* [CHANGE] Memcached: Remove configuration for enabling mTLS connections to Memcached servers. #12434

### Documentation

* [ENHANCEMENT] Improve the MimirIngesterReachingSeriesLimit runbook. #12356
* [BUGFIX] Add a missing attribute to the list of default promoted OTel resource attributes in the docs: deployment.environment. #12181

## 2.17.1

### Grafana Mimir

* [BUGFIX] Ingester: Fix a bug ingesters would get stuck in read-only mode after compactions. #12538
* [BUGFIX] Update to Go v1.24.6 to address [CVE-2025-4674](https://www.cve.org/CVERecord?id=CVE-2025-4674), [CVE-2025-47907](https://www.cve.org/CVERecord?id=CVE-2025-47907). #12580

## 2.17.0

### Grafana Mimir

* [CHANGE] Query-frontend: Ensure that cache keys generated from cardinality estimate middleware are less than 250 bytes in length by hashing the tenant IDs that are included in them. This change invalidates all cardinality estimates in the cache. #11568
* [CHANGE] Ruler: Remove experimental CLI flag `-ruler-storage.cache.rule-group-enabled` to enable or disable caching the contents of rule groups. Caching rule group contents is now always enabled when a cache is configured for the ruler. #10949
* [CHANGE] Ingester: Out-of-order native histograms are now enabled whenever both native histogram and out-of-order ingestion is enabled. The `-ingester.ooo-native-histograms-ingestion-enabled` CLI flag and corresponding `ooo_native_histograms_ingestion_enabled` runtime configuration option have been removed. #10956
* [CHANGE] Distributor: removed the `cortex_distributor_label_values_with_newlines_total` metric. #10977
* [CHANGE] Ingester/Distributor: renamed the experimental `max_cost_attribution_cardinality_per_user` config to `max_cost_attribution_cardinality`. #11092
* [CHANGE] Frontend: The subquery spin-off feature is now enabled with `-query-frontend.subquery-spin-off-enabled=true` instead of `-query-frontend.instant-queries-with-subquery-spin-off=.*` #11153
* [CHANGE] Overrides-exporter: Don't export per-tenant overrides that are set to their default values. #11173
* [CHANGE] gRPC/HTTP clients: Rename metric `cortex_client_request_invalid_cluster_validation_labels_total` to `cortex_client_invalid_cluster_validation_label_requests_total`. #11237
* [CHANGE] Querier: Use Mimir Query Engine (MQE) by default. Set `-querier.query-engine=prometheus` to continue using Prometheus' engine. #11501
* [CHANGE] Memcached: Ignore initial DNS resolution failure, meaning don't depend on Memcached on startup. #11602
* [CHANGE] Ingester: The `-ingester.stream-chunks-when-using-blocks` CLI flag and `ingester_stream_chunks_when_using_blocks` runtime configuration option have been deprecated and will be removed in a future release. #11711
* [CHANGE] Distributor: track `cortex_ingest_storage_writer_latency_seconds` metric for failed writes too. Added `outcome` label to distinguish between `success` and `failure`. #11770
* [CHANGE] Distributor: renamed few metrics used by experimental ingest storage. #11766
  * Renamed `cortex_ingest_storage_writer_produce_requests_total` to `cortex_ingest_storage_writer_produce_records_enqueued_total`
  * Renamed `cortex_ingest_storage_writer_produce_failures_total` to `cortex_ingest_storage_writer_produce_records_failed_total`
* [CHANGE] Distributor: moved HA tracker timeout config to limits. #11774
  * Moved `distributor.ha_tracker.ha_tracker_update_timeout` to `limits.ha_tracker_update_timeout`.
  * Moved `distributor.ha_tracker.ha_tracker_update_timeout_jitter_max` to `limits.ha_tracker_update_timeout_jitter_max`.
  * Moved `distributor.ha_tracker.ha_tracker_failover_timeout` to `limits.ha_tracker_failover_timeout`.
* [CHANGE] Distributor: `Memberlist` marked as stable as an option for backend storage for the HA tracker. #11861
* [CHANGE] Distributor: `etcd` deprecated as an option for backend storage for the HA tracker. #12047
* [CHANGE] Memberlist: Apply new default configuration values for MemberlistKV. This unlocks using it as backend storage for the HA Tracker. We have observed better performance with these defaults across different production loads. #11874
  * `memberlist.packet-dial-timeout`: `500ms`
  * `memberlist.packet-write-timeout`: `500ms`
  * `memberlist.max-concurrent-writes`: `5`
  * `memberlist.acquire-writer-timeout`: `1s`
    These defaults perform better but may cause long-running packets to be dropped in high-latency networks.
* [CHANGE] Query-frontend: Apply query pruning and check for disabled experimental functions earlier in query processing. #11939
* [FEATURE] Distributor: Experimental support for Prometheus Remote-Write 2.0 protocol. Limitations: Created timestamp is ignored, per series metadata is merged on metric family level automatically, ingestion might fail if client sends ProtoBuf fields out of order. The label `version` is added to the metric `cortex_distributor_requests_in_total` with a value of either `1.0` or `2.0` depending on the detected Remote-Write protocol. #11100 #11101 #11192 #11143
* [FEATURE] Query-frontend: expand `query-frontend.cache-errors` and `query-frontend.results-cache-ttl-for-errors` configuration options to cache non-transient response failures for instant queries. #11120
* [FEATURE] Query-frontend: Allow use of Mimir Query Engine (MQE) via the experimental CLI flags `-query-frontend.query-engine` or `-query-frontend.enable-query-engine-fallback` or corresponding YAML. #11417 #11775
* [FEATURE] Querier, query-frontend, ruler: Enable experimental support for duration expressions in PromQL, which are simple arithmetics on numbers in offset and range specification. #11344
* [FEATURE] You can configure Mimir to export traces in OTLP exposition format through the standard `OTEL_` environment variables. #11618
* [FEATURE] distributor: Allow configuring tenant-specific HA tracker failover timeouts. #11774
* [FEATURE] OTLP: Add experimental support for promoting OTel scope metadata (name, version, schema URL, attributes) to metric labels, prefixed with `otel_scope_`. Enable via the `-distributor.otel-promote-scope-metadata` flag. #11795
* [FEATURE] Distributor: Add experimental `-distributor.otel-native-delta-ingestion` option to allow primitive delta metrics ingestion via the OTLP endpoint. #11631
* [FEATURE] MQE: Add support for experimental `sort_by_label` and `sort_by_label_desc` PromQL functions. #11930
* [FEATURE] Ingester/Block-builder: Handle the created timestamp field for remote-write requests. #11977
* [FEATURE] Cost attribution: Labels specified in the limit configuration may specify an output label in order to override emitted label names. #12035
* [ENHANCEMENT] Dashboards: Add "Influx write requests" row to Writes Dashboard. #11731
* [ENHANCEMENT] Mixin: Add `MimirHighVolumeLevel1BlocksQueried` alert that fires when level 1 blocks are queried for more than 6 hours, indicating potential compactor performance issues. #11803
* [ENHANCEMENT] Querier: Make the maximum series limit for cardinality API requests configurable on a per-tenant basis with the `cardinality_analysis_max_results` option. #11456
* [ENHANCEMENT] Querier: Add configurable concurrency limit for remote read queries with the `--querier.max-concurrent-remote-read-queries` flag. Defaults to 2. Set to 0 for unlimited concurrency. #11892
* [ENHANCEMENT] Dashboards: Add "Queries / sec by read path" to Queries Dashboard. #11640
* [ENHANCEMENT] Dashboards: Add "Added Latency" row to Writes Dashboard. #11579
* [ENHANCEMENT] Ingester: Add support for exporting native histogram cost attribution metrics (`cortex_ingester_attributed_active_native_histogram_series` and `cortex_ingester_attributed_active_native_histogram_buckets`) with labels specified by customers to a custom Prometheus registry. #10892
* [ENHANCEMENT] Distributor: Add new metrics `cortex_distributor_received_native_histogram_samples_total` and `cortex_distributor_received_native_histogram_buckets_total` to track native histogram samples and bucket counts separately for billing calculations. Updated `cortex_distributor_received_samples_total` description to clarify it includes native histogram samples. #11728
* [ENHANCEMENT] Store-gateway: Download sparse headers uploaded by compactors. Compactors have to be configured with `-compactor.upload-sparse-index-headers=true` option. #10879 #11072.
* [ENHANCEMENT] Compactor: Upload block index file and multiple segment files concurrently. Concurrency scales linearly with block size up to `-compactor.max-per-block-upload-concurrency`. #10947
* [ENHANCEMENT] Ingester: Add per-user `cortex_ingester_tsdb_wal_replay_unknown_refs_total` and `cortex_ingester_tsdb_wbl_replay_unknown_refs_total` metrics to track unknown series references during WAL/WBL replay. #10981
* [ENHANCEMENT] Added `-ingest-storage.kafka.fetch-max-wait` configuration option to configure the maximum amount of time a Kafka broker waits for some records before a Fetch response is returned. #11012
* [ENHANCEMENT] Ingester: Add `cortex_ingester_tsdb_forced_compactions_in_progress` metric reporting a value of 1 when there's a forced TSDB head compaction in progress. #11006
* [ENHANCEMENT] Ingester: Add `cortex_ingest_storage_reader_records_batch_fetch_max_bytes` metric reporting the distribution of `MaxBytes` specified in the Fetch requests sent to Kafka. #11014
* [ENHANCEMENT] All: Add experimental support for cluster validation in HTTP calls. When it is enabled, HTTP server verifies if a request coming from an HTTP client comes from an expected cluster. This validation can be configured by the following experimental configuration options: #11010 #11549
  * `-server.cluster-validation.label`
  * `-server.cluster-validation.http.enabled`
  * `-server.cluster-validation.http.soft-validation`
  * `-server.cluster-validation.http.exclude-paths`
* [ENHANCEMENT] Query-frontend: Add experimental support to include the cluster validation label in HTTP request headers. When cluster validation is enabled on the HTTP server side, cluster validation labels from HTTP request headers are compared with the HTTP server's cluster validation label. #11010 #11145
  * By setting `-query-frontend.client-cluster-validation.label`, you configure the query-frontend's client cluster validation label.
  * The flag `-common.client-cluster-validation.label`, if set, provides the default for `-query-frontend.client-cluster-validation.label`.
* [ENHANCEMENT] Distributor: Add  `ignore_ingest_storage_errors` and `ingest_storage_max_wait_time` flags to control error handling and timeout behavior during ingest storage migration. #11291
  * `-ingest-storage.migration.ignore-ingest-storage-errors`
  * `-ingest-storage.migration.ingest-storage-max-wait-time`
* [ENHANCEMENT] Memberlist: Add `-memberlist.abort-if-fast-join-fails` support and retries on DNS resolution. #11067
* [ENHANCEMENT] Querier: Allow configuring all gRPC options for store-gateway client, similar to other gRPC clients. #11074
* [ENHANCEMENT] Ruler: Log the number of series returned for each query as `result_series_count` as part of `query stats` log lines. #11081
* [ENHANCEMENT] Ruler: Don't log statistics that are not available when using a remote query-frontend as part of `query stats` log lines. #11083
* [ENHANCEMENT] Ingester: Remove cost-attribution experimental `max_cost_attribution_labels_per_user` limit. #11090
* [ENHANCEMENT] Update Go to 1.24.2. #11114
* [ENHANCEMENT] Query-frontend: Add `cortex_query_samples_processed_total` metric. #11110
* [ENHANCEMENT] Query-frontend: Add `cortex_query_samples_processed_cache_adjusted_total` metric. #11164
* [ENHANCEMENT] Ingester/Distributor: Add `cortex_cost_attribution_*` metrics to observe the state of the cost-attribution trackers. #11112
* [ENHANCEMENT] Querier: Process multiple remote read queries concurrently instead of sequentially for improved performance. #11732
* [ENHANCEMENT] gRPC/HTTP servers: Add `cortex_server_invalid_cluster_validation_label_requests_total` metric, that is increased for every request with an invalid cluster validation label. #11241 #11277
* [ENHANCEMENT] OTLP: Add support for converting OTel explicit bucket histograms to Prometheus native histograms with custom buckets using the `distributor.otel-convert-histograms-to-nhcb` flag. #11077
* [ENHANCEMENT] Add configurable per-tenant `limited_queries`, which you can only run at or less than an allowed frequency. #11097
* [ENHANCEMENT] Ingest-Storage: Add `ingest-storage.kafka.producer-record-version` to allow control Kafka record versioning. #11244
* [ENHANCEMENT] Ruler: Update `<prometheus-http-prefix>/api/v1/rules` and `<prometheus-http-prefix>/api/v1/alerts` to reply with HTTP error 422 if rule evaluation is completely disabled for the tenant. If only recording rule or alerting rule evaluation is disabled for the tenant, the response now includes a corresponding warning. #11321 #11495 #11511
* [ENHANCEMENT] Add tenant configuration block `ruler_alertmanager_client_config` which allows the Ruler's Alertmanager client options to be specified on a per-tenant basis. #10816
* [ENHANCEMENT] Distributor: Trace when deduplicating a metric's samples or histograms. #11159 #11715
* [ENHANCEMENT] Store-gateway: Retry querying blocks from store-gateways with dynamic replication until trying all possible store-gateways. #11354 #11398
* [ENHANCEMENT] Mimirtool: Support multiple `--selector` flags in remote read commands to send multiple queries in a single protobuf request, leveraging the remote read protocol's native batching capabilities. #11733
* [ENHANCEMENT] Mimirtool: Added `--use-chunks` flag to remote read commands to control response type preference (chunked streaming vs sampled). #11733
* [ENHANCEMENT] Query-frontend: Add optional reason to blocked_queries config. #11407 #11434
* [ENHANCEMENT] Distributor: Gracefully handle type assertion of WatchPrefix in HA Tracker to continue checking for updates. #11411 #11461
* [ENHANCEMENT] Querier: Include chunks streamed from store-gateway in Mimir Query Engine memory estimate of query memory usage. #11453 #11465
* [ENHANCEMENT] Querier: Include chunks streamed from ingester in Mimir Query Engine memory estimate of query memory usage. #11457
* [ENHANCEMENT] Query-frontend: Add retry mechanism for remote reads, series, and cardinality prometheus endpoints #11533
* [ENHANCEMENT] Ruler: Ignore rulers in non-operation states when getting and syncing rules #11569
* [ENHANCEMENT] Query-frontend: add optional reason to blocked_queries config. #11407 #11434
* [ENHANCEMENT] Tracing: Add HTTP headers as span attributes when `-server.trace-request-headers` is enabled. You can configure which headers to exclude using the `-server.trace-request-headers-exclude-list` flag. #11655
* [ENHANCEMENT] Ruler: Add new per-tenant limit on minimum rule evaluation interval. #11665
* [ENHANCEMENT] store-gateway: download sparse headers on startup when lazy loading is enabled. #11686
* [ENHANCEMENT] Distributor: added more metrics to troubleshoot Kafka records production latency when experimental ingest storage is enabled: #11766 #11771
  * `cortex_ingest_storage_writer_produce_remaining_deadline_seconds`: measures the remaining deadline (in seconds) when records are requested to be produced.
  * `cortex_ingest_storage_writer_produce_records_enqueue_duration_seconds`: measures how long it takes to enqueue produced Kafka records in the client.
  * `cortex_ingest_storage_writer_kafka_write_wait_seconds`: measures the time spent waiting to write to Kafka backend.
  * `cortex_ingest_storage_writer_kafka_write_time_seconds`: measures the time spent writing to Kafka backend.
  * `cortex_ingest_storage_writer_kafka_read_wait_seconds`: measures the time spent waiting to read from Kafka backend.
  * `cortex_ingest_storage_writer_kafka_read_time_seconds`: measures the time spent reading from Kafka backend.
  * `cortex_ingest_storage_writer_kafka_request_duration_e2e_seconds`: measures the time from the start of when a Kafka request is written to the end of when the response for that request was fully read from the Kafka backend.
  * `cortex_ingest_storage_writer_kafka_request_throttled_seconds`: measures how long Kafka requests have been throttled by the Kafka client.
* [ENHANCEMENT] Distributor: Add per-user `cortex_distributor_sample_delay_seconds` to track delay of ingested samples with regard to wall clock. #11573
* [ENHANCEMENT] Distributor: added circuit breaker to not produce Kafka records at all if the context is already canceled / expired. This applied only when experimental ingest storage is enabled. #11768
* [ENHANCEMENT] Compactor: Optimize the planning phase for tenants with a very large number of blocks, such as tens or hundreds of thousands, at the cost of making it slightly slower for tenants with a very a small number of blocks. #11819
* [ENHANCEMENT] Query-frontend: Accurate tracking of samples processed from cache. #11719
* [ENHANCEMENT] Store-gateway: Change level 0 blocks to be reported as 'unknown/old_block' in metrics instead of '0' to improve clarity. Level 0 indicates blocks with metadata from before compaction level tracking was added to the bucket index. #11891
* [ENHANCEMENT] Compactor, distributor, ruler, scheduler and store-gateway: Makes `-<component-ring-config>.auto-forget-unhealthy-periods` configurable for each component. Deprecates the `-store-gateway.sharding-ring.auto-forget-enabled` flag. #11923
* [ENHANCEMENT] otlp: Stick to OTLP vocabulary on invalid label value length error. #11889
* [ENHANCEMENT] Ingester: Display user grace interval in the tenant list obtained through the `/ingester/tenants` endpoint. #11961
* [ENHANCEMENT] `kafkatool`: add `consumer-group delete-offset` command as a way to delete the committed offset for a consumer group. #11988
* [ENHANCEMENT] Block-builder-scheduler: Detect gaps in scheduled and completed jobs. #11867
* [ENHANCEMENT] Distributor: Experimental support for Prometheus Remote-Write 2.0 protocol has been updated. Created timestamps are now supported. This feature includes some limitations. If samples in a write request aren't ordered by time, the created timestamp might be dropped. Additionally, per-series metadata is automatically merged on the metric family level. Ingestion might fail if the client sends ProtoBuf fields out-of-order. The label `version` is added to the metric `cortex_distributor_requests_in_total` with a value of either `1.0` or `2.0`, depending on the detected remote-write protocol. #11977
* [ENHANCEMENT] Query-frontend: Added labels query optimizer that automatically removes redundant `__name__!=""` matchers from label names and label values queries, improving query performance. You can enable the optimizer per-tenant with the `labels_query_optimizer_enabled` runtime configuration flag. #12054 #12066 #12076 #12080
* [ENHANCEMENT] Query-frontend: Standardise non-regex patterns in query blocking upon loading of config. #12102
* [ENHANCEMENT] Ruler: Propagate GCS object mutation rate limit for rule group uploads. #12086
* [ENHANCEMENT] Stagger head compaction intervals across zones to prevent compactions from aligning simultaneously, which could otherwise cause strong consistency queries to fail when experimental ingest storage is enabled. #12090
* [ENHANCEMENT] Compactor: Add `-compactor.update-blocks-concurrency` flag to control concurrency for updating block metadata during bucket index updates, separate from deletion marker concurrency. #12117
* [ENHANCEMENT] Query-frontend: Allow users to set the `query-frontend.extra-propagated-headers` flag to specify the extra headers allowed to pass through to the rest of the query path. #12174
* [BUGFIX] OTLP: Fix response body and Content-Type header to align with spec. #10852
* [BUGFIX] Compactor: fix issue where block becomes permanently stuck when the Compactor's block cleanup job partially deletes a block. #10888
* [BUGFIX] Storage: fix intermittent failures in S3 upload retries. #10952
* [BUGFIX] Querier: return NaN from `irate()` if the second-last sample in the range is NaN and Prometheus' query engine is in use. #10956
* [BUGFIX] Ruler: don't count alerts towards `cortex_prometheus_notifications_dropped_total` if they are dropped due to alert relabelling. #10956
* [BUGFIX] Querier: Fix issue where an entire store-gateway zone leaving caused high CPU usage trying to find active members of the leaving zone. #11028
* [BUGFIX] Query-frontend: Fix blocks retention period enforcement when a request has multiple tenants (tenant federation). #11069
* [BUGFIX] Query-frontend: Fix `-query-frontend.query-sharding-max-sharded-queries` enforcement for instant queries with binary operators. #11086
* [BUGFIX] Memberlist: Fix hash ring updates before the full-join has been completed, when `-memberlist.notify-interval` is configured. #11098
* [BUGFIX] Query-frontend: Fix an issue where transient errors could be inadvertently cached. #11198
* [BUGFIX] Ingester: read reactive limiters should activate and deactivate when the ingester changes state. #11234
* [BUGFIX] Query-frontend: Fix an issue where errors from date/time parsing methods did not include the name of the invalid parameter. #11304
* [BUGFIX] Query-frontend: Fix a panic in monolithic mode caused by a clash in labels of the `cortex_client_invalid_cluster_validation_label_requests_total` metric definition. #11455
* [BUGFIX] Compactor: Fix issue where `MimirBucketIndexNotUpdated` can fire even though the index has been updated within the alert threshold. #11303
* [BUGFIX] Distributor: fix old entries in the HA Tracker with zero valued "elected at" timestamp. #11462
* [BUGFIX] Query-scheduler: Fix issue where deregistered querier goroutines can cause a panic if their backlogged dequeue requests are serviced. #11510
* [BUGFIX] Ruler: Failures during initial sync must be fatal for the service's startup. #11545
* [BUGFIX] Querier and query-frontend: Fix issue where aggregation functions like `topk` and `quantile` could return incorrect results if the scalar parameter is not a constant and Prometheus' query engine is in use. #11548
* [BUGFIX] Querier and query-frontend: Fix issue where range vector selectors could incorrectly ignore samples at the beginning of the range. #11548
* [BUGFIX] Querier: Fix rare panic if a query is canceled while a request to ingesters or store-gateways has just begun. #11613
* [BUGFIX] Ruler: Fix QueryOffset and AlignEvaluationTimeOnInterval being ignored when either recording or alerting rule evaluation is disabled. #11647
* [BUGFIX] Ingester: Fix issue where ingesters could leave read-only mode during forced compactions, resulting in write errors. #11664
* [BUGFIX] Ruler: Fix rare panic when the ruler is shutting down. #11781
* [BUGFIX] Block-builder-scheduler: Fix data loss bug in job assignment. #11785
* [BUGFIX] Compactor: start tracking `-compactor.max-compaction-time` after the initial compaction planning phase, to avoid rare cases where planning takes longer than `-compactor.max-compaction-time` and so actual compaction never runs for a tenant. #11834
* [BUGFIX] Distributor: Validate the RW2 symbols field and reject invalid requests that don't have an empty string as the first symbol. #11953
* [BUGFIX] Distributor: Check `max_inflight_push_requests_bytes` before decompressing incoming requests. #11967
* [BUGFIX] Query-frontend: Allow limit parameter to be 0 in label queries to explicitly request unlimited results. #12054
* [BUGFIX] Distributor: Fix a possible panic in the OTLP push path while handling a gRPC status error. #12072
* [BUGFIX] Query-frontend: Evaluate experimental duration expressions before sharding, splitting, and caching. Otherwise, the result is not correct. #12038
* [BUGFIX] Block-builder-scheduler: Fix bugs in handling of partitions with no commit. #12130
* [BUGFIX] Ingester: Fix issue where ingesters can exit read-only mode during idle compactions, resulting in write errors. #12128
* [BUGFIX] otlp: Reverts #11889 which has a pooled memory re-use bug. #12266

### Mixin

* [CHANGE] Alerts: Update the query for `MimirBucketIndexNotUpdated` to use `max_over_time` to prevent alert firing when pods rotate. #11311, #11426
* [CHANGE] Alerts: Make alerting threshold for `DistributorGcUsesTooMuchCpu` configurable. #11508
* [CHANGE] Remove support for the experimental read-write deployment mode. #11975
* [CHANGE] Alerts: Replace namespace with job label in golang_alerts. #11957
* [FEATURE] Add an alert if the block-builder-scheduler detects that it has skipped data. #12118
* [ENHANCEMENT] Dashboards: Include absolute number of notifications attempted to alertmanager in 'Mimir / Ruler'. #10918
* [ENHANCEMENT] Alerts: Make `MimirRolloutStuck` a critical alert if it has been firing for 6h. #10890
* [ENHANCEMENT] Dashboards: Add panels to the `Mimir / Tenants` and `Mimir / Top Tenants` dashboards showing the rate of gateway requests. #10978
* [ENHANCEMENT] Alerts: Improve `MimirIngesterFailsToProcessRecordsFromKafka` to not fire during forced TSDB head compaction. #11006
* [ENHANCEMENT] Alerts: Add alerts for invalid cluster validation labels. #11255 #11282 #11413
* [ENHANCEMENT] Dashboards: Improve "Kafka 100th percentile end-to-end latency when ingesters are running (outliers)" panel, computing the baseline latency on `max(10, 10%)` of ingesters instead of a fixed 10 replicas. #11581
* [ENHANCEMENT] Dashboards: Add "per-query memory consumption" and "fallback to Prometheus' query engine" panels to the Queries dashboard. #11626
* [ENHANCEMENT] Alerts: Add `MimirGoThreadsTooHigh` alert. #11836 #11845
* [ENHANCEMENT] Dashboards: Add autoscaling row for ruler query-frontends to `Mimir / Remote ruler reads` dashboard. #11838
* [BUGFIX] Dashboards: fix "Mimir / Tenants" legends for non-Kubernetes deployments. #10891
* [BUGFIX] Dashboards: fix Query-scheduler RPS panel legend in "Mimir / Reads". #11515
* [BUGFIX] Recording rules: fix `cluster_namespace_deployment:actual_replicas:count` recording rule when there's a mix on single-zone and multi-zone deployments. #11287
* [BUGFIX] Alerts: Enhance the `MimirRolloutStuck` alert, so it checks whether rollout groups as a whole (and not spread across instances) are changing or stuck. #11288

### Jsonnet

* [CHANGE] Increase the allowed number of rule groups for small, medium_small, and extra_small user tiers by 20%. #11152
* [CHANGE] Update rollout-operator to latest release. #11232 #11748
* [CHANGE] Memcached: Set a timeout of `500ms` for the `ruler-storage` cache instead of the default `200ms`. #11231
* [CHANGE] Ruler: If ingest storage is enabled, set the maximum buffered bytes in the Kafka client used by the ruler based on the expected maximum rule evaluation response size, clamping it between 1 GB (default) and 4 GB. #11602
* [CHANGE] All: Environment variable `JAEGER_REPORTER_MAX_QUEUE_SIZE` is no longer set. Components will use OTel's default value of `2048` unless explicitly configured. You can still configure `JAEGER_REPORTER_MAX_QUEUE_SIZE` if you configure tracing using Jaeger env vars, and you can always set `OTEL_BSP_MAX_QUEUE_SIZE` OTel configuration. #11700
* [CHANGE] Removed jaeger-agent-mixin and `_config.jaeger_agent_host` configuration. You can configure tracing using an OTLP endpoint through `_config.otlp_traces_endpoint`, see `tracing.libsonnet` for more configuration options. #11773
* [CHANGE] Removed `ingester_stream_chunks_when_using_blocks` option. #11711
* [CHANGE] Enable `memberlist.abort-if-fast-join-fails` for ingesters using memberlist #11931 #11950
* [CHANGE] Remove average per-pod series scaling trigger for ingest storage ingester HPA and use one based on max owned series instead. #11952
* [CHANGE] Add `store_gateway_grpc_max_query_response_size_bytes` config option to set the max store-gateway gRCP query response send size (and corresponsing querier receive size), and set to 200MB by default. #11968
* [CHANGE] Removed support for the experimental read-write deployment mode. #11974
* [FEATURE] Make ingest storage ingester HPA behavior configurable through `_config.ingest_storage_ingester_hpa_behavior`. #11168
* [FEATURE] Add an alternate ingest storage HPA trigger that targets maximum owned series per pod. #11356
* [FEATURE] Make tracing of HTTP headers as span attributes configurable through `_config.trace_request_headers`. You can exclude certain headers from being traced using `_config.trace_request_exclude_headers_list`. #11655 #11714
* [FEATURE] Allow configuring tracing with OTel environment variables through `$._config.otlp_traces_endpoint`. When configured, the `$.jaeger_mixin` is no longer available for use. #11773 #11981 #12074
* [FEATURE] Updated rollout-operator to support `OTEL_` environment variables for tracing. #11787
* [ENHANCEMENT] Add `query_frontend_only_args` option to specify CLI flags that apply only to query-frontends but not ruler-query-frontends. #11799
* [ENHANCEMENT] Make querier scale up (`$_config.autoscaling_querier_scaleup_percent_cap`) and scale down rates (`$_config.autoscaling_querier_scaledown_percent_cap`) configurable. #11862
* [ENHANCEMENT] Set resource requests and limits for the Memcached Prometheus exporter. #11933 #11946
* [ENHANCEMENT] Add assertion to ensure ingester ScaledObject has minimum and maximum replicas set to a value greater than 0. #11979
* [ENHANCEMENT] Add `ingest_storage_migration_ignore_ingest_storage_errors` and `ingest_storage_migration_ingest_storage_max_wait_time` configs to control error handling of the partition ingesters during ingest storage migrations. #12105
* [ENHANCEMENT] Add block-builder job processing duration timings and offset-skipped errors to the Block-builder dashboard. #12118
* [BUGFIX] Honor `weight` argument when building memory HPA query for resource scaled objects. #11935

### Mimirtool

* [FEATURE] Add `--enable-experimental-functions` flag to commands that parse PromQL to allow parsing experimental functions such as `sort_by_label()`.
* [ENHANCEMENT] Add `--block-size` CLI flag to `remote-read export` that allows setting the output block size. #12025
* [BUGFIX] Fix issue where `remote-read` doesn't behave like other mimirtool commands for authentication. #11402
* [BUGFIX] Fix issue where `remote-read export` could omit some samples if the query time range spans multiple blocks. #12025
* [BUGFIX] Fix issue where `remote-read export` could omit some output blocks in the list printed to the console or fail with `read/write on closed pipe`. #12025

### Mimir Continuous Test

* [FEATURE] Add `-tests.client.cluster-validation.label` flag to send the `X-Cluster` header with queries. #11418

### Query-tee

### Documentation

* [ENHANCEMENT] Update Thanos to Mimir migration guide with a tip to add the `__tenant_id__` label. #11584
* [ENHANCEMENT] Update the `MimirIngestedDataTooFarInTheFuture` runbook with a note about false positives and the endpoint to flush TSDB blocks by user. #11961

### Tools

* [ENHANCEMENT] `kafkatool`: Add `offsets` command for querying various partition offsets. #11115
* [ENHANCEMENT] `listblocks`: Output can now also be JSON or YAML for easier parsing. #11184
* [ENHANCEMENT] `mark-blocks`: Allow specifying blocks from multiple tenants. #11343
* [ENHANCEMENT] `undelete-blocks`: Support removing S3 delete markers to avoid copying data when recovering blocks. #11256
* [BUGFIX] `screenshots`: Update to tar-fs v3.1.0 to address [CVE-2025-48387](https://nvd.nist.gov/vuln/detail/CVE-2025-48387). #12030

## 2.16.1

### Grafana Mimir

* [BUGFIX] Update to Go v1.23.9 to address [CVE-2025-22871](https://nvd.nist.gov/vuln/detail/CVE-2025-22871). #11543
* [BUGFIX] Update `golang.org/x/net` to v0.38.0 to address [CVE-2025-22872](https://nvd.nist.gov/vuln/detail/CVE-2025-22872). #11281
* [BUGFIX] Query-frontend: Fix a panic in monolithic mode caused by a clash in labels of the `cortex_client_invalid_cluster_validation_label_requests_total` metric definition. #11455

## 2.16.0

### Grafana Mimir

* [CHANGE] Querier: pass context to queryable `IsApplicable` hook. #10451
* [CHANGE] Distributor: OTLP and push handler replace all non-UTF8 characters with the unicode replacement character `\uFFFD` in error messages before propagating them. #10236
* [CHANGE] Querier: pass query matchers to queryable `IsApplicable` hook. #10256
* [CHANGE] Build: removed Mimir Alpine Docker image and related CI tests. #10469
* [CHANGE] Query-frontend: Add `topic` label to `cortex_ingest_storage_strong_consistency_requests_total`, `cortex_ingest_storage_strong_consistency_failures_total`, and `cortex_ingest_storage_strong_consistency_wait_duration_seconds` metrics. #10220
* [CHANGE] Ruler: cap the rate of retries for remote query evaluation to 170/sec. This is configurable via `-ruler.query-frontend.max-retries-rate`. #10375 #10403
* [CHANGE] Query-frontend: Add `topic` label to `cortex_ingest_storage_reader_last_produced_offset_requests_total`, `cortex_ingest_storage_reader_last_produced_offset_failures_total`, `cortex_ingest_storage_reader_last_produced_offset_request_duration_seconds`, `cortex_ingest_storage_reader_partition_start_offset_requests_total`, `cortex_ingest_storage_reader_partition_start_offset_failures_total`, `cortex_ingest_storage_reader_partition_start_offset_request_duration_seconds` metrics. #10462
* [CHANGE] Ingester: Set `-ingester.ooo-native-histograms-ingestion-enabled` to true by default. #10483
* [CHANGE] Ruler: Add `user` and `reason` labels to `cortex_ruler_write_requests_failed_total` and `cortex_ruler_queries_failed_total`; add `user` to
    `cortex_ruler_write_requests_total` and `cortex_ruler_queries_total` metrics. #10536
* [CHANGE] Querier / Query-frontend: Remove experimental `-querier.promql-experimental-functions-enabled` and `-query-frontend.block-promql-experimental-functions` CLI flags and respective YAML configuration options to enable experimental PromQL functions. Instead access to experimental PromQL functions is always blocked. You can enable them using the per-tenant setting `enabled_promql_experimental_functions`. #10660 #10712
* [CHANGE] Store-gateway: Include posting sampling rate in sparse index headers. When the sampling rate isn't set in a sparse index header, store gateway rebuilds the sparse header with the configured `blocks-storage.bucket-store.posting-offsets-in-mem-sampling` value. If the sparse header's sampling rate is set but doesn't match the configured rate, store gateway either rebuilds the sparse header or downsamples to the configured sampling rate. #10684 #10878
* [CHANGE] Distributor: Return specific error message when burst size limit is exceeded. #10835
* [CHANGE] Ingester: enable native histograms ingestion by default, meaning`ingester.native-histograms-ingestion-enabled` defaults to true. #10867
* [FEATURE] Query Frontend: Expose query stats in the `Server-Timing` header when the `X-Mimir-Response-Query-Stats: true` header is present in the request. #10192
* [FEATURE] Distributor: Add experimental `-distributor.otel-keep-identifying-resource-attributes` option to allow keeping `service.instance.id`, `service.name` and `service.namespace` in `target_info` on top of converting them to the `instance` and `job` labels. #10216
* [FEATURE] Ingester/Distributor: Add support for exporting cost attribution metrics (`cortex_ingester_attributed_active_series`, `cortex_distributor_received_attributed_samples_total`, and `cortex_discarded_attributed_samples_total`) with labels specified by customers to a custom Prometheus registry. This feature enables more flexible billing data tracking. #10269 #10702
* [FEATURE] Ruler: Added `/ruler/tenants` endpoints to list the discovered tenants with rule groups. #10738
* [FEATURE] Distributor: Add experimental Influx handler. #10153
* [FEATURE] Query-frontend: Configuration options `query-frontend.cache-errors` and `query-frontend.results-cache-ttl-for-errors` for caching non-transient error responses are no longer experimental. #10927
* [FEATURE] Distributor: Add experimental `memberlist` KV store for ha_tracker. You can enable it using the `-distributor.ha-tracker.kvstore.store` flag. You can configure Memberlist parameters via the `-memberlist-*` flags. #10054
* [ENHANCEMENT] Compactor: Expose `cortex_bucket_index_last_successful_update_timestamp_seconds` for all tenants assigned to the compactor before starting the block cleanup job. #10569
* [ENHANCEMENT] Query Frontend: Return server-side `samples_processed` statistics. #10103
* [ENHANCEMENT] Distributor: OTLP receiver now converts also metric metadata. See also https://github.com/prometheus/prometheus/pull/15416. #10168
* [ENHANCEMENT] Distributor: discard float and histogram samples with duplicated timestamps from each timeseries in a request before the request is forwarded to ingesters. Discarded samples are tracked by `cortex_discarded_samples_total` metrics with the reason `sample_duplicate_timestamp`. #10145 #10430
* [ENHANCEMENT] Ruler: Add `cortex_prometheus_rule_group_last_rule_duration_sum_seconds` metric to track the total evaluation duration of a rule group regardless of concurrency #10189
* [ENHANCEMENT] Distributor: Add native histogram support for `electedReplicaPropagationTime` metric in ha_tracker. #10264
* [ENHANCEMENT] Ingester: More efficient CPU/memory utilization-based read request limiting. #10325
* [ENHANCEMENT] OTLP: In addition to the flag `-distributor.otel-created-timestamp-zero-ingestion-enabled` there is now `-distributor.otel-start-time-quiet-zero` to convert OTel start timestamps to Prometheus QuietZeroNaNs. This flag is to make the change rollout safe between Ingesters and Distributors. #10238
* [ENHANCEMENT] Ruler: When rule concurrency is enabled for a rule group, its rules will now be reordered and run in batches based on their dependencies. This increases the number of rules that can potentially run concurrently. Note that the global and tenant-specific limits still apply #10400
* [ENHANCEMENT] Query-frontend: include more information about read consistency in trace spans produced when using experimental ingest storage. #10412
* [ENHANCEMENT] Ingester: Hide tokens in ingester ring status page when ingest storage is enabled #10399
* [ENHANCEMENT] Ingester: add `active_series_additional_custom_trackers` configuration, in addition to the already existing `active_series_custom_trackers`. The `active_series_additional_custom_trackers` configuration allows you to configure additional custom trackers that get merged with `active_series_custom_trackers` at runtime. #10428
* [ENHANCEMENT] Query-frontend: Allow blocking raw http requests with the `blocked_requests` configuration. Requests can be blocked based on their path, method or query parameters #10484
* [ENHANCEMENT] Ingester: Added the following metrics exported by `PostingsForMatchers` cache: #10500 #10525
  * `cortex_ingester_tsdb_head_postings_for_matchers_cache_hits_total`
  * `cortex_ingester_tsdb_head_postings_for_matchers_cache_misses_total`
  * `cortex_ingester_tsdb_head_postings_for_matchers_cache_requests_total`
  * `cortex_ingester_tsdb_head_postings_for_matchers_cache_skips_total`
  * `cortex_ingester_tsdb_head_postings_for_matchers_cache_evictions_total`
  * `cortex_ingester_tsdb_block_postings_for_matchers_cache_hits_total`
  * `cortex_ingester_tsdb_block_postings_for_matchers_cache_misses_total`
  * `cortex_ingester_tsdb_block_postings_for_matchers_cache_requests_total`
  * `cortex_ingester_tsdb_block_postings_for_matchers_cache_skips_total`
  * `cortex_ingester_tsdb_block_postings_for_matchers_cache_evictions_total`
* [ENHANCEMENT] Add support for the HTTP header `X-Filter-Queryables` which allows callers to decide which queryables should be used by the querier, useful for debugging and testing queryables in isolation. #10552 #10594
* [ENHANCEMENT] Compactor: Shuffle users' order in `BlocksCleaner`. Prevents bucket indexes from going an extended period without cleanup during compactor restarts. #10513
* [ENHANCEMENT] Distributor, querier, ingester and store-gateway: Add support for `limit` parameter for label names and values requests. #10410
* [ENHANCEMENT] Ruler: Adds support for filtering results from rule status endpoint by `file[]`, `rule_group[]` and `rule_name[]`. #10589
* [ENHANCEMENT] Query-frontend: Add option to "spin off" subqueries as actual range queries, so that they benefit from query acceleration techniques such as sharding, splitting, and caching. To enable this feature, set the `-query-frontend.instant-queries-with-subquery-spin-off=<comma separated list>` option on the frontend or the `instant_queries_with_subquery_spin_off` per-tenant override with regular expressions matching the queries to enable. #10460 #10603 #10621 #10742 #10796
* [ENHANCEMENT] Querier, ingester: The series API respects passed `limit` parameter. #10620 #10652
* [ENHANCEMENT] Store-gateway: Add experimental settings under `-store-gateway.dynamic-replication` to allow more than the default of 3 store-gateways to own recent blocks. #10382 #10637
* [ENHANCEMENT] Ingester: Add reactive concurrency limiters to protect push and read operations from overload. #10574
* [ENHANCEMENT] Compactor: Add experimental `-compactor.max-lookback` option to limit blocks considered in each compaction cycle. Blocks uploaded prior to the lookback period aren't processed. This option helps reduce CPU utilization in tenants with large block metadata files that are processed before each compaction. #10585 #10794
* [ENHANCEMENT] Distributor: Optionally expose the current HA replica for each tenant in the `cortex_ha_tracker_elected_replica_status` metric. This is enabled with the `-distributor.ha-tracker.enable-elected-replica-metric=true` flag. #10644
* [ENHANCEMENT] Enable three Go runtime metrics: #10641
  * `go_cpu_classes_gc_total_cpu_seconds_total`
  * `go_cpu_classes_total_cpu_seconds_total`
  * `go_cpu_classes_idle_cpu_seconds_total`
* [ENHANCEMENT] All: Add experimental support for cluster validation in gRPC calls. When it is enabled, gRPC server verifies if a request coming from a gRPC client comes from an expected cluster. This validation can be configured by the following experimental configuration options: #10767
  * `-server.cluster-validation.label`
  * `-server.cluster-validation.grpc.enabled`
  * `-server.cluster-validation.grpc.soft-validation`
* [ENHANCEMENT] gRPC clients: Add experimental support to include the cluster validation label in gRPC metadata. When cluster validation is enabled on gRPC server side, the cluster validation label from gRPC metadata is compared with the gRPC server's cluster validation label. #10869 #10883
  * By setting `-<grpc-client-config-path>.cluster-validation.label`, you configure the cluster validation label of _a single_ gRPC client, whose `grpcclient.Config` object is configurable through `-<grpc-client-config-path>`.
  * By setting `-common.client-cluster-validation.label`, you configure the cluster validation label of _all_ gRPC clients.
* [ENHANCEMENT] gRPC clients: Add `cortex_client_request_invalid_cluster_validation_labels_total` metrics, that are used by Mimir's gRPC clients to track invalid cluster validations. #10767
* [ENHANCEMENT] Add experimental metric `cortex_distributor_dropped_native_histograms_total` to measure native histograms silently dropped when native histograms are disabled for a tenant. #10760
* [ENHANCEMENT] Compactor: Add experimental `-compactor.upload-sparse-index-headers` option. When enabled, the compactor will attempt to upload sparse index headers to object storage. This prevents latency spikes after adding store-gateway replicas. #10684
* [ENHANCEMENT] Ruler: add support for YAML aliases in `alert`, `record` and `expr` fields in rule groups. https://github.com/prometheus/prometheus/pull/14957 #10884
* [ENHANCEMENT] Memcached: Add experimental `-<prefix>.memcached.addresses-provider` flag to use alternate DNS service discovery backends when discovering Memcached hosts. #10895
* [BUGFIX] Distributor: Use a boolean to track changes while merging the ReplicaDesc components, rather than comparing the objects directly. #10185
* [BUGFIX] Querier: fix timeout responding to query-frontend when response size is very close to `-querier.frontend-client.grpc-max-send-msg-size`. #10154
* [BUGFIX] Query-frontend and querier: show warning/info annotations in some cases where they were missing (if a lazy querier was used). #10277
* [BUGFIX] Query-frontend: Fix an issue where transient errors are inadvertently cached. #10537 #10631
* [BUGFIX] Ruler: fix indeterminate rules being always run concurrently (instead of never) when `-ruler.max-independent-rule-evaluation-concurrency` is set. https://github.com/prometheus/prometheus/pull/15560 #10258
* [BUGFIX] PromQL: Fix various UTF-8 bugs related to quoting. https://github.com/prometheus/prometheus/pull/15531 #10258
* [BUGFIX] Ruler: Fixed an issue when using the experimental `-ruler.max-independent-rule-evaluation-concurrency` feature, where if a rule group was eligible for concurrency, it would flap between running concurrently or not based on the time it took after running concurrently. #9726 #10189
* [BUGFIX] Mimirtool: `remote-read` commands will now return data. #10286
* [BUGFIX] PromQL: Fix deriv, predict_linear and double_exponential_smoothing with histograms https://github.com/prometheus/prometheus/pull/15686 #10383
* [BUGFIX] MQE: Fix deriv with histograms #10383
* [BUGFIX] PromQL: Fix <aggr_over_time> functions with histograms https://github.com/prometheus/prometheus/pull/15711 #10400
* [BUGFIX] MQE: Fix <aggr_over_time> functions with histograms #10400
* [BUGFIX] Distributor: return HTTP status 415 Unsupported Media Type instead of 200 Success for Remote Write 2.0 until we support it. #10423 #10916
* [BUGFIX] Query-frontend: Add flag `-query-frontend.prom2-range-compat` and corresponding YAML to rewrite queries with ranges that worked in Prometheus 2 but are invalid in Prometheus 3. #10445 #10461 #10502
* [BUGFIX] Distributor: Fix edge case at the HA-tracker with memberlist as KVStore, where when a replica in the KVStore is marked as deleted but not yet removed, it fails to update the KVStore. #10443
* [BUGFIX] Distributor: Fix panics in `DurationWithJitter` util functions when computed variance is zero. #10507
* [BUGFIX] Ingester: Fixed a race condition in the `PostingsForMatchers` cache that may have infrequently returned expired cached postings. #10500
* [BUGFIX] Distributor: Report partially converted OTLP requests with status 400 Bad Request. #10588
* [BUGFIX] Ruler: fix issue where rule evaluations could be missed while shutting down a ruler instance if that instance owns many rule groups. prometheus/prometheus#15804 #10762
* [BUGFIX] Ingester: Add additional check on reactive limiter queue sizes. #10722
* [BUGFIX] TSDB: fix unknown series errors and possible lost data during WAL replay when series are removed from the head due to inactivity and reappear before the next WAL checkpoint. https://github.com/prometheus/prometheus/pull/16060 https://github.com/prometheus/prometheus/pull/16231 #10824 #10955
* [BUGFIX] Querier: fix issue where `label_join` could incorrectly return multiple series with the same labels rather than failing with `vector cannot contain metrics with the same labelset`. https://github.com/prometheus/prometheus/pull/15975 #10826
* [BUGFIX] Querier: fix issue where counter resets on native histograms could be incorrectly under- or over-counted when using subqueries. https://github.com/prometheus/prometheus/pull/15987 #10871
* [BUGFIX] Querier: fix incorrect annotation emitted when `quantile_over_time` is evaluated over a range with both histograms and floats. https://github.com/prometheus/prometheus/pull/16018 #10884
* [BUGFIX] Querier: fix duplicated double quotes in invalid label name error from `count_values`. https://github.com/prometheus/prometheus/pull/16054 #10884
* [BUGFIX] Ingester: fix goroutines and memory leak when experimental ingest storage enabled and a server-side error occurs during metrics ingestion. #10915
* [BUGFIX] Alertmanager: Avoid fetching Grafana state if Grafana AM compatibility is not enabled. #10857
* [BUGFIX] Alertmanager: Fix decoding of queryFromGeneratorURL in templates. #8914
* [BUGFIX] Alertmanager: DedupStage to stop notification pipeline when the timestamp of notification log entry is after the pipeline was flushed #10989

### Mixin

* [CHANGE] Alerts: Only alert on errors performing cache operations if there are over 10 request/sec to avoid flapping. #10832
* [FEATURE] Add compiled mixin for GEM installations in `operations/mimir-mixin-compiled-gem`. #10690 #10877
* [ENHANCEMENT] Dashboards: clarify that the ingester and store-gateway panels on the 'Reads' dashboard show data from all query requests to that component, not just requests from the main query path (ie. requests from the ruler query path are included as well). #10598
* [ENHANCEMENT] Dashboards: add ingester and store-gateway panels from the 'Reads' dashboard to the 'Remote ruler reads' dashboard as well. #10598
* [ENHANCEMENT] Dashboards: add ingester and store-gateway panels showing only requests from the respective dashboard's query path to the 'Reads' and 'Remote ruler reads' dashboards. For example, the 'Remote ruler reads' dashboard now has panels showing the ingester query request rate from ruler-queriers. #10598
* [ENHANCEMENT] Dashboards: 'Writes' dashboard: show write requests broken down by request type. #10599
* [ENHANCEMENT] Dashboards: clarify when query-frontend and query-scheduler dashboard panels are expected to show no data. #10624
* [ENHANCEMENT] Alerts: Add warning alert `DistributorGcUsesTooMuchCpu`. #10641
* [ENHANCEMENT] Dashboards: Add "Federation-frontend" dashboard for GEM. #10697 #10736
* [ENHANCEMENT] Dashboards: Add Query-Scheduler <-> Querier Inflight Requests row to Query Reads and Remote Ruler reads dashboards. #10290
* [ENHANCEMENT] Alerts: Add "Federation-frontend" alert for remote clusters returning errors. #10698
* [BUGFIX] Dashboards: fix how we switch between classic and native histograms. #10018
* [BUGFIX] Alerts: Ignore cache errors performing `delete` operations since these are expected to fail when keys don't exist. #10287
* [BUGFIX] Dashboards: fix "Mimir / Rollout Progress" latency comparison when gateway is enabled. #10495
* [BUGFIX] Dashboards: fix autoscaling panels when Mimir is deployed using Helm. #10473
* [BUGFIX] Alerts: fix `MimirAutoscalerNotActive` alert. #10564

### Jsonnet

* [CHANGE] Update rollout-operator version to 0.23.0. #10229 #10750
* [CHANGE] Memcached: Update to Memcached 1.6.34. #10318
* [CHANGE] Change multi-AZ deployments default toleration value from 'multi-az' to 'secondary-az', and make it configurable via the following settings: #10596
  * `_config.multi_zone_schedule_toleration` (default)
  * `_config.multi_zone_distributor_schedule_toleration` (distributor's override)
  * `_config.multi_zone_etcd_schedule_toleration` (etcd's override)
* [CHANGE] Ring: relaxed the hash ring heartbeat timeout for store-gateways: #10634
  * `-store-gateway.sharding-ring.heartbeat-timeout` set to `10m`
* [CHANGE] Memcached: Use 3 replicas for all cache types by default. #10739
* [ENHANCEMENT] Enforce `persistentVolumeClaimRetentionPolicy` `Retain` policy on partition ingesters during migration to experimental ingest storage. #10395
* [ENHANCEMENT] Allow to not configure `topologySpreadConstraints` by setting the following configuration options to a negative value: #10540
  * `distributor_topology_spread_max_skew`
  * `query_frontend_topology_spread_max_skew`
  * `querier_topology_spread_max_skew`
  * `ruler_topology_spread_max_skew`
  * `ruler_querier_topology_spread_max_skew`
* [ENHANCEMENT] Validate the `$._config.shuffle_sharding.ingester_partitions_shard_size` value when partition shuffle sharding is enabled in the ingest-storage mode. #10746
* [BUGFIX] Ports in container rollout-operator. #10273
* [BUGFIX] When downscaling is enabled, the components must annotate `prepare-downscale-http-port` with the value set in `$._config.server_http_port`. #10367

### Mimirtool

* [BUGFIX] Fix issue where `MIMIR_HTTP_PREFIX` environment variable was ignored and the value from `MIMIR_MIMIR_HTTP_PREFIX` was used instead. #10207
* [ENHANCEMENT] Unify mimirtool authentication options and add extra-headers support for commands that depend on MimirClient. #10178
* [ENHANCEMENT] `mimirtool grafana analyze` now supports custom panels. #10669
* [ENHANCEMENT] `mimirtool grafana analyze` now supports bar chart, pie chart, state timeline, status history,
  histogram, candlestick, canvas, flame graph, geomap, node graph, trend, and XY chart panels. #10669

### Mimir Continuous Test

### Query-tee

* [ENHANCEMENT] Allow skipping comparisons when preferred backend fails. Disabled by default, enable with `-proxy.compare-skip-preferred-backend-failures=true`. #10612

### Documentation

* [CHANGE] Add production tips related to cache size, heavy multi-tenancy and latency spikes. #9978
* [ENHANCEMENT] Update `MimirAutoscalerNotActive` and `MimirAutoscalerKedaFailing` runbooks, with an instruction to check whether Prometheus has enough CPU allocated. #10257

### Tools

* [CHANGE] `copyblocks`: Remove /pprof endpoint. #10329
* [CHANGE] `mark-blocks`: Replace `markblocks` with added features including removing markers and reading block identifiers from a file. #10597

## 2.15.3

### Grafana Mimir

* [BUGFIX] Update to Go v1.23.9 to address [CVE-2025-22871](https://nvd.nist.gov/vuln/detail/CVE-2025-22871). #11537

### Mimirtool

* [BUGFIX] Upgrade Alpine Linux to 3.20.6, fixes CVE-2025-26519. #11530

### Mimir Continuous Test

* [BUGFIX] Upgrade Alpine Linux to 3.20.6, fixes CVE-2025-26519. #11530

## 2.15.2

### Grafana Mimir

* [BUGFIX] Update module golang.org/x/net to v0.36.0 to address [CVE-2025-22870](https://nvd.nist.gov/vuln/detail/CVE-2025-22870). #10875
* [BUGFIX] Update module github.com/golang-jwt/jwt/v5 to v5.2.2 to address [CVE-2025-30204](https://nvd.nist.gov/vuln/detail/CVE-2025-30204). #11045


## 2.15.1

### Grafana Mimir

* [BUGFIX] Update module github.com/golang/glog to v1.2.4 to address [CVE-2024-45339](https://nvd.nist.gov/vuln/detail/CVE-2024-45339). #10541
* [BUGFIX] Update module github.com/go-jose/go-jose/v4 to v4.0.5 to address [CVE-2025-27144](https://nvd.nist.gov/vuln/detail/CVE-2025-27144). #10783
* [BUGFIX] Update module golang.org/x/oauth2 to v0.27.0 to address [CVE-2025-22868](https://nvd.nist.gov/vuln/detail/CVE-2025-22868). #10803
* [BUGFIX] Update module golang.org/x/crypto to v0.35.0 to address [CVE-2025-22869](https://nvd.nist.gov/vuln/detail/CVE-2025-22869). #10804
* [BUGFIX] Upgrade Go to 1.23.7 to address [CVE-2024-45336](https://nvd.nist.gov/vuln/detail/CVE-2024-45336), [CVE-2024-45341](https://nvd.nist.gov/vuln/detail/CVE-2024-45341), and [CVE-2025-22866](https://nvd.nist.gov/vuln/detail/CVE-2025-22866). #10862


## 2.15.0

### Grafana Mimir

* [CHANGE] Alertmanager: the following metrics are not exported for a given `user` when the metric value is zero: #9359
  * `cortex_alertmanager_alerts_received_total`
  * `cortex_alertmanager_alerts_invalid_total`
  * `cortex_alertmanager_partial_state_merges_total`
  * `cortex_alertmanager_partial_state_merges_failed_total`
  * `cortex_alertmanager_state_replication_total`
  * `cortex_alertmanager_state_replication_failed_total`
  * `cortex_alertmanager_alerts`
  * `cortex_alertmanager_silences`
* [CHANGE] Distributor: Drop experimental `-distributor.direct-otlp-translation-enabled` flag, since direct OTLP translation is well tested at this point. #9647
* [CHANGE] Ingester: Change `-initial-delay` for circuit breakers to begin when the first request is received, rather than at breaker activation. #9842
* [CHANGE] Query-frontend: apply query pruning before query sharding instead of after. #9913
* [CHANGE] Ingester: remove experimental flags `-ingest-storage.kafka.ongoing-records-per-fetch` and `-ingest-storage.kafka.startup-records-per-fetch`. They are removed in favour of `-ingest-storage.kafka.max-buffered-bytes`. #9906
* [CHANGE] Ingester: Replace `cortex_discarded_samples_total` label from `sample-out-of-bounds` to `sample-timestamp-too-old`. #9885
* [CHANGE] Ruler: the `/prometheus/config/v1/rules` does not return an error anymore if a rule group is missing in the object storage after been successfully returned by listing the storage, because it could have been deleted in the meanwhile. #9936
* [CHANGE] Querier: The `.` pattern in regular expressions in PromQL matches newline characters. With this change regular expressions like `.*` match strings that include `\n`. To maintain the old behaviour, you will have to change regular expressions by replacing all `.` patterns with `[^\n]`, e.g. `foo[^\n]*`. This upgrades PromQL compatibility from Prometheus 2.0 to 3.0. #9844
* [CHANGE] Querier: Lookback and range selectors are left open and right closed (previously left closed and right closed). This change affects queries and subqueries when the evaluation time perfectly aligns with the sample timestamps. For example assume querying a timeseries with evenly spaced samples exactly 1 minute apart. Previously, a range query with `5m` would usually return 5 samples, or 6 samples if the query evaluation aligns perfectly with a scrape. Now, queries like this will always return 5 samples. This upgrades PromQL compatibility from Prometheus 2.0 to 3.0. #9844 #10188
* [CHANGE] Querier: promql(native histograms): Introduce exponential interpolation. #9844
* [CHANGE] Remove deprecated `api.get-request-for-ingester-shutdown-enabled` setting, which scheduled for removal in 2.15. #10197
* [FEATURE] Querier: add experimental streaming PromQL engine, enabled with `-querier.query-engine=mimir`. #10067
* [FEATURE] Distributor: Add support for `lz4` OTLP compression. #9763
* [FEATURE] Query-frontend: added experimental configuration options `query-frontend.cache-errors` and `query-frontend.results-cache-ttl-for-errors` to allow non-transient responses to be cached. When set to `true` error responses from hitting limits or bad data are cached for a short TTL. #9028
* [FEATURE] Query-frontend: add middleware to control access to specific PromQL experimental functions on a per-tenant basis. #9798
* [FEATURE] gRPC: Support S2 compression. #9322
  * `-alertmanager.alertmanager-client.grpc-compression=s2`
  * `-ingester.client.grpc-compression=s2`
  * `-querier.frontend-client.grpc-compression=s2`
  * `-querier.scheduler-client.grpc-compression=s2`
  * `-query-frontend.grpc-client-config.grpc-compression=s2`
  * `-query-scheduler.grpc-client-config.grpc-compression=s2`
  * `-ruler.client.grpc-compression=s2`
  * `-ruler.query-frontend.grpc-client-config.grpc-compression=s2`
* [FEATURE] Alertmanager: limit added for maximum size of the Grafana state (`-alertmanager.max-grafana-state-size-bytes`). #9475
* [FEATURE] Alertmanager: limit added for maximum size of the Grafana configuration (`-alertmanager.max-config-size-bytes`). #9402
* [FEATURE] Ingester: Experimental support for ingesting out-of-order native histograms. This is disabled by default and can be enabled by setting `-ingester.ooo-native-histograms-ingestion-enabled` to `true`. #7175
* [FEATURE] Distributor: Added `-api.skip-label-count-validation-header-enabled` option to allow skipping label count validation on the HTTP write path based on `X-Mimir-SkipLabelCountValidation` header being `true` or not. #9576
* [FEATURE] Ruler: Add experimental support for caching the contents of rule groups. This is disabled by default and can be enabled by setting `-ruler-storage.cache.rule-group-enabled`. #9595 #10024
* [FEATURE] PromQL: Add experimental `info` function. Experimental functions are disabled by default, but can be enabled setting `-querier.promql-experimental-functions-enabled=true` in the query-frontend and querier. #9879
* [FEATURE] Distributor: Support promotion of OTel resource attributes to labels. #8271
* [FEATURE] Querier: Add experimental `double_exponential_smoothing` PromQL function. Experimental functions are disabled by default, but can be enabled by setting `-querier.promql-experimental-functions-enabled=true` in the query-frontend and querier. #9844
* [ENHANCEMENT] Query Frontend: Return server-side `bytes_processed` statistics following Server-Timing format. #9645 #9985
* [ENHANCEMENT] mimirtool: Adds bearer token support for mimirtool's analyze ruler/prometheus commands. #9587
* [ENHANCEMENT] Ruler: Support `exclude_alerts` parameter in `<prometheus-http-prefix>/api/v1/rules` endpoint. #9300
* [ENHANCEMENT] Distributor: add a metric to track tenants who are sending newlines in their label values called `cortex_distributor_label_values_with_newlines_total`. #9400
* [ENHANCEMENT] Ingester: improve performance of reading the WAL. #9508
* [ENHANCEMENT] Query-scheduler: improve the errors and traces emitted by query-schedulers when communicating with queriers. #9519
* [ENHANCEMENT] Compactor: uploaded blocks cannot be bigger than max configured compactor time range, and cannot cross the boundary for given time range. #9524
* [ENHANCEMENT] The distributor now validates that received label values only contain allowed characters. #9185
* [ENHANCEMENT] Add SASL plain authentication support to Kafka client used by the experimental ingest storage. Configure SASL credentials via the following settings: #9584
  * `-ingest-storage.kafka.sasl-password`
  * `-ingest-storage.kafka.sasl-username`
* [ENHANCEMENT] memberlist: TCP transport write path is now non-blocking, and is configurable by new flags: #9594
  * `-memberlist.max-concurrent-writes`
  * `-memberlist.acquire-writer-timeout`
* [ENHANCEMENT] memberlist: Notifications can now be processed once per interval specified by `-memberlist.notify-interval` to reduce notify storm CPU activity in large clusters. #9594
* [ENHANCEMENT] Query-scheduler: Remove the experimental `query-scheduler.prioritize-query-components` flag. Request queues always prioritize query component dequeuing above tenant fairness. #9703
* [ENHANCEMENT] Ingester: Emit traces for block syncing, to join up block-upload traces. #9656
* [ENHANCEMENT] Querier: Enable the optional querying of additional storage queryables. #9712
* [ENHANCEMENT] Ingester: Disable the push circuit breaker when ingester is in read-only mode. #9760
* [ENHANCEMENT] Ingester: Reduced lock contention in the `PostingsForMatchers` cache. #9773
* [ENHANCEMENT] Storage: Allow HTTP client settings to be tuned for GCS and Azure backends via an `http` block or corresponding CLI flags. This was already supported by the S3 backend. #9778
* [ENHANCEMENT] Ruler: Support `group_limit` and `group_next_token` parameters in the `<prometheus-http-prefix>/api/v1/rules` endpoint. #9563
* [ENHANCEMENT] Ingester: improved lock contention affecting read and write latencies during TSDB head compaction. #9822
* [ENHANCEMENT] Distributor: when a label value fails validation due to invalid UTF-8 characters, don't include the invalid characters in the returned error. #9828
* [ENHANCEMENT] Ingester: when experimental ingest storage is enabled, do not buffer records in the Kafka client when fetch concurrency is in use. #9838 #9850
* [ENHANCEMENT] Compactor: refresh deletion marks when updating the bucket index concurrently. This speeds up updating the bucket index by up to 16 times when there is a lot of blocks churn (thousands of blocks churning every cleanup cycle). #9881
* [ENHANCEMENT] PromQL: make `sort_by_label` stable. #9879
* [ENHANCEMENT] Distributor: Initialize ha_tracker cache before ha_tracker and distributor reach running state and begin serving writes. #9826 #9976
* [ENHANCEMENT] Ingester: `-ingest-storage.kafka.max-buffered-bytes` to limit the memory for buffered records when using concurrent fetching. #9892
* [ENHANCEMENT] Querier: improve performance and memory consumption of queries that select many series. #9914
* [ENHANCEMENT] Ruler: Support OAuth2 and proxies in Alertmanager client #9945 #10030
* [ENHANCEMENT] Ingester: Add `-blocks-storage.tsdb.bigger-out-of-order-blocks-for-old-samples` to build 24h blocks for out-of-order data belonging to the previous days instead of building smaller 2h blocks. This reduces pressure on compactors and ingesters when the out-of-order samples span multiple days in the past. #9844 #10033 #10035
* [ENHANCEMENT] Distributor: allow a different limit for info series (series ending in `_info`) label count, via `-validation.max-label-names-per-info-series`. #10028
* [ENHANCEMENT] Ingester: do not reuse labels, samples and histograms slices in the write request if there are more entries than 10x the pre-allocated size. This should help to reduce the in-use memory in case of few requests with a very large number of labels, samples or histograms. #10040
* [ENHANCEMENT] Query-Frontend: prune `<subquery> and on() (vector(x)==y)` style queries and stop pruning `<subquery> < -Inf`. Triggered by https://github.com/prometheus/prometheus/pull/15245. #10026
* [ENHANCEMENT] Query-Frontend: perform request format validation before processing the request. #10093
* [BUGFIX] Fix issue where functions such as `rate()` over native histograms could return incorrect values if a float stale marker was present in the selected range. #9508
* [BUGFIX] Fix issue where negation of native histograms (eg. `-some_native_histogram_series`) did nothing. #9508
* [BUGFIX] Fix issue where `metric might not be a counter, name does not end in _total/_sum/_count/_bucket` annotation would be emitted even if `rate` or `increase` did not have enough samples to compute a result. #9508
* [BUGFIX] Fix issue where sharded queries could return annotations with incorrect or confusing position information. #9536
* [BUGFIX] Fix issue where downstream consumers may not generate correct cache keys for experimental error caching. #9644
* [BUGFIX] Fix issue where active series requests error when encountering a stale posting. #9580
* [BUGFIX] Fix pooling buffer reuse logic when `-distributor.max-request-pool-buffer-size` is set. #9666
* [BUGFIX] Fix issue when using the experimental `-ruler.max-independent-rule-evaluation-concurrency` feature, where the ruler could panic as it updates a running ruleset or shutdowns. #9726
* [BUGFIX] Always return unknown hint for first sample in non-gauge native histograms chunk to avoid incorrect counter reset hints when merging chunks from different sources. #10033
* [BUGFIX] Ensure native histograms counter reset hints are corrected when merging results from different sources. #9909
* [BUGFIX] Ingester: Fix race condition in per-tenant TSDB creation. #9708
* [BUGFIX] Ingester: Fix race condition in exemplar adding. #9765
* [BUGFIX] Ingester: Fix race condition in native histogram appending. #9765
* [BUGFIX] Ingester: Fix bug in concurrent fetching where a failure to list topics on startup would cause to use an invalid topic ID (0x00000000000000000000000000000000). #9883
* [BUGFIX] Ingester: Fix data loss bug in the experimental ingest storage when a Kafka Fetch is split into multiple requests and some of them return an error. #9963 #9964
* [BUGFIX] PromQL: `round` now removes the metric name again. #9879
* [BUGFIX] Query-Frontend: fix `QueryFrontendCodec` module initialization to set lookback delta from `-querier.lookback-delta`. #9984
* [BUGFIX] OTLP: Support integer exemplar value type. #9844
* [BUGFIX] Querier: Correct the behaviour of binary operators between native histograms and floats. #9844
* [BUGFIX] Querier: Fix stddev+stdvar aggregations to always ignore native histograms. #9844
* [BUGFIX] Querier: Fix stddev+stdvar aggregations to treat Infinity consistently. #9844
* [BUGFIX] Ingester: Chunks could have one unnecessary zero byte at the end. #9844
* [BUGFIX] OTLP receiver: Preserve colons and combine multiple consecutive underscores into one when generating metric names in suffix adding mode (`-distributor.otel-metric-suffixes-enabled`). #10075
* [BUGFIX] PromQL: Ignore native histograms in `clamp`, `clamp_max` and `clamp_min` functions. #10136
* [BUGFIX] PromQL: Ignore native histograms in `max`, `min`, `stdvar`, `stddev` aggregation operators and instead return an info annotation. #10136
* [BUGFIX] PromQL: Ignore native histograms when compared to float values with `==`, `!=`, `<`, `>`, `<=`, `>=` and instead return an info annotation. #10136
* [BUGFIX] PromQL: Return an info annotation if the `quantile` function is used on a float series that does not have `le` label. #10136
* [BUGFIX] PromQL: Fix `count_values` to take into account native histograms. #10168
* [BUGFIX] PromQL: Ignore native histograms in time functions `day_of_month`, `day_of_week`, `day_of_year`, `days_in_month`, `hour`, `minute`, `month` and `year`, which means they no longer yield any value when encountering a native histograms series. #10188
* [BUGFIX] PromQL: Ignore native histograms in `topk` and `bottomk` functions and return info annotation instead. #10188
* [BUGFIX] PromQL: Let `limitk` and `limit_ratio` include native histograms if applicable. #10188
* [BUGFIX] PromQL: Fix `changes` and `resets` functions to count switch between float and native histograms sample type as change and reset. #10188

### Mixin

* [CHANGE] Remove backwards compatibility for `thanos_memcached_` prefixed metrics in dashboards and alerts removed in 2.12. #9674 #9758
* [CHANGE] Reworked the alert `MimirIngesterStuckProcessingRecordsFromKafka` to also work when concurrent fetching is enabled. #9855
* [ENHANCEMENT] Unify ingester autoscaling panels on 'Mimir / Writes' dashboard to work for both ingest-storage and non-ingest-storage autoscaling. #9617
* [ENHANCEMENT] Alerts: Enable configuring job prefix for alerts to prevent clashes with metrics from Loki/Tempo. #9659
* [ENHANCEMENT] Dashboards: visualize the age of source blocks in the "Mimir / Compactor" dashboard. #9697
* [ENHANCEMENT] Dashboards: Include block compaction level on queried blocks in 'Mimir / Queries' dashboard. #9706
* [ENHANCEMENT] Alerts: add `MimirIngesterMissedRecordsFromKafka` to detect gaps in consumed records in the ingester when using the experimental Kafka-based storage. #9921 #9972
* [ENHANCEMENT] Dashboards: Add more panels to 'Mimir / Writes' for concurrent ingestion and fetching when using ingest storage. #10021
* [ENHANCEMENT] Dashboards: Include CPU and memory resources in 'Mimir / Ruler' dashboard. #10656
* [BUGFIX] Dashboards: Fix autoscaling metrics joins when series churn. #9412 #9450 #9432
* [BUGFIX] Alerts: Fix autoscaling metrics joins in `MimirAutoscalerNotActive` when series churn. #9412
* [BUGFIX] Alerts: Exclude failed cache "add" operations from alerting since failures are expected in normal operation. #9658
* [BUGFIX] Alerts: Exclude read-only replicas from `IngesterInstanceHasNoTenants` alert. #9843
* [BUGFIX] Alerts: Use resident set memory for the `EtcdAllocatingTooMuchMemory` alert so that ephemeral file cache memory doesn't cause the alert to misfire. #9997
* [BUGFIX] Query-frontend: support `X-Read-Consistency-Offsets` on labels queries too.

### Jsonnet

* [CHANGE] Remove support to set Redis as a cache backend from jsonnet. #9677
* [CHANGE] Rollout-operator now defaults to storing scaling operation metadata in a Kubernetes ConfigMap. This avoids recursively invoking the admission webhook in some Kubernetes environments. #9699
* [CHANGE] Update rollout-operator version to 0.20.0. #9995
* [CHANGE] Remove the `track_sizes` feature for Memcached pods since it is unused. #10032
* [CHANGE] The configuration options `autoscaling_distributor_min_replicas` and `autoscaling_distributor_max_replicas` has been renamed to `autoscaling_distributor_min_replicas_per_zone` and `autoscaling_distributor_max_replicas_per_zone` respectively. #10019
* [FEATURE] Add support to deploy distributors in multi availability zones. #9548
* [FEATURE] Add configuration settings to set the number of Memcached replicas for each type of cache (`memcached_frontend_replicas`, `memcached_index_queries_replicas`, `memcached_chunks_replicas`, `memcached_metadata_replicas`). #9679
* [ENHANCEMENT] Add `ingest_storage_ingester_autoscaling_triggers` option to specify multiple triggers in ScaledObject created for ingest-store ingester autoscaling. #9422
* [ENHANCEMENT] Add `ingest_storage_ingester_autoscaling_scale_up_stabilization_window_seconds` and `ingest_storage_ingester_autoscaling_scale_down_stabilization_window_seconds` config options to make stabilization window for ingester autoscaling when using ingest-storage configurable. #9445
* [ENHANCEMENT] Make label-selector in ReplicaTemplate/ingester-zone-a object configurable when using ingest-storage. #9480
* [ENHANCEMENT] Add `querier_only_args` option to specify CLI flags that apply only to queriers but not ruler-queriers. #9503
* [ENHANCEMENT] Validate the Kafka client ID configured when ingest storage is enabled. #9573
* [ENHANCEMENT] Configure pod anti-affinity and tolerations to run etcd pods multi-AZ when `_config.multi_zone_etcd_enabled` is set to `true`. #9725

### Mimirtool

### Mimir Continuous Test

### Query-tee

* [FEATURE] Added `-proxy.compare-skip-samples-before` to skip samples before the given time when comparing responses. The time can be in RFC3339 format (or) RFC3339 without the timezone and seconds (or) date only. #9515
* [FEATURE] Add `-backend.config-file` for a YAML configuration file for per-backend options. Currently, it only supports additional HTTP request headers. #10081
* [ENHANCEMENT] Added human-readable timestamps to comparison failure messages. #9665

### Documentation

* [BUGFIX] Send native histograms: update the migration guide with the corrected dashboard query for switching between classic and native histograms queries. #10052

### Tools

* [FEATURE] `splitblocks`: add new tool to split blocks larger than a specified duration into multiple blocks. #9517, #9779
* [ENHANCEMENT] `copyblocks`: add `--skip-no-compact-block-duration-check`, which defaults to `false`, to simplify targeting blocks that are not awaiting compaction. #9439
* [ENHANCEMENT] `copyblocks`: add `--user-mapping` to support copying blocks between users. #10110
* [ENHANCEMENT] `kafkatool`: add SASL plain authentication support. The following new CLI flags have been added: #9584
  * `--kafka-sasl-username`
  * `--kafka-sasl-password`
* [ENHANCEMENT] `kafkatool`: add `dump print` command to print the content of write requests from a dump. #9942
* [ENHANCEMENT] Updated `KubePersistentVolumeFillingUp` runbook, including a sample command to debug the distroless image. #9802

## 2.14.3

### Grafana Mimir

* [BUGFIX] Update `golang.org/x/crypto` to address [CVE-2024-45337](https://github.com/advisories/GHSA-v778-237x-gjrc). #10251
* [BUGFIX] Update `golang.org/x/net` to address [CVE-2024-45338](https://github.com/advisories/GHSA-w32m-9786-jp63). #10298

## 2.14.2

### Grafana Mimir

* [BUGFIX] Query-frontend: Do not break scheduler connection on malformed queries. #9833

## 2.14.1

### Grafana Mimir

* [BUGFIX] Update objstore library to resolve issues observed for some S3-compatible object stores, which respond to `StatObject` with `Range` incorrectly. #9625

## 2.14.0

### Grafana Mimir

* [CHANGE] Update minimal supported version of Go to 1.22. #9134
* [CHANGE] Store-gateway / querier: enable streaming chunks from store-gateways to queriers by default. #6646
* [CHANGE] Querier: honor the start/end time range specified in the read hints when executing a remote read request. #8431
* [CHANGE] Querier: return only samples within the queried start/end time range when executing a remote read request using "SAMPLES" mode. Previously, samples outside of the range could have been returned. Samples outside of the queried time range may still be returned when executing a remote read request using "STREAMED_XOR_CHUNKS" mode. #8463
* [CHANGE] Querier: Set minimum for `-querier.max-concurrent` to four to prevent queue starvation with querier-worker queue prioritization algorithm; values below the minimum four are ignored and set to the minimum. #9054
* [CHANGE] Store-gateway: enabled `-blocks-storage.bucket-store.max-concurrent-queue-timeout` by default with a timeout of 5 seconds. #8496
* [CHANGE] Store-gateway: enabled `-blocks-storage.bucket-store.index-header.lazy-loading-concurrency-queue-timeout` by default with a timeout of 5 seconds . #8667
* [CHANGE] Distributor: Incoming OTLP requests were previously size-limited by using limit from `-distributor.max-recv-msg-size` option. We have added option `-distributor.max-otlp-request-size` for limiting OTLP requests, with default value of 100 MiB. #8574
* [CHANGE] Distributor: remove metric `cortex_distributor_sample_delay_seconds`. #8698
* [CHANGE] Query-frontend: Remove deprecated `frontend.align_queries_with_step` YAML configuration. The configuration option has been moved to per-tenant and default `limits` since Mimir 2.12. #8733 #8735
* [CHANGE] Store-gateway: Change default of `-blocks-storage.bucket-store.max-concurrent` to 200. #8768
* [CHANGE] Added new metric `cortex_compactor_disk_out_of_space_errors_total` which counts how many times a compaction failed due to the compactor being out of disk, alert if there is a single increase. #8237 #8278
* [CHANGE] Store-gateway: Remove experimental parameter `-blocks-storage.bucket-store.series-selection-strategy`. The default strategy is now `worst-case`. #8702
* [CHANGE] Store-gateway: Rename `-blocks-storage.bucket-store.series-selection-strategies.worst-case-series-preference` to `-blocks-storage.bucket-store.series-fetch-preference` and promote to stable. #8702
* [CHANGE] Querier, store-gateway: remove deprecated `-querier.prefer-streaming-chunks-from-store-gateways=true`. Streaming from store-gateways is now always enabled. #8696
* [CHANGE] Ingester: remove deprecated `-ingester.return-only-grpc-errors`. #8699 #8828
* [CHANGE] Distributor, ruler: remove deprecated `-ingester.client.report-grpc-codes-in-instrumentation-label-enabled`. #8700
* [CHANGE] Ingester client: experimental support for client-side circuit breakers, their configuration options (`-ingester.client.circuit-breaker.*`) and metrics (`cortex_ingester_client_circuit_breaker_results_total`, `cortex_ingester_client_circuit_breaker_transitions_total`) were removed. #8802
* [CHANGE] Ingester: circuit breakers do not open in case of per-instance limit errors anymore. Opening can be triggered only in case of push and pull requests exceeding the configured duration. #8854
* [CHANGE] Query-frontend: Return `413 Request Entity Too Large` if a response shard for an `/active_series` request is too large. #8861
* [CHANGE] Distributor: Promote replying with `Retry-After` header on retryable errors to stable and set `-distributor.retry-after-header.enabled=true` by default. #8694
* [CHANGE] Distributor: Replace `-distributor.retry-after-header.max-backoff-exponent` and `-distributor.retry-after-header.base-seconds` with `-distributor.retry-after-header.min-backoff` and `-distributor.retry-after-header.max-backoff` for easier configuration. #8694
* [CHANGE] Ingester: increase the default inactivity timeout of active series (`-ingester.active-series-metrics-idle-timeout`) from `10m` to `20m`. #8975
* [CHANGE] Distributor: Remove `-distributor.enable-otlp-metadata-storage` flag, which was deprecated in version 2.12. #9069
* [CHANGE] Ruler: Removed `-ruler.drain-notification-queue-on-shutdown` option, which is now enabled by default. #9115
* [CHANGE] Querier: allow wrapping errors with context errors only when the former actually correspond to `context.Canceled` and `context.DeadlineExceeded`. #9175
* [CHANGE] Query-scheduler: Remove the experimental `-query-scheduler.use-multi-algorithm-query-queue` flag. The new multi-algorithm tree queue is always used for the scheduler. #9210
* [CHANGE] Distributor: reject incoming requests until the distributor service has started. #9317
* [CHANGE] Ingester, Distributor: Remove deprecated `-ingester.limit-inflight-requests-using-grpc-method-limiter` and `-distributor.limit-inflight-requests-using-grpc-method-limiter`. The feature was deprecated and enabled by default in Mimir 2.12. #9407
* [CHANGE] Querier: Remove deprecated `-querier.max-query-into-future`. The feature was deprecated in Mimir 2.12. #9407
* [CHANGE] Cache: Deprecate experimental support for Redis as a cache backend. The support is set to be removed in the next major release. #9453
* [FEATURE] Alertmanager: Added `-alertmanager.log-parsing-label-matchers` to control logging when parsing label matchers. This flag is intended to be used with `-alertmanager.utf8-strict-mode-enabled` to validate UTF-8 strict mode is working as intended. The default value is `false`. #9173
* [FEATURE] Alertmanager: Added `-alertmanager.utf8-migration-logging-enabled` to enable logging of tenant configurations that are incompatible with UTF-8 strict mode. The default value is `false`. #9174
* [FEATURE] Querier: add experimental streaming PromQL engine, enabled with `-querier.query-engine=mimir`. #8422 #8430 #8454 #8455 #8360 #8490 #8508 #8577 #8660 #8671 #8677 #8747 #8850 #8872 #8838 #8911 #8909 #8923 #8924 #8925 #8932 #8933 #8934 #8962 #8986 #8993 #8995 #9008 #9017 #9018 #9019 #9120 #9121 #9136 #9139 #9140 #9145 #9191 #9192 #9194 #9196 #9201 #9212 #9225 #9260 #9272 #9277 #9278 #9280 #9281 #9342 #9343 #9371 #9859 #9858
* [FEATURE] Experimental Kafka-based ingest storage. #6888 #6894 #6929 #6940 #6951 #6974 #6982 #7029 #7030 #7091 #7142 #7147 #7148 #7153 #7160 #7193 #7349 #7376 #7388 #7391 #7393 #7394 #7402 #7404 #7423 #7424 #7437 #7486 #7503 #7508 #7540 #7621 #7682 #7685 #7694 #7695 #7696 #7697 #7701 #7733 #7734 #7741 #7752 #7838 #7851 #7871 #7877 #7880 #7882 #7887 #7891 #7925 #7955 #7967 #8031 #8063 #8077 #8088 #8135 #8176 #8184 #8194 #8216 #8217 #8222 #8233 #8503 #8542 #8579 #8657 #8686 #8688 #8703 #8706 #8708 #8738 #8750 #8778 #8808 #8809 #8841 #8842 #8845 #8853 #8886 #8988
  * What it is:
    * When the new ingest storage architecture is enabled, distributors write incoming write requests to a Kafka-compatible backend, and the ingesters asynchronously replay ingested data from Kafka. In this architecture, the write and read path are de-coupled through a Kafka-compatible backend. The write path and Kafka load is a function of the incoming write traffic, the read path load is a function of received queries. Whatever the load on the read path, it doesn't affect the write path.
  * New configuration options:
    * `-ingest-storage.enabled`
    * `-ingest-storage.kafka.*`: configures Kafka-compatible backend and how clients interact with it.
    * `-ingest-storage.ingestion-partition-tenant-shard-size`: configures the per-tenant shuffle-sharding shard size used by partitions ring.
    * `-ingest-storage.read-consistency`: configures the default read consistency.
    * `-ingest-storage.migration.distributor-send-to-ingesters-enabled`: enabled tee-ing writes to classic ingesters and Kafka, used during a live migration to the new ingest storage architecture.
    * `-ingester.partition-ring.*`: configures partitions ring backend.
* [FEATURE] Querier: added support for `limitk()` and `limit_ratio()` experimental PromQL functions. Experimental functions are disabled by default, but can be enabled setting `-querier.promql-experimental-functions-enabled=true` in the query-frontend and querier. #8632
* [FEATURE] Querier: experimental support for `X-Mimir-Chunk-Info-Logger` header that triggers logging information about TSDB chunks loaded from ingesters and store-gateways in the querier. The header should contain the comma separated list of labels for which their value will be included in the logs. #8599
* [FEATURE] Query frontend: added new query pruning middleware to enable pruning dead code (eg. expressions that cannot produce any results) and simplifying expressions (eg. expressions that can be evaluated immediately) in queries. #9086
* [FEATURE] Ruler: added experimental configuration, `-ruler.rule-evaluation-write-enabled`, to disable writing the result of rule evaluation to ingesters. This feature can be used for testing purposes. #9060
* [FEATURE] Ingester: added experimental configuration `ingester.ignore-ooo-exemplars`. When set to `true` out of order exemplars are no longer reported to the remote write client. #9151
* [ENHANCEMENT] Compactor: Add `cortex_compactor_compaction_job_duration_seconds` and `cortex_compactor_compaction_job_blocks` histogram metrics to track duration of individual compaction jobs and number of blocks per job. #8371
* [ENHANCEMENT] Rules: Added per namespace max rules per rule group limit. The maximum number of rules per rule groups for all namespaces continues to be configured by `-ruler.max-rules-per-rule-group`, but now, this can be superseded by the new `-ruler.max-rules-per-rule-group-by-namespace` option on a per namespace basis. This new limit can be overridden using the overrides mechanism to be applied per-tenant. #8378
* [ENHANCEMENT] Rules: Added per namespace max rule groups per tenant limit. The maximum number of rule groups per rule tenant for all namespaces continues to be configured by `-ruler.max-rule-groups-per-tenant`, but now, this can be superseded by the new `-ruler.max-rule-groups-per-tenant-by-namespace` option on a per namespace basis. This new limit can be overridden using the overrides mechanism to be applied per-tenant. #8425
* [ENHANCEMENT] Ruler: Added support to protect rules namespaces from modification. The `-ruler.protected-namespaces` flag can be used to specify namespaces that are protected from rule modifications. The header `X-Mimir-Ruler-Override-Namespace-Protection` can be used to override the protection. #8444
* [ENHANCEMENT] Query-frontend: be able to block remote read queries via the per tenant runtime override `blocked_queries`. #8372 #8415
* [ENHANCEMENT] Query-frontend: added `remote_read` to `op` supported label values for the `cortex_query_frontend_queries_total` metric. #8412
* [ENHANCEMENT] Query-frontend: log the overall length and start, end time offset from current time for remote read requests. The start and end times are calculated as the miminum and maximum times of the individual queries in the remote read request. #8404
* [ENHANCEMENT] Storage Provider: Added option `-<prefix>.s3.dualstack-enabled` that allows disabling S3 client from resolving AWS S3 endpoint into dual-stack IPv4/IPv6 endpoint. Defaults to true. #8405
* [ENHANCEMENT] HA Tracker: Added reporting of most recent elected replica change via `cortex_ha_tracker_last_election_timestamp_seconds` gauge, logging, and a new column in the HA Tracker status page. #8507
* [ENHANCEMENT] Use sd_notify to send events to systemd at start and stop of mimir services. Default systemd mimir.service config now wait for those events with a configurable timeout `TimeoutStartSec` default is 3 min to handle long start time (ex. store-gateway). #8220 #8555 #8658
* [ENHANCEMENT] Alertmanager: Reloading config and templates no longer needs to hit the disk. #4967
* [ENHANCEMENT] Compactor: Added experimental `-compactor.in-memory-tenant-meta-cache-size` option to set size of in-memory cache (in number of items) for parsed meta.json files. This can help when a tenant has many meta.json files and their parsing before each compaction cycle is using a lot of CPU time. #8544
* [ENHANCEMENT] Distributor: Interrupt OTLP write request translation when context is canceled or has timed out. #8524
* [ENHANCEMENT] Ingester, store-gateway: optimised regular expression matching for patterns like `1.*|2.*|3.*|...|1000.*`. #8632
* [ENHANCEMENT] Query-frontend: Add `header_cache_control` to query stats. #8590
* [ENHANCEMENT] Query-scheduler: Introduce `query-scheduler.use-multi-algorithm-query-queue`, which allows use of an experimental queue structure, with no change in external queue behavior. #7873
* [ENHANCEMENT] Query-scheduler: Improve CPU/memory performance of experimental query-scheduler. #8871
* [ENHANCEMENT] Expose a new `s3.trace.enabled` configuration option to enable detailed logging of operations against S3-compatible object stores. #8690
* [ENHANCEMENT] memberlist: locally-generated messages (e.g. ring updates) are sent to gossip network before forwarded messages. Introduced `-memberlist.broadcast-timeout-for-local-updates-on-shutdown` option to modify how long to wait until queue with locally-generated messages is empty when shutting down. Previously this was hard-coded to 10s, and wait included all messages (locally-generated and forwarded). Now it defaults to 10s, 0 means no timeout. Increasing this value may help to avoid problem when ring updates on shutdown are not propagated to other nodes, and ring entry is left in a wrong state. #8761
* [ENHANCEMENT] Querier: allow using both raw numbers of seconds and duration literals in queries where previously only one or the other was permitted. For example, `predict_linear` now accepts a duration literal (eg. `predict_linear(..., 4h)`), and range vector selectors now accept a number of seconds (eg. `rate(metric[2])`). #8780
* [ENHANCEMENT] Ruler: Add `ruler.max-independent-rule-evaluation-concurrency` to allow independent rules of a tenant to be run concurrently. You can control the amount of concurrency per tenant is controlled via the `-ruler.max-independent-rule-evaluation-concurrency-per-tenan` as a limit. Use a `-ruler.max-independent-rule-evaluation-concurrency` value of `0` can be used to disable the feature for all tenants. By default, this feature is disabled. A rule is eligible for concurrency as long as it doesn't depend on any other rules, doesn't have any other rules that depend on it, and has a total rule group runtime that exceeds 50% of its interval by default. The threshold can can be adjusted with `-ruler.independent-rule-evaluation-concurrency-min-duration-percentage`. #8146 #8858 #8880 #8884
  * This work introduces the following metrics:
    * `cortex_ruler_independent_rule_evaluation_concurrency_slots_in_use`
    * `cortex_ruler_independent_rule_evaluation_concurrency_attempts_started_total`
    * `cortex_ruler_independent_rule_evaluation_concurrency_attempts_incomplete_total`
    * `cortex_ruler_independent_rule_evaluation_concurrency_attempts_completed_total`
* [ENHANCEMENT] Expose a new `s3.session-token` configuration option to enable using temporary security credentials. #8952
* [ENHANCEMENT] Add HA deduplication features to the `mimir-microservices-mode` development environment. #9012
* [ENHANCEMENT] Remove experimental `-query-frontend.additional-query-queue-dimensions-enabled` and `-query-scheduler.additional-query-queue-dimensions-enabled`. Mimir now always includes "query components" as a queue dimension. #8984 #9135
* [ENHANCEMENT] Add a new ingester endpoint to prepare instances to downscale. #8956
* [ENHANCEMENT] Query-scheduler: Add `query-scheduler.prioritize-query-components` which, when enabled, will primarily prioritize dequeuing fairly across queue components, and secondarily prioritize dequeuing fairly across tenants. When disabled, tenant fairness is primarily prioritized. `query-scheduler.use-multi-algorithm-query-queue` must be enabled in order to use this flag. #9016 #9071
* [ENHANCEMENT] Update runtime configuration to read gzip-compressed files with `.gz` extension. #9074
* [ENHANCEMENT] Ingester: add `cortex_lifecycler_read_only` metric which is set to 1 when ingester's lifecycler is set to read-only mode. #9095
* [ENHANCEMENT] Add a new field, `encode_time_seconds` to query stats log messages, to record the amount of time it takes the query-frontend to encode a response. This does not include any serialization time for downstream components. #9062
* [ENHANCEMENT] OTLP: If the flag `-distributor.otel-created-timestamp-zero-ingestion-enabled` is true, OTel start timestamps are converted to Prometheus zero samples to mark series start. #9131 #10053
* [ENHANCEMENT] Querier: attach logs emitted during query consistency check to trace span for query. #9213
* [ENHANCEMENT] Query-scheduler: Experimental `-query-scheduler.prioritize-query-components` flag enables the querier-worker queue priority algorithm to take precedence over tenant rotation when dequeuing requests. #9220
* [ENHANCEMENT] Add application credential arguments for Openstack Swift storage backend. #9181
* [ENHANCEMENT] Make MemberlistKV module targetable (can be run through `-target=memberlist-kv`). #9940
* [BUGFIX] Ruler: add support for draining any outstanding alert notifications before shutting down. This can be enabled with the `-ruler.drain-notification-queue-on-shutdown=true` CLI flag. #8346
* [BUGFIX] Query-frontend: fix `-querier.max-query-lookback` enforcement when `-compactor.blocks-retention-period` is not set, and viceversa. #8388
* [BUGFIX] Ingester: fix sporadic `not found` error causing an internal server error if label names are queried with matchers during head compaction. #8391
* [BUGFIX] Ingester, store-gateway: fix case insensitive regular expressions not matching correctly some Unicode characters. #8391
* [BUGFIX] Query-frontend: "query stats" log now includes the actual `status_code` when the request fails due to an error occurring in the query-frontend itself. #8407
* [BUGFIX] Store-gateway: fixed a case where, on a quick subsequent restart, the previous lazy-loaded index header snapshot was overwritten by a partially loaded one. #8281
* [BUGFIX] Ingester: fixed timestamp reported in the "the sample has been rejected because its timestamp is too old" error when the write request contains only histograms. #8462
* [BUGFIX] Store-gateway: store sparse index headers atomically to disk. #8485
* [BUGFIX] Query scheduler: fix a panic in request queueing. #8451
* [BUGFIX] Querier: fix issue where "context canceled" is logged for trace spans for requests to store-gateways that return no series when chunks streaming is enabled. #8510
* [BUGFIX] Alertmanager: Fix per-tenant silence limits not reloaded during runtime. #8456
* [BUGFIX] Alertmanager: Fixes a number of bugs in silences which could cause an existing silence to be deleted/expired when updating the silence failed. This could happen when the replacing silence was invalid or exceeded limits. #8525
* [BUGFIX] Alertmanager: Fix help message for utf-8-strict-mode. #8572
* [BUGFIX] Query-frontend: Ensure that internal errors result in an HTTP 500 response code instead of 422. #8595 #8666
* [BUGFIX] Configuration: Multi line envs variables are flatten during injection to be compatible with YAML syntax
* [BUGFIX] Querier: fix issue where queries can return incorrect results if a single store-gateway returns overlapping chunks for a series. #8827
* [BUGFIX] HA Tracker: store correct timestamp for last received request from elected replica. #8821
* [BUGFIX] Querier: do not return `grpc: the client connection is closing` errors as HTTP `499`. #8865 #8888
* [BUGFIX] Compactor: fix a race condition between different compactor replicas that may cause a deleted block to be still referenced as non-deleted in the bucket index. #8905
* [BUGFIX] Querier: fix issue where some native histogram-related warnings were not emitted when `rate()` was used over native histograms. #8918
* [BUGFIX] Ruler: map invalid org-id errors to 400 status code. #8935
* [BUGFIX] Querier: Fix invalid query results when multiple chunks are being merged. #8992
* [BUGFIX] Query-frontend: return annotations generated during evaluation of sharded queries. #9138
* [BUGFIX] Querier: Support optional start and end times on `/prometheus/api/v1/labels`, `/prometheus/api/v1/label/<label>/values`, and `/prometheus/api/v1/series` when `max_query_into_future: 0`. #9129
* [BUGFIX] Alertmanager: Fix config validation gap around unreferenced templates. #9207
* [BUGFIX] Alertmanager: Fix goroutine leak when stored config fails to apply and there is no existing tenant alertmanager #9211
* [BUGFIX] Querier: fix issue where both recently compacted blocks and their source blocks can be skipped during querying if store-gateways are restarting. #9224
* [BUGFIX] Alertmanager: fix receiver firewall to detect `0.0.0.0` and IPv6 interface-local multicast address as local addresses. #9308

### Mixin

* [CHANGE] Dashboards: set default auto-refresh rate to 5m. #8758
* [ENHANCEMENT] Dashboards: allow switching between using classic or native histograms in dashboards.
  * Overview dashboard: status, read/write latency and queries/ingestion per sec panels, `cortex_request_duration_seconds` metric. #7674 #8502 #8791
  * Writes dashboard: `cortex_request_duration_seconds` metric. #8757 #8791
  * Reads dashboard: `cortex_request_duration_seconds` metric. #8752
  * Rollout progress dashboard: `cortex_request_duration_seconds` metric. #8779
  * Alertmanager dashboard: `cortex_request_duration_seconds` metric. #8792
  * Ruler dashboard: `cortex_request_duration_seconds` metric. #8795
  * Queries dashboard: `cortex_request_duration_seconds` metric. #8800
  * Remote ruler reads dashboard: `cortex_request_duration_seconds` metric. #8801
* [ENHANCEMENT] Alerts: `MimirRunningIngesterReceiveDelayTooHigh` alert has been tuned to be more reactive to high receive delay. #8538
* [ENHANCEMENT] Dashboards: improve end-to-end latency and strong read consistency panels when experimental ingest storage is enabled. #8543 #8830
* [ENHANCEMENT] Dashboards: Add panels for monitoring ingester autoscaling when not using ingest-storage. These panels are disabled by default, but can be enabled using the `autoscaling.ingester.enabled: true` config option. #8484
* [ENHANCEMENT] Dashboards: Add panels for monitoring store-gateway autoscaling. These panels are disabled by default, but can be enabled using the `autoscaling.store_gateway.enabled: true` config option. #8824
* [ENHANCEMENT] Dashboards: add panels to show writes to experimental ingest storage backend in the "Mimir / Ruler" dashboard, when `_config.show_ingest_storage_panels` is enabled. #8732
* [ENHANCEMENT] Dashboards: show all series in tooltips on time series dashboard panels. #8748
* [ENHANCEMENT] Dashboards: add compactor autoscaling panels to "Mimir / Compactor" dashboard. The panels are disabled by default, but can be enabled setting `_config.autoscaling.compactor.enabled` to `true`. #8777
* [ENHANCEMENT] Alerts: added `MimirKafkaClientBufferedProduceBytesTooHigh` alert. #8763
* [ENHANCEMENT] Dashboards: added "Kafka produced records / sec" panel to "Mimir / Writes" dashboard. #8763
* [ENHANCEMENT] Alerts: added `MimirStrongConsistencyOffsetNotPropagatedToIngesters` alert, and rename `MimirIngesterFailsEnforceStrongConsistencyOnReadPath` alert to `MimirStrongConsistencyEnforcementFailed`. #8831
* [ENHANCEMENT] Dashboards: remove "All" option for namespace dropdown in dashboards. #8829
* [ENHANCEMENT] Dashboards: add Kafka end-to-end latency outliers panel in the "Mimir / Writes" dashboard. #8948
* [ENHANCEMENT] Dashboards: add "Out-of-order samples appended" panel to "Mimir / Tenants" dashboard. #8939
* [ENHANCEMENT] Alerts: `RequestErrors` and `RulerRemoteEvaluationFailing` have been enriched with a native histogram version. #9004
* [ENHANCEMENT] Dashboards: add 'Read path' selector to 'Mimir / Queries' dashboard. #8878
* [ENHANCEMENT] Dashboards: add annotation indicating active series are being reloaded to 'Mimir / Tenants' dashboard. #9257
* [ENHANCEMENT] Dashboards: limit results on the 'Failed evaluations rate' panel of the 'Mimir / Tenants' dashboard to 50 to avoid crashing the page when there are many failing groups. #9262
* [FEATURE] Alerts: add `MimirGossipMembersEndpointsOutOfSync` alert. #9347
* [BUGFIX] Dashboards: fix "current replicas" in autoscaling panels when HPA is not active. #8566
* [BUGFIX] Alerts: do not fire `MimirRingMembersMismatch` during the migration to experimental ingest storage. #8727
* [BUGFIX] Dashboards: avoid over-counting of ingesters metrics when migrating to experimental ingest storage. #9170
* [BUGFIX] Dashboards: fix `job_prefix` not utilized in `jobSelector`. #9155

### Jsonnet

* [CHANGE] Changed the following config options when the experimental ingest storage is enabled: #8874
  * `ingest_storage_ingester_autoscaling_min_replicas` changed to `ingest_storage_ingester_autoscaling_min_replicas_per_zone`
  * `ingest_storage_ingester_autoscaling_max_replicas` changed to `ingest_storage_ingester_autoscaling_max_replicas_per_zone`
* [CHANGE] Changed the overrides configmap generation to remove any field with `null` value. #9116
* [CHANGE] `$.replicaTemplate` function now takes replicas and labelSelector parameter. #9248
* [CHANGE] Renamed `ingest_storage_ingester_autoscaling_replica_template_custom_resource_definition_enabled` to `replica_template_custom_resource_definition_enabled`. #9248
* [FEATURE] Add support for automatically deleting compactor, store-gateway, ingester and read-write mode backend PVCs when the corresponding StatefulSet is scaled down. #8382 #8736
* [FEATURE] Automatically set GOMAXPROCS on ingesters. #9273
* [ENHANCEMENT] Added the following config options to set the number of partition ingester replicas when migrating to experimental ingest storage. #8517
  * `ingest_storage_migration_partition_ingester_zone_a_replicas`
  * `ingest_storage_migration_partition_ingester_zone_b_replicas`
  * `ingest_storage_migration_partition_ingester_zone_c_replicas`
* [ENHANCEMENT] Distributor: increase `-distributor.remote-timeout` when the experimental ingest storage is enabled. #8518
* [ENHANCEMENT] Memcached: Update to Memcached 1.6.28 and memcached-exporter 0.14.4. #8557
* [ENHANCEMENT] Rollout-operator: Allow the rollout-operator to be used as Kubernetes statefulset webhook to enable `no-downscale` and `prepare-downscale` annotations to be used on ingesters or store-gateways. #8743
* [ENHANCEMENT] Do not deploy ingester-zone-c when experimental ingest storage is enabled and `ingest_storage_ingester_zones` is configured to `2`. #8776
* [ENHANCEMENT] Added the config option `ingest_storage_migration_classic_ingesters_no_scale_down_delay` to disable the downscale delay on classic ingesters when migrating to experimental ingest storage. #8775 #8873
* [ENHANCEMENT] Configure experimental ingest storage on query-frontend too when enabled. #8843
* [ENHANCEMENT] Allow to override Kafka client ID on a per-component basis. #9026
* [ENHANCEMENT] Rollout-operator's access to ReplicaTemplate is now configured via config option `rollout_operator_replica_template_access_enabled`. #9252
* [ENHANCEMENT] Added support for new way of downscaling ingesters, using rollout-operator's resource-mirroring feature and read-only mode of ingesters. This can be enabled by using `ingester_automated_downscale_v2_enabled` config option. This is mutually exclusive with both `ingester_automated_downscale_enabled` (previous downscale mode) and `ingest_storage_ingester_autoscaling_enabled` (autoscaling for ingest-storage).
* [ENHANCEMENT] Update rollout-operator to `v0.19.1`. #9388
* [BUGFIX] Added missing node affinity matchers to write component. #8910

### Mimirtool

* [CHANGE] Disable colored output on mimirtool when the output is not to a terminal. #9423
* [CHANGE] Add `--force-color` flag to be able to enable colored output when the output is not to a terminal. #9423
* [CHANGE] Analyze Rules: Count recording rules used in rules group as used. #6133
* [CHANGE] Remove deprecated `--rule-files` flag in favor of CLI arguments for the following commands: #8701
  * `mimirtool rules load`
  * `mimirtool rules sync`
  * `mimirtool rules diff`
  * `mimirtool rules check`
  * `mimirtool rules prepare`
* [ENHANCEMENT] Remote read and backfill now supports the experimental native histograms. #9156

### Mimir Continuous Test

* [CHANGE] Use test metrics that do not pass through 0 to make identifying incorrect results easier. #8630
* [CHANGE] Allowed authentication to Mimir using both Tenant ID and basic/bearer auth. #9038
* [FEATURE] Experimental support for the `-tests.send-chunks-debugging-header` boolean flag to send the `X-Mimir-Chunk-Info-Logger: series_id` header with queries. #8599
* [ENHANCEMENT] Include human-friendly timestamps in diffs logged when a test fails. #8630
* [ENHANCEMENT] Add histograms to measure latency of read and write requests. #8583
* [ENHANCEMENT] Log successful test runs in addition to failed test runs. #8817
* [ENHANCEMENT] Series emitted by continuous-test now distribute more uniformly across ingesters. #9218 #9243
* [ENHANCEMENT] Configure `User-Agent` header for the Mimir client via `-tests.client.user-agent`. #9338
* [BUGFIX] Initialize test result metrics to 0 at startup so that alerts can correctly identify the first failure after startup. #8630

### Query-tee

* [CHANGE] If a preferred backend is configured, then query-tee always returns its response, regardless of the response status code. Previously, query-tee would only return the response from the preferred backend if it did not have a 5xx status code. #8634
* [ENHANCEMENT] Emit trace spans from query-tee. #8419
* [ENHANCEMENT] Log trace ID (if present) with all log messages written while processing a request. #8419
* [ENHANCEMENT] Log user agent when processing a request. #8419
* [ENHANCEMENT] Add `time` parameter to proxied instant queries if it is not included in the incoming request. This is optional but enabled by default, and can be disabled with `-proxy.add-missing-time-parameter-to-instant-queries=false`. #8419
* [ENHANCEMENT] Add support for sending only a proportion of requests to all backends, with the remainder only sent to the preferred backend. The default behaviour is to send all requests to all backends. This can be configured with `-proxy.secondary-backends-request-proportion`. #8532
* [ENHANCEMENT] Check annotations emitted by both backends are the same when comparing responses from two backends. #8660
* [ENHANCEMENT] Compare native histograms in query results when comparing results between two backends. #8724
* [ENHANCEMENT] Don't consider responses to be different during response comparison if both backends' responses contain different series, but all samples are within the recent sample window. #8749 #8894
* [ENHANCEMENT] When the expected and actual response for a matrix series is different, the full set of samples for that series from both backends will now be logged. #8947
* [ENHANCEMENT] Wait up to `-server.graceful-shutdown-timeout` for inflight requests to finish when shutting down, rather than immediately terminating inflight requests on shutdown. #8985
* [ENHANCEMENT] Optionally consider equivalent error messages the same when comparing responses. Enabled by default, disable with `-proxy.require-exact-error-match=true`. #9143 #9350 #9366
* [BUGFIX] Ensure any errors encountered while forwarding a request to a backend (eg. DNS resolution failures) are logged. #8419
* [BUGFIX] The comparison of the results should not fail when either side contains extra samples from within SkipRecentSamples duration. #8920
* [BUGFIX] When `-proxy.compare-skip-recent-samples` is enabled, compare sample timestamps with the time the query requests were made, rather than the time at which the comparison is occurring. #9416

### Documentation

* [ENHANCEMENT] Specify in which component the configuration flags `-compactor.blocks-retention-period`, `-querier.max-query-lookback`, `-query-frontend.max-total-query-length`, `-query-frontend.max-query-expression-size-bytes` are applied and that they are applied to remote read as well. #8433
* [ENHANCEMENT] Provide more detailed recommendations on how to migrate from classic to native histograms. #8864
* [ENHANCEMENT] Clarify that `{namespace}` and `{groupName}` path segments in the ruler config API should be URL-escaped. #8969
* [ENHANCEMENT] Include stalled compactor network drive information in runbooks. #9297
* [ENHANCEMENT] Document `/ingester/prepare-partition-downscale` and `/ingester/prepare-instance-ring-downscale` endpoints. #9132
* [ENHANCEMENT] Describe read-only mode of ingesters in component documentation. #9132

### Tools

* [CHANGE] `wal-reader`: Renamed `-series-entries` to `-print-series`. Renamed `-print-series-with-samples` to `-print-samples`. #8568
* [FEATURE] `query-bucket-index`: add new tool to query a bucket index file and print the blocks that would be used for a given query time range. #8818
* [FEATURE] `kafkatool`: add new CLI tool to operate Kafka. Supported commands: #9000
  * `brokers list-leaders-by-partition`
  * `consumer-group commit-offset`
  * `consumer-group copy-offset`
  * `consumer-group list-offsets`
  * `create-partitions`
* [ENHANCEMENT] `wal-reader`: References to unknown series from Samples, Exemplars, histogram or tombstones records are now always logged. #8568
* [ENHANCEMENT] `tsdb-series`: added `-stats` option to print min/max time of chunks, total number of samples and DPM for each series. #8420
* [ENHANCEMENT] `tsdb-print-chunk`: print counter reset information for native histograms. #8812
* [ENHANCEMENT] `grpcurl-query-ingesters`: print counter reset information for native histograms. #8820
* [ENHANCEMENT] `grpcurl-query-ingesters`: concurrently query ingesters. #9102
* [ENHANCEMENT] `grpcurl-query-ingesters`: sort series and chunks in output. #9180
* [ENHANCEMENT] `grpcurl-query-ingesters`: print full chunk timestamps, not just time component. #9180
* [ENHANCEMENT] `tsdb-series`: Added `-json` option to generate JSON output for easier post-processing. #8844
* [ENHANCEMENT] `tsdb-series`: Added `-min-time` and `-max-time` options to filter samples that are used for computing data-points per minute. #8844
* [ENHANCEMENT] `mimir-rules-action`: Added new input to support matching target namespaces by regex. #9244
* [ENHANCEMENT] `mimir-rules-action`: Added new inputs to support ignoring namespaces and ignoring namespaces by regex. #9258 #9324
* [BUGFIX] `copyblocks`, `undelete-blocks`, `copyprefix`: use a multipart upload to server-side copy objects greater than 5GiB in size on S3. #9357

## 2.13.1

### Grafana Mimir

* [BUGFIX] Upgrade Go to 1.22.9 to address [CVE-2024-34156](https://nvd.nist.gov/vuln/detail/CVE-2024-34156). #10097
* [BUGFIX] Update module google.golang.org/grpc to v1.64.1 to address [GHSA-xr7q-jx4m-x55m](https://github.com/advisories/GHSA-xr7q-jx4m-x55m). #8717
* [BUGFIX] Upgrade github.com/rs/cors to v1.11.0 address [GHSA-mh55-gqvf-xfwm](https://github.com/advisories/GHSA-mh55-gqvf-xfwm). #8611

## 2.13.0

### Grafana Mimir

* [CHANGE] Build: `grafana/mimir` docker image is now based on `gcr.io/distroless/static-debian12` image. Alpine-based docker image is still available as `grafana/mimir-alpine`, until Mimir 2.15. #8204 #8235
* [CHANGE] Ingester: `/ingester/flush` endpoint is now only allowed to execute only while the ingester is in `Running` state. The 503 status code is returned if the endpoint is called while the ingester is not in `Running` state. #7486
* [CHANGE] Distributor: Include label name in `err-mimir-label-value-too-long` error message: #7740
* [CHANGE] Ingester: enabled 1 out 10 errors log sampling by default. All the discarded samples will still be tracked by the `cortex_discarded_samples_total` metric. The feature can be configured via `-ingester.error-sample-rate` (0 to log all errors). #7807
* [CHANGE] Query-frontend: Query results caching and experimental query blocking now utilize the PromQL string-formatted query format rather than the unvalidated query as submitted to the frontend. #7742
  * Query results caching should be more stable as all equivalent queries receive the same cache key, but there may be cache churn on first deploy with the updated format
  * Query blocking can no longer be circumvented with an equivalent query in a different format; see [Configure queries to block](https://grafana.com/docs/mimir/latest/configure/configure-blocked-queries/)
* [CHANGE] Query-frontend: stop using `-validation.create-grace-period` to clamp how far into the future a query can span. #8075
* [CHANGE] Clamp [`GOMAXPROCS`](https://pkg.go.dev/runtime#GOMAXPROCS) to [`runtime.NumCPU`](https://pkg.go.dev/runtime#NumCPU). #8201
* [CHANGE] Anonymous usage statistics tracking: add CPU usage percentage tracking. #8282
* [CHANGE] Added new metric `cortex_compactor_disk_out_of_space_errors_total` which counts how many times a compaction failed due to the compactor being out of disk. #8237
* [CHANGE] Anonymous usage statistics tracking: report active series in addition to in-memory series. #8279
* [CHANGE] Ruler: `evaluation_delay` field in the rule group configuration has been deprecated. Please use `query_offset` instead (it has the same exact meaning and behaviour). #8295
* [CHANGE] General: remove `-log.buffered`. The configuration option has been enabled by default and deprecated since Mimir 2.11. #8395
* [CHANGE] Ruler: promote tenant federation from experimental to stable. #8400
* [CHANGE] Ruler: promote `-ruler.recording-rules-evaluation-enabled` and `-ruler.alerting-rules-evaluation-enabled` from experimental to stable. #8400
* [CHANGE] General: promote `-tenant-federation.max-tenants` from experimental to stable. #8400
* [FEATURE] Continuous-test: now runable as a module with `mimir -target=continuous-test`. #7747
* [FEATURE] Store-gateway: Allow specific tenants to be enabled or disabled via `-store-gateway.enabled-tenants` or `-store-gateway.disabled-tenants` CLI flags or their corresponding YAML settings. #7653
* [FEATURE] New `-<prefix>.s3.bucket-lookup-type` flag configures lookup style type, used to access bucket in s3 compatible providers. #7684
* [FEATURE] Querier: add experimental streaming PromQL engine, enabled with `-querier.promql-engine=mimir`. #7693 #7898 #7899 #8023 #8058 #8096 #8121 #8197 #8230 #8247 #8270 #8276 #8277 #8291 #8303 #8340 #8256 #8348
* [FEATURE] New `/ingester/unregister-on-shutdown` HTTP endpoint allows dynamic access to ingesters' `-ingester.ring.unregister-on-shutdown` configuration. #7739
* [FEATURE] Server: added experimental [PROXY protocol support](https://www.haproxy.org/download/2.3/doc/proxy-protocol.txt). The PROXY protocol support can be enabled via `-server.proxy-protocol-enabled=true`. When enabled, the support is added both to HTTP and gRPC listening ports. #7698
* [FEATURE] Query-frontend, querier: new experimental `/cardinality/active_native_histogram_metrics` API to get active native histogram metric names with statistics about active native histogram buckets. #7982 #7986 #8008
* [FEATURE] Alertmanager: Added `-alertmanager.max-silences-count` and `-alertmanager.max-silence-size-bytes` to set limits on per tenant silences. Disabled by default. #8241 #8249
* [FEATURE] Ingester: add experimental support for the server-side circuit breakers when writing to and reading from ingesters. This can be enabled using `-ingester.push-circuit-breaker.enabled` and `-ingester.read-circuit-breaker.enabled` options. Further `-ingester.push-circuit-breaker.*` and `-ingester.read-circuit-breaker.*` options for configuring circuit-breaker are available. Added metrics `cortex_ingester_circuit_breaker_results_total`,  `cortex_ingester_circuit_breaker_transitions_total`, `cortex_ingester_circuit_breaker_current_state` and `cortex_ingester_circuit_breaker_request_timeouts_total`. #8180 #8285 #8315 #8446
* [FEATURE] Distributor, ingester: add new setting `-validation.past-grace-period` to limit how old (based on the wall clock minus OOO window) the ingested samples can be. The default 0 value disables this limit. #8262
* [ENHANCEMENT] Distributor: add metrics `cortex_distributor_samples_per_request` and `cortex_distributor_exemplars_per_request` to track samples/exemplars per request. #8265
* [ENHANCEMENT] Reduced memory allocations in functions used to propagate contextual information between gRPC calls. #7529
* [ENHANCEMENT] Distributor: add experimental limit for exemplars per series per request, enabled with `-distributor.max-exemplars-per-series-per-request`, the number of discarded exemplars are tracked with `cortex_discarded_exemplars_total{reason="too_many_exemplars_per_series_per_request"}` #7989 #8010
* [ENHANCEMENT] Store-gateway: merge series from different blocks concurrently. #7456
* [ENHANCEMENT] Store-gateway: Add `stage="wait_max_concurrent"` to `cortex_bucket_store_series_request_stage_duration_seconds` which records how long the query had to wait for its turn for `-blocks-storage.bucket-store.max-concurrent`. #7609
* [ENHANCEMENT] Querier: add `cortex_querier_federation_upstream_query_wait_duration_seconds` to observe time from when a querier picks up a cross-tenant query to when work begins on its single-tenant counterparts. #7209
* [ENHANCEMENT] Compactor: Add `cortex_compactor_block_compaction_delay_seconds` metric to track how long it takes to compact blocks since the blocks are created. #7635
* [ENHANCEMENT] Store-gateway: add `outcome` label to `cortex_bucket_stores_gate_duration_seconds` histogram metric. Possible values for the `outcome` label are: `rejected_canceled`, `rejected_deadline_exceeded`, `rejected_other`, and `permitted`. #7784
* [ENHANCEMENT] Query-frontend: use zero-allocation experimental decoder for active series queries via `-query-frontend.use-active-series-decoder`. #7665
* [ENHANCEMENT] Go: updated to 1.22.2. #7802
* [ENHANCEMENT] Query-frontend: support `limit` parameter on `/prometheus/api/v1/label/{name}/values` and `/prometheus/api/v1/labels` endpoints. #7722
* [ENHANCEMENT] Expose TLS configuration for the S3 backend client. #7959
* [ENHANCEMENT] Rules: Support expansion of native histogram values when using rule templates #7974
* [ENHANCEMENT] Rules: Add metric `cortex_prometheus_rule_group_last_restore_duration_seconds` which measures how long it takes to restore rule groups using the `ALERTS_FOR_STATE` series #7974
* [ENHANCEMENT] OTLP: Improve remote write format translation performance by using label set hashes for metric identifiers instead of string based ones. #8012
* [ENHANCEMENT] Querying: Remove OpEmptyMatch from regex concatenations. #8012
* [ENHANCEMENT] Store-gateway: add `-blocks-storage.bucket-store.max-concurrent-queue-timeout`. When set, queries at the store-gateway's query gate will not wait longer than that to execute. If a query reaches the wait timeout, then the querier will retry the blocks on a different store-gateway. If all store-gateways are unavailable, then the query will fail with `err-mimir-store-consistency-check-failed`. #7777 #8149
* [ENHANCEMENT] Store-gateway: add `-blocks-storage.bucket-store.index-header.lazy-loading-concurrency-queue-timeout`. When set, loads of index-headers at the store-gateway's index-header lazy load gate will not wait longer than that to execute. If a load reaches the wait timeout, then the querier will retry the blocks on a different store-gateway. If all store-gateways are unavailable, then the query will fail with `err-mimir-store-consistency-check-failed`. #8138
* [ENHANCEMENT] Ingester: Optimize querying with regexp matchers. #8106
* [ENHANCEMENT] Distributor: Introduce `-distributor.max-request-pool-buffer-size` to allow configuring the maximum size of the request pool buffers. #8082
* [ENHANCEMENT] Store-gateway: improve performance when streaming chunks to queriers is enabled (`-querier.prefer-streaming-chunks-from-store-gateways=true`) and the query selects fewer than `-blocks-storage.bucket-store.batch-series-size` series (defaults to 5000 series). #8039
* [ENHANCEMENT] Ingester: active series are now updated along with owned series. They decrease when series change ownership between ingesters. This helps provide a more accurate total of active series when ingesters are added. This is only enabled when `-ingester.track-ingester-owned-series` or `-ingester.use-ingester-owned-series-for-limits` are enabled. #8084
* [ENHANCEMENT] Query-frontend: include route name in query stats log lines. #8191
* [ENHANCEMENT] OTLP: Speed up conversion from OTel to Mimir format by about 8% and reduce memory consumption by about 30%. Can be disabled via `-distributor.direct-otlp-translation-enabled=false` #7957
* [ENHANCEMENT] Ingester/Querier: Optimise regexps with long lists of alternates. #8221, #8234
* [ENHANCEMENT] Ingester: Include more detail in tracing of queries. #8242
* [ENHANCEMENT] Distributor: add `insight=true` to remote-write and OTLP write handlers when the HTTP response status code is 4xx. #8294
* [ENHANCEMENT] Ingester: reduce locked time while matching postings for a label, improving the write latency and compaction speed. #8327
* [ENHANCEMENT] Ingester: reduce the amount of locks taken during the Head compaction's garbage-collection process, improving the write latency and compaction speed. #8327
* [ENHANCEMENT] Query-frontend: log the start, end time and matchers for remote read requests to the query stats logs. #8326 #8370 #8373
* [BUGFIX] Distributor: prometheus retry on 5xx and 429 errors, while otlp collector only retry on 429, 502, 503 and 504, mapping other 5xx errors to the retryable ones in otlp endpoint. #8324 #8339
* [BUGFIX] Distributor: make OTLP endpoint return marshalled proto bytes as response body for 4xx/5xx errors. #8227
* [BUGFIX] Rules: improve error handling when querier is local to the ruler. #7567
* [BUGFIX] Querier, store-gateway: Protect against panics raised during snappy encoding. #7520
* [BUGFIX] Ingester: Prevent timely compaction of empty blocks. #7624
* [BUGFIX] Querier: Don't cache context.Canceled errors for bucket index. #7620
* [BUGFIX] Store-gateway: account for `"other"` time in LabelValues and LabelNames requests. #7622
* [BUGFIX] Query-frontend: Don't panic when using the `-query-frontend.downstream-url` flag. #7651
* [BUGFIX] Ingester: when receiving multiple exemplars for a native histogram via remote write, sort them and only report an error if all are older than the latest exemplar as this could be a partial update. #7640 #7948 #8014
* [BUGFIX] Ingester: don't retain blocks if they finish exactly on the boundary of the retention window. #7656
* [BUGFIX] Bug-fixes and improvements to experimental native histograms. #7744 #7813
* [BUGFIX] Querier: return an error when a query uses `label_join` with an invalid destination label name. #7744
* [BUGFIX] Compactor: correct outstanding job estimation in metrics and `compaction-planner` tool when block labels differ. #7745
* [BUGFIX] Ingester: turn native histogram validation errors in TSDB into soft ingester errors that result in returning 4xx to the end-user instead of 5xx. In the case of TSDB validation errors, the counter `cortex_discarded_samples_total` will be increased with the `reason` label set to `"invalid-native-histogram"`. #7736 #7773
* [BUGFIX] Do not wrap error message with `sampled 1/<frequency>` if it's not actually sampled. #7784
* [BUGFIX] Store-gateway: do not track cortex_querier_blocks_consistency_checks_failed_total metric if query has been canceled or interrued due to any error not related to blocks consistency check failed. #7752
* [BUGFIX] Ingester: ignore instances with no tokens when calculating local limits to prevent discards during ingester scale-up #7881
* [BUGFIX] Ingester: do not reuse exemplars slice in the write request if there are more than 10 exemplars per series. This should help to reduce the in-use memory in case of few requests with a very large number of exemplars. #7936
* [BUGFIX] Distributor: fix down scaling of native histograms in the distributor when timeseries unmarshal cache is in use. #7947
* [BUGFIX] Distributor: fix cardinality API to return more accurate number of in-memory series when number of zones is larger than replication factor. #7984
* [BUGFIX] All: fix config validation for non-ingester modules, when ingester's ring is configured with spread-minimizing token generation strategy. #7990
* [BUGFIX] Ingester: copy LabelValues strings out of mapped memory to avoid a segmentation fault if the region becomes unmapped before the result is marshaled. #8003
* [BUGFIX] OTLP: Don't generate target_info unless at least one identifying label is defined. #8012
* [BUGFIX] OTLP: Don't generate target_info unless there are metrics. #8012
* [BUGFIX] Query-frontend: Experimental query queue splitting: fix issue where offset and range selector duration were not considered when predicting query component. #7742
* [BUGFIX] Querying: Empty matrix results were incorrectly returning `null` instead of `[]`. #8029
* [BUGFIX] All: don't increment `thanos_objstore_bucket_operation_failures_total` metric for cancelled requests. #8072
* [BUGFIX] Query-frontend: fix empty metric name matcher not being applied under certain conditions. #8076
* [BUGFIX] Querying: Fix regex matching of multibyte runes with dot operator. #8089
* [BUGFIX] Querying: matrix results returned from instant queries were not sorted by series. #8113
* [BUGFIX] Query scheduler: Fix a crash in result marshaling. #8140
* [BUGFIX] Store-gateway: Allow long-running index scans to be interrupted. #8154
* [BUGFIX] Query-frontend: fix splitting of queries using `@ start()` and `@end()` modifiers on a subquery. Previously the `start()` and `end()` would be evaluated using the start end end of the split query instead of the original query. #8162
* [BUGFIX] Distributor: Don't discard time series with invalid exemplars, just drop affected exemplars. #8224
* [BUGFIX] Ingester: fixed in-memory series count when replaying a corrupted WAL. #8295
* [BUGFIX] Ingester: fix context cancellation handling when a query is busy looking up series in the TSDB index and `-blocks-storage.tsdb.head-postings-for-matchers-cache*` or `-blocks-storage.tsdb.block-postings-for-matchers-cache*` are in use. #8337
* [BUGFIX] Querier: fix edge case where bucket indexes are sometimes cached forever instead of with the expected TTL. #8343
* [BUGFIX] OTLP handler: fix errors returned by OTLP handler when used via httpgrpc tunneling. #8363
* [BUGFIX] Update `github.com/hashicorp/go-retryablehttp` to address [CVE-2024-6104](https://github.com/advisories/GHSA-v6v8-xj6m-xwqh). #8539
* [BUGFIX] Alertmanager: Fixes a number of bugs in silences which could cause an existing silence to be deleted/expired when updating the silence failed. This could happen when the replacing silence was invalid or exceeded limits. #8525
* [BUGFIX] Alertmanager: Fix per-tenant silence limits not reloaded during runtime. #8456
* [BUGFIX] Alertmanager: Fix help message for utf-8-strict-mode. #8572
* [BUGFIX] Upgrade golang to 1.22.5 to address [CVE-2024-24791](https://nvd.nist.gov/vuln/detail/CVE-2024-24791). #8600

### Mixin

* [CHANGE] Alerts: Removed obsolete `MimirQueriesIncorrect` alert that used test-exporter metrics. Test-exporter support was however removed in Mimir 2.0 release. #7774
* [CHANGE] Alerts: Change threshold for `MimirBucketIndexNotUpdated` alert to fire before queries begin to fail due to bucket index age. #7879
* [FEATURE] Dashboards: added 'Remote ruler reads networking' dashboard. #7751
* [FEATURE] Alerts: Add `MimirIngesterStuckProcessingRecordsFromKafka` alert. #8147
* [ENHANCEMENT] Alerts: allow configuring alerts range interval via `_config.base_alerts_range_interval_minutes`. #7591
* [ENHANCEMENT] Dashboards: Add panels for monitoring distributor and ingester when using ingest-storage. These panels are disabled by default, but can be enabled using `show_ingest_storage_panels: true` config option. Similarly existing panels used when distributors and ingesters use gRPC for forwarding requests can be disabled by setting `show_grpc_ingestion_panels: false`. #7670 #7699
* [ENHANCEMENT] Alerts: add the following alerts when using ingest-storage: #7699 #7702 #7867
  * `MimirIngesterLastConsumedOffsetCommitFailed`
  * `MimirIngesterFailedToReadRecordsFromKafka`
  * `MimirIngesterKafkaFetchErrorsRateTooHigh`
  * `MimirStartingIngesterKafkaReceiveDelayIncreasing`
  * `MimirRunningIngesterReceiveDelayTooHigh`
  * `MimirIngesterFailsToProcessRecordsFromKafka`
  * `MimirIngesterFailsEnforceStrongConsistencyOnReadPath`
* [ENHANCEMENT] Dashboards: add in-flight queries scaling metric panel for ruler-querier. #7749
* [ENHANCEMENT] Dashboards: renamed rows in the "Remote ruler reads" and "Remote ruler reads resources" dashboards to match the actual component names. #7750
* [ENHANCEMENT] Dashboards: allow switching between using classic of native histograms in dashboards. #7627
  * Overview dashboard, Status panel, `cortex_request_duration_seconds` metric.
* [ENHANCEMENT] Alerts: exclude `529` and `598` status codes from failure codes in `MimirRequestsError`. #7889
* [ENHANCEMENT] Dashboards: renamed "TCP Connections" panel to "Ingress TCP Connections" in the networking dashboards. #8092
* [ENHANCEMENT] Dashboards: update the use of deprecated "table (old)" panels to "table". #8181
* [ENHANCEMENT] Dashboards: added a `component` variable to "Slow queries" dashboard to allow checking the slow queries of the remote ruler evaluation query path. #8309
* [BUGFIX] Dashboards: fix regular expression for matching read-path gRPC ingester methods to include querying of exemplars, label-related queries, or active series queries. #7676
* [BUGFIX] Dashboards: fix user id abbreviations and column heads for Top Tenants dashboard. #7724
* [BUGFIX] Dashboards: fix incorrect query used for "queue length" panel on "Ruler" dashboard. #8006
* [BUGFIX] Dashboards: fix disk space utilization panels when running with a recent version of kube-state-metrics. #8212

### Jsonnet

* [CHANGE] Memcached: Change default read timeout for chunks and index caches to `750ms` from `450ms`. #7778
* [CHANGE] Fine-tuned `terminationGracePeriodSeconds` for the following components: #7364
  * Querier: changed from `30` to `180`
  * Query-scheduler: changed from `30` to `180`
* [CHANGE] Change TCP port exposed by `mimir-continuous-test` deployment to match with updated defaults of its container image (see changes below). #7958
* [FEATURE] Add support to deploy Mimir with experimental ingest storage enabled. #8028 #8222
* [ENHANCEMENT] Compactor: add `$._config.cortex_compactor_concurrent_rollout_enabled` option (disabled by default) that makes use of rollout-operator to speed up the rollout of compactors. #7783 #7878
* [ENHANCEMENT] Shuffle-sharding: add `$._config.shuffle_sharding.ingest_storage_partitions_enabled` and `$._config.shuffle_sharding.ingester_partitions_shard_size` options, that allow configuring partitions shard size in ingest-storage mode. #7804
* [ENHANCEMENT] Update rollout-operator to `v0.17.0`. #8399
* [ENHANCEMENT] Add `_config.autoscaling_querier_predictive_scaling_enabled` to scale querier based on inflight queries 7 days ago. #7775
* [ENHANCEMENT] Add support to autoscale ruler-querier replicas based on in-flight queries too (in addition to CPU and memory based scaling). #8060 #8188
* [ENHANCEMENT] Distributor: improved distributor HPA scaling metric to only take in account ready pods. This requires the metric `kube_pod_status_ready` to be available in the data source used by KEDA to query scaling metrics (configured via `_config.autoscaling_prometheus_url`). #8251
* [BUGFIX] Guard against missing samples in KEDA queries. #7691 #10013
* [BUGFIX] Alertmanager: Set -server.http-idle-timeout to avoid EOF errors in ruler. #8192

### Mimirtool

* [CHANGE] Deprecated `--rule-files` flag in favor of CLI arguments. #7756
* [FEATURE] mimirtool: Add `runtime-config verify` sub-command, for verifying Mimir runtime config files. #8123
* [ENHANCEMENT] `mimirtool promql format`: Format PromQL query with Prometheus' string or pretty-print formatter. #7742
* [ENHANCEMENT] Add `mimir-http-prefix` configuration to set the Mimir URL prefix when using legacy routes. #8069
* [ENHANCEMENT] Add option `--output-dir` to `mimirtool rules get` and `mimirtool rules print` to allow persisting rule groups to a file for edit and re-upload. #8142
* [BUGFIX] Fix panic in `loadgen` subcommand. #7629
* [BUGFIX] `mimirtool rules prepare`: do not add aggregation label to `on()` clause if already present in `group_left()` or `group_right()`. #7839
* [BUGFIX] Analyze Grafana: fix parsing queries with variables. #8062
* [BUGFIX] `mimirtool rules sync`: detect a change when the `query_offset` or the deprecated `evaluation_delay` configuration changes. #8297

### Mimir Continuous Test

* [CHANGE] `mimir-continuous-test` has been deprecated and replaced by a Mimir module that can be run as a target from the `mimir` binary using `mimir -target=continuous-test`. #7753
* [CHANGE] `-server.metrics-port` flag is no longer available for use in the module run of mimir-continuous-test, including the grafana/mimir-continuous-test Docker image which uses the new module. Configuring this port is still possible in the binary, which is deprecated. #7747
* [CHANGE] Allowed authenticatication to Mimir using both Tenant ID and basic/bearer auth #7619.
* [BUGFIX] Set `User-Agent` header for all requests sent from the testing client. #7607

### Query-tee

* [ENHANCEMENT] Log queries that take longer than `proxy.log-slow-query-response-threshold` when compared to other backends. #7346
* [ENHANCEMENT] Add two new metrics for measuring the relative duration between backends: #7782 #8013 #8330
  * `cortex_querytee_backend_response_relative_duration_seconds`
  * `cortex_querytee_backend_response_relative_duration_proportional`

### Documentation

* [CHANGE] Note that the _Play with Grafana Mimir_ tutorial directory path changed after the release of the video. #8319
* [ENHANCEMENT] Clarify Compactor and its storage volume when configured under Kubernetes. #7675
* [ENHANCEMENT] Add OTLP route to _Mimir routes by path_ runbooks section. #8074
* [ENHANCEMENT] Document option server.log-source-ips-full. #8268

### Tools

* [ENHANCEMENT] ulidtime: add option to show random part of ULID, timestamp in milliseconds and header. #7615
* [ENHANCEMENT] copyblocks: add a flag to configure part-size for multipart uploads in s3 client-side copying. #8292
* [ENHANCEMENT] copyblocks: enable pprof HTTP endpoints. #8292

## 2.12.0

### Grafana Mimir

* [CHANGE] Alertmanager: Deprecates the `v1` API. All `v1` API endpoints now respond with a JSON deprecation notice and a status code of `410`. All endpoints have a `v2` equivalent. The list of endpoints is: #7103
  * `<alertmanager-web.external-url>/api/v1/alerts`
  * `<alertmanager-web.external-url>/api/v1/receivers`
  * `<alertmanager-web.external-url>/api/v1/silence/{id}`
  * `<alertmanager-web.external-url>/api/v1/silences`
  * `<alertmanager-web.external-url>/api/v1/status`
* [CHANGE] Ingester: Increase default value of `-blocks-storage.tsdb.head-postings-for-matchers-cache-max-bytes` and `-blocks-storage.tsdb.block-postings-for-matchers-cache-max-bytes` to 100 MiB (previous default value was 10 MiB). #6764
* [CHANGE] Validate tenant IDs according to [documented behavior](https://grafana.com/docs/mimir/latest/configure/about-tenant-ids/) even when tenant federation is not enabled. Note that this will cause some previously accepted tenant IDs to be rejected such as those longer than 150 bytes or containing `|` characters. #6959
* [CHANGE] Ruler: don't use backoff retry on remote evaluation in case of `4xx` errors. #7004
* [CHANGE] Server: responses with HTTP 4xx status codes are now treated as errors and used in `status_code` label of request duration metric. #7045
* [CHANGE] Memberlist: change default for `-memberlist.stream-timeout` from `10s` to `2s`. #7076
* [CHANGE] Memcached: remove legacy `thanos_cache_memcached_*` and `thanos_memcached_*` prefixed metrics. Instead, Memcached and Redis cache clients now emit `thanos_cache_*` prefixed metrics with a `backend` label. #7076
* [CHANGE] Ruler: the following metrics, exposed when the ruler is configured to discover Alertmanager instances via service discovery, have been renamed: #7057
  * `prometheus_sd_failed_configs` renamed to `cortex_prometheus_sd_failed_configs`
  * `prometheus_sd_discovered_targets` renamed to `cortex_prometheus_sd_discovered_targets`
  * `prometheus_sd_received_updates_total` renamed to `cortex_prometheus_sd_received_updates_total`
  * `prometheus_sd_updates_delayed_total` renamed to `cortex_prometheus_sd_updates_delayed_total`
  * `prometheus_sd_updates_total` renamed to `cortex_prometheus_sd_updates_total`
  * `prometheus_sd_refresh_failures_total` renamed to `cortex_prometheus_sd_refresh_failures_total`
  * `prometheus_sd_refresh_duration_seconds` renamed to `cortex_prometheus_sd_refresh_duration_seconds`
* [CHANGE] Query-frontend: the default value for `-query-frontend.not-running-timeout` has been changed from 0 (disabled) to 2s. The configuration option has also been moved from "experimental" to "advanced". #7127
* [CHANGE] Store-gateway: to reduce disk contention on HDDs the default value for `blocks-storage.bucket-store.tenant-sync-concurrency` has been changed from `10` to `1` and the default value for `blocks-storage.bucket-store.block-sync-concurrency` has been changed from `20` to `4`. #7136
* [CHANGE] Store-gateway: Remove deprecated CLI flags `-blocks-storage.bucket-store.index-header-lazy-loading-enabled` and `-blocks-storage.bucket-store.index-header-lazy-loading-idle-timeout` and their corresponding YAML settings. Instead, use `-blocks-storage.bucket-store.index-header.lazy-loading-enabled` and `-blocks-storage.bucket-store.index-header.lazy-loading-idle-timeout`. #7521
* [CHANGE] Store-gateway: Mark experimental CLI flag `-blocks-storage.bucket-store.index-header.lazy-loading-concurrency` and its corresponding YAML settings as advanced. #7521
* [CHANGE] Store-gateway: Remove experimental CLI flag `-blocks-storage.bucket-store.index-header.sparse-persistence-enabled` since this is now the default behavior. #7535
* [CHANGE] All: set `-server.report-grpc-codes-in-instrumentation-label-enabled` to `true` by default, which enables reporting gRPC status codes as `status_code` labels in the `cortex_request_duration_seconds` metric. #7144
* [CHANGE] Distributor: report gRPC status codes as `status_code` labels in the `cortex_ingester_client_request_duration_seconds` metric by default. #7144
* [CHANGE] Distributor: CLI flag `-ingester.client.report-grpc-codes-in-instrumentation-label-enabled` has been deprecated, and its default value is set to `true`. #7144
* [CHANGE] Ingester: CLI flag `-ingester.return-only-grpc-errors` has been deprecated, and its default value is set to `true`. To ensure backwards compatibility, during a migration from a version prior to 2.11.0 to 2.12 or later, `-ingester.return-only-grpc-errors` should be set to `false`. Once all the components are migrated, the flag can be removed.   #7151
* [CHANGE] Ingester: the following CLI flags have been moved from "experimental" to "advanced": #7169
  * `-ingester.ring.token-generation-strategy`
  * `-ingester.ring.spread-minimizing-zones`
  * `-ingester.ring.spread-minimizing-join-ring-in-order`
* [CHANGE] Query-frontend: the default value of the CLI flag `-query-frontend.max-cache-freshness` (and its respective YAML configuration parameter) has been changed from `1m` to `10m`. #7161
* [CHANGE] Distributor: default the optimization `-distributor.write-requests-buffer-pooling-enabled` to `true`. #7165
* [CHANGE] Tracing: Move query information to span attributes instead of span logs. #7046
* [CHANGE] Distributor: the default value of circuit breaker's CLI flag `-ingester.client.circuit-breaker.cooldown-period` has been changed from `1m` to `10s`. #7310
* [CHANGE] Store-gateway: remove `cortex_bucket_store_blocks_loaded_by_duration`. `cortex_bucket_store_series_blocks_queried` is better suited for detecting when compactors are not able to keep up with the number of blocks to compact. #7309
* [CHANGE] Ingester, Distributor: the support for rejecting push requests received via gRPC before reading them into memory, enabled via `-ingester.limit-inflight-requests-using-grpc-method-limiter` and `-distributor.limit-inflight-requests-using-grpc-method-limiter`, is now stable and enabled by default. The configuration options have been deprecated and will be removed in Mimir 2.14. #7360
* [CHANGE] Distributor: Change`-distributor.enable-otlp-metadata-storage` flag's default to true, and deprecate it. The flag will be removed in Mimir 2.14. #7366
* [CHANGE] Store-gateway: Use a shorter TTL for cached items related to temporary blocks. #7407 #7534
* [CHANGE] Standardise exemplar label as "trace_id". #7475
* [CHANGE] The configuration option `-querier.max-query-into-future` has been deprecated and will be removed in Mimir 2.14. #7496
* [CHANGE] Distributor: the metric `cortex_distributor_sample_delay_seconds` has been deprecated and will be removed in Mimir 2.14. #7516
* [CHANGE] Query-frontend: The deprecated YAML setting `frontend.cache_unaligned_requests` has been moved to `limits.cache_unaligned_requests`. #7519
* [CHANGE] Querier: the CLI flag `-querier.minimize-ingester-requests` has been moved from "experimental" to "advanced". #7638
* [CHANGE] Ingester: allow only POST method on `/ingester/shutdown`, as previously it was too easy to accidentally trigger through GET requests. At the same time, add an option to keep the existing behavior by introducing an `-api.get-request-for-ingester-shutdown-enabled` flag. This flag will be removed in Mimir 2.15. #7707
* [FEATURE] Introduce `-server.log-source-ips-full` option to log all IPs from `Forwarded`, `X-Real-IP`, `X-Forwarded-For` headers. #7250
* [FEATURE] Introduce `-tenant-federation.max-tenants` option to limit the max number of tenants allowed for requests when federation is enabled. #6959
* [FEATURE] Cardinality API: added a new `count_method` parameter which enables counting active label names. #7085
* [FEATURE] Querier / query-frontend: added `-querier.promql-experimental-functions-enabled` CLI flag (and respective YAML config option) to enable experimental PromQL functions. The experimental functions introduced are: `mad_over_time()`, `sort_by_label()` and `sort_by_label_desc()`. #7057
* [FEATURE] Alertmanager API: added `-alertmanager.grafana-alertmanager-compatibility-enabled` CLI flag (and respective YAML config option) to enable an experimental API endpoints that support the migration of the Grafana Alertmanager. #7057
* [FEATURE] Alertmanager: Added `-alertmanager.utf8-strict-mode-enabled` to control support for any UTF-8 character as part of Alertmanager configuration/API matchers and labels. It's default value is set to `false`. #6898
* [FEATURE] Querier: added `histogram_avg()` function support to PromQL. #7293
* [FEATURE] Ingester: added `-blocks-storage.tsdb.timely-head-compaction` flag, which enables more timely head compaction, and defaults to `false`. #7372
* [FEATURE] Compactor: Added `/compactor/tenants` and `/compactor/tenant/{tenant}/planned_jobs` endpoints that provide functionality that was provided by `tools/compaction-planner` -- listing of planned compaction jobs based on tenants' bucket index. #7381
* [FEATURE] Add experimental support for streaming response bodies from queriers to frontends via `-querier.response-streaming-enabled`. This is currently only supported for the `/api/v1/cardinality/active_series` endpoint. #7173
* [FEATURE] Release: Added mimir distroless docker image. #7371
* [FEATURE] Add support for the new grammar of `{"metric_name", "l1"="val"}` to promql and some of the exposition formats. #7475 #7541
* [ENHANCEMENT] Distributor: Add a new metric `cortex_distributor_otlp_requests_total` to track the total number of OTLP requests. #7385
* [ENHANCEMENT] Vault: add lifecycle manager for token used to authenticate to Vault. This ensures the client token is always valid. Includes a gauge (`cortex_vault_token_lease_renewal_active`) to check whether token renewal is active, and the counters `cortex_vault_token_lease_renewal_success_total` and `cortex_vault_auth_success_total` to see the total number of successful lease renewals / authentications. #7337
* [ENHANCEMENT] Store-gateway: add no-compact details column on store-gateway tenants admin UI. #6848
* [ENHANCEMENT] PromQL: ignore small errors for bucketQuantile #6766
* [ENHANCEMENT] Distributor: improve efficiency of some errors #6785
* [ENHANCEMENT] Ruler: exclude vector queries from being tracked in `cortex_ruler_queries_zero_fetched_series_total`. #6544
* [ENHANCEMENT] Ruler: local storage backend now supports reading a rule group via `/config/api/v1/rules/{namespace}/{groupName}` configuration API endpoint. #6632
* [ENHANCEMENT] Query-Frontend and Query-Scheduler: split tenant query request queues by query component with `query-frontend.additional-query-queue-dimensions-enabled` and `query-scheduler.additional-query-queue-dimensions-enabled`. #6772
* [ENHANCEMENT] Distributor: support disabling metric relabel rules per-tenant via the flag `-distributor.metric-relabeling-enabled` or associated YAML. #6970
* [ENHANCEMENT] Distributor: `-distributor.remote-timeout` is now accounted from the first ingester push request being sent. #6972
* [ENHANCEMENT] Storage Provider: `-<prefix>.s3.sts-endpoint` sets a custom endpoint for AWS Security Token Service (AWS STS) in s3 storage provider. #6172
* [ENHANCEMENT] Querier: add `cortex_querier_queries_storage_type_total ` metric that indicates how many queries have executed for a source, ingesters or store-gateways. Add `cortex_querier_query_storegateway_chunks_total` metric to count the number of chunks fetched from a store gateway. #7099,#7145
* [ENHANCEMENT] Query-frontend: add experimental support for sharding active series queries via `-query-frontend.shard-active-series-queries`. #6784
* [ENHANCEMENT] Distributor: set `-distributor.reusable-ingester-push-workers=2000` by default and mark feature as `advanced`. #7128
* [ENHANCEMENT] All: set `-server.grpc.num-workers=100` by default and mark feature as `advanced`. #7131
* [ENHANCEMENT] Distributor: invalid metric name error message gets cleaned up to not include non-ascii strings. #7146
* [ENHANCEMENT] Store-gateway: add `source`, `level`, and `out_or_order` to `cortex_bucket_store_series_blocks_queried` metric that indicates the number of blocks that were queried from store gateways by block metadata. #7112 #7262 #7267
* [ENHANCEMENT] Compactor: After updating bucket-index, compactor now also computes estimated number of compaction jobs based on current bucket-index, and reports the result in `cortex_bucket_index_estimated_compaction_jobs` metric. If computation of jobs fails, `cortex_bucket_index_estimated_compaction_jobs_errors_total` is updated instead. #7299
* [ENHANCEMENT] Mimir: Integrate profiling into tracing instrumentation. #7363
* [ENHANCEMENT] Alertmanager: Adds metric `cortex_alertmanager_notifications_suppressed_total` that counts the total number of notifications suppressed for being silenced, inhibited, outside of active time intervals or within muted time intervals. #7384
* [ENHANCEMENT] Query-scheduler: added more buckets to `cortex_query_scheduler_queue_duration_seconds` histogram metric, in order to better track queries staying in the queue for longer than 10s. #7470
* [ENHANCEMENT] A `type` label is added to `prometheus_tsdb_head_out_of_order_samples_appended_total` metric. #7475
* [ENHANCEMENT] Distributor: Optimize OTLP endpoint. #7475
* [ENHANCEMENT] API: Use github.com/klauspost/compress for faster gzip and deflate compression of API responses. #7475
* [ENHANCEMENT] Ingester: Limiting on owned series (`-ingester.use-ingester-owned-series-for-limits`) now prevents discards in cases where a tenant is sharded across all ingesters (or shuffle sharding is disabled) and the ingester count increases. #7411
* [ENHANCEMENT] Block upload: include converted timestamps in the error message if block is from the future. #7538
* [ENHANCEMENT] Query-frontend: Introduce `-query-frontend.active-series-write-timeout` to allow configuring the server-side write timeout for active series requests. #7553 #7569
* [BUGFIX] Ingester: don't ignore errors encountered while iterating through chunks or samples in response to a query request. #6451
* [BUGFIX] Fix issue where queries can fail or omit OOO samples if OOO head compaction occurs between creating a querier and reading chunks #6766
* [BUGFIX] Fix issue where concatenatingChunkIterator can obscure errors #6766
* [BUGFIX] Fix panic during tsdb Commit #6766
* [BUGFIX] tsdb/head: wlog exemplars after samples #6766
* [BUGFIX] Ruler: fix issue where "failed to remotely evaluate query expression, will retry" messages are logged without context such as the trace ID and do not appear in trace events. #6789
* [BUGFIX] Ruler: do not retry requests to remote querier when server's response exceeds its configured max payload size. #7216
* [BUGFIX] Querier: fix issue where spans in query request traces were not nested correctly. #6893
* [BUGFIX] Fix issue where all incoming HTTP requests have duplicate trace spans. #6920
* [BUGFIX] Querier: do not retry requests to store-gateway when a query gets canceled. #6934
* [BUGFIX] Querier: return 499 status code instead of 500 when a request to remote read endpoint gets canceled. #6934
* [BUGFIX] Querier: fix issue where `-querier.max-fetched-series-per-query` is not applied to `/series` endpoint if the series are loaded from ingesters. #7055
* [BUGFIX] Distributor: fix issue where `-distributor.metric-relabeling-enabled` may cause distributors to panic #7176
* [BUGFIX] Distributor: fix issue where `-distributor.metric-relabeling-enabled` may cause distributors to write unsorted labels and corrupt blocks #7326
* [BUGFIX] Query-frontend: the `cortex_query_frontend_queries_total` report incorrectly reported `op="query"` for any request which wasn't a range query. Now the `op` label value can be one of the following: #7207
  * `query`: instant query
  * `query_range`: range query
  * `cardinality`: cardinality query
  * `label_names_and_values`: label names / values query
  * `active_series`: active series query
  * `other`: any other request
* [BUGFIX] Fix performance regression introduced in Mimir 2.11.0 when uploading blocks to AWS S3. #7240
* [BUGFIX] Query-frontend: fix race condition when sharding active series is enabled (see above) and response is compressed with snappy. #7290
* [BUGFIX] Query-frontend: "query stats" log unsuccessful replies from downstream as "failed". #7296
* [BUGFIX] Packaging: remove reload from systemd file as mimir does not take into account SIGHUP. #7345
* [BUGFIX] Compactor: do not allow out-of-order blocks to prevent timely compaction. #7342
* [BUGFIX] Update `google.golang.org/grpc` to resolve occasional issues with gRPC server closing its side of connection before it was drained by the client. #7380
* [BUGFIX] Query-frontend: abort response streaming for `active_series` requests when the request context is canceled. #7378
* [BUGFIX] Compactor: improve compaction of sporadic blocks. #7329
* [BUGFIX] Ruler: fix regression that caused client errors to be tracked in `cortex_ruler_write_requests_failed_total` metric. #7472
* [BUGFIX] promql: Fix Range selectors with an @ modifier are wrongly scoped in range queries. #7475
* [BUGFIX] Fix metadata API using wrong JSON field names. #7475
* [BUGFIX] Ruler: fix native histogram recording rule result corruption. #7552
* [BUGFIX] Querier: fix HTTP status code translations for remote read requests. Previously, remote-read had conflicting behaviours: when returning samples all internal errors were translated to HTTP 400; when returning chunks all internal errors were translated to HTTP 500. #7487
* [BUGFIX] Query-frontend: Fix memory leak on every request. #7654

### Mixin

* [CHANGE] The `job` label matcher for distributor and gateway have been extended to include any deployment matching `distributor.*` and `cortex-gw.*` respectively. This change allows to match custom and multi-zone distributor and gateway deployments too. #6817
* [ENHANCEMENT] Dashboards: Add panels for alertmanager activity of a tenant #6826
* [ENHANCEMENT] Dashboards: Add graphs to "Slow Queries" dashboard. #6880
* [ENHANCEMENT] Dashboards: Update all deprecated "graph" panels to "timeseries" panels. #6864 #7413 #7457
* [ENHANCEMENT] Dashboards: Make most columns in "Slow Queries" sortable. #7000
* [ENHANCEMENT] Dashboards: Render graph panels at full resolution as opposed to at half resolution. #7027
* [ENHANCEMENT] Dashboards: show query-scheduler queue length on "Reads" and "Remote Ruler Reads" dashboards. #7088
* [ENHANCEMENT] Dashboards: Add estimated number of compaction jobs to "Compactor", "Tenants" and "Top tenants" dashboards. #7449 #7481
* [ENHANCEMENT] Recording rules: add native histogram recording rules to `cortex_request_duration_seconds`. #7528
* [ENHANCEMENT] Dashboards: Add total owned series, and per-ingester in-memory and owned series to "Tenants" dashboard. #7511
* [BUGFIX] Dashboards: drop `step` parameter from targets as it is not supported. #7157
* [BUGFIX] Recording rules: drop rules for metrics removed in 2.0: `cortex_memcache_request_duration_seconds` and `cortex_cache_request_duration_seconds`. #7514

### Jsonnet

* [CHANGE] Distributor: Increase `JAEGER_REPORTER_MAX_QUEUE_SIZE` from the default (100) to 1000, to avoid dropping tracing spans. #7259
* [CHANGE] Querier: Increase `JAEGER_REPORTER_MAX_QUEUE_SIZE` from 1000 to 5000, to avoid dropping tracing spans. #6764
* [CHANGE] rollout-operator: remove default CPU limit. #7066
* [CHANGE] Store-gateway: Increase `JAEGER_REPORTER_MAX_QUEUE_SIZE` from the default (100) to 1000, to avoid dropping tracing spans. #7068
* [CHANGE] Query-frontend, ingester, ruler, backend and write instances: Increase `JAEGER_REPORTER_MAX_QUEUE_SIZE` from the default (100), to avoid dropping tracing spans. #7086
* [CHANGE] Ring: relaxed the hash ring heartbeat period and timeout for distributor, ingester, store-gateway and compactor: #6860
  * `-distributor.ring.heartbeat-period` set to `1m`
  * `-distributor.ring.heartbeat-timeout` set to `4m`
  * `-ingester.ring.heartbeat-period` set to `2m`
  * `-store-gateway.sharding-ring.heartbeat-period` set to `1m`
  * `-store-gateway.sharding-ring.heartbeat-timeout` set to `4m`
  * `-compactor.ring.heartbeat-period` set to `1m`
  * `-compactor.ring.heartbeat-timeout` set to `4m`
* [CHANGE] Ruler-querier: the topology spread constrain max skew is now configured through the configuration option `ruler_querier_topology_spread_max_skew` instead of `querier_topology_spread_max_skew`. #7204
* [CHANGE] Distributor: `-server.grpc.keepalive.max-connection-age` lowered from `2m` to `60s` and configured `-shutdown-delay=90s` and termination grace period to `100` seconds in order to reduce the chances of failed gRPC write requests when distributors gracefully shutdown. #7361
* [FEATURE] Added support for the following root-level settings to configure the list of matchers to apply to node affinity: #6782 #6829
  * `alertmanager_node_affinity_matchers`
  * `compactor_node_affinity_matchers`
  * `continuous_test_node_affinity_matchers`
  * `distributor_node_affinity_matchers`
  * `ingester_node_affinity_matchers`
  * `ingester_zone_a_node_affinity_matchers`
  * `ingester_zone_b_node_affinity_matchers`
  * `ingester_zone_c_node_affinity_matchers`
  * `mimir_backend_node_affinity_matchers`
  * `mimir_backend_zone_a_node_affinity_matchers`
  * `mimir_backend_zone_b_node_affinity_matchers`
  * `mimir_backend_zone_c_node_affinity_matchers`
  * `mimir_read_node_affinity_matchers`
  * `mimir_write_node_affinity_matchers`
  * `mimir_write_zone_a_node_affinity_matchers`
  * `mimir_write_zone_b_node_affinity_matchers`
  * `mimir_write_zone_c_node_affinity_matchers`
  * `overrides_exporter_node_affinity_matchers`
  * `querier_node_affinity_matchers`
  * `query_frontend_node_affinity_matchers`
  * `query_scheduler_node_affinity_matchers`
  * `rollout_operator_node_affinity_matchers`
  * `ruler_node_affinity_matchers`
  * `ruler_node_affinity_matchers`
  * `ruler_querier_node_affinity_matchers`
  * `ruler_query_frontend_node_affinity_matchers`
  * `ruler_query_scheduler_node_affinity_matchers`
  * `store_gateway_node_affinity_matchers`
  * `store_gateway_node_affinity_matchers`
  * `store_gateway_zone_a_node_affinity_matchers`
  * `store_gateway_zone_b_node_affinity_matchers`
  * `store_gateway_zone_c_node_affinity_matchers`
* [FEATURE] Ingester: Allow automated zone-by-zone downscaling, that can be enabled via the `ingester_automated_downscale_enabled` flag. It is disabled by default. #6850
* [ENHANCEMENT] Alerts: Add `MimirStoreGatewayTooManyFailedOperations` warning alert that triggers when Mimir store-gateway report error when interacting with the object storage. #6831
* [ENHANCEMENT] Querier HPA: improved scaling metric and scaling policies, in order to scale up and down more gradually. #6971
* [ENHANCEMENT] Rollout-operator: upgraded to v0.13.0. #7469
* [ENHANCEMENT] Rollout-operator: add tracing configuration to rollout-operator container (when tracing is enabled and configured). #7469
* [ENHANCEMENT] Query-frontend: configured `-shutdown-delay`, `-server.grpc.keepalive.max-connection-age` and termination grace period to reduce the likelihood of queries hitting terminated query-frontends. #7129
* [ENHANCEMENT] Autoscaling: add support for KEDA's `ignoreNullValues` option for Prometheus scaler. #7471
* [BUGFIX] Update memcached-exporter to 0.14.1 due to CVE-2023-39325. #6861

### Mimirtool

* [FEATURE] Add command `migrate-utf8` to migrate Alertmanager configurations for Alertmanager versions 0.27.0 and later. #7383
* [ENHANCEMENT] Add template render command to render locally a template. #7325
* [ENHANCEMENT] Add `--extra-headers` option to `mimirtool rules` command to add extra headers to requests for auth. #7141
* [ENHANCEMENT] Analyze Prometheus: set tenant header. #6737
* [ENHANCEMENT] Add argument `--output-dir` to `mimirtool alertmanager get` where the config and templates will be written to and can be loaded via `mimirtool alertmanager load` #6760
* [BUGFIX] Analyze rule-file: .metricsUsed field wasn't populated. #6953

### Mimir Continuous Test

* [ENHANCEMENT] Include comparison of all expected and actual values when any float sample does not match. #6756

### Query-tee

* [BUGFIX] Fix issue where `Host` HTTP header was not being correctly changed for the proxy targets. #7386
* [ENHANCEMENT] Allow using the value of X-Scope-OrgID for basic auth username in the forwarded request if URL username is set as `__REQUEST_HEADER_X_SCOPE_ORGID__`. #7452

### Documentation

* [CHANGE] No longer mark OTLP distributor endpoint as experimental. #7348
* [ENHANCEMENT] Added runbook for `KubePersistentVolumeFillingUp` alert. #7297
* [ENHANCEMENT] Add Grafana Cloud recommendations to OTLP documentation. #7375
* [BUGFIX] Fixed typo on single zone->zone aware replication Helm page. #7327

### Tools

* [CHANGE] copyblocks: The flags for copyblocks have been changed to align more closely with other tools. #6607
* [CHANGE] undelete-blocks: undelete-blocks-gcs has been removed and replaced with undelete-blocks, which supports recovering deleted blocks in versioned buckets from ABS, GCS, and S3-compatible object storage. #6607
* [FEATURE] copyprefix: Add tool to copy objects between prefixes. Supports ABS, GCS, and S3-compatible object storage. #6607

## 2.11.0

### Grafana Mimir

* [CHANGE] The following deprecated configurations have been removed: #6673 #6779 #6808 #6814
  * `-querier.iterators`
  * `-querier.batch-iterators`
  * `-blocks-storage.bucket-store.max-chunk-pool-bytes`
  * `-blocks-storage.bucket-store.chunk-pool-min-bucket-size-bytes`
  * `-blocks-storage.bucket-store.chunk-pool-max-bucket-size-bytes`
  * `-blocks-storage.bucket-store.bucket-index.enabled`
* [CHANGE] Querier: Split worker GRPC config into separate client configs for the frontend and scheduler to allow TLS to be configured correctly when specifying the `tls_server_name`. The GRPC config specified under `-querier.frontend-client.*` will no longer apply to the scheduler client, and will need to be set explicitly under `-querier.scheduler-client.*`. #6445 #6573
* [CHANGE] Store-gateway: enable sparse index headers by default. Sparse index headers reduce the time to load an index header up to 90%. #6005
* [CHANGE] Store-gateway: lazy-loading concurrency limit default value is now 4. #6004
* [CHANGE] General: enabled `-log.buffered` by default. The `-log.buffered` has been deprecated and will be removed in Mimir 2.13. #6131
* [CHANGE] Ingester: changed default `-blocks-storage.tsdb.series-hash-cache-max-size-bytes` setting from `1GB` to `350MB`. The new default cache size is enough to store the hashes for all series in a ingester, assuming up to 2M in-memory series per ingester and using the default 13h retention period for local TSDB blocks in the ingesters. #6130
* [CHANGE] Query-frontend: removed `cortex_query_frontend_workers_enqueued_requests_total`. Use `cortex_query_frontend_enqueue_duration_seconds_count` instead. #6121
* [CHANGE] Ingester / querier: enable ingester to querier chunks streaming by default and mark it as stable. #6174
* [CHANGE] Ingester / querier: enable ingester query request minimisation by default and mark it as stable. #6174
* [CHANGE] Ingester: changed the default value for the experimental configuration parameter `-blocks-storage.tsdb.early-head-compaction-min-estimated-series-reduction-percentage` from 10 to 15. #6186
* [CHANGE] Ingester: `/ingester/push` HTTP endpoint has been removed. This endpoint was added for testing and troubleshooting, but was never documented or used for anything. #6299
* [CHANGE] Experimental setting `-log.rate-limit-logs-per-second-burst` renamed to `-log.rate-limit-logs-burst-size`. #6230
* [CHANGE] Ingester: by setting the newly introduced experimental CLI flag `-ingester.return-only-grpc-errors` to true, ingester will return only gRPC errors. #6443 #6680 #6723
* [CHANGE] Upgrade Node.js to v20. #6540
* [CHANGE] Querier: `cortex_querier_blocks_consistency_checks_failed_total` is now incremented when a block couldn't be queried from any attempted store-gateway as opposed to incremented after each attempt. Also `cortex_querier_blocks_consistency_checks_total` is incremented once per query as opposed to once per attempt (with 3 attempts). #6590
* [CHANGE] Ingester: Modify utilization based read path limiter to base memory usage on Go heap size. #6584
* [FEATURE] Distributor: added option `-distributor.retry-after-header.enabled` to include the `Retry-After` header in recoverable error responses. #6608
* [FEATURE] Query-frontend: add experimental support for query blocking. Queries are blocked on a per-tenant basis and is configured via the limit `blocked_queries`. #5609
* [FEATURE] Vault: Added support for new Vault authentication methods: `AppRole`, `Kubernetes`, `UserPass` and `Token`. #6143
* [FEATURE] Add experimental endpoint `/api/v1/cardinality/active_series` to return the set of active series for a given selector. #6536 #6619 #6651 #6667 #6717
* [FEATURE] Added `-<prefix>.s3.part-size` flag to configure the S3 minimum file size in bytes used for multipart uploads. #6592
* [FEATURE] Add the experimental `-<prefix>.s3.send-content-md5` flag (defaults to `false`) to configure S3 Put Object requests to send a `Content-MD5` header. Setting this flag is not recommended unless your object storage does not support checksums. #6622
* [FEATURE] Distributor: add an experimental flag `-distributor.reusable-ingester-push-worker` that can be used to pre-allocate a pool of workers to be used to send push requests to the ingesters. #6660
* [FEATURE] Distributor: Support enabling of automatically generated name suffixes for metrics ingested via OTLP, through the flag `-distributor.otel-metric-suffixes-enabled`. #6542
* [FEATURE] Ingester: ingester can now track which of the user's series the ingester actually owns according to the ring, and only consider owned series when checking for user series limit. This helps to avoid hitting the user's series limit when scaling up ingesters or changing user's ingester shard size. Feature is currently experimental, and disabled by default. It can be enabled by setting `-ingester.use-ingester-owned-series-for-limits` (to use owned series for limiting). This is currently limited to multi-zone ingester setup, with replication factor being equal to number of zones. #6718 #7087
* [ENHANCEMENT] Query-frontend: don't treat cancel as an error. #4648
* [ENHANCEMENT] Ingester: exported summary `cortex_ingester_inflight_push_requests_summary` tracking total number of inflight requests in percentile buckets. #5845
* [ENHANCEMENT] Query-scheduler: add `cortex_query_scheduler_enqueue_duration_seconds` metric that records the time taken to enqueue or reject a query request. #5879
* [ENHANCEMENT] Query-frontend: add `cortex_query_frontend_enqueue_duration_seconds` metric that records the time taken to enqueue or reject a query request. When query-scheduler is in use, the metric has the `scheduler_address` label to differentiate the enqueue duration by query-scheduler backend. #5879 #6087 #6120
* [ENHANCEMENT] Store-gateway: add metric `cortex_bucket_store_blocks_loaded_by_duration` for counting the loaded number of blocks based on their duration. #6074  #6129
* [ENHANCEMENT] Expose `/sync/mutex/wait/total:seconds` Go runtime metric as `go_sync_mutex_wait_total_seconds_total` from all components. #5879
* [ENHANCEMENT] Query-scheduler: improve latency with many concurrent queriers. #5880
* [ENHANCEMENT] Ruler: add new per-tenant `cortex_ruler_queries_zero_fetched_series_total` metric to track rules that fetched no series. #5925
* [ENHANCEMENT] Implement support for `limit`, `limit_per_metric` and `metric` parameters for `<Prometheus HTTP prefix>/api/v1/metadata` endpoint. #5890
* [ENHANCEMENT] Distributor: add experimental support for storing metadata when ingesting metrics via OTLP. This makes metrics description and type available when ingesting metrics via OTLP. Enable with `-distributor.enable-otlp-metadata-storage=true`. #5693 #6035 #6254
* [ENHANCEMENT] Ingester: added support for sampling errors, which can be enabled by setting `-ingester.error-sample-rate`. This way each error will be logged once in the configured number of times. All the discarded samples will still be tracked by the `cortex_discarded_samples_total` metric. #5584 #6014
* [ENHANCEMENT] Ruler: Fetch secrets used to configure TLS on the Alertmanager client from Vault when `-vault.enabled` is true. #5239
* [ENHANCEMENT] Query-frontend: added query-sharding support for `group by` aggregation queries. #6024
* [ENHANCEMENT] Fetch secrets used to configure server-side TLS from Vault when `-vault.enabled` is true. #6052.
* [ENHANCEMENT] Packaging: add logrotate config file. #6142
* [ENHANCEMENT] Ingester: add the experimental configuration options `-blocks-storage.tsdb.head-postings-for-matchers-cache-max-bytes` and `-blocks-storage.tsdb.block-postings-for-matchers-cache-max-bytes` to enforce a limit in bytes on the `PostingsForMatchers()` cache used by ingesters (the cache limit is per TSDB head and block basis, not a global one). The experimental configuration options `-blocks-storage.tsdb.head-postings-for-matchers-cache-size` and `-blocks-storage.tsdb.block-postings-for-matchers-cache-size` have been deprecated. #6151
* [ENHANCEMENT] Ingester: use the `PostingsForMatchers()` in-memory cache for label values queries with matchers too. #6151
* [ENHANCEMENT] Ingester / store-gateway: optimized regex matchers. #6168 #6250
* [ENHANCEMENT] Distributor: Include ingester IDs in circuit breaker related metrics and logs. #6206
* [ENHANCEMENT] Querier: improve errors and logging when streaming chunks from ingesters and store-gateways. #6194 #6309
* [ENHANCEMENT] Querier: Add `cortex_querier_federation_exemplar_tenants_queried` and `cortex_querier_federation_tenants_queried` metrics to track the number of tenants queried by multi-tenant queries. #6374 #6409
* [ENHANCEMENT] All: added an experimental `-server.grpc.num-workers` flag that configures the number of long-living workers used to process gRPC requests. This could decrease the CPU usage by reducing the number of stack allocations. #6311
* [ENHANCEMENT] All: improved IPv6 support by using the proper host:port formatting. #6311
* [ENHANCEMENT] Querier: always return error encountered during chunks streaming, rather than `the stream has already been exhausted`. #6345 #6433
* [ENHANCEMENT] Query-frontend: add `instance_enable_ipv6` to support IPv6. #6111
* [ENHANCEMENT] Store-gateway: return same detailed error messages as queriers when chunks or series limits are reached. #6347
* [ENHANCEMENT] Querier: reduce memory consumed for queries that hit store-gateways. #6348
* [ENHANCEMENT] Ruler: include corresponding trace ID with log messages associated with rule evaluation. #6379 #6520
* [ENHANCEMENT] Querier: clarify log messages and span events emitted while querying ingesters, and include both ingester name and address when relevant. #6381
* [ENHANCEMENT] Memcached: introduce new experimental configuration parameters `-<prefix>.memcached.write-buffer-size-bytes` `-<prefix>.memcached.read-buffer-size-bytes` to customise the memcached client write and read buffer size (the buffer is allocated for each memcached connection). #6468
* [ENHANCEMENT] Ingester, Distributor: added experimental support for rejecting push requests received via gRPC before reading them into memory, if ingester or distributor is unable to accept the request. This is activated by using `-ingester.limit-inflight-requests-using-grpc-method-limiter` for ingester, and `-distributor.limit-inflight-requests-using-grpc-method-limiter` for distributor. #5976 #6300
* [ENHANCEMENT] Add capability in store-gateways to accept number of tokens through config. `-store-gateway.sharding-ring.num-tokens`, `default-value=512` #4863
* [ENHANCEMENT] Query-frontend: return warnings generated during query evaluation. #6391
* [ENHANCEMENT] Server: Add the option `-server.http-read-header-timeout` to enable specifying a timeout for reading HTTP request headers. It defaults to 0, in which case reading of headers can take up to `-server.http-read-timeout`, leaving no time for reading body, if there's any. #6517
* [ENHANCEMENT] Add connection-string option, `-<prefix>.azure.connection-string`, for Azure Blob Storage. #6487
* [ENHANCEMENT] Ingester: Add `-ingester.instance-limits.max-inflight-push-requests-bytes`. This limit protects the ingester against requests that together may cause an OOM. #6492
* [ENHANCEMENT] Ingester: add new per-tenant `cortex_ingester_local_limits` metric to expose the calculated local per-tenant limits seen at each ingester. Exports the local per-tenant series limit with label `{limit="max_global_series_per_user"}` #6403
* [ENHANCEMENT] Query-frontend: added "queue_time_seconds" field to "query stats" log. This is total time that query and subqueries spent in the queue, before queriers picked it up. #6537
* [ENHANCEMENT] Server: Add `-server.report-grpc-codes-in-instrumentation-label-enabled` CLI flag to specify whether gRPC status codes should be used in `status_code` label of `cortex_request_duration_seconds` metric. It defaults to false, meaning that successful and erroneous gRPC status codes are represented with `success` and `error` respectively. #6562
* [ENHANCEMENT] Server: Add `-ingester.client.report-grpc-codes-in-instrumentation-label-enabled` CLI flag to specify whether gRPC status codes should be used in `status_code` label of `cortex_ingester_client_request_duration_seconds` metric. It defaults to false, meaning that successful and erroneous gRPC status codes are represented with `2xx` and `error` respectively. #6562
* [ENHANCEMENT] Server: Add `-server.http-log-closed-connections-without-response-enabled` option to log details about connections to HTTP server that were closed before any data was sent back. This can happen if client doesn't manage to send complete HTTP headers before timeout. #6612
* [ENHANCEMENT] Query-frontend: include length of query, time since the earliest and latest points of a query, time since the earliest and latest points of a query, cached/uncached bytes in "query stats" logs. Time parameters (start/end/time) are always formatted as RFC3339 now. #6473 #6477 #6709 #6710
* [ENHANCEMENT] Query-frontend: `-query-frontend.align-queries-with-step` has been moved from a global flag to a per-tenant override. #6714
* [ENHANCEMENT] Distributor: added support for reducing the resolution of native histogram samples upon ingestion if the sample has too many buckets compared to `-validation.max-native-histogram-buckets`. This is enabled by default and can be turned off by setting `-validation.reduce-native-histogram-over-max-buckets` to `false`. #6535
* [ENHANCEMENT] Query-frontend: optionally wait for the frontend to complete startup if requests are received while the frontend is still starting. Disabled by default, set `-query-frontend.not-running-timeout` to a non-zero value to enable. #6621
* [ENHANCEMENT] Distributor: Include source IPs in OTLP push handler logs. #6652
* [ENHANCEMENT] Query-frontend: return clearer error message when a query request is received while shutting down. #6675
* [ENHANCEMENT] Querier: return clearer error message when a query request is cancelled by the caller. #6697
* [ENHANCEMENT] Compactor: Mark corrupted blocks for no-compaction to avoid blocking compactor future runs. #6588
* [ENHANCEMENT] Distributor: Added an experimental configuration option `distributor.ingestion-burst-factor` that overrides the `distributor.ingestion-burst-size` option if set. The `distributor.ingestion-burst-factor` is used to set the underlying ingestion rate limiter token bucket's burst size to a multiple of the per distributor `distributor.ingestion-rate-limit` and the `distributor.ingestion-burst-factor`. This is disabled by default. #6662
* [ENHANCEMENT] Add debug message to track tenants sending queries that are not able to benefit from caches. #6732
* [BUGFIX] Distributor: return server overload error in the event of exceeding the ingestion rate limit. #6549
* [BUGFIX] Ring: Ensure network addresses used for component hash rings are formatted correctly when using IPv6. #6068
* [BUGFIX] Query-scheduler: don't retain connections from queriers that have shut down, leading to gradually increasing enqueue latency over time. #6100 #6145
* [BUGFIX] Ingester: prevent query logic from continuing to execute after queries are canceled. #6085
* [BUGFIX] Ensure correct nesting of children of the `querier.Select` tracing span. #6085
* [BUGFIX] Packaging: fix preremove script preventing upgrades on RHEL based OS. #6067
* [BUGFIX] Querier: return actual error rather than `attempted to read series at index XXX from stream, but the stream has already been exhausted` (or even no error at all) when streaming chunks from ingesters or store-gateways is enabled and an error occurs while streaming chunks. #6346
* [BUGFIX] Querier: reduce log volume when querying ingesters with zone-awareness enabled and one or more instances in a single zone unavailable. #6381
* [BUGFIX] Querier: don't try to query further ingesters if ingester query request minimization is enabled and a query limit is reached as a result of the responses from the initial set of ingesters. #6402
* [BUGFIX] Ingester: Don't cache context cancellation error when querying. #6446
* [BUGFIX] Ingester: don't ignore errors encountered while iterating through chunks or samples in response to a query request. #6469
* [BUGFIX] All: fix issue where traces for some inter-component gRPC calls would incorrectly show the call as failing due to cancellation. #6470
* [BUGFIX] Querier: correctly mark streaming requests to ingesters or store-gateways as successful, not cancelled, in metrics and traces. #6471 #6505
* [BUGFIX] Querier: fix issue where queries fail with "context canceled" error when an ingester or store-gateway fails healthcheck while the query is in progress. #6550
* [BUGFIX] Tracing: When creating an OpenTelemetry tracing span, add it to the context for later retrieval. #6614
* [BUGFIX] Querier: always report query results to query-frontends, even when cancelled, to ensure query-frontends don't wait for results that will otherwise never arrive. #6703
* [BUGFIX] Querier: attempt to query ingesters in PENDING state, to reduce the likelihood that scaling up the number of ingesters in multiple zones simultaneously causes a read outage. #6726 #6727
* [BUGFIX] Querier: don't cancel inflight queries from a query-scheduler if the stream between the querier and query-scheduler is broken. #6728
* [BUGFIX] Store-gateway: Fix double-counting of some duration metrics. #6616
* [BUGFIX] Fixed possible series matcher corruption leading to wrong series being included in query results. #6884

### Mixin

* [CHANGE] Dashboards: enabled reporting gRPC codes as `status_code` label in Mimir dashboards. In case of gRPC calls, the successful `status_code` label on `cortex_request_duration_seconds` and gRPC client request duration metrics has changed from 'success' and '2xx' to 'OK'. #6561
* [CHANGE] Alerts: remove `MimirGossipMembersMismatch` alert and replace it with `MimirGossipMembersTooHigh` and `MimirGossipMembersTooLow` alerts that should have a higher signal-to-noise ratio. #6508
* [ENHANCEMENT] Dashboards: Optionally show rejected requests on Mimir Writes dashboard. Useful when used together with "early request rejection" in ingester and distributor. #6132 #6556
* [ENHANCEMENT] Alerts: added a critical alert for `CompactorSkippedBlocksWithOutOfOrderChunks` when multiple blocks are affected. #6410
* [ENHANCEMENT] Dashboards: Added the min-replicas for autoscaling dashboards. #6528
* [ENHANCEMENT] Dashboards: Show queries per second for the `/api/v1/cardinality/` endpoints on the "Overview" dashboard. #6720
* [BUGFIX] Alerts: fixed issue where `GossipMembersMismatch` warning message referred to per-instance labels that were not produced by the alert query. #6146
* [BUGFIX] Dashboards: Fix autoscaling dashboard panels for KEDA > 2.9. [Requires scraping the KEDA operator for metrics since they moved](https://github.com/kedacore/keda/issues/3972). #6528
* [BUGFIX] Alerts: Fix autoscaling alerts for KEDA > 2.9. [Requires scraping the KEDA operator for metrics since they moved](https://github.com/kedacore/keda/issues/3972). #6528

### Jsonnet

* [CHANGE] Ingester: reduce `-server.grpc-max-concurrent-streams` to 500. #5666
* [CHANGE] Changed default `_config.cluster_domain` from `cluster.local` to `cluster.local.` to reduce the number of DNS lookups made by Mimir. #6389
* [CHANGE] Query-frontend: changed default `_config.autoscaling_query_frontend_cpu_target_utilization` from `1` to `0.75`. #6395
* [CHANGE] Distributor: Increase HPA scale down period such that distributors are slower to scale down after autoscaling up. #6589
* [CHANGE] Store-gateway: Change the default timeout used for index-queries caches from `200ms` to `450ms`. #6786
* [FEATURE] Store-gateway: Allow automated zone-by-zone downscaling, that can be enabled via the `store_gateway_automated_downscale_enabled` flag. It is disabled by default. #6149
* [FEATURE] Ingester: Allow to configure TSDB Head early compaction using the following `_config` parameters: #6181
  * `ingester_tsdb_head_early_compaction_enabled` (disabled by default)
  * `ingester_tsdb_head_early_compaction_reduction_percentage`
  * `ingester_tsdb_head_early_compaction_min_in_memory_series`
* [ENHANCEMENT] Double the amount of rule groups for each user tier. #5897
* [ENHANCEMENT] Set `maxUnavailable` to 0 for `distributor`, `overrides-exporter`, `querier`, `query-frontend`, `query-scheduler` `ruler-querier`, `ruler-query-frontend`, `ruler-query-scheduler` and `consul` deployments, to ensure they don't become completely unavailable during a rollout. #5924
* [ENHANCEMENT] Update rollout-operator to `v0.9.0`. #6022 #6110 #6558 #6681
* [ENHANCEMENT] Update memcached to `memcached:1.6.22-alpine`. #6585
* [ENHANCEMENT] Store-gateway: replaced the following deprecated CLI flags: #6319
  * `-blocks-storage.bucket-store.index-header-lazy-loading-enabled` replaced with `-blocks-storage.bucket-store.index-header.lazy-loading-enabled`
  * `-blocks-storage.bucket-store.index-header-lazy-loading-idle-timeout` replaced with `-blocks-storage.bucket-store.index-header.lazy-loading-idle-timeout`
* [ENHANCEMENT] Store-gateway: Allow selective enablement of store-gateway automated scaling on a per-zone basis. #6302
* [BUGFIX] Autoscaling: KEDA > 2.9 removed the ability to set metricName in the trigger metadata. To help discern which metric is used by the HPA, we set the trigger name to what was the metricName. This is available as the `scaler` label on `keda_*` metrics. #6528

### Mimirtool

* [ENHANCEMENT] Analyze Grafana: Improve support for variables in range. #6657
* [BUGFIX] Fix out of bounds error on export with large timespans and/or series count. #5700
* [BUGFIX] Fix the issue where `--read-timeout` was applied to the entire `mimirtool analyze grafana` invocation rather than to individual Grafana API calls. #5915
* [BUGFIX] Fix incorrect remote-read path joining for `mimirtool remote-read` commands on Windows. #6011
* [BUGFIX] Fix template files full path being sent in `mimirtool alertmanager load` command. #6138
* [BUGFIX] Analyze rule-file: .metricsUsed field wasn't populated. #6953

### Mimir Continuous Test

### Query-tee

### Documentation

* [ENHANCEMENT] Document the concept of native histograms and how to send them to Mimir, migration path. #5956 #6488 #6539 #6752
* [ENHANCEMENT] Document native histograms query and visualization. #6231

### Tools

* [CHANGE] tsdb-index: Rename tool to tsdb-series. #6317
* [FEATURE] tsdb-labels: Add tool to print label names and values of a TSDB block. #6317
* [ENHANCEMENT] trafficdump: Trafficdump can now parse OTEL requests. Entire request is dumped to output, there's no filtering of fields or matching of series done. #6108

## 2.10.5

### Grafana Mimir

* [ENHANCEMENT] Update Docker base images from `alpine:3.18.3` to `alpine:3.18.5`. #6897
* [BUGFIX] Fixed possible series matcher corruption leading to wrong series being included in query results. #6886

### Documentation

* [ENHANCEMENT] Document the concept of native histograms and how to send them to Mimir, migration path. #6757
* [ENHANCEMENT] Document native histograms query and visualization. #6757

## 2.10.4

### Grafana Mimir

* [BUGFIX] Update otelhttp library to v0.44.0 as a mitigation for CVE-2023-45142. #6634

## 2.10.3

### Grafana Mimir

* [BUGFIX] Update grpc-go library to 1.57.2-dev that includes a fix for a bug introduced in 1.57.1. #6419

## 2.10.2

### Grafana Mimir

* [BUGFIX] Update grpc-go library to 1.57.1 and `golang.org/x/net` to `0.17`, which include fix for CVE-2023-44487. #6349

## 2.10.1

### Grafana Mimir

* [CHANGE] Update Go version to 1.21.3. #6244 #6325
* [BUGFIX] Query-frontend: Don't retry read requests rejected by the ingester due to utilization based read path limiting. #6032
* [BUGFIX] Ingester: fix panic in WAL replay of certain native histograms. #6086

## 2.10.0

### Grafana Mimir

* [CHANGE] Store-gateway: skip verifying index header integrity upon loading. To enable verification set `blocks_storage.bucket_store.index_header.verify_on_load: true`. #5174
* [CHANGE] Querier: change the default value of the experimental `-querier.streaming-chunks-per-ingester-buffer-size` flag to 256. #5203
* [CHANGE] Querier: only initiate query requests to ingesters in the `ACTIVE` state in the ring. #5342
* [CHANGE] Querier: renamed `-querier.prefer-streaming-chunks` to `-querier.prefer-streaming-chunks-from-ingesters` to enable streaming chunks from ingesters to queriers. #5182
* [CHANGE] Querier: `-query-frontend.cache-unaligned-requests` has been moved from a global flag to a per-tenant override. #5312
* [CHANGE] Ingester: removed `cortex_ingester_shipper_dir_syncs_total` and `cortex_ingester_shipper_dir_sync_failures_total` metrics. The former metric was not much useful, and the latter was never incremented. #5396
* [CHANGE] Ingester: removed logging of errors related to hitting per-instance limits to reduce resource usage when ingesters are under pressure. #5585
* [CHANGE] gRPC clients: use default connect timeout of 5s, and therefore enable default connect backoff max delay of 5s. #5562
* [CHANGE] Ingester: the `-validation.create-grace-period` is now enforced in the ingester too, other than distributor and query-frontend. If you've configured `-validation.create-grace-period` then make sure the configuration is applied to ingesters too. #5712
* [CHANGE] Distributor: the `-validation.create-grace-period` is now enforced for examplars too in the distributor. If an examplar has timestamp greater than "now + grace_period", then the exemplar will be dropped and the metric `cortex_discarded_exemplars_total{reason="exemplar_too_far_in_future",user="..."}` increased. #5761
* [CHANGE] Query-frontend: the `-validation.create-grace-period` is now enforced in the query-frontend even when the configured value is 0. When the value is 0, the query end time range is truncated to the current real-world time. #5829
* [CHANGE] Store-gateway: deprecated configuration parameters for index header under `blocks-storage.bucket-store` and use a new configurations in `blocks-storage.bucket-store.index-header`, deprecated configuration will be removed in Mimir 2.12. Configuration changes: #5726
  * `-blocks-storage.bucket-store.index-header-lazy-loading-enabled` is deprecated, use the new configuration `-blocks-storage.bucket-store.index-header.lazy-loading-enabled`
  * `-blocks-storage.bucket-store.index-header-lazy-loading-idle-timeout` is deprecated, use the new configuration `-blocks-storage.bucket-store.index-header.lazy-loading-idle-timeout`
  * `-blocks-storage.bucket-store.index-header-lazy-loading-concurrency` is deprecated, use the new configuration `-blocks-storage.bucket-store.index-header.lazy-loading-concurrency`
* [CHANGE] Store-gateway: remove experimental fine-grained chunks caching. The following experimental configuration parameters have been removed `-blocks-storage.bucket-store.chunks-cache.fine-grained-chunks-caching-enabled`, `-blocks-storage.bucket-store.fine-grained-chunks-caching-ranges-per-series`. #5816 #5875
* [CHANGE] Ingester: remove deprecated `blocks-storage.tsdb.max-tsdb-opening-concurrency-on-startup`. #5850
* [FEATURE] Introduced `-distributor.service-overload-status-code-on-rate-limit-enabled` flag for configuring status code to 529 instead of 429 upon rate limit exhaustion. #5752
* [FEATURE] Cardinality API: added a new `count_method` parameter which enables counting active series. #5136
* [FEATURE] Query-frontend: added experimental support to cache cardinality, label names and label values query responses. The cache will be used when `-query-frontend.cache-results` is enabled, and `-query-frontend.results-cache-ttl-for-cardinality-query` or `-query-frontend.results-cache-ttl-for-labels-query` set to a value greater than 0. The following metrics have been added to track the query results cache hit ratio per `request_type`: #5212 #5235 #5426 #5524
  * `cortex_frontend_query_result_cache_requests_total{request_type="query_range|cardinality|label_names_and_values"}`
  * `cortex_frontend_query_result_cache_hits_total{request_type="query_range|cardinality|label_names_and_values"}`
* [FEATURE] Added `-<prefix>.s3.list-objects-version` flag to configure the S3 list objects version. #5099
* [FEATURE] Ingester: add optional CPU/memory utilization based read request limiting, considered experimental. Disabled by default, enable by configuring limits via both of the following flags: #5012 #5392 #5394 #5526 #5508 #5704
  * `-ingester.read-path-cpu-utilization-limit`
  * `-ingester.read-path-memory-utilization-limit`
  * `-ingester.log-utilization-based-limiter-cpu-samples`
* [FEATURE] Ruler: support filtering results from rule status endpoint by `file`, `rule_group` and `rule_name`. #5291
* [FEATURE] Ingester: add experimental support for creating tokens by using spread minimizing strategy. This can be enabled with `-ingester.ring.token-generation-strategy: spread-minimizing` and `-ingester.ring.spread-minimizing-zones: <all available zones>`. In that case `-ingester.ring.tokens-file-path` must be empty. #5308 #5324
* [FEATURE] Storegateway: Persist sparse index-headers to disk and read from disk on index-header loads instead of reconstructing. #5465 #5651 #5726
* [FEATURE] Ingester: add experimental CLI flag `-ingester.ring.spread-minimizing-join-ring-in-order` that allows an ingester to register tokens in the ring only after all previous ingesters (with ID lower than its own ID) have already been registered. #5541
* [FEATURE] Ingester: add experimental support to compact the TSDB Head when the number of in-memory series is equal or greater than `-blocks-storage.tsdb.early-head-compaction-min-in-memory-series`, and the ingester estimates that the per-tenant TSDB Head compaction will reduce in-memory series by at least `-blocks-storage.tsdb.early-head-compaction-min-estimated-series-reduction-percentage`. #5371
* [FEATURE] Ingester: add new metrics for tracking native histograms in active series: `cortex_ingester_active_native_histogram_series`, `cortex_ingester_active_native_histogram_series_custom_tracker`, `cortex_ingester_active_native_histogram_buckets`, `cortex_ingester_active_native_histogram_buckets_custom_tracker`. The first 2 are the subsets of the existing and unmodified `cortex_ingester_active_series` and `cortex_ingester_active_series_custom_tracker` respectively, only tracking native histogram series, and the last 2 are the equivalents for tracking the number of buckets in native histogram series. #5318
* [FEATURE] Add experimental CLI flag `-<prefix>.s3.native-aws-auth-enabled` that allows to enable the default credentials provider chain of the AWS SDK. #5636
* [FEATURE] Distributor: add experimental support for circuit breaking when writing to ingesters via `-ingester.client.circuit-breaker.enabled`, `-ingester.client.circuit-breaker.failure-threshold`, or `-ingester.client.circuit-breaker.cooldown-period` or their corresponding YAML. #5650
* [FEATURE] The following features are no longer considered experimental. #5701 #5872
  * Ruler storage cache (`-ruler-storage.cache.*`)
  * Exclude ingesters running in specific zones (`-ingester.ring.excluded-zones`)
  * Cardinality-based query sharding (`-query-frontend.query-sharding-target-series-per-shard`)
  * Cardinality query result caching (`-query-frontend.results-cache-ttl-for-cardinality-query`)
  * Label names and values query result caching (`-query-frontend.results-cache-ttl-for-labels-query`)
  * Query expression size limit (`-query-frontend.max-query-expression-size-bytes`)
  * Peer discovery / tenant sharding for overrides exporters (`-overrides-exporter.ring.enabled`)
  * Configuring enabled metrics in overrides exporter (`-overrides-exporter.enabled-metrics`)
  * Per-tenant results cache TTL (`-query-frontend.results-cache-ttl`, `-query-frontend.results-cache-ttl-for-out-of-order-time-window`)
  * Shutdown delay (`-shutdown-delay`)
* [FEATURE] Querier: add experimental CLI flag `-tenant-federation.max-concurrent` to adjust the max number of per-tenant queries that can be run at a time when executing a single multi-tenant query. #5874
* [FEATURE] Alertmanager: add Microsoft Teams as a supported integration. #5840
* [ENHANCEMENT] Overrides-exporter: Add new metrics for write path and alertmanager (`max_global_metadata_per_user`, `max_global_metadata_per_metric`, `request_rate`, `request_burst_size`, `alertmanager_notification_rate_limit`, `alertmanager_max_dispatcher_aggregation_groups`, `alertmanager_max_alerts_count`, `alertmanager_max_alerts_size_bytes`) and added flag `-overrides-exporter.enabled-metrics` to explicitly configure desired metrics, e.g. `-overrides-exporter.enabled-metrics=request_rate,ingestion_rate`. Default value for this flag is: `ingestion_rate,ingestion_burst_size,max_global_series_per_user,max_global_series_per_metric,max_global_exemplars_per_user,max_fetched_chunks_per_query,max_fetched_series_per_query,ruler_max_rules_per_rule_group,ruler_max_rule_groups_per_tenant`. #5376
* [ENHANCEMENT] Cardinality API: when zone aware replication is enabled, the label values cardinality API can now tolerate single zone failure #5178
* [ENHANCEMENT] Distributor: optimize sending requests to ingesters when incoming requests don't need to be modified. For now this feature can be disabled by setting `-timeseries-unmarshal-caching-optimization-enabled=false`. #5137
* [ENHANCEMENT] Add advanced CLI flags to control gRPC client behaviour: #5161
  * `-<prefix>.connect-timeout`
  * `-<prefix>.connect-backoff-base-delay`
  * `-<prefix>.connect-backoff-max-delay`
  * `-<prefix>.initial-stream-window-size`
  * `-<prefix>.initial-connection-window-size`
* [ENHANCEMENT] Query-frontend: added "response_size_bytes" field to "query stats" log. #5196
* [ENHANCEMENT] Querier: refine error messages for per-tenant query limits, informing the user of the preferred strategy for not hitting the limit, in addition to how they may tweak the limit. #5059
* [ENHANCEMENT] Distributor: optimize sending of requests to ingesters by reusing memory buffers for marshalling requests. This optimization can be enabled by setting `-distributor.write-requests-buffer-pooling-enabled` to `true`. #5195 #5805 #5830
* [ENHANCEMENT] Querier: add experimental `-querier.minimize-ingester-requests` option to initially query only the minimum set of ingesters required to reach quorum. #5202 #5259 #5263
* [ENHANCEMENT] Querier: improve error message when streaming chunks from ingesters to queriers and a query limit is reached. #5245
* [ENHANCEMENT] Use new data structure for labels, to reduce memory consumption. #3555 #5731
* [ENHANCEMENT] Update alpine base image to 3.18.2. #5276
* [ENHANCEMENT] Ruler: add `cortex_ruler_sync_rules_duration_seconds` metric, tracking the time spent syncing all rule groups owned by the ruler instance. #5311
* [ENHANCEMENT] Store-gateway: add experimental `blocks-storage.bucket-store.index-header-lazy-loading-concurrency` config option to limit the number of concurrent index-headers loads when lazy loading. #5313 #5605
* [ENHANCEMENT] Ingester and querier: improve level of detail in traces emitted for queries that hit ingesters. #5315
* [ENHANCEMENT] Querier: add `cortex_querier_queries_rejected_total` metric that counts the number of queries rejected due to hitting a limit (eg. max series per query or max chunks per query). #5316 #5440 #5450
* [ENHANCEMENT] Querier: add experimental `-querier.minimize-ingester-requests-hedging-delay` option to initiate requests to further ingesters when request minimisation is enabled and not all initial requests have completed. #5368
* [ENHANCEMENT] Clarify docs for `-ingester.client.*` flags to make it clear that these are used by both queriers and distributors. #5375
* [ENHANCEMENT] Querier and store-gateway: add experimental support for streaming chunks from store-gateways to queriers while evaluating queries. This can be enabled with `-querier.prefer-streaming-chunks-from-store-gateways=true`. #5182
* [ENHANCEMENT] Querier: enforce `max-chunks-per-query` limit earlier in query processing when streaming chunks from ingesters to queriers to avoid unnecessarily consuming resources for queries that will be aborted. #5369 #5447
* [ENHANCEMENT] Ingester: added `cortex_ingester_shipper_last_successful_upload_timestamp_seconds` metric tracking the last successful TSDB block uploaded to the bucket (unix timestamp in seconds). #5396
* [ENHANCEMENT] Ingester: add two metrics tracking resource utilization calculated by utilization based limiter: #5496
  * `cortex_ingester_utilization_limiter_current_cpu_load`: The current exponential weighted moving average of the ingester's CPU load
  * `cortex_ingester_utilization_limiter_current_memory_usage_bytes`: The current ingester memory utilization
* [ENHANCEMENT] Ruler: added `insight=true` field to ruler's prometheus component for rule evaluation logs. #5510
* [ENHANCEMENT] Distributor Ingester: add metrics to count the number of requests rejected for hitting per-instance limits, `cortex_distributor_instance_rejected_requests_total` and `cortex_ingester_instance_rejected_requests_total` respectively. #5551
* [ENHANCEMENT] Distributor: add support for ingesting exponential histograms that are over the native histogram scale limit of 8 in OpenTelemetry format by downscaling them. #5532 #5607
* [ENHANCEMENT] General: buffered logging: #5506
  * `-log.buffered` CLI flag enable buffered logging.
* [ENHANCEMENT] Distributor: add more detailed information to traces generated while processing OTLP write requests. #5539
* [ENHANCEMENT] Distributor: improve performance ingesting OTLP payloads. #5531 #5607 #5616
* [ENHANCEMENT] Ingester: optimize label-values with matchers call when number of matched series is small. #5600
* [ENHANCEMENT] Compactor: delete bucket-index, markers and debug files if there are no blocks left in the bucket index. This cleanup must be enabled by using `-compactor.no-blocks-file-cleanup-enabled` option. #5648
* [ENHANCEMENT] Ingester: reduce memory usage of active series tracker. #5665
* [ENHANCEMENT] Store-gateway: added `-store-gateway.sharding-ring.auto-forget-enabled` configuration parameter to control whether store-gateway auto-forget feature should be enabled or disabled (enabled by default). #5702
* [ENHANCEMENT] Compactor: added per tenant block upload counters `cortex_block_upload_api_blocks_total`, `cortex_block_upload_api_bytes_total`, and `cortex_block_upload_api_files_total`. #5738
* [ENHANCEMENT] Compactor: verify time range of compacted block(s) matches the time range of input blocks. #5760
* [ENHANCEMENT] Querier: improved observability of calls to ingesters during queries. #5724
* [ENHANCEMENT] Compactor: block backfilling logging is now more verbose. #5711
* [ENHANCEMENT] Added support to rate limit application logs: #5764
  * `-log.rate-limit-enabled`
  * `-log.rate-limit-logs-per-second`
  * `-log.rate-limit-logs-per-second-burst`
* [ENHANCEMENT] Ingester: added `cortex_ingester_tsdb_head_min_timestamp_seconds` and `cortex_ingester_tsdb_head_max_timestamp_seconds` metrics which return min and max time of all TSDB Heads open in an ingester. #5786 #5815
* [ENHANCEMENT] Querier: cancel query requests to ingesters in a zone upon first error received from the zone, to reduce wasted effort spent computing results that won't be used #5764
* [ENHANCEMENT] All: improve tracing of internal HTTP requests sent over httpgrpc. #5782
* [ENHANCEMENT] Querier: add experimental per-query chunks limit based on an estimate of the number of chunks that will be sent from ingesters and store-gateways that is enforced earlier during query evaluation. This limit is disabled by default and can be configured with `-querier.max-estimated-fetched-chunks-per-query-multiplier`. #5765
* [ENHANCEMENT] Ingester: add UI for listing tenants with TSDB on given ingester and viewing details of tenants's TSDB on given ingester. #5803 #5824
* [ENHANCEMENT] Querier: improve observability of calls to store-gateways during queries. #5809
* [ENHANCEMENT] Query-frontend: improve tracing of interactions with query-scheduler. #5818
* [ENHANCEMENT] Query-scheduler: improve tracing of requests when request is rejected by query-scheduler. #5848
* [ENHANCEMENT] Ingester: avoid logging some errors that could cause logging contention. #5494 #5581
* [ENHANCEMENT] Store-gateway: wait for query gate after loading blocks. #5507
* [ENHANCEMENT] Store-gateway: always include `__name__` posting group in selection in order to reduce the number of object storage API calls. #5246
* [ENHANCEMENT] Ingester: track active series by ref instead of hash/labels to reduce memory usage. #5134 #5193
* [ENHANCEMENT] Go: updated to 1.21.1. #5955 #5960
* [ENHANCEMENT] Alertmanager: updated to alertmanager 0.26.0. #5840
* [BUGFIX] Ingester: Handle when previous ring state is leaving and the number of tokens has changed. #5204
* [BUGFIX] Querier: fix issue where queries that use the `timestamp()` function fail with `execution: attempted to read series at index 0 from stream, but the stream has already been exhausted` if streaming chunks from ingesters to queriers is enabled. #5370
* [BUGFIX] memberlist: bring back `memberlist_client_kv_store_count` metric that used to exist in Cortex, but got lost during dskit updates before Mimir 2.0. #5377
* [BUGFIX] Querier: pass on HTTP 503 query response code. #5364
* [BUGFIX] Store-gateway: Fix issue where stopping a store-gateway could cause all store-gateways to unload all blocks. #5464
* [BUGFIX] Allocate ballast in smaller blocks to avoid problem when entire ballast was kept in memory working set. #5565
* [BUGFIX] Querier: retry frontend result notification when an error is returned. #5591
* [BUGFIX] Querier: fix issue where `cortex_ingester_client_request_duration_seconds` metric did not include streaming query requests that did not return any series. #5695
* [BUGFIX] Ingester: fix ActiveSeries tracker double-counting series that have been deleted from the Head while still being active and then recreated again. #5678
* [BUGFIX] Ingester: don't set "last update time" of TSDB into the future when opening TSDB. This could prevent detecting of idle TSDB for a long time, if sample in distant future was ingested. #5787
* [BUGFIX] Store-gateway: fix bug when lazy index header could be closed prematurely even when still in use. #5795
* [BUGFIX] Ruler: gracefully shut down rule evaluations. #5778
* [BUGFIX] Querier: fix performance when ingesters stream samples. #5836
* [BUGFIX] Ingester: fix spurious `not found` errors on label values API during head compaction. #5957
* [BUGFIX] All: updated Minio object storage client from 7.0.62 to 7.0.63 to fix auto-detection of AWS GovCloud environments. #5905

### Mixin

* [CHANGE] Dashboards: show all workloads in selected namespace on "rollout progress" dashboard. #5113
* [CHANGE] Dashboards: show the number of updated and ready pods for each workload in the "rollout progress" panel on the "rollout progress" dashboard. #5113
* [CHANGE] Dashboards: removed "Query results cache misses" panel on the "Mimir / Queries" dashboard. #5423
* [CHANGE] Dashboards: default to shared crosshair on all dashboards. #5489
* [CHANGE] Dashboards: sort variable drop-down lists from A to Z, rather than Z to A. #5490
* [CHANGE] Alerts: removed `MimirProvisioningTooManyActiveSeries` alert. You should configure `-ingester.instance-limits.max-series` and rely on `MimirIngesterReachingSeriesLimit` alert instead. #5593
* [CHANGE] Alerts: removed `MimirProvisioningTooManyWrites` alert. The alerting threshold used in this alert was chosen arbitrarily and ingesters receiving an higher number of samples / sec don't necessarily have any issue. You should rely on SLOs metrics and alerts instead. #5706
* [CHANGE] Alerts: don't raise `MimirRequestErrors` or `MimirRequestLatency` alert for the `/debug/pprof` endpoint. #5826
* [ENHANCEMENT] Dashboards: adjust layout of "rollout progress" dashboard panels so that the "rollout progress" panel doesn't require scrolling. #5113
* [ENHANCEMENT] Dashboards: show container name first in "pods count per version" panel on "rollout progress" dashboard. #5113
* [ENHANCEMENT] Dashboards: show time spend waiting for turn when lazy loading index headers in the "index-header lazy load gate latency" panel on the "queries" dashboard. #5313
* [ENHANCEMENT] Dashboards: split query results cache hit ratio by request type in "Query results cache hit ratio" panel on the "Mimir / Queries" dashboard. #5423
* [ENHANCEMENT] Dashboards: add "rejected queries" panel to "queries" dashboard. #5429
* [ENHANCEMENT] Dashboards: add native histogram active series and active buckets to "tenants" dashboard. #5543
* [ENHANCEMENT] Dashboards: add panels to "Mimir / Writes" for requests rejected for per-instance limits. #5638
* [ENHANCEMENT] Dashboards: rename "Blocks currently loaded" to "Blocks currently owned" in the "Mimir / Queries" dashboard. #5705
* [ENHANCEMENT] Alerts: Add `MimirIngestedDataTooFarInTheFuture` warning alert that triggers when Mimir ingests sample with timestamp more than 1h in the future. #5822
* [BUGFIX] Alerts: fix `MimirIngesterRestarts` to fire only when the ingester container is restarted, excluding the cases the pod is rescheduled. #5397
* [BUGFIX] Dashboards: fix "unhealthy pods" panel on "rollout progress" dashboard showing only a number rather than the name of the workload and the number of unhealthy pods if only one workload has unhealthy pods. #5113 #5200
* [BUGFIX] Alerts: fixed `MimirIngesterHasNotShippedBlocks` and `MimirIngesterHasNotShippedBlocksSinceStart` alerts. #5396
* [BUGFIX] Alerts: Fix `MimirGossipMembersMismatch` to include `admin-api` and custom compactor pods. `admin-api` is a GEM component. #5641 #5797
* [BUGFIX] Dashboards: fix autoscaling dashboard panels that could show multiple series for a single component. #5810
* [BUGFIX] Dashboards: fix ruler-querier scaling metric panel query and split into CPU and memory scaling metric panels. #5739

### Jsonnet

* [CHANGE] Removed `_config.querier.concurrency` configuration option and replaced it with `_config.querier_max_concurrency` and `_config.ruler_querier_max_concurrency` to allow to easily fine tune it for different querier deployments. #5322
* [CHANGE] Change `_config.multi_zone_ingester_max_unavailable` to 50. #5327
* [CHANGE] Change distributors rolling update strategy configuration: `maxSurge` and `maxUnavailable` are set to `15%` and `0`. #5714
* [FEATURE] Alertmanager: Add horizontal pod autoscaler config, that can be enabled using `autoscaling_alertmanager_enabled: true`. #5194 #5249
* [ENHANCEMENT] Enable the `track_sizes` feature for Memcached pods to help determine cache efficiency. #5209
* [ENHANCEMENT] Add per-container map for environment variables. #5181
* [ENHANCEMENT] Add `PodDisruptionBudget`s for compactor, continuous-test, distributor, overrides-exporter, querier, query-frontend, query-scheduler, rollout-operator, ruler, ruler-querier, ruler-query-frontend, ruler-query-scheduler, and all memcached workloads. #5098
* [ENHANCEMENT] Ruler: configure the ruler storage cache when the metadata cache is enabled. #5326 #5334
* [ENHANCEMENT] Shuffle-sharding: ingester shards in user-classes can now be configured to target different series and limit percentage utilization through `_config.shuffle_sharding.target_series_per_ingester` and `_config.shuffle_sharding.target_utilization_percentage` values. #5470
* [ENHANCEMENT] Distributor: allow adjustment of the targeted CPU usage as a percentage of requested CPU. This can be adjusted with `_config.autoscaling_distributor_cpu_target_utilization`. #5525
* [ENHANCEMENT] Ruler: add configuration option `_config.ruler_remote_evaluation_max_query_response_size_bytes` to easily set the maximum query response size allowed (in bytes). #5592
* [ENHANCEMENT] Distributor: dynamically set `GOMAXPROCS` based on the CPU request. This should reduce distributor CPU utilization, assuming the CPU request is set to a value close to the actual utilization. #5588
* [ENHANCEMENT] Querier: dynamically set `GOMAXPROCS` based on the CPU request. This should reduce noisy neighbour issues created by the querier, whose CPU utilization could eventually saturate the Kubernetes node if unbounded. #5646 #5658
* [ENHANCEMENT] Allow to remove an entry from the configured environment variable for a given component, setting the environment value to `null` in the `*_env_map` objects (e.g. `store_gateway_env_map+:: { 'field': null}`). #5599
* [ENHANCEMENT] Allow overriding the default number of replicas for `etcd`. #5589
* [ENHANCEMENT] Memcached: reduce memory request for results, chunks and metadata caches. The requested memory is 5% greater than the configured memcached max cache size. #5661
* [ENHANCEMENT] Autoscaling: Add the following configuration options to fine tune autoscaler target utilization: #5679 #5682 #5689
  * `autoscaling_querier_target_utilization` (defaults to `0.75`)
  * `autoscaling_mimir_read_target_utilization` (defaults to `0.75`)
  * `autoscaling_ruler_querier_cpu_target_utilization` (defaults to `1`)
  * `autoscaling_distributor_memory_target_utilization` (defaults to `1`)
  * `autoscaling_ruler_cpu_target_utilization` (defaults to `1`)
  * `autoscaling_query_frontend_cpu_target_utilization` (defaults to `1`)
  * `autoscaling_ruler_query_frontend_cpu_target_utilization` (defaults to `1`)
  * `autoscaling_alertmanager_cpu_target_utilization` (defaults to `1`)
* [ENHANCEMENT] Gossip-ring: add appProtocol for istio compatibility. #5680
* [ENHANCEMENT] Add _config.commonConfig to allow adding common configuration parameters for all Mimir components. #5703
* [ENHANCEMENT] Update rollout-operator to `v0.7.0`. #5718
* [ENHANCEMENT] Increase the default rollout speed for store-gateway when lazy loading is disabled. #5823
* [ENHANCEMENT] Add autoscaling on memory for ruler-queriers. #5739
* [ENHANCEMENT] Deduplicate scaled object creation for most objects that scale on CPU and memory. #6411
* [BUGFIX] Fix compilation when index, chunks or metadata caches are disabled. #5710
* [BUGFIX] Autoscaling: treat OOMing containers as though they are using their full memory request. #5739
* [BUGFIX] Autoscaling: if no containers are up, report 0 memory usage instead of no data. #6411

### Mimirtool

* [ENHANCEMENT] Mimirtool uses paging to fetch all dashboards from Grafana when running `mimirtool analyse grafana`. This allows the tool to work correctly when running against Grafana instances with more than a 1000 dashboards. #5825
* [ENHANCEMENT] Extract metric name from queries that have a `__name__` matcher. #5911
* [BUGFIX] Mimirtool no longer parses label names as metric names when handling templating variables that are populated using `label_values(<label_name>)` when running `mimirtool analyse grafana`. #5832
* [BUGFIX] Fix panic when analyzing a grafana dashboard with multiline queries in templating variables. #5911

### Query-tee

* [CHANGE] Proxy `Content-Type` response header from backend. Previously `Content-Type: text/plain; charset=utf-8` was returned on all requests. #5183
* [CHANGE] Increase default value of `-proxy.compare-skip-recent-samples` to avoid racing with recording rule evaluation. #5561
* [CHANGE] Add `-backend.skip-tls-verify` to optionally skip TLS verification on backends. #5656

### Documentation

* [CHANGE] Fix reference to `get-started` documentation directory. #5476
* [CHANGE] Fix link to external OTLP/HTTP documentation.
* [ENHANCEMENT] Improved `MimirRulerTooManyFailedQueries` runbook. #5586
* [ENHANCEMENT] Improved "Recover accidentally deleted blocks" runbook. #5620
* [ENHANCEMENT] Documented options and trade-offs to query label names and values. #5582
* [ENHANCEMENT] Improved `MimirRequestErrors` runbook for alertmanager. #5694

### Tools

* [CHANGE] copyblocks: add support for S3 and the ability to copy between different object storage services. Due to this, the `-source-service` and `-destination-service` flags are now required and the `-service` flag has been removed. #5486
* [FEATURE] undelete-block-gcs: Added new tool for undeleting blocks on GCS storage. #5610 #5855
* [FEATURE] wal-reader: Added new tool for printing entries in TSDB WAL. #5780
* [ENHANCEMENT] ulidtime: add -seconds flag to print timestamps as Unix timestamps. #5621
* [ENHANCEMENT] ulidtime: exit with status code 1 if some ULIDs can't be parsed. #5621
* [ENHANCEMENT] tsdb-index-toc: added index-header size estimates. #5652
* [BUGFIX] Stop tools from panicking when `-help` flag is passed. #5412
* [BUGFIX] Remove github.com/golang/glog command line flags from tools. #5413

## 2.9.4

### Grafana Mimir

* [ENHANCEMENT] Update Docker base images from `alpine:3.18.3` to `alpine:3.18.5`. #6895

## 2.9.3

### Grafana Mimir

* [BUGFIX] Update `go.opentelemetry.io/contrib/instrumentation/net/http/otelhttp` to `0.44` which includes a fix for CVE-2023-45142. #6637

## 2.9.2

### Grafana Mimir

* [BUGFIX] Update grpc-go library to 1.56.3 and `golang.org/x/net` to `0.17`, which include fix for CVE-2023-44487. #6353 #6364

## 2.9.1

### Grafana Mimir

* [ENHANCEMENT] Update alpine base image to 3.18.3. #6021

## 2.9.0

### Grafana Mimir

* [CHANGE] Store-gateway: change expanded postings, postings, and label values index cache key format. These caches will be invalidated when rolling out the new Mimir version. #4770 #4978 #5037
* [CHANGE] Distributor: remove the "forwarding" feature as it isn't necessary anymore. #4876
* [CHANGE] Query-frontend: Change the default value of `-query-frontend.query-sharding-max-regexp-size-bytes` from `0` to `4096`. #4932
* [CHANGE] Querier: `-querier.query-ingesters-within` has been moved from a global flag to a per-tenant override. #4287
* [CHANGE] Querier: Use `-blocks-storage.tsdb.retention-period` instead of `-querier.query-ingesters-within` for calculating the lookback period for shuffle sharded ingesters. Setting `-querier.query-ingesters-within=0` no longer disables shuffle sharding on the read path. #4287
* [CHANGE] Block upload: `/api/v1/upload/block/{block}/files` endpoint now allows file uploads with no `Content-Length`. #4956
* [CHANGE] Store-gateway: deprecate configuration parameters for chunk pooling, they will be removed in Mimir 2.11. The following options are now also ignored: #4996
  * `-blocks-storage.bucket-store.max-chunk-pool-bytes`
  * `-blocks-storage.bucket-store.chunk-pool-min-bucket-size-bytes`
  * `-blocks-storage.bucket-store.chunk-pool-max-bucket-size-bytes`
* [CHANGE] Store-gateway: remove metrics `cortex_bucket_store_chunk_pool_requested_bytes_total` and `cortex_bucket_store_chunk_pool_returned_bytes_total`. #4996
* [CHANGE] Compactor: change default of `-compactor.partial-block-deletion-delay` to `1d`. This will automatically clean up partial blocks that were a result of failed block upload or deletion. #5026
* [CHANGE] Compactor: the deprecated configuration parameter `-compactor.consistency-delay` has been removed. #5050
* [CHANGE] Store-gateway: the deprecated configuration parameter `-blocks-storage.bucket-store.consistency-delay` has been removed. #5050
* [CHANGE] The configuration parameter `-blocks-storage.bucket-store.bucket-index.enabled` has been deprecated and will be removed in Mimir 2.11. Mimir is running by default with the bucket index enabled since version 2.0, and starting from the version 2.11 it will not be possible to disable it. #5051
* [CHANGE] The configuration parameters `-querier.iterators` and `-query.batch-iterators` have been deprecated and will be removed in Mimir 2.11. Mimir runs by default with `-querier.batch-iterators=true`, and starting from version 2.11 it will not be possible to change this. #5114
* [CHANGE] Compactor: change default of `-compactor.first-level-compaction-wait-period` to 25m. #5128
* [CHANGE] Ruler: changed default of `-ruler.poll-interval` from `1m` to `10m`. Starting from this release, the configured rule groups will also be re-synced each time they're modified calling the ruler configuration API. #5170
* [FEATURE] Query-frontend: add `-query-frontend.log-query-request-headers` to enable logging of request headers in query logs. #5030
* [FEATURE] Store-gateway: add experimental feature to retain lazy-loaded index headers between restarts by eagerly loading them during startup. This is disabled by default and can only be enabled if lazy loading is enabled. To enable this set the following: #5606
  * `-blocks-storage.bucket-store.index-header-lazy-loading-enabled` must be set to true
  * `-blocks-storage.bucket-store.index-header.eager-loading-startup-enabled` must be set to true
* [ENHANCEMENT] Add per-tenant limit `-validation.max-native-histogram-buckets` to be able to ignore native histogram samples that have too many buckets. #4765
* [ENHANCEMENT] Store-gateway: reduce memory usage in some LabelValues calls. #4789
* [ENHANCEMENT] Store-gateway: add a `stage` label to the metric `cortex_bucket_store_series_data_touched`. This label now applies to `data_type="chunks"` and `data_type="series"`. The `stage` label has 2 values: `processed` - the number of series that parsed - and `returned` - the number of series selected from the processed bytes to satisfy the query. #4797 #4830
* [ENHANCEMENT] Distributor: make `__meta_tenant_id` label available in relabeling rules configured via `metric_relabel_configs`. #4725
* [ENHANCEMENT] Compactor: added the configurable limit `compactor.block-upload-max-block-size-bytes` or `compactor_block_upload_max_block_size_bytes` to limit the byte size of uploaded or validated blocks. #4680
* [ENHANCEMENT] Querier: reduce CPU utilisation when shuffle sharding is enabled with large shard sizes. #4851
* [ENHANCEMENT] Packaging: facilitate configuration management by instructing systemd to start mimir with a configuration file. #4810
* [ENHANCEMENT] Store-gateway: reduce memory allocations when looking up postings from cache. #4861 #4869 #4962 #5047
* [ENHANCEMENT] Store-gateway: retain only necessary bytes when reading series from the bucket. #4926
* [ENHANCEMENT] Ingester, store-gateway: clear the shutdown marker after a successful shutdown to enable reusing their persistent volumes in case the ingester or store-gateway is restarted. #4985
* [ENHANCEMENT] Store-gateway, query-frontend: Reduced memory allocations when looking up cached entries from Memcached. #4862
* [ENHANCEMENT] Alertmanager: Add additional template function `queryFromGeneratorURL` returning query URL decoded query from the `GeneratorURL` field of an alert. #4301
* [ENHANCEMENT] Ruler: added experimental ruler storage cache support. The cache should reduce the number of "list objects" API calls issued to the object storage when there are 2+ ruler replicas running in a Mimir cluster. The cache can be configured setting `-ruler-storage.cache.*` CLI flags or their respective YAML config options. #4950 #5054
* [ENHANCEMENT] Store-gateway: added HTTP `/store-gateway/prepare-shutdown` endpoint for gracefully scaling down of store-gateways. A gauge `cortex_store_gateway_prepare_shutdown_requested` has been introduced for tracing this process. #4955
* [ENHANCEMENT] Updated Kuberesolver dependency (github.com/sercand/kuberesolver) from v2.4.0 to v4.0.0 and gRPC dependency (google.golang.org/grpc) from v1.47.0 to v1.53.0. #4922
* [ENHANCEMENT] Introduced new options for logging HTTP request headers: `-server.log-request-headers` enables logging HTTP request headers, `-server.log-request-headers-exclude-list` lists headers which should not be logged. #4922
* [ENHANCEMENT] Block upload: `/api/v1/upload/block/{block}/files` endpoint now disables read and write HTTP timeout, overriding `-server.http-read-timeout` and `-server.http-write-timeout` values. This is done to allow large file uploads to succeed. #4956
* [ENHANCEMENT] Alertmanager: Introduce new metrics from upstream. #4918
  * `cortex_alertmanager_notifications_failed_total` (added `reason` label)
  * `cortex_alertmanager_nflog_maintenance_total`
  * `cortex_alertmanager_nflog_maintenance_errors_total`
  * `cortex_alertmanager_silences_maintenance_total`
  * `cortex_alertmanager_silences_maintenance_errors_total`
* [ENHANCEMENT] Add native histogram support for `cortex_request_duration_seconds` metric family. #4987
* [ENHANCEMENT] Ruler: do not list rule groups in the object storage for disabled tenants. #5004
* [ENHANCEMENT] Query-frontend and querier: add HTTP API endpoint `<prometheus-http-prefix>/api/v1/format_query` to format a PromQL query. #4373
* [ENHANCEMENT] Query-frontend: Add `cortex_query_frontend_regexp_matcher_count` and `cortex_query_frontend_regexp_matcher_optimized_count` metrics to track optimization of regular expression label matchers. #4813
* [ENHANCEMENT] Alertmanager: Add configuration option to enable or disable the deletion of alertmanager state from object storage. This is useful when migrating alertmanager tenants from one cluster to another, because it avoids a condition where the state object is copied but then deleted before the configuration object is copied. #4989
* [ENHANCEMENT] Querier: only use the minimum set of chunks from ingesters when querying, and cancel unnecessary requests to ingesters sooner if we know their results won't be used. #5016
* [ENHANCEMENT] Add `-enable-go-runtime-metrics` flag to expose all go runtime metrics as Prometheus metrics. #5009
* [ENHANCEMENT] Ruler: trigger a synchronization of tenant's rule groups as soon as they change the rules configuration via API. This synchronization is in addition of the periodic syncing done every `-ruler.poll-interval`. The new behavior is enabled by default, but can be disabled with `-ruler.sync-rules-on-changes-enabled=false` (configurable on a per-tenant basis too). If you disable the new behaviour, then you may want to revert `-ruler.poll-interval` to `1m`. #4975 #5053 #5115 #5170
* [ENHANCEMENT] Distributor: Improve invalid tenant shard size error message. #5024
* [ENHANCEMENT] Store-gateway: record index header loading time separately in `cortex_bucket_store_series_request_stage_duration_seconds{stage="load_index_header"}`. Now index header loading will be visible in the "Mimir / Queries" dashboard in the "Series request p99/average latency" panels. #5011 #5062
* [ENHANCEMENT] Querier and ingester: add experimental support for streaming chunks from ingesters to queriers while evaluating queries. This can be enabled with `-querier.prefer-streaming-chunks=true`. #4886 #5078 #5094 #5126
* [ENHANCEMENT] Update Docker base images from `alpine:3.17.3` to `alpine:3.18.0`. #5065
* [ENHANCEMENT] Compactor: reduced the number of "object exists" API calls issued by the compactor to the object storage when syncing block's `meta.json` files. #5063
* [ENHANCEMENT] Distributor: Push request rate limits (`-distributor.request-rate-limit` and `-distributor.request-burst-size`) and their associated YAML configuration are now stable. #5124
* [ENHANCEMENT] Go: updated to 1.20.5. #5185
* [ENHANCEMENT] Update alpine base image to 3.18.2. #5274 #5276
* [BUGFIX] Metadata API: Mimir will now return an empty object when no metadata is available, matching Prometheus. #4782
* [BUGFIX] Store-gateway: add collision detection on expanded postings and individual postings cache keys. #4770
* [BUGFIX] Ruler: Support the `type=alert|record` query parameter for the API endpoint `<prometheus-http-prefix>/api/v1/rules`. #4302
* [BUGFIX] Backend: Check that alertmanager's data-dir doesn't overlap with bucket-sync dir. #4921
* [BUGFIX] Alertmanager: Allow to rate-limit webex, telegram and discord notifications. #4979
* [BUGFIX] Store-gateway: panics when decoding LabelValues responses that contain more than 655360 values. These responses are no longer cached. #5021
* [BUGFIX] Querier: don't leak memory when processing query requests from query-frontends (ie. when the query-scheduler is disabled). #5199

### Documentation

* [ENHANCEMENT] Improve `MimirIngesterReachingTenantsLimit` runbook. #4744 #4752
* [ENHANCEMENT] Add `symbol table size exceeds` case to `MimirCompactorHasNotSuccessfullyRunCompaction` runbook. #4945
* [ENHANCEMENT] Clarify which APIs use query sharding. #4948

### Mixin

* [CHANGE] Alerts: Remove `MimirQuerierHighRefetchRate`. #4980
* [CHANGE] Alerts: Remove `MimirTenantHasPartialBlocks`. This is obsoleted by the changed default of `-compactor.partial-block-deletion-delay` to `1d`, which will auto remediate this alert. #5026
* [ENHANCEMENT] Alertmanager dashboard: display active aggregation groups #4772
* [ENHANCEMENT] Alerts: `MimirIngesterTSDBWALCorrupted` now only fires when there are more than one corrupted WALs in single-zone deployments and when there are more than two zones affected in multi-zone deployments. #4920
* [ENHANCEMENT] Alerts: added labels to duplicated `MimirRolloutStuck` and `MimirCompactorHasNotUploadedBlocks` rules in order to distinguish them. #5023
* [ENHANCEMENT] Dashboards: fix holes in graph for lightly loaded clusters #4915
* [ENHANCEMENT] Dashboards: allow configuring additional services for the Rollout Progress dashboard. #5007
* [ENHANCEMENT] Alerts: do not fire `MimirAllocatingTooMuchMemory` alert for any matching container outside of namespaces where Mimir is running. #5089
* [BUGFIX] Dashboards: show cancelled requests in a different color to successful requests in throughput panels on dashboards. #5039
* [BUGFIX] Dashboards: fix dashboard panels that showed percentages with axes from 0 to 10000%. #5084
* [BUGFIX] Remove dependency on upstream Kubernetes mixin. #4732

### Jsonnet

* [CHANGE] Ruler: changed ruler autoscaling policy, extended scale down period from 60s to 600s. #4786
* [CHANGE] Update to v0.5.0 rollout-operator. #4893
* [CHANGE] Backend: add `alertmanager_args` to `mimir-backend` when running in read-write deployment mode. Remove hardcoded `filesystem` alertmanager storage. This moves alertmanager's data-dir to `/data/alertmanager` by default. #4907 #4921
* [CHANGE] Remove `-pdb` suffix from `PodDisruptionBudget` names. This will create new `PodDisruptionBudget` resources. Make sure to prune the old resources; otherwise, rollouts will be blocked. #5109
* [CHANGE] Query-frontend: enable query sharding for cardinality estimation via `-query-frontend.query-sharding-target-series-per-shard` by default if the results cache is enabled. #5128
* [ENHANCEMENT] Ingester: configure `-blocks-storage.tsdb.head-compaction-interval=15m` to spread TSDB head compaction over a wider time range. #4870
* [ENHANCEMENT] Ingester: configure `-blocks-storage.tsdb.wal-replay-concurrency` to CPU request minus 1. #4864
* [ENHANCEMENT] Compactor: configure `-compactor.first-level-compaction-wait-period` to TSDB head compaction interval plus 10 minutes. #4872
* [ENHANCEMENT] Store-gateway: set `GOMEMLIMIT` to the memory request value. This should reduce the likelihood the store-gateway may go out of memory, at the cost of an higher CPU utilization due to more frequent garbage collections when the memory utilization gets closer or above the configured requested memory. #4971
* [ENHANCEMENT] Store-gateway: dynamically set `GOMAXPROCS` based on the CPU request. This should reduce the likelihood a high load on the store-gateway will slow down the entire Kubernetes node. #5104
* [ENHANCEMENT] Store-gateway: add `store_gateway_lazy_loading_enabled` configuration option which combines disabled lazy-loading and reducing blocks sync concurrency. Reducing blocks sync concurrency improves startup times with disabled lazy loading on HDDs. #5025
* [ENHANCEMENT] Update `rollout-operator` image to `v0.6.0`. #5155
* [BUGFIX] Backend: configure `-ruler.alertmanager-url` to `mimir-backend` when running in read-write deployment mode. #4892
* [ENHANCEMENT] Memcached: don't overwrite upsteam memcached statefulset jsonnet to allow chosing between antiAffinity and topologySpreadConstraints.

### Mimirtool

* [CHANGE] check rules: will fail on duplicate rules when `--strict` is provided. #5035
* [FEATURE] sync/diff can now include/exclude namespaces based on a regular expression using `--namespaces-regex` and `--ignore-namespaces-regex`. #5100
* [ENHANCEMENT] analyze prometheus: allow to specify `-prometheus-http-prefix`. #4966
* [ENHANCEMENT] analyze grafana: allow to specify `--folder-title` to limit dashboards analysis based on their exact folder title. #4973

### Tools

* [CHANGE] copyblocks: copying between Azure Blob Storage buckets is now supported in addition to copying between Google Cloud Storage buckets. As a result, the `--service` flag is now required to be specified (accepted values are `gcs` or `abs`). #4756

## 2.8.0

### Grafana Mimir

* [CHANGE] Ingester: changed experimental CLI flag from `-out-of-order-blocks-external-label-enabled` to `-ingester.out-of-order-blocks-external-label-enabled` #4440
* [CHANGE] Store-gateway: The following metrics have been removed: #4332
  * `cortex_bucket_store_series_get_all_duration_seconds`
  * `cortex_bucket_store_series_merge_duration_seconds`
* [CHANGE] Ingester: changed default value of `-blocks-storage.tsdb.retention-period` from `24h` to `13h`. If you're running Mimir with a custom configuration and you're overriding `-querier.query-store-after` to a value greater than the default `12h` then you should increase `-blocks-storage.tsdb.retention-period` accordingly. #4382
* [CHANGE] Ingester: the configuration parameter `-blocks-storage.tsdb.max-tsdb-opening-concurrency-on-startup` has been deprecated and will be removed in Mimir 2.10. #4445
* [CHANGE] Query-frontend: Cached results now contain timestamp which allows Mimir to check if cached results are still valid based on current TTL configured for tenant. Results cached by previous Mimir version are used until they expire from cache, which can take up to 7 days. If you need to use per-tenant TTL sooner, please flush results cache manually. #4439
* [CHANGE] Ingester: the `cortex_ingester_tsdb_wal_replay_duration_seconds` metrics has been removed. #4465
* [CHANGE] Query-frontend and ruler: use protobuf internal query result payload format by default. This feature is no longer considered experimental. #4557 #4709
* [CHANGE] Ruler: reject creating federated rule groups while tenant federation is disabled. Previously the rule groups would be silently dropped during bucket sync. #4555
* [CHANGE] Compactor: the `/api/v1/upload/block/{block}/finish` endpoint now returns a `429` status code when the compactor has reached the limit specified by `-compactor.max-block-upload-validation-concurrency`. #4598
* [CHANGE] Compactor: when starting a block upload the maximum byte size of the block metadata provided in the request body is now limited to 1 MiB. If this limit is exceeded a `413` status code is returned. #4683
* [CHANGE] Store-gateway: cache key format for expanded postings has changed. This will invalidate the expanded postings in the index cache when deployed. #4667
* [FEATURE] Cache: Introduce experimental support for using Redis for results, chunks, index, and metadata caches. #4371
* [FEATURE] Vault: Introduce experimental integration with Vault to fetch secrets used to configure TLS for clients. Server TLS secrets will still be read from a file. `tls-ca-path`, `tls-cert-path` and `tls-key-path` will denote the path in Vault for the following CLI flags when `-vault.enabled` is true: #4446.
  * `-distributor.ha-tracker.etcd.*`
  * `-distributor.ring.etcd.*`
  * `-distributor.forwarding.grpc-client.*`
  * `-querier.store-gateway-client.*`
  * `-ingester.client.*`
  * `-ingester.ring.etcd.*`
  * `-querier.frontend-client.*`
  * `-query-frontend.grpc-client-config.*`
  * `-query-frontend.results-cache.redis.*`
  * `-blocks-storage.bucket-store.index-cache.redis.*`
  * `-blocks-storage.bucket-store.chunks-cache.redis.*`
  * `-blocks-storage.bucket-store.metadata-cache.redis.*`
  * `-compactor.ring.etcd.*`
  * `-store-gateway.sharding-ring.etcd.*`
  * `-ruler.client.*`
  * `-ruler.alertmanager-client.*`
  * `-ruler.ring.etcd.*`
  * `-ruler.query-frontend.grpc-client-config.*`
  * `-alertmanager.sharding-ring.etcd.*`
  * `-alertmanager.alertmanager-client.*`
  * `-memberlist.*`
  * `-query-scheduler.grpc-client-config.*`
  * `-query-scheduler.ring.etcd.*`
  * `-overrides-exporter.ring.etcd.*`
* [FEATURE] Distributor, ingester, querier, query-frontend, store-gateway: add experimental support for native histograms. Requires that the experimental protobuf query result response format is enabled by `-query-frontend.query-result-response-format=protobuf` on the query frontend. #4286 #4352 #4354 #4376 #4377 #4387 #4396 #4425 #4442 #4494 #4512 #4513 #4526
* [FEATURE] Added `-<prefix>.s3.storage-class` flag to configure the S3 storage class for objects written to S3 buckets. #4300
* [FEATURE] Add `freebsd` to the target OS when generating binaries for a Mimir release. #4654
* [FEATURE] Ingester: Add `prepare-shutdown` endpoint which can be used as part of Kubernetes scale down automations. #4718
* [ENHANCEMENT] Add timezone information to Alpine Docker images. #4583
* [ENHANCEMENT] Ruler: Sync rules when ruler JOINING the ring instead of ACTIVE, In order to reducing missed rule iterations during ruler restarts. #4451
* [ENHANCEMENT] Allow to define service name used for tracing via `JAEGER_SERVICE_NAME` environment variable. #4394
* [ENHANCEMENT] Querier and query-frontend: add experimental, more performant protobuf query result response format enabled with `-query-frontend.query-result-response-format=protobuf`. #4304 #4318 #4375
* [ENHANCEMENT] Compactor: added experimental configuration parameter `-compactor.first-level-compaction-wait-period`, to configure how long the compactor should wait before compacting 1st level blocks (uploaded by ingesters). This configuration option allows to reduce the chances compactor begins compacting blocks before all ingesters have uploaded their blocks to the storage. #4401
* [ENHANCEMENT] Store-gateway: use more efficient chunks fetching and caching. #4255
* [ENHANCEMENT] Query-frontend and ruler: add experimental, more performant protobuf internal query result response format enabled with `-ruler.query-frontend.query-result-response-format=protobuf`. #4331
* [ENHANCEMENT] Ruler: increased tolerance for missed iterations on alerts, reducing the chances of flapping firing alerts during ruler restarts. #4432
* [ENHANCEMENT] Optimized `.*` and `.+` regular expression label matchers. #4432
* [ENHANCEMENT] Optimized regular expression label matchers with alternates (e.g. `a|b|c`). #4647
* [ENHANCEMENT] Added an in-memory cache for regular expression matchers, to avoid parsing and compiling the same expression multiple times when used in recurring queries. #4633
* [ENHANCEMENT] Query-frontend: results cache TTL is now configurable by using `-query-frontend.results-cache-ttl` and `-query-frontend.results-cache-ttl-for-out-of-order-time-window` options. These values can also be specified per tenant. Default values are unchanged (7 days and 10 minutes respectively). #4385
* [ENHANCEMENT] Ingester: added advanced configuration parameter `-blocks-storage.tsdb.wal-replay-concurrency` representing the maximum number of CPUs used during WAL replay. #4445
* [ENHANCEMENT] Ingester: added metrics `cortex_ingester_tsdb_open_duration_seconds_total` to measure the total time it takes to open all existing TSDBs. The time tracked by this metric also includes the TSDBs WAL replay duration. #4465
* [ENHANCEMENT] Store-gateway: use streaming implementation for LabelNames RPC. The batch size for streaming is controlled by `-blocks-storage.bucket-store.batch-series-size`. #4464
* [ENHANCEMENT] Memcached: Add support for TLS or mTLS connections to cache servers. #4535
* [ENHANCEMENT] Compactor: blocks index files are now validated for correctness for blocks uploaded via the TSDB block upload feature. #4503
* [ENHANCEMENT] Compactor: block chunks and segment files are now validated for correctness for blocks uploaded via the TSDB block upload feature. #4549
* [ENHANCEMENT] Ingester: added configuration options to configure the "postings for matchers" cache of each compacted block queried from ingesters: #4561
  * `-blocks-storage.tsdb.block-postings-for-matchers-cache-ttl`
  * `-blocks-storage.tsdb.block-postings-for-matchers-cache-size`
  * `-blocks-storage.tsdb.block-postings-for-matchers-cache-force`
* [ENHANCEMENT] Compactor: validation of blocks uploaded via the TSDB block upload feature is now configurable on a per tenant basis: #4585
  * `-compactor.block-upload-validation-enabled` has been added, `compactor_block_upload_validation_enabled` can be used to override per tenant
  * `-compactor.block-upload.block-validation-enabled` was the previous global flag and has been removed
* [ENHANCEMENT] TSDB Block Upload: block upload validation concurrency can now be limited with `-compactor.max-block-upload-validation-concurrency`. #4598
* [ENHANCEMENT] OTLP: Add support for converting OTel exponential histograms to Prometheus native histograms. The ingestion of native histograms must be enabled, please set `-ingester.native-histograms-ingestion-enabled` to `true`. #4063 #4639
* [ENHANCEMENT] Query-frontend: add metric `cortex_query_fetched_index_bytes_total` to measure TSDB index bytes fetched to execute a query. #4597
* [ENHANCEMENT] Query-frontend: add experimental limit to enforce a max query expression size in bytes via `-query-frontend.max-query-expression-size-bytes` or `max_query_expression_size_bytes`. #4604
* [ENHANCEMENT] Query-tee: improve message logged when comparing responses and one response contains a non-JSON payload. #4588
* [ENHANCEMENT] Distributor: add ability to set per-distributor limits via `distributor_limits` block in runtime configuration in addition to the existing configuration. #4619
* [ENHANCEMENT] Querier: reduce peak memory consumption for queries that touch a large number of chunks. #4625
* [ENHANCEMENT] Query-frontend: added experimental `-query-frontend.query-sharding-max-regexp-size-bytes` limit to query-frontend. When set to a value greater than 0, query-frontend disabled query sharding for any query with a regexp matcher longer than the configured limit. #4632
* [ENHANCEMENT] Store-gateway: include statistics from LabelValues and LabelNames calls in `cortex_bucket_store_series*` metrics. #4673
* [ENHANCEMENT] Query-frontend: improve readability of distributed tracing spans. #4656
* [ENHANCEMENT] Update Docker base images from `alpine:3.17.2` to `alpine:3.17.3`. #4685
* [ENHANCEMENT] Querier: improve performance when shuffle sharding is enabled and the shard size is large. #4711
* [ENHANCEMENT] Ingester: improve performance when Active Series Tracker is in use. #4717
* [ENHANCEMENT] Store-gateway: optionally select `-blocks-storage.bucket-store.series-selection-strategy`, which can limit the impact of large posting lists (when many series share the same label name and value). #4667 #4695 #4698
* [ENHANCEMENT] Querier: Cache the converted float histogram from chunk iterator, hence there is no need to lookup chunk every time to get the converted float histogram. #4684
* [ENHANCEMENT] Ruler: Improve rule upload performance when not enforcing per-tenant rule group limits. #4828
* [ENHANCEMENT] Improved memory limit on the in-memory cache used for regular expression matchers. #4751
* [BUGFIX] Querier: Streaming remote read will now continue to return multiple chunks per frame after the first frame. #4423
* [BUGFIX] Store-gateway: the values for `stage="processed"` for the metrics `cortex_bucket_store_series_data_touched` and  `cortex_bucket_store_series_data_size_touched_bytes` when using fine-grained chunks caching is now reporting the correct values of chunks held in memory. #4449
* [BUGFIX] Compactor: fixed reporting a compaction error when compactor is correctly shut down while populating blocks. #4580
* [BUGFIX] OTLP: Do not drop exemplars of the OTLP Monotonic Sum metric. #4063
* [BUGFIX] Packaging: flag `/etc/default/mimir` and `/etc/sysconfig/mimir` as config to prevent overwrite. #4587
* [BUGFIX] Query-frontend: don't retry queries which error inside PromQL. #4643
* [BUGFIX] Store-gateway & query-frontend: report more consistent statistics for fetched index bytes. #4671
* [BUGFIX] Native histograms: fix how IsFloatHistogram determines if mimirpb.Histogram is a float histogram. #4706
* [BUGFIX] Query-frontend: fix query sharding for native histograms. #4666
* [BUGFIX] Ring status page: fixed the owned tokens percentage value displayed. #4730
* [BUGFIX] Querier: fixed chunk iterator that can return sample with wrong timestamp. #4450
* [BUGFIX] Packaging: fix preremove script preventing upgrades. #4801
* [BUGFIX] Security: updates Go to version 1.20.4 to fix CVE-2023-24539, CVE-2023-24540, CVE-2023-29400. #4903

### Mixin

* [ENHANCEMENT] Queries: Display data touched per sec in bytes instead of number of items. #4492
* [ENHANCEMENT] `_config.job_names.<job>` values can now be arrays of regular expressions in addition to a single string. Strings are still supported and behave as before. #4543
* [ENHANCEMENT] Queries dashboard: remove mention to store-gateway "streaming enabled" in panels because store-gateway only support streaming series since Mimir 2.7. #4569
* [ENHANCEMENT] Ruler: Add panel description for Read QPS panel in Ruler dashboard to explain values when in remote ruler mode. #4675
* [BUGFIX] Ruler dashboard: show data for reads from ingesters. #4543
* [BUGFIX] Pod selector regex for deployments: change `(.*-mimir-)` to `(.*mimir-)`. #4603

### Jsonnet

* [CHANGE] Ruler: changed ruler deployment max surge from `0` to `50%`, and max unavailable from `1` to `0`. #4381
* [CHANGE] Memcached connections parameters `-blocks-storage.bucket-store.index-cache.memcached.max-idle-connections`, `-blocks-storage.bucket-store.chunks-cache.memcached.max-idle-connections` and `-blocks-storage.bucket-store.metadata-cache.memcached.max-idle-connections` settings are now configured based on `max-get-multi-concurrency` and `max-async-concurrency`. #4591
* [CHANGE] Add support to use external Redis as cache. Following are some changes in the jsonnet config: #4386 #4640
  * Renamed `memcached_*_enabled` config options to `cache_*_enabled`
  * Renamed `memcached_*_max_item_size_mb` config options to `cache_*_max_item_size_mb`
  * Added `cache_*_backend` config options
* [CHANGE] Store-gateway StatefulSets with disabled multi-zone deployment are also unregistered from the ring on shutdown. This eliminated resharding during rollouts, at the cost of extra effort during scaling down store-gateways. For more information see [Scaling down store-gateways](https://grafana.com/docs/mimir/v2.7.x/operators-guide/run-production-environment/scaling-out/#scaling-down-store-gateways). #4713
* [CHANGE] Removed `$._config.querier.replicas` and `$._config.queryFrontend.replicas`. If you need to customize the number of querier or query-frontend replicas, and autoscaling is disabled, please set an override as is done for other stateless components (e.g. distributors). #5130
* [ENHANCEMENT] Alertmanager: add `alertmanager_data_disk_size` and  `alertmanager_data_disk_class` configuration options, by default no storage class is set. #4389
* [ENHANCEMENT] Update `rollout-operator` to `v0.4.0`. #4524
* [ENHANCEMENT] Update memcached to `memcached:1.6.19-alpine`. #4581
* [ENHANCEMENT] Add support for mTLS connections to Memcached servers. #4553
* [ENHANCEMENT] Update the `memcached-exporter` to `v0.11.2`. #4570
* [ENHANCEMENT] Autoscaling: Add `autoscaling_query_frontend_memory_target_utilization`, `autoscaling_ruler_query_frontend_memory_target_utilization`, and `autoscaling_ruler_memory_target_utilization` configuration options, for controlling the corresponding autoscaler memory thresholds. Each has a default of 1, i.e. 100%. #4612
* [ENHANCEMENT] Distributor: add ability to set per-distributor limits via `distributor_instance_limits` using runtime configuration. #4627
* [BUGFIX] Add missing query sharding settings for user_24M and user_32M plans. #4374

### Mimirtool

* [ENHANCEMENT] Backfill: mimirtool will now sleep and retry if it receives a 429 response while trying to finish an upload due to validation concurrency limits. #4598
* [ENHANCEMENT] `gauge` panel type is supported now in `mimirtool analyze dashboard`. #4679
* [ENHANCEMENT] Set a `User-Agent` header on requests to Mimir or Prometheus servers. #4700

### Mimir Continuous Test

* [FEATURE] Allow continuous testing of native histograms as well by enabling the flag `-tests.write-read-series-test.histogram-samples-enabled`. The metrics exposed by the tool will now have a new label called `type` with possible values of `float`, `histogram_float_counter`, `histogram_float_gauge`, `histogram_int_counter`, `histogram_int_gauge`, the list of metrics impacted: #4457
  * `mimir_continuous_test_writes_total`
  * `mimir_continuous_test_writes_failed_total`
  * `mimir_continuous_test_queries_total`
  * `mimir_continuous_test_queries_failed_total`
  * `mimir_continuous_test_query_result_checks_total`
  * `mimir_continuous_test_query_result_checks_failed_total`
* [ENHANCEMENT] Added a new metric `mimir_continuous_test_build_info` that reports version information, similar to the existing `cortex_build_info` metric exposed by other Mimir components. #4712
* [ENHANCEMENT] Add coherency for the selected ranges and instants of test queries. #4704

### Query-tee

### Documentation

* [CHANGE] Clarify what deprecation means in the lifecycle of configuration parameters. #4499
* [CHANGE] Update compactor `split-groups` and `split-and-merge-shards` recommendation on component page. #4623
* [FEATURE] Add instructions about how to configure native histograms. #4527
* [ENHANCEMENT] Runbook for MimirCompactorHasNotSuccessfullyRunCompaction extended to include scenario where compaction has fallen behind. #4609
* [ENHANCEMENT] Add explanation for QPS values for reads in remote ruler mode and writes generally, to the Ruler dashboard page. #4629
* [ENHANCEMENT] Expand zone-aware replication page to cover single physical availability zone deployments. #4631
* [FEATURE] Add instructions to use puppet module. #4610
* [FEATURE] Add documentation on how deploy mixin with terraform. #4161

### Tools

* [ENHANCEMENT] tsdb-index: iteration over index is now faster when any equal matcher is supplied. #4515

## 2.7.3

### Grafana Mimir

* [BUGFIX] Security: updates Go to version 1.20.4 to fix CVE-2023-24539, CVE-2023-24540, CVE-2023-29400. #4905

## 2.7.2

### Grafana Mimir

* [BUGFIX] Security: updated Go version to 1.20.3 to fix CVE-2023-24538 #4795

## 2.7.1

**Note**: During the release process, version 2.7.0 was tagged too early, before completing the release checklist and production testing. Release 2.7.1 doesn't include any code changes since 2.7.0, but now has proper release notes, published documentation, and has been fully tested in our production environment.

### Grafana Mimir

* [CHANGE] Ingester: the configuration parameter `-ingester.ring.readiness-check-ring-health` has been deprecated and will be removed in Mimir 2.9. #4422
* [CHANGE] Ruler: changed default value of `-ruler.evaluation-delay-duration` option from 0 to 1m. #4250
* [CHANGE] Querier: Errors with status code `422` coming from the store-gateway are propagated and not converted to the consistency check error anymore. #4100
* [CHANGE] Store-gateway: When a query hits `max_fetched_chunks_per_query` and `max_fetched_series_per_query` limits, an error with the status code `422` is created and returned. #4056
* [CHANGE] Packaging: Migrate FPM packaging solution to NFPM. Rationalize packages dependencies and add package for all binaries. #3911
* [CHANGE] Store-gateway: Deprecate flag `-blocks-storage.bucket-store.chunks-cache.subrange-size` since there's no benefit to changing the default of `16000`. #4135
* [CHANGE] Experimental support for ephemeral storage introduced in Mimir 2.6.0 has been removed. Following options are no longer available: #4252
  * `-blocks-storage.ephemeral-tsdb.*`
  * `-distributor.ephemeral-series-enabled`
  * `-distributor.ephemeral-series-matchers`
  * `-ingester.max-ephemeral-series-per-user`
  * `-ingester.instance-limits.max-ephemeral-series`
Querying with using `{__mimir_storage__="ephemeral"}` selector no longer works. All label values with `ephemeral-` prefix in `reason` label of `cortex_discarded_samples_total` metric are no longer available. Following metrics have been removed:
  * `cortex_ingester_ephemeral_series`
  * `cortex_ingester_ephemeral_series_created_total`
  * `cortex_ingester_ephemeral_series_removed_total`
  * `cortex_ingester_ingested_ephemeral_samples_total`
  * `cortex_ingester_ingested_ephemeral_samples_failures_total`
  * `cortex_ingester_memory_ephemeral_users`
  * `cortex_ingester_queries_ephemeral_total`
  * `cortex_ingester_queried_ephemeral_samples`
  * `cortex_ingester_queried_ephemeral_series`
* [CHANGE] Store-gateway: use mmap-less index-header reader by default and remove mmap-based index header reader. The following flags have changed: #4280
   * `-blocks-storage.bucket-store.index-header.map-populate-enabled` has been removed
   * `-blocks-storage.bucket-store.index-header.stream-reader-enabled` has been removed
   * `-blocks-storage.bucket-store.index-header.stream-reader-max-idle-file-handles` has been renamed to `-blocks-storage.bucket-store.index-header.max-idle-file-handles`, and the corresponding configuration file option has been renamed from `stream_reader_max_idle_file_handles` to `max_idle_file_handles`
* [CHANGE] Store-gateway: the streaming store-gateway is now enabled by default. The new default setting for `-blocks-storage.bucket-store.batch-series-size` is `5000`. #4330
* [CHANGE] Compactor: the configuration parameter `-compactor.consistency-delay` has been deprecated and will be removed in Mimir 2.9. #4409
* [CHANGE] Store-gateway: the configuration parameter `-blocks-storage.bucket-store.consistency-delay` has been deprecated and will be removed in Mimir 2.9. #4409
* [FEATURE] Ruler: added `keep_firing_for` support to alerting rules. #4099
* [FEATURE] Distributor, ingester: ingestion of native histograms. The new per-tenant limit `-ingester.native-histograms-ingestion-enabled` controls whether native histograms are stored or ignored. #4159
* [FEATURE] Query-frontend: Introduce experimental `-query-frontend.query-sharding-target-series-per-shard` to allow query sharding to take into account cardinality of similar requests executed previously. This feature uses the same cache that's used for results caching. #4121 #4177 #4188 #4254
* [ENHANCEMENT] Go: update go to 1.20.1. #4266
* [ENHANCEMENT] Ingester: added `out_of_order_blocks_external_label_enabled` shipper option to label out-of-order blocks before shipping them to cloud storage. #4182 #4297
* [ENHANCEMENT] Ruler: introduced concurrency when loading per-tenant rules configuration. This improvement is expected to speed up the ruler start up time in a Mimir cluster with a large number of tenants. #4258
* [ENHANCEMENT] Compactor: Add `reason` label to `cortex_compactor_runs_failed_total`. The value can be `shutdown` or `error`. #4012
* [ENHANCEMENT] Store-gateway: enforce `max_fetched_series_per_query`. #4056
* [ENHANCEMENT] Query-frontend: Disambiguate logs for failed queries. #4067
* [ENHANCEMENT] Query-frontend: log caller user agent in query stats logs. #4093
* [ENHANCEMENT] Store-gateway: add `data_type` label with values on `cortex_bucket_store_partitioner_extended_ranges_total`, `cortex_bucket_store_partitioner_expanded_ranges_total`, `cortex_bucket_store_partitioner_requested_ranges_total`, `cortex_bucket_store_partitioner_expanded_bytes_total`, `cortex_bucket_store_partitioner_requested_bytes_total` for `postings`, `series`, and `chunks`. #4095
* [ENHANCEMENT] Store-gateway: Reduce memory allocation rate when loading TSDB chunks from Memcached. #4074
* [ENHANCEMENT] Query-frontend: track `cortex_frontend_query_response_codec_duration_seconds` and `cortex_frontend_query_response_codec_payload_bytes` metrics to measure the time taken and bytes read / written while encoding and decoding query result payloads. #4110
* [ENHANCEMENT] Alertmanager: expose additional upstream metrics `cortex_alertmanager_dispatcher_aggregation_groups`, `cortex_alertmanager_dispatcher_alert_processing_duration_seconds`. #4151
* [ENHANCEMENT] Querier and query-frontend: add experimental, more performant protobuf internal query result response format enabled with `-query-frontend.query-result-response-format=protobuf`. #4153
* [ENHANCEMENT] Store-gateway: use more efficient chunks fetching and caching. This should reduce CPU, memory utilization, and receive bandwidth of a store-gateway. Enable with `-blocks-storage.bucket-store.chunks-cache.fine-grained-chunks-caching-enabled=true`. #4163 #4174 #4227
* [ENHANCEMENT] Query-frontend: Wait for in-flight queries to finish before shutting down. #4073 #4170
* [ENHANCEMENT] Store-gateway: added `encode` and `other` stage to `cortex_bucket_store_series_request_stage_duration_seconds` metric. #4179
* [ENHANCEMENT] Ingester: log state of TSDB when shipping or forced compaction can't be done due to unexpected state of TSDB. #4211
* [ENHANCEMENT] Update Docker base images from `alpine:3.17.1` to `alpine:3.17.2`. #4240
* [ENHANCEMENT] Store-gateway: add a `stage` label to the metrics `cortex_bucket_store_series_data_fetched`, `cortex_bucket_store_series_data_size_fetched_bytes`, `cortex_bucket_store_series_data_touched`, `cortex_bucket_store_series_data_size_touched_bytes`. This label only applies to `data_type="chunks"`. For `fetched` metrics with `data_type="chunks"` the `stage` label has 2 values: `fetched` - the chunks or bytes that were fetched from the cache or the object store, `refetched` - the chunks or bytes that had to be refetched from the cache or the object store because their size was underestimated during the first fetch. For `touched` metrics with `data_type="chunks"` the `stage` label has 2 values: `processed` - the chunks or bytes that were read from the fetched chunks or bytes and were processed in memory, `returned` - the chunks or bytes that were selected from the processed bytes to satisfy the query. #4227 #4316
* [ENHANCEMENT] Compactor: improve the partial block check related to `compactor.partial-block-deletion-delay` to potentially issue less requests to object storage. #4246
* [ENHANCEMENT] Memcached: added `-*.memcached.min-idle-connections-headroom-percentage` support to configure the minimum number of idle connections to keep open as a percentage (0-100) of the number of recently used idle connections. This feature is disabled when set to a negative value (default), which means idle connections are kept open indefinitely. #4249
* [ENHANCEMENT] Querier and store-gateway: optimized regular expression label matchers with case insensitive alternate operator. #4340 #4357
* [ENHANCEMENT] Compactor: added the experimental flag `-compactor.block-upload.block-validation-enabled` with the default `true` to configure whether block validation occurs on backfilled blocks. #3411
* [ENHANCEMENT] Ingester: apply a jitter to the first TSDB head compaction interval configured via `-blocks-storage.tsdb.head-compaction-interval`. Subsequent checks will happen at the configured interval. This should help to spread the TSDB head compaction among different ingesters over the configured interval. #4364
* [ENHANCEMENT] Ingester: the maximum accepted value for `-blocks-storage.tsdb.head-compaction-interval` has been increased from 5m to 15m. #4364
* [BUGFIX] Store-gateway: return `Canceled` rather than `Aborted` or `Internal` error when the calling querier cancels a label names or values request, and return `Internal` if processing the request fails for another reason. #4061
* [BUGFIX] Querier: track canceled requests with status code `499` in the metrics instead of `503` or `422`. #4099
* [BUGFIX] Ingester: compact out-of-order data during `/ingester/flush` or when TSDB is idle. #4180
* [BUGFIX] Ingester: conversion of global limits `max-series-per-user`, `max-series-per-metric`, `max-metadata-per-user` and `max-metadata-per-metric` into corresponding local limits now takes into account the number of ingesters in each zone. #4238
* [BUGFIX] Ingester: track `cortex_ingester_memory_series` metric consistently with `cortex_ingester_memory_series_created_total` and `cortex_ingester_memory_series_removed_total`. #4312
* [BUGFIX] Querier: fixed a bug which was incorrectly matching series with regular expression label matchers with begin/end anchors in the middle of the regular expression. #4340

### Mixin

* [CHANGE] Move auto-scaling panel rows down beneath logical network path in Reads and Writes dashboards. #4049
* [CHANGE] Make distributor auto-scaling metric panels show desired number of replicas. #4218
* [CHANGE] Alerts: The alert `MimirMemcachedRequestErrors` has been renamed to `MimirCacheRequestErrors`. #4242
* [ENHANCEMENT] Alerts: Added `MimirAutoscalerKedaFailing` alert firing when a KEDA scaler is failing. #4045
* [ENHANCEMENT] Add auto-scaling panels to ruler dashboard. #4046
* [ENHANCEMENT] Add gateway auto-scaling panels to Reads and Writes dashboards. #4049 #4216
* [ENHANCEMENT] Dashboards: distinguish between label names and label values queries. #4065
* [ENHANCEMENT] Add query-frontend and ruler-query-frontend auto-scaling panels to Reads and Ruler dashboards. #4199
* [BUGFIX] Alerts: Fixed `MimirAutoscalerNotActive` to not fire if scaling metric does not exist, to avoid false positives on scaled objects with 0 min replicas. #4045
* [BUGFIX] Alerts: `MimirCompactorHasNotSuccessfullyRunCompaction` is no longer triggered by frequent compactor restarts. #4012
* [BUGFIX] Tenants dashboard: Correctly show the ruler-query-scheduler queue size. #4152

### Jsonnet

* [CHANGE] Create the `query-frontend-discovery` service only when Mimir is deployed in microservice mode without query-scheduler. #4353
* [CHANGE] Add results cache backend config to `ruler-query-frontend` configuration to allow cache reuse for cardinality-estimation based sharding. #4257
* [ENHANCEMENT] Add support for ruler auto-scaling. #4046
* [ENHANCEMENT] Add optional `weight` param to `newQuerierScaledObject` and `newRulerQuerierScaledObject` to allow running multiple querier deployments on different node types. #4141
* [ENHANCEMENT] Add support for query-frontend and ruler-query-frontend auto-scaling. #4199
* [BUGFIX] Shuffle sharding: when applying user class limits, honor the minimum shard size configured in `$._config.shuffle_sharding.*`. #4363

### Mimirtool

* [FEATURE] Added `keep_firing_for` support to rules configuration. #4099
* [ENHANCEMENT] Add `-tls-insecure-skip-verify` to rules, alertmanager and backfill commands. #4162

### Query-tee

* [CHANGE] Increase default value of `-backend.read-timeout` to 150s, to accommodate default querier and query frontend timeout of 120s. #4262
* [ENHANCEMENT] Log errors that occur while performing requests to compare two endpoints. #4262
* [ENHANCEMENT] When comparing two responses that both contain an error, only consider the comparison failed if the errors differ. Previously, if either response contained an error, the comparison always failed, even if both responses contained the same error. #4262
* [ENHANCEMENT] Include the value of the `X-Scope-OrgID` header when logging a comparison failure. #4262
* [BUGFIX] Parameters (expression, time range etc.) for a query request where the parameters are in the HTTP request body rather than in the URL are now logged correctly when responses differ. #4265

### Documentation

* [ENHANCEMENT] Add guide on alternative migration method for Thanos to Mimir #3554
* [ENHANCEMENT] Restore "Migrate from Cortex" for Jsonnet. #3929
* [ENHANCEMENT] Document migration from microservices to read-write deployment mode. #3951
* [ENHANCEMENT] Do not error when there is nothing to commit as part of a publish #4058
* [ENHANCEMENT] Explain how to run Mimir locally using docker-compose #4079
* [ENHANCEMENT] Docs: use long flag names in runbook commands. #4088
* [ENHANCEMENT] Clarify how ingester replication happens. #4101
* [ENHANCEMENT] Improvements to the Get Started guide. #4315
* [BUGFIX] Added indentation to Azure and SWIFT backend definition. #4263

### Tools

* [ENHANCEMENT] Adapt tsdb-print-chunk for native histograms. #4186
* [ENHANCEMENT] Adapt tsdb-index-health for blocks containing native histograms. #4186
* [ENHANCEMENT] Adapt tsdb-chunks tool to handle native histograms. #4186

## 2.6.2

* [BUGFIX] Security: updates Go to version 1.20.4 to fix CVE-2023-24539, CVE-2023-24540, CVE-2023-29400. #4903

## 2.6.1

### Grafana Mimir

* [BUGFIX] Security: updates Go to version 1.20.3 to fix CVE-2023-24538 #4798

## 2.6.0

### Grafana Mimir

* [CHANGE] Querier: Introduce `-querier.max-partial-query-length` to limit the time range for partial queries at the querier level and deprecate `-store.max-query-length`. #3825 #4017
* [CHANGE] Store-gateway: Remove experimental `-blocks-storage.bucket-store.max-concurrent-reject-over-limit` flag. #3706
* [CHANGE] Ingester: If shipping is enabled block retention will now be relative to the upload time to cloud storage. If shipping is disabled block retention will be relative to the creation time of the block instead of the mintime of the last block created. #3816
* [CHANGE] Query-frontend: Deprecated CLI flag `-query-frontend.align-querier-with-step` has been removed. #3982
* [CHANGE] Alertmanager: added default configuration for `-alertmanager.configs.fallback`. Allows tenants to send alerts without first uploading an Alertmanager configuration. #3541
* [FEATURE] Store-gateway: streaming of series. The store-gateway can now stream results back to the querier instead of buffering them. This is expected to greatly reduce peak memory consumption while keeping latency the same. You can enable this feature by setting `-blocks-storage.bucket-store.batch-series-size` to a value in the high thousands (5000-10000). This is still an experimental feature and is subject to a changing API and instability. #3540 #3546 #3587 #3606 #3611 #3620 #3645 #3355 #3697 #3666 #3687 #3728 #3739 #3751 #3779 #3839
* [FEATURE] Alertmanager: Added support for the Webex receiver. #3758
* [FEATURE] Limits: Added the `-validation.separate-metrics-group-label` flag. This allows further separation of the `cortex_discarded_samples_total` metric by an additional `group` label - which is configured by this flag to be the value of a specific label on an incoming timeseries. Active groups are tracked and inactive groups are cleaned up on a defined interval. The maximum number of groups tracked is controlled by the `-max-separate-metrics-groups-per-user` flag. #3439
* [FEATURE] Overrides-exporter: Added experimental ring support to overrides-exporter via `-overrides-exporter.ring.enabled`. When enabled, the ring is used to establish a leader replica for the export of limit override metrics. #3908 #3953
* [FEATURE] Ephemeral storage (experimental): Mimir can now accept samples into "ephemeral storage". Such samples are available for querying for a short amount of time (`-blocks-storage.ephemeral-tsdb.retention-period`, defaults to 10 minutes), and then removed from memory. To use ephemeral storage, distributor must be configured with `-distributor.ephemeral-series-enabled` option. Series matching `-distributor.ephemeral-series-matchers` will be marked for storing into ephemeral storage in ingesters. Each tenant needs to have ephemeral storage enabled by using `-ingester.max-ephemeral-series-per-user` limit, which defaults to 0 (no ephemeral storage). Ingesters have new `-ingester.instance-limits.max-ephemeral-series` limit for total number of series in ephemeral storage across all tenants. If ingestion of samples into ephemeral storage fails, `cortex_discarded_samples_total` metric will use values prefixed with `ephemeral-` for `reason` label. Querying of ephemeral storage is possible by using `{__mimir_storage__="ephemeral"}` as metric selector. Following new metrics related to ephemeral storage are introduced: #3897 #3922 #3961 #3997 #4004
  * `cortex_ingester_ephemeral_series`
  * `cortex_ingester_ephemeral_series_created_total`
  * `cortex_ingester_ephemeral_series_removed_total`
  * `cortex_ingester_ingested_ephemeral_samples_total`
  * `cortex_ingester_ingested_ephemeral_samples_failures_total`
  * `cortex_ingester_memory_ephemeral_users`
  * `cortex_ingester_queries_ephemeral_total`
  * `cortex_ingester_queried_ephemeral_samples`
  * `cortex_ingester_queried_ephemeral_series`
* [ENHANCEMENT] Added new metric `thanos_shipper_last_successful_upload_time`: Unix timestamp (in seconds) of the last successful TSDB block uploaded to the bucket. #3627
* [ENHANCEMENT] Ruler: Added `-ruler.alertmanager-client.tls-enabled` configuration for alertmanager client. #3432 #3597
* [ENHANCEMENT] Activity tracker logs now have `component=activity-tracker` label. #3556
* [ENHANCEMENT] Distributor: remove labels with empty values #2439
* [ENHANCEMENT] Query-frontend: track query HTTP requests in the Activity Tracker. #3561
* [ENHANCEMENT] Store-gateway: Add experimental alternate implementation of index-header reader that does not use memory mapped files. The index-header reader is expected to improve stability of the store-gateway. You can enable this implementation with the flag `-blocks-storage.bucket-store.index-header.stream-reader-enabled`. #3639 #3691 #3703 #3742 #3785 #3787 #3797
* [ENHANCEMENT] Query-scheduler: add `cortex_query_scheduler_cancelled_requests_total` metric to track the number of requests that are already cancelled when dequeued. #3696
* [ENHANCEMENT] Store-gateway: add `cortex_bucket_store_partitioner_extended_ranges_total` metric to keep track of the ranges that the partitioner decided to overextend and merge in order to save API call to the object storage. #3769
* [ENHANCEMENT] Compactor: Auto-forget unhealthy compactors after ten failed ring heartbeats. #3771
* [ENHANCEMENT] Ruler: change default value of `-ruler.for-grace-period` from `10m` to `2m` and update help text. The new default value reflects how we operate Mimir at Grafana Labs. #3817
* [ENHANCEMENT] Ingester: Added experimental flags to force usage of _postings for matchers cache_. These flags will be removed in the future and it's not recommended to change them. #3823
  * `-blocks-storage.tsdb.head-postings-for-matchers-cache-ttl`
  * `-blocks-storage.tsdb.head-postings-for-matchers-cache-size`
  * `-blocks-storage.tsdb.head-postings-for-matchers-cache-force`
* [ENHANCEMENT] Ingester: Improved series selection performance when some of the matchers do not match any series. #3827
* [ENHANCEMENT] Alertmanager: Add new additional template function `tenantID` returning id of the tenant owning the alert. #3758
* [ENHANCEMENT] Alertmanager: Add additional template function `grafanaExploreURL` returning URL to grafana explore with range query. #3849
* [ENHANCEMENT] Reduce overhead of debug logging when filtered out. #3875
* [ENHANCEMENT] Update Docker base images from `alpine:3.16.2` to `alpine:3.17.1`. #3898
* [ENHANCEMENT] Ingester: Add new `/ingester/tsdb_metrics` endpoint to return tenant-specific TSDB metrics. #3923
* [ENHANCEMENT] Query-frontend: CLI flag `-query-frontend.max-total-query-length` and its associated YAML configuration is now stable. #3882
* [ENHANCEMENT] Ruler: rule groups now support optional and experimental `align_evaluation_time_on_interval` field, which causes all evaluations to happen on interval-aligned timestamp. #4013
* [ENHANCEMENT] Query-scheduler: ring-based service discovery is now stable. #4028
* [ENHANCEMENT] Store-gateway: improved performance of prefix matching on the labels. #4055 #4080
* [BUGFIX] Log the names of services that are not yet running rather than `unsupported value type` when calling `/ready` and some services are not running. #3625
* [BUGFIX] Alertmanager: Fix template spurious deletion with relative data dir. #3604
* [BUGFIX] Security: update prometheus/exporter-toolkit for CVE-2022-46146. #3675
* [BUGFIX] Security: update golang.org/x/net for CVE-2022-41717. #3755
* [BUGFIX] Debian package: Fix post-install, environment file path and user creation. #3720
* [BUGFIX] memberlist: Fix panic during Mimir startup when Mimir receives gossip message before it's ready. #3746
* [BUGFIX] Store-gateway: fix `cortex_bucket_store_partitioner_requested_bytes_total` metric to not double count overlapping ranges. #3769
* [BUGFIX] Update `github.com/thanos-io/objstore` to address issue with Multipart PUT on s3-compatible Object Storage. #3802 #3821
* [BUGFIX] Distributor, Query-scheduler: Make sure ring metrics include a `cortex_` prefix as expected by dashboards. #3809
* [BUGFIX] Querier: canceled requests are no longer reported as "consistency check" failures. #3837 #3927
* [BUGFIX] Distributor: don't panic when `metric_relabel_configs` in overrides contains null element. #3868
* [BUGFIX] Distributor: don't panic when OTLP histograms don't have any buckets. #3853
* [BUGFIX] Ingester, Compactor: fix panic that can occur when compaction fails. #3955
* [BUGFIX] Store-gateway: return `Canceled` rather than `Aborted` error when the calling querier cancels the request. #4007

### Mixin

* [ENHANCEMENT] Alerts: Added `MimirIngesterInstanceHasNoTenants` alert that fires when an ingester replica is not receiving write requests for any tenant. #3681
* [ENHANCEMENT] Alerts: Extended `MimirAllocatingTooMuchMemory` to check read-write deployment containers. #3710
* [ENHANCEMENT] Alerts: Added `MimirAlertmanagerInstanceHasNoTenants` alert that fires when an alertmanager instance ows no tenants. #3826
* [ENHANCEMENT] Alerts: Added `MimirRulerInstanceHasNoRuleGroups` alert that fires when a ruler replica is not assigned any rule group to evaluate. #3723
* [ENHANCEMENT] Support for baremetal deployment for alerts and scaling recording rules. #3719
* [ENHANCEMENT] Dashboards: querier autoscaling now supports multiple scaled objects (configurable via `$._config.autoscale.querier.hpa_name`). #3962
* [BUGFIX] Alerts: Fixed `MimirIngesterRestarts` alert when Mimir is deployed in read-write mode. #3716
* [BUGFIX] Alerts: Fixed `MimirIngesterHasNotShippedBlocks` and `MimirIngesterHasNotShippedBlocksSinceStart` alerts for when Mimir is deployed in read-write or monolithic modes and updated them to use new `thanos_shipper_last_successful_upload_time` metric. #3627
* [BUGFIX] Alerts: Fixed `MimirMemoryMapAreasTooHigh` alert when Mimir is deployed in read-write mode. #3626
* [BUGFIX] Alerts: Fixed `MimirCompactorSkippedBlocksWithOutOfOrderChunks` matching on non-existent label. #3628
* [BUGFIX] Dashboards: Fix `Rollout Progress` dashboard incorrectly using Gateway metrics when Gateway was not enabled. #3709
* [BUGFIX] Tenants dashboard: Make it compatible with all deployment types. #3754
* [BUGFIX] Alerts: Fixed `MimirCompactorHasNotUploadedBlocks` to not fire if compactor has nothing to do. #3793
* [BUGFIX] Alerts: Fixed `MimirAutoscalerNotActive` to not fire if scaling metric is 0, to avoid false positives on scaled objects with 0 min replicas. #3999

### Jsonnet

* [CHANGE] Replaced the deprecated `policy/v1beta1` with `policy/v1` when configuring a PodDisruptionBudget for read-write deployment mode. #3811
* [CHANGE] Removed `-server.http-write-timeout` default option value from querier and query-frontend, as it defaults to a higher value in the code now, and cannot be lower than `-querier.timeout`. #3836
* [CHANGE] Replaced `-store.max-query-length` with `-query-frontend.max-total-query-length` in the query-frontend config. #3879
* [CHANGE] Changed default `mimir_backend_data_disk_size` from `100Gi` to `250Gi`. #3894
* [ENHANCEMENT] Update `rollout-operator` to `v0.2.0`. #3624
* [ENHANCEMENT] Add `user_24M` and `user_32M` classes to operations config. #3367
* [ENHANCEMENT] Update memcached image from `memcached:1.6.16-alpine` to `memcached:1.6.17-alpine`. #3914
* [ENHANCEMENT] Allow configuring the ring for overrides-exporter. #3995
* [BUGFIX] Apply ingesters and store-gateways per-zone CLI flags overrides to read-write deployment mode too. #3766
* [BUGFIX] Apply overrides-exporter CLI flags to mimir-backend when running Mimir in read-write deployment mode. #3790
* [BUGFIX] Fixed `mimir-write` and `mimir-read` Kubernetes service to correctly balance requests among pods. #3855 #3864 #3906
* [BUGFIX] Fixed `ruler-query-frontend` and `mimir-read` gRPC server configuration to force clients to periodically re-resolve the backend addresses. #3862
* [BUGFIX] Fixed `mimir-read` CLI flags to ensure query-frontend configuration takes precedence over querier configuration. #3877

### Mimirtool

* [ENHANCEMENT] Update `mimirtool config convert` to work with Mimir 2.4, 2.5, 2.6 changes. #3952
* [ENHANCEMENT] Mimirtool is now available to install through Homebrew with `brew install mimirtool`. #3776
* [ENHANCEMENT] Added `--concurrency` to `mimirtool rules sync` command. #3996
* [BUGFIX] Fix summary output from `mimirtool rules sync` to display correct number of groups created and updated. #3918

### Documentation

* [BUGFIX] Querier: Remove assertion that the `-querier.max-concurrent` flag must also be set for the query-frontend. #3678
* [ENHANCEMENT] Update migration from cortex documentation. #3662
* [ENHANCEMENT] Query-scheduler: documented how to migrate from DNS-based to ring-based service discovery. #4028

### Tools

## 2.5.0

### Grafana Mimir

* [CHANGE] Flag `-azure.msi-resource` is now ignored, and will be removed in Mimir 2.7. This setting is now made automatically by Azure. #2682
* [CHANGE] Experimental flag `-blocks-storage.tsdb.out-of-order-capacity-min` has been removed. #3261
* [CHANGE] Distributor: Wrap errors from pushing to ingesters with useful context, for example clarifying timeouts. #3307
* [CHANGE] The default value of `-server.http-write-timeout` has changed from 30s to 2m. #3346
* [CHANGE] Reduce period of health checks in connection pools for querier->store-gateway, ruler->ruler, and alertmanager->alertmanager clients to 10s. This reduces the time to fail a gRPC call when the remote stops responding. #3168
* [CHANGE] Hide TSDB block ranges period config from doc and mark it experimental. #3518
* [FEATURE] Alertmanager: added Discord support. #3309
* [ENHANCEMENT] Added `-server.tls-min-version` and `-server.tls-cipher-suites` flags to configure cipher suites and min TLS version supported by HTTP and gRPC servers. #2898
* [ENHANCEMENT] Distributor: Add age filter to forwarding functionality, to not forward samples which are older than defined duration. If such samples are not ingested, `cortex_discarded_samples_total{reason="forwarded-sample-too-old"}` is increased. #3049 #3113
* [ENHANCEMENT] Store-gateway: Reduce memory allocation when generating ids in index cache. #3179
* [ENHANCEMENT] Query-frontend: truncate queries based on the configured creation grace period (`--validation.create-grace-period`) to avoid querying too far into the future. #3172
* [ENHANCEMENT] Ingester: Reduce activity tracker memory allocation. #3203
* [ENHANCEMENT] Query-frontend: Log more detailed information in the case of a failed query. #3190
* [ENHANCEMENT] Added `-usage-stats.installation-mode` configuration to track the installation mode via the anonymous usage statistics. #3244
* [ENHANCEMENT] Compactor: Add new `cortex_compactor_block_max_time_delta_seconds` histogram for detecting if compaction of blocks is lagging behind. #3240 #3429
* [ENHANCEMENT] Ingester: reduced the memory footprint of active series custom trackers. #2568
* [ENHANCEMENT] Distributor: Include `X-Scope-OrgId` header in requests forwarded to configured forwarding endpoint. #3283 #3385
* [ENHANCEMENT] Alertmanager: reduced memory utilization in Mimir clusters with a large number of tenants. #3309
* [ENHANCEMENT] Add experimental flag `-shutdown-delay` to allow components to wait after receiving SIGTERM and before stopping. In this time the component returns 503 from /ready endpoint. #3298
* [ENHANCEMENT] Go: update to go 1.19.3. #3371
* [ENHANCEMENT] Alerts: added `RulerRemoteEvaluationFailing` alert, firing when communication between ruler and frontend fails in remote operational mode. #3177 #3389
* [ENHANCEMENT] Clarify which S3 signature versions are supported in the error "unsupported signature version". #3376
* [ENHANCEMENT] Store-gateway: improved index header reading performance. #3393 #3397 #3436
* [ENHANCEMENT] Store-gateway: improved performance of series matching. #3391
* [ENHANCEMENT] Move the validation of incoming series before the distributor's forwarding functionality, so that we don't forward invalid series. #3386 #3458
* [ENHANCEMENT] S3 bucket configuration now validates that the endpoint does not have the bucket name prefix. #3414
* [ENHANCEMENT] Query-frontend: added "fetched index bytes" to query statistics, so that the statistics contain the total bytes read by store-gateways from TSDB block indexes. #3206
* [ENHANCEMENT] Distributor: push wrapper should only receive unforwarded samples. #2980
* [ENHANCEMENT] Added `/api/v1/status/config` and `/api/v1/status/flags` APIs to maintain compatibility with prometheus. #3596 #3983
* [BUGFIX] Flusher: Add `Overrides` as a dependency to prevent panics when starting with `-target=flusher`. #3151
* [BUGFIX] Updated `golang.org/x/text` dependency to fix CVE-2022-32149. #3285
* [BUGFIX] Query-frontend: properly close gRPC streams to the query-scheduler to stop memory and goroutines leak. #3302
* [BUGFIX] Ruler: persist evaluation delay configured in the rulegroup. #3392
* [BUGFIX] Ring status pages: show 100% ownership as "100%", not "1e+02%". #3435
* [BUGFIX] Fix panics in OTLP ingest path when parse errors exist. #3538

### Mixin

* [CHANGE] Alerts: Change `MimirSchedulerQueriesStuck` `for` time to 7 minutes to account for the time it takes for HPA to scale up. #3223
* [CHANGE] Dashboards: Removed the `Querier > Stages` panel from the `Mimir / Queries` dashboard. #3311
* [CHANGE] Configuration: The format of the `autoscaling` section of the configuration has changed to support more components. #3378
  * Instead of specific config variables for each component, they are listed in a dictionary. For example, `autoscaling.querier_enabled` becomes `autoscaling.querier.enabled`.
* [FEATURE] Dashboards: Added "Mimir / Overview resources" dashboard, providing an high level view over a Mimir cluster resources utilization. #3481
* [FEATURE] Dashboards: Added "Mimir / Overview networking" dashboard, providing an high level view over a Mimir cluster network bandwidth, inflight requests and TCP connections. #3487
* [FEATURE] Compile baremetal mixin along k8s mixin. #3162 #3514
* [ENHANCEMENT] Alerts: Add MimirRingMembersMismatch firing when a component does not have the expected number of running jobs. #2404
* [ENHANCEMENT] Dashboards: Add optional row about the Distributor's metric forwarding feature to the `Mimir / Writes` dashboard. #3182 #3394 #3394 #3461
* [ENHANCEMENT] Dashboards: Remove the "Instance Mapper" row from the "Alertmanager Resources Dashboard". This is a Grafana Cloud specific service and not relevant for external users. #3152
* [ENHANCEMENT] Dashboards: Add "remote read", "metadata", and "exemplar" queries to "Mimir / Overview" dashboard. #3245
* [ENHANCEMENT] Dashboards: Use non-red colors for non-error series in the "Mimir / Overview" dashboard. #3246
* [ENHANCEMENT] Dashboards: Add support to multi-zone deployments for the experimental read-write deployment mode. #3256
* [ENHANCEMENT] Dashboards: If enabled, add new row to the `Mimir / Writes` for distributor autoscaling metrics. #3378
* [ENHANCEMENT] Dashboards: Add read path insights row to the "Mimir / Tenants" dashboard. #3326
* [ENHANCEMENT] Alerts: Add runbook urls for alerts. #3452
* [ENHANCEMENT] Configuration: Make it possible to configure namespace label, job label, and job prefix. #3482
* [ENHANCEMENT] Dashboards: improved resources and networking dashboards to work with read-write deployment mode too. #3497 #3504 #3519 #3531
* [ENHANCEMENT] Alerts: Added "MimirDistributorForwardingErrorRate" alert, which fires on high error rates in the distributor’s forwarding feature. #3200
* [ENHANCEMENT] Improve phrasing in Overview dashboard. #3488
* [BUGFIX] Dashboards: Fix legend showing `persistentvolumeclaim` when using `deployment_type=baremetal` for `Disk space utilization` panels. #3173 #3184
* [BUGFIX] Alerts: Fixed `MimirGossipMembersMismatch` alert when Mimir is deployed in read-write mode. #3489
* [BUGFIX] Dashboards: Remove "Inflight requests" from object store panels because the panel is not tracking the inflight requests to object storage. #3521

### Jsonnet

* [CHANGE] Replaced the deprecated `policy/v1beta1` with `policy/v1` when configuring a PodDisruptionBudget. #3284
* [CHANGE] [Common storage configuration](https://grafana.com/docs/mimir/v2.3.x/operators-guide/configure/configure-object-storage-backend/#common-configuration) is now used to configure object storage in all components. This is a breaking change in terms of Jsonnet manifests and also a CLI flag update for components that use object storage, so it will require a rollout of those components. The changes include: #3257
  * `blocks_storage_backend` was renamed to `storage_backend` and is now used as the common storage backend for all components.
    * So were the related `blocks_storage_azure_account_(name|key)` and `blocks_storage_s3_endpoint` configurations.
  * `storage_s3_endpoint` is now rendered by default using the `aws_region` configuration instead of a hardcoded `us-east-1`.
  * `ruler_client_type` and `alertmanager_client_type` were renamed to `ruler_storage_backend` and `alertmanager_storage_backend` respectively, and their corresponding CLI flags won't be rendered unless explicitly set to a value different from the one in `storage_backend` (like `local`).
  * `alertmanager_s3_bucket_name`, `alertmanager_gcs_bucket_name` and `alertmanager_azure_container_name` have been removed, and replaced by a single `alertmanager_storage_bucket_name` configuration used for all object storages.
  * `genericBlocksStorageConfig` configuration object was removed, and so any extensions to it will be now ignored. Use `blockStorageConfig` instead.
  * `rulerClientConfig` and `alertmanagerStorageClientConfig` configuration objects were renamed to `rulerStorageConfig` and `alertmanagerStorageConfig` respectively, and so any extensions to their previous names will be now ignored. Use the new names instead.
  * The CLI flags `*.s3.region` are no longer rendered as they are optional and the region can be inferred by Mimir by performing an initial API call to the endpoint.
  * The migration to this change should usually consist of:
    * Renaming `blocks_storage_backend` key to `storage_backend`.
    * For Azure/S3:
      * Renaming `blocks_storage_(azure|s3)_*` configurations to `storage_(azure|s3)_*`.
      * If `ruler_storage_(azure|s3)_*` and `alertmanager_storage_(azure|s3)_*` keys were different from the `block_storage_*` ones, they should be now provided using CLI flags, see [configuration reference](https://grafana.com/docs/mimir/v2.3.x/operators-guide/configure/reference-configuration-parameters/) for more details.
    * Removing `ruler_client_type` and `alertmanager_client_type` if their value match the `storage_backend`, or renaming them to their new names otherwise.
    * Reviewing any possible extensions to `genericBlocksStorageConfig`, `rulerClientConfig` and `alertmanagerStorageClientConfig` and moving them to the corresponding new options.
    * Renaming the alertmanager's bucket name configuration from provider-specific to the new `alertmanager_storage_bucket_name` key.
* [CHANGE] The `overrides-exporter.libsonnet` file is now always imported. The overrides-exporter can be enabled in jsonnet setting the following: #3379
  ```jsonnet
  {
    _config+:: {
      overrides_exporter_enabled: true,
    }
  }
  ```
* [FEATURE] Added support for experimental read-write deployment mode. Enabling the read-write deployment mode on a existing Mimir cluster is a destructive operation, because the cluster will be re-created. If you're creating a new Mimir cluster, you can deploy it in read-write mode adding the following configuration: #3379 #3475 #3405
  ```jsonnet
  {
    _config+:: {
      deployment_mode: 'read-write',

      // See operations/mimir/read-write-deployment.libsonnet for more configuration options.
      mimir_write_replicas: 3,
      mimir_read_replicas: 2,
      mimir_backend_replicas: 3,
    }
  }
  ```
* [ENHANCEMENT] Add autoscaling support to the `mimir-read` component when running the read-write-deployment model. #3419
* [ENHANCEMENT] Added `$._config.usageStatsConfig` to track the installation mode via the anonymous usage statistics. #3294
* [ENHANCEMENT] The query-tee node port (`$._config.query_tee_node_port`) is now optional. #3272
* [ENHANCEMENT] Add support for autoscaling distributors. #3378
* [ENHANCEMENT] Make auto-scaling logic ensure integer KEDA thresholds. #3512
* [BUGFIX] Fixed query-scheduler ring configuration for dedicated ruler's queries and query-frontends. #3237 #3239
* [BUGFIX] Jsonnet: Fix auto-scaling so that ruler-querier CPU threshold is a string-encoded integer millicores value. #3520

### Mimirtool

* [FEATURE] Added `mimirtool alertmanager verify` command to validate configuration without uploading. #3440
* [ENHANCEMENT] Added `mimirtool rules delete-namespace` command to delete all of the rule groups in a namespace including the namespace itself. #3136
* [ENHANCEMENT] Refactor `mimirtool analyze prometheus`: add concurrency and resiliency #3349
  * Add `--concurrency` flag. Default: number of logical CPUs
* [BUGFIX] `--log.level=debug` now correctly prints the response from the remote endpoint when a request fails. #3180

### Documentation

* [ENHANCEMENT] Documented how to configure HA deduplication using Consul in a Mimir Helm deployment. #2972
* [ENHANCEMENT] Improve `MimirQuerierAutoscalerNotActive` runbook. #3186
* [ENHANCEMENT] Improve `MimirSchedulerQueriesStuck` runbook to reflect debug steps with querier auto-scaling enabled. #3223
* [ENHANCEMENT] Use imperative for docs titles. #3178 #3332 #3343
* [ENHANCEMENT] Docs: mention gRPC compression in "Production tips". #3201
* [ENHANCEMENT] Update ADOPTERS.md. #3224 #3225
* [ENHANCEMENT] Add a note for jsonnet deploying. #3213
* [ENHANCEMENT] out-of-order runbook update with use case. #3253
* [ENHANCEMENT] Fixed TSDB retention mentioned in the "Recover source blocks from ingesters" runbook. #3280
* [ENHANCEMENT] Run Grafana Mimir in production using the Helm chart. #3072
* [ENHANCEMENT] Use common configuration in the tutorial. #3282
* [ENHANCEMENT] Updated detailed steps for migrating blocks from Thanos to Mimir. #3290
* [ENHANCEMENT] Add scheme to DNS service discovery docs. #3450
* [BUGFIX] Remove reference to file that no longer exists in contributing guide. #3404
* [BUGFIX] Fix some minor typos in the contributing guide and on the runbooks page. #3418
* [BUGFIX] Fix small typos in API reference. #3526
* [BUGFIX] Fixed TSDB retention mentioned in the "Recover source blocks from ingesters" runbook. #3278
* [BUGFIX] Fixed configuration example in the "Configuring the Grafana Mimir query-frontend to work with Prometheus" guide. #3374

### Tools

* [FEATURE] Add `copyblocks` tool, to copy Mimir blocks between two GCS buckets. #3264
* [ENHANCEMENT] copyblocks: copy no-compact global markers and optimize min time filter check. #3268
* [ENHANCEMENT] Mimir rules GitHub action: Added the ability to change default value of `label` when running `prepare` command. #3236
* [BUGFIX] Mimir rules Github action: Fix single line output. #3421

## 2.4.0

### Grafana Mimir

* [CHANGE] Distributor: change the default value of `-distributor.remote-timeout` to `2s` from `20s` and `-distributor.forwarding.request-timeout` to `2s` from `10s` to improve distributor resource usage when ingesters crash. #2728 #2912
* [CHANGE] Anonymous usage statistics tracking: added the `-ingester.ring.store` value. #2981
* [CHANGE] Series metadata `HELP` that is longer than `-validation.max-metadata-length` is now truncated silently, instead of being dropped with a 400 status code. #2993
* [CHANGE] Ingester: changed default setting for `-ingester.ring.readiness-check-ring-health` from `true` to `false`. #2953
* [CHANGE] Anonymous usage statistics tracking has been enabled by default, to help Mimir maintainers make better decisions to support the open source community. #2939 #3034
* [CHANGE] Anonymous usage statistics tracking: added the minimum and maximum value of `-ingester.out-of-order-time-window`. #2940
* [CHANGE] The default hash ring heartbeat period for distributors, ingesters, rulers and compactors has been increased from `5s` to `15s`. Now the default heartbeat period for all Mimir hash rings is `15s`. #3033
* [CHANGE] Reduce the default TSDB head compaction concurrency (`-blocks-storage.tsdb.head-compaction-concurrency`) from 5 to 1, in order to reduce CPU spikes. #3093
* [CHANGE] Ruler: the ruler's [remote evaluation mode](https://grafana.com/docs/mimir/latest/operators-guide/architecture/components/ruler/#remote) (`-ruler.query-frontend.address`) is now stable. #3109
* [CHANGE] Limits: removed the deprecated YAML configuration option `active_series_custom_trackers_config`. Please use `active_series_custom_trackers` instead. #3110
* [CHANGE] Ingester: removed the deprecated configuration option `-ingester.ring.join-after`. #3111
* [CHANGE] Querier: removed the deprecated configuration option `-querier.shuffle-sharding-ingesters-lookback-period`. The value of `-querier.query-ingesters-within` is now used internally for shuffle sharding lookback, while you can use `-querier.shuffle-sharding-ingesters-enabled` to enable or disable shuffle sharding on the read path. #3111
* [CHANGE] Memberlist: cluster label verification feature (`-memberlist.cluster-label` and `-memberlist.cluster-label-verification-disabled`) is now marked as stable. #3108
* [CHANGE] Distributor: only single per-tenant forwarding endpoint can be configured now. Support for per-rule endpoint has been removed. #3095
* [FEATURE] Query-scheduler: added an experimental ring-based service discovery support for the query-scheduler. Refer to [query-scheduler configuration](https://grafana.com/docs/mimir/next/operators-guide/architecture/components/query-scheduler/#configuration) for more information. #2957
* [FEATURE] Introduced the experimental endpoint `/api/v1/user_limits` exposed by all components that load runtime configuration. This endpoint exposes realtime limits for the authenticated tenant, in JSON format. #2864 #3017
* [FEATURE] Query-scheduler: added the experimental configuration option `-query-scheduler.max-used-instances` to restrict the number of query-schedulers effectively used regardless how many replicas are running. This feature can be useful when using the experimental read-write deployment mode. #3005
* [ENHANCEMENT] Go: updated to go 1.19.2. #2637 #3127 #3129
* [ENHANCEMENT] Runtime config: don't unmarshal runtime configuration files if they haven't changed. This can save a bit of CPU and memory on every component using runtime config. #2954
* [ENHANCEMENT] Query-frontend: Add `cortex_frontend_query_result_cache_skipped_total` and `cortex_frontend_query_result_cache_attempted_total` metrics to track the reason why query results are not cached. #2855
* [ENHANCEMENT] Distributor: pool more connections per host when forwarding request. Mark requests as idempotent so they can be retried under some conditions. #2968
* [ENHANCEMENT] Distributor: failure to send request to forwarding target now also increments `cortex_distributor_forward_errors_total`, with `status_code="failed"`. #2968
* [ENHANCEMENT] Distributor: added support forwarding push requests via gRPC, using `httpgrpc` messages from weaveworks/common library. #2996
* [ENHANCEMENT] Query-frontend / Querier: increase internal backoff period used to retry connections to query-frontend / query-scheduler. #3011
* [ENHANCEMENT] Querier: do not log "error processing requests from scheduler" when the query-scheduler is shutting down. #3012
* [ENHANCEMENT] Query-frontend: query sharding process is now time-bounded and it is cancelled if the request is aborted. #3028
* [ENHANCEMENT] Query-frontend: improved Prometheus response JSON encoding performance. #2450
* [ENHANCEMENT] TLS: added configuration parameters to configure the client's TLS cipher suites and minimum version. The following new CLI flags have been added: #3070
  * `-alertmanager.alertmanager-client.tls-cipher-suites`
  * `-alertmanager.alertmanager-client.tls-min-version`
  * `-alertmanager.sharding-ring.etcd.tls-cipher-suites`
  * `-alertmanager.sharding-ring.etcd.tls-min-version`
  * `-compactor.ring.etcd.tls-cipher-suites`
  * `-compactor.ring.etcd.tls-min-version`
  * `-distributor.forwarding.grpc-client.tls-cipher-suites`
  * `-distributor.forwarding.grpc-client.tls-min-version`
  * `-distributor.ha-tracker.etcd.tls-cipher-suites`
  * `-distributor.ha-tracker.etcd.tls-min-version`
  * `-distributor.ring.etcd.tls-cipher-suites`
  * `-distributor.ring.etcd.tls-min-version`
  * `-ingester.client.tls-cipher-suites`
  * `-ingester.client.tls-min-version`
  * `-ingester.ring.etcd.tls-cipher-suites`
  * `-ingester.ring.etcd.tls-min-version`
  * `-memberlist.tls-cipher-suites`
  * `-memberlist.tls-min-version`
  * `-querier.frontend-client.tls-cipher-suites`
  * `-querier.frontend-client.tls-min-version`
  * `-querier.store-gateway-client.tls-cipher-suites`
  * `-querier.store-gateway-client.tls-min-version`
  * `-query-frontend.grpc-client-config.tls-cipher-suites`
  * `-query-frontend.grpc-client-config.tls-min-version`
  * `-query-scheduler.grpc-client-config.tls-cipher-suites`
  * `-query-scheduler.grpc-client-config.tls-min-version`
  * `-query-scheduler.ring.etcd.tls-cipher-suites`
  * `-query-scheduler.ring.etcd.tls-min-version`
  * `-ruler.alertmanager-client.tls-cipher-suites`
  * `-ruler.alertmanager-client.tls-min-version`
  * `-ruler.client.tls-cipher-suites`
  * `-ruler.client.tls-min-version`
  * `-ruler.query-frontend.grpc-client-config.tls-cipher-suites`
  * `-ruler.query-frontend.grpc-client-config.tls-min-version`
  * `-ruler.ring.etcd.tls-cipher-suites`
  * `-ruler.ring.etcd.tls-min-version`
  * `-store-gateway.sharding-ring.etcd.tls-cipher-suites`
  * `-store-gateway.sharding-ring.etcd.tls-min-version`
* [ENHANCEMENT] Store-gateway: Add `-blocks-storage.bucket-store.max-concurrent-reject-over-limit` option to allow requests that exceed the max number of inflight object storage requests to be rejected. #2999
* [ENHANCEMENT] Query-frontend: allow setting a separate limit on the total (before splitting/sharding) query length of range queries with the new experimental `-query-frontend.max-total-query-length` flag, which defaults to `-store.max-query-length` if unset or set to 0. #3058
* [ENHANCEMENT] Query-frontend: Lower TTL for cache entries overlapping the out-of-order samples ingestion window (re-using `-ingester.out-of-order-allowance` from ingesters). #2935
* [ENHANCEMENT] Ruler: added support to forcefully disable recording and/or alerting rules evaluation. The following new configuration options have been introduced, which can be overridden on a per-tenant basis in the runtime configuration: #3088
  * `-ruler.recording-rules-evaluation-enabled`
  * `-ruler.alerting-rules-evaluation-enabled`
* [ENHANCEMENT] Distributor: Improved error messages reported when the distributor fails to remote write to ingesters. #3055
* [ENHANCEMENT] Improved tracing spans tracked by distributors, ingesters and store-gateways. #2879 #3099 #3089
* [ENHANCEMENT] Ingester: improved the performance of label value cardinality endpoint. #3044
* [ENHANCEMENT] Ruler: use backoff retry on remote evaluation #3098
* [ENHANCEMENT] Query-frontend: Include multiple tenant IDs in query logs when present instead of dropping them. #3125
* [ENHANCEMENT] Query-frontend: truncate queries based on the configured blocks retention period (`-compactor.blocks-retention-period`) to avoid querying past this period. #3134
* [ENHANCEMENT] Alertmanager: reduced memory utilization in Mimir clusters with a large number of tenants. #3143
* [ENHANCEMENT] Store-gateway: added extra span logging to improve observability. #3131
* [ENHANCEMENT] Compactor: cleaning up different tenants' old blocks and updating bucket indexes is now more independent. This prevents a single tenant from delaying cleanup for other tenants. #2631
* [ENHANCEMENT] Distributor: request rate, ingestion rate, and inflight requests limits are now enforced before reading and parsing the body of the request. This makes the distributor more resilient against a burst of requests over those limit. #2419
* [BUGFIX] Querier: Fix 400 response while handling streaming remote read. #2963
* [BUGFIX] Fix a bug causing query-frontend, query-scheduler, and querier not failing if one of their internal components fail. #2978
* [BUGFIX] Querier: re-balance the querier worker connections when a query-frontend or query-scheduler is terminated. #3005
* [BUGFIX] Distributor: Now returns the quorum error from ingesters. For example, with replication_factor=3, two HTTP 400 errors and one HTTP 500 error, now the distributor will always return HTTP 400. Previously the behaviour was to return the error which the distributor first received. #2979
* [BUGFIX] Ruler: fix panic when ruler.external_url is explicitly set to an empty string ("") in YAML. #2915
* [BUGFIX] Alertmanager: Fix support for the Telegram API URL in the global settings. #3097
* [BUGFIX] Alertmanager: Fix parsing of label matchers without label value in the API used to retrieve alerts. #3097
* [BUGFIX] Ruler: Fix not restoring alert state for rule groups when other ruler replicas shut down. #3156
* [BUGFIX] Updated `golang.org/x/net` dependency to fix CVE-2022-27664. #3124
* [BUGFIX] Fix distributor from returning a `500` status code when a `400` was received from the ingester. #3211
* [BUGFIX] Fix incorrect OS value set in Mimir v2.3.* RPM packages. #3221

### Mixin

* [CHANGE] Alerts: MimirQuerierAutoscalerNotActive is now critical and fires after 1h instead of 15m. #2958
* [FEATURE] Dashboards: Added "Mimir / Overview" dashboards, providing an high level view over a Mimir cluster. #3122 #3147 #3155
* [ENHANCEMENT] Dashboards: Updated the "Writes" and "Rollout progress" dashboards to account for samples ingested via the new OTLP ingestion endpoint. #2919 #2938
* [ENHANCEMENT] Dashboards: Include per-tenant request rate in "Tenants" dashboard. #2874
* [ENHANCEMENT] Dashboards: Include inflight object store requests in "Reads" dashboard. #2914
* [ENHANCEMENT] Dashboards: Make queries used to find job, cluster and namespace for dropdown menus configurable. #2893
* [ENHANCEMENT] Dashboards: Include rate of label and series queries in "Reads" dashboard. #3065 #3074
* [ENHANCEMENT] Dashboards: Fix legend showing on per-pod panels. #2944
* [ENHANCEMENT] Dashboards: Use the "req/s" unit on panels showing the requests rate. #3118
* [ENHANCEMENT] Dashboards: Use a consistent color across dashboards for the error rate. #3154

### Jsonnet

* [FEATURE] Added support for query-scheduler ring-based service discovery. #3128
* [ENHANCEMENT] Querier autoscaling is now slower on scale downs: scale down 10% every 1m instead of 100%. #2962
* [BUGFIX] Memberlist: `gossip_member_label` is now set for ruler-queriers. #3141

### Mimirtool

* [ENHANCEMENT] mimirtool analyze: Store the query errors instead of exit during the analysis. #3052
* [BUGFIX] mimir-tool remote-read: fix returns where some conditions [return nil error even if there is error](https://github.com/grafana/cortex-tools/issues/260). #3053

### Documentation

* [ENHANCEMENT] Added documentation on how to configure storage retention. #2970
* [ENHANCEMENT] Improved gRPC clients config documentation. #3020
* [ENHANCEMENT] Added documentation on how to manage alerting and recording rules. #2983
* [ENHANCEMENT] Improved `MimirSchedulerQueriesStuck` runbook. #3006
* [ENHANCEMENT] Added "Cluster label verification" section to memberlist documentation. #3096
* [ENHANCEMENT] Mention compression in multi-zone replication documentation. #3107
* [BUGFIX] Fixed configuration option names in "Enabling zone-awareness via the Grafana Mimir Jsonnet". #3018
* [BUGFIX] Fixed `mimirtool analyze` parameters documentation. #3094
* [BUGFIX] Fixed YAML configuraton in the "Manage the configuration of Grafana Mimir with Helm" guide. #3042
* [BUGFIX] Fixed Alertmanager capacity planning documentation. #3132

### Tools

- [BUGFIX] trafficdump: Fixed panic occurring when `-success-only=true` and the captured request failed. #2863

## 2.3.1

### Grafana Mimir
* [BUGFIX] Query-frontend: query sharding took exponential time to map binary expressions. #3027
* [BUGFIX] Distributor: Stop panics on OTLP endpoint when a single metric has multiple timeseries. #3040

## 2.3.0

### Grafana Mimir

* [CHANGE] Ingester: Added user label to ingester metric `cortex_ingester_tsdb_out_of_order_samples_appended_total`. On multitenant clusters this helps us find the rate of appended out-of-order samples for a specific tenant. #2493
* [CHANGE] Compactor: delete source and output blocks from local disk on compaction failed, to reduce likelihood that subsequent compactions fail because of no space left on disk. #2261
* [CHANGE] Ruler: Remove unused CLI flags `-ruler.search-pending-for` and `-ruler.flush-period` (and their respective YAML config options). #2288
* [CHANGE] Successful gRPC requests are no longer logged (only affects internal API calls). #2309
* [CHANGE] Add new `-*.consul.cas-retry-delay` flags. They have a default value of `1s`, while previously there was no delay between retries. #2309
* [CHANGE] Store-gateway: Remove the experimental ability to run requests in a dedicated OS thread pool and associated CLI flag `-store-gateway.thread-pool-size`. #2423
* [CHANGE] Memberlist: disabled TCP-based ping fallback, because Mimir already uses a custom transport based on TCP. #2456
* [CHANGE] Change default value for `-distributor.ha-tracker.max-clusters` to `100` to provide a DoS protection. #2465
* [CHANGE] Experimental block upload API exposed by compactor has changed: Previous `/api/v1/upload/block/{block}` endpoint for starting block upload is now `/api/v1/upload/block/{block}/start`, and previous endpoint `/api/v1/upload/block/{block}?uploadComplete=true` for finishing block upload is now `/api/v1/upload/block/{block}/finish`. New API endpoint has been added: `/api/v1/upload/block/{block}/check`. #2486 #2548
* [CHANGE] Compactor: changed `-compactor.max-compaction-time` default from `0s` (disabled) to `1h`. When compacting blocks for a tenant, the compactor will move to compact blocks of another tenant or re-plan blocks to compact at least every 1h. #2514
* [CHANGE] Distributor: removed previously deprecated `extend_writes` (see #1856) YAML key and `-distributor.extend-writes` CLI flag from the distributor config. #2551
* [CHANGE] Ingester: removed previously deprecated `active_series_custom_trackers` (see #1188) YAML key from the ingester config. #2552
* [CHANGE] The tenant ID `__mimir_cluster` is reserved by Mimir and not allowed to store metrics. #2643
* [CHANGE] Purger: removed the purger component and moved its API endpoints `/purger/delete_tenant` and `/purger/delete_tenant_status` to the compactor at `/compactor/delete_tenant` and `/compactor/delete_tenant_status`. The new endpoints on the compactor are stable. #2644
* [CHANGE] Memberlist: Change the leave timeout duration (`-memberlist.leave-timeout duration`) from 5s to 20s and connection timeout (`-memberlist.packet-dial-timeout`) from 5s to 2s. This makes leave timeout 10x the connection timeout, so that we can communicate the leave to at least 1 node, if the first 9 we try to contact times out. #2669
* [CHANGE] Alertmanager: return status code `412 Precondition Failed` and log info message when alertmanager isn't configured for a tenant. #2635
* [CHANGE] Distributor: if forwarding rules are used to forward samples, exemplars are now removed from the request. #2710 #2725
* [CHANGE] Limits: change the default value of `max_global_series_per_metric` limit to `0` (disabled). Setting this limit by default does not provide much benefit because series are sharded by all labels. #2714
* [CHANGE] Ingester: experimental `-blocks-storage.tsdb.new-chunk-disk-mapper` has been removed, new chunk disk mapper is now always used, and is no longer marked experimental. Default value of `-blocks-storage.tsdb.head-chunks-write-queue-size` has changed to 1000000, this enables async chunk queue by default, which leads to improved latency on the write path when new chunks are created in ingesters. #2762
* [CHANGE] Ingester: removed deprecated `-blocks-storage.tsdb.isolation-enabled` option. TSDB-level isolation is now always disabled in Mimir. #2782
* [CHANGE] Compactor: `-compactor.partial-block-deletion-delay` must either be set to 0 (to disable partial blocks deletion) or a value higher than `4h`. #2787
* [CHANGE] Query-frontend: CLI flag `-query-frontend.align-querier-with-step` has been deprecated. Please use `-query-frontend.align-queries-with-step` instead. #2840
* [FEATURE] Compactor: Adds the ability to delete partial blocks after a configurable delay. This option can be configured per tenant. #2285
  - `-compactor.partial-block-deletion-delay`, as a duration string, allows you to set the delay since a partial block has been modified before marking it for deletion. A value of `0`, the default, disables this feature.
  - The metric `cortex_compactor_blocks_marked_for_deletion_total` has a new value for the `reason` label `reason="partial"`, when a block deletion marker is triggered by the partial block deletion delay.
* [FEATURE] Querier: enabled support for queries with negative offsets, which are not cached in the query results cache. #2429
* [FEATURE] EXPERIMENTAL: OpenTelemetry Metrics ingestion path on `/otlp/v1/metrics`. #695 #2436 #2461
* [FEATURE] Querier: Added support for tenant federation to metric metadata endpoint. #2467
* [FEATURE] Query-frontend: introduced experimental support to split instant queries by time. The instant query splitting can be enabled setting `-query-frontend.split-instant-queries-by-interval`. #2469 #2564 #2565 #2570 #2571 #2572 #2573 #2574 #2575 #2576 #2581 #2582 #2601 #2632 #2633 #2634 #2641 #2642 #2766
* [FEATURE] Introduced an experimental anonymous usage statistics tracking (disabled by default), to help Mimir maintainers make better decisions to support the open source community. The tracking system anonymously collects non-sensitive, non-personally identifiable information about the running Mimir cluster, and is disabled by default. #2643 #2662 #2685 #2732 #2733 #2735
* [FEATURE] Introduced an experimental deployment mode called read-write and running a fully featured Mimir cluster with three components: write, read and backend. The read-write deployment mode is a trade-off between the monolithic mode (only one component, no isolation) and the microservices mode (many components, high isolation). #2754 #2838
* [ENHANCEMENT] Distributor: Decreased distributor tests execution time. #2562
* [ENHANCEMENT] Alertmanager: Allow the HTTP `proxy_url` configuration option in the receiver's configuration. #2317
* [ENHANCEMENT] ring: optimize shuffle-shard computation when lookback is used, and all instances have registered timestamp within the lookback window. In that case we can immediately return origial ring, because we would select all instances anyway. #2309
* [ENHANCEMENT] Memberlist: added experimental memberlist cluster label support via `-memberlist.cluster-label` and `-memberlist.cluster-label-verification-disabled` CLI flags (and their respective YAML config options). #2354
* [ENHANCEMENT] Object storage can now be configured for all components using the `common` YAML config option key (or `-common.storage.*` CLI flags). #2330 #2347
* [ENHANCEMENT] Go: updated to go 1.18.4. #2400
* [ENHANCEMENT] Store-gateway, listblocks: list of blocks now includes stats from `meta.json` file: number of series, samples and chunks. #2425
* [ENHANCEMENT] Added more buckets to `cortex_ingester_client_request_duration_seconds` histogram metric, to correctly track requests taking longer than 1s (up until 16s). #2445
* [ENHANCEMENT] Azure client: Improve memory usage for large object storage downloads. #2408
* [ENHANCEMENT] Distributor: Add `-distributor.instance-limits.max-inflight-push-requests-bytes`. This limit protects the distributor against multiple large requests that together may cause an OOM, but are only a few, so do not trigger the `max-inflight-push-requests` limit. #2413
* [ENHANCEMENT] Distributor: Drop exemplars in distributor for tenants where exemplars are disabled. #2504
* [ENHANCEMENT] Runtime Config: Allow operator to specify multiple comma-separated yaml files in `-runtime-config.file` that will be merged in left to right order. #2583
* [ENHANCEMENT] Query sharding: shard binary operations only if it doesn't lead to non-shardable vector selectors in one of the operands. #2696
* [ENHANCEMENT] Add packaging for both debian based deb file and redhat based rpm file using FPM. #1803
* [ENHANCEMENT] Distributor: Add `cortex_distributor_query_ingester_chunks_deduped_total` and `cortex_distributor_query_ingester_chunks_total` metrics for determining how effective ingester chunk deduplication at query time is. #2713
* [ENHANCEMENT] Upgrade Docker base images to `alpine:3.16.2`. #2729
* [ENHANCEMENT] Ruler: Add `<prometheus-http-prefix>/api/v1/status/buildinfo` endpoint. #2724
* [ENHANCEMENT] Querier: Ensure all queries pulled from query-frontend or query-scheduler are immediately executed. The maximum workers concurrency in each querier is configured by `-querier.max-concurrent`. #2598
* [ENHANCEMENT] Distributor: Add `cortex_distributor_received_requests_total` and `cortex_distributor_requests_in_total` metrics to provide visiblity into appropriate per-tenant request limits. #2770
* [ENHANCEMENT] Distributor: Add single forwarding remote-write endpoint for a tenant (`forwarding_endpoint`), instead of using per-rule endpoints. This takes precendence over per-rule endpoints. #2801
* [ENHANCEMENT] Added `err-mimir-distributor-max-write-message-size` to the errors catalog. #2470
* [ENHANCEMENT] Add sanity check at startup to ensure the configured filesystem directories don't overlap for different components. #2828 #2947
* [BUGFIX] TSDB: Fixed a bug on the experimental out-of-order implementation that led to wrong query results. #2701
* [BUGFIX] Compactor: log the actual error on compaction failed. #2261
* [BUGFIX] Alertmanager: restore state from storage even when running a single replica. #2293
* [BUGFIX] Ruler: do not block "List Prometheus rules" API endpoint while syncing rules. #2289
* [BUGFIX] Ruler: return proper `*status.Status` error when running in remote operational mode. #2417
* [BUGFIX] Alertmanager: ensure the configured `-alertmanager.web.external-url` is either a path starting with `/`, or a full URL including the scheme and hostname. #2381 #2542
* [BUGFIX] Memberlist: fix problem with loss of some packets, typically ring updates when instances were removed from the ring during shutdown. #2418
* [BUGFIX] Ingester: fix misfiring `MimirIngesterHasUnshippedBlocks` and stale `cortex_ingester_oldest_unshipped_block_timestamp_seconds` when some block uploads fail. #2435
* [BUGFIX] Query-frontend: fix incorrect mapping of http status codes 429 to 500 when request queue is full. #2447
* [BUGFIX] Memberlist: Fix problem with ring being empty right after startup. Memberlist KV store now tries to "fast-join" the cluster to avoid serving empty KV store. #2505
* [BUGFIX] Compactor: Fix bug when using `-compactor.partial-block-deletion-delay`: compactor didn't correctly check for modification time of all block files. #2559
* [BUGFIX] Query-frontend: fix wrong query sharding results for queries with boolean result like `1 < bool 0`. #2558
* [BUGFIX] Fixed error messages related to per-instance limits incorrectly reporting they can be set on a per-tenant basis. #2610
* [BUGFIX] Perform HA-deduplication before forwarding samples according to forwarding rules in the distributor. #2603 #2709
* [BUGFIX] Fix reporting of tracing spans from PromQL engine. #2707
* [BUGFIX] Apply relabel and drop_label rules before forwarding rules in the distributor. #2703
* [BUGFIX] Distributor: Register `cortex_discarded_requests_total` metric, which previously was not registered and therefore not exported. #2712
* [BUGFIX] Ruler: fix not restoring alerts' state at startup. #2648
* [BUGFIX] Ingester: Fix disk filling up after restarting ingesters with out-of-order support disabled while it was enabled before. #2799
* [BUGFIX] Memberlist: retry joining memberlist cluster on startup when no nodes are resolved. #2837
* [BUGFIX] Query-frontend: fix incorrect mapping of http status codes 413 to 500 when request is too large. #2819
* [BUGFIX] Alertmanager: revert upstream alertmananger to v0.24.0 to fix panic when unmarshalling email headers #2924 #2925

### Mixin

* [CHANGE] Dashboards: "Slow Queries" dashboard no longer works with versions older than Grafana 9.0. #2223
* [CHANGE] Alerts: use RSS memory instead of working set memory in the `MimirAllocatingTooMuchMemory` alert for ingesters. #2480
* [CHANGE] Dashboards: remove the "Cache - Latency (old)" panel from the "Mimir / Queries" dashboard. #2796
* [FEATURE] Dashboards: added support to experimental read-write deployment mode. #2780
* [ENHANCEMENT] Dashboards: added missed rule evaluations to the "Evaluations per second" panel in the "Mimir / Ruler" dashboard. #2314
* [ENHANCEMENT] Dashboards: add k8s resource requests to CPU and memory panels. #2346
* [ENHANCEMENT] Dashboards: add RSS memory utilization panel for ingesters, store-gateways and compactors. #2479
* [ENHANCEMENT] Dashboards: allow to configure graph tooltip. #2647
* [ENHANCEMENT] Alerts: MimirFrontendQueriesStuck and MimirSchedulerQueriesStuck alerts are more reliable now as they consider all the intermediate samples in the minute prior to the evaluation. #2630
* [ENHANCEMENT] Alerts: added `RolloutOperatorNotReconciling` alert, firing if the optional rollout-operator is not successfully reconciling. #2700
* [ENHANCEMENT] Dashboards: added support to query-tee in front of ruler-query-frontend in the "Remote ruler reads" dashboard. #2761
* [ENHANCEMENT] Dashboards: Introduce support for baremetal deployment, setting `deployment_type: 'baremetal'` in the mixin `_config`. #2657
* [ENHANCEMENT] Dashboards: use timeseries panel to show exemplars. #2800
* [BUGFIX] Dashboards: fixed unit of latency panels in the "Mimir / Ruler" dashboard. #2312
* [BUGFIX] Dashboards: fixed "Intervals per query" panel in the "Mimir / Queries" dashboard. #2308
* [BUGFIX] Dashboards: Make "Slow Queries" dashboard works with Grafana 9.0. #2223
* [BUGFIX] Dashboards: add missing API routes to Ruler dashboard. #2412
* [BUGFIX] Dashboards: stop setting 'interval' in dashboards; it should be set on your datasource. #2802

### Jsonnet

* [CHANGE] query-scheduler is enabled by default. We advise to deploy the query-scheduler to improve the scalability of the query-frontend. #2431
* [CHANGE] Replaced anti-affinity rules with pod topology spread constraints for distributor, query-frontend, querier and ruler. #2517
  - The following configuration options have been removed:
    - `distributor_allow_multiple_replicas_on_same_node`
    - `query_frontend_allow_multiple_replicas_on_same_node`
    - `querier_allow_multiple_replicas_on_same_node`
    - `ruler_allow_multiple_replicas_on_same_node`
  - The following configuration options have been added:
    - `distributor_topology_spread_max_skew`
    - `query_frontend_topology_spread_max_skew`
    - `querier_topology_spread_max_skew`
    - `ruler_topology_spread_max_skew`
* [CHANGE] Change `max_global_series_per_metric` to 0 in all plans, and as a default value. #2669
* [FEATURE] Memberlist: added support for experimental memberlist cluster label, through the jsonnet configuration options `memberlist_cluster_label` and `memberlist_cluster_label_verification_disabled`. #2349
* [FEATURE] Added ruler-querier autoscaling support. It requires [KEDA](https://keda.sh) installed in the Kubernetes cluster. Ruler-querier autoscaler can be enabled and configure through the following options in the jsonnet config: #2545
  * `autoscaling_ruler_querier_enabled`: `true` to enable autoscaling.
  * `autoscaling_ruler_querier_min_replicas`: minimum number of ruler-querier replicas.
  * `autoscaling_ruler_querier_max_replicas`: maximum number of ruler-querier replicas.
  * `autoscaling_prometheus_url`: Prometheus base URL from which to scrape Mimir metrics (e.g. `http://prometheus.default:9090/prometheus`).
* [ENHANCEMENT] Memberlist now uses DNS service-discovery by default. #2549
* [ENHANCEMENT] Upgrade memcached image tag to `memcached:1.6.16-alpine`. #2740
* [ENHANCEMENT] Added `$._config.configmaps` and `$._config.runtime_config_files` to make it easy to add new configmaps or runtime config file to all components. #2748

### Mimirtool

* [ENHANCEMENT] Added `mimirtool backfill` command to upload Prometheus blocks using API available in the compactor. #1822
* [ENHANCEMENT] mimirtool bucket-validation: Verify existing objects can be overwritten by subsequent uploads. #2491
* [ENHANCEMENT] mimirtool config convert: Now supports migrating to the current version of Mimir. #2629
* [BUGFIX] mimirtool analyze: Fix dashboard JSON unmarshalling errors by using custom parsing. #2386
* [BUGFIX] Version checking no longer prompts for updating when already on latest version. #2723

### Mimir Continuous Test

* [ENHANCEMENT] Added basic authentication and bearer token support for when Mimir is behind a gateway authenticating the calls. #2717

### Query-tee

* [CHANGE] Renamed CLI flag `-server.service-port` to `-server.http-service-port`. #2683
* [CHANGE] Renamed metric `cortex_querytee_request_duration_seconds` to `cortex_querytee_backend_request_duration_seconds`. Metric `cortex_querytee_request_duration_seconds` is now reported without label `backend`. #2683
* [ENHANCEMENT] Added HTTP over gRPC support to `query-tee` to allow testing gRPC requests to Mimir instances. #2683

### Documentation

* [ENHANCEMENT] Referenced `mimirtool` commands in the HTTP API documentation. #2516
* [ENHANCEMENT] Improved DNS service discovery documentation. #2513

### Tools

* [ENHANCEMENT] `markblocks` now processes multiple blocks concurrently. #2677

## 2.2.0

### Grafana Mimir

* [CHANGE] Increased default configuration for `-server.grpc-max-recv-msg-size-bytes` and `-server.grpc-max-send-msg-size-bytes` from 4MB to 100MB. #1884
* [CHANGE] Default values have changed for the following settings. This improves query performance for recent data (within 12h) by only reading from ingesters: #1909 #1921
    - `-blocks-storage.bucket-store.ignore-blocks-within` now defaults to `10h` (previously `0`)
    - `-querier.query-store-after` now defaults to `12h` (previously `0`)
* [CHANGE] Alertmanager: removed support for migrating local files from Cortex 1.8 or earlier. Related to original Cortex PR https://github.com/cortexproject/cortex/pull/3910. #2253
* [CHANGE] The following settings are now classified as advanced because the defaults should work for most users and tuning them requires in-depth knowledge of how the read path works: #1929
    - `-querier.query-ingesters-within`
    - `-querier.query-store-after`
* [CHANGE] Config flag category overrides can be set dynamically at runtime. #1934
* [CHANGE] Ingester: deprecated `-ingester.ring.join-after`. Mimir now behaves as this setting is always set to 0s. This configuration option will be removed in Mimir 2.4.0. #1965
* [CHANGE] Blocks uploaded by ingester no longer contain `__org_id__` label. Compactor now ignores this label and will compact blocks with and without this label together. `mimirconvert` tool will remove the label from blocks as "unknown" label. #1972
* [CHANGE] Querier: deprecated `-querier.shuffle-sharding-ingesters-lookback-period`, instead adding `-querier.shuffle-sharding-ingesters-enabled` to enable or disable shuffle sharding on the read path. The value of `-querier.query-ingesters-within` is now used internally for shuffle sharding lookback. #2110
* [CHANGE] Memberlist: `-memberlist.abort-if-join-fails` now defaults to false. Previously it defaulted to true. #2168
* [CHANGE] Ruler: `/api/v1/rules*` and `/prometheus/rules*` configuration endpoints are removed. Use `/prometheus/config/v1/rules*`. #2182
* [CHANGE] Ingester: `-ingester.exemplars-update-period` has been renamed to `-ingester.tsdb-config-update-period`. You can use it to update multiple, per-tenant TSDB configurations. #2187
* [FEATURE] Ingester: (Experimental) Add the ability to ingest out-of-order samples up to an allowed limit. If you enable this feature, it requires additional memory and disk space. This feature also enables a write-behind log, which might lead to longer ingester-start replays. When this feature is disabled, there is no overhead on memory, disk space, or startup times. #2187
  * `-ingester.out-of-order-time-window`, as duration string, allows you to set how back in time a sample can be. The default is `0s`, where `s` is seconds.
  * `cortex_ingester_tsdb_out_of_order_samples_appended_total` metric tracks the total number of out-of-order samples ingested by the ingester.
  * `cortex_discarded_samples_total` has a new label `reason="sample-too-old"`, when the `-ingester.out-of-order-time-window` flag is greater than zero. The label tracks the number of samples that were discarded for being too old; they were out of order, but beyond the time window allowed. The labels `reason="sample-out-of-order"` and `reason="sample-out-of-bounds"` are not used when out-of-order ingestion is enabled.
* [ENHANCEMENT] Distributor: Added limit to prevent tenants from sending excessive number of requests: #1843
  * The following CLI flags (and their respective YAML config options) have been added:
    * `-distributor.request-rate-limit`
    * `-distributor.request-burst-limit`
  * The following metric is exposed to tell how many requests have been rejected:
    * `cortex_discarded_requests_total`
* [ENHANCEMENT] Store-gateway: Add the experimental ability to run requests in a dedicated OS thread pool. This feature can be configured using `-store-gateway.thread-pool-size` and is disabled by default. Replaces the ability to run index header operations in a dedicated thread pool. #1660 #1812
* [ENHANCEMENT] Improved error messages to make them easier to understand; each now have a unique, global identifier that you can use to look up in the runbooks for more information. #1907 #1919 #1888 #1939 #1984 #2009 #2056 #2066 #2104 #2150 #2234
* [ENHANCEMENT] Memberlist KV: incoming messages are now processed on per-key goroutine. This may reduce loss of "maintanance" packets in busy memberlist installations, but use more CPU. New `memberlist_client_received_broadcasts_dropped_total` counter tracks number of dropped per-key messages. #1912
* [ENHANCEMENT] Blocks Storage, Alertmanager, Ruler: add support a prefix to the bucket store (`*_storage.storage_prefix`). This enables using the same bucket for the three components. #1686 #1951
* [ENHANCEMENT] Upgrade Docker base images to `alpine:3.16.0`. #2028
* [ENHANCEMENT] Store-gateway: Add experimental configuration option for the store-gateway to attempt to pre-populate the file system cache when memory-mapping index-header files. Enabled with `-blocks-storage.bucket-store.index-header.map-populate-enabled=true`. Note this flag only has an effect when running on Linux. #2019 #2054
* [ENHANCEMENT] Chunk Mapper: reduce memory usage of async chunk mapper. #2043
* [ENHANCEMENT] Ingester: reduce sleep time when reading WAL. #2098
* [ENHANCEMENT] Compactor: Run sanity check on blocks storage configuration at startup. #2144
* [ENHANCEMENT] Compactor: Add HTTP API for uploading TSDB blocks. Enabled with `-compactor.block-upload-enabled`. #1694 #2126
* [ENHANCEMENT] Ingester: Enable querying overlapping blocks by default. #2187
* [ENHANCEMENT] Distributor: Auto-forget unhealthy distributors after ten failed ring heartbeats. #2154
* [ENHANCEMENT] Distributor: Add new metric `cortex_distributor_forward_errors_total` for error codes resulting from forwarding requests. #2077
* [ENHANCEMENT] `/ready` endpoint now returns and logs detailed services information. #2055
* [ENHANCEMENT] Memcached client: Reduce number of connections required to fetch cached keys from memcached. #1920
* [ENHANCEMENT] Improved error message returned when `-querier.query-store-after` validation fails. #1914
* [BUGFIX] Fix regexp parsing panic for regexp label matchers with start/end quantifiers. #1883
* [BUGFIX] Ingester: fixed deceiving error log "failed to update cached shipped blocks after shipper initialisation", occurring for each new tenant in the ingester. #1893
* [BUGFIX] Ring: fix bug where instances may appear unhealthy in the hash ring web UI even though they are not. #1933
* [BUGFIX] API: gzip is now enforced when identity encoding is explicitly rejected. #1864
* [BUGFIX] Fix panic at startup when Mimir is running in monolithic mode and query sharding is enabled. #2036
* [BUGFIX] Ruler: report `cortex_ruler_queries_failed_total` metric for any remote query error except 4xx when remote operational mode is enabled. #2053 #2143
* [BUGFIX] Ingester: fix slow rollout when using `-ingester.ring.unregister-on-shutdown=false` with long `-ingester.ring.heartbeat-period`. #2085
* [BUGFIX] Ruler: add timeout for remote rule evaluation queries to prevent rule group evaluations getting stuck indefinitely. The duration is configurable with `-querier.timeout` (default `2m`). #2090 #2222
* [BUGFIX] Limits: Active series custom tracker configuration has been named back from `active_series_custom_trackers_config` to `active_series_custom_trackers`. For backwards compatibility both version is going to be supported for until Mimir v2.4. When both fields are specified, `active_series_custom_trackers_config` takes precedence over `active_series_custom_trackers`. #2101
* [BUGFIX] Ingester: fixed the order of labels applied when incrementing the `cortex_discarded_metadata_total` metric. #2096
* [BUGFIX] Ingester: fixed bug where retrieving metadata for a metric with multiple metadata entries would return multiple copies of a single metadata entry rather than all available entries. #2096
* [BUGFIX] Distributor: canceled requests are no longer accounted as internal errors. #2157
* [BUGFIX] Memberlist: Fix typo in memberlist admin UI. #2202
* [BUGFIX] Ruler: fixed typo in error message when ruler failed to decode a rule group. #2151
* [BUGFIX] Active series custom tracker configuration is now displayed properly on `/runtime_config` page. #2065
* [BUGFIX] Query-frontend: `vector` and `time` functions were sharded, which made expressions like `vector(1) > 0 and vector(1)` fail. #2355

### Mixin

* [CHANGE] Split `mimir_queries` rules group into `mimir_queries` and `mimir_ingester_queries` to keep number of rules per group within the default per-tenant limit. #1885
* [CHANGE] Dashboards: Expose full image tag in "Mimir / Rollout progress" dashboard's "Pod per version panel." #1932
* [CHANGE] Dashboards: Disabled gateway panels by default, because most users don't have a gateway exposing the metrics expected by Mimir dashboards. You can re-enable it setting `gateway_enabled: true` in the mixin config and recompiling the mixin running `make build-mixin`. #1955
* [CHANGE] Alerts: adapt `MimirFrontendQueriesStuck` and `MimirSchedulerQueriesStuck` to consider ruler query path components. #1949
* [CHANGE] Alerts: Change `MimirRulerTooManyFailedQueries` severity to `critical`. #2165
* [ENHANCEMENT] Dashboards: Add config option `datasource_regex` to customise the regular expression used to select valid datasources for Mimir dashboards. #1802
* [ENHANCEMENT] Dashboards: Added "Mimir / Remote ruler reads" and "Mimir / Remote ruler reads resources" dashboards. #1911 #1937
* [ENHANCEMENT] Dashboards: Make networking panels work for pods created by the mimir-distributed helm chart. #1927
* [ENHANCEMENT] Alerts: Add `MimirStoreGatewayNoSyncedTenants` alert that fires when there is a store-gateway owning no tenants. #1882
* [ENHANCEMENT] Rules: Make `recording_rules_range_interval` configurable for cases where Mimir metrics are scraped less often that every 30 seconds. #2118
* [ENHANCEMENT] Added minimum Grafana version to mixin dashboards. #1943
* [BUGFIX] Fix `container_memory_usage_bytes:sum` recording rule. #1865
* [BUGFIX] Fix `MimirGossipMembersMismatch` alerts if Mimir alertmanager is activated. #1870
* [BUGFIX] Fix `MimirRulerMissedEvaluations` to show % of missed alerts as a value between 0 and 100 instead of 0 and 1. #1895
* [BUGFIX] Fix `MimirCompactorHasNotUploadedBlocks` alert false positive when Mimir is deployed in monolithic mode. #1902
* [BUGFIX] Fix `MimirGossipMembersMismatch` to make it less sensitive during rollouts and fire one alert per installation, not per job. #1926
* [BUGFIX] Do not trigger `MimirAllocatingTooMuchMemory` alerts if no container limits are supplied. #1905
* [BUGFIX] Dashboards: Remove empty "Chunks per query" panel from `Mimir / Queries` dashboard. #1928
* [BUGFIX] Dashboards: Use Grafana's `$__rate_interval` for rate queries in dashboards to support scrape intervals of >15s. #2011
* [BUGFIX] Alerts: Make each version of `MimirCompactorHasNotUploadedBlocks` distinct to avoid rule evaluation failures due to duplicate series being generated. #2197
* [BUGFIX] Fix `MimirGossipMembersMismatch` alert when using remote ruler evaluation. #2159

### Jsonnet

* [CHANGE] Remove use of `-querier.query-store-after`, `-querier.shuffle-sharding-ingesters-lookback-period`, `-blocks-storage.bucket-store.ignore-blocks-within`, and `-blocks-storage.tsdb.close-idle-tsdb-timeout` CLI flags since the values now match defaults. #1915 #1921
* [CHANGE] Change default value for `-blocks-storage.bucket-store.chunks-cache.memcached.timeout` to `450ms` to increase use of cached data. #2035
* [CHANGE] The `memberlist_ring_enabled` configuration now applies to Alertmanager. #2102 #2103 #2107
* [CHANGE] Default value for `memberlist_ring_enabled` is now true. It means that all hash rings use Memberlist as default KV store instead of Consul (previous default). #2161
* [CHANGE] Configure `-ingester.max-global-metadata-per-user` to correspond to 20% of the configured max number of series per tenant. #2250
* [CHANGE] Configure `-ingester.max-global-metadata-per-metric` to be 10. #2250
* [CHANGE] Change `_config.multi_zone_ingester_max_unavailable` to 25. #2251
* [FEATURE] Added querier autoscaling support. It requires [KEDA](https://keda.sh) installed in the Kubernetes cluster and query-scheduler enabled in the Mimir cluster. Querier autoscaler can be enabled and configure through the following options in the jsonnet config: #2013 #2023
  * `autoscaling_querier_enabled`: `true` to enable autoscaling.
  * `autoscaling_querier_min_replicas`: minimum number of querier replicas.
  * `autoscaling_querier_max_replicas`: maximum number of querier replicas.
  * `autoscaling_prometheus_url`: Prometheus base URL from which to scrape Mimir metrics (e.g. `http://prometheus.default:9090/prometheus`).
* [FEATURE] Jsonnet: Add support for ruler remote evaluation mode (`ruler_remote_evaluation_enabled`), which deploys and uses a dedicated query path for rule evaluation. This enables the benefits of the query-frontend for rule evaluation, such as query sharding. #2073
* [ENHANCEMENT] Added `compactor` service, that can be used to route requests directly to compactor (e.g. admin UI). #2063
* [ENHANCEMENT] Added a `consul_enabled` configuration option to provide the ability to disable consul. It is automatically set to false when `memberlist_ring_enabled` is true and `multikv_migration_enabled` (used for migration from Consul to memberlist) is not set. #2093 #2152
* [BUGFIX] Querier: Fix disabling shuffle sharding on the read path whilst keeping it enabled on write path. #2164

### Mimirtool

* [CHANGE] mimirtool rules: `--use-legacy-routes` now toggles between using `/prometheus/config/v1/rules` (default) and `/api/v1/rules` (legacy) endpoints. #2182
* [FEATURE] Added bearer token support for when Mimir is behind a gateway authenticating by bearer token. #2146
* [BUGFIX] mimirtool analyze: Fix dashboard JSON unmarshalling errors (#1840). #1973
* [BUGFIX] Make mimirtool build for Windows work again. #2273

### Mimir Continuous Test

* [ENHANCEMENT] Added the `-tests.smoke-test` flag to run the `mimir-continuous-test` suite once and immediately exit. #2047 #2094
* [ENHANCEMENT] Added the `-tests.write-protocol` flag to write using the `prometheus` remote write protocol or `otlp-http` in the `mimir-continuous-test` suite. #5719

### Documentation

* [ENHANCEMENT] Published Grafana Mimir runbooks as part of documentation. #1970
* [ENHANCEMENT] Improved ruler's "remote operational mode" documentation. #1906
* [ENHANCEMENT] Recommend fast disks for ingesters and store-gateways in production tips. #1903
* [ENHANCEMENT] Explain the runtime override of active series matchers. #1868
* [ENHANCEMENT] Clarify "Set rule group" API specification. #1869
* [ENHANCEMENT] Published Mimir jsonnet documentation. #2024
* [ENHANCEMENT] Documented required scrape interval for using alerting and recording rules from Mimir jsonnet. #2147
* [ENHANCEMENT] Runbooks: Mention memberlist as possible source of problems for various alerts. #2158
* [ENHANCEMENT] Added step-by-step article about migrating from Consul to Memberlist KV store using jsonnet without downtime. #2166
* [ENHANCEMENT] Documented `/memberlist` admin page. #2166
* [ENHANCEMENT] Documented how to configure Grafana Mimir's ruler with Jsonnet. #2127
* [ENHANCEMENT] Documented how to configure queriers’ autoscaling with Jsonnet. #2128
* [ENHANCEMENT] Updated mixin building instructions in "Installing Grafana Mimir dashboards and alerts" article. #2015 #2163
* [ENHANCEMENT] Fix location of "Monitoring Grafana Mimir" article in the documentation hierarchy. #2130
* [ENHANCEMENT] Runbook for `MimirRequestLatency` was expanded with more practical advice. #1967
* [BUGFIX] Fixed ruler configuration used in the getting started guide. #2052
* [BUGFIX] Fixed Mimir Alertmanager datasource in Grafana used by "Play with Grafana Mimir" tutorial. #2115
* [BUGFIX] Fixed typos in "Scaling out Grafana Mimir" article. #2170
* [BUGFIX] Added missing ring endpoint exposed by Ingesters. #1918

## 2.1.0

### Grafana Mimir

* [CHANGE] Compactor: No longer upload debug meta files to object storage. #1257
* [CHANGE] Default values have changed for the following settings: #1547
    - `-alertmanager.alertmanager-client.grpc-max-recv-msg-size` now defaults to 100 MiB (previously was not configurable and set to 16 MiB)
    - `-alertmanager.alertmanager-client.grpc-max-send-msg-size` now defaults to 100 MiB (previously was not configurable and set to 4 MiB)
    - `-alertmanager.max-recv-msg-size` now defaults to 100 MiB (previously was 16 MiB)
* [CHANGE] Ingester: Add `user` label to metrics `cortex_ingester_ingested_samples_total` and `cortex_ingester_ingested_samples_failures_total`. #1533
* [CHANGE] Ingester: Changed `-blocks-storage.tsdb.isolation-enabled` default from `true` to `false`. The config option has also been deprecated and will be removed in 2 minor version. #1655
* [CHANGE] Query-frontend: results cache keys are now versioned, this will cause cache to be re-filled when rolling out this version. #1631
* [CHANGE] Store-gateway: enabled attributes in-memory cache by default. New default configuration is `-blocks-storage.bucket-store.chunks-cache.attributes-in-memory-max-items=50000`. #1727
* [CHANGE] Compactor: Removed the metric `cortex_compactor_garbage_collected_blocks_total` since it duplicates `cortex_compactor_blocks_marked_for_deletion_total`. #1728
* [CHANGE] All: Logs that used the`org_id` label now use `user` label. #1634 #1758
* [CHANGE] Alertmanager: the following metrics are not exported for a given `user` and `integration` when the metric value is zero: #1783
  * `cortex_alertmanager_notifications_total`
  * `cortex_alertmanager_notifications_failed_total`
  * `cortex_alertmanager_notification_requests_total`
  * `cortex_alertmanager_notification_requests_failed_total`
  * `cortex_alertmanager_notification_rate_limited_total`
* [CHANGE] Removed the following metrics exposed by the Mimir hash rings: #1791
  * `cortex_member_ring_tokens_owned`
  * `cortex_member_ring_tokens_to_own`
  * `cortex_ring_tokens_owned`
  * `cortex_ring_member_ownership_percent`
* [CHANGE] Querier / Ruler: removed the following metrics tracking number of query requests send to each ingester. You can use `cortex_request_duration_seconds_count{route=~"/cortex.Ingester/(QueryStream|QueryExemplars)"}` instead. #1797
  * `cortex_distributor_ingester_queries_total`
  * `cortex_distributor_ingester_query_failures_total`
* [CHANGE] Distributor: removed the following metrics tracking the number of requests from a distributor to ingesters: #1799
  * `cortex_distributor_ingester_appends_total`
  * `cortex_distributor_ingester_append_failures_total`
* [CHANGE] Distributor / Ruler: deprecated `-distributor.extend-writes`. Now Mimir always behaves as if this setting was set to `false`, which we expect to be safe for every Mimir cluster setup. #1856
* [FEATURE] Querier: Added support for [streaming remote read](https://prometheus.io/blog/2019/10/10/remote-read-meets-streaming/). Should be noted that benefits of chunking the response are partial here, since in a typical `query-frontend` setup responses will be buffered until they've been completed. #1735
* [FEATURE] Ruler: Allow setting `evaluation_delay` for each rule group via rules group configuration file. #1474
* [FEATURE] Ruler: Added support for expression remote evaluation. #1536 #1818
  * The following CLI flags (and their respective YAML config options) have been added:
    * `-ruler.query-frontend.address`
    * `-ruler.query-frontend.grpc-client-config.grpc-max-recv-msg-size`
    * `-ruler.query-frontend.grpc-client-config.grpc-max-send-msg-size`
    * `-ruler.query-frontend.grpc-client-config.grpc-compression`
    * `-ruler.query-frontend.grpc-client-config.grpc-client-rate-limit`
    * `-ruler.query-frontend.grpc-client-config.grpc-client-rate-limit-burst`
    * `-ruler.query-frontend.grpc-client-config.backoff-on-ratelimits`
    * `-ruler.query-frontend.grpc-client-config.backoff-min-period`
    * `-ruler.query-frontend.grpc-client-config.backoff-max-period`
    * `-ruler.query-frontend.grpc-client-config.backoff-retries`
    * `-ruler.query-frontend.grpc-client-config.tls-enabled`
    * `-ruler.query-frontend.grpc-client-config.tls-ca-path`
    * `-ruler.query-frontend.grpc-client-config.tls-cert-path`
    * `-ruler.query-frontend.grpc-client-config.tls-key-path`
    * `-ruler.query-frontend.grpc-client-config.tls-server-name`
    * `-ruler.query-frontend.grpc-client-config.tls-insecure-skip-verify`
* [FEATURE] Distributor: Added the ability to forward specifics metrics to alternative remote_write API endpoints. #1052
* [FEATURE] Ingester: Active series custom trackers now supports runtime tenant-specific overrides. The configuration has been moved to limit config, the ingester config has been deprecated.  #1188
* [ENHANCEMENT] Alertmanager API: Concurrency limit for GET requests is now configurable using `-alertmanager.max-concurrent-get-requests-per-tenant`. #1547
* [ENHANCEMENT] Alertmanager: Added the ability to configure additional gRPC client settings for the Alertmanager distributor #1547
  - `-alertmanager.alertmanager-client.backoff-max-period`
  - `-alertmanager.alertmanager-client.backoff-min-period`
  - `-alertmanager.alertmanager-client.backoff-on-ratelimits`
  - `-alertmanager.alertmanager-client.backoff-retries`
  - `-alertmanager.alertmanager-client.grpc-client-rate-limit`
  - `-alertmanager.alertmanager-client.grpc-client-rate-limit-burst`
  - `-alertmanager.alertmanager-client.grpc-compression`
  - `-alertmanager.alertmanager-client.grpc-max-recv-msg-size`
  - `-alertmanager.alertmanager-client.grpc-max-send-msg-size`
* [ENHANCEMENT] Ruler: Add more detailed query information to ruler query stats logging. #1411
* [ENHANCEMENT] Admin: Admin API now has some styling. #1482 #1549 #1821 #1824
* [ENHANCEMENT] Alertmanager: added `insight=true` field to alertmanager dispatch logs. #1379
* [ENHANCEMENT] Store-gateway: Add the experimental ability to run index header operations in a dedicated thread pool. This feature can be configured using `-blocks-storage.bucket-store.index-header-thread-pool-size` and is disabled by default. #1660
* [ENHANCEMENT] Store-gateway: don't drop all blocks if instance finds itself as unhealthy or missing in the ring. #1806 #1823
* [ENHANCEMENT] Querier: wait until inflight queries are completed when shutting down queriers. #1756 #1767
* [BUGFIX] Query-frontend: do not shard queries with a subquery unless the subquery is inside a shardable aggregation function call. #1542
* [BUGFIX] Query-frontend: added `component=query-frontend` label to results cache memcached metrics to fix a panic when Mimir is running in single binary mode and results cache is enabled. #1704
* [BUGFIX] Mimir: services' status content-type is now correctly set to `text/html`. #1575
* [BUGFIX] Multikv: Fix panic when using using runtime config to set primary KV store used by `multi` KV. #1587
* [BUGFIX] Multikv: Fix watching for runtime config changes in `multi` KV store in ruler and querier. #1665
* [BUGFIX] Memcached: allow to use CNAME DNS records for the memcached backend addresses. #1654
* [BUGFIX] Querier: fixed temporary partial query results when shuffle sharding is enabled and hash ring backend storage is flushed / reset. #1829
* [BUGFIX] Alertmanager: prevent more file traversal cases related to template names. #1833
* [BUGFUX] Alertmanager: Allow usage with `-alertmanager-storage.backend=local`. Note that when using this storage type, the Alertmanager is not able persist state remotely, so it not recommended for production use. #1836
* [BUGFIX] Alertmanager: Do not validate alertmanager configuration if it's not running. #1835

### Mixin

* [CHANGE] Dashboards: Remove per-user series legends from Tenants dashboard. #1605
* [CHANGE] Dashboards: Show in-memory series and the per-user series limit on Tenants dashboard. #1613
* [CHANGE] Dashboards: Slow-queries dashboard now uses `user` label from logs instead of `org_id`. #1634
* [CHANGE] Dashboards: changed all Grafana dashboards UIDs to not conflict with Cortex ones, to let people install both while migrating from Cortex to Mimir: #1801 #1808
  * Alertmanager from `a76bee5913c97c918d9e56a3cc88cc28` to `b0d38d318bbddd80476246d4930f9e55`
  * Alertmanager Resources from `68b66aed90ccab448009089544a8d6c6` to `a6883fb22799ac74479c7db872451092`
  * Compactor from `9c408e1d55681ecb8a22c9fab46875cc` to `1b3443aea86db629e6efdb7d05c53823`
  * Compactor Resources from `df9added6f1f4332f95848cca48ebd99` to `09a5c49e9cdb2f2b24c6d184574a07fd`
  * Config from `61bb048ced9817b2d3e07677fb1c6290` to `5d9d0b4724c0f80d68467088ec61e003`
  * Object Store from `d5a3a4489d57c733b5677fb55370a723` to `e1324ee2a434f4158c00a9ee279d3292`
  * Overrides from `b5c95fee2e5e7c4b5930826ff6e89a12` to `1e2c358600ac53f09faea133f811b5bb`
  * Queries from `d9931b1054053c8b972d320774bb8f1d` to `b3abe8d5c040395cc36615cb4334c92d`
  * Reads from `8d6ba60eccc4b6eedfa329b24b1bd339` to `e327503188913dc38ad571c647eef643`
  * Reads Networking from `c0464f0d8bd026f776c9006b05910000` to `54b2a0a4748b3bd1aefa92ce5559a1c2`
  * Reads Resources from `2fd2cda9eea8d8af9fbc0a5960425120` to `cc86fd5aa9301c6528986572ad974db9`
  * Rollout Progress from `7544a3a62b1be6ffd919fc990ab8ba8f` to `7f0b5567d543a1698e695b530eb7f5de`
  * Ruler from `44d12bcb1f95661c6ab6bc946dfc3473` to `631e15d5d85afb2ca8e35d62984eeaa0`
  * Scaling from `88c041017b96856c9176e07cf557bdcf` to `64bbad83507b7289b514725658e10352`
  * Slow queries from `e6f3091e29d2636e3b8393447e925668` to `6089e1ce1e678788f46312a0a1e647e6`
  * Tenants from `35fa247ce651ba189debf33d7ae41611` to `35fa247ce651ba189debf33d7ae41611`
  * Top Tenants from `bc6e12d4fe540e4a1785b9d3ca0ffdd9` to `bc6e12d4fe540e4a1785b9d3ca0ffdd9`
  * Writes from `0156f6d15aa234d452a33a4f13c838e3` to `8280707b8f16e7b87b840fc1cc92d4c5`
  * Writes Networking from `681cd62b680b7154811fe73af55dcfd4` to `978c1cb452585c96697a238eaac7fe2d`
  * Writes Resources from `c0464f0d8bd026f776c9006b0591bb0b` to `bc9160e50b52e89e0e49c840fea3d379`
* [FEATURE] Alerts: added the following alerts on `mimir-continuous-test` tool: #1676
  - `MimirContinuousTestNotRunningOnWrites`
  - `MimirContinuousTestNotRunningOnReads`
  - `MimirContinuousTestFailed`
* [ENHANCEMENT] Added `per_cluster_label` support to allow to change the label name used to differentiate between Kubernetes clusters. #1651
* [ENHANCEMENT] Dashboards: Show QPS and latency of the Alertmanager Distributor. #1696
* [ENHANCEMENT] Playbooks: Add Alertmanager suggestions for `MimirRequestErrors` and `MimirRequestLatency` #1702
* [ENHANCEMENT] Dashboards: Allow custom datasources. #1749
* [ENHANCEMENT] Dashboards: Add config option `gateway_enabled` (defaults to `true`) to disable gateway panels from dashboards. #1761
* [ENHANCEMENT] Dashboards: Extend Top tenants dashboard with queries for tenants with highest sample rate, discard rate, and discard rate growth. #1842
* [ENHANCEMENT] Dashboards: Show ingestion rate limit and rule group limit on Tenants dashboard. #1845
* [ENHANCEMENT] Dashboards: Add "last successful run" panel to compactor dashboard. #1628
* [BUGFIX] Dashboards: Fix "Failed evaluation rate" panel on Tenants dashboard. #1629
* [BUGFIX] Honor the configured `per_instance_label` in all dashboards and alerts. #1697

### Jsonnet

* [FEATURE] Added support for `mimir-continuous-test`. To deploy `mimir-continuous-test` you can use the following configuration: #1675 #1850
  ```jsonnet
  _config+: {
    continuous_test_enabled: true,
    continuous_test_tenant_id: 'type-tenant-id',
    continuous_test_write_endpoint: 'http://type-write-path-hostname',
    continuous_test_read_endpoint: 'http://type-read-path-hostname/prometheus',
  },
  ```
* [ENHANCEMENT] Ingester anti-affinity can now be disabled by using `ingester_allow_multiple_replicas_on_same_node` configuration key. #1581
* [ENHANCEMENT] Added `node_selector` configuration option to select Kubernetes nodes where Mimir should run. #1596
* [ENHANCEMENT] Alertmanager: Added a `PodDisruptionBudget` of `withMaxUnavailable = 1`, to ensure we maintain quorum during rollouts. #1683
* [ENHANCEMENT] Store-gateway anti-affinity can now be enabled/disabled using `store_gateway_allow_multiple_replicas_on_same_node` configuration key. #1730
* [ENHANCEMENT] Added `store_gateway_zone_a_args`, `store_gateway_zone_b_args` and `store_gateway_zone_c_args` configuration options. #1807
* [BUGFIX] Pass primary and secondary multikv stores via CLI flags. Introduced new `multikv_switch_primary_secondary` config option to flip primary and secondary in runtime config.

### Mimirtool

* [BUGFIX] `config convert`: Retain Cortex defaults for `blocks_storage.backend`, `ruler_storage.backend`, `alertmanager_storage.backend`, `auth.type`, `activity_tracker.filepath`, `alertmanager.data_dir`, `blocks_storage.filesystem.dir`, `compactor.data_dir`, `ruler.rule_path`, `ruler_storage.filesystem.dir`, and `graphite.querier.schemas.backend`. #1626 #1762

### Tools

* [FEATURE] Added a `markblocks` tool that creates `no-compact` and `delete` marks for the blocks. #1551
* [FEATURE] Added `mimir-continuous-test` tool to continuously run smoke tests on live Mimir clusters. #1535 #1540 #1653 #1603 #1630 #1691 #1675 #1676 #1692 #1706 #1709 #1775 #1777 #1778 #1795
* [FEATURE] Added `mimir-rules-action` GitHub action, located at `operations/mimir-rules-action/`, used to lint, prepare, verify, diff, and sync rules to a Mimir cluster. #1723

## 2.0.0

### Grafana Mimir

_Changes since Cortex 1.10.0._

* [CHANGE] Remove chunks storage engine. #86 #119 #510 #545 #743 #744 #748 #753 #755 #757 #758 #759 #760 #762 #764 #789 #812 #813
  * The following CLI flags (and their respective YAML config options) have been removed:
    * `-store.engine`
    * `-schema-config-file`
    * `-ingester.checkpoint-duration`
    * `-ingester.checkpoint-enabled`
    * `-ingester.chunk-encoding`
    * `-ingester.chunk-age-jitter`
    * `-ingester.concurrent-flushes`
    * `-ingester.flush-on-shutdown-with-wal-enabled`
    * `-ingester.flush-op-timeout`
    * `-ingester.flush-period`
    * `-ingester.max-chunk-age`
    * `-ingester.max-chunk-idle`
    * `-ingester.max-series-per-query` (and `max_series_per_query` from runtime config)
    * `-ingester.max-stale-chunk-idle`
    * `-ingester.max-transfer-retries`
    * `-ingester.min-chunk-length`
    * `-ingester.recover-from-wal`
    * `-ingester.retain-period`
    * `-ingester.spread-flushes`
    * `-ingester.wal-dir`
    * `-ingester.wal-enabled`
    * `-querier.query-parallelism`
    * `-querier.second-store-engine`
    * `-querier.use-second-store-before-time`
    * `-flusher.wal-dir`
    * `-flusher.concurrent-flushes`
    * `-flusher.flush-op-timeout`
    * All `-table-manager.*` flags
    * All `-deletes.*` flags
    * All `-purger.*` flags
    * All `-metrics.*` flags
    * All `-dynamodb.*` flags
    * All `-s3.*` flags
    * All `-azure.*` flags
    * All `-bigtable.*` flags
    * All `-gcs.*` flags
    * All `-cassandra.*` flags
    * All `-boltdb.*` flags
    * All `-local.*` flags
    * All `-swift.*` flags
    * All `-store.*` flags except `-store.engine`, `-store.max-query-length`, `-store.max-labels-query-length`
    * All `-grpc-store.*` flags
  * The following API endpoints have been removed:
    * `/api/v1/chunks` and `/chunks`
  * The following metrics have been removed:
    * `cortex_ingester_flush_queue_length`
    * `cortex_ingester_queried_chunks`
    * `cortex_ingester_chunks_created_total`
    * `cortex_ingester_wal_replay_duration_seconds`
    * `cortex_ingester_wal_corruptions_total`
    * `cortex_ingester_sent_chunks`
    * `cortex_ingester_received_chunks`
    * `cortex_ingester_flush_series_in_progress`
    * `cortex_ingester_chunk_utilization`
    * `cortex_ingester_chunk_length`
    * `cortex_ingester_chunk_size_bytes`
    * `cortex_ingester_chunk_age_seconds`
    * `cortex_ingester_memory_chunks`
    * `cortex_ingester_flushing_enqueued_series_total`
    * `cortex_ingester_flushing_dequeued_series_total`
    * `cortex_ingester_dropped_chunks_total`
    * `cortex_oldest_unflushed_chunk_timestamp_seconds`
    * `prometheus_local_storage_chunk_ops_total`
    * `prometheus_local_storage_chunkdesc_ops_total`
    * `prometheus_local_storage_memory_chunkdescs`
* [CHANGE] Changed default storage backends from `s3` to `filesystem` #833
  This effects the following flags:
  * `-blocks-storage.backend` now defaults to `filesystem`
  * `-blocks-storage.filesystem.dir` now defaults to `blocks`
  * `-alertmanager-storage.backend` now defaults to `filesystem`
  * `-alertmanager-storage.filesystem.dir` now defaults to `alertmanager`
  * `-ruler-storage.backend` now defaults to `filesystem`
  * `-ruler-storage.filesystem.dir` now defaults to `ruler`
* [CHANGE] Renamed metric `cortex_experimental_features_in_use_total` as `cortex_experimental_features_used_total` and added `feature` label. #32 #658
* [CHANGE] Removed `log_messages_total` metric. #32
* [CHANGE] Some files and directories created by Mimir components on local disk now have stricter permissions, and are only readable by owner, but not group or others. #58
* [CHANGE] Memcached client DNS resolution switched from golang built-in to [`miekg/dns`](https://github.com/miekg/dns). #142
* [CHANGE] The metric `cortex_deprecated_flags_inuse_total` has been renamed to `deprecated_flags_inuse_total` as part of using grafana/dskit functionality. #185
* [CHANGE] API: The `-api.response-compression-enabled` flag has been removed, and GZIP response compression is always enabled except on `/api/v1/push` and `/push` endpoints. #880
* [CHANGE] Update Go version to 1.17.3. #480
* [CHANGE] The `status_code` label on gRPC client metrics has changed from '200' and '500' to '2xx', '5xx', '4xx', 'cancel' or 'error'. #537
* [CHANGE] Removed the deprecated `-<prefix>.fifocache.size` flag. #618
* [CHANGE] Enable index header lazy loading by default. #693
  * `-blocks-storage.bucket-store.index-header-lazy-loading-enabled` default from `false` to `true`
  * `-blocks-storage.bucket-store.index-header-lazy-loading-idle-timeout` default from `20m` to `1h`
* [CHANGE] Shuffle-sharding:
  * `-distributor.sharding-strategy` option has been removed, and shuffle sharding is enabled by default. Default shard size is set to 0, which disables shuffle sharding for the tenant (all ingesters will receive tenants's samples). #888
  * `-ruler.sharding-strategy` option has been removed from ruler. Ruler now uses shuffle-sharding by default, but respects `ruler_tenant_shard_size`, which defaults to 0 (ie. use all rulers for tenant). #889
  * `-store-gateway.sharding-strategy` option has been removed store-gateways. Store-gateway now uses shuffle-sharding by default, but respects `store_gateway_tenant_shard_size` for tenant, and this value defaults to 0. #891
* [CHANGE] Server: `-server.http-listen-port` (yaml: `server.http_listen_port`) now defaults to `8080` (previously `80`). #871
* [CHANGE] Changed the default value of `-blocks-storage.bucket-store.ignore-deletion-marks-delay` from 6h to 1h. #892
* [CHANGE] Changed default settings for memcached clients: #959 #1000
  * The default value for the following config options has changed from `10000` to `25000`:
    * `-blocks-storage.bucket-store.chunks-cache.memcached.max-async-buffer-size`
    * `-blocks-storage.bucket-store.index-cache.memcached.max-async-buffer-size`
    * `-blocks-storage.bucket-store.metadata-cache.memcached.max-async-buffer-size`
    * `-query-frontend.results-cache.memcached.max-async-buffer-size`
  * The default value for the following config options has changed from `0` (unlimited) to `100`:
    * `-blocks-storage.bucket-store.chunks-cache.memcached.max-get-multi-batch-size`
    * `-blocks-storage.bucket-store.index-cache.memcached.max-get-multi-batch-size`
    * `-blocks-storage.bucket-store.metadata-cache.memcached.max-get-multi-batch-size`
    * `-query-frontend.results-cache.memcached.max-get-multi-batch-size`
  * The default value for the following config options has changed from `16` to `100`:
    * `-blocks-storage.bucket-store.chunks-cache.memcached.max-idle-connections`
    * `-blocks-storage.bucket-store.index-cache.memcached.max-idle-connections`
    * `-blocks-storage.bucket-store.metadata-cache.memcached.max-idle-connections`
    * `-query-frontend.results-cache.memcached.max-idle-connections`
  * The default value for the following config options has changed from `100ms` to `200ms`:
    * `-blocks-storage.bucket-store.metadata-cache.memcached.timeout`
    * `-blocks-storage.bucket-store.index-cache.memcached.timeout`
    * `-blocks-storage.bucket-store.chunks-cache.memcached.timeout`
    * `-query-frontend.results-cache.memcached.timeout`
* [CHANGE] Changed the default value of `-blocks-storage.bucket-store.bucket-index.enabled` to `true`. The default configuration must now run the compactor in order to write the bucket index or else queries to long term storage will fail. #924
* [CHANGE] Option `-auth.enabled` has been renamed to `-auth.multitenancy-enabled`. #1130
* [CHANGE] Default tenant ID used with disabled auth (`-auth.multitenancy-enabled=false`) has changed from `fake` to `anonymous`. This tenant ID can now be changed with `-auth.no-auth-tenant` option. #1063
* [CHANGE] The default values for the following local directories have changed: #1072
  * `-alertmanager.storage.path` default value changed to `./data-alertmanager/`
  * `-compactor.data-dir` default value changed to `./data-compactor/`
  * `-ruler.rule-path` default value changed to `./data-ruler/`
* [CHANGE] The default value for gRPC max send message size has been changed from 16MB to 100MB. This affects the following parameters: #1152
  * `-query-frontend.grpc-client-config.grpc-max-send-msg-size`
  * `-ingester.client.grpc-max-send-msg-size`
  * `-querier.frontend-client.grpc-max-send-msg-size`
  * `-query-scheduler.grpc-client-config.grpc-max-send-msg-size`
  * `-ruler.client.grpc-max-send-msg-size`
* [CHANGE] Remove `-http.prefix` flag (and `http_prefix` config file option). #763
* [CHANGE] Remove legacy endpoints. Please use their alternatives listed below. As part of the removal process we are
  introducing two new sets of endpoints for the ruler configuration API: `<prometheus-http-prefix>/rules` and
  `<prometheus-http-prefix>/config/v1/rules/**`. We are also deprecating `<prometheus-http-prefix>/rules` and `/api/v1/rules`;
  and will remove them in Mimir 2.2.0. #763 #1222
  * Query endpoints

    | Legacy                                                  | Alternative                                                |
    | ------------------------------------------------------- | ---------------------------------------------------------- |
    | `/<legacy-http-prefix>/api/v1/query`                    | `<prometheus-http-prefix>/api/v1/query`                    |
    | `/<legacy-http-prefix>/api/v1/query_range`              | `<prometheus-http-prefix>/api/v1/query_range`              |
    | `/<legacy-http-prefix>/api/v1/query_exemplars`          | `<prometheus-http-prefix>/api/v1/query_exemplars`          |
    | `/<legacy-http-prefix>/api/v1/series`                   | `<prometheus-http-prefix>/api/v1/series`                   |
    | `/<legacy-http-prefix>/api/v1/labels`                   | `<prometheus-http-prefix>/api/v1/labels`                   |
    | `/<legacy-http-prefix>/api/v1/label/{name}/values`      | `<prometheus-http-prefix>/api/v1/label/{name}/values`      |
    | `/<legacy-http-prefix>/api/v1/metadata`                 | `<prometheus-http-prefix>/api/v1/metadata`                 |
    | `/<legacy-http-prefix>/api/v1/read`                     | `<prometheus-http-prefix>/api/v1/read`                     |
    | `/<legacy-http-prefix>/api/v1/cardinality/label_names`  | `<prometheus-http-prefix>/api/v1/cardinality/label_names`  |
    | `/<legacy-http-prefix>/api/v1/cardinality/label_values` | `<prometheus-http-prefix>/api/v1/cardinality/label_values` |
    | `/api/prom/user_stats`                                  | `/api/v1/user_stats`                                       |

  * Distributor endpoints

    | Legacy endpoint               | Alternative                   |
    | ----------------------------- | ----------------------------- |
    | `/<legacy-http-prefix>/push`  | `/api/v1/push`                |
    | `/all_user_stats`             | `/distributor/all_user_stats` |
    | `/ha-tracker`                 | `/distributor/ha_tracker`     |

  * Ingester endpoints

    | Legacy          | Alternative           |
    | --------------- | --------------------- |
    | `/ring`         | `/ingester/ring`      |
    | `/shutdown`     | `/ingester/shutdown`  |
    | `/flush`        | `/ingester/flush`     |
    | `/push`         | `/ingester/push`      |

  * Ruler endpoints

    | Legacy                                                | Alternative                                         | Alternative #2 (not available before Mimir 2.0.0)                    |
    | ----------------------------------------------------- | --------------------------------------------------- | ------------------------------------------------------------------- |
    | `/<legacy-http-prefix>/api/v1/rules`                  | `<prometheus-http-prefix>/api/v1/rules`             |                                                                     |
    | `/<legacy-http-prefix>/api/v1/alerts`                 | `<prometheus-http-prefix>/api/v1/alerts`            |                                                                     |
    | `/<legacy-http-prefix>/rules`                         | `/api/v1/rules` (see below)                         |  `<prometheus-http-prefix>/config/v1/rules`                         |
    | `/<legacy-http-prefix>/rules/{namespace}`             | `/api/v1/rules/{namespace}` (see below)             |  `<prometheus-http-prefix>/config/v1/rules/{namespace}`             |
    | `/<legacy-http-prefix>/rules/{namespace}/{groupName}` | `/api/v1/rules/{namespace}/{groupName}` (see below) |  `<prometheus-http-prefix>/config/v1/rules/{namespace}/{groupName}` |
    | `/<legacy-http-prefix>/rules/{namespace}`             | `/api/v1/rules/{namespace}` (see below)             |  `<prometheus-http-prefix>/config/v1/rules/{namespace}`             |
    | `/<legacy-http-prefix>/rules/{namespace}/{groupName}` | `/api/v1/rules/{namespace}/{groupName}` (see below) |  `<prometheus-http-prefix>/config/v1/rules/{namespace}/{groupName}` |
    | `/<legacy-http-prefix>/rules/{namespace}`             | `/api/v1/rules/{namespace}` (see below)             |  `<prometheus-http-prefix>/config/v1/rules/{namespace}`             |
    | `/ruler_ring`                                         | `/ruler/ring`                                       |                                                                     |

    > __Note:__ The `/api/v1/rules/**` endpoints are considered deprecated with Mimir 2.0.0 and will be removed
    in Mimir 2.2.0. After upgrading to 2.0.0 we recommend switching uses to the equivalent
    `/<prometheus-http-prefix>/config/v1/**` endpoints that Mimir 2.0.0 introduces.

  * Alertmanager endpoints

    | Legacy                      | Alternative                        |
    | --------------------------- | ---------------------------------- |
    | `/<legacy-http-prefix>`     | `/alertmanager`                    |
    | `/status`                   | `/multitenant_alertmanager/status` |

* [CHANGE] Ingester: changed `-ingester.stream-chunks-when-using-blocks` default value from `false` to `true`. #717
* [CHANGE] Ingester: default `-ingester.ring.min-ready-duration` reduced from 1m to 15s. #126
* [CHANGE] Ingester: `-ingester.ring.min-ready-duration` now start counting the delay after the ring's health checks have passed instead of when the ring client was started. #126
* [CHANGE] Ingester: allow experimental ingester max-exemplars setting to be changed dynamically #144
  * CLI flag `-blocks-storage.tsdb.max-exemplars` is renamed to `-ingester.max-global-exemplars-per-user`.
  * YAML `max_exemplars` is moved from `tsdb` to `overrides` and renamed to `max_global_exemplars_per_user`.
* [CHANGE] Ingester: active series metrics `cortex_ingester_active_series` and `cortex_ingester_active_series_custom_tracker` are now removed when their value is zero. #672 #690
* [CHANGE] Ingester: changed default value of `-blocks-storage.tsdb.retention-period` from `6h` to `24h`. #966
* [CHANGE] Ingester: changed default value of `-blocks-storage.tsdb.close-idle-tsdb-timeout` from `0` to `13h`. #967
* [CHANGE] Ingester: changed default value of `-ingester.ring.final-sleep` from `30s` to `0s`. #981
* [CHANGE] Ingester: the following low level settings have been removed: #1153
  * `-ingester-client.expected-labels`
  * `-ingester-client.expected-samples-per-series`
  * `-ingester-client.expected-timeseries`
* [CHANGE] Ingester: following command line options related to ingester ring were renamed: #1155
  * `-consul.*` changed to `-ingester.ring.consul.*`
  * `-etcd.*` changed to `-ingester.ring.etcd.*`
  * `-multi.*` changed to `-ingester.ring.multi.*`
  * `-distributor.excluded-zones` changed to `-ingester.ring.excluded-zones`
  * `-distributor.replication-factor` changed to `-ingester.ring.replication-factor`
  * `-distributor.zone-awareness-enabled` changed to `-ingester.ring.zone-awareness-enabled`
  * `-ingester.availability-zone` changed to `-ingester.ring.instance-availability-zone`
  * `-ingester.final-sleep` changed to `-ingester.ring.final-sleep`
  * `-ingester.heartbeat-period` changed to `-ingester.ring.heartbeat-period`
  * `-ingester.join-after` changed to `-ingester.ring.join-after`
  * `-ingester.lifecycler.ID` changed to `-ingester.ring.instance-id`
  * `-ingester.lifecycler.addr` changed to `-ingester.ring.instance-addr`
  * `-ingester.lifecycler.interface` changed to `-ingester.ring.instance-interface-names`
  * `-ingester.lifecycler.port` changed to `-ingester.ring.instance-port`
  * `-ingester.min-ready-duration` changed to `-ingester.ring.min-ready-duration`
  * `-ingester.num-tokens` changed to `-ingester.ring.num-tokens`
  * `-ingester.observe-period` changed to `-ingester.ring.observe-period`
  * `-ingester.readiness-check-ring-health` changed to `-ingester.ring.readiness-check-ring-health`
  * `-ingester.tokens-file-path` changed to `-ingester.ring.tokens-file-path`
  * `-ingester.unregister-on-shutdown` changed to `-ingester.ring.unregister-on-shutdown`
  * `-ring.heartbeat-timeout` changed to `-ingester.ring.heartbeat-timeout`
  * `-ring.prefix` changed to `-ingester.ring.prefix`
  * `-ring.store` changed to `-ingester.ring.store`
* [CHANGE] Ingester: fields in YAML configuration for ingester ring have been changed: #1155
  * `ingester.lifecycler` changed to `ingester.ring`
  * Fields from `ingester.lifecycler.ring` moved to `ingester.ring`
  * `ingester.lifecycler.address` changed to `ingester.ring.instance_addr`
  * `ingester.lifecycler.id` changed to `ingester.ring.instance_id`
  * `ingester.lifecycler.port` changed to `ingester.ring.instance_port`
  * `ingester.lifecycler.availability_zone` changed to `ingester.ring.instance_availability_zone`
  * `ingester.lifecycler.interface_names` changed to `ingester.ring.instance_interface_names`
* [CHANGE] Distributor: removed the `-distributor.shard-by-all-labels` configuration option. It is now assumed to be true. #698
* [CHANGE] Distributor: change default value of `-distributor.instance-limits.max-inflight-push-requests` to `2000`. #964
* [CHANGE] Distributor: change default value of `-distributor.remote-timeout` from `2s` to `20s`. #970
* [CHANGE] Distributor: removed the `-distributor.extra-query-delay` flag (and its respective YAML config option). #1048
* [CHANGE] Query-frontend: Enable query stats by default, they can still be disabled with `-query-frontend.query-stats-enabled=false`. #83
* [CHANGE] Query-frontend: the `cortex_frontend_mapped_asts_total` metric has been renamed to `cortex_frontend_query_sharding_rewrites_attempted_total`. #150
* [CHANGE] Query-frontend: added `sharded` label to `cortex_query_seconds_total` metric. #235
* [CHANGE] Query-frontend: changed the flag name for controlling query sharding total shards from `-querier.total-shards` to `-query-frontend.query-sharding-total-shards`. #230
* [CHANGE] Query-frontend: flag `-querier.parallelise-shardable-queries` has been renamed to `-query-frontend.parallelize-shardable-queries` #284
* [CHANGE] Query-frontend: removed the deprecated (and unused) `-frontend.cache-split-interval`. Use `-query-frontend.split-queries-by-interval` instead. #587
* [CHANGE] Query-frontend: range query response now omits the `data` field when it's empty (error case) like Prometheus does, previously it was `"data":{"resultType":"","result":null}`. #629
* [CHANGE] Query-frontend: instant queries now honor the `-query-frontend.max-retries-per-request` flag. #630
* [CHANGE] Query-frontend: removed in-memory and Redis cache support. Reason is that these caching backends were just supported by query-frontend, while all other Mimir services only support memcached. #796
  * The following CLI flags (and their respective YAML config options) have been removed:
    * `-frontend.cache.enable-fifocache`
    * `-frontend.redis.*`
    * `-frontend.fifocache.*`
  * The following metrics have been removed:
    * `querier_cache_added_total`
    * `querier_cache_added_new_total`
    * `querier_cache_evicted_total`
    * `querier_cache_entries`
    * `querier_cache_gets_total`
    * `querier_cache_misses_total`
    * `querier_cache_stale_gets_total`
    * `querier_cache_memory_bytes`
    * `cortex_rediscache_request_duration_seconds`
* [CHANGE] Query-frontend: migrated memcached backend client to the same one used in other components (memcached config and metrics are now consistent across all Mimir services). #821
  * The following CLI flags (and their respective YAML config options) have been added:
    * `-query-frontend.results-cache.backend` (set it to `memcached` if `-query-frontend.cache-results=true`)
  * The following CLI flags (and their respective YAML config options) have been changed:
    * `-frontend.memcached.hostname` and `-frontend.memcached.service` have been removed: use `-query-frontend.results-cache.memcached.addresses` instead
  * The following CLI flags (and their respective YAML config options) have been renamed:
    * `-frontend.background.write-back-concurrency` renamed to `-query-frontend.results-cache.memcached.max-async-concurrency`
    * `-frontend.background.write-back-buffer` renamed to `-query-frontend.results-cache.memcached.max-async-buffer-size`
    * `-frontend.memcached.batchsize` renamed to `-query-frontend.results-cache.memcached.max-get-multi-batch-size`
    * `-frontend.memcached.parallelism` renamed to `-query-frontend.results-cache.memcached.max-get-multi-concurrency`
    * `-frontend.memcached.timeout` renamed to `-query-frontend.results-cache.memcached.timeout`
    * `-frontend.memcached.max-item-size` renamed to `-query-frontend.results-cache.memcached.max-item-size`
    * `-frontend.memcached.max-idle-conns` renamed to `-query-frontend.results-cache.memcached.max-idle-connections`
    * `-frontend.compression` renamed to `-query-frontend.results-cache.compression`
  * The following CLI flags (and their respective YAML config options) have been removed:
    * `-frontend.memcached.circuit-breaker-consecutive-failures`: feature removed
    * `-frontend.memcached.circuit-breaker-timeout`: feature removed
    * `-frontend.memcached.circuit-breaker-interval`: feature removed
    * `-frontend.memcached.update-interval`: new setting is hardcoded to 30s
    * `-frontend.memcached.consistent-hash`: new setting is always enabled
    * `-frontend.default-validity` and `-frontend.memcached.expiration`: new setting is hardcoded to 7 days
  * The following metrics have been changed:
    * `cortex_cache_dropped_background_writes_total{name}` changed to `thanos_memcached_operation_skipped_total{name, operation, reason}`
    * `cortex_cache_value_size_bytes{name, method}` changed to `thanos_memcached_operation_data_size_bytes{name}`
    * `cortex_cache_request_duration_seconds{name, method, status_code}` changed to `thanos_memcached_operation_duration_seconds{name, operation}`
    * `cortex_cache_fetched_keys{name}` changed to `thanos_cache_memcached_requests_total{name}`
    * `cortex_cache_hits{name}` changed to `thanos_cache_memcached_hits_total{name}`
    * `cortex_memcache_request_duration_seconds{name, method, status_code}` changed to `thanos_memcached_operation_duration_seconds{name, operation}`
    * `cortex_memcache_client_servers{name}` changed to `thanos_memcached_dns_provider_results{name, addr}`
    * `cortex_memcache_client_set_skip_total{name}` changed to `thanos_memcached_operation_skipped_total{name, operation, reason}`
    * `cortex_dns_lookups_total` changed to `thanos_memcached_dns_lookups_total`
    * For all metrics the value of the "name" label has changed from `frontend.memcached` to `frontend-cache`
  * The following metrics have been removed:
    * `cortex_cache_background_queue_length{name}`
* [CHANGE] Query-frontend: merged `query_range` into `frontend` in the YAML config (keeping the same keys) and renamed flags: #825
  * `-querier.max-retries-per-request` renamed to `-query-frontend.max-retries-per-request`
  * `-querier.split-queries-by-interval` renamed to `-query-frontend.split-queries-by-interval`
  * `-querier.align-querier-with-step` renamed to `-query-frontend.align-querier-with-step`
  * `-querier.cache-results` renamed to `-query-frontend.cache-results`
  * `-querier.parallelise-shardable-queries` renamed to `-query-frontend.parallelize-shardable-queries`
* [CHANGE] Query-frontend: the default value of `-query-frontend.split-queries-by-interval` has changed from `0` to `24h`. #1131
* [CHANGE] Query-frontend: `-frontend.` flags were renamed to `-query-frontend.`: #1167
* [CHANGE] Query-frontend / Query-scheduler: classified the `-query-frontend.querier-forget-delay` and `-query-scheduler.querier-forget-delay` flags (and their respective YAML config options) as experimental. #1208
* [CHANGE] Querier / ruler: Change `-querier.max-fetched-chunks-per-query` configuration to limit to maximum number of chunks that can be fetched in a single query. The number of chunks fetched by ingesters AND long-term storare combined should not exceed the value configured on `-querier.max-fetched-chunks-per-query`. [#4260](https://github.com/cortexproject/cortex/pull/4260)
* [CHANGE] Querier / ruler: Option `-querier.ingester-streaming` has been removed. Querier/ruler now always use streaming method to query ingesters. #204
* [CHANGE] Querier: always fetch labels from store and respect start/end times in request; the option `-querier.query-store-for-labels-enabled` has been removed and is now always on. #518 #1132
* [CHANGE] Querier / ruler: removed the `-store.query-chunk-limit` flag (and its respective YAML config option `max_chunks_per_query`). `-querier.max-fetched-chunks-per-query` (and its respective YAML config option `max_fetched_chunks_per_query`) should be used instead. #705
* [CHANGE] Querier/Ruler: `-querier.active-query-tracker-dir` option has been removed. Active query tracking is now done via Activity tracker configured by `-activity-tracker.filepath` and enabled by default. Limit for max number of concurrent queries (`-querier.max-concurrent`) is now respected even if activity tracking is not enabled. #661 #822
* [CHANGE] Querier/ruler/query-frontend: the experimental `-querier.at-modifier-enabled` CLI flag has been removed and the PromQL `@` modifier is always enabled. #941
* [CHANGE] Querier: removed `-querier.worker-match-max-concurrent` and `-querier.worker-parallelism` CLI flags (and their respective YAML config options). Mimir now behaves like if `-querier.worker-match-max-concurrent` is always enabled and you should configure the max concurrency per querier process using `-querier.max-concurrent` instead. #958
* [CHANGE] Querier: changed default value of `-querier.query-ingesters-within` from `0` to `13h`. #967
* [CHANGE] Querier: rename metric `cortex_query_fetched_chunks_bytes_total` to `cortex_query_fetched_chunk_bytes_total` to be consistent with the limit name. #476
* [CHANGE] Ruler: add two new metrics `cortex_ruler_list_rules_seconds` and `cortex_ruler_load_rule_groups_seconds` to the ruler. #906
* [CHANGE] Ruler: endpoints for listing configured rules now return HTTP status code 200 and an empty map when there are no rules instead of an HTTP 404 and plain text error message. The following endpoints are affected: #456
  * `<prometheus-http-prefix>/config/v1/rules`
  * `<prometheus-http-prefix>/config/v1/rules/{namespace}`
  * `<prometheus-http-prefix>/rules` (deprecated)
  * `<prometheus-http-prefix>/rules/{namespace}` (deprecated)
  * `/api/v1/rules` (deprecated)
  * `/api/v1/rules/{namespace}` (deprecated)
* [CHANGE] Ruler: removed `configdb` support from Ruler backend storages. #15 #38 #819
* [CHANGE] Ruler: removed the support for the deprecated storage configuration via `-ruler.storage.*` CLI flags (and their respective YAML config options). Use `-ruler-storage.*` instead. #628
* [CHANGE] Ruler: set new default limits for rule groups: `-ruler.max-rules-per-rule-group` to 20 (previously 0, disabled) and `-ruler.max-rule-groups-per-tenant` to 70 (previously 0, disabled). #847
* [CHANGE] Ruler: removed `-ruler.enable-sharding` option, and changed default value of `-ruler.ring.store` to `memberlist`. #943
* [CHANGE] Ruler: `-ruler.alertmanager-use-v2` has been removed. The ruler will always use the `v2` endpoints. #954 #1100
* [CHANGE] Ruler: `-experimental.ruler.enable-api` flag has been renamed to `-ruler.enable-api` and is now stable. The default value has also changed from `false` to `true`, so both ruler and alertmanager API are enabled by default. #913 #1065
* [CHANGE] Ruler: add support for [DNS service discovery format](./docs/sources/configuration/arguments.md#dns-service-discovery) for `-ruler.alertmanager-url`. `-ruler.alertmanager-discovery` flag has been removed. URLs following the prior SRV format, will be treated as a static target. To continue using service discovery for these URLs prepend `dnssrvnoa+` to them. #993
  * The following metrics for Alertmanager DNS service discovery are replaced:
    * `prometheus_sd_dns_lookups_total` replaced by `cortex_dns_lookups_total{component="ruler"}`
    * `prometheus_sd_dns_lookup_failures_total` replaced by `cortex_dns_failures_total{component="ruler"}`
* [CHANGE] Ruler: deprecate `/api/v1/rules/**` and `<prometheus-http-prefix/rules/**` configuration API endpoints in favour of `/<prometheus-http-prefix>/config/v1/rules/**`. Deprecated endpoints will be removed in Mimir 2.2.0. Main configuration API endpoints are now `/<prometheus-http-prefix>/config/api/v1/rules/**` introduced in Mimir 2.0.0. #1222
* [CHANGE] Store-gateway: index cache now includes tenant in cache keys, this invalidates previous cached entries. #607
* [CHANGE] Store-gateway: increased memcached index caching TTL from 1 day to 7 days. #718
* [CHANGE] Store-gateway: options `-store-gateway.sharding-enabled` and `-querier.store-gateway-addresses` were removed. Default value of `-store-gateway.sharding-ring.store` is now `memberlist` and default value for `-store-gateway.sharding-ring.wait-stability-min-duration` changed from `1m` to `0` (disabled). #976
* [CHANGE] Compactor: compactor will no longer try to compact blocks that are already marked for deletion. Previously compactor would consider blocks marked for deletion within `-compactor.deletion-delay / 2` period as eligible for compaction. [#4328](https://github.com/cortexproject/cortex/pull/4328)
* [CHANGE] Compactor: Removed support for block deletion marks migration. If you're upgrading from Cortex < 1.7.0 to Mimir, you should upgrade the compactor to Cortex >= 1.7.0 first, run it at least once and then upgrade to Mimir. #122
* [CHANGE] Compactor: removed the `cortex_compactor_group_vertical_compactions_total` metric. #278
* [CHANGE] Compactor: no longer waits for initial blocks cleanup to finish before starting compactions. #282
* [CHANGE] Compactor: removed overlapping sources detection. Overlapping sources may exist due to edge cases (timing issues) when horizontally sharding compactor, but are correctly handled by compactor. #494
* [CHANGE] Compactor: compactor now uses deletion marks from `<tenant>/markers` location in the bucket. Marker files are no longer fetched, only listed. #550
* [CHANGE] Compactor: Default value of `-compactor.block-sync-concurrency` has changed from 20 to 8. This flag is now only used to control number of goroutines for downloading and uploading blocks during compaction. #552
* [CHANGE] Compactor is now included in `all` target (single-binary). #866
* [CHANGE] Compactor: Removed `-compactor.sharding-enabled` option. Sharding in compactor is now always enabled. Default value of `-compactor.ring.store` has changed from `consul` to `memberlist`. Default value of `-compactor.ring.wait-stability-min-duration` is now 0, which disables the feature. #956
* [CHANGE] Alertmanager: removed `-alertmanager.configs.auto-webhook-root` #977
* [CHANGE] Alertmanager: removed `configdb` support from Alertmanager backend storages. #15 #38 #819
* [CHANGE] Alertmanager: Don't count user-not-found errors from replicas as failures in the `cortex_alertmanager_state_fetch_replica_state_failed_total` metric. #190
* [CHANGE] Alertmanager: Use distributor for non-API routes. #213
* [CHANGE] Alertmanager: removed `-alertmanager.storage.*` configuration options, with the exception of the CLI flags `-alertmanager.storage.path` and `-alertmanager.storage.retention`. Use `-alertmanager-storage.*` instead. #632
* [CHANGE] Alertmanager: set default value for `-alertmanager.web.external-url=http://localhost:8080/alertmanager` to match the default configuration. #808 #1067
* [CHANGE] Alertmanager: `-experimental.alertmanager.enable-api` flag has been renamed to `-alertmanager.enable-api` and is now stable. #913
* [CHANGE] Alertmanager: now always runs with sharding enabled; other modes of operation are removed. #1044 #1126
  * The following configuration options are removed:
    * `-alertmanager.sharding-enabled`
    * `-alertmanager.cluster.advertise-address`
    * `-alertmanager.cluster.gossip-interval`
    * `-alertmanager.cluster.listen-address`
    * `-alertmanager.cluster.peers`
    * `-alertmanager.cluster.push-pull-interval`
  * The following configuration options are renamed:
    * `-alertmanager.cluster.peer-timeout` to `-alertmanager.peer-timeout`
* [CHANGE] Alertmanager: the default value of `-alertmanager.sharding-ring.store` is now `memberlist`. #1171
* [CHANGE] Ring: changed default value of `-distributor.ring.store` (Distributor ring) and `-ring.store` (Ingester ring) to `memberlist`. #1046
* [CHANGE] Memberlist: the `memberlist_kv_store_value_bytes` metric has been removed due to values no longer being stored in-memory as encoded bytes. [#4345](https://github.com/cortexproject/cortex/pull/4345)
* [CHANGE] Memberlist: forward only changes, not entire original message. [#4419](https://github.com/cortexproject/cortex/pull/4419)
* [CHANGE] Memberlist: don't accept old tombstones as incoming change, and don't forward such messages to other gossip members. [#4420](https://github.com/cortexproject/cortex/pull/4420)
* [CHANGE] Memberlist: changed probe interval from `1s` to `5s` and probe timeout from `500ms` to `2s`. #563
* [CHANGE] Memberlist: the `name` label on metrics `cortex_dns_failures_total`, `cortex_dns_lookups_total` and `cortex_dns_provider_results` was renamed to `component`. #993
* [CHANGE] Limits: removed deprecated limits for rejecting old samples #799
  This removes the following flags:
  * `-validation.reject-old-samples`
  * `-validation.reject-old-samples.max-age`
* [CHANGE] Limits: removed local limit-related flags in favor of global limits. #725
  The distributor ring is now required, and can be configured via the `distributor.ring.*` flags.
  This removes the following flags:
  * `-distributor.ingestion-rate-strategy` -> will now always use the "global" strategy
  * `-ingester.max-series-per-user` -> set `-ingester.max-global-series-per-user` to `N` times the existing value of `-ingester.max-series-per-user` instead
  * `-ingester.max-series-per-metric` -> set `-ingester.max-global-series-per-metric`  to `N` times the existing value of `-ingester.max-series-per-metric` instead
  * `-ingester.max-metadata-per-user` -> set `-ingester.max-global-metadata-per-user` to `N` times the existing value of `-ingester.max-metadata-per-user` instead
  * `-ingester.max-metadata-per-metric` -> set `-ingester.max-global-metadata-per-metric` to `N` times the existing value of `-ingester.max-metadata-per-metric` instead
  * In the above notes, `N` refers to the number of ingester replicas
  Additionally, default values for the following flags have changed:
  * `-ingester.max-global-series-per-user` from `0` to `150000`
  * `-ingester.max-global-series-per-metric` from `0` to `20000`
  * `-distributor.ingestion-rate-limit` from `25000` to `10000`
  * `-distributor.ingestion-burst-size` from `50000` to `200000`
* [CHANGE] Limits: removed limit `enforce_metric_name`, now behave as if set to `true` always. #686
* [CHANGE] Limits: Option `-ingester.max-samples-per-query` and its YAML field `max_samples_per_query` have been removed. It required `-querier.ingester-streaming` option to be set to false, but since `-querier.ingester-streaming` is removed (always defaulting to true), the limit using it was removed as well. #204 #1132
* [CHANGE] Limits: Set the default max number of inflight ingester push requests (`-ingester.instance-limits.max-inflight-push-requests`) to 30000 in order to prevent clusters from being overwhelmed by request volume or temporary slow-downs. #259
* [CHANGE] Overrides exporter: renamed metric `cortex_overrides` to `cortex_limits_overrides`. #173 #407
* [FEATURE] The following features have been moved from experimental to stable: #913 #1002
  * Alertmanager config API
  * Alertmanager receiver firewall
  * Alertmanager sharding
  * Azure blob storage support
  * Blocks storage bucket index
  * Disable the ring health check in the readiness endpoint (`-ingester.readiness-check-ring-health=false`)
  * Distributor: do not extend writes on unhealthy ingesters
  * Do not unregister ingesters from ring on shutdown (`-ingester.unregister-on-shutdown=false`)
  * HA Tracker: cleanup of old replicas from KV Store
  * Instance limits in ingester and distributor
  * OpenStack Swift storage support
  * Query-frontend: query stats tracking
  * Query-scheduler
  * Querier: tenant federation
  * Ruler config API
  * S3 Server Side Encryption (SSE) using KMS
  * TLS configuration for gRPC, HTTP and etcd clients
  * Zone-aware replication
  * `/labels` API using matchers
  * The following querier limits:
    * `-querier.max-fetched-chunks-per-query`
    * `-querier.max-fetched-chunk-bytes-per-query`
    * `-querier.max-fetched-series-per-query`
  * The following alertmanager limits:
    * Notification rate (`-alertmanager.notification-rate-limit` and `-alertmanager.notification-rate-limit-per-integration`)
    * Dispatcher groups (`-alertmanager.max-dispatcher-aggregation-groups`)
    * User config size (`-alertmanager.max-config-size-bytes`)
    * Templates count in user config (`-alertmanager.max-templates-count`)
    * Max template size (`-alertmanager.max-template-size-bytes`)
* [FEATURE] The endpoints `/api/v1/status/buildinfo`, `<prometheus-http-prefix>/api/v1/status/buildinfo`, and `<alertmanager-http-prefix>/api/v1/status/buildinfo` have been added to display build information and enabled features. #1219 #1240
* [FEATURE] PromQL: added `present_over_time` support. #139
* [FEATURE] Added "Activity tracker" feature which can log ongoing activities from previous Mimir run in case of a crash. It is enabled by default and controlled by the `-activity-tracker.filepath` flag. It can be disabled by setting this path to an empty string. Currently, the Store-gateway, Ruler, Querier, Query-frontend and Ingester components use this feature to track queries. #631 #782 #822 #1121
* [FEATURE] Divide configuration parameters into categories "basic", "advanced", and "experimental". Only flags in the basic category are shown when invoking `-help`, whereas `-help-all` will include flags in all categories (basic, advanced, experimental). #840
* [FEATURE] Querier: Added support for tenant federation to exemplar endpoints. #927
* [FEATURE] Ingester: can expose metrics on active series matching custom trackers configured via `-ingester.active-series-custom-trackers` (or its respective YAML config option). When configured, active series for custom trackers are exposed by the `cortex_ingester_active_series_custom_tracker` metric. #42 #672
* [FEATURE] Ingester: Enable snapshotting of in-memory TSDB on disk during shutdown via `-blocks-storage.tsdb.memory-snapshot-on-shutdown` (experimental). #249
* [FEATURE] Ingester: Added `-blocks-storage.tsdb.isolation-enabled` flag, which allows disabling TSDB isolation feature. This is enabled by default (per TSDB default), but disabling can improve performance of write requests. #512
* [FEATURE] Ingester: Added `-blocks-storage.tsdb.head-chunks-write-queue-size` flag, which allows setting the size of the queue used by the TSDB before m-mapping chunks (experimental). #591
  * Added `cortex_ingester_tsdb_mmap_chunk_write_queue_operations_total` metric to track different operations of this queue.
* [FEATURE] Distributor: Added `-api.skip-label-name-validation-header-enabled` option to allow skipping label name validation on the HTTP write path based on `X-Mimir-SkipLabelNameValidation` header being `true` or not. #390
* [FEATURE] Query-frontend: Add `cortex_query_fetched_series_total` and `cortex_query_fetched_chunks_bytes_total` per-user counters to expose the number of series and bytes fetched as part of queries. These metrics can be enabled with the `-frontend.query-stats-enabled` flag (or its respective YAML config option `query_stats_enabled`). [#4343](https://github.com/cortexproject/cortex/pull/4343)
* [FEATURE] Query-frontend: Add `cortex_query_fetched_chunks_total` per-user counter to expose the number of chunks fetched as part of queries. This metric can be enabled with the `-query-frontend.query-stats-enabled` flag (or its respective YAML config option `query_stats_enabled`). #31
* [FEATURE] Query-frontend: Add query sharding for instant and range queries. You can enable querysharding by setting `-query-frontend.parallelize-shardable-queries` to `true`. The following additional config and exported metrics have been added. #79 #80 #100 #124 #140 #148 #150 #151 #153 #154 #155 #156 #157 #158 #159 #160 #163 #169 #172 #196 #205 #225 #226 #227 #228 #230 #235 #240 #239 #246 #244 #319 #330 #371 #385 #400 #458 #586 #630 #660 #707 #1542
  * New config options:
    * `-query-frontend.query-sharding-total-shards`: The amount of shards to use when doing parallelisation via query sharding.
    * `-query-frontend.query-sharding-max-sharded-queries`: The max number of sharded queries that can be run for a given received query. 0 to disable limit.
    * `-blocks-storage.bucket-store.series-hash-cache-max-size-bytes`: Max size - in bytes - of the in-memory series hash cache in the store-gateway.
    * `-blocks-storage.tsdb.series-hash-cache-max-size-bytes`: Max size - in bytes - of the in-memory series hash cache in the ingester.
  * New exported metrics:
    * `cortex_bucket_store_series_hash_cache_requests_total`
    * `cortex_bucket_store_series_hash_cache_hits_total`
    * `cortex_frontend_query_sharding_rewrites_succeeded_total`
    * `cortex_frontend_sharded_queries_per_query`
  * Renamed metrics:
    * `cortex_frontend_mapped_asts_total` to `cortex_frontend_query_sharding_rewrites_attempted_total`
  * Modified metrics:
    * added `sharded` label to `cortex_query_seconds_total`
  * When query sharding is enabled, the following querier config must be set on query-frontend too:
    * `-querier.max-concurrent`
    * `-querier.timeout`
    * `-querier.max-samples`
    * `-querier.at-modifier-enabled`
    * `-querier.default-evaluation-interval`
    * `-querier.active-query-tracker-dir`
    * `-querier.lookback-delta`
  * Sharding can be dynamically controlled per request using the `Sharding-Control: 64` header. (0 to disable)
  * Sharding can be dynamically controlled per tenant using the limit `query_sharding_total_shards`. (0 to disable)
  * Added `sharded_queries` count to the "query stats" log.
  * The number of shards is adjusted to be compatible with number of compactor shards that are used by a split-and-merge compactor. The querier can use this to avoid querying blocks that cannot have series in a given query shard.
* [FEATURE] Query-Frontend: Added `-query-frontend.cache-unaligned-requests` option to cache responses for requests that do not have step-aligned start and end times. This can improve speed of repeated queries, but can also pollute cache with results that are never reused. #432
* [FEATURE] Querier: Added label names cardinality endpoint `<prefix>/api/v1/cardinality/label_names` that is disabled by default. Can be enabled/disabled via the CLI flag `-querier.cardinality-analysis-enabled` or its respective YAML config option. Configurable on a per-tenant basis. #301 #377 #474
* [FEATURE] Querier: Added label values cardinality endpoint `<prefix>/api/v1/cardinality/label_values` that is disabled by default. Can be enabled/disabled via the CLI flag `-querier.cardinality-analysis-enabled` or its respective YAML config option, and configurable on a per-tenant basis. The maximum number of label names allowed to be queried in a single API call can be controlled via `-querier.label-values-max-cardinality-label-names-per-request`. #332 #395 #474
* [FEATURE] Querier: Added `-store.max-labels-query-length` to restrict the range of `/series`, label-names and label-values requests. #507
* [FEATURE] Ruler: Add new `-ruler.query-stats-enabled` which when enabled will report the `cortex_ruler_query_seconds_total` as a per-user metric that tracks the sum of the wall time of executing queries in the ruler in seconds. [#4317](https://github.com/cortexproject/cortex/pull/4317)
* [FEATURE] Ruler: Added federated rule groups. #533
  * Added `-ruler.tenant-federation.enabled` config flag.
  * Added support for `source_tenants` field on rule groups.
* [FEATURE] Store-gateway: Added `/store-gateway/tenants` and `/store-gateway/tenant/{tenant}/blocks` endpoints that provide functionality that was provided by `tools/listblocks`. #911 #973
* [FEATURE] Compactor: compactor now uses new algorithm that we call "split-and-merge". Previous compaction strategy was removed. With the `split-and-merge` compactor source blocks for a given tenant are grouped into `-compactor.split-groups` number of groups. Each group of blocks is then compacted separately, and is split into `-compactor.split-and-merge-shards` shards (configurable on a per-tenant basis). Compaction of each tenant shards can be horizontally scaled. Number of compactors that work on jobs for single tenant can be limited by using `-compactor.compactor-tenant-shard-size` parameter, or per-tenant `compactor_tenant_shard_size` override.  #275 #281 #282 #283 #288 #290 #303 #307 #317 #323 #324 #328 #353 #368 #479 #820
* [FEATURE] Compactor: Added `-compactor.max-compaction-time` to control how long can compaction for a single tenant take. If compactions for a tenant take longer, no new compactions are started in the same compaction cycle. Running compactions are not stopped however, and may take much longer. #523
* [FEATURE] Compactor: When compactor finds blocks with out-of-order chunks, it will mark them for no-compaction. Blocks marked for no-compaction are ignored in future compactions too. Added metric `cortex_compactor_blocks_marked_for_no_compaction_total` to track number of blocks marked for no-compaction. Added `CortexCompactorSkippedBlocksWithOutOfOrderChunks` alert based on new metric. Markers are only checked from `<tenant>/markers` location, but uploaded to the block directory too. #520 #535 #550
* [FEATURE] Compactor: multiple blocks are now downloaded and uploaded at once, which can shorten compaction process. #552
* [ENHANCEMENT] Exemplars are now emitted for all gRPC calls and many operations tracked by histograms. #180
* [ENHANCEMENT] New options `-server.http-listen-network` and `-server.grpc-listen-network` allow binding as 'tcp4' or 'tcp6'. #180
* [ENHANCEMENT] Query federation: improve performance in MergeQueryable by memoizing labels. #312
* [ENHANCEMENT] Add histogram metrics `cortex_distributor_sample_delay_seconds` and `cortex_ingester_tsdb_sample_out_of_order_delta_seconds` #488
* [ENHANCEMENT] Check internal directory access before starting up. #1217
* [ENHANCEMENT] Azure client: expose option to configure MSI URL and user-assigned identity. #584
* [ENHANCEMENT] Added a new metric `mimir_build_info` to coincide with `cortex_build_info`. The metric `cortex_build_info` has not been removed. #1022
* [ENHANCEMENT] Mimir runs a sanity check of storage config at startup and will fail to start if the sanity check doesn't pass. This is done to find potential config issues before starting up. #1180
* [ENHANCEMENT] Validate alertmanager and ruler storage configurations to ensure they don't use same bucket name and region values as those configured for the blocks storage. #1214
* [ENHANCEMENT] Ingester: added option `-ingester.readiness-check-ring-health` to disable the ring health check in the readiness endpoint. When disabled, the health checks are run against only the ingester itself instead of all ingesters in the ring. #48 #126
* [ENHANCEMENT] Ingester: reduce CPU and memory utilization if remote write requests contains a large amount of "out of bounds" samples. #413
* [ENHANCEMENT] Ingester: reduce CPU and memory utilization when querying chunks from ingesters. #430
* [ENHANCEMENT] Ingester: Expose ingester ring page on ingesters. #654
* [ENHANCEMENT] Distributor: added option `-distributor.excluded-zones` to exclude ingesters running in specific zones both on write and read path. #51
* [ENHANCEMENT] Distributor: add tags to tracing span for distributor push with user, cluster and replica. #210
* [ENHANCEMENT] Distributor: performance optimisations. #212 #217 #242
* [ENHANCEMENT] Distributor: reduce latency when HA-Tracking by doing KVStore updates in the background. #271
* [ENHANCEMENT] Distributor: make distributor inflight push requests count include background calls to ingester. #398
* [ENHANCEMENT] Distributor: silently drop exemplars more than 5 minutes older than samples in the same batch. #544
* [ENHANCEMENT] Distributor: reject exemplars with blank label names or values. The `cortex_discarded_exemplars_total` metric will use the `exemplar_labels_blank` reason in this case. #873
* [ENHANCEMENT] Query-frontend: added `cortex_query_frontend_workers_enqueued_requests_total` metric to track the number of requests enqueued in each query-scheduler. #384
* [ENHANCEMENT] Query-frontend: added `cortex_query_frontend_non_step_aligned_queries_total` to track the total number of range queries with start/end not aligned to step. #347 #357 #582
* [ENHANCEMENT] Query-scheduler: exported summary `cortex_query_scheduler_inflight_requests` tracking total number of inflight requests (both enqueued and processing) in percentile buckets. #675
* [ENHANCEMENT] Querier: can use the `LabelNames` call with matchers, if matchers are provided in the `/labels` API call, instead of using the more expensive `MetricsForLabelMatchers` call as before. #3 #1186
* [ENHANCEMENT] Querier / store-gateway: optimized regex matchers. #319 #334 #355
* [ENHANCEMENT] Querier: when fetching data for specific query-shard, we can ignore some blocks based on compactor-shard ID, since sharding of series by query sharding and compactor is the same. Added metrics: #438 #450
  * `cortex_querier_blocks_found_total`
  * `cortex_querier_blocks_queried_total`
  * `cortex_querier_blocks_with_compactor_shard_but_incompatible_query_shard_total`
* [ENHANCEMENT] Querier / ruler: reduce cpu usage, latency and peak memory consumption. #459 #463 #589
* [ENHANCEMENT] Querier: labels requests now obey `-querier.query-ingesters-within`, making them a little more efficient. #518
* [ENHANCEMENT] Querier: retry store-gateway in case of unexpected failure, instead of failing the query. #1003
* [ENHANCEMENT] Querier / ruler: reduce memory used by streaming queries, particularly in ruler. [#4341](https://github.com/cortexproject/cortex/pull/4341)
* [ENHANCEMENT] Ruler: Using shuffle sharding subring on GetRules API. [#4466](https://github.com/cortexproject/cortex/pull/4466)
* [ENHANCEMENT] Ruler: wait for ruler ring client to self-detect during startup. #990
* [ENHANCEMENT] Store-gateway: added `cortex_bucket_store_sent_chunk_size_bytes` metric, tracking the size of chunks sent from store-gateway to querier. #123
* [ENHANCEMENT] Store-gateway: reduced CPU and memory utilization due to exported metrics aggregation for instances with a large number of tenants. #123 #142
* [ENHANCEMENT] Store-gateway: added an in-memory LRU cache for chunks attributes. Can be enabled setting `-blocks-storage.bucket-store.chunks-cache.attributes-in-memory-max-items=X` where `X` is the max number of items to keep in the in-memory cache. The following new metrics are exposed: #279 #415 #437
  * `cortex_cache_memory_requests_total`
  * `cortex_cache_memory_hits_total`
  * `cortex_cache_memory_items_count`
* [ENHANCEMENT] Store-gateway: log index cache requests to tracing spans. #419
* [ENHANCEMENT] Store-gateway: store-gateway can now ignore blocks with minimum time within `-blocks-storage.bucket-store.ignore-blocks-within` duration. Useful when used together with `-querier.query-store-after`. #502
* [ENHANCEMENT] Store-gateway: label values with matchers now doesn't preload or list series, reducing latency and memory consumption. #534
* [ENHANCEMENT] Store-gateway: the results of `LabelNames()`, `LabelValues()` and `Series(skipChunks=true)` calls are now cached in the index cache. #590
* [ENHANCEMENT] Store-gateway: Added `-store-gateway.sharding-ring.unregister-on-shutdown` option that allows store-gateway to stay in the ring even after shutdown. Defaults to `true`, which is the same as current behaviour. #610 #614
* [ENHANCEMENT] Store-gateway: wait for ring tokens stability instead of ring stability to speed up startup and tests. #620
* [ENHANCEMENT] Compactor: add timeout for waiting on compactor to become ACTIVE in the ring. [#4262](https://github.com/cortexproject/cortex/pull/4262)
* [ENHANCEMENT] Compactor: skip already planned compaction jobs if the tenant doesn't belong to the compactor instance anymore. #303
* [ENHANCEMENT] Compactor: Blocks cleaner will ignore users that it no longer "owns" when sharding is enabled, and user ownership has changed since last scan. #325
* [ENHANCEMENT] Compactor: added `-compactor.compaction-jobs-order` support to configure which compaction jobs should run first for a given tenant (in case there are multiple ones). Supported values are: `smallest-range-oldest-blocks-first` (default), `newest-blocks-first`. #364
* [ENHANCEMENT] Compactor: delete blocks marked for deletion faster. #490
* [ENHANCEMENT] Compactor: expose low-level concurrency options for compactor: `-compactor.max-opening-blocks-concurrency`, `-compactor.max-closing-blocks-concurrency`, `-compactor.symbols-flushers-concurrency`. #569 #701
* [ENHANCEMENT] Compactor: expand compactor logs to include total compaction job time, total time for uploads and block counts. #549
* [ENHANCEMENT] Ring: allow experimental configuration of disabling of heartbeat timeouts by setting the relevant configuration value to zero. Applies to the following: [#4342](https://github.com/cortexproject/cortex/pull/4342)
  * `-distributor.ring.heartbeat-timeout`
  * `-ingester.ring.heartbeat-timeout`
  * `-ruler.ring.heartbeat-timeout`
  * `-alertmanager.sharding-ring.heartbeat-timeout`
  * `-compactor.ring.heartbeat-timeout`
  * `-store-gateway.sharding-ring.heartbeat-timeout`
* [ENHANCEMENT] Ring: allow heartbeats to be explicitly disabled by setting the interval to zero. This is considered experimental. This applies to the following configuration options: [#4344](https://github.com/cortexproject/cortex/pull/4344)
  * `-distributor.ring.heartbeat-period`
  * `-ingester.ring.heartbeat-period`
  * `-ruler.ring.heartbeat-period`
  * `-alertmanager.sharding-ring.heartbeat-period`
  * `-compactor.ring.heartbeat-period`
  * `-store-gateway.sharding-ring.heartbeat-period`
* [ENHANCEMENT] Memberlist: optimized receive path for processing ring state updates, to help reduce CPU utilization in large clusters. [#4345](https://github.com/cortexproject/cortex/pull/4345)
* [ENHANCEMENT] Memberlist: expose configuration of memberlist packet compression via `-memberlist.compression-enabled`. [#4346](https://github.com/cortexproject/cortex/pull/4346)
* [ENHANCEMENT] Memberlist: Add `-memberlist.advertise-addr` and `-memberlist.advertise-port` options for setting the address to advertise to other members of the cluster to enable NAT traversal. #260
* [ENHANCEMENT] Memberlist: reduce CPU utilization for rings with a large number of members. #537 #563 #634
* [ENHANCEMENT] Overrides exporter: include additional limits in the per-tenant override exporter. The following limits have been added to the `cortex_limit_overrides` metric: #21
  * `max_fetched_series_per_query`
  * `max_fetched_chunk_bytes_per_query`
  * `ruler_max_rules_per_rule_group`
  * `ruler_max_rule_groups_per_tenant`
* [ENHANCEMENT] Overrides exporter: add a metrics `cortex_limits_defaults` to expose the default values of limits. #173
* [ENHANCEMENT] Overrides exporter: Add `max_fetched_chunks_per_query` and `max_global_exemplars_per_user` limits to the default and per-tenant limits exported as metrics. #471 #515
* [ENHANCEMENT] Upgrade Go to 1.17.8. #1347 #1381
* [ENHANCEMENT] Upgrade Docker base images to `alpine:3.15.0`. #1348
* [BUGFIX] Azure storage: only create HTTP client once, to reduce memory utilization. #605
* [BUGFIX] Ingester: fixed ingester stuck on start up (LEAVING ring state) when `-ingester.ring.heartbeat-period=0` and `-ingester.unregister-on-shutdown=false`. [#4366](https://github.com/cortexproject/cortex/pull/4366)
* [BUGFIX] Ingester: prevent any reads or writes while the ingester is stopping. This will prevent accessing TSDB blocks once they have been already closed. [#4304](https://github.com/cortexproject/cortex/pull/4304)
* [BUGFIX] Ingester: TSDB now waits for pending readers before truncating Head block, fixing the `chunk not found` error and preventing wrong query results. #16
* [BUGFIX] Ingester: don't create TSDB or appender if no samples are sent by a tenant. #162
* [BUGFIX] Ingester: fix out-of-order chunks in TSDB head in-memory series after WAL replay in case some samples were appended to TSDB WAL before series. #530
* [BUGFIX] Distributor: when cleaning up obsolete elected replicas from KV store, HA tracker didn't update number of cluster per user correctly. [#4336](https://github.com/cortexproject/cortex/pull/4336)
* [BUGFIX] Distributor: fix bug in query-exemplar where some results would get dropped. #583
* [BUGFIX] Query-frontend: Fixes @ modifier functions (start/end) when splitting queries by time. #206
* [BUGFIX] Query-frontend: Ensure query_range requests handled by the query-frontend return JSON formatted errors. #360 #499
* [BUGFIX] Query-frontend: don't reuse cached results for queries that are not step-aligned. #424
* [BUGFIX] Query-frontend: fix API error messages that were mentioning Prometheus `--enable-feature=promql-negative-offset` and `--enable-feature=promql-at-modifier` flags. #688
* [BUGFIX] Query-frontend: worker's cancellation channels are now buffered to ensure that all request cancellations are properly handled. #741
* [BUGFIX] Querier: fixed `/api/v1/user_stats` endpoint. When zone-aware replication is enabled, `MaxUnavailableZones` param is used instead of `MaxErrors`, so setting `MaxErrors = 0` doesn't make the Querier wait for all Ingesters responses. #474
* [BUGFIX] Querier: Disable query scheduler SRV DNS lookup. #689
* [BUGFIX] Ruler: fixed counting of PromQL evaluation errors as user-errors when updating `cortex_ruler_queries_failed_total`. [#4335](https://github.com/cortexproject/cortex/pull/4335)
* [BUGFIX] Ruler: fix formatting of rule groups in `/ruler/rule_groups` endpoint. #655
* [BUGFIX] Ruler: do not log `unable to read rules directory` at startup if the directory hasn't been created yet. #1058
* [BUGFIX] Ruler: enable Prometheus-compatible endpoints regardless of `-ruler.enable-api`. The flag now only controls the configuration API. This is what the config flag description stated, but not what was happening. #1216
* [BUGFIX] Compactor: fixed panic while collecting Prometheus metrics. #28
* [BUGFIX] Compactor: compactor should now be able to correctly mark blocks for deletion and no-compaction, if such marking was previously interrupted. #1015
* [BUGFIX] Alertmanager: remove stale template files. #4495
* [BUGFIX] Alertmanager: don't replace user configurations with blank fallback configurations (when enabled), particularly during scaling up/down instances when sharding is enabled. #224
* [BUGFIX] Ring: multi KV runtime config changes are now propagated to all rings, not just ingester ring. #1047
* [BUGFIX] Memberlist: fixed corrupted packets when sending compound messages with more than 255 messages or messages bigger than 64KB. #551
* [BUGFIX] Overrides exporter: successfully startup even if runtime config is not set. #1056
* [BUGFIX] Fix internal modules to wait for other modules depending on them before stopping. #1472

### Mixin

_Changes since `grafana/cortex-jsonnet` `1.9.0`._

* [CHANGE] Removed chunks storage support from mixin. #641 #643 #645 #811 #812 #813
  * Removed `tsdb.libsonnet`: no need to import it anymore (its content is already automatically included when using Jsonnet)
  * Removed the following fields from `_config`:
    * `storage_engine` (defaults to `blocks`)
    * `chunk_index_backend`
    * `chunk_store_backend`
  * Removed schema config map
  * Removed the following dashboards:
    * "Cortex / Chunks"
    * "Cortex / WAL"
    * "Cortex / Blocks vs Chunks"
  * Removed the following alerts:
    * `CortexOldChunkInMemory`
    * `CortexCheckpointCreationFailed`
    * `CortexCheckpointDeletionFailed`
    * `CortexProvisioningMemcachedTooSmall`
    * `CortexWALCorruption`
    * `CortexTableSyncFailure`
    * `CortexTransferFailed`
  * Removed the following recording rules:
    * `cortex_chunk_store_index_lookups_per_query`
    * `cortex_chunk_store_series_pre_intersection_per_query`
    * `cortex_chunk_store_series_post_intersection_per_query`
    * `cortex_chunk_store_chunks_per_query`
    * `cortex_bigtable_request_duration_seconds`
    * `cortex_cassandra_request_duration_seconds`
    * `cortex_dynamo_request_duration_seconds`
    * `cortex_database_request_duration_seconds`
    * `cortex_gcs_request_duration_seconds`
* [CHANGE] Update grafana-builder dependency: use $__rate_interval in qpsPanel and latencyPanel. [#372](https://github.com/grafana/cortex-jsonnet/pull/372)
* [CHANGE] `namespace` template variable in dashboards now only selects namespaces for selected clusters. [#311](https://github.com/grafana/cortex-jsonnet/pull/311)
* [CHANGE] `CortexIngesterRestarts` alert severity changed from `critical` to `warning`. [#321](https://github.com/grafana/cortex-jsonnet/pull/321)
* [CHANGE] Dashboards: added overridable `job_labels` and `cluster_labels` to the configuration object as label lists to uniquely identify jobs and clusters in the metric names and group-by lists in dashboards. [#319](https://github.com/grafana/cortex-jsonnet/pull/319)
* [CHANGE] Dashboards: `alert_aggregation_labels` has been removed from the configuration and overriding this value has been deprecated. Instead the labels are now defined by the `cluster_labels` list, and should be overridden accordingly through that list. [#319](https://github.com/grafana/cortex-jsonnet/pull/319)
* [CHANGE] Renamed `CortexCompactorHasNotUploadedBlocksSinceStart` to `CortexCompactorHasNotUploadedBlocks`. [#334](https://github.com/grafana/cortex-jsonnet/pull/334)
* [CHANGE] Renamed `CortexCompactorRunFailed` to `CortexCompactorHasNotSuccessfullyRunCompaction`. [#334](https://github.com/grafana/cortex-jsonnet/pull/334)
* [CHANGE] Renamed `CortexInconsistentConfig` alert to `CortexInconsistentRuntimeConfig` and increased severity to `critical`. [#335](https://github.com/grafana/cortex-jsonnet/pull/335)
* [CHANGE] Increased `CortexBadRuntimeConfig` alert severity to `critical` and removed support for `cortex_overrides_last_reload_successful` metric (was removed in Cortex 1.3.0). [#335](https://github.com/grafana/cortex-jsonnet/pull/335)
* [CHANGE] Grafana 'min step' changed to 15s so dashboard show better detail. [#340](https://github.com/grafana/cortex-jsonnet/pull/340)
* [CHANGE] Replace `CortexRulerFailedEvaluations` with two new alerts: `CortexRulerTooManyFailedPushes` and `CortexRulerTooManyFailedQueries`. [#347](https://github.com/grafana/cortex-jsonnet/pull/347)
* [CHANGE] Removed `CortexCacheRequestErrors` alert. This alert was not working because the legacy Cortex cache client instrumentation doesn't track errors. [#346](https://github.com/grafana/cortex-jsonnet/pull/346)
* [CHANGE] Removed `CortexQuerierCapacityFull` alert. [#342](https://github.com/grafana/cortex-jsonnet/pull/342)
* [CHANGE] Changes blocks storage alerts to group metrics by the configured `cluster_labels` (supporting the deprecated `alert_aggregation_labels`). [#351](https://github.com/grafana/cortex-jsonnet/pull/351)
* [CHANGE] Increased `CortexIngesterReachingSeriesLimit` critical alert threshold from 80% to 85%. [#363](https://github.com/grafana/cortex-jsonnet/pull/363)
* [CHANGE] Changed default `job_names` for query-frontend, query-scheduler and querier to match custom deployments too. [#376](https://github.com/grafana/cortex-jsonnet/pull/376)
* [CHANGE] Split `cortex_api` recording rule group into three groups. This is a workaround for large clusters where this group can become slow to evaluate. [#401](https://github.com/grafana/cortex-jsonnet/pull/401)
* [CHANGE] Increased `CortexIngesterReachingSeriesLimit` warning threshold from 70% to 80% and critical threshold from 85% to 90%. [#404](https://github.com/grafana/cortex-jsonnet/pull/404)
* [CHANGE] Raised `CortexKVStoreFailure` alert severity from warning to critical. #493
* [CHANGE] Increase `CortexRolloutStuck` alert "for" duration from 15m to 30m. #493 #573
* [CHANGE] The Alertmanager and Ruler compiled dashboards (`alertmanager.json` and `ruler.json`) have been respectively renamed to `mimir-alertmanager.json` and `mimir-ruler.json`. #869
* [CHANGE] Removed `cortex_overrides_metric` from `_config`. #871
* [CHANGE] Renamed recording rule groups (`cortex_` prefix changed to `mimir_`). #871
* [CHANGE] Alerts name prefix has been changed from `Cortex` to `Mimir` (eg. alert `CortexIngesterUnhealthy` has been renamed to `MimirIngesterUnhealthy`). #879
* [CHANGE] Enabled resources dashboards by default. Can be disabled setting `resources_dashboards_enabled` config field to `false`. #920
* [FEATURE] Added `Cortex / Overrides` dashboard, displaying default limits and per-tenant overrides applied to Mimir. #673
* [FEATURE] Added `Mimir / Tenants` and `Mimir / Top tenants` dashboards, displaying user-based metrics. #776
* [FEATURE] Added querier autoscaling panels and alerts. #1006 #1016
* [FEATURE] Mimir / Top tenants dashboard now has tenants ranked by rule group size and evaluation time. #1338
* [ENHANCEMENT] cortex-mixin: Make `cluster_namespace_deployment:kube_pod_container_resource_requests_{cpu_cores,memory_bytes}:sum` backwards compatible with `kube-state-metrics` v2.0.0. [#317](https://github.com/grafana/cortex-jsonnet/pull/317)
* [ENHANCEMENT] Cortex-mixin: Include `cortex-gw-internal` naming variation in default `gateway` job names. [#328](https://github.com/grafana/cortex-jsonnet/pull/328)
* [ENHANCEMENT] Ruler dashboard: added object storage metrics. [#354](https://github.com/grafana/cortex-jsonnet/pull/354)
* [ENHANCEMENT] Alertmanager dashboard: added object storage metrics. [#354](https://github.com/grafana/cortex-jsonnet/pull/354)
* [ENHANCEMENT] Added documentation text panels and descriptions to reads and writes dashboards. [#324](https://github.com/grafana/cortex-jsonnet/pull/324)
* [ENHANCEMENT] Dashboards: defined container functions for common resources panels: containerDiskWritesPanel, containerDiskReadsPanel, containerDiskSpaceUtilization. [#331](https://github.com/grafana/cortex-jsonnet/pull/331)
* [ENHANCEMENT] cortex-mixin: Added `alert_excluded_routes` config to exclude specific routes from alerts. [#338](https://github.com/grafana/cortex-jsonnet/pull/338)
* [ENHANCEMENT] Added `CortexMemcachedRequestErrors` alert. [#346](https://github.com/grafana/cortex-jsonnet/pull/346)
* [ENHANCEMENT] Ruler dashboard: added "Per route p99 latency" panel in the "Configuration API" row. [#353](https://github.com/grafana/cortex-jsonnet/pull/353)
* [ENHANCEMENT] Increased the `for` duration of the `CortexIngesterReachingSeriesLimit` warning alert to 3h. [#362](https://github.com/grafana/cortex-jsonnet/pull/362)
* [ENHANCEMENT] Added a new tier (`medium_small_user`) so we have another tier between 100K and 1Mil active series. [#364](https://github.com/grafana/cortex-jsonnet/pull/364)
* [ENHANCEMENT] Extend Alertmanager dashboard: [#313](https://github.com/grafana/cortex-jsonnet/pull/313)
  * "Tenants" stat panel - shows number of discovered tenant configurations.
  * "Replication" row - information about the replication of tenants/alerts/silences over instances.
  * "Tenant Configuration Sync" row - information about the configuration sync procedure.
  * "Sharding Initial State Sync" row - information about the initial state sync procedure when sharding is enabled.
  * "Sharding Runtime State Sync" row - information about various state operations which occur when sharding is enabled (replication, fetch, marge, persist).
* [ENHANCEMENT] Update gsutil command for `not healthy index found` playbook [#370](https://github.com/grafana/cortex-jsonnet/pull/370)
* [ENHANCEMENT] Added Alertmanager alerts and playbooks covering configuration syncs and sharding operation: [#377 [#378](https://github.com/grafana/cortex-jsonnet/pull/378)
  * `CortexAlertmanagerSyncConfigsFailing`
  * `CortexAlertmanagerRingCheckFailing`
  * `CortexAlertmanagerPartialStateMergeFailing`
  * `CortexAlertmanagerReplicationFailing`
  * `CortexAlertmanagerPersistStateFailing`
  * `CortexAlertmanagerInitialSyncFailed`
* [ENHANCEMENT] Add recording rules to improve responsiveness of Alertmanager dashboard. [#387](https://github.com/grafana/cortex-jsonnet/pull/387)
* [ENHANCEMENT] Add `CortexRolloutStuck` alert. [#405](https://github.com/grafana/cortex-jsonnet/pull/405)
* [ENHANCEMENT] Added `CortexKVStoreFailure` alert. [#406](https://github.com/grafana/cortex-jsonnet/pull/406)
* [ENHANCEMENT] Use configured `ruler` jobname for ruler dashboard panels. [#409](https://github.com/grafana/cortex-jsonnet/pull/409)
* [ENHANCEMENT] Add ability to override `datasource` for generated dashboards. [#407](https://github.com/grafana/cortex-jsonnet/pull/407)
* [ENHANCEMENT] Use alertmanager jobname for alertmanager dashboard panels [#411](https://github.com/grafana/cortex-jsonnet/pull/411)
* [ENHANCEMENT] Added `CortexDistributorReachingInflightPushRequestLimit` alert. [#408](https://github.com/grafana/cortex-jsonnet/pull/408)
* [ENHANCEMENT] Added `CortexReachingTCPConnectionsLimit` alert. #403
* [ENHANCEMENT] Added "Cortex / Writes Networking" and "Cortex / Reads Networking" dashboards. #405
* [ENHANCEMENT] Improved "Queue length" panel in "Cortex / Queries" dashboard. #408
* [ENHANCEMENT] Add `CortexDistributorReachingInflightPushRequestLimit` alert and playbook. #401
* [ENHANCEMENT] Added "Recover accidentally deleted blocks (Google Cloud specific)" playbook. #475
* [ENHANCEMENT] Added support to multi-zone store-gateway deployments. #608 #615
* [ENHANCEMENT] Show supplementary alertmanager services in the Rollout Progress dashboard. #738 #855
* [ENHANCEMENT] Added `mimir` to default job names. This makes dashboards and alerts working when Mimir is installed in single-binary mode and the deployment is named `mimir`. #921
* [ENHANCEMENT] Introduced a new alert for the Alertmanager: `MimirAlertmanagerAllocatingTooMuchMemory`. It has two severities based on the memory usage against limits, a `warning` level at 80% and a `critical` level at 90%. #1206
* [ENHANCEMENT] Faster memcached cache requests. #2720
* [BUGFIX] Fixed `CortexIngesterHasNotShippedBlocks` alert false positive in case an ingester instance had ingested samples in the past, then no traffic was received for a long period and then it started receiving samples again. [#308](https://github.com/grafana/cortex-jsonnet/pull/308)
* [BUGFIX] Fixed `CortexInconsistentRuntimeConfig` metric. [#335](https://github.com/grafana/cortex-jsonnet/pull/335)
* [BUGFIX] Fixed scaling dashboard to correctly work when a Cortex service deployment spans across multiple zones (a zone is expected to have the `zone-[a-z]` suffix). [#365](https://github.com/grafana/cortex-jsonnet/pull/365)
* [BUGFIX] Fixed rollout progress dashboard to correctly work when a Cortex service deployment spans across multiple zones (a zone is expected to have the `zone-[a-z]` suffix). [#366](https://github.com/grafana/cortex-jsonnet/pull/366)
* [BUGFIX] Fixed rollout progress dashboard to include query-scheduler too. [#376](https://github.com/grafana/cortex-jsonnet/pull/376)
* [BUGFIX] Upstream recording rule `node_namespace_pod_container:container_cpu_usage_seconds_total:sum_irate` renamed. [#379](https://github.com/grafana/cortex-jsonnet/pull/379)
* [BUGFIX] Fixed writes/reads/alertmanager resources dashboards to use `$._config.job_names.gateway`. [#403](https://github.com/grafana/cortex-jsonnet/pull/403)
* [BUGFIX] Span the annotation.message in alerts as YAML multiline strings. [#412](https://github.com/grafana/cortex-jsonnet/pull/412)
* [BUGFIX] Fixed "Instant queries / sec" in "Cortex / Reads" dashboard. #445
* [BUGFIX] Fixed and added missing KV store panels in Writes, Reads, Ruler and Compactor dashboards. #448
* [BUGFIX] Fixed Alertmanager dashboard when alertmanager is running as part of single binary. #1064
* [BUGFIX] Fixed Ruler dashboard when ruler is running as part of single binary. #1260
* [BUGFIX] Query-frontend: fixed bad querier status code mapping with query-sharding enabled. #1227

### Jsonnet

_Changes since `grafana/cortex-jsonnet` `1.9.0`._

* [CHANGE] Removed chunks storage support. #639
  * Removed the following fields from `_config`:
    * `storage_engine` (defaults to `blocks`)
    * `querier_second_storage_engine` (not supported anymore)
    * `table_manager_enabled`, `table_prefix`
    * `memcached_index_writes_enabled` and `memcached_index_writes_max_item_size_mb`
    * `storeMemcachedChunksConfig`
    * `storeConfig`
    * `max_chunk_idle`
    * `schema` (the schema configmap is still added for backward compatibility reasons)
    * `bigtable_instance` and `bigtable_project`
    * `client_configs`
    * `enabledBackends`
    * `storage_backend`
    * `cassandra_addresses`
    * `s3_bucket_name`
    * `ingester_deployment_without_wal` (was only used by chunks storage)
    * `ingester` (was only used to configure chunks storage WAL)
  * Removed the following CLI flags from `ingester_args`:
    * `ingester.max-chunk-age`
    * `ingester.max-stale-chunk-idle`
    * `ingester.max-transfer-retries`
    * `ingester.retain-period`
* [CHANGE] Changed `overrides-exporter.libsonnet` from being based on cortex-tools to Mimir `overrides-exporter` target. #646
* [CHANGE] Store gateway: set `-blocks-storage.bucket-store.index-cache.memcached.max-get-multi-concurrency`,
  `-blocks-storage.bucket-store.chunks-cache.memcached.max-get-multi-concurrency`,
  `-blocks-storage.bucket-store.metadata-cache.memcached.max-get-multi-concurrency`,
  `-blocks-storage.bucket-store.index-cache.memcached.max-idle-connections`,
  `-blocks-storage.bucket-store.chunks-cache.memcached.max-idle-connections`,
  `-blocks-storage.bucket-store.metadata-cache.memcached.max-idle-connections` to 100 [#414](https://github.com/grafana/cortex-jsonnet/pull/414)
* [CHANGE] Alertmanager: mounted overrides configmap to alertmanager too. [#315](https://github.com/grafana/cortex-jsonnet/pull/315)
* [CHANGE] Memcached: upgraded memcached from `1.5.17` to `1.6.9`. [#316](https://github.com/grafana/cortex-jsonnet/pull/316)
* [CHANGE] Store-gateway: increased memory request and limit respectively from 6GB / 6GB to 12GB / 18GB. [#322](https://github.com/grafana/cortex-jsonnet/pull/322)
* [CHANGE] Store-gateway: increased `-blocks-storage.bucket-store.max-chunk-pool-bytes` from 2GB (default) to 12GB. [#322](https://github.com/grafana/cortex-jsonnet/pull/322)
* [CHANGE] Ingester/Ruler: set `-server.grpc-max-send-msg-size-bytes` and `-server.grpc-max-send-msg-size-bytes` to sensible default values (10MB). [#326](https://github.com/grafana/cortex-jsonnet/pull/326)
* [CHANGE] Decreased `-server.grpc-max-concurrent-streams` from 100k to 10k. [#369](https://github.com/grafana/cortex-jsonnet/pull/369)
* [CHANGE] Decreased blocks storage ingesters graceful termination period from 80m to 20m. [#369](https://github.com/grafana/cortex-jsonnet/pull/369)
* [CHANGE] Increase the rules per group and rule groups limits on different tiers. [#396](https://github.com/grafana/cortex-jsonnet/pull/396)
* [CHANGE] Removed `max_samples_per_query` limit, since it only works with chunks and only when using `-distributor.shard-by-all-labels=false`. [#397](https://github.com/grafana/cortex-jsonnet/pull/397)
* [CHANGE] Removed chunks storage query sharding config support. The following config options have been removed: [#398](https://github.com/grafana/cortex-jsonnet/pull/398)
  * `_config` > `queryFrontend` > `shard_factor`
  * `_config` > `queryFrontend` > `sharded_queries_enabled`
  * `_config` > `queryFrontend` > `query_split_factor`
* [CHANGE] Rename ruler_s3_bucket_name and ruler_gcs_bucket_name to ruler_storage_bucket_name: [#415](https://github.com/grafana/cortex-jsonnet/pull/415)
* [CHANGE] Fine-tuned rolling update policy for distributor, querier, query-frontend, query-scheduler. [#420](https://github.com/grafana/cortex-jsonnet/pull/420)
* [CHANGE] Increased memcached metadata/chunks/index-queries max connections from 4k to 16k. [#420](https://github.com/grafana/cortex-jsonnet/pull/420)
* [CHANGE] Disabled step alignment in query-frontend to be compliant with PromQL. [#420](https://github.com/grafana/cortex-jsonnet/pull/420)
* [CHANGE] Do not limit compactor CPU and request a number of cores equal to the configured concurrency. [#420](https://github.com/grafana/cortex-jsonnet/pull/420)
* [CHANGE] Configured split-and-merge compactor. #853
  * The following CLI flags are set on compactor:
    * `-compactor.split-and-merge-shards=0`
    * `-compactor.compactor-tenant-shard-size=1`
    * `-compactor.split-groups=1`
    * `-compactor.max-opening-blocks-concurrency=4`
    * `-compactor.max-closing-blocks-concurrency=2`
    * `-compactor.symbols-flushers-concurrency=4`
  * The following per-tenant overrides have been set on `super_user` and `mega_user` classes:
    ```
    compactor_split_and_merge_shards: 2,
    compactor_tenant_shard_size: 2,
    compactor_split_groups: 2,
    ```
* [CHANGE] The entrypoint file to include has been renamed from `cortex.libsonnet` to `mimir.libsonnet`. #897
* [CHANGE] The default image config field has been renamed from `cortex` to `mimir`. #896
   ```
   {
     _images+:: {
       mimir: '...',
     },
   }
   ```
* [CHANGE] Removed `cortex_` prefix from config fields. #898
  * The following config fields have been renamed:
    * `cortex_bucket_index_enabled` renamed to `bucket_index_enabled`
    * `cortex_compactor_cleanup_interval` renamed to `compactor_cleanup_interval`
    * `cortex_compactor_data_disk_class` renamed to `compactor_data_disk_class`
    * `cortex_compactor_data_disk_size` renamed to `compactor_data_disk_size`
    * `cortex_compactor_max_concurrency` renamed to `compactor_max_concurrency`
    * `cortex_distributor_allow_multiple_replicas_on_same_node` renamed to `distributor_allow_multiple_replicas_on_same_node`
    * `cortex_ingester_data_disk_class` renamed to `ingester_data_disk_class`
    * `cortex_ingester_data_disk_size` renamed to `ingester_data_disk_size`
    * `cortex_querier_allow_multiple_replicas_on_same_node` renamed to `querier_allow_multiple_replicas_on_same_node`
    * `cortex_query_frontend_allow_multiple_replicas_on_same_node` renamed to `query_frontend_allow_multiple_replicas_on_same_node`
    * `cortex_query_sharding_enabled` renamed to `query_sharding_enabled`
    * `cortex_query_sharding_msg_size_factor` renamed to `query_sharding_msg_size_factor`
    * `cortex_ruler_allow_multiple_replicas_on_same_node` renamed to `ruler_allow_multiple_replicas_on_same_node`
    * `cortex_store_gateway_data_disk_class` renamed to `store_gateway_data_disk_class`
    * `cortex_store_gateway_data_disk_size` renamed to `store_gateway_data_disk_size`
* [CHANGE] The overrides configmap default mountpoint has changed from `/etc/cortex` to `/etc/mimir`. It can be customized via the `overrides_configmap_mountpoint` config field. #899
* [CHANGE] Enabled in the querier the features to query label names with matchers, PromQL at modifier and query long-term storage for labels. #905
* [CHANGE] Reduced TSDB blocks retention on ingesters disk from 96h to 24h. #905
* [CHANGE] Enabled closing of idle TSDB in ingesters. #905
* [CHANGE] Disabled TSDB isolation in ingesters for better performances. #905
* [CHANGE] Changed log level of querier, query-frontend, query-scheduler and alertmanager from `debug` to `info`. #905
* [CHANGE] Enabled attributes in-memory cache in store-gateway. #905
* [CHANGE] Configured store-gateway to not load blocks containing samples more recent than 10h (because such samples are queried from ingesters). #905
* [CHANGE] Dynamically compute `-compactor.deletion-delay` based on other settings, in order to reduce the deletion delay as much as possible and lower the number of live blocks in the storage. #907
* [CHANGE] The config field `distributorConfig` has been renamed to `ingesterRingClientConfig`. Config field `ringClient` has been removed in favor of `ingesterRingClientConfig`. #997 #1057
* [CHANGE] Gossip.libsonnet has been fixed to modify all ring configurations, not only the ingester ring config. Furthermore it now supports migration via multi KV store. #1057 #1099
* [CHANGE] Changed the default of `bucket_index_enabled` to `true`. #924
* [CHANGE] Remove the support for the test-exporter. #1133
* [CHANGE] Removed `$.distributor_deployment_labels`, `$.ingester_deployment_labels` and `$.querier_deployment_labels` fields, that were used by gossip.libsonnet to inject additional label. Now the label is injected directly into pods of statefulsets and deployments. #1297
* [CHANGE] Disabled `-ingester.readiness-check-ring-health`. #1352
* [CHANGE] Changed Alertmanager CPU request from `100m` to `2` cores, and memory request from `1Gi` to `10Gi`. Set Alertmanager memory limit to `15Gi`. #1206
* [CHANGE] gossip.libsonnet has been renamed to memberlist.libsonnet, and is now imported by default. Use of memberlist for ring is enabled by setting `_config.memberlist_ring_enabled` to true. #1526
* [FEATURE] Added query sharding support. It can be enabled setting `cortex_query_sharding_enabled: true` in the `_config` object. #653
* [FEATURE] Added shuffle-sharding support. It can be enabled and configured using the following config: #902
   ```
   _config+:: {
     shuffle_sharding:: {
       ingester_write_path_enabled: true,
       ingester_read_path_enabled: true,
       querier_enabled: true,
       ruler_enabled: true,
       store_gateway_enabled: true,
     },
   }
   ```
* [FEATURE] Added multi-zone ingesters and store-gateways support. #1352 #1552
* [ENHANCEMENT] Add overrides config to compactor. This allows setting retention configs per user. [#386](https://github.com/grafana/cortex-jsonnet/pull/386)
* [ENHANCEMENT] Added 256MB memory ballast to querier. [#369](https://github.com/grafana/cortex-jsonnet/pull/369)
* [ENHANCEMENT] Update `etcd-operator` to latest version (see https://github.com/grafana/jsonnet-libs/pull/480). [#263](https://github.com/grafana/cortex-jsonnet/pull/263)
* [ENHANCEMENT] Add support for Azure storage in Alertmanager configuration. [#381](https://github.com/grafana/cortex-jsonnet/pull/381)
* [ENHANCEMENT] Add support for running Alertmanager in sharding mode. [#394](https://github.com/grafana/cortex-jsonnet/pull/394)
* [ENHANCEMENT] Allow to customize PromQL engine settings via `queryEngineConfig`. [#399](https://github.com/grafana/cortex-jsonnet/pull/399)
* [ENHANCEMENT] Define Azure object storage ruler args. [#416](https://github.com/grafana/cortex-jsonnet/pull/416)
* [ENHANCEMENT] Added the following config options to allow to schedule multiple replicas of the same service on the same node: [#418](https://github.com/grafana/cortex-jsonnet/pull/418)
  * `cortex_distributor_allow_multiple_replicas_on_same_node`
  * `cortex_ruler_allow_multiple_replicas_on_same_node`
  * `cortex_querier_allow_multiple_replicas_on_same_node`
  * `cortex_query_frontend_allow_multiple_replicas_on_same_node`
* [BUGFIX] Alertmanager: fixed `--alertmanager.cluster.peers` CLI flag passed to alertmanager when HA is enabled. [#329](https://github.com/grafana/cortex-jsonnet/pull/329)
* [BUGFIX] Fixed `-distributor.extend-writes` setting on ruler when `unregister_ingesters_on_shutdown` is disabled. [#369](https://github.com/grafana/cortex-jsonnet/pull/369)
* [BUGFIX] Treat `compactor_blocks_retention_period` type as string rather than int.[#395](https://github.com/grafana/cortex-jsonnet/pull/395)
* [BUGFIX] Pass `-ruler-storage.s3.endpoint` to ruler when using S3. [#421](https://github.com/grafana/cortex-jsonnet/pull/421)
* [BUGFIX] Remove service selector on label `gossip_ring_member` from other services than `gossip-ring`. [#1008](https://github.com/grafana/mimir/pull/1008)
* [BUGFIX] Rename `-ingester.readiness-check-ring-health` to `-ingester.ring.readiness-check-ring-health`, to reflect current name of flag. #1460

### Mimirtool

_Changes since cortextool `0.10.7`._

* [CHANGE] The following environment variables have been renamed: #883
  * `CORTEX_ADDRESS` to `MIMIR_ADDRESS`
  * `CORTEX_API_USER` to `MIMIR_API_USER`
  * `CORTEX_API_KEY` to `MIMIR_API_KEY`
  * `CORTEX_TENANT_ID` to `MIMIR_TENANT_ID`
  * `CORTEX_TLS_CA_PATH` to `MIMIR_TLS_CA_PATH`
  * `CORTEX_TLS_CERT_PATH` to `MIMIR_TLS_CERT_PATH`
  * `CORTEX_TLS_KEY_PATH` to `MIMIR_TLS_KEY_PATH`
* [CHANGE] Change `cortex` backend to `mimir`. #883
* [CHANGE] Do not publish `mimirtool` binary for 386 windows architecture. #1263
* [CHANGE] `analyse` command has been renamed to `analyze`. #1318
* [FEATURE] Support Arm64 on Darwin for all binaries (benchtool etc). https://github.com/grafana/cortex-tools/pull/215
* [ENHANCEMENT] Correctly support federated rules. #823
* [BUGFIX] Fix `cortextool rules` legends displaying wrong symbols for updates and deletions. https://github.com/grafana/cortex-tools/pull/226

### Query-tee

_Changes since Cortex `1.10.0`._

* [ENHANCEMENT] Added `/api/v1/query_exemplars` API endpoint support (no results comparison). #168
* [ENHANCEMENT] Add a flag (`--proxy.compare-use-relative-error`) in the query-tee to compare floating point values using relative error. #208
* [ENHANCEMENT] Add a flag (`--proxy.compare-skip-recent-samples`) in the query-tee to skip comparing recent samples. By default samples not older than 1 minute are skipped. #234
* [BUGFIX] Fixes a panic in the query-tee when comparing result. #207
* [BUGFIX] Ensure POST requests are handled correctly #286

### Blocksconvert

_Changes since Cortex `1.10.0`._

* [CHANGE] Blocksconvert tool was removed from Mimir. #637

### Metaconvert

_Changes since Cortex `1.10.0`._

* [CHANGE] `thanosconvert` tool has been renamed to `metaconvert`. `-config.file` option has been removed, while it now requires `-tenant` option to work on single tenant only. It now also preserves labels recognized by Mimir. #1120

### Test-exporter

_Changes since Cortex `1.10.0`._

* [CHANGE] Removed the test-exporter tool. #1133

### Tools

_Changes since Cortex `1.10.0`._

* [CHANGE] Removed `query-audit`. You can use `query-tee` to compare query results and performances of two Grafana Mimir backends. #1380

## [Cortex 1.10.0 CHANGELOG](https://github.com/grafana/mimir/blob/a13959db5d38ff65c2b7ef52c56331d2f4dbc00c/CHANGELOG.md#cortex-1100--2021-08-03)<|MERGE_RESOLUTION|>--- conflicted
+++ resolved
@@ -32,11 +32,8 @@
 * [FEATURE] Ingester: Add experimental `-blocks-storage.tsdb.head-statistics-collection-frequency` flag to configure the periodic collection of statistics from the TSDB head. #12407
 * [FEATURE] Ingester: Add experimental `blocks-storage.tsdb.index-lookup-planning-enabled` flag to configure use of a cost-based index lookup planner. #12530
 * [FEATURE] Query-frontend: Add a native histogram presenting the length of query expressions handled by the query-frontend #12571
-<<<<<<< HEAD
+* [FEATURE] Query-frontend and querier: Add experimental support for performing query planning in query-frontends and distributing portions of the plan to queriers for execution. #12302 #12551 #12665
 * [FEATURE] Distributor: Add `label_value_length_over_limit_strategy` to configure how to handle label values over the length limit. #12627
-=======
-* [FEATURE] Query-frontend and querier: Add experimental support for performing query planning in query-frontends and distributing portions of the plan to queriers for execution. #12302 #12551 #12665
->>>>>>> 00b427a4
 * [ENHANCEMENT] Query-frontend: CLI flag `-query-frontend.enabled-promql-experimental-functions` and its associated YAML configuration is now stable. #12368
 * [ENHANCEMENT] Query-scheduler/query-frontend: Add native histogram definitions to `cortex_query_{scheduler|frontend}_queue_duration_seconds`. #12288
 * [ENHANCEMENT] Querier: Add native histogram definition to `cortex_bucket_index_load_duration_seconds`. #12094
