# Changelog

## Mimir - main / unreleased

* [CHANGE] Compactor: Removed support for block deletion marks migration. If you're upgrading from Cortex < 1.7.0 to Mimir, you should upgrade the compactor to Cortex >= 1.7.0 first, run it at least once and then upgrade to Mimir. #122
* [CHANGE] Removed query sharding for the chunks storage. Query sharding is now only supported for blocks storage. #86 #119
* [CHANGE] Renamed build image to us.gcr.io/kubernetes-dev/mimir-build-image. #40
* [CHANGE] Renamed metric `deprecated_flags_inuse_total` as `deprecated_flags_used_total`. #35
* [CHANGE] Renamed metric `experimental_features_in_use_total` as `experimental_features_used_total`. #32
* [CHANGE] Removed `log_messages_total` metric. #32
* [CHANGE] Change to APGLv3. #22
* [CHANGE] Change to Grafana Labs standard project governance. #22
* [CHANGE] Removed `configdb` support from Ruler and Alertmanager backend storages. #15 #38
* [CHANGE] Changed `-ruler.storage.type` default value from `configdb` to `local`. #15
* [CHANGE] Changed `-alertmanager.storage.type` default value from `configdb` to `local`. #15
* [CHANGE] Prevent path traversal attack from users able to control the HTTP header `X-Scope-OrgID`. (CVE-2021-36157) #20
  * Users only have control of the HTTP header when Mimir is not frontend by an auth proxy validating the tenant IDs
* [CHANGE] Some files and directories created by Mimir components on local disk now have stricter permissions, and are only readable by owner, but not group or others. #58
* [CHANGE] Query-frontend: Enable query stats by default, they can still be disabled with `-frontend.query-stats-enabled=false`. #83
* [CHANGE] Ingester: default `-ingester.min-ready-duration` reduced from 1m to 15s. #126
* [CHANGE] Ingester: `-ingester.min-ready-duration` now start counting the delay after the ring's health checks have passed instead of when the ring client was started. #126
* [CHANGE] Blocks storage: memcached client DNS resolution switched from golang built-in to [`miekg/dns`](https://github.com/miekg/dns). #142
* [CHANGE] Query-frontend: the `cortex_frontend_mapped_asts_total` metric has been renamed to `cortex_frontend_query_sharding_rewrites_attempted_total`. #150
* [CHANGE] Allow experimental ingester max-exemplars setting to be changed dynamically #144
  * CLI flag `-blocks-storage.tsdb.max-exemplars` is renamed to `-ingester.max-global-exemplars-per-user`.
  * YAML `max_exemplars` is moved from `tsdb` to `overrides` and renamed to `max_global_exemplars_per_user`.
<<<<<<< HEAD
* [CHANGE] Updated mimir with KV package from dskit to take a registry to register metrics; as a note with consul KV clients we will register a `cortex_consul_request_duration_seconds` and `cortex_kv_request_duration_seconds` metric #189
=======
* [CHANGE] The metric `cortex_deprecated_flags_inuse_total` has been renamed to `deprecated_flags_inuse_total` as part of using grafana/dskit functionality. #185
>>>>>>> 728fd4ec
* [FEATURE] Query Frontend: Add `cortex_query_fetched_chunks_total` per-user counter to expose the number of chunks fetched as part of queries. This metric can be enabled with the `-frontend.query-stats-enabled` flag (or its respective YAML config option `query_stats_enabled`). #31
* [FEATURE] Query Frontend: Add experimental querysharding for the blocks storage. You can now enabled querysharding for blocks storage (`-store.engine=blocks`) by setting `-querier.parallelise-shardable-queries` to `true`. The following additional config and exported metrics have been added. #79 #80 #100 #124 #140 #148 #150 #151 #153 #154 #155 #156 #157 #158 #159 #160 #163 #169 #172
  * New config options:
    * `-querier.total-shards`: The amount of shards to use when doing parallelisation via query sharding.
    * `-blocks-storage.bucket-store.series-hash-cache-max-size-bytes`: Max size - in bytes - of the in-memory series hash cache in the store-gateway.
    * `-blocks-storage.tsdb.series-hash-cache-max-size-bytes`: Max size - in bytes - of the in-memory series hash cache in the ingester.
  * New exported metrics:
    * `cortex_bucket_store_series_hash_cache_requests_total`
    * `cortex_bucket_store_series_hash_cache_hits_total`
    * `cortex_frontend_query_sharding_rewrites_succeeded_total`
    * `cortex_frontend_sharded_queries_per_query`
  * Renamed metrics:
    * `cortex_frontend_mapped_asts_total` to `cortex_frontend_query_sharding_rewrites_attempted_total`
  * When query sharding is enabled, the following querier config must be set on query-frontend too:
    * `-querier.max-concurrent`
    * `-querier.timeout`
    * `-querier.max-samples`
    * `-querier.at-modifier-enabled`
    * `-querier.default-evaluation-interval`
    * `-querier.active-query-tracker-dir`
    * `-querier.lookback-delta`
* [FEATURE] PromQL: added `present_over_time` support. #139
* [FEATURE] Ingester: can expose metrics on active series matching custom trackers configured via `-ingester.active-series-custom-trackers` (or its respective YAML config option). When configured, active series for custom trackers are exposed by the `cortex_ingester_active_series_custom_tracker` metric. #42
* [ENHANCEMENT] Include additional limits in the per-tenant override exporter. The following limits have been added to the `cortex_overrides` metric: #21
  * `max_fetched_series_per_query`
  * `max_fetched_chunk_bytes_per_query`
  * `ruler_max_rules_per_rule_group`
  * `ruler_max_rule_groups_per_tenant`
* [ENHANCEMENT] Querier now can use the `LabelNames` call with matchers, if matchers are provided in the `/labels` API call, instead of using the more expensive `MetricsForLabelMatchers` call as before. This can be enabled by enabling the `-querier.query-label-names-with-matchers-enabled` flag once the ingesters are updated to this version. In the future this is expected to become the default behavior. #3
* [ENHANCEMENT] Ingester: added option `-ingester.readiness-check-ring-health` to disable the ring health check in the readiness endpoint. When disabled, the health checks are run against only the ingester itself instead of all ingesters in the ring. #48 #126
* [ENHANCEMENT] Added option `-distributor.excluded-zones` to exclude ingesters running in specific zones both on write and read path. #51
* [ENHANCEMENT] Store-gateway: added `cortex_bucket_store_sent_chunk_size_bytes` metric, tracking the size of chunks sent from store-gateway to querier. #123
* [ENHANCEMENT] Store-gateway: reduced CPU and memory utilization due to exported metrics aggregation for instances with a large number of tenants. #123 #142
* [ENHANCEMENT] Query-frontend: if query sharding is enabled and a query is not shardable, then the query is executed by querier instead of query-frontend. #150
* [BUGFIX] Upgrade Prometheus. TSDB now waits for pending readers before truncating Head block, fixing the `chunk not found` error and preventing wrong query results. #16
* [BUGFIX] Compactor: fixed panic while collecting Prometheus metrics. #28
* [BUGFIX] Ingester: don't create TSDB or appender if no samples are sent by a tenant. #162

### Query-tee

* [ENHANCEMENT] Added `/api/v1/query_exemplars` API endpoint support (no results comparison). #168

## main / unreleased

* [FEATURE] Ruler: Add new `-ruler.query-stats-enabled` which when enabled will report the `cortex_ruler_query_seconds_total` as a per-user metric that tracks the sum of the wall time of executing queries in the ruler in seconds. #4317
* [FEATURE] Query Frontend: Add `cortex_query_fetched_series_total` and `cortex_query_fetched_chunks_bytes_total` per-user counters to expose the number of series and bytes fetched as part of queries. These metrics can be enabled with the `-frontend.query-stats-enabled` flag (or its respective YAML config option `query_stats_enabled`). #4343
* [CHANGE] Update Go version to 1.16.6. #4362
* [CHANGE] Querier / ruler: Change `-querier.max-fetched-chunks-per-query` configuration to limit to maximum number of chunks that can be fetched in a single query. The number of chunks fetched by ingesters AND long-term storare combined should not exceed the value configured on `-querier.max-fetched-chunks-per-query`. #4260
* [CHANGE] Memberlist: the `memberlist_kv_store_value_bytes` has been removed due to values no longer being stored in-memory as encoded bytes. #4345
* [CHANGE] Compactor: compactor will no longer try to compact blocks that are already marked for deletion. Previously compactor would consider blocks marked for deletion within `-compactor.deletion-delay / 2` period as eligible for compaction. #4328
* [CHANGE] Memberlist: forward only changes, not entire original message. #4419
* [CHANGE] Memberlist: don't accept old tombstones as incoming change, and don't forward such messages to other gossip members. #4420
* [ENHANCEMENT] Add timeout for waiting on compactor to become ACTIVE in the ring. #4262
* [ENHANCEMENT] Reduce memory used by streaming queries, particularly in ruler. #4341
* [ENHANCEMENT] Ring: allow experimental configuration of disabling of heartbeat timeouts by setting the relevant configuration value to zero. Applies to the following: #4342
  * `-distributor.ring.heartbeat-timeout`
  * `-ring.heartbeat-timeout`
  * `-ruler.ring.heartbeat-timeout`
  * `-alertmanager.sharding-ring.heartbeat-timeout`
  * `-compactor.ring.heartbeat-timeout`
  * `-store-gateway.sharding-ring.heartbeat-timeout`
* [ENHANCEMENT] Ring: allow heartbeats to be explicitly disabled by setting the interval to zero. This is considered experimental. This applies to the following configuration options: #4344
  * `-distributor.ring.heartbeat-period`
  * `-ingester.heartbeat-period`
  * `-ruler.ring.heartbeat-period`
  * `-alertmanager.sharding-ring.heartbeat-period`
  * `-compactor.ring.heartbeat-period`
  * `-store-gateway.sharding-ring.heartbeat-period`
* [ENHANCEMENT] Memberlist: optimized receive path for processing ring state updates, to help reduce CPU utilization in large clusters. #4345
* [ENHANCEMENT] Memberlist: expose configuration of memberlist packet compression via `-memberlist.compression=enabled`. #4346
* [BUGFIX] HA Tracker: when cleaning up obsolete elected replicas from KV store, tracker didn't update number of cluster per user correctly. #4336
* [BUGFIX] Ruler: fixed counting of PromQL evaluation errors as user-errors when updating `cortex_ruler_queries_failed_total`. #4335
* [BUGFIX] Ingester: fixed ingester stuck on start up (LEAVING ring state) when `-ingester.heartbeat-period=0` and `-ingester.unregister-on-shutdown=false`. #4366
* [BUGFIX] Ingester: When using block storage, prevent any reads or writes while the ingester is stopping. This will prevent accessing TSDB blocks once they have been already closed. #4304

## 1.10.0-rc.0 / 2021-06-28

* [CHANGE] Enable strict JSON unmarshal for `pkg/util/validation.Limits` struct. The custom `UnmarshalJSON()` will now fail if the input has unknown fields. #4298
* [CHANGE] Cortex chunks storage has been deprecated and it's now in maintenance mode: all Cortex users are encouraged to migrate to the blocks storage. No new features will be added to the chunks storage. The default Cortex configuration still runs the chunks engine; please check out the [blocks storage doc](https://cortexmetrics.io/docs/blocks-storage/) on how to configure Cortex to run with the blocks storage.  #4268
* [CHANGE] The example Kubernetes manifests (stored at `k8s/`) have been removed due to a lack of proper support and maintenance. #4268
* [CHANGE] Querier / ruler: deprecated `-store.query-chunk-limit` CLI flag (and its respective YAML config option `max_chunks_per_query`) in favour of `-querier.max-fetched-chunks-per-query` (and its respective YAML config option `max_fetched_chunks_per_query`). The new limit specifies the maximum number of chunks that can be fetched in a single query from ingesters and long-term storage: the total number of actual fetched chunks could be 2x the limit, being independently applied when querying ingesters and long-term storage. #4125
* [CHANGE] Alertmanager: allowed to configure the experimental receivers firewall on a per-tenant basis. The following CLI flags (and their respective YAML config options) have been changed and moved to the limits config section: #4143
  - `-alertmanager.receivers-firewall.block.cidr-networks` renamed to `-alertmanager.receivers-firewall-block-cidr-networks`
  - `-alertmanager.receivers-firewall.block.private-addresses` renamed to `-alertmanager.receivers-firewall-block-private-addresses`
* [CHANGE] Change default value of `-server.grpc.keepalive.min-time-between-pings` from `5m` to `10s` and `-server.grpc.keepalive.ping-without-stream-allowed` to `true`. #4168
* [CHANGE] Ingester: Change default value of `-ingester.active-series-metrics-enabled` to `true`. This incurs a small increase in memory usage, between 1.2% and 1.6% as measured on ingesters with 1.3M active series. #4257
* [CHANGE] Dependency: update go-redis from v8.2.3 to v8.9.0. #4236
* [CHANGE] Memberlist: Expose default configuration values to the command line options. Note that setting these explicitly to zero will no longer cause the default to be used. If the default is desired, then do set the option. The following are affected: #4276
  - `-memberlist.stream-timeout`
  - `-memberlist.retransmit-factor`
  - `-memberlist.pull-push-interval`
  - `-memberlist.gossip-interval`
  - `-memberlist.gossip-nodes`
  - `-memberlist.gossip-to-dead-nodes-time`
  - `-memberlist.dead-node-reclaim-time`
* [FEATURE] Querier: Added new `-querier.max-fetched-series-per-query` flag. When Cortex is running with blocks storage, the max series per query limit is enforced in the querier and applies to unique series received from ingesters and store-gateway (long-term storage). #4179
* [FEATURE] Querier/Ruler: Added new `-querier.max-fetched-chunk-bytes-per-query` flag. When Cortex is running with blocks storage, the max chunk bytes limit is enforced in the querier and ruler and limits the size of all aggregated chunks returned from ingesters and storage as bytes for a query. #4216
* [FEATURE] Alertmanager: support negative matchers, time-based muting - [upstream release notes](https://github.com/prometheus/alertmanager/releases/tag/v0.22.0). #4237
* [FEATURE] Alertmanager: Added rate-limits to notifiers. Rate limits used by all integrations can be configured using `-alertmanager.notification-rate-limit`, while per-integration rate limits can be specified via `-alertmanager.notification-rate-limit-per-integration` parameter. Both shared and per-integration limits can be overwritten using overrides mechanism. These limits are applied on individual (per-tenant) alertmanagers. Rate-limited notifications are failed notifications. It is possible to monitor rate-limited notifications via new `cortex_alertmanager_notification_rate_limited_total` metric. #4135 #4163
* [FEATURE] Alertmanager: Added `-alertmanager.max-config-size-bytes` limit to control size of configuration files that Cortex users can upload to Alertmanager via API. This limit is configurable per-tenant. #4201
* [FEATURE] Alertmanager: Added `-alertmanager.max-templates-count` and `-alertmanager.max-template-size-bytes` options to control number and size of templates uploaded to Alertmanager via API. These limits are configurable per-tenant. #4223
* [FEATURE] Added flag `-debug.block-profile-rate` to enable goroutine blocking events profiling. #4217
* [FEATURE] Alertmanager: The experimental sharding feature is now considered complete. Detailed information about the configuration options can be found [here for alertmanager](https://cortexmetrics.io/docs/configuration/configuration-file/#alertmanager_config) and [here for the alertmanager storage](https://cortexmetrics.io/docs/configuration/configuration-file/#alertmanager_storage_config). To use the feature: #3925 #4020 #4021 #4031 #4084 #4110 #4126 #4127 #4141 #4146 #4161 #4162 #4222
  * Ensure that a remote storage backend is configured for Alertmanager to store state using `-alertmanager-storage.backend`, and flags related to the backend. Note that the `local` and `configdb` storage backends are not supported.
  * Ensure that a ring store is configured using `-alertmanager.sharding-ring.store`, and set the flags relevant to the chosen store type.
  * Enable the feature using `-alertmanager.sharding-enabled`.
  * Note the prior addition of a new configuration option `-alertmanager.persist-interval`. This sets the interval between persisting the current alertmanager state (notification log and silences) to object storage. See the [configuration file reference](https://cortexmetrics.io/docs/configuration/configuration-file/#alertmanager_config) for more information.
* [ENHANCEMENT] Alertmanager: Cleanup persisted state objects from remote storage when a tenant configuration is deleted. #4167
* [ENHANCEMENT] Storage: Added the ability to disable Open Census within GCS client (e.g `-gcs.enable-opencensus=false`). #4219
* [ENHANCEMENT] Etcd: Added username and password to etcd config. #4205
* [ENHANCEMENT] Alertmanager: introduced new metrics to monitor operation when using `-alertmanager.sharding-enabled`: #4149
  * `cortex_alertmanager_state_fetch_replica_state_total`
  * `cortex_alertmanager_state_fetch_replica_state_failed_total`
  * `cortex_alertmanager_state_initial_sync_total`
  * `cortex_alertmanager_state_initial_sync_completed_total`
  * `cortex_alertmanager_state_initial_sync_duration_seconds`
  * `cortex_alertmanager_state_persist_total`
  * `cortex_alertmanager_state_persist_failed_total`
* [ENHANCEMENT] Blocks storage: support ingesting exemplars and querying of exemplars.  Enabled by setting new CLI flag `-blocks-storage.tsdb.max-exemplars=<n>` or config option `blocks_storage.tsdb.max_exemplars` to positive value. #4124 #4181
* [ENHANCEMENT] Distributor: Added distributors ring status section in the admin page. #4151
* [ENHANCEMENT] Added zone-awareness support to alertmanager for use when sharding is enabled. When zone-awareness is enabled, alerts will be replicated across availability zones. #4204
* [ENHANCEMENT] Added `tenant_ids` tag to tracing spans #4186
* [ENHANCEMENT] Ring, query-frontend: Avoid using automatic private IPs (APIPA) when discovering IP address from the interface during the registration of the instance in the ring, or by query-frontend when used with query-scheduler. APIPA still used as last resort with logging indicating usage. #4032
* [ENHANCEMENT] Memberlist: introduced new metrics to aid troubleshooting tombstone convergence: #4231
  * `memberlist_client_kv_store_value_tombstones`
  * `memberlist_client_kv_store_value_tombstones_removed_total`
  * `memberlist_client_messages_to_broadcast_dropped_total`
* [ENHANCEMENT] Alertmanager: Added `-alertmanager.max-dispatcher-aggregation-groups` option to control max number of active dispatcher groups in Alertmanager (per tenant, also overrideable). When the limit is reached, Dispatcher produces log message and increases `cortex_alertmanager_dispatcher_aggregation_group_limit_reached_total` metric. #4254
* [ENHANCEMENT] Alertmanager: Added `-alertmanager.max-alerts-count` and `-alertmanager.max-alerts-size-bytes` to control max number of alerts and total size of alerts that a single user can have in Alertmanager's memory. Adding more alerts will fail with a log message and incrementing `cortex_alertmanager_alerts_insert_limited_total` metric (per-user). These limits can be overrided by using per-tenant overrides. Current values are tracked in `cortex_alertmanager_alerts_limiter_current_alerts` and `cortex_alertmanager_alerts_limiter_current_alerts_size_bytes` metrics. #4253
* [ENHANCEMENT] Store-gateway: added `-store-gateway.sharding-ring.wait-stability-min-duration` and `-store-gateway.sharding-ring.wait-stability-max-duration` support to store-gateway, to wait for ring stability at startup. #4271
* [ENHANCEMENT] Ruler: added `rule_group` label to metrics `cortex_prometheus_rule_group_iterations_total` and `cortex_prometheus_rule_group_iterations_missed_total`. #4121
* [ENHANCEMENT] Ruler: added new metrics for tracking total number of queries and push requests sent to ingester, as well as failed queries and push requests. Failures are only counted for internal errors, but not user-errors like limits or invalid query. This is in contrast to existing `cortex_prometheus_rule_evaluation_failures_total`, which is incremented also when query or samples appending fails due to user-errors. #4281
  * `cortex_ruler_write_requests_total`
  * `cortex_ruler_write_requests_failed_total`
  * `cortex_ruler_queries_total`
  * `cortex_ruler_queries_failed_total`
* [ENHANCEMENT] Ingester: Added option `-ingester.ignore-series-limit-for-metric-names` with comma-separated list of metric names that will be ignored in max series per metric limit. #4302
* [ENHANCEMENT] Added instrumentation to Redis client, with the following metrics: #3976
  - `cortex_rediscache_request_duration_seconds`
* [BUGFIX] Purger: fix `Invalid null value in condition for column range` caused by `nil` value in range for WriteBatch query. #4128
* [BUGFIX] Ingester: fixed infrequent panic caused by a race condition between TSDB mmap-ed head chunks truncation and queries. #4176
* [BUGFIX] Alertmanager: fix Alertmanager status page if clustering via gossip is disabled or sharding is enabled. #4184
* [BUGFIX] Ruler: fix `/ruler/rule_groups` endpoint doesn't work when used with object store. #4182
* [BUGFIX] Ruler: Honor the evaluation delay for the `ALERTS` and `ALERTS_FOR_STATE` series. #4227
* [BUGFIX] Make multiple Get requests instead of MGet on Redis Cluster. #4056
* [BUGFIX] Ingester: fix issue where runtime limits erroneously override default limits. #4246
* [BUGFIX] Ruler: fix startup in single-binary mode when the new `ruler_storage` is used. #4252
* [BUGFIX] Querier: fix queries failing with "at least 1 healthy replica required, could only find 0" error right after scaling up store-gateways until they're ACTIVE in the ring. #4263
* [BUGFIX] Store-gateway: when blocks sharding is enabled, do not load all blocks in each store-gateway in case of a cold startup, but load only blocks owned by the store-gateway replica. #4271
* [BUGFIX] Memberlist: fix to setting the default configuration value for `-memberlist.retransmit-factor` when not provided. This should improve propagation delay of the ring state (including, but not limited to, tombstones). Note that if the configuration is already explicitly given, this fix has no effect. #4269
* [BUGFIX] Querier: Fix issue where samples in a chunk might get skipped by batch iterator. #4218
## Blocksconvert

* [ENHANCEMENT] Scanner: add support for DynamoDB (v9 schema only). #3828
* [ENHANCEMENT] Add Cassandra support. #3795
* [ENHANCEMENT] Scanner: retry failed uploads. #4188

## 1.9.0 / 2021-05-14

* [CHANGE] Alertmanager now removes local files after Alertmanager is no longer running for removed or resharded user. #3910
* [CHANGE] Alertmanager now stores local files in per-tenant folders. Files stored by Alertmanager previously are migrated to new hierarchy. Support for this migration will be removed in Cortex 1.11. #3910
* [CHANGE] Ruler: deprecated `-ruler.storage.*` CLI flags (and their respective YAML config options) in favour of `-ruler-storage.*`. The deprecated config will be removed in Cortex 1.11. #3945
* [CHANGE] Alertmanager: deprecated `-alertmanager.storage.*` CLI flags (and their respective YAML config options) in favour of `-alertmanager-storage.*`. This change doesn't apply to `alertmanager.storage.path` and `alertmanager.storage.retention`. The deprecated config will be removed in Cortex 1.11. #4002
* [CHANGE] Alertmanager: removed `-cluster.` CLI flags deprecated in Cortex 1.7. The new config options to use are: #3946
  * `-alertmanager.cluster.listen-address` instead of `-cluster.listen-address`
  * `-alertmanager.cluster.advertise-address` instead of `-cluster.advertise-address`
  * `-alertmanager.cluster.peers` instead of `-cluster.peer`
  * `-alertmanager.cluster.peer-timeout` instead of `-cluster.peer-timeout`
* [CHANGE] Blocks storage: removed the config option `-blocks-storage.bucket-store.index-cache.postings-compression-enabled`, which was deprecated in Cortex 1.6. Postings compression is always enabled. #4101
* [CHANGE] Querier: removed the config option `-store.max-look-back-period`, which was deprecated in Cortex 1.6 and was used only by the chunks storage. You should use `-querier.max-query-lookback` instead. #4101
* [CHANGE] Query Frontend: removed the config option `-querier.compress-http-responses`, which was deprecated in Cortex 1.6. You should use`-api.response-compression-enabled` instead. #4101
* [CHANGE] Runtime-config / overrides: removed the config options `-limits.per-user-override-config` (use `-runtime-config.file`) and `-limits.per-user-override-period` (use `-runtime-config.reload-period`), both deprecated since Cortex 0.6.0. #4112
* [CHANGE] Cortex now fails fast on startup if unable to connect to the ring backend. #4068
* [FEATURE] The following features have been marked as stable: #4101
  - Shuffle-sharding
  - Querier support for querying chunks and blocks store at the same time
  - Tracking of active series and exporting them as metrics (`-ingester.active-series-metrics-enabled` and related flags)
  - Blocks storage: lazy mmap of block indexes in the store-gateway (`-blocks-storage.bucket-store.index-header-lazy-loading-enabled`)
  - Ingester: close idle TSDB and remove them from local disk (`-blocks-storage.tsdb.close-idle-tsdb-timeout`)
* [FEATURE] Memberlist: add TLS configuration options for the memberlist transport layer used by the gossip KV store. #4046
  * New flags added for memberlist communication:
    * `-memberlist.tls-enabled`
    * `-memberlist.tls-cert-path`
    * `-memberlist.tls-key-path`
    * `-memberlist.tls-ca-path`
    * `-memberlist.tls-server-name`
    * `-memberlist.tls-insecure-skip-verify`
* [FEATURE] Ruler: added `local` backend support to the ruler storage configuration under the `-ruler-storage.` flag prefix. #3932
* [ENHANCEMENT] Upgraded Docker base images to `alpine:3.13`. #4042
* [ENHANCEMENT] Blocks storage: reduce ingester memory by eliminating series reference cache. #3951
* [ENHANCEMENT] Ruler: optimized `<prefix>/api/v1/rules` and `<prefix>/api/v1/alerts` when ruler sharding is enabled. #3916
* [ENHANCEMENT] Ruler: added the following metrics when ruler sharding is enabled: #3916
  * `cortex_ruler_clients`
  * `cortex_ruler_client_request_duration_seconds`
* [ENHANCEMENT] Alertmanager: Add API endpoint to list all tenant alertmanager configs: `GET /multitenant_alertmanager/configs`. #3529
* [ENHANCEMENT] Ruler: Add API endpoint to list all tenant ruler rule groups: `GET /ruler/rule_groups`. #3529
* [ENHANCEMENT] Query-frontend/scheduler: added querier forget delay (`-query-frontend.querier-forget-delay` and `-query-scheduler.querier-forget-delay`) to mitigate the blast radius in the event queriers crash because of a repeatedly sent "query of death" when shuffle-sharding is enabled. #3901
* [ENHANCEMENT] Query-frontend: reduced memory allocations when serializing query response. #3964
* [ENHANCEMENT] Querier / ruler: some optimizations to PromQL query engine. #3934 #3989
* [ENHANCEMENT] Ingester: reduce CPU and memory when an high number of errors are returned by the ingester on the write path with the blocks storage. #3969 #3971 #3973
* [ENHANCEMENT] Distributor: reduce CPU and memory when an high number of errors are returned by the distributor on the write path. #3990
* [ENHANCEMENT] Put metric before label value in the "label value too long" error message. #4018
* [ENHANCEMENT] Allow use of `y|w|d` suffixes for duration related limits and per-tenant limits. #4044
* [ENHANCEMENT] Query-frontend: Small optimization on top of PR #3968 to avoid unnecessary Extents merging. #4026
* [ENHANCEMENT] Add a metric `cortex_compactor_compaction_interval_seconds` for the compaction interval config value. #4040
* [ENHANCEMENT] Ingester: added following per-ingester (instance) experimental limits: max number of series in memory (`-ingester.instance-limits.max-series`), max number of users in memory (`-ingester.instance-limits.max-tenants`), max ingestion rate (`-ingester.instance-limits.max-ingestion-rate`), and max inflight requests (`-ingester.instance-limits.max-inflight-push-requests`). These limits are only used when using blocks storage. Limits can also be configured using runtime-config feature, and current values are exported as `cortex_ingester_instance_limits` metric. #3992.
* [ENHANCEMENT] Cortex is now built with Go 1.16. #4062
* [ENHANCEMENT] Distributor: added per-distributor experimental limits: max number of inflight requests (`-distributor.instance-limits.max-inflight-push-requests`) and max ingestion rate in samples/sec (`-distributor.instance-limits.max-ingestion-rate`). If not set, these two are unlimited. Also added metrics to expose current values (`cortex_distributor_inflight_push_requests`, `cortex_distributor_ingestion_rate_samples_per_second`) as well as limits (`cortex_distributor_instance_limits` with various `limit` label values). #4071
* [ENHANCEMENT] Ruler: Added `-ruler.enabled-tenants` and `-ruler.disabled-tenants` to explicitly enable or disable rules processing for specific tenants. #4074
* [ENHANCEMENT] Block Storage Ingester: `/flush` now accepts two new parameters: `tenant` to specify tenant to flush and `wait=true` to make call synchronous. Multiple tenants can be specified by repeating `tenant` parameter. If no `tenant` is specified, all tenants are flushed, as before. #4073
* [ENHANCEMENT] Alertmanager: validate configured `-alertmanager.web.external-url` and fail if ends with `/`. #4081
* [ENHANCEMENT] Alertmanager: added `-alertmanager.receivers-firewall.block.cidr-networks` and `-alertmanager.receivers-firewall.block.private-addresses` to block specific network addresses in HTTP-based Alertmanager receiver integrations. #4085
* [ENHANCEMENT] Allow configuration of Cassandra's host selection policy. #4069
* [ENHANCEMENT] Store-gateway: retry synching blocks if a per-tenant sync fails. #3975 #4088
* [ENHANCEMENT] Add metric `cortex_tcp_connections` exposing the current number of accepted TCP connections. #4099
* [ENHANCEMENT] Querier: Allow federated queries to run concurrently. #4065
* [ENHANCEMENT] Label Values API call now supports `match[]` parameter when querying blocks on storage (assuming `-querier.query-store-for-labels-enabled` is enabled). #4133
* [BUGFIX] Ruler-API: fix bug where `/api/v1/rules/<namespace>/<group_name>` endpoint return `400` instead of `404`. #4013
* [BUGFIX] Distributor: reverted changes done to rate limiting in #3825. #3948
* [BUGFIX] Ingester: Fix race condition when opening and closing tsdb concurrently. #3959
* [BUGFIX] Querier: streamline tracing spans. #3924
* [BUGFIX] Ruler Storage: ignore objects with empty namespace or group in the name. #3999
* [BUGFIX] Distributor: fix issue causing distributors to not extend the replication set because of failing instances when zone-aware replication is enabled. #3977
* [BUGFIX] Query-frontend: Fix issue where cached entry size keeps increasing when making tiny query repeatedly. #3968
* [BUGFIX] Compactor: `-compactor.blocks-retention-period` now supports weeks (`w`) and years (`y`). #4027
* [BUGFIX] Querier: returning 422 (instead of 500) when query hits `max_chunks_per_query` limit with block storage, when the limit is hit in the store-gateway. #3937
* [BUGFIX] Ruler: Rule group limit enforcement should now allow the same number of rules in a group as the limit. #3616
* [BUGFIX] Frontend, Query-scheduler: allow querier to notify about shutdown without providing any authentication. #4066
* [BUGFIX] Querier: fixed race condition causing queries to fail right after querier startup with the "empty ring" error. #4068
* [BUGFIX] Compactor: Increment `cortex_compactor_runs_failed_total` if compactor failed compact a single tenant. #4094
* [BUGFIX] Tracing: hot fix to avoid the Jaeger tracing client to indefinitely block the Cortex process shutdown in case the HTTP connection to the tracing backend is blocked. #4134
* [BUGFIX] Forward proper EndsAt from ruler to Alertmanager inline with Prometheus behaviour. #4017
* [BUGFIX] Querier: support filtering LabelValues with matchers when using tenant federation. #4277

## Blocksconvert

* [ENHANCEMENT] Builder: add `-builder.timestamp-tolerance` option which may reduce block size by rounding timestamps to make difference whole seconds. #3891

## 1.8.1 / 2021-04-27

* [CHANGE] Fix for CVE-2021-31232: Local file disclosure vulnerability when `-experimental.alertmanager.enable-api` is used. The HTTP basic auth `password_file` can be used as an attack vector to send any file content via a webhook. The alertmanager templates can be used as an attack vector to send any file content because the alertmanager can load any text file specified in the templates list.

## 1.8.0 / 2021-03-24

* [CHANGE] Alertmanager: Don't expose cluster information to tenants via the `/alertmanager/api/v1/status` API endpoint when operating with clustering enabled. #3903
* [CHANGE] Ingester: don't update internal "last updated" timestamp of TSDB if tenant only sends invalid samples. This affects how "idle" time is computed. #3727
* [CHANGE] Require explicit flag `-<prefix>.tls-enabled` to enable TLS in GRPC clients. Previously it was enough to specify a TLS flag to enable TLS validation. #3156
* [CHANGE] Query-frontend: removed `-querier.split-queries-by-day` (deprecated in Cortex 0.4.0). Please use `-querier.split-queries-by-interval` instead. #3813
* [CHANGE] Store-gateway: the chunks pool controlled by `-blocks-storage.bucket-store.max-chunk-pool-bytes` is now shared across all tenants. #3830
* [CHANGE] Ingester: return error code 400 instead of 429 when per-user/per-tenant series/metadata limits are reached. #3833
* [CHANGE] Compactor: add `reason` label to `cortex_compactor_blocks_marked_for_deletion_total` metric. Source blocks marked for deletion by compactor are labelled as `compaction`, while blocks passing the retention period are labelled as `retention`. #3879
* [CHANGE] Alertmanager: the `DELETE /api/v1/alerts` is now idempotent. No error is returned if the alertmanager config doesn't exist. #3888
* [FEATURE] Experimental Ruler Storage: Add a separate set of configuration options to configure the ruler storage backend under the `-ruler-storage.` flag prefix. All blocks storage bucket clients and the config service are currently supported. Clients using this implementation will only be enabled if the existing `-ruler.storage` flags are left unset. #3805 #3864
* [FEATURE] Experimental Alertmanager Storage: Add a separate set of configuration options to configure the alertmanager storage backend under the `-alertmanager-storage.` flag prefix. All blocks storage bucket clients and the config service are currently supported. Clients using this implementation will only be enabled if the existing `-alertmanager.storage` flags are left unset. #3888
* [FEATURE] Adds support to S3 server-side encryption using KMS. The S3 server-side encryption config can be overridden on a per-tenant basis for the blocks storage, ruler and alertmanager. Deprecated `-<prefix>.s3.sse-encryption`, please use the following CLI flags that have been added. #3651 #3810 #3811 #3870 #3886 #3906
  - `-<prefix>.s3.sse.type`
  - `-<prefix>.s3.sse.kms-key-id`
  - `-<prefix>.s3.sse.kms-encryption-context`
* [FEATURE] Querier: Enable `@ <timestamp>` modifier in PromQL using the new `-querier.at-modifier-enabled` flag. #3744
* [FEATURE] Overrides Exporter: Add `overrides-exporter` module for exposing per-tenant resource limit overrides as metrics. It is not included in `all` target (single-binary mode), and must be explicitly enabled. #3785
* [FEATURE] Experimental thanosconvert: introduce an experimental tool `thanosconvert` to migrate Thanos block metadata to Cortex metadata. #3770
* [FEATURE] Alertmanager: It now shards the `/api/v1/alerts` API using the ring when sharding is enabled. #3671
  * Added `-alertmanager.max-recv-msg-size` (defaults to 16M) to limit the size of HTTP request body handled by the alertmanager.
  * New flags added for communication between alertmanagers:
    * `-alertmanager.max-recv-msg-size`
    * `-alertmanager.alertmanager-client.remote-timeout`
    * `-alertmanager.alertmanager-client.tls-enabled`
    * `-alertmanager.alertmanager-client.tls-cert-path`
    * `-alertmanager.alertmanager-client.tls-key-path`
    * `-alertmanager.alertmanager-client.tls-ca-path`
    * `-alertmanager.alertmanager-client.tls-server-name`
    * `-alertmanager.alertmanager-client.tls-insecure-skip-verify`
* [FEATURE] Compactor: added blocks storage per-tenant retention support. This is configured via `-compactor.retention-period`, and can be overridden on a per-tenant basis. #3879
* [ENHANCEMENT] Queries: Instrument queries that were discarded due to the configured `max_outstanding_requests_per_tenant`. #3894
  * `cortex_query_frontend_discarded_requests_total`
  * `cortex_query_scheduler_discarded_requests_total`
* [ENHANCEMENT] Ruler: Add TLS and explicit basis authentication configuration options for the HTTP client the ruler uses to communicate with the alertmanager. #3752
  * `-ruler.alertmanager-client.basic-auth-username`: Configure the basic authentication username used by the client. Takes precedent over a URL configured username.
  * `-ruler.alertmanager-client.basic-auth-password`: Configure the basic authentication password used by the client. Takes precedent over a URL configured password.
  * `-ruler.alertmanager-client.tls-ca-path`: File path to the CA file.
  * `-ruler.alertmanager-client.tls-cert-path`: File path to the TLS certificate.
  * `-ruler.alertmanager-client.tls-insecure-skip-verify`: Boolean to disable verifying the certificate.
  * `-ruler.alertmanager-client.tls-key-path`: File path to the TLS key certificate.
  * `-ruler.alertmanager-client.tls-server-name`: Expected name on the TLS certificate.
* [ENHANCEMENT] Ingester: exposed metric `cortex_ingester_oldest_unshipped_block_timestamp_seconds`, tracking the unix timestamp of the oldest TSDB block not shipped to the storage yet. #3705
* [ENHANCEMENT] Prometheus upgraded. #3739 #3806
  * Avoid unnecessary `runtime.GC()` during compactions.
  * Prevent compaction loop in TSDB on data gap.
* [ENHANCEMENT] Query-Frontend now returns server side performance metrics using `Server-Timing` header when query stats is enabled. #3685
* [ENHANCEMENT] Runtime Config: Add a `mode` query parameter for the runtime config endpoint. `/runtime_config?mode=diff` now shows the YAML runtime configuration with all values that differ from the defaults. #3700
* [ENHANCEMENT] Distributor: Enable downstream projects to wrap distributor push function and access the deserialized write requests berfore/after they are pushed. #3755
* [ENHANCEMENT] Add flag `-<prefix>.tls-server-name` to require a specific server name instead of the hostname on the certificate. #3156
* [ENHANCEMENT] Alertmanager: Remove a tenant's alertmanager instead of pausing it as we determine it is no longer needed. #3722
* [ENHANCEMENT] Blocks storage: added more configuration options to S3 client. #3775
  * `-blocks-storage.s3.tls-handshake-timeout`: Maximum time to wait for a TLS handshake. 0 means no limit.
  * `-blocks-storage.s3.expect-continue-timeout`: The time to wait for a server's first response headers after fully writing the request headers if the request has an Expect header. 0 to send the request body immediately.
  * `-blocks-storage.s3.max-idle-connections`: Maximum number of idle (keep-alive) connections across all hosts. 0 means no limit.
  * `-blocks-storage.s3.max-idle-connections-per-host`: Maximum number of idle (keep-alive) connections to keep per-host. If 0, a built-in default value is used.
  * `-blocks-storage.s3.max-connections-per-host`: Maximum number of connections per host. 0 means no limit.
* [ENHANCEMENT] Ingester: when tenant's TSDB is closed, Ingester now removes pushed metrics-metadata from memory, and removes metadata (`cortex_ingester_memory_metadata`, `cortex_ingester_memory_metadata_created_total`, `cortex_ingester_memory_metadata_removed_total`) and validation metrics (`cortex_discarded_samples_total`, `cortex_discarded_metadata_total`). #3782
* [ENHANCEMENT] Distributor: cleanup metrics for inactive tenants. #3784
* [ENHANCEMENT] Ingester: Have ingester to re-emit following TSDB metrics. #3800
  * `cortex_ingester_tsdb_blocks_loaded`
  * `cortex_ingester_tsdb_reloads_total`
  * `cortex_ingester_tsdb_reloads_failures_total`
  * `cortex_ingester_tsdb_symbol_table_size_bytes`
  * `cortex_ingester_tsdb_storage_blocks_bytes`
  * `cortex_ingester_tsdb_time_retentions_total`
* [ENHANCEMENT] Querier: distribute workload across `-store-gateway.sharding-ring.replication-factor` store-gateway replicas when querying blocks and `-store-gateway.sharding-enabled=true`. #3824
* [ENHANCEMENT] Distributor / HA Tracker: added cleanup of unused elected HA replicas from KV store. Added following metrics to monitor this process: #3809
  * `cortex_ha_tracker_replicas_cleanup_started_total`
  * `cortex_ha_tracker_replicas_cleanup_marked_for_deletion_total`
  * `cortex_ha_tracker_replicas_cleanup_deleted_total`
  * `cortex_ha_tracker_replicas_cleanup_delete_failed_total`
* [ENHANCEMENT] Ruler now has new API endpoint `/ruler/delete_tenant_config` that can be used to delete all ruler groups for tenant. It is intended to be used by administrators who wish to clean up state after removed user. Note that this endpoint is enabled regardless of `-experimental.ruler.enable-api`. #3750 #3899
* [ENHANCEMENT] Query-frontend, query-scheduler: cleanup metrics for inactive tenants. #3826
* [ENHANCEMENT] Blocks storage: added `-blocks-storage.s3.region` support to S3 client configuration. #3811
* [ENHANCEMENT] Distributor: Remove cached subrings for inactive users when using shuffle sharding. #3849
* [ENHANCEMENT] Store-gateway: Reduced memory used to fetch chunks at query time. #3855
* [ENHANCEMENT] Ingester: attempt to prevent idle compaction from happening in concurrent ingesters by introducing a 25% jitter to the configured idle timeout (`-blocks-storage.tsdb.head-compaction-idle-timeout`). #3850
* [ENHANCEMENT] Compactor: cleanup local files for users that are no longer owned by compactor. #3851
* [ENHANCEMENT] Store-gateway: close empty bucket stores, and delete leftover local files for tenants that no longer belong to store-gateway. #3853
* [ENHANCEMENT] Store-gateway: added metrics to track partitioner behaviour. #3877
  * `cortex_bucket_store_partitioner_requested_bytes_total`
  * `cortex_bucket_store_partitioner_requested_ranges_total`
  * `cortex_bucket_store_partitioner_expanded_bytes_total`
  * `cortex_bucket_store_partitioner_expanded_ranges_total`
* [ENHANCEMENT] Store-gateway: added metrics to monitor chunk buffer pool behaviour. #3880
  * `cortex_bucket_store_chunk_pool_requested_bytes_total`
  * `cortex_bucket_store_chunk_pool_returned_bytes_total`
* [ENHANCEMENT] Alertmanager: load alertmanager configurations from object storage concurrently, and only load necessary configurations, speeding configuration synchronization process and executing fewer "GET object" operations to the storage when sharding is enabled. #3898
* [ENHANCEMENT] Ingester (blocks storage): Ingester can now stream entire chunks instead of individual samples to the querier. At the moment this feature must be explicitly enabled either by using `-ingester.stream-chunks-when-using-blocks` flag or `ingester_stream_chunks_when_using_blocks` (boolean) field in runtime config file, but these configuration options are temporary and will be removed when feature is stable. #3889
* [ENHANCEMENT] Alertmanager: New endpoint `/multitenant_alertmanager/delete_tenant_config` to delete configuration for tenant identified by `X-Scope-OrgID` header. This is an internal endpoint, available even if Alertmanager API is not enabled by using `-experimental.alertmanager.enable-api`. #3900
* [ENHANCEMENT] MemCached: Add `max_item_size` support. #3929
* [BUGFIX] Cortex: Fixed issue where fatal errors and various log messages where not logged. #3778
* [BUGFIX] HA Tracker: don't track as error in the `cortex_kv_request_duration_seconds` metric a CAS operation intentionally aborted. #3745
* [BUGFIX] Querier / ruler: do not log "error removing stale clients" if the ring is empty. #3761
* [BUGFIX] Store-gateway: fixed a panic caused by a race condition when the index-header lazy loading is enabled. #3775 #3789
* [BUGFIX] Compactor: fixed "could not guess file size" log when uploading blocks deletion marks to the global location. #3807
* [BUGFIX] Prevent panic at start if the http_prefix setting doesn't have a valid value. #3796
* [BUGFIX] Memberlist: fixed panic caused by race condition in `armon/go-metrics` used by memberlist client. #3725
* [BUGFIX] Querier: returning 422 (instead of 500) when query hits `max_chunks_per_query` limit with block storage. #3895
* [BUGFIX] Alertmanager: Ensure that experimental `/api/v1/alerts` endpoints work when `-http.prefix` is empty. #3905
* [BUGFIX] Chunk store: fix panic in inverted index when deleted fingerprint is no longer in the index. #3543

## 1.7.1 / 2021-04-27

* [CHANGE] Fix for CVE-2021-31232: Local file disclosure vulnerability when `-experimental.alertmanager.enable-api` is used. The HTTP basic auth `password_file` can be used as an attack vector to send any file content via a webhook. The alertmanager templates can be used as an attack vector to send any file content because the alertmanager can load any text file specified in the templates list.

## 1.7.0 / 2021-02-23

Note the blocks storage compactor runs a migration task at startup in this version, which can take many minutes and use a lot of RAM.
[Turn this off after first run](https://cortexmetrics.io/docs/blocks-storage/production-tips/#ensure-deletion-marks-migration-is-disabled-after-first-run).

* [CHANGE] FramedSnappy encoding support has been removed from Push and Remote Read APIs. This means Prometheus 1.6 support has been removed and the oldest Prometheus version supported in the remote write is 1.7. #3682
* [CHANGE] Ruler: removed the flag `-ruler.evaluation-delay-duration-deprecated` which was deprecated in 1.4.0. Please use the `ruler_evaluation_delay_duration` per-tenant limit instead. #3694
* [CHANGE] Removed the flags `-<prefix>.grpc-use-gzip-compression` which were deprecated in 1.3.0: #3694
  * `-query-scheduler.grpc-client-config.grpc-use-gzip-compression`: use `-query-scheduler.grpc-client-config.grpc-compression` instead
  * `-frontend.grpc-client-config.grpc-use-gzip-compression`: use `-frontend.grpc-client-config.grpc-compression` instead
  * `-ruler.client.grpc-use-gzip-compression`: use `-ruler.client.grpc-compression` instead
  * `-bigtable.grpc-use-gzip-compression`: use `-bigtable.grpc-compression` instead
  * `-ingester.client.grpc-use-gzip-compression`: use `-ingester.client.grpc-compression` instead
  * `-querier.frontend-client.grpc-use-gzip-compression`: use `-querier.frontend-client.grpc-compression` instead
* [CHANGE] Querier: it's not required to set `-frontend.query-stats-enabled=true` in the querier anymore to enable query statistics logging in the query-frontend. The flag is now required to be configured only in the query-frontend and it will be propagated to the queriers. #3595 #3695
* [CHANGE] Blocks storage: compactor is now required when running a Cortex cluster with the blocks storage, because it also keeps the bucket index updated. #3583
* [CHANGE] Blocks storage: block deletion marks are now stored in a per-tenant global markers/ location too, other than within the block location. The compactor, at startup, will copy deletion marks from the block location to the global location. This migration is required only once, so it can be safely disabled via `-compactor.block-deletion-marks-migration-enabled=false` after new compactor has successfully started at least once in the cluster. #3583
* [CHANGE] OpenStack Swift: the default value for the `-ruler.storage.swift.container-name` and `-swift.container-name` config options has changed from `cortex` to empty string. If you were relying on the default value, please set it back to `cortex`. #3660
* [CHANGE] HA Tracker: configured replica label is now verified against label value length limit (`-validation.max-length-label-value`). #3668
* [CHANGE] Distributor: `extend_writes` field in YAML configuration has moved from `lifecycler` (inside `ingester_config`) to `distributor_config`. This doesn't affect command line option `-distributor.extend-writes`, which stays the same. #3719
* [CHANGE] Alertmanager: Deprecated `-cluster.` CLI flags in favor of their `-alertmanager.cluster.` equivalent. The deprecated flags (and their respective YAML config options) are: #3677
  * `-cluster.listen-address` in favor of `-alertmanager.cluster.listen-address`
  * `-cluster.advertise-address` in favor of `-alertmanager.cluster.advertise-address`
  * `-cluster.peer` in favor of `-alertmanager.cluster.peers`
  * `-cluster.peer-timeout` in favor of `-alertmanager.cluster.peer-timeout`
* [CHANGE] Blocks storage: the default value of `-blocks-storage.bucket-store.sync-interval` has been changed from `5m` to `15m`. #3724
* [FEATURE] Querier: Queries can be federated across multiple tenants. The tenants IDs involved need to be specified separated by a `|` character in the `X-Scope-OrgID` request header. This is an experimental feature, which can be enabled by setting `-tenant-federation.enabled=true` on all Cortex services. #3250
* [FEATURE] Alertmanager: introduced the experimental option `-alertmanager.sharding-enabled` to shard tenants across multiple Alertmanager instances. This feature is still under heavy development and its usage is discouraged. The following new metrics are exported by the Alertmanager: #3664
  * `cortex_alertmanager_ring_check_errors_total`
  * `cortex_alertmanager_sync_configs_total`
  * `cortex_alertmanager_sync_configs_failed_total`
  * `cortex_alertmanager_tenants_discovered`
  * `cortex_alertmanager_tenants_owned`
* [ENHANCEMENT] Allow specifying JAEGER_ENDPOINT instead of sampling server or local agent port. #3682
* [ENHANCEMENT] Blocks storage: introduced a per-tenant bucket index, periodically updated by the compactor, used to avoid full bucket scanning done by queriers, store-gateways and rulers. The bucket index is updated by the compactor during blocks cleanup, on every `-compactor.cleanup-interval`. #3553 #3555 #3561 #3583 #3625 #3711 #3715
* [ENHANCEMENT] Blocks storage: introduced an option `-blocks-storage.bucket-store.bucket-index.enabled` to enable the usage of the bucket index in the querier, store-gateway and ruler. When enabled, the querier, store-gateway and ruler will use the bucket index to find a tenant's blocks instead of running the periodic bucket scan. The following new metrics are exported by the querier and ruler: #3614 #3625
  * `cortex_bucket_index_loads_total`
  * `cortex_bucket_index_load_failures_total`
  * `cortex_bucket_index_load_duration_seconds`
  * `cortex_bucket_index_loaded`
* [ENHANCEMENT] Compactor: exported the following metrics. #3583 #3625
  * `cortex_bucket_blocks_count`: Total number of blocks per tenant in the bucket. Includes blocks marked for deletion, but not partial blocks.
  * `cortex_bucket_blocks_marked_for_deletion_count`: Total number of blocks per tenant marked for deletion in the bucket.
  * `cortex_bucket_blocks_partials_count`: Total number of partial blocks.
  * `cortex_bucket_index_last_successful_update_timestamp_seconds`: Timestamp of the last successful update of a tenant's bucket index.
* [ENHANCEMENT] Ruler: Add `cortex_prometheus_last_evaluation_samples` to expose the number of samples generated by a rule group per tenant. #3582
* [ENHANCEMENT] Memberlist: add status page (/memberlist) with available details about memberlist-based KV store and memberlist cluster. It's also possible to view KV values in Go struct or JSON format, or download for inspection. #3575
* [ENHANCEMENT] Memberlist: client can now keep a size-bounded buffer with sent and received messages and display them in the admin UI (/memberlist) for troubleshooting. #3581 #3602
* [ENHANCEMENT] Blocks storage: added block index attributes caching support to metadata cache. The TTL can be configured via `-blocks-storage.bucket-store.metadata-cache.block-index-attributes-ttl`. #3629
* [ENHANCEMENT] Alertmanager: Add support for Azure blob storage. #3634
* [ENHANCEMENT] Compactor: tenants marked for deletion will now be fully cleaned up after some delay since deletion of last block. Cleanup includes removal of remaining marker files (including tenant deletion mark file) and files under `debug/metas`. #3613
* [ENHANCEMENT] Compactor: retry compaction of a single tenant on failure instead of re-running compaction for all tenants. #3627
* [ENHANCEMENT] Querier: Implement result caching for tenant query federation. #3640
* [ENHANCEMENT] API: Add a `mode` query parameter for the config endpoint: #3645
  * `/config?mode=diff`: Shows the YAML configuration with all values that differ from the defaults.
  * `/config?mode=defaults`: Shows the YAML configuration with all the default values.
* [ENHANCEMENT] OpenStack Swift: added the following config options to OpenStack Swift backend client: #3660
  - Chunks storage: `-swift.auth-version`, `-swift.max-retries`, `-swift.connect-timeout`, `-swift.request-timeout`.
  - Blocks storage: ` -blocks-storage.swift.auth-version`, ` -blocks-storage.swift.max-retries`, ` -blocks-storage.swift.connect-timeout`, ` -blocks-storage.swift.request-timeout`.
  - Ruler: `-ruler.storage.swift.auth-version`, `-ruler.storage.swift.max-retries`, `-ruler.storage.swift.connect-timeout`, `-ruler.storage.swift.request-timeout`.
* [ENHANCEMENT] Disabled in-memory shuffle-sharding subring cache in the store-gateway, ruler and compactor. This should reduce the memory utilisation in these services when shuffle-sharding is enabled, without introducing a significantly increase CPU utilisation. #3601
* [ENHANCEMENT] Shuffle sharding: optimised subring generation used by shuffle sharding. #3601
* [ENHANCEMENT] New /runtime_config endpoint that returns the defined runtime configuration in YAML format. The returned configuration includes overrides. #3639
* [ENHANCEMENT] Query-frontend: included the parameter name failed to validate in HTTP 400 message. #3703
* [ENHANCEMENT] Fail to startup Cortex if provided runtime config is invalid. #3707
* [ENHANCEMENT] Alertmanager: Add flags to customize the cluster configuration: #3667
  * `-alertmanager.cluster.gossip-interval`: The interval between sending gossip messages. By lowering this value (more frequent) gossip messages are propagated across cluster more quickly at the expense of increased bandwidth usage.
  * `-alertmanager.cluster.push-pull-interval`: The interval between gossip state syncs. Setting this interval lower (more frequent) will increase convergence speeds across larger clusters at the expense of increased bandwidth usage.
* [ENHANCEMENT] Distributor: change the error message returned when a received series has too many label values. The new message format has the series at the end and this plays better with Prometheus logs truncation. #3718
  - From: `sample for '<series>' has <value> label names; limit <value>`
  - To: `series has too many labels (actual: <value>, limit: <value>) series: '<series>'`
* [ENHANCEMENT] Improve bucket index loader to handle edge case where new tenant has not had blocks uploaded to storage yet. #3717
* [BUGFIX] Allow `-querier.max-query-lookback` use `y|w|d` suffix like deprecated `-store.max-look-back-period`. #3598
* [BUGFIX] Memberlist: Entry in the ring should now not appear again after using "Forget" feature (unless it's still heartbeating). #3603
* [BUGFIX] Ingester: do not close idle TSDBs while blocks shipping is in progress. #3630 #3632
* [BUGFIX] Ingester: correctly update `cortex_ingester_memory_users` and `cortex_ingester_active_series` when a tenant's idle TSDB is closed, when running Cortex with the blocks storage. #3646
* [BUGFIX] Querier: fix default value incorrectly overriding `-querier.frontend-address` in single-binary mode. #3650
* [BUGFIX] Compactor: delete `deletion-mark.json` at last when deleting a block in order to not leave partial blocks without deletion mark in the bucket if the compactor is interrupted while deleting a block. #3660
* [BUGFIX] Blocks storage: do not cleanup a partially uploaded block when `meta.json` upload fails. Despite failure to upload `meta.json`, this file may in some cases still appear in the bucket later. By skipping early cleanup, we avoid having corrupted blocks in the storage. #3660
* [BUGFIX] Alertmanager: disable access to `/alertmanager/metrics` (which exposes all Cortex metrics), `/alertmanager/-/reload` and `/alertmanager/debug/*`, which were available to any authenticated user with enabled AlertManager. #3678
* [BUGFIX] Query-Frontend: avoid creating many small sub-queries by discarding cache extents under 5 minutes #3653
* [BUGFIX] Ruler: Ensure the stale markers generated for evaluated rules respect the configured `-ruler.evaluation-delay-duration`. This will avoid issues with samples with NaN be persisted with timestamps set ahead of the next rule evaluation. #3687
* [BUGFIX] Alertmanager: don't serve HTTP requests until Alertmanager has fully started. Serving HTTP requests earlier may result in loss of configuration for the user. #3679
* [BUGFIX] Do not log "failed to load config" if runtime config file is empty. #3706
* [BUGFIX] Do not allow to use a runtime config file containing multiple YAML documents. #3706
* [BUGFIX] HA Tracker: don't track as error in the `cortex_kv_request_duration_seconds` metric a CAS operation intentionally aborted. #3745

## 1.6.0 / 2020-12-29

* [CHANGE] Query Frontend: deprecate `-querier.compress-http-responses` in favour of `-api.response-compression-enabled`. #3544
* [CHANGE] Querier: deprecated `-store.max-look-back-period`. You should use `-querier.max-query-lookback` instead. #3452
* [CHANGE] Blocks storage: increased `-blocks-storage.bucket-store.chunks-cache.attributes-ttl` default from `24h` to `168h` (1 week). #3528
* [CHANGE] Blocks storage: the config option `-blocks-storage.bucket-store.index-cache.postings-compression-enabled` has been deprecated and postings compression is always enabled. #3538
* [CHANGE] Ruler: gRPC message size default limits on the Ruler-client side have changed: #3523
  - limit for outgoing gRPC messages has changed from 2147483647 to 16777216 bytes
  - limit for incoming gRPC messages has changed from 4194304 to 104857600 bytes
* [FEATURE] Distributor/Ingester: Provide ability to not overflow writes in the presence of a leaving or unhealthy ingester. This allows for more efficient ingester rolling restarts. #3305
* [FEATURE] Query-frontend: introduced query statistics logged in the query-frontend when enabled via `-frontend.query-stats-enabled=true`. When enabled, the metric `cortex_query_seconds_total` is tracked, counting the sum of the wall time spent across all queriers while running queries (on a per-tenant basis). The metrics `cortex_request_duration_seconds` and `cortex_query_seconds_total` are different: the first one tracks the request duration (eg. HTTP request from the client), while the latter tracks the sum of the wall time on all queriers involved executing the query. #3539
* [ENHANCEMENT] API: Add GZIP HTTP compression to the API responses. Compression can be enabled via `-api.response-compression-enabled`. #3536
* [ENHANCEMENT] Added zone-awareness support on queries. When zone-awareness is enabled, queries will still succeed if all ingesters in a single zone will fail. #3414
* [ENHANCEMENT] Blocks storage ingester: exported more TSDB-related metrics. #3412
  - `cortex_ingester_tsdb_wal_corruptions_total`
  - `cortex_ingester_tsdb_head_truncations_failed_total`
  - `cortex_ingester_tsdb_head_truncations_total`
  - `cortex_ingester_tsdb_head_gc_duration_seconds`
* [ENHANCEMENT] Enforced keepalive on all gRPC clients used for inter-service communication. #3431
* [ENHANCEMENT] Added `cortex_alertmanager_config_hash` metric to expose hash of Alertmanager Config loaded per user. #3388
* [ENHANCEMENT] Query-Frontend / Query-Scheduler: New component called "Query-Scheduler" has been introduced. Query-Scheduler is simply a queue of requests, moved outside of Query-Frontend. This allows Query-Frontend to be scaled separately from number of queues. To make Query-Frontend and Querier use Query-Scheduler, they need to be started with `-frontend.scheduler-address` and `-querier.scheduler-address` options respectively. #3374 #3471
* [ENHANCEMENT] Query-frontend / Querier / Ruler: added `-querier.max-query-lookback` to limit how long back data (series and metadata) can be queried. This setting can be overridden on a per-tenant basis and is enforced in the query-frontend, querier and ruler. #3452 #3458
* [ENHANCEMENT] Querier: added `-querier.query-store-for-labels-enabled` to query store for label names, label values and series APIs. Only works with blocks storage engine. #3461 #3520
* [ENHANCEMENT] Ingester: exposed `-blocks-storage.tsdb.wal-segment-size-bytes` config option to customise the TSDB WAL segment max size. #3476
* [ENHANCEMENT] Compactor: concurrently run blocks cleaner for multiple tenants. Concurrency can be configured via `-compactor.cleanup-concurrency`. #3483
* [ENHANCEMENT] Compactor: shuffle tenants before running compaction. #3483
* [ENHANCEMENT] Compactor: wait for a stable ring at startup, when sharding is enabled. #3484
* [ENHANCEMENT] Store-gateway: added `-blocks-storage.bucket-store.index-header-lazy-loading-enabled` to enable index-header lazy loading (experimental). When enabled, index-headers will be mmap-ed only once required by a query and will be automatically released after `-blocks-storage.bucket-store.index-header-lazy-loading-idle-timeout` time of inactivity. #3498
* [ENHANCEMENT] Alertmanager: added metrics `cortex_alertmanager_notification_requests_total` and `cortex_alertmanager_notification_requests_failed_total`. #3518
* [ENHANCEMENT] Ingester: added `-blocks-storage.tsdb.head-chunks-write-buffer-size-bytes` to fine-tune the TSDB head chunks write buffer size when running Cortex blocks storage. #3518
* [ENHANCEMENT] /metrics now supports OpenMetrics output. HTTP and gRPC servers metrics can now include exemplars. #3524
* [ENHANCEMENT] Expose gRPC keepalive policy options by gRPC server. #3524
* [ENHANCEMENT] Blocks storage: enabled caching of `meta.json` attributes, configurable via `-blocks-storage.bucket-store.metadata-cache.metafile-attributes-ttl`. #3528
* [ENHANCEMENT] Compactor: added a config validation check to fail fast if the compactor has been configured invalid block range periods (each period is expected to be a multiple of the previous one). #3534
* [ENHANCEMENT] Blocks storage: concurrently fetch deletion marks from object storage. #3538
* [ENHANCEMENT] Blocks storage ingester: ingester can now close idle TSDB and delete local data. #3491 #3552
* [ENHANCEMENT] Blocks storage: add option to use V2 signatures for S3 authentication. #3540
* [ENHANCEMENT] Exported process metrics to monitor the number of memory map areas allocated. #3537
  * - `process_memory_map_areas`
  * - `process_memory_map_areas_limit`
* [ENHANCEMENT] Ruler: Expose gRPC client options. #3523
* [ENHANCEMENT] Compactor: added metrics to track on-going compaction. #3535
  * `cortex_compactor_tenants_discovered`
  * `cortex_compactor_tenants_skipped`
  * `cortex_compactor_tenants_processing_succeeded`
  * `cortex_compactor_tenants_processing_failed`
* [ENHANCEMENT] Added new experimental API endpoints: `POST /purger/delete_tenant` and `GET /purger/delete_tenant_status` for deleting all tenant data. Only works with blocks storage. Compactor removes blocks that belong to user marked for deletion. #3549 #3558
* [ENHANCEMENT] Chunks storage: add option to use V2 signatures for S3 authentication. #3560
* [ENHANCEMENT] HA Tracker: Added new limit `ha_max_clusters` to set the max number of clusters tracked for single user. This limit is disabled by default. #3668
* [BUGFIX] Query-Frontend: `cortex_query_seconds_total` now return seconds not nanoseconds. #3589
* [BUGFIX] Blocks storage ingester: fixed some cases leading to a TSDB WAL corruption after a partial write to disk. #3423
* [BUGFIX] Blocks storage: Fix the race between ingestion and `/flush` call resulting in overlapping blocks. #3422
* [BUGFIX] Querier: fixed `-querier.max-query-into-future` which wasn't correctly enforced on range queries. #3452
* [BUGFIX] Fixed float64 precision stability when aggregating metrics before exposing them. This could have lead to false counters resets when querying some metrics exposed by Cortex. #3506
* [BUGFIX] Querier: the meta.json sync concurrency done when running Cortex with the blocks storage is now controlled by `-blocks-storage.bucket-store.meta-sync-concurrency` instead of the incorrect `-blocks-storage.bucket-store.block-sync-concurrency` (default values are the same). #3531
* [BUGFIX] Querier: fixed initialization order of querier module when using blocks storage. It now (again) waits until blocks have been synchronized. #3551

## Blocksconvert

* [ENHANCEMENT] Scheduler: ability to ignore users based on regexp, using `-scheduler.ignore-users-regex` flag. #3477
* [ENHANCEMENT] Builder: Parallelize reading chunks in the final stage of building block. #3470
* [ENHANCEMENT] Builder: remove duplicate label names from chunk. #3547

## 1.5.0 / 2020-11-09

### Cortex

* [CHANGE] Blocks storage: update the default HTTP configuration values for the S3 client to the upstream Thanos default values. #3244
  - `-blocks-storage.s3.http.idle-conn-timeout` is set 90 seconds.
  - `-blocks-storage.s3.http.response-header-timeout` is set to 2 minutes.
* [CHANGE] Improved shuffle sharding support in the write path. This work introduced some config changes: #3090
  * Introduced `-distributor.sharding-strategy` CLI flag (and its respective `sharding_strategy` YAML config option) to explicitly specify which sharding strategy should be used in the write path
  * `-experimental.distributor.user-subring-size` flag renamed to `-distributor.ingestion-tenant-shard-size`
  * `user_subring_size` limit YAML config option renamed to `ingestion_tenant_shard_size`
* [CHANGE] Dropped "blank Alertmanager configuration; using fallback" message from Info to Debug level. #3205
* [CHANGE] Zone-awareness replication for time-series now should be explicitly enabled in the distributor via the `-distributor.zone-awareness-enabled` CLI flag (or its respective YAML config option). Before, zone-aware replication was implicitly enabled if a zone was set on ingesters. #3200
* [CHANGE] Removed the deprecated CLI flag `-config-yaml`. You should use `-schema-config-file` instead. #3225
* [CHANGE] Enforced the HTTP method required by some API endpoints which did (incorrectly) allow any method before that. #3228
  - `GET /`
  - `GET /config`
  - `GET /debug/fgprof`
  - `GET /distributor/all_user_stats`
  - `GET /distributor/ha_tracker`
  - `GET /all_user_stats`
  - `GET /ha-tracker`
  - `GET /api/v1/user_stats`
  - `GET /api/v1/chunks`
  - `GET <legacy-http-prefix>/user_stats`
  - `GET <legacy-http-prefix>/chunks`
  - `GET /services`
  - `GET /multitenant_alertmanager/status`
  - `GET /status` (alertmanager microservice)
  - `GET|POST /ingester/ring`
  - `GET|POST /ring`
  - `GET|POST /store-gateway/ring`
  - `GET|POST /compactor/ring`
  - `GET|POST /ingester/flush`
  - `GET|POST /ingester/shutdown`
  - `GET|POST /flush`
  - `GET|POST /shutdown`
  - `GET|POST /ruler/ring`
  - `POST /api/v1/push`
  - `POST <legacy-http-prefix>/push`
  - `POST /push`
  - `POST /ingester/push`
* [CHANGE] Renamed CLI flags to configure the network interface names from which automatically detect the instance IP. #3295
  - `-compactor.ring.instance-interface` renamed to `-compactor.ring.instance-interface-names`
  - `-store-gateway.sharding-ring.instance-interface` renamed to `-store-gateway.sharding-ring.instance-interface-names`
  - `-distributor.ring.instance-interface` renamed to `-distributor.ring.instance-interface-names`
  - `-ruler.ring.instance-interface` renamed to `-ruler.ring.instance-interface-names`
* [CHANGE] Renamed `-<prefix>.redis.enable-tls` CLI flag to `-<prefix>.redis.tls-enabled`, and its respective YAML config option from `enable_tls` to `tls_enabled`. #3298
* [CHANGE] Increased default `-<prefix>.redis.timeout` from `100ms` to `500ms`. #3301
* [CHANGE] `cortex_alertmanager_config_invalid` has been removed in favor of `cortex_alertmanager_config_last_reload_successful`. #3289
* [CHANGE] Query-frontend: POST requests whose body size exceeds 10MiB will be rejected. The max body size can be customised via `-frontend.max-body-size`. #3276
* [FEATURE] Shuffle sharding: added support for shuffle-sharding queriers in the query-frontend. When configured (`-frontend.max-queriers-per-tenant` globally, or using per-tenant limit `max_queriers_per_tenant`), each tenants's requests will be handled by different set of queriers. #3113 #3257
* [FEATURE] Shuffle sharding: added support for shuffle-sharding ingesters on the read path. When ingesters shuffle-sharding is enabled and `-querier.shuffle-sharding-ingesters-lookback-period` is set, queriers will fetch in-memory series from the minimum set of required ingesters, selecting only ingesters which may have received series since 'now - lookback period'. #3252
* [FEATURE] Query-frontend: added `compression` config to support results cache with compression. #3217
* [FEATURE] Add OpenStack Swift support to blocks storage. #3303
* [FEATURE] Added support for applying Prometheus relabel configs on series received by the distributor. A `metric_relabel_configs` field has been added to the per-tenant limits configuration. #3329
* [FEATURE] Support for Cassandra client SSL certificates. #3384
* [ENHANCEMENT] Ruler: Introduces two new limits `-ruler.max-rules-per-rule-group` and `-ruler.max-rule-groups-per-tenant` to control the number of rules per rule group and the total number of rule groups for a given user. They are disabled by default. #3366
* [ENHANCEMENT] Allow to specify multiple comma-separated Cortex services to `-target` CLI option (or its respective YAML config option). For example, `-target=all,compactor` can be used to start Cortex single-binary with compactor as well. #3275
* [ENHANCEMENT] Expose additional HTTP configs for the S3 backend client. New flag are listed below: #3244
  - `-blocks-storage.s3.http.idle-conn-timeout`
  - `-blocks-storage.s3.http.response-header-timeout`
  - `-blocks-storage.s3.http.insecure-skip-verify`
* [ENHANCEMENT] Added `cortex_query_frontend_connected_clients` metric to show the number of workers currently connected to the frontend. #3207
* [ENHANCEMENT] Shuffle sharding: improved shuffle sharding in the write path. Shuffle sharding now should be explicitly enabled via `-distributor.sharding-strategy` CLI flag (or its respective YAML config option) and guarantees stability, consistency, shuffling and balanced zone-awareness properties. #3090 #3214
* [ENHANCEMENT] Ingester: added new metric `cortex_ingester_active_series` to track active series more accurately. Also added options to control whether active series tracking is enabled (`-ingester.active-series-metrics-enabled`, defaults to false), and how often this metric is updated (`-ingester.active-series-metrics-update-period`) and max idle time for series to be considered inactive (`-ingester.active-series-metrics-idle-timeout`). #3153
* [ENHANCEMENT] Store-gateway: added zone-aware replication support to blocks replication in the store-gateway. #3200
* [ENHANCEMENT] Store-gateway: exported new metrics. #3231
  - `cortex_bucket_store_cached_series_fetch_duration_seconds`
  - `cortex_bucket_store_cached_postings_fetch_duration_seconds`
  - `cortex_bucket_stores_gate_queries_max`
* [ENHANCEMENT] Added `-version` flag to Cortex. #3233
* [ENHANCEMENT] Hash ring: added instance registered timestamp to the ring. #3248
* [ENHANCEMENT] Reduce tail latency by smoothing out spikes in rate of chunk flush operations. #3191
* [ENHANCEMENT] User Cortex as User Agent in http requests issued by Configs DB client. #3264
* [ENHANCEMENT] Experimental Ruler API: Fetch rule groups from object storage in parallel. #3218
* [ENHANCEMENT] Chunks GCS object storage client uses the `fields` selector to limit the payload size when listing objects in the bucket. #3218 #3292
* [ENHANCEMENT] Added shuffle sharding support to ruler. Added new metric `cortex_ruler_sync_rules_total`. #3235
* [ENHANCEMENT] Return an explicit error when the store-gateway is explicitly requested without a blocks storage engine. #3287
* [ENHANCEMENT] Ruler: only load rules that belong to the ruler. Improves rules synching performances when ruler sharding is enabled. #3269
* [ENHANCEMENT] Added `-<prefix>.redis.tls-insecure-skip-verify` flag. #3298
* [ENHANCEMENT] Added `cortex_alertmanager_config_last_reload_successful_seconds` metric to show timestamp of last successful AM config reload. #3289
* [ENHANCEMENT] Blocks storage: reduced number of bucket listing operations to list block content (applies to newly created blocks only). #3363
* [ENHANCEMENT] Ruler: Include the tenant ID on the notifier logs. #3372
* [ENHANCEMENT] Blocks storage Compactor: Added `-compactor.enabled-tenants` and `-compactor.disabled-tenants` to explicitly enable or disable compaction of specific tenants. #3385
* [ENHANCEMENT] Blocks storage ingester: Creating checkpoint only once even when there are multiple Head compactions in a single `Compact()` call. #3373
* [BUGFIX] Blocks storage ingester: Read repair memory-mapped chunks file which can end up being empty on abrupt shutdowns combined with faulty disks. #3373
* [BUGFIX] Blocks storage ingester: Close TSDB resources on failed startup preventing ingester OOMing. #3373
* [BUGFIX] No-longer-needed ingester operations for queries triggered by queriers and rulers are now canceled. #3178
* [BUGFIX] Ruler: directories in the configured `rules-path` will be removed on startup and shutdown in order to ensure they don't persist between runs. #3195
* [BUGFIX] Handle hash-collisions in the query path. #3192
* [BUGFIX] Check for postgres rows errors. #3197
* [BUGFIX] Ruler Experimental API: Don't allow rule groups without names or empty rule groups. #3210
* [BUGFIX] Experimental Alertmanager API: Do not allow empty Alertmanager configurations or bad template filenames to be submitted through the configuration API. #3185
* [BUGFIX] Reduce failures to update heartbeat when using Consul. #3259
* [BUGFIX] When using ruler sharding, moving all user rule groups from ruler to a different one and then back could end up with some user groups not being evaluated at all. #3235
* [BUGFIX] Fixed shuffle sharding consistency when zone-awareness is enabled and the shard size is increased or instances in a new zone are added. #3299
* [BUGFIX] Use a valid grpc header when logging IP addresses. #3307
* [BUGFIX] Fixed the metric `cortex_prometheus_rule_group_duration_seconds` in the Ruler, it wouldn't report any values. #3310
* [BUGFIX] Fixed gRPC connections leaking in rulers when rulers sharding is enabled and APIs called. #3314
* [BUGFIX] Fixed shuffle sharding consistency when zone-awareness is enabled and the shard size is increased or instances in a new zone are added. #3299
* [BUGFIX] Fixed Gossip memberlist members joining when addresses are configured using DNS-based service discovery. #3360
* [BUGFIX] Ingester: fail to start an ingester running the blocks storage, if unable to load any existing TSDB at startup. #3354
* [BUGFIX] Blocks storage: Avoid deletion of blocks in the ingester which are not shipped to the storage yet. #3346
* [BUGFIX] Fix common prefixes returned by List method of S3 client. #3358
* [BUGFIX] Honor configured timeout in Azure and GCS object clients. #3285
* [BUGFIX] Blocks storage: Avoid creating blocks larger than configured block range period on forced compaction and when TSDB is idle. #3344
* [BUGFIX] Shuffle sharding: fixed max global series per user/metric limit when shuffle sharding and `-distributor.shard-by-all-labels=true` are both enabled in distributor. When using these global limits you should now set `-distributor.sharding-strategy` and `-distributor.zone-awareness-enabled` to ingesters too. #3369
* [BUGFIX] Slow query logging: when using downstream server request parameters were not logged. #3276
* [BUGFIX] Fixed tenant detection in the ruler and alertmanager API when running without auth. #3343

### Blocksconvert

* [ENHANCEMENT] Blocksconvert – Builder: download plan file locally before processing it. #3209
* [ENHANCEMENT] Blocksconvert – Cleaner: added new tool for deleting chunks data. #3283
* [ENHANCEMENT] Blocksconvert – Scanner: support for scanning specific date-range only. #3222
* [ENHANCEMENT] Blocksconvert – Scanner: metrics for tracking progress. #3222
* [ENHANCEMENT] Blocksconvert – Builder: retry block upload before giving up. #3245
* [ENHANCEMENT] Blocksconvert – Scanner: upload plans concurrently. #3340
* [BUGFIX] Blocksconvert: fix chunks ordering in the block. Chunks in different order than series work just fine in TSDB blocks at the moment, but it's not consistent with what Prometheus does and future Prometheus and Cortex optimizations may rely on this ordering. #3371

## 1.4.0 / 2020-10-02

* [CHANGE] TLS configuration for gRPC, HTTP and etcd clients is now marked as experimental. These features are not yet fully baked, and we expect possible small breaking changes in Cortex 1.5. #3198
* [CHANGE] Cassandra backend support is now GA (stable). #3180
* [CHANGE] Blocks storage is now GA (stable). The `-experimental` prefix has been removed from all CLI flags related to the blocks storage (no YAML config changes). #3180 #3201
  - `-experimental.blocks-storage.*` flags renamed to `-blocks-storage.*`
  - `-experimental.store-gateway.*` flags renamed to `-store-gateway.*`
  - `-experimental.querier.store-gateway-client.*` flags renamed to `-querier.store-gateway-client.*`
  - `-experimental.querier.store-gateway-addresses` flag renamed to `-querier.store-gateway-addresses`
  - `-store-gateway.replication-factor` flag renamed to `-store-gateway.sharding-ring.replication-factor`
  - `-store-gateway.tokens-file-path` flag renamed to `store-gateway.sharding-ring.tokens-file-path`
* [CHANGE] Ingester: Removed deprecated untyped record from chunks WAL. Only if you are running `v1.0` or below, it is recommended to first upgrade to `v1.1`/`v1.2`/`v1.3` and run it for a day before upgrading to `v1.4` to avoid data loss. #3115
* [CHANGE] Distributor API endpoints are no longer served unless target is set to `distributor` or `all`. #3112
* [CHANGE] Increase the default Cassandra client replication factor to 3. #3007
* [CHANGE] Blocks storage: removed the support to transfer blocks between ingesters on shutdown. When running the Cortex blocks storage, ingesters are expected to run with a persistent disk. The following metrics have been removed: #2996
  * `cortex_ingester_sent_files`
  * `cortex_ingester_received_files`
  * `cortex_ingester_received_bytes_total`
  * `cortex_ingester_sent_bytes_total`
* [CHANGE] The buckets for the `cortex_chunk_store_index_lookups_per_query` metric have been changed to 1, 2, 4, 8, 16. #3021
* [CHANGE] Blocks storage: the `operation` label value `getrange` has changed into `get_range` for the metrics `thanos_store_bucket_cache_operation_requests_total` and `thanos_store_bucket_cache_operation_hits_total`. #3000
* [CHANGE] Experimental Delete Series: `/api/v1/admin/tsdb/delete_series` and `/api/v1/admin/tsdb/cancel_delete_request` purger APIs to return status code `204` instead of `200` for success. #2946
* [CHANGE] Histogram `cortex_memcache_request_duration_seconds` `method` label value changes from `Memcached.Get` to `Memcached.GetBatched` for batched lookups, and is not reported for non-batched lookups (label value `Memcached.GetMulti` remains, and had exactly the same value as `Get` in nonbatched lookups).  The same change applies to tracing spans. #3046
* [CHANGE] TLS server validation is now enabled by default, a new parameter `tls_insecure_skip_verify` can be set to true to skip validation optionally. #3030
* [CHANGE] `cortex_ruler_config_update_failures_total` has been removed in favor of `cortex_ruler_config_last_reload_successful`. #3056
* [CHANGE] `ruler.evaluation_delay_duration` field in YAML config has been moved and renamed to `limits.ruler_evaluation_delay_duration`. #3098
* [CHANGE] Removed obsolete `results_cache.max_freshness` from YAML config (deprecated since Cortex 1.2). #3145
* [CHANGE] Removed obsolete `-promql.lookback-delta` option (deprecated since Cortex 1.2, replaced with `-querier.lookback-delta`). #3144
* [CHANGE] Cache: added support for Redis Cluster and Redis Sentinel. #2961
  - The following changes have been made in Redis configuration:
   - `-redis.master_name` added
   - `-redis.db` added
   - `-redis.max-active-conns` changed to `-redis.pool-size`
   - `-redis.max-conn-lifetime` changed to `-redis.max-connection-age`
   - `-redis.max-idle-conns` removed
   - `-redis.wait-on-pool-exhaustion` removed
* [CHANGE] TLS configuration for gRPC, HTTP and etcd clients is now marked as experimental. These features are not yet fully baked, and we expect possible small breaking changes in Cortex 1.5. #3198
* [CHANGE] Fixed store-gateway CLI flags inconsistencies. #3201
  - `-store-gateway.replication-factor` flag renamed to `-store-gateway.sharding-ring.replication-factor`
  - `-store-gateway.tokens-file-path` flag renamed to `store-gateway.sharding-ring.tokens-file-path`
* [FEATURE] Logging of the source IP passed along by a reverse proxy is now supported by setting the `-server.log-source-ips-enabled`. For non standard headers the settings `-server.log-source-ips-header` and `-server.log-source-ips-regex` can be used. #2985
* [FEATURE] Blocks storage: added shuffle sharding support to store-gateway blocks sharding. Added the following additional metrics to store-gateway: #3069
  * `cortex_bucket_stores_tenants_discovered`
  * `cortex_bucket_stores_tenants_synced`
* [FEATURE] Experimental blocksconvert: introduce an experimental tool `blocksconvert` to migrate long-term storage chunks to blocks. #3092 #3122 #3127 #3162
* [ENHANCEMENT] Improve the Alertmanager logging when serving requests from its API / UI. #3397
* [ENHANCEMENT] Add support for azure storage in China, German and US Government environments. #2988
* [ENHANCEMENT] Query-tee: added a small tolerance to floating point sample values comparison. #2994
* [ENHANCEMENT] Query-tee: add support for doing a passthrough of requests to preferred backend for unregistered routes #3018
* [ENHANCEMENT] Expose `storage.aws.dynamodb.backoff_config` configuration file field. #3026
* [ENHANCEMENT] Added `cortex_request_message_bytes` and `cortex_response_message_bytes` histograms to track received and sent gRPC message and HTTP request/response sizes. Added `cortex_inflight_requests` gauge to track number of inflight gRPC and HTTP requests. #3064
* [ENHANCEMENT] Publish ruler's ring metrics. #3074
* [ENHANCEMENT] Add config validation to the experimental Alertmanager API. Invalid configs are no longer accepted. #3053
* [ENHANCEMENT] Add "integration" as a label for `cortex_alertmanager_notifications_total` and `cortex_alertmanager_notifications_failed_total` metrics. #3056
* [ENHANCEMENT] Add `cortex_ruler_config_last_reload_successful` and `cortex_ruler_config_last_reload_successful_seconds` to check status of users rule manager. #3056
* [ENHANCEMENT] The configuration validation now fails if an empty YAML node has been set for a root YAML config property. #3080
* [ENHANCEMENT] Memcached dial() calls now have a circuit-breaker to avoid hammering a broken cache. #3051, #3189
* [ENHANCEMENT] `-ruler.evaluation-delay-duration` is now overridable as a per-tenant limit, `ruler_evaluation_delay_duration`. #3098
* [ENHANCEMENT] Add TLS support to etcd client. #3102
* [ENHANCEMENT] When a tenant accesses the Alertmanager UI or its API, if we have valid `-alertmanager.configs.fallback` we'll use that to start the manager and avoid failing the request. #3073
* [ENHANCEMENT] Add `DELETE api/v1/rules/{namespace}` to the Ruler. It allows all the rule groups of a namespace to be deleted. #3120
* [ENHANCEMENT] Experimental Delete Series: Retry processing of Delete requests during failures. #2926
* [ENHANCEMENT] Improve performance of QueryStream() in ingesters. #3177
* [ENHANCEMENT] Modules included in "All" target are now visible in output of `-modules` CLI flag. #3155
* [ENHANCEMENT] Added `/debug/fgprof` endpoint to debug running Cortex process using `fgprof`. This adds up to the existing `/debug/...` endpoints. #3131
* [ENHANCEMENT] Blocks storage: optimised `/api/v1/series` for blocks storage. (#2976)
* [BUGFIX] Ruler: when loading rules from "local" storage, check for directory after resolving symlink. #3137
* [BUGFIX] Query-frontend: Fixed rounding for incoming query timestamps, to be 100% Prometheus compatible. #2990
* [BUGFIX] Querier: Merge results from chunks and blocks ingesters when using streaming of results. #3013
* [BUGFIX] Querier: query /series from ingesters regardless the `-querier.query-ingesters-within` setting. #3035
* [BUGFIX] Blocks storage: Ingester is less likely to hit gRPC message size limit when streaming data to queriers. #3015
* [BUGFIX] Blocks storage: fixed memberlist support for the store-gateways and compactors ring used when blocks sharding is enabled. #3058 #3095
* [BUGFIX] Fix configuration for TLS server validation, TLS skip verify was hardcoded to true for all TLS configurations and prevented validation of server certificates. #3030
* [BUGFIX] Fixes the Alertmanager panicking when no `-alertmanager.web.external-url` is provided. #3017
* [BUGFIX] Fixes the registration of the Alertmanager API metrics `cortex_alertmanager_alerts_received_total` and `cortex_alertmanager_alerts_invalid_total`. #3065
* [BUGFIX] Fixes `flag needs an argument: -config.expand-env` error. #3087
* [BUGFIX] An index optimisation actually slows things down when using caching. Moved it to the right location. #2973
* [BUGFIX] Ingester: If push request contained both valid and invalid samples, valid samples were ingested but not stored to WAL of the chunks storage. This has been fixed. #3067
* [BUGFIX] Cassandra: fixed consistency setting in the CQL session when creating the keyspace. #3105
* [BUGFIX] Ruler: Config API would return both the `record` and `alert` in `YAML` response keys even when one of them must be empty. #3120
* [BUGFIX] Index page now uses configured HTTP path prefix when creating links. #3126
* [BUGFIX] Purger: fixed deadlock when reloading of tombstones failed. #3182
* [BUGFIX] Fixed panic in flusher job, when error writing chunks to the store would cause "idle" chunks to be flushed, which triggered panic. #3140
* [BUGFIX] Index page no longer shows links that are not valid for running Cortex instance. #3133
* [BUGFIX] Configs: prevent validation of templates to fail when using template functions. #3157
* [BUGFIX] Configuring the S3 URL with an `@` but without username and password doesn't enable the AWS static credentials anymore. #3170
* [BUGFIX] Limit errors on ranged queries (`api/v1/query_range`) no longer return a status code `500` but `422` instead. #3167
* [BUGFIX] Handle hash-collisions in the query path. Before this fix, Cortex could occasionally mix up two different series in a query, leading to invalid results, when `-querier.ingester-streaming` was used. #3192

## 1.3.0 / 2020-08-21

* [CHANGE] Replace the metric `cortex_alertmanager_configs` with `cortex_alertmanager_config_invalid` exposed by Alertmanager. #2960
* [CHANGE] Experimental Delete Series: Change target flag for purger from `data-purger` to `purger`. #2777
* [CHANGE] Experimental blocks storage: The max concurrent queries against the long-term storage, configured via `-experimental.blocks-storage.bucket-store.max-concurrent`, is now a limit shared across all tenants and not a per-tenant limit anymore. The default value has changed from `20` to `100` and the following new metrics have been added: #2797
  * `cortex_bucket_stores_gate_queries_concurrent_max`
  * `cortex_bucket_stores_gate_queries_in_flight`
  * `cortex_bucket_stores_gate_duration_seconds`
* [CHANGE] Metric `cortex_ingester_flush_reasons` has been renamed to `cortex_ingester_flushing_enqueued_series_total`, and new metric `cortex_ingester_flushing_dequeued_series_total` with `outcome` label (superset of reason) has been added. #2802 #2818 #2998
* [CHANGE] Experimental Delete Series: Metric `cortex_purger_oldest_pending_delete_request_age_seconds` would track age of delete requests since they are over their cancellation period instead of their creation time. #2806
* [CHANGE] Experimental blocks storage: the store-gateway service is required in a Cortex cluster running with the experimental blocks storage. Removed the `-experimental.tsdb.store-gateway-enabled` CLI flag and `store_gateway_enabled` YAML config option. The store-gateway is now always enabled when the storage engine is `blocks`. #2822
* [CHANGE] Experimental blocks storage: removed support for `-experimental.blocks-storage.bucket-store.max-sample-count` flag because the implementation was flawed. To limit the number of samples/chunks processed by a single query you can set `-store.query-chunk-limit`, which is now supported by the blocks storage too. #2852
* [CHANGE] Ingester: Chunks flushed via /flush stay in memory until retention period is reached. This affects `cortex_ingester_memory_chunks` metric. #2778
* [CHANGE] Querier: the error message returned when the query time range exceeds `-store.max-query-length` has changed from `invalid query, length > limit (X > Y)` to `the query time range exceeds the limit (query length: X, limit: Y)`. #2826
* [CHANGE] Add `component` label to metrics exposed by chunk, delete and index store clients. #2774
* [CHANGE] Querier: when `-querier.query-ingesters-within` is configured, the time range of the query sent to ingesters is now manipulated to ensure the query start time is not older than 'now - query-ingesters-within'. #2904
* [CHANGE] KV: The `role` label which was a label of `multi` KV store client only has been added to metrics of every KV store client. If KV store client is not `multi`, then the value of `role` label is `primary`. #2837
* [CHANGE] Added the `engine` label to the metrics exposed by the Prometheus query engine, to distinguish between `ruler` and `querier` metrics. #2854
* [CHANGE] Added ruler to the single binary when started with `-target=all` (default). #2854
* [CHANGE] Experimental blocks storage: compact head when opening TSDB. This should only affect ingester startup after it was unable to compact head in previous run. #2870
* [CHANGE] Metric `cortex_overrides_last_reload_successful` has been renamed to `cortex_runtime_config_last_reload_successful`. #2874
* [CHANGE] HipChat support has been removed from the alertmanager (because removed from the Prometheus upstream too). #2902
* [CHANGE] Add constant label `name` to metric `cortex_cache_request_duration_seconds`. #2903
* [CHANGE] Add `user` label to metric `cortex_query_frontend_queue_length`. #2939
* [CHANGE] Experimental blocks storage: cleaned up the config and renamed "TSDB" to "blocks storage". #2937
  - The storage engine setting value has been changed from `tsdb` to `blocks`; this affects `-store.engine` CLI flag and its respective YAML option.
  - The root level YAML config has changed from `tsdb` to `blocks_storage`
  - The prefix of all CLI flags has changed from `-experimental.tsdb.` to `-experimental.blocks-storage.`
  - The following settings have been grouped under `tsdb` property in the YAML config and their CLI flags changed:
    - `-experimental.tsdb.dir` changed to `-experimental.blocks-storage.tsdb.dir`
    - `-experimental.tsdb.block-ranges-period` changed to `-experimental.blocks-storage.tsdb.block-ranges-period`
    - `-experimental.tsdb.retention-period` changed to `-experimental.blocks-storage.tsdb.retention-period`
    - `-experimental.tsdb.ship-interval` changed to `-experimental.blocks-storage.tsdb.ship-interval`
    - `-experimental.tsdb.ship-concurrency` changed to `-experimental.blocks-storage.tsdb.ship-concurrency`
    - `-experimental.tsdb.max-tsdb-opening-concurrency-on-startup` changed to `-experimental.blocks-storage.tsdb.max-tsdb-opening-concurrency-on-startup`
    - `-experimental.tsdb.head-compaction-interval` changed to `-experimental.blocks-storage.tsdb.head-compaction-interval`
    - `-experimental.tsdb.head-compaction-concurrency` changed to `-experimental.blocks-storage.tsdb.head-compaction-concurrency`
    - `-experimental.tsdb.head-compaction-idle-timeout` changed to `-experimental.blocks-storage.tsdb.head-compaction-idle-timeout`
    - `-experimental.tsdb.stripe-size` changed to `-experimental.blocks-storage.tsdb.stripe-size`
    - `-experimental.tsdb.wal-compression-enabled` changed to `-experimental.blocks-storage.tsdb.wal-compression-enabled`
    - `-experimental.tsdb.flush-blocks-on-shutdown` changed to `-experimental.blocks-storage.tsdb.flush-blocks-on-shutdown`
* [CHANGE] Flags `-bigtable.grpc-use-gzip-compression`, `-ingester.client.grpc-use-gzip-compression`, `-querier.frontend-client.grpc-use-gzip-compression` are now deprecated. #2940
* [CHANGE] Limit errors reported by ingester during query-time now return HTTP status code 422. #2941
* [FEATURE] Introduced `ruler.for-outage-tolerance`, Max time to tolerate outage for restoring "for" state of alert. #2783
* [FEATURE] Introduced `ruler.for-grace-period`, Minimum duration between alert and restored "for" state. This is maintained only for alerts with configured "for" time greater than grace period. #2783
* [FEATURE] Introduced `ruler.resend-delay`, Minimum amount of time to wait before resending an alert to Alertmanager. #2783
* [FEATURE] Ruler: added `local` filesystem support to store rules (read-only). #2854
* [ENHANCEMENT] Upgraded Docker base images to `alpine:3.12`. #2862
* [ENHANCEMENT] Experimental: Querier can now optionally query secondary store. This is specified by using `-querier.second-store-engine` option, with values `chunks` or `blocks`. Standard configuration options for this store are used. Additionally, this querying can be configured to happen only for queries that need data older than `-querier.use-second-store-before-time`. Default value of zero will always query secondary store. #2747
* [ENHANCEMENT] Query-tee: increased the `cortex_querytee_request_duration_seconds` metric buckets granularity. #2799
* [ENHANCEMENT] Query-tee: fail to start if the configured `-backend.preferred` is unknown. #2799
* [ENHANCEMENT] Ruler: Added the following metrics: #2786
  * `cortex_prometheus_notifications_latency_seconds`
  * `cortex_prometheus_notifications_errors_total`
  * `cortex_prometheus_notifications_sent_total`
  * `cortex_prometheus_notifications_dropped_total`
  * `cortex_prometheus_notifications_queue_length`
  * `cortex_prometheus_notifications_queue_capacity`
  * `cortex_prometheus_notifications_alertmanagers_discovered`
* [ENHANCEMENT] The behavior of the `/ready` was changed for the query frontend to indicate when it was ready to accept queries. This is intended for use by a read path load balancer that would want to wait for the frontend to have attached queriers before including it in the backend. #2733
* [ENHANCEMENT] Experimental Delete Series: Add support for deletion of chunks for remaining stores. #2801
* [ENHANCEMENT] Add `-modules` command line flag to list possible values for `-target`. Also, log warning if given target is internal component. #2752
* [ENHANCEMENT] Added `-ingester.flush-on-shutdown-with-wal-enabled` option to enable chunks flushing even when WAL is enabled. #2780
* [ENHANCEMENT] Query-tee: Support for custom API prefix by using `-server.path-prefix` option. #2814
* [ENHANCEMENT] Query-tee: Forward `X-Scope-OrgId` header to backend, if present in the request. #2815
* [ENHANCEMENT] Experimental blocks storage: Added `-experimental.blocks-storage.tsdb.head-compaction-idle-timeout` option to force compaction of data in memory into a block. #2803
* [ENHANCEMENT] Experimental blocks storage: Added support for flushing blocks via `/flush`, `/shutdown` (previously these only worked for chunks storage) and by using `-experimental.blocks-storage.tsdb.flush-blocks-on-shutdown` option. #2794
* [ENHANCEMENT] Experimental blocks storage: Added support to enforce max query time range length via `-store.max-query-length`. #2826
* [ENHANCEMENT] Experimental blocks storage: Added support to limit the max number of chunks that can be fetched from the long-term storage while executing a query. The limit is enforced both in the querier and store-gateway, and is configurable via `-store.query-chunk-limit`. #2852 #2922
* [ENHANCEMENT] Ingester: Added new metric `cortex_ingester_flush_series_in_progress` that reports number of ongoing flush-series operations. Useful when calling `/flush` handler: if `cortex_ingester_flush_queue_length + cortex_ingester_flush_series_in_progress` is 0, all flushes are finished. #2778
* [ENHANCEMENT] Memberlist members can join cluster via SRV records. #2788
* [ENHANCEMENT] Added configuration options for chunks s3 client. #2831
  * `s3.endpoint`
  * `s3.region`
  * `s3.access-key-id`
  * `s3.secret-access-key`
  * `s3.insecure`
  * `s3.sse-encryption`
  * `s3.http.idle-conn-timeout`
  * `s3.http.response-header-timeout`
  * `s3.http.insecure-skip-verify`
* [ENHANCEMENT] Prometheus upgraded. #2798 #2849 #2867 #2902 #2918
  * Optimized labels regex matchers for patterns containing literals (eg. `foo.*`, `.*foo`, `.*foo.*`)
* [ENHANCEMENT] Add metric `cortex_ruler_config_update_failures_total` to Ruler to track failures of loading rules files. #2857
* [ENHANCEMENT] Experimental Alertmanager: Alertmanager configuration persisted to object storage using an experimental API that accepts and returns YAML-based Alertmanager configuration. #2768
* [ENHANCEMENT] Ruler: `-ruler.alertmanager-url` now supports multiple URLs. Each URL is treated as a separate Alertmanager group. Support for multiple Alertmanagers in a group can be achieved by using DNS service discovery. #2851
* [ENHANCEMENT] Experimental blocks storage: Cortex Flusher now works with blocks engine. Flusher needs to be provided with blocks-engine configuration, existing Flusher flags are not used (they are only relevant for chunks engine). Note that flush errors are only reported via log. #2877
* [ENHANCEMENT] Flusher: Added `-flusher.exit-after-flush` option (defaults to true) to control whether Cortex should stop completely after Flusher has finished its work. #2877
* [ENHANCEMENT] Added metrics `cortex_config_hash` and `cortex_runtime_config_hash` to expose hash of the currently active config file. #2874
* [ENHANCEMENT] Logger: added JSON logging support, configured via the `-log.format=json` CLI flag or its respective YAML config option. #2386
* [ENHANCEMENT] Added new flags `-bigtable.grpc-compression`, `-ingester.client.grpc-compression`, `-querier.frontend-client.grpc-compression` to configure compression used by gRPC. Valid values are `gzip`, `snappy`, or empty string (no compression, default). #2940
* [ENHANCEMENT] Clarify limitations of the `/api/v1/series`, `/api/v1/labels` and `/api/v1/label/{name}/values` endpoints. #2953
* [ENHANCEMENT] Ingester: added `Dropped` outcome to metric `cortex_ingester_flushing_dequeued_series_total`. #2998
* [BUGFIX] Fixed a bug with `api/v1/query_range` where no responses would return null values for `result` and empty values for `resultType`. #2962
* [BUGFIX] Fixed a bug in the index intersect code causing storage to return more chunks/series than required. #2796
* [BUGFIX] Fixed the number of reported keys in the background cache queue. #2764
* [BUGFIX] Fix race in processing of headers in sharded queries. #2762
* [BUGFIX] Query Frontend: Do not re-split sharded requests around ingester boundaries. #2766
* [BUGFIX] Experimental Delete Series: Fixed a problem with cache generation numbers prefixed to cache keys. #2800
* [BUGFIX] Ingester: Flushing chunks via `/flush` endpoint could previously lead to panic, if chunks were already flushed before and then removed from memory during the flush caused by `/flush` handler. Immediate flush now doesn't cause chunks to be flushed again. Samples received during flush triggered via `/flush` handler are no longer discarded. #2778
* [BUGFIX] Prometheus upgraded. #2849
  * Fixed unknown symbol error during head compaction
* [BUGFIX] Fix panic when using cassandra as store for both index and delete requests. #2774
* [BUGFIX] Experimental Delete Series: Fixed a data race in Purger. #2817
* [BUGFIX] KV: Fixed a bug that triggered a panic due to metrics being registered with the same name but different labels when using a `multi` configured KV client. #2837
* [BUGFIX] Query-frontend: Fix passing HTTP `Host` header if `-frontend.downstream-url` is configured. #2880
* [BUGFIX] Ingester: Improve time-series distribution when `-experimental.distributor.user-subring-size` is enabled. #2887
* [BUGFIX] Set content type to `application/x-protobuf` for remote_read responses. #2915
* [BUGFIX] Fixed ruler and store-gateway instance registration in the ring (when sharding is enabled) when a new instance replaces abruptly terminated one, and the only difference between the two instances is the address. #2954
* [BUGFIX] Fixed `Missing chunks and index config causing silent failure` Absence of chunks and index from schema config is not validated. #2732
* [BUGFIX] Fix panic caused by KVs from boltdb being used beyond their life. #2971
* [BUGFIX] Experimental blocks storage: `/api/v1/series`, `/api/v1/labels` and `/api/v1/label/{name}/values` only query the TSDB head regardless of the configured `-experimental.blocks-storage.tsdb.retention-period`. #2974
* [BUGFIX] Ingester: Avoid indefinite checkpointing in case of surge in number of series. #2955
* [BUGFIX] Querier: query /series from ingesters regardless the `-querier.query-ingesters-within` setting. #3035
* [BUGFIX] Ruler: fixed an unintentional breaking change introduced in the ruler's `alertmanager_url` YAML config option, which changed the value from a string to a list of strings. #2989

## 1.2.0 / 2020-07-01

* [CHANGE] Metric `cortex_kv_request_duration_seconds` now includes `name` label to denote which client is being used as well as the `backend` label to denote the KV backend implementation in use. #2648
* [CHANGE] Experimental Ruler: Rule groups persisted to object storage using the experimental API have an updated object key encoding to better handle special characters. Rule groups previously-stored using object storage must be renamed to the new format. #2646
* [CHANGE] Query Frontend now uses Round Robin to choose a tenant queue to service next. #2553
* [CHANGE] `-promql.lookback-delta` is now deprecated and has been replaced by `-querier.lookback-delta` along with `lookback_delta` entry under `querier` in the config file. `-promql.lookback-delta` will be removed in v1.4.0. #2604
* [CHANGE] Experimental TSDB: removed `-experimental.tsdb.bucket-store.binary-index-header-enabled` flag. Now the binary index-header is always enabled.
* [CHANGE] Experimental TSDB: Renamed index-cache metrics to use original metric names from Thanos, as Cortex is not aggregating them in any way: #2627
  * `cortex_<service>_blocks_index_cache_items_evicted_total` => `thanos_store_index_cache_items_evicted_total{name="index-cache"}`
  * `cortex_<service>_blocks_index_cache_items_added_total` => `thanos_store_index_cache_items_added_total{name="index-cache"}`
  * `cortex_<service>_blocks_index_cache_requests_total` => `thanos_store_index_cache_requests_total{name="index-cache"}`
  * `cortex_<service>_blocks_index_cache_items_overflowed_total` => `thanos_store_index_cache_items_overflowed_total{name="index-cache"}`
  * `cortex_<service>_blocks_index_cache_hits_total` => `thanos_store_index_cache_hits_total{name="index-cache"}`
  * `cortex_<service>_blocks_index_cache_items` => `thanos_store_index_cache_items{name="index-cache"}`
  * `cortex_<service>_blocks_index_cache_items_size_bytes` => `thanos_store_index_cache_items_size_bytes{name="index-cache"}`
  * `cortex_<service>_blocks_index_cache_total_size_bytes` => `thanos_store_index_cache_total_size_bytes{name="index-cache"}`
  * `cortex_<service>_blocks_index_cache_memcached_operations_total` =>  `thanos_memcached_operations_total{name="index-cache"}`
  * `cortex_<service>_blocks_index_cache_memcached_operation_failures_total` =>  `thanos_memcached_operation_failures_total{name="index-cache"}`
  * `cortex_<service>_blocks_index_cache_memcached_operation_duration_seconds` =>  `thanos_memcached_operation_duration_seconds{name="index-cache"}`
  * `cortex_<service>_blocks_index_cache_memcached_operation_skipped_total` =>  `thanos_memcached_operation_skipped_total{name="index-cache"}`
* [CHANGE] Experimental TSDB: Renamed metrics in bucket stores: #2627
  * `cortex_<service>_blocks_meta_syncs_total` => `cortex_blocks_meta_syncs_total{component="<service>"}`
  * `cortex_<service>_blocks_meta_sync_failures_total` => `cortex_blocks_meta_sync_failures_total{component="<service>"}`
  * `cortex_<service>_blocks_meta_sync_duration_seconds` => `cortex_blocks_meta_sync_duration_seconds{component="<service>"}`
  * `cortex_<service>_blocks_meta_sync_consistency_delay_seconds` => `cortex_blocks_meta_sync_consistency_delay_seconds{component="<service>"}`
  * `cortex_<service>_blocks_meta_synced` => `cortex_blocks_meta_synced{component="<service>"}`
  * `cortex_<service>_bucket_store_block_loads_total` => `cortex_bucket_store_block_loads_total{component="<service>"}`
  * `cortex_<service>_bucket_store_block_load_failures_total` => `cortex_bucket_store_block_load_failures_total{component="<service>"}`
  * `cortex_<service>_bucket_store_block_drops_total` => `cortex_bucket_store_block_drops_total{component="<service>"}`
  * `cortex_<service>_bucket_store_block_drop_failures_total` => `cortex_bucket_store_block_drop_failures_total{component="<service>"}`
  * `cortex_<service>_bucket_store_blocks_loaded` => `cortex_bucket_store_blocks_loaded{component="<service>"}`
  * `cortex_<service>_bucket_store_series_data_touched` => `cortex_bucket_store_series_data_touched{component="<service>"}`
  * `cortex_<service>_bucket_store_series_data_fetched` => `cortex_bucket_store_series_data_fetched{component="<service>"}`
  * `cortex_<service>_bucket_store_series_data_size_touched_bytes` => `cortex_bucket_store_series_data_size_touched_bytes{component="<service>"}`
  * `cortex_<service>_bucket_store_series_data_size_fetched_bytes` => `cortex_bucket_store_series_data_size_fetched_bytes{component="<service>"}`
  * `cortex_<service>_bucket_store_series_blocks_queried` => `cortex_bucket_store_series_blocks_queried{component="<service>"}`
  * `cortex_<service>_bucket_store_series_get_all_duration_seconds` => `cortex_bucket_store_series_get_all_duration_seconds{component="<service>"}`
  * `cortex_<service>_bucket_store_series_merge_duration_seconds` => `cortex_bucket_store_series_merge_duration_seconds{component="<service>"}`
  * `cortex_<service>_bucket_store_series_refetches_total` => `cortex_bucket_store_series_refetches_total{component="<service>"}`
  * `cortex_<service>_bucket_store_series_result_series` => `cortex_bucket_store_series_result_series{component="<service>"}`
  * `cortex_<service>_bucket_store_cached_postings_compressions_total` => `cortex_bucket_store_cached_postings_compressions_total{component="<service>"}`
  * `cortex_<service>_bucket_store_cached_postings_compression_errors_total` => `cortex_bucket_store_cached_postings_compression_errors_total{component="<service>"}`
  * `cortex_<service>_bucket_store_cached_postings_compression_time_seconds` => `cortex_bucket_store_cached_postings_compression_time_seconds{component="<service>"}`
  * `cortex_<service>_bucket_store_cached_postings_original_size_bytes_total` => `cortex_bucket_store_cached_postings_original_size_bytes_total{component="<service>"}`
  * `cortex_<service>_bucket_store_cached_postings_compressed_size_bytes_total` => `cortex_bucket_store_cached_postings_compressed_size_bytes_total{component="<service>"}`
  * `cortex_<service>_blocks_sync_seconds` => `cortex_bucket_stores_blocks_sync_seconds{component="<service>"}`
  * `cortex_<service>_blocks_last_successful_sync_timestamp_seconds` => `cortex_bucket_stores_blocks_last_successful_sync_timestamp_seconds{component="<service>"}`
* [CHANGE] Available command-line flags are printed to stdout, and only when requested via `-help`. Using invalid flag no longer causes printing of all available flags. #2691
* [CHANGE] Experimental Memberlist ring: randomize gossip node names to avoid conflicts when running multiple clients on the same host, or reusing host names (eg. pods in statefulset). Node name randomization can be disabled by using `-memberlist.randomize-node-name=false`. #2715
* [CHANGE] Memberlist KV client is no longer considered experimental. #2725
* [CHANGE] Experimental Delete Series: Make delete request cancellation duration configurable. #2760
* [CHANGE] Removed `-store.fullsize-chunks` option which was undocumented and unused (it broke ingester hand-overs). #2656
* [CHANGE] Query with no metric name that has previously resulted in HTTP status code 500 now returns status code 422 instead. #2571
* [FEATURE] TLS config options added for GRPC clients in Querier (Query-frontend client & Ingester client), Ruler, Store Gateway, as well as HTTP client in Config store client. #2502
* [FEATURE] The flag `-frontend.max-cache-freshness` is now supported within the limits overrides, to specify per-tenant max cache freshness values. The corresponding YAML config parameter has been changed from `results_cache.max_freshness` to `limits_config.max_cache_freshness`. The legacy YAML config parameter (`results_cache.max_freshness`) will continue to be supported till Cortex release `v1.4.0`. #2609
* [FEATURE] Experimental gRPC Store: Added support to 3rd parties index and chunk stores using gRPC client/server plugin mechanism. #2220
* [FEATURE] Add `-cassandra.table-options` flag to customize table options of Cassandra when creating the index or chunk table. #2575
* [ENHANCEMENT] Propagate GOPROXY value when building `build-image`. This is to help the builders building the code in a Network where default Go proxy is not accessible (e.g. when behind some corporate VPN). #2741
* [ENHANCEMENT] Querier: Added metric `cortex_querier_request_duration_seconds` for all requests to the querier. #2708
* [ENHANCEMENT] Cortex is now built with Go 1.14. #2480 #2749 #2753
* [ENHANCEMENT] Experimental TSDB: added the following metrics to the ingester: #2580 #2583 #2589 #2654
  * `cortex_ingester_tsdb_appender_add_duration_seconds`
  * `cortex_ingester_tsdb_appender_commit_duration_seconds`
  * `cortex_ingester_tsdb_refcache_purge_duration_seconds`
  * `cortex_ingester_tsdb_compactions_total`
  * `cortex_ingester_tsdb_compaction_duration_seconds`
  * `cortex_ingester_tsdb_wal_fsync_duration_seconds`
  * `cortex_ingester_tsdb_wal_page_flushes_total`
  * `cortex_ingester_tsdb_wal_completed_pages_total`
  * `cortex_ingester_tsdb_wal_truncations_failed_total`
  * `cortex_ingester_tsdb_wal_truncations_total`
  * `cortex_ingester_tsdb_wal_writes_failed_total`
  * `cortex_ingester_tsdb_checkpoint_deletions_failed_total`
  * `cortex_ingester_tsdb_checkpoint_deletions_total`
  * `cortex_ingester_tsdb_checkpoint_creations_failed_total`
  * `cortex_ingester_tsdb_checkpoint_creations_total`
  * `cortex_ingester_tsdb_wal_truncate_duration_seconds`
  * `cortex_ingester_tsdb_head_active_appenders`
  * `cortex_ingester_tsdb_head_series_not_found_total`
  * `cortex_ingester_tsdb_head_chunks`
  * `cortex_ingester_tsdb_mmap_chunk_corruptions_total`
  * `cortex_ingester_tsdb_head_chunks_created_total`
  * `cortex_ingester_tsdb_head_chunks_removed_total`
* [ENHANCEMENT] Experimental TSDB: added metrics useful to alert on critical conditions of the blocks storage: #2573
  * `cortex_compactor_last_successful_run_timestamp_seconds`
  * `cortex_querier_blocks_last_successful_sync_timestamp_seconds` (when store-gateway is disabled)
  * `cortex_querier_blocks_last_successful_scan_timestamp_seconds` (when store-gateway is enabled)
  * `cortex_storegateway_blocks_last_successful_sync_timestamp_seconds`
* [ENHANCEMENT] Experimental TSDB: added the flag `-experimental.tsdb.wal-compression-enabled` to allow to enable TSDB WAL compression. #2585
* [ENHANCEMENT] Experimental TSDB: Querier and store-gateway components can now use so-called "caching bucket", which can currently cache fetched chunks into shared memcached server. #2572
* [ENHANCEMENT] Ruler: Automatically remove unhealthy rulers from the ring. #2587
* [ENHANCEMENT] Query-tee: added support to `/metadata`, `/alerts`, and `/rules` endpoints #2600
* [ENHANCEMENT] Query-tee: added support to query results comparison between two different backends. The comparison is disabled by default and can be enabled via `-proxy.compare-responses=true`. #2611
* [ENHANCEMENT] Query-tee: improved the query-tee to not wait all backend responses before sending back the response to the client. The query-tee now sends back to the client first successful response, while honoring the `-backend.preferred` option. #2702
* [ENHANCEMENT] Thanos and Prometheus upgraded. #2602 #2604 #2634 #2659 #2686 #2756
  * TSDB now holds less WAL files after Head Truncation.
  * TSDB now does memory-mapping of Head chunks and reduces memory usage.
* [ENHANCEMENT] Experimental TSDB: decoupled blocks deletion from blocks compaction in the compactor, so that blocks deletion is not blocked by a busy compactor. The following metrics have been added: #2623
  * `cortex_compactor_block_cleanup_started_total`
  * `cortex_compactor_block_cleanup_completed_total`
  * `cortex_compactor_block_cleanup_failed_total`
  * `cortex_compactor_block_cleanup_last_successful_run_timestamp_seconds`
* [ENHANCEMENT] Experimental TSDB: Use shared cache for metadata. This is especially useful when running multiple querier and store-gateway components to reduce number of object store API calls. #2626 #2640
* [ENHANCEMENT] Experimental TSDB: when `-querier.query-store-after` is configured and running the experimental blocks storage, the time range of the query sent to the store is now manipulated to ensure the query end time is not more recent than 'now - query-store-after'. #2642
* [ENHANCEMENT] Experimental TSDB: small performance improvement in concurrent usage of RefCache, used during samples ingestion. #2651
* [ENHANCEMENT] The following endpoints now respond appropriately to an `Accept` header with the value `application/json` #2673
  * `/distributor/all_user_stats`
  * `/distributor/ha_tracker`
  * `/ingester/ring`
  * `/store-gateway/ring`
  * `/compactor/ring`
  * `/ruler/ring`
  * `/services`
* [ENHANCEMENT] Experimental Cassandra backend: Add `-cassandra.num-connections` to allow increasing the number of TCP connections to each Cassandra server. #2666
* [ENHANCEMENT] Experimental Cassandra backend: Use separate Cassandra clients and connections for reads and writes. #2666
* [ENHANCEMENT] Experimental Cassandra backend: Add `-cassandra.reconnect-interval` to allow specifying the reconnect interval to a Cassandra server that has been marked `DOWN` by the gocql driver. Also change the default value of the reconnect interval from `60s` to `1s`. #2687
* [ENHANCEMENT] Experimental Cassandra backend: Add option `-cassandra.convict-hosts-on-failure=false` to not convict host of being down when a request fails. #2684
* [ENHANCEMENT] Experimental TSDB: Applied a jitter to the period bucket scans in order to better distribute bucket operations over the time and increase the probability of hitting the shared cache (if configured). #2693
* [ENHANCEMENT] Experimental TSDB: Series limit per user and per metric now work in TSDB blocks. #2676
* [ENHANCEMENT] Experimental Memberlist: Added ability to periodically rejoin the memberlist cluster. #2724
* [ENHANCEMENT] Experimental Delete Series: Added the following metrics for monitoring processing of delete requests: #2730
  - `cortex_purger_load_pending_requests_attempts_total`: Number of attempts that were made to load pending requests with status.
  - `cortex_purger_oldest_pending_delete_request_age_seconds`: Age of oldest pending delete request in seconds.
  - `cortex_purger_pending_delete_requests_count`: Count of requests which are in process or are ready to be processed.
* [ENHANCEMENT] Experimental TSDB: Improved compactor to hard-delete also partial blocks with an deletion mark (even if the deletion mark threshold has not been reached). #2751
* [ENHANCEMENT] Experimental TSDB: Introduced a consistency check done by the querier to ensure all expected blocks have been queried via the store-gateway. If a block is missing on a store-gateway, the querier retries fetching series from missing blocks up to 3 times. If the consistency check fails once all retries have been exhausted, the query execution fails. The following metrics have been added: #2593 #2630 #2689 #2695
  * `cortex_querier_blocks_consistency_checks_total`
  * `cortex_querier_blocks_consistency_checks_failed_total`
  * `cortex_querier_storegateway_refetches_per_query`
* [ENHANCEMENT] Delete requests can now be canceled #2555
* [ENHANCEMENT] Table manager can now provision tables for delete store #2546
* [BUGFIX] Ruler: Ensure temporary rule files with special characters are properly mapped and cleaned up. #2506
* [BUGFIX] Fixes #2411, Ensure requests are properly routed to the prometheus api embedded in the query if `-server.path-prefix` is set. #2372
* [BUGFIX] Experimental TSDB: fixed chunk data corruption when querying back series using the experimental blocks storage. #2400
* [BUGFIX] Fixed collection of tracing spans from Thanos components used internally. #2655
* [BUGFIX] Experimental TSDB: fixed memory leak in ingesters. #2586
* [BUGFIX] QueryFrontend: fixed a situation where HTTP error is ignored and an incorrect status code is set. #2590
* [BUGFIX] Ingester: Fix an ingester starting up in the JOINING state and staying there forever. #2565
* [BUGFIX] QueryFrontend: fixed a panic (`integer divide by zero`) in the query-frontend. The query-frontend now requires the `-querier.default-evaluation-interval` config to be set to the same value of the querier. #2614
* [BUGFIX] Experimental TSDB: when the querier receives a `/series` request with a time range older than the data stored in the ingester, it now ignores the requested time range and returns known series anyway instead of returning an empty response. This aligns the behaviour with the chunks storage. #2617
* [BUGFIX] Cassandra: fixed an edge case leading to an invalid CQL query when querying the index on a Cassandra store. #2639
* [BUGFIX] Ingester: increment series per metric when recovering from WAL or transfer. #2674
* [BUGFIX] Fixed `wrong number of arguments for 'mget' command` Redis error when a query has no chunks to lookup from storage. #2700 #2796
* [BUGFIX] Ingester: Automatically remove old tmp checkpoints, fixing a potential disk space leak after an ingester crashes. #2726

## 1.1.0 / 2020-05-21

This release brings the usual mix of bugfixes and improvements. The biggest change is that WAL support for chunks is now considered to be production-ready!

Please make sure to review renamed metrics, and update your dashboards and alerts accordingly.

* [CHANGE] Added v1 API routes documented in #2327. #2372
  * Added `-http.alertmanager-http-prefix` flag which allows the configuration of the path where the Alertmanager API and UI can be reached. The default is set to `/alertmanager`.
  * Added `-http.prometheus-http-prefix` flag which allows the configuration of the path where the Prometheus API and UI can be reached. The default is set to `/prometheus`.
  * Updated the index hosted at the root prefix to point to the updated routes.
  * Legacy routes hardcoded with the `/api/prom` prefix now respect the `-http.prefix` flag.
* [CHANGE] The metrics `cortex_distributor_ingester_appends_total` and `distributor_ingester_append_failures_total` now include a `type` label to differentiate between `samples` and `metadata`. #2336
* [CHANGE] The metrics for number of chunks and bytes flushed to the chunk store are renamed. Note that previous metrics were counted pre-deduplication, while new metrics are counted after deduplication. #2463
  * `cortex_ingester_chunks_stored_total` > `cortex_chunk_store_stored_chunks_total`
  * `cortex_ingester_chunk_stored_bytes_total` > `cortex_chunk_store_stored_chunk_bytes_total`
* [CHANGE] Experimental TSDB: renamed blocks meta fetcher metrics: #2375
  * `cortex_querier_bucket_store_blocks_meta_syncs_total` > `cortex_querier_blocks_meta_syncs_total`
  * `cortex_querier_bucket_store_blocks_meta_sync_failures_total` > `cortex_querier_blocks_meta_sync_failures_total`
  * `cortex_querier_bucket_store_blocks_meta_sync_duration_seconds` > `cortex_querier_blocks_meta_sync_duration_seconds`
  * `cortex_querier_bucket_store_blocks_meta_sync_consistency_delay_seconds` > `cortex_querier_blocks_meta_sync_consistency_delay_seconds`
* [CHANGE] Experimental TSDB: Modified default values for `compactor.deletion-delay` option from 48h to 12h and `-experimental.tsdb.bucket-store.ignore-deletion-marks-delay` from 24h to 6h. #2414
* [CHANGE] WAL: Default value of `-ingester.checkpoint-enabled` changed to `true`. #2416
* [CHANGE] `trace_id` field in log files has been renamed to `traceID`. #2518
* [CHANGE] Slow query log has a different output now. Previously used `url` field has been replaced with `host` and `path`, and query parameters are logged as individual log fields with `qs_` prefix. #2520
* [CHANGE] WAL: WAL and checkpoint compression is now disabled. #2436
* [CHANGE] Update in dependency `go-kit/kit` from `v0.9.0` to `v0.10.0`. HTML escaping disabled in JSON Logger. #2535
* [CHANGE] Experimental TSDB: Removed `cortex_<service>_` prefix from Thanos objstore metrics and added `component` label to distinguish which Cortex component is doing API calls to the object storage when running in single-binary mode: #2568
  - `cortex_<service>_thanos_objstore_bucket_operations_total` renamed to `thanos_objstore_bucket_operations_total{component="<name>"}`
  - `cortex_<service>_thanos_objstore_bucket_operation_failures_total` renamed to `thanos_objstore_bucket_operation_failures_total{component="<name>"}`
  - `cortex_<service>_thanos_objstore_bucket_operation_duration_seconds` renamed to `thanos_objstore_bucket_operation_duration_seconds{component="<name>"}`
  - `cortex_<service>_thanos_objstore_bucket_last_successful_upload_time` renamed to `thanos_objstore_bucket_last_successful_upload_time{component="<name>"}`
* [CHANGE] FIFO cache: The `-<prefix>.fifocache.size` CLI flag has been renamed to `-<prefix>.fifocache.max-size-items` as well as its YAML config option `size` renamed to `max_size_items`. #2319
* [FEATURE] Ruler: The `-ruler.evaluation-delay` flag was added to allow users to configure a default evaluation delay for all rules in cortex. The default value is 0 which is the current behavior. #2423
* [FEATURE] Experimental: Added a new object storage client for OpenStack Swift. #2440
* [FEATURE] TLS config options added to the Server. #2535
* [FEATURE] Experimental: Added support for `/api/v1/metadata` Prometheus-based endpoint. #2549
* [FEATURE] Add ability to limit concurrent queries to Cassandra with `-cassandra.query-concurrency` flag. #2562
* [FEATURE] Experimental TSDB: Introduced store-gateway service used by the experimental blocks storage to load and query blocks. The store-gateway optionally supports blocks sharding and replication via a dedicated hash ring, configurable via `-experimental.store-gateway.sharding-enabled` and `-experimental.store-gateway.sharding-ring.*` flags. The following metrics have been added: #2433 #2458 #2469 #2523
  * `cortex_querier_storegateway_instances_hit_per_query`
* [ENHANCEMENT] Experimental TSDB: sample ingestion errors are now reported via existing `cortex_discarded_samples_total` metric. #2370
* [ENHANCEMENT] Failures on samples at distributors and ingesters return the first validation error as opposed to the last. #2383
* [ENHANCEMENT] Experimental TSDB: Added `cortex_querier_blocks_meta_synced`, which reflects current state of synced blocks over all tenants. #2392
* [ENHANCEMENT] Added `cortex_distributor_latest_seen_sample_timestamp_seconds` metric to see how far behind Prometheus servers are in sending data. #2371
* [ENHANCEMENT] FIFO cache to support eviction based on memory usage. Added `-<prefix>.fifocache.max-size-bytes` CLI flag and YAML config option `max_size_bytes` to specify memory limit of the cache. #2319, #2527
* [ENHANCEMENT] Added `-querier.worker-match-max-concurrent`. Force worker concurrency to match the `-querier.max-concurrent` option.  Overrides `-querier.worker-parallelism`.  #2456
* [ENHANCEMENT] Added the following metrics for monitoring delete requests: #2445
  - `cortex_purger_delete_requests_received_total`: Number of delete requests received per user.
  - `cortex_purger_delete_requests_processed_total`: Number of delete requests processed per user.
  - `cortex_purger_delete_requests_chunks_selected_total`: Number of chunks selected while building delete plans per user.
  - `cortex_purger_delete_requests_processing_failures_total`: Number of delete requests processing failures per user.
* [ENHANCEMENT] Single Binary: Added query-frontend to the single binary.  Single binary users will now benefit from various query-frontend features.  Primarily: sharding, parallelization, load shedding, additional caching (if configured), and query retries. #2437
* [ENHANCEMENT] Allow 1w (where w denotes week) and 1y (where y denotes year) when setting `-store.cache-lookups-older-than` and `-store.max-look-back-period`. #2454
* [ENHANCEMENT] Optimize index queries for matchers using "a|b|c"-type regex. #2446 #2475
* [ENHANCEMENT] Added per tenant metrics for queries and chunks and bytes read from chunk store: #2463
  * `cortex_chunk_store_fetched_chunks_total` and `cortex_chunk_store_fetched_chunk_bytes_total`
  * `cortex_query_frontend_queries_total` (per tenant queries counted by the frontend)
* [ENHANCEMENT] WAL: New metrics `cortex_ingester_wal_logged_bytes_total` and `cortex_ingester_checkpoint_logged_bytes_total` added to track total bytes logged to disk for WAL and checkpoints. #2497
* [ENHANCEMENT] Add de-duplicated chunks counter `cortex_chunk_store_deduped_chunks_total` which counts every chunk not sent to the store because it was already sent by another replica. #2485
* [ENHANCEMENT] Query-frontend now also logs the POST data of long queries. #2481
* [ENHANCEMENT] WAL: Ingester WAL records now have type header and the custom WAL records have been replaced by Prometheus TSDB's WAL records. Old records will not be supported from 1.3 onwards. Note: once this is deployed, you cannot downgrade without data loss. #2436
* [ENHANCEMENT] Redis Cache: Added `idle_timeout`, `wait_on_pool_exhaustion` and `max_conn_lifetime` options to redis cache configuration. #2550
* [ENHANCEMENT] WAL: the experimental tag has been removed on the WAL in ingesters. #2560
* [ENHANCEMENT] Use newer AWS API for paginated queries - removes 'Deprecated' message from logfiles. #2452
* [ENHANCEMENT] Experimental memberlist: Add retry with backoff on memberlist join other members. #2705
* [ENHANCEMENT] Experimental TSDB: when the store-gateway sharding is enabled, unhealthy store-gateway instances are automatically removed from the ring after 10 consecutive `-experimental.store-gateway.sharding-ring.heartbeat-timeout` periods. #2526
* [BUGFIX] Ruler: Ensure temporary rule files with special characters are properly mapped and cleaned up. #2506
* [BUGFIX] Ensure requests are properly routed to the prometheus api embedded in the query if `-server.path-prefix` is set. Fixes #2411. #2372
* [BUGFIX] Experimental TSDB: Fixed chunk data corruption when querying back series using the experimental blocks storage. #2400
* [BUGFIX] Cassandra Storage: Fix endpoint TLS host verification. #2109
* [BUGFIX] Experimental TSDB: Fixed response status code from `422` to `500` when an error occurs while iterating chunks with the experimental blocks storage. #2402
* [BUGFIX] Ring: Fixed a situation where upgrading from pre-1.0 cortex with a rolling strategy caused new 1.0 ingesters to lose their zone value in the ring until manually forced to re-register. #2404
* [BUGFIX] Distributor: `/all_user_stats` now show API and Rule Ingest Rate correctly. #2457
* [BUGFIX] Fixed `version`, `revision` and `branch` labels exported by the `cortex_build_info` metric. #2468
* [BUGFIX] QueryFrontend: fixed a situation where span context missed when downstream_url is used. #2539
* [BUGFIX] Querier: Fixed a situation where querier would crash because of an unresponsive frontend instance. #2569

## 1.0.1 / 2020-04-23

* [BUGFIX] Fix gaps when querying ingesters with replication factor = 3 and 2 ingesters in the cluster. #2503

## 1.0.0 / 2020-04-02

This is the first major release of Cortex. We made a lot of **breaking changes** in this release which have been detailed below. Please also see the stability guarantees we provide as part of a major release: https://cortexmetrics.io/docs/configuration/v1guarantees/

* [CHANGE] Remove the following deprecated flags: #2339
  - `-metrics.error-rate-query` (use `-metrics.write-throttle-query` instead).
  - `-store.cardinality-cache-size` (use `-store.index-cache-read.enable-fifocache` and `-store.index-cache-read.fifocache.size` instead).
  - `-store.cardinality-cache-validity` (use `-store.index-cache-read.enable-fifocache` and `-store.index-cache-read.fifocache.duration` instead).
  - `-distributor.limiter-reload-period` (flag unused)
  - `-ingester.claim-on-rollout` (flag unused)
  - `-ingester.normalise-tokens` (flag unused)
* [CHANGE] Renamed YAML file options to be more consistent. See [full config file changes below](#config-file-breaking-changes). #2273
* [CHANGE] AWS based autoscaling has been removed. You can only use metrics based autoscaling now. `-applicationautoscaling.url` has been removed. See https://cortexmetrics.io/docs/production/aws/#dynamodb-capacity-provisioning on how to migrate. #2328
* [CHANGE] Renamed the `memcache.write-back-goroutines` and `memcache.write-back-buffer` flags to `background.write-back-concurrency` and `background.write-back-buffer`. This affects the following flags: #2241
  - `-frontend.memcache.write-back-buffer` --> `-frontend.background.write-back-buffer`
  - `-frontend.memcache.write-back-goroutines` --> `-frontend.background.write-back-concurrency`
  - `-store.index-cache-read.memcache.write-back-buffer` --> `-store.index-cache-read.background.write-back-buffer`
  - `-store.index-cache-read.memcache.write-back-goroutines` --> `-store.index-cache-read.background.write-back-concurrency`
  - `-store.index-cache-write.memcache.write-back-buffer` --> `-store.index-cache-write.background.write-back-buffer`
  - `-store.index-cache-write.memcache.write-back-goroutines` --> `-store.index-cache-write.background.write-back-concurrency`
  - `-memcache.write-back-buffer` --> `-store.chunks-cache.background.write-back-buffer`. Note the next change log for the difference.
  - `-memcache.write-back-goroutines` --> `-store.chunks-cache.background.write-back-concurrency`. Note the next change log for the difference.

* [CHANGE] Renamed the chunk cache flags to have `store.chunks-cache.` as prefix. This means the following flags have been changed: #2241
  - `-cache.enable-fifocache` --> `-store.chunks-cache.cache.enable-fifocache`
  - `-default-validity` --> `-store.chunks-cache.default-validity`
  - `-fifocache.duration` --> `-store.chunks-cache.fifocache.duration`
  - `-fifocache.size` --> `-store.chunks-cache.fifocache.size`
  - `-memcache.write-back-buffer` --> `-store.chunks-cache.background.write-back-buffer`. Note the previous change log for the difference.
  - `-memcache.write-back-goroutines` --> `-store.chunks-cache.background.write-back-concurrency`. Note the previous change log for the difference.
  - `-memcached.batchsize` --> `-store.chunks-cache.memcached.batchsize`
  - `-memcached.consistent-hash` --> `-store.chunks-cache.memcached.consistent-hash`
  - `-memcached.expiration` --> `-store.chunks-cache.memcached.expiration`
  - `-memcached.hostname` --> `-store.chunks-cache.memcached.hostname`
  - `-memcached.max-idle-conns` --> `-store.chunks-cache.memcached.max-idle-conns`
  - `-memcached.parallelism` --> `-store.chunks-cache.memcached.parallelism`
  - `-memcached.service` --> `-store.chunks-cache.memcached.service`
  - `-memcached.timeout` --> `-store.chunks-cache.memcached.timeout`
  - `-memcached.update-interval` --> `-store.chunks-cache.memcached.update-interval`
  - `-redis.enable-tls` --> `-store.chunks-cache.redis.enable-tls`
  - `-redis.endpoint` --> `-store.chunks-cache.redis.endpoint`
  - `-redis.expiration` --> `-store.chunks-cache.redis.expiration`
  - `-redis.max-active-conns` --> `-store.chunks-cache.redis.max-active-conns`
  - `-redis.max-idle-conns` --> `-store.chunks-cache.redis.max-idle-conns`
  - `-redis.password` --> `-store.chunks-cache.redis.password`
  - `-redis.timeout` --> `-store.chunks-cache.redis.timeout`
* [CHANGE] Rename the `-store.chunk-cache-stubs` to `-store.chunks-cache.cache-stubs` to be more inline with above. #2241
* [CHANGE] Change prefix of flags `-dynamodb.periodic-table.*` to `-table-manager.index-table.*`. #2359
* [CHANGE] Change prefix of flags `-dynamodb.chunk-table.*` to `-table-manager.chunk-table.*`. #2359
* [CHANGE] Change the following flags: #2359
  - `-dynamodb.poll-interval` --> `-table-manager.poll-interval`
  - `-dynamodb.periodic-table.grace-period` --> `-table-manager.periodic-table.grace-period`
* [CHANGE] Renamed the following flags: #2273
  - `-dynamodb.chunk.gang.size` --> `-dynamodb.chunk-gang-size`
  - `-dynamodb.chunk.get.max.parallelism` --> `-dynamodb.chunk-get-max-parallelism`
* [CHANGE] Don't support mixed time units anymore for duration. For example, 168h5m0s doesn't work anymore, please use just one unit (s|m|h|d|w|y). #2252
* [CHANGE] Utilize separate protos for rule state and storage. Experimental ruler API will not be functional until the rollout is complete. #2226
* [CHANGE] Frontend worker in querier now starts after all Querier module dependencies are started. This fixes issue where frontend worker started to send queries to querier before it was ready to serve them (mostly visible when using experimental blocks storage). #2246
* [CHANGE] Lifecycler component now enters Failed state on errors, and doesn't exit the process. (Important if you're vendoring Cortex and use Lifecycler) #2251
* [CHANGE] `/ready` handler now returns 200 instead of 204. #2330
* [CHANGE] Better defaults for the following options: #2344
  - `-<prefix>.consul.consistent-reads`: Old default: `true`, new default: `false`. This reduces the load on Consul.
  - `-<prefix>.consul.watch-rate-limit`: Old default: 0, new default: 1. This rate limits the reads to 1 per second. Which is good enough for ring watches.
  - `-distributor.health-check-ingesters`: Old default: `false`, new default: `true`.
  - `-ingester.max-stale-chunk-idle`: Old default: 0, new default: 2m. This lets us expire series that we know are stale early.
  - `-ingester.spread-flushes`: Old default: false, new default: true. This allows to better de-duplicate data and use less space.
  - `-ingester.chunk-age-jitter`: Old default: 20mins, new default: 0. This is to enable the `-ingester.spread-flushes` to true.
  - `-<prefix>.memcached.batchsize`: Old default: 0, new default: 1024. This allows batching of requests and keeps the concurrent requests low.
  - `-<prefix>.memcached.consistent-hash`: Old default: false, new default: true. This allows for better cache hits when the memcaches are scaled up and down.
  - `-querier.batch-iterators`: Old default: false, new default: true.
  - `-querier.ingester-streaming`: Old default: false, new default: true.
* [CHANGE] Experimental TSDB: Added `-experimental.tsdb.bucket-store.postings-cache-compression-enabled` to enable postings compression when storing to cache. #2335
* [CHANGE] Experimental TSDB: Added `-compactor.deletion-delay`, which is time before a block marked for deletion is deleted from bucket. If not 0, blocks will be marked for deletion and compactor component will delete blocks marked for deletion from the bucket. If delete-delay is 0, blocks will be deleted straight away. Note that deleting blocks immediately can cause query failures, if store gateway / querier still has the block loaded, or compactor is ignoring the deletion because it's compacting the block at the same time. Default value is 48h. #2335
* [CHANGE] Experimental TSDB: Added `-experimental.tsdb.bucket-store.index-cache.postings-compression-enabled`, to set duration after which the blocks marked for deletion will be filtered out while fetching blocks used for querying. This option allows querier to ignore blocks that are marked for deletion with some delay. This ensures store can still serve blocks that are meant to be deleted but do not have a replacement yet. Default is 24h, half of the default value for `-compactor.deletion-delay`. #2335
* [CHANGE] Experimental TSDB: Added `-experimental.tsdb.bucket-store.index-cache.memcached.max-item-size` to control maximum size of item that is stored to memcached. Defaults to 1 MiB. #2335
* [FEATURE] Added experimental storage API to the ruler service that is enabled when the `-experimental.ruler.enable-api` is set to true #2269
  * `-ruler.storage.type` flag now allows `s3`,`gcs`, and `azure` values
  * `-ruler.storage.(s3|gcs|azure)` flags exist to allow the configuration of object clients set for rule storage
* [CHANGE] Renamed table manager metrics. #2307 #2359
  * `cortex_dynamo_sync_tables_seconds` -> `cortex_table_manager_sync_duration_seconds`
  * `cortex_dynamo_table_capacity_units` -> `cortex_table_capacity_units`
* [FEATURE] Flusher target to flush the WAL. #2075
  * `-flusher.wal-dir` for the WAL directory to recover from.
  * `-flusher.concurrent-flushes` for number of concurrent flushes.
  * `-flusher.flush-op-timeout` is duration after which a flush should timeout.
* [FEATURE] Ingesters can now have an optional availability zone set, to ensure metric replication is distributed across zones. This is set via the `-ingester.availability-zone` flag or the `availability_zone` field in the config file. #2317
* [ENHANCEMENT] Better re-use of connections to DynamoDB and S3. #2268
* [ENHANCEMENT] Reduce number of goroutines used while executing a single index query. #2280
* [ENHANCEMENT] Experimental TSDB: Add support for local `filesystem` backend. #2245
* [ENHANCEMENT] Experimental TSDB: Added memcached support for the TSDB index cache. #2290
* [ENHANCEMENT] Experimental TSDB: Removed gRPC server to communicate between querier and BucketStore. #2324
* [ENHANCEMENT] Allow 1w (where w denotes week) and 1y (where y denotes year) when setting table period and retention. #2252
* [ENHANCEMENT] Added FIFO cache metrics for current number of entries and memory usage. #2270
* [ENHANCEMENT] Output all config fields to /config API, including those with empty value. #2209
* [ENHANCEMENT] Add "missing_metric_name" and "metric_name_invalid" reasons to cortex_discarded_samples_total metric. #2346
* [ENHANCEMENT] Experimental TSDB: sample ingestion errors are now reported via existing `cortex_discarded_samples_total` metric. #2370
* [BUGFIX] Ensure user state metrics are updated if a transfer fails. #2338
* [BUGFIX] Fixed etcd client keepalive settings. #2278
* [BUGFIX] Register the metrics of the WAL. #2295
* [BUXFIX] Experimental TSDB: fixed error handling when ingesting out of bound samples. #2342

### Known issues

- This experimental blocks storage in Cortex `1.0.0` has a bug which may lead to the error `cannot iterate chunk for series` when running queries. This bug has been fixed in #2400. If you're running the experimental blocks storage, please build Cortex from `master`.

### Config file breaking changes

In this section you can find a config file diff showing the breaking changes introduced in Cortex. You can also find the [full configuration file reference doc](https://cortexmetrics.io/docs/configuration/configuration-file/) in the website.

```diff
### ingester_config

 # Period with which to attempt to flush chunks.
 # CLI flag: -ingester.flush-period
-[flushcheckperiod: <duration> | default = 1m0s]
+[flush_period: <duration> | default = 1m0s]

 # Period chunks will remain in memory after flushing.
 # CLI flag: -ingester.retain-period
-[retainperiod: <duration> | default = 5m0s]
+[retain_period: <duration> | default = 5m0s]

 # Maximum chunk idle time before flushing.
 # CLI flag: -ingester.max-chunk-idle
-[maxchunkidle: <duration> | default = 5m0s]
+[max_chunk_idle_time: <duration> | default = 5m0s]

 # Maximum chunk idle time for chunks terminating in stale markers before
 # flushing. 0 disables it and a stale series is not flushed until the
 # max-chunk-idle timeout is reached.
 # CLI flag: -ingester.max-stale-chunk-idle
-[maxstalechunkidle: <duration> | default = 0s]
+[max_stale_chunk_idle_time: <duration> | default = 2m0s]

 # Timeout for individual flush operations.
 # CLI flag: -ingester.flush-op-timeout
-[flushoptimeout: <duration> | default = 1m0s]
+[flush_op_timeout: <duration> | default = 1m0s]

 # Maximum chunk age before flushing.
 # CLI flag: -ingester.max-chunk-age
-[maxchunkage: <duration> | default = 12h0m0s]
+[max_chunk_age: <duration> | default = 12h0m0s]

-# Range of time to subtract from MaxChunkAge to spread out flushes
+# Range of time to subtract from -ingester.max-chunk-age to spread out flushes
 # CLI flag: -ingester.chunk-age-jitter
-[chunkagejitter: <duration> | default = 20m0s]
+[chunk_age_jitter: <duration> | default = 0]

 # Number of concurrent goroutines flushing to dynamodb.
 # CLI flag: -ingester.concurrent-flushes
-[concurrentflushes: <int> | default = 50]
+[concurrent_flushes: <int> | default = 50]

-# If true, spread series flushes across the whole period of MaxChunkAge
+# If true, spread series flushes across the whole period of
+# -ingester.max-chunk-age.
 # CLI flag: -ingester.spread-flushes
-[spreadflushes: <boolean> | default = false]
+[spread_flushes: <boolean> | default = true]

 # Period with which to update the per-user ingestion rates.
 # CLI flag: -ingester.rate-update-period
-[rateupdateperiod: <duration> | default = 15s]
+[rate_update_period: <duration> | default = 15s]


### querier_config

 # The maximum number of concurrent queries.
 # CLI flag: -querier.max-concurrent
-[maxconcurrent: <int> | default = 20]
+[max_concurrent: <int> | default = 20]

 # Use batch iterators to execute query, as opposed to fully materialising the
 # series in memory.  Takes precedent over the -querier.iterators flag.
 # CLI flag: -querier.batch-iterators
-[batchiterators: <boolean> | default = false]
+[batch_iterators: <boolean> | default = true]

 # Use streaming RPCs to query ingester.
 # CLI flag: -querier.ingester-streaming
-[ingesterstreaming: <boolean> | default = false]
+[ingester_streaming: <boolean> | default = true]

 # Maximum number of samples a single query can load into memory.
 # CLI flag: -querier.max-samples
-[maxsamples: <int> | default = 50000000]
+[max_samples: <int> | default = 50000000]

 # The default evaluation interval or step size for subqueries.
 # CLI flag: -querier.default-evaluation-interval
-[defaultevaluationinterval: <duration> | default = 1m0s]
+[default_evaluation_interval: <duration> | default = 1m0s]

### query_frontend_config

 # URL of downstream Prometheus.
 # CLI flag: -frontend.downstream-url
-[downstream: <string> | default = ""]
+[downstream_url: <string> | default = ""]


### ruler_config

 # URL of alerts return path.
 # CLI flag: -ruler.external.url
-[externalurl: <url> | default = ]
+[external_url: <url> | default = ]

 # How frequently to evaluate rules
 # CLI flag: -ruler.evaluation-interval
-[evaluationinterval: <duration> | default = 1m0s]
+[evaluation_interval: <duration> | default = 1m0s]

 # How frequently to poll for rule changes
 # CLI flag: -ruler.poll-interval
-[pollinterval: <duration> | default = 1m0s]
+[poll_interval: <duration> | default = 1m0s]

-storeconfig:
+storage:

 # file path to store temporary rule files for the prometheus rule managers
 # CLI flag: -ruler.rule-path
-[rulepath: <string> | default = "/rules"]
+[rule_path: <string> | default = "/rules"]

 # URL of the Alertmanager to send notifications to.
 # CLI flag: -ruler.alertmanager-url
-[alertmanagerurl: <url> | default = ]
+[alertmanager_url: <url> | default = ]

 # Use DNS SRV records to discover alertmanager hosts.
 # CLI flag: -ruler.alertmanager-discovery
-[alertmanagerdiscovery: <boolean> | default = false]
+[enable_alertmanager_discovery: <boolean> | default = false]

 # How long to wait between refreshing alertmanager hosts.
 # CLI flag: -ruler.alertmanager-refresh-interval
-[alertmanagerrefreshinterval: <duration> | default = 1m0s]
+[alertmanager_refresh_interval: <duration> | default = 1m0s]

 # If enabled requests to alertmanager will utilize the V2 API.
 # CLI flag: -ruler.alertmanager-use-v2
-[alertmanangerenablev2api: <boolean> | default = false]
+[enable_alertmanager_v2: <boolean> | default = false]

 # Capacity of the queue for notifications to be sent to the Alertmanager.
 # CLI flag: -ruler.notification-queue-capacity
-[notificationqueuecapacity: <int> | default = 10000]
+[notification_queue_capacity: <int> | default = 10000]

 # HTTP timeout duration when sending notifications to the Alertmanager.
 # CLI flag: -ruler.notification-timeout
-[notificationtimeout: <duration> | default = 10s]
+[notification_timeout: <duration> | default = 10s]

 # Distribute rule evaluation using ring backend
 # CLI flag: -ruler.enable-sharding
-[enablesharding: <boolean> | default = false]
+[enable_sharding: <boolean> | default = false]

 # Time to spend searching for a pending ruler when shutting down.
 # CLI flag: -ruler.search-pending-for
-[searchpendingfor: <duration> | default = 5m0s]
+[search_pending_for: <duration> | default = 5m0s]

 # Period with which to attempt to flush rule groups.
 # CLI flag: -ruler.flush-period
-[flushcheckperiod: <duration> | default = 1m0s]
+[flush_period: <duration> | default = 1m0s]

### alertmanager_config

 # Base path for data storage.
 # CLI flag: -alertmanager.storage.path
-[datadir: <string> | default = "data/"]
+[data_dir: <string> | default = "data/"]

 # will be used to prefix all HTTP endpoints served by Alertmanager. If omitted,
 # relevant URL components will be derived automatically.
 # CLI flag: -alertmanager.web.external-url
-[externalurl: <url> | default = ]
+[external_url: <url> | default = ]

 # How frequently to poll Cortex configs
 # CLI flag: -alertmanager.configs.poll-interval
-[pollinterval: <duration> | default = 15s]
+[poll_interval: <duration> | default = 15s]

 # Listen address for cluster.
 # CLI flag: -cluster.listen-address
-[clusterbindaddr: <string> | default = "0.0.0.0:9094"]
+[cluster_bind_address: <string> | default = "0.0.0.0:9094"]

 # Explicit address to advertise in cluster.
 # CLI flag: -cluster.advertise-address
-[clusteradvertiseaddr: <string> | default = ""]
+[cluster_advertise_address: <string> | default = ""]

 # Time to wait between peers to send notifications.
 # CLI flag: -cluster.peer-timeout
-[peertimeout: <duration> | default = 15s]
+[peer_timeout: <duration> | default = 15s]

 # Filename of fallback config to use if none specified for instance.
 # CLI flag: -alertmanager.configs.fallback
-[fallbackconfigfile: <string> | default = ""]
+[fallback_config_file: <string> | default = ""]

 # Root of URL to generate if config is http://internal.monitor
 # CLI flag: -alertmanager.configs.auto-webhook-root
-[autowebhookroot: <string> | default = ""]
+[auto_webhook_root: <string> | default = ""]

### table_manager_config

-store:
+storage:

-# How frequently to poll DynamoDB to learn our capacity.
-# CLI flag: -dynamodb.poll-interval
-[dynamodb_poll_interval: <duration> | default = 2m0s]
+# How frequently to poll backend to learn our capacity.
+# CLI flag: -table-manager.poll-interval
+[poll_interval: <duration> | default = 2m0s]

-# DynamoDB periodic tables grace period (duration which table will be
-# created/deleted before/after it's needed).
-# CLI flag: -dynamodb.periodic-table.grace-period
+# Periodic tables grace period (duration which table will be created/deleted
+# before/after it's needed).
+# CLI flag: -table-manager.periodic-table.grace-period
 [creation_grace_period: <duration> | default = 10m0s]

 index_tables_provisioning:
   # Enables on demand throughput provisioning for the storage provider (if
-  # supported). Applies only to tables which are not autoscaled
-  # CLI flag: -dynamodb.periodic-table.enable-ondemand-throughput-mode
-  [provisioned_throughput_on_demand_mode: <boolean> | default = false]
+  # supported). Applies only to tables which are not autoscaled. Supported by
+  # DynamoDB
+  # CLI flag: -table-manager.index-table.enable-ondemand-throughput-mode
+  [enable_ondemand_throughput_mode: <boolean> | default = false]


   # Enables on demand throughput provisioning for the storage provider (if
-  # supported). Applies only to tables which are not autoscaled
-  # CLI flag: -dynamodb.periodic-table.inactive-enable-ondemand-throughput-mode
-  [inactive_throughput_on_demand_mode: <boolean> | default = false]
+  # supported). Applies only to tables which are not autoscaled. Supported by
+  # DynamoDB
+  # CLI flag: -table-manager.index-table.inactive-enable-ondemand-throughput-mode
+  [enable_inactive_throughput_on_demand_mode: <boolean> | default = false]


 chunk_tables_provisioning:
   # Enables on demand throughput provisioning for the storage provider (if
-  # supported). Applies only to tables which are not autoscaled
-  # CLI flag: -dynamodb.chunk-table.enable-ondemand-throughput-mode
-  [provisioned_throughput_on_demand_mode: <boolean> | default = false]
+  # supported). Applies only to tables which are not autoscaled. Supported by
+  # DynamoDB
+  # CLI flag: -table-manager.chunk-table.enable-ondemand-throughput-mode
+  [enable_ondemand_throughput_mode: <boolean> | default = false]

### storage_config

 aws:
-  dynamodbconfig:
+  dynamodb:
     # DynamoDB endpoint URL with escaped Key and Secret encoded. If only region
     # is specified as a host, proper endpoint will be deduced. Use
     # inmemory:///<table-name> to use a mock in-memory implementation.
     # CLI flag: -dynamodb.url
-    [dynamodb: <url> | default = ]
+    [dynamodb_url: <url> | default = ]

     # DynamoDB table management requests per second limit.
     # CLI flag: -dynamodb.api-limit
-    [apilimit: <float> | default = 2]
+    [api_limit: <float> | default = 2]

     # DynamoDB rate cap to back off when throttled.
     # CLI flag: -dynamodb.throttle-limit
-    [throttlelimit: <float> | default = 10]
+    [throttle_limit: <float> | default = 10]
-
-    # ApplicationAutoscaling endpoint URL with escaped Key and Secret encoded.
-    # CLI flag: -applicationautoscaling.url
-    [applicationautoscaling: <url> | default = ]


       # Queue length above which we will scale up capacity
       # CLI flag: -metrics.target-queue-length
-      [targetqueuelen: <int> | default = 100000]
+      [target_queue_length: <int> | default = 100000]

       # Scale up capacity by this multiple
       # CLI flag: -metrics.scale-up-factor
-      [scaleupfactor: <float> | default = 1.3]
+      [scale_up_factor: <float> | default = 1.3]

       # Ignore throttling below this level (rate per second)
       # CLI flag: -metrics.ignore-throttle-below
-      [minthrottling: <float> | default = 1]
+      [ignore_throttle_below: <float> | default = 1]

       # query to fetch ingester queue length
       # CLI flag: -metrics.queue-length-query
-      [queuelengthquery: <string> | default = "sum(avg_over_time(cortex_ingester_flush_queue_length{job=\"cortex/ingester\"}[2m]))"]
+      [queue_length_query: <string> | default = "sum(avg_over_time(cortex_ingester_flush_queue_length{job=\"cortex/ingester\"}[2m]))"]

       # query to fetch throttle rates per table
       # CLI flag: -metrics.write-throttle-query
-      [throttlequery: <string> | default = "sum(rate(cortex_dynamo_throttled_total{operation=\"DynamoDB.BatchWriteItem\"}[1m])) by (table) > 0"]
+      [write_throttle_query: <string> | default = "sum(rate(cortex_dynamo_throttled_total{operation=\"DynamoDB.BatchWriteItem\"}[1m])) by (table) > 0"]

       # query to fetch write capacity usage per table
       # CLI flag: -metrics.usage-query
-      [usagequery: <string> | default = "sum(rate(cortex_dynamo_consumed_capacity_total{operation=\"DynamoDB.BatchWriteItem\"}[15m])) by (table) > 0"]
+      [write_usage_query: <string> | default = "sum(rate(cortex_dynamo_consumed_capacity_total{operation=\"DynamoDB.BatchWriteItem\"}[15m])) by (table) > 0"]

       # query to fetch read capacity usage per table
       # CLI flag: -metrics.read-usage-query
-      [readusagequery: <string> | default = "sum(rate(cortex_dynamo_consumed_capacity_total{operation=\"DynamoDB.QueryPages\"}[1h])) by (table) > 0"]
+      [read_usage_query: <string> | default = "sum(rate(cortex_dynamo_consumed_capacity_total{operation=\"DynamoDB.QueryPages\"}[1h])) by (table) > 0"]

       # query to fetch read errors per table
       # CLI flag: -metrics.read-error-query
-      [readerrorquery: <string> | default = "sum(increase(cortex_dynamo_failures_total{operation=\"DynamoDB.QueryPages\",error=\"ProvisionedThroughputExceededException\"}[1m])) by (table) > 0"]
+      [read_error_query: <string> | default = "sum(increase(cortex_dynamo_failures_total{operation=\"DynamoDB.QueryPages\",error=\"ProvisionedThroughputExceededException\"}[1m])) by (table) > 0"]

     # Number of chunks to group together to parallelise fetches (zero to
     # disable)
-    # CLI flag: -dynamodb.chunk.gang.size
-    [chunkgangsize: <int> | default = 10]
+    # CLI flag: -dynamodb.chunk-gang-size
+    [chunk_gang_size: <int> | default = 10]

     # Max number of chunk-get operations to start in parallel
-    # CLI flag: -dynamodb.chunk.get.max.parallelism
-    [chunkgetmaxparallelism: <int> | default = 32]
+    # CLI flag: -dynamodb.chunk.get-max-parallelism
+    [chunk_get_max_parallelism: <int> | default = 32]

     backoff_config:
       # Minimum delay when backing off.
       # CLI flag: -bigtable.backoff-min-period
-      [minbackoff: <duration> | default = 100ms]
+      [min_period: <duration> | default = 100ms]

       # Maximum delay when backing off.
       # CLI flag: -bigtable.backoff-max-period
-      [maxbackoff: <duration> | default = 10s]
+      [max_period: <duration> | default = 10s]

       # Number of times to backoff and retry before failing.
       # CLI flag: -bigtable.backoff-retries
-      [maxretries: <int> | default = 10]
+      [max_retries: <int> | default = 10]

   # If enabled, once a tables info is fetched, it is cached.
   # CLI flag: -bigtable.table-cache.enabled
-  [tablecacheenabled: <boolean> | default = true]
+  [table_cache_enabled: <boolean> | default = true]

   # Duration to cache tables before checking again.
   # CLI flag: -bigtable.table-cache.expiration
-  [tablecacheexpiration: <duration> | default = 30m0s]
+  [table_cache_expiration: <duration> | default = 30m0s]

 # Cache validity for active index entries. Should be no higher than
 # -ingester.max-chunk-idle.
 # CLI flag: -store.index-cache-validity
-[indexcachevalidity: <duration> | default = 5m0s]
+[index_cache_validity: <duration> | default = 5m0s]

### ingester_client_config

 grpc_client_config:
   backoff_config:
     # Minimum delay when backing off.
     # CLI flag: -ingester.client.backoff-min-period
-    [minbackoff: <duration> | default = 100ms]
+    [min_period: <duration> | default = 100ms]

     # Maximum delay when backing off.
     # CLI flag: -ingester.client.backoff-max-period
-    [maxbackoff: <duration> | default = 10s]
+    [max_period: <duration> | default = 10s]

     # Number of times to backoff and retry before failing.
     # CLI flag: -ingester.client.backoff-retries
-    [maxretries: <int> | default = 10]
+    [max_retries: <int> | default = 10]

### frontend_worker_config

-# Address of query frontend service.
+# Address of query frontend service, in host:port format.
 # CLI flag: -querier.frontend-address
-[address: <string> | default = ""]
+[frontend_address: <string> | default = ""]

 # How often to query DNS.
 # CLI flag: -querier.dns-lookup-period
-[dnslookupduration: <duration> | default = 10s]
+[dns_lookup_duration: <duration> | default = 10s]

 grpc_client_config:
   backoff_config:
     # Minimum delay when backing off.
     # CLI flag: -querier.frontend-client.backoff-min-period
-    [minbackoff: <duration> | default = 100ms]
+    [min_period: <duration> | default = 100ms]

     # Maximum delay when backing off.
     # CLI flag: -querier.frontend-client.backoff-max-period
-    [maxbackoff: <duration> | default = 10s]
+    [max_period: <duration> | default = 10s]

     # Number of times to backoff and retry before failing.
     # CLI flag: -querier.frontend-client.backoff-retries
-    [maxretries: <int> | default = 10]
+    [max_retries: <int> | default = 10]

### consul_config

 # ACL Token used to interact with Consul.
-# CLI flag: -<prefix>.consul.acltoken
-[acltoken: <string> | default = ""]
+# CLI flag: -<prefix>.consul.acl-token
+[acl_token: <string> | default = ""]

 # HTTP timeout when talking to Consul
 # CLI flag: -<prefix>.consul.client-timeout
-[httpclienttimeout: <duration> | default = 20s]
+[http_client_timeout: <duration> | default = 20s]

 # Enable consistent reads to Consul.
 # CLI flag: -<prefix>.consul.consistent-reads
-[consistentreads: <boolean> | default = true]
+[consistent_reads: <boolean> | default = false]

 # Rate limit when watching key or prefix in Consul, in requests per second. 0
 # disables the rate limit.
 # CLI flag: -<prefix>.consul.watch-rate-limit
-[watchkeyratelimit: <float> | default = 0]
+[watch_rate_limit: <float> | default = 1]

 # Burst size used in rate limit. Values less than 1 are treated as 1.
 # CLI flag: -<prefix>.consul.watch-burst-size
-[watchkeyburstsize: <int> | default = 1]
+[watch_burst_size: <int> | default = 1]


### configstore_config
 # URL of configs API server.
 # CLI flag: -<prefix>.configs.url
-[configsapiurl: <url> | default = ]
+[configs_api_url: <url> | default = ]

 # Timeout for requests to Weave Cloud configs service.
 # CLI flag: -<prefix>.configs.client-timeout
-[clienttimeout: <duration> | default = 5s]
+[client_timeout: <duration> | default = 5s]
```

## 0.7.0 / 2020-03-16

Cortex `0.7.0` is a major step forward the upcoming `1.0` release. In this release, we've got 164 contributions from 26 authors. Thanks to all contributors! ❤️

Please be aware that Cortex `0.7.0` introduces some **breaking changes**. You're encouraged to read all the `[CHANGE]` entries below before upgrading your Cortex cluster. In particular:

- Cleaned up some configuration options in preparation for the Cortex `1.0.0` release (see also the [annotated config file breaking changes](#annotated-config-file-breaking-changes) below):
  - Removed CLI flags support to configure the schema (see [how to migrate from flags to schema file](https://cortexmetrics.io/docs/configuration/schema-configuration/#migrating-from-flags-to-schema-file))
  - Renamed CLI flag `-config-yaml` to `-schema-config-file`
  - Removed CLI flag `-store.min-chunk-age` in favor of `-querier.query-store-after`. The corresponding YAML config option `ingestermaxquerylookback` has been renamed to [`query_ingesters_within`](https://cortexmetrics.io/docs/configuration/configuration-file/#querier-config)
  - Deprecated CLI flag `-frontend.cache-split-interval` in favor of `-querier.split-queries-by-interval`
  - Renamed the YAML config option `defaul_validity` to `default_validity`
  - Removed the YAML config option `config_store` (in the [`alertmanager YAML config`](https://cortexmetrics.io/docs/configuration/configuration-file/#alertmanager-config)) in favor of `store`
  - Removed the YAML config root block `configdb` in favor of [`configs`](https://cortexmetrics.io/docs/configuration/configuration-file/#configs-config). This change is also reflected in the following CLI flags renaming:
      * `-database.*` -> `-configs.database.*`
      * `-database.migrations` -> `-configs.database.migrations-dir`
  - Removed the fluentd-based billing infrastructure including the CLI flags:
      * `-distributor.enable-billing`
      * `-billing.max-buffered-events`
      * `-billing.retry-delay`
      * `-billing.ingester`
- Removed support for using denormalised tokens in the ring. Before upgrading, make sure your Cortex cluster is already running `v0.6.0` or an earlier version with `-ingester.normalise-tokens=true`

### Full changelog

* [CHANGE] Removed support for flags to configure schema. Further, the flag for specifying the config file (`-config-yaml`) has been deprecated. Please use `-schema-config-file`. See the [Schema Configuration documentation](https://cortexmetrics.io/docs/configuration/schema-configuration/) for more details on how to configure the schema using the YAML file. #2221
* [CHANGE] In the config file, the root level `config_store` config option has been moved to `alertmanager` > `store` > `configdb`. #2125
* [CHANGE] Removed unnecessary `frontend.cache-split-interval` in favor of `querier.split-queries-by-interval` both to reduce configuration complexity and guarantee alignment of these two configs. Starting from now, `-querier.cache-results` may only be enabled in conjunction with `-querier.split-queries-by-interval` (previously the cache interval default was `24h` so if you want to preserve the same behaviour you should set `-querier.split-queries-by-interval=24h`). #2040
* [CHANGE] Renamed Configs configuration options. #2187
  * configuration options
    * `-database.*` -> `-configs.database.*`
    * `-database.migrations` -> `-configs.database.migrations-dir`
  * config file
    * `configdb.uri:` -> `configs.database.uri:`
    * `configdb.migrationsdir:` -> `configs.database.migrations_dir:`
    * `configdb.passwordfile:` -> `configs.database.password_file:`
* [CHANGE] Moved `-store.min-chunk-age` to the Querier config as `-querier.query-store-after`, allowing the store to be skipped during query time if the metrics wouldn't be found. The YAML config option `ingestermaxquerylookback` has been renamed to `query_ingesters_within` to match its CLI flag. #1893
* [CHANGE] Renamed the cache configuration setting `defaul_validity` to `default_validity`. #2140
* [CHANGE] Remove fluentd-based billing infrastructure and flags such as `-distributor.enable-billing`. #1491
* [CHANGE] Removed remaining support for using denormalised tokens in the ring. If you're still running ingesters with denormalised tokens (Cortex 0.4 or earlier, with `-ingester.normalise-tokens=false`), such ingesters will now be completely invisible to distributors and need to be either switched to Cortex 0.6.0 or later, or be configured to use normalised tokens. #2034
* [CHANGE] The frontend http server will now send 502 in case of deadline exceeded and 499 if the user requested cancellation. #2156
* [CHANGE] We now enforce queries to be up to `-querier.max-query-into-future` into the future (defaults to 10m). #1929
  * `-store.min-chunk-age` has been removed
  * `-querier.query-store-after` has been added in it's place.
* [CHANGE] Removed unused `/validate_expr endpoint`. #2152
* [CHANGE] Updated Prometheus dependency to v2.16.0. This Prometheus version uses Active Query Tracker to limit concurrent queries. In order to keep `-querier.max-concurrent` working, Active Query Tracker is enabled by default, and is configured to store its data to `active-query-tracker` directory (relative to current directory when Cortex started). This can be changed by using `-querier.active-query-tracker-dir` option. Purpose of Active Query Tracker is to log queries that were running when Cortex crashes. This logging happens on next Cortex start. #2088
* [CHANGE] Default to BigChunk encoding; may result in slightly higher disk usage if many timeseries have a constant value, but should generally result in fewer, bigger chunks. #2207
* [CHANGE] WAL replays are now done while the rest of Cortex is starting, and more specifically, when HTTP server is running. This makes it possible to scrape metrics during WAL replays. Applies to both chunks and experimental blocks storage. #2222
* [CHANGE] Cortex now has `/ready` probe for all services, not just ingester and querier as before. In single-binary mode, /ready reports 204 only if all components are running properly. #2166
* [CHANGE] If you are vendoring Cortex and use its components in your project, be aware that many Cortex components no longer start automatically when they are created. You may want to review PR and attached document. #2166
* [CHANGE] Experimental TSDB: the querier in-memory index cache used by the experimental blocks storage shifted from per-tenant to per-querier. The `-experimental.tsdb.bucket-store.index-cache-size-bytes` now configures the per-querier index cache max size instead of a per-tenant cache and its default has been increased to 1GB. #2189
* [CHANGE] Experimental TSDB: TSDB head compaction interval and concurrency is now configurable (defaults to 1 min interval and 5 concurrent head compactions). New options: `-experimental.tsdb.head-compaction-interval` and `-experimental.tsdb.head-compaction-concurrency`. #2172
* [CHANGE] Experimental TSDB: switched the blocks storage index header to the binary format. This change is expected to have no visible impact, except lower startup times and memory usage in the queriers. It's possible to switch back to the old JSON format via the flag `-experimental.tsdb.bucket-store.binary-index-header-enabled=false`. #2223
* [CHANGE] Experimental Memberlist KV store can now be used in single-binary Cortex. Attempts to use it previously would fail with panic. This change also breaks existing binary protocol used to exchange gossip messages, so this version will not be able to understand gossiped Ring when used in combination with the previous version of Cortex. Easiest way to upgrade is to shutdown old Cortex installation, and restart it with new version. Incremental rollout works too, but with reduced functionality until all components run the same version. #2016
* [FEATURE] Added a read-only local alertmanager config store using files named corresponding to their tenant id. #2125
* [FEATURE] Added flag `-experimental.ruler.enable-api` to enable the ruler api which implements the Prometheus API `/api/v1/rules` and `/api/v1/alerts` endpoints under the configured `-http.prefix`. #1999
* [FEATURE] Added sharding support to compactor when using the experimental TSDB blocks storage. #2113
* [FEATURE] Added ability to override YAML config file settings using environment variables. #2147
  * `-config.expand-env`
* [FEATURE] Added flags to disable Alertmanager notifications methods. #2187
  * `-configs.notifications.disable-email`
  * `-configs.notifications.disable-webhook`
* [FEATURE] Add /config HTTP endpoint which exposes the current Cortex configuration as YAML. #2165
* [FEATURE] Allow Prometheus remote write directly to ingesters. #1491
* [FEATURE] Introduced new standalone service `query-tee` that can be used for testing purposes to send the same Prometheus query to multiple backends (ie. two Cortex clusters ingesting the same metrics) and compare the performances. #2203
* [FEATURE] Fan out parallelizable queries to backend queriers concurrently. #1878
  * `querier.parallelise-shardable-queries` (bool)
  * Requires a shard-compatible schema (v10+)
  * This causes the number of traces to increase accordingly.
  * The query-frontend now requires a schema config to determine how/when to shard queries, either from a file or from flags (i.e. by the `config-yaml` CLI flag). This is the same schema config the queriers consume. The schema is only required to use this option.
  * It's also advised to increase downstream concurrency controls as well:
    * `querier.max-outstanding-requests-per-tenant`
    * `querier.max-query-parallelism`
    * `querier.max-concurrent`
    * `server.grpc-max-concurrent-streams` (for both query-frontends and queriers)
* [FEATURE] Added user sub rings to distribute users to a subset of ingesters. #1947
  * `-experimental.distributor.user-subring-size`
* [FEATURE] Add flag `-experimental.tsdb.stripe-size` to expose TSDB stripe size option. #2185
* [FEATURE] Experimental Delete Series: Added support for Deleting Series with Prometheus style API. Needs to be enabled first by setting `-purger.enable` to `true`. Deletion only supported when using `boltdb` and `filesystem` as index and object store respectively. Support for other stores to follow in separate PRs #2103
* [ENHANCEMENT] Alertmanager: Expose Per-tenant alertmanager metrics #2124
* [ENHANCEMENT] Add `status` label to `cortex_alertmanager_configs` metric to gauge the number of valid and invalid configs. #2125
* [ENHANCEMENT] Cassandra Authentication: added the `custom_authenticators` config option that allows users to authenticate with cassandra clusters using password authenticators that are not approved by default in [gocql](https://github.com/gocql/gocql/blob/81b8263d9fe526782a588ef94d3fa5c6148e5d67/conn.go#L27) #2093
* [ENHANCEMENT] Cassandra Storage: added `max_retries`, `retry_min_backoff` and `retry_max_backoff` configuration options to enable retrying recoverable errors. #2054
* [ENHANCEMENT] Allow to configure HTTP and gRPC server listen address, maximum number of simultaneous connections and connection keepalive settings.
  * `-server.http-listen-address`
  * `-server.http-conn-limit`
  * `-server.grpc-listen-address`
  * `-server.grpc-conn-limit`
  * `-server.grpc.keepalive.max-connection-idle`
  * `-server.grpc.keepalive.max-connection-age`
  * `-server.grpc.keepalive.max-connection-age-grace`
  * `-server.grpc.keepalive.time`
  * `-server.grpc.keepalive.timeout`
* [ENHANCEMENT] PostgreSQL: Bump up `github.com/lib/pq` from `v1.0.0` to `v1.3.0` to support PostgreSQL SCRAM-SHA-256 authentication. #2097
* [ENHANCEMENT] Cassandra Storage: User no longer need `CREATE` privilege on `<all keyspaces>` if given keyspace exists. #2032
* [ENHANCEMENT] Cassandra Storage: added `password_file` configuration options to enable reading Cassandra password from file. #2096
* [ENHANCEMENT] Configs API: Allow GET/POST configs in YAML format. #2181
* [ENHANCEMENT] Background cache writes are batched to improve parallelism and observability. #2135
* [ENHANCEMENT] Add automatic repair for checkpoint and WAL. #2105
* [ENHANCEMENT] Support `lastEvaluation` and `evaluationTime` in `/api/v1/rules` endpoints and make order of groups stable. #2196
* [ENHANCEMENT] Skip expired requests in query-frontend scheduling. #2082
* [ENHANCEMENT] Add ability to configure gRPC keepalive settings. #2066
* [ENHANCEMENT] Experimental TSDB: Export TSDB Syncer metrics from Compactor component, they are prefixed with `cortex_compactor_`. #2023
* [ENHANCEMENT] Experimental TSDB: Added dedicated flag `-experimental.tsdb.bucket-store.tenant-sync-concurrency` to configure the maximum number of concurrent tenants for which blocks are synched. #2026
* [ENHANCEMENT] Experimental TSDB: Expose metrics for objstore operations (prefixed with `cortex_<component>_thanos_objstore_`, component being one of `ingester`, `querier` and `compactor`). #2027
* [ENHANCEMENT] Experimental TSDB: Added support for Azure Storage to be used for block storage, in addition to S3 and GCS. #2083
* [ENHANCEMENT] Experimental TSDB: Reduced memory allocations in the ingesters when using the experimental blocks storage. #2057
* [ENHANCEMENT] Experimental Memberlist KV: expose `-memberlist.gossip-to-dead-nodes-time` and `-memberlist.dead-node-reclaim-time` options to control how memberlist library handles dead nodes and name reuse. #2131
* [BUGFIX] Alertmanager: fixed panic upon applying a new config, caused by duplicate metrics registration in the `NewPipelineBuilder` function. #211
* [BUGFIX] Azure Blob ChunkStore: Fixed issue causing `invalid chunk checksum` errors. #2074
* [BUGFIX] The gauge `cortex_overrides_last_reload_successful` is now only exported by components that use a `RuntimeConfigManager`. Previously, for components that do not initialize a `RuntimeConfigManager` (such as the compactor) the gauge was initialized with 0 (indicating error state) and then never updated, resulting in a false-negative permanent error state. #2092
* [BUGFIX] Fixed WAL metric names, added the `cortex_` prefix.
* [BUGFIX] Restored histogram `cortex_configs_request_duration_seconds` #2138
* [BUGFIX] Fix wrong syntax for `url` in config-file-reference. #2148
* [BUGFIX] Fixed some 5xx status code returned by the query-frontend when they should actually be 4xx. #2122
* [BUGFIX] Fixed leaked goroutines in the querier. #2070
* [BUGFIX] Experimental TSDB: fixed `/all_user_stats` and `/api/prom/user_stats` endpoints when using the experimental TSDB blocks storage. #2042
* [BUGFIX] Experimental TSDB: fixed ruler to correctly work with the experimental TSDB blocks storage. #2101

### Changes to denormalised tokens in the ring

Cortex 0.4.0 is the last version that can *write* denormalised tokens. Cortex 0.5.0 and above always write normalised tokens.

Cortex 0.6.0 is the last version that can *read* denormalised tokens. Starting with Cortex 0.7.0 only normalised tokens are supported, and ingesters writing denormalised tokens to the ring (running Cortex 0.4.0 or earlier with `-ingester.normalise-tokens=false`) are ignored by distributors. Such ingesters should either switch to using normalised tokens, or be upgraded to Cortex 0.5.0 or later.

### Known issues

- The gRPC streaming for ingesters doesn't work when using the experimental TSDB blocks storage. Please do not enable `-querier.ingester-streaming` if you're using the TSDB blocks storage. If you want to enable it, you can build Cortex from `master` given the issue has been fixed after Cortex `0.7` branch has been cut and the fix wasn't included in the `0.7` because related to an experimental feature.

### Annotated config file breaking changes

In this section you can find a config file diff showing the breaking changes introduced in Cortex `0.7`. You can also find the [full configuration file reference doc](https://cortexmetrics.io/docs/configuration/configuration-file/) in the website.

 ```diff
### Root level config

 # "configdb" has been moved to "alertmanager > store > configdb".
-[configdb: <configdb_config>]

 # "config_store" has been renamed to "configs".
-[config_store: <configstore_config>]
+[configs: <configs_config>]


### `distributor_config`

 # The support to hook an external billing system has been removed.
-[enable_billing: <boolean> | default = false]
-billing:
-  [maxbufferedevents: <int> | default = 1024]
-  [retrydelay: <duration> | default = 500ms]
-  [ingesterhostport: <string> | default = "localhost:24225"]


### `querier_config`

 # "ingestermaxquerylookback" has been renamed to "query_ingesters_within".
-[ingestermaxquerylookback: <duration> | default = 0s]
+[query_ingesters_within: <duration> | default = 0s]


### `queryrange_config`

results_cache:
  cache:
     # "defaul_validity" has been renamed to "default_validity".
-    [defaul_validity: <duration> | default = 0s]
+    [default_validity: <duration> | default = 0s]

   # "cache_split_interval" has been deprecated in favor of "split_queries_by_interval".
-  [cache_split_interval: <duration> | default = 24h0m0s]


### `alertmanager_config`

# The "store" config block has been added. This includes "configdb" which previously
# was the "configdb" root level config block.
+store:
+  [type: <string> | default = "configdb"]
+  [configdb: <configstore_config>]
+  local:
+    [path: <string> | default = ""]


### `storage_config`

index_queries_cache_config:
   # "defaul_validity" has been renamed to "default_validity".
-  [defaul_validity: <duration> | default = 0s]
+  [default_validity: <duration> | default = 0s]


### `chunk_store_config`

chunk_cache_config:
   # "defaul_validity" has been renamed to "default_validity".
-  [defaul_validity: <duration> | default = 0s]
+  [default_validity: <duration> | default = 0s]

write_dedupe_cache_config:
   # "defaul_validity" has been renamed to "default_validity".
-  [defaul_validity: <duration> | default = 0s]
+  [default_validity: <duration> | default = 0s]

 # "min_chunk_age" has been removed in favor of "querier > query_store_after".
-[min_chunk_age: <duration> | default = 0s]


### `configs_config`

-# "uri" has been moved to "database > uri".
-[uri: <string> | default = "postgres://postgres@configs-db.weave.local/configs?sslmode=disable"]

-# "migrationsdir" has been moved to "database > migrations_dir".
-[migrationsdir: <string> | default = ""]

-# "passwordfile" has been moved to "database > password_file".
-[passwordfile: <string> | default = ""]

+database:
+  [uri: <string> | default = "postgres://postgres@configs-db.weave.local/configs?sslmode=disable"]
+  [migrations_dir: <string> | default = ""]
+  [password_file: <string> | default = ""]
```

## 0.6.1 / 2020-02-05

* [BUGFIX] Fixed parsing of the WAL configuration when specified in the YAML config file. #2071

## 0.6.0 / 2020-01-28

Note that the ruler flags need to be changed in this upgrade. You're moving from a single node ruler to something that might need to be sharded.
Further, if you're using the configs service, we've upgraded the migration library and this requires some manual intervention. See full instructions below to upgrade your PostgreSQL.

* [CHANGE] The frontend component now does not cache results if it finds a `Cache-Control` header and if one of its values is `no-store`. #1974
* [CHANGE] Flags changed with transition to upstream Prometheus rules manager:
  * `-ruler.client-timeout` is now `ruler.configs.client-timeout` in order to match `ruler.configs.url`.
  * `-ruler.group-timeout`has been removed.
  * `-ruler.num-workers` has been removed.
  * `-ruler.rule-path` has been added to specify where the prometheus rule manager will sync rule files.
  * `-ruler.storage.type` has beem added to specify the rule store backend type, currently only the configdb.
  * `-ruler.poll-interval` has been added to specify the interval in which to poll new rule groups.
  * `-ruler.evaluation-interval` default value has changed from `15s` to `1m` to match the default evaluation interval in Prometheus.
  * Ruler sharding requires a ring which can be configured via the ring flags prefixed by `ruler.ring.`. #1987
* [CHANGE] Use relative links from /ring page to make it work when used behind reverse proxy. #1896
* [CHANGE] Deprecated `-distributor.limiter-reload-period` flag. #1766
* [CHANGE] Ingesters now write only normalised tokens to the ring, although they can still read denormalised tokens used by other ingesters. `-ingester.normalise-tokens` is now deprecated, and ignored. If you want to switch back to using denormalised tokens, you need to downgrade to Cortex 0.4.0. Previous versions don't handle claiming tokens from normalised ingesters correctly. #1809
* [CHANGE] Overrides mechanism has been renamed to "runtime config", and is now separate from limits. Runtime config is simply a file that is reloaded by Cortex every couple of seconds. Limits and now also multi KV use this mechanism.<br />New arguments were introduced: `-runtime-config.file` (defaults to empty) and `-runtime-config.reload-period` (defaults to 10 seconds), which replace previously used `-limits.per-user-override-config` and `-limits.per-user-override-period` options. Old options are still used if `-runtime-config.file` is not specified. This change is also reflected in YAML configuration, where old `limits.per_tenant_override_config` and `limits.per_tenant_override_period` fields are replaced with `runtime_config.file` and `runtime_config.period` respectively. #1749
* [CHANGE] Cortex now rejects data with duplicate labels. Previously, such data was accepted, with duplicate labels removed with only one value left. #1964
* [CHANGE] Changed the default value for `-distributor.ha-tracker.prefix` from `collectors/` to `ha-tracker/` in order to not clash with other keys (ie. ring) stored in the same key-value store. #1940
* [FEATURE] Experimental: Write-Ahead-Log added in ingesters for more data reliability against ingester crashes. #1103
  * `--ingester.wal-enabled`: Setting this to `true` enables writing to WAL during ingestion.
  * `--ingester.wal-dir`: Directory where the WAL data should be stored and/or recovered from.
  * `--ingester.checkpoint-enabled`: Set this to `true` to enable checkpointing of in-memory chunks to disk.
  * `--ingester.checkpoint-duration`: This is the interval at which checkpoints should be created.
  * `--ingester.recover-from-wal`: Set this to `true` to recover data from an existing WAL.
  * For more information, please checkout the ["Ingesters with WAL" guide](https://cortexmetrics.io/docs/guides/ingesters-with-wal/).
* [FEATURE] The distributor can now drop labels from samples (similar to the removal of the replica label for HA ingestion) per user via the `distributor.drop-label` flag. #1726
* [FEATURE] Added flag `debug.mutex-profile-fraction` to enable mutex profiling #1969
* [FEATURE] Added `global` ingestion rate limiter strategy. Deprecated `-distributor.limiter-reload-period` flag. #1766
* [FEATURE] Added support for Microsoft Azure blob storage to be used for storing chunk data. #1913
* [FEATURE] Added readiness probe endpoint`/ready` to queriers. #1934
* [FEATURE] Added "multi" KV store that can interact with two other KV stores, primary one for all reads and writes, and secondary one, which only receives writes. Primary/secondary store can be modified in runtime via runtime-config mechanism (previously "overrides"). #1749
* [FEATURE] Added support to store ring tokens to a file and read it back on startup, instead of generating/fetching the tokens to/from the ring. This feature can be enabled with the flag `-ingester.tokens-file-path`. #1750
* [FEATURE] Experimental TSDB: Added `/series` API endpoint support with TSDB blocks storage. #1830
* [FEATURE] Experimental TSDB: Added TSDB blocks `compactor` component, which iterates over users blocks stored in the bucket and compact them according to the configured block ranges. #1942
* [ENHANCEMENT] metric `cortex_ingester_flush_reasons` gets a new `reason` value: `Spread`, when `-ingester.spread-flushes` option is enabled. #1978
* [ENHANCEMENT] Added `password` and `enable_tls` options to redis cache configuration. Enables usage of Microsoft Azure Cache for Redis service. #1923
* [ENHANCEMENT] Upgraded Kubernetes API version for deployments from `extensions/v1beta1` to `apps/v1`. #1941
* [ENHANCEMENT] Experimental TSDB: Open existing TSDB on startup to prevent ingester from becoming ready before it can accept writes. The max concurrency is set via `--experimental.tsdb.max-tsdb-opening-concurrency-on-startup`. #1917
* [ENHANCEMENT] Experimental TSDB: Querier now exports aggregate metrics from Thanos bucket store and in memory index cache (many metrics to list, but all have `cortex_querier_bucket_store_` or `cortex_querier_blocks_index_cache_` prefix). #1996
* [ENHANCEMENT] Experimental TSDB: Improved multi-tenant bucket store. #1991
  * Allowed to configure the blocks sync interval via `-experimental.tsdb.bucket-store.sync-interval` (0 disables the sync)
  * Limited the number of tenants concurrently synched by `-experimental.tsdb.bucket-store.block-sync-concurrency`
  * Renamed `cortex_querier_sync_seconds` metric to `cortex_querier_blocks_sync_seconds`
  * Track `cortex_querier_blocks_sync_seconds` metric for the initial sync too
* [BUGFIX] Fixed unnecessary CAS operations done by the HA tracker when the jitter is enabled. #1861
* [BUGFIX] Fixed ingesters getting stuck in a LEAVING state after coming up from an ungraceful exit. #1921
* [BUGFIX] Reduce memory usage when ingester Push() errors. #1922
* [BUGFIX] Table Manager: Fixed calculation of expected tables and creation of tables from next active schema considering grace period. #1976
* [BUGFIX] Experimental TSDB: Fixed ingesters consistency during hand-over when using experimental TSDB blocks storage. #1854 #1818
* [BUGFIX] Experimental TSDB: Fixed metrics when using experimental TSDB blocks storage. #1981 #1982 #1990 #1983
* [BUGFIX] Experimental memberlist: Use the advertised address when sending packets to other peers of the Gossip memberlist. #1857
* [BUGFIX] Experimental TSDB: Fixed incorrect query results introduced in #2604 caused by a buffer incorrectly reused while iterating samples. #2697

### Upgrading PostgreSQL (if you're using configs service)

Reference: <https://github.com/golang-migrate/migrate/tree/master/database/postgres#upgrading-from-v1>

1. Install the migrate package cli tool: <https://github.com/golang-migrate/migrate/tree/master/cmd/migrate#installation>
2. Drop the `schema_migrations` table: `DROP TABLE schema_migrations;`.
2. Run the migrate command:

```bash
migrate  -path <absolute_path_to_cortex>/cmd/cortex/migrations -database postgres://localhost:5432/database force 2
```

### Known issues

- The `cortex_prometheus_rule_group_last_evaluation_timestamp_seconds` metric, tracked by the ruler, is not unregistered for rule groups not being used anymore. This issue will be fixed in the next Cortex release (see [2033](https://github.com/cortexproject/cortex/issues/2033)).

- Write-Ahead-Log (WAL) does not have automatic repair of corrupt checkpoint or WAL segments, which is possible if ingester crashes abruptly or the underlying disk corrupts. Currently the only way to resolve this is to manually delete the affected checkpoint and/or WAL segments. Automatic repair will be added in the future releases.

## 0.4.0 / 2019-12-02

* [CHANGE] The frontend component has been refactored to be easier to re-use. When upgrading the frontend, cache entries will be discarded and re-created with the new protobuf schema. #1734
* [CHANGE] Removed direct DB/API access from the ruler. `-ruler.configs.url` has been now deprecated. #1579
* [CHANGE] Removed `Delta` encoding. Any old chunks with `Delta` encoding cannot be read anymore. If `ingester.chunk-encoding` is set to `Delta` the ingester will fail to start. #1706
* [CHANGE] Setting `-ingester.max-transfer-retries` to 0 now disables hand-over when ingester is shutting down. Previously, zero meant infinite number of attempts. #1771
* [CHANGE] `dynamo` has been removed as a valid storage name to make it consistent for all components. `aws` and `aws-dynamo` remain as valid storage names.
* [CHANGE/FEATURE] The frontend split and cache intervals can now be configured using the respective flag `--querier.split-queries-by-interval` and `--frontend.cache-split-interval`.
  * If `--querier.split-queries-by-interval` is not provided request splitting is disabled by default.
  * __`--querier.split-queries-by-day` is still accepted for backward compatibility but has been deprecated. You should now use `--querier.split-queries-by-interval`. We recommend a to use a multiple of 24 hours.__
* [FEATURE] Global limit on the max series per user and metric #1760
  * `-ingester.max-global-series-per-user`
  * `-ingester.max-global-series-per-metric`
  * Requires `-distributor.replication-factor` and `-distributor.shard-by-all-labels` set for the ingesters too
* [FEATURE] Flush chunks with stale markers early with `ingester.max-stale-chunk-idle`. #1759
* [FEATURE] EXPERIMENTAL: Added new KV Store backend based on memberlist library. Components can gossip about tokens and ingester states, instead of using Consul or Etcd. #1721
* [FEATURE] EXPERIMENTAL: Use TSDB in the ingesters & flush blocks to S3/GCS ala Thanos. This will let us use an Object Store more efficiently and reduce costs. #1695
* [FEATURE] Allow Query Frontend to log slow queries with `frontend.log-queries-longer-than`. #1744
* [FEATURE] Add HTTP handler to trigger ingester flush & shutdown - used when running as a stateful set with the WAL enabled.  #1746
* [FEATURE] EXPERIMENTAL: Added GCS support to TSDB blocks storage. #1772
* [ENHANCEMENT] Reduce memory allocations in the write path. #1706
* [ENHANCEMENT] Consul client now follows recommended practices for blocking queries wrt returned Index value. #1708
* [ENHANCEMENT] Consul client can optionally rate-limit itself during Watch (used e.g. by ring watchers) and WatchPrefix (used by HA feature) operations. Rate limiting is disabled by default. New flags added: `--consul.watch-rate-limit`, and `--consul.watch-burst-size`. #1708
* [ENHANCEMENT] Added jitter to HA deduping heartbeats, configure using `distributor.ha-tracker.update-timeout-jitter-max` #1534
* [ENHANCEMENT] Add ability to flush chunks with stale markers early. #1759
* [BUGFIX] Stop reporting successful actions as 500 errors in KV store metrics. #1798
* [BUGFIX] Fix bug where duplicate labels can be returned through metadata APIs. #1790
* [BUGFIX] Fix reading of old, v3 chunk data. #1779
* [BUGFIX] Now support IAM roles in service accounts in AWS EKS. #1803
* [BUGFIX] Fixed duplicated series returned when querying both ingesters and store with the experimental TSDB blocks storage. #1778

In this release we updated the following dependencies:

- gRPC v1.25.0  (resulted in a drop of 30% CPU usage when compression is on)
- jaeger-client v2.20.0
- aws-sdk-go to v1.25.22

## 0.3.0 / 2019-10-11

This release adds support for Redis as an alternative to Memcached, and also includes many optimisations which reduce CPU and memory usage.

* [CHANGE] Gauge metrics were renamed to drop the `_total` suffix. #1685
  * In Alertmanager, `alertmanager_configs_total` is now `alertmanager_configs`
  * In Ruler, `scheduler_configs_total` is now `scheduler_configs`
  * `scheduler_groups_total` is now `scheduler_groups`.
* [CHANGE] `--alertmanager.configs.auto-slack-root` flag was dropped as auto Slack root is not supported anymore. #1597
* [CHANGE] In table-manager, default DynamoDB capacity was reduced from 3,000 units to 1,000 units. We recommend you do not run with the defaults: find out what figures are needed for your environment and set that via `-dynamodb.periodic-table.write-throughput` and `-dynamodb.chunk-table.write-throughput`.
* [FEATURE] Add Redis support for caching #1612
* [FEATURE] Allow spreading chunk writes across multiple S3 buckets #1625
* [FEATURE] Added `/shutdown` endpoint for ingester to shutdown all operations of the ingester. #1746
* [ENHANCEMENT] Upgraded Prometheus to 2.12.0 and Alertmanager to 0.19.0. #1597
* [ENHANCEMENT] Cortex is now built with Go 1.13 #1675, #1676, #1679
* [ENHANCEMENT] Many optimisations, mostly impacting ingester and querier: #1574, #1624, #1638, #1644, #1649, #1654, #1702

Full list of changes: <https://github.com/cortexproject/cortex/compare/v0.2.0...v0.3.0>

## 0.2.0 / 2019-09-05

This release has several exciting features, the most notable of them being setting `-ingester.spread-flushes` to potentially reduce your storage space by upto 50%.

* [CHANGE] Flags changed due to changes upstream in Prometheus Alertmanager #929:
  * `alertmanager.mesh.listen-address` is now `cluster.listen-address`
  * `alertmanager.mesh.peer.host` and `alertmanager.mesh.peer.service` can be replaced by `cluster.peer`
  * `alertmanager.mesh.hardware-address`, `alertmanager.mesh.nickname`, `alertmanager.mesh.password`, and `alertmanager.mesh.peer.refresh-interval` all disappear.
* [CHANGE] --claim-on-rollout flag deprecated; feature is now always on #1566
* [CHANGE] Retention period must now be a multiple of periodic table duration #1564
* [CHANGE] The value for the name label for the chunks memcache in all `cortex_cache_` metrics is now `chunksmemcache` (before it was `memcache`) #1569
* [FEATURE] Makes the ingester flush each timeseries at a specific point in the max-chunk-age cycle with `-ingester.spread-flushes`. This means multiple replicas of a chunk are very likely to contain the same contents which cuts chunk storage space by up to 66%. #1578
* [FEATURE] Make minimum number of chunk samples configurable per user #1620
* [FEATURE] Honor HTTPS for custom S3 URLs #1603
* [FEATURE] You can now point the query-frontend at a normal Prometheus for parallelisation and caching #1441
* [FEATURE] You can now specify `http_config` on alert receivers #929
* [FEATURE] Add option to use jump hashing to load balance requests to memcached #1554
* [FEATURE] Add status page for HA tracker to distributors #1546
* [FEATURE] The distributor ring page is now easier to read with alternate rows grayed out #1621

## 0.1.0 / 2019-08-07

* [CHANGE] HA Tracker flags were renamed to provide more clarity #1465
  * `distributor.accept-ha-labels` is now `distributor.ha-tracker.enable`
  * `distributor.accept-ha-samples` is now `distributor.ha-tracker.enable-for-all-users`
  * `ha-tracker.replica` is now `distributor.ha-tracker.replica`
  * `ha-tracker.cluster` is now `distributor.ha-tracker.cluster`
* [FEATURE] You can specify "heap ballast" to reduce Go GC Churn #1489
* [BUGFIX] HA Tracker no longer always makes a request to Consul/Etcd when a request is not from the active replica #1516
* [BUGFIX] Queries are now correctly cancelled by the query-frontend #1508<|MERGE_RESOLUTION|>--- conflicted
+++ resolved
@@ -24,11 +24,8 @@
 * [CHANGE] Allow experimental ingester max-exemplars setting to be changed dynamically #144
   * CLI flag `-blocks-storage.tsdb.max-exemplars` is renamed to `-ingester.max-global-exemplars-per-user`.
   * YAML `max_exemplars` is moved from `tsdb` to `overrides` and renamed to `max_global_exemplars_per_user`.
-<<<<<<< HEAD
+* [CHANGE] The metric `cortex_deprecated_flags_inuse_total` has been renamed to `deprecated_flags_inuse_total` as part of using grafana/dskit functionality. #185
 * [CHANGE] Updated mimir with KV package from dskit to take a registry to register metrics; as a note with consul KV clients we will register a `cortex_consul_request_duration_seconds` and `cortex_kv_request_duration_seconds` metric #189
-=======
-* [CHANGE] The metric `cortex_deprecated_flags_inuse_total` has been renamed to `deprecated_flags_inuse_total` as part of using grafana/dskit functionality. #185
->>>>>>> 728fd4ec
 * [FEATURE] Query Frontend: Add `cortex_query_fetched_chunks_total` per-user counter to expose the number of chunks fetched as part of queries. This metric can be enabled with the `-frontend.query-stats-enabled` flag (or its respective YAML config option `query_stats_enabled`). #31
 * [FEATURE] Query Frontend: Add experimental querysharding for the blocks storage. You can now enabled querysharding for blocks storage (`-store.engine=blocks`) by setting `-querier.parallelise-shardable-queries` to `true`. The following additional config and exported metrics have been added. #79 #80 #100 #124 #140 #148 #150 #151 #153 #154 #155 #156 #157 #158 #159 #160 #163 #169 #172
   * New config options:
