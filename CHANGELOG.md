# Changelog

## main / unreleased

### Grafana Mimir

* [FEATURE] Distributor: Add experimental `-distributor.otel-native-delta-ingestion` option to allow primitive delta metrics ingestion via the OTLP endpoint. #11631
* [FEATURE] MQE: Add support for experimental `sort_by_label` and `sort_by_label_desc` PromQL functions. #11930
* [FEATURE] Ingester/Block-builder: Handle the created timestamp field for remote-write requests. #11977
* [ENHANCEMENT] Ingester: Display user grace interval in the tenant list obtained through the `/ingester/tenants` endpoint. #11961
* [ENHANCEMENT] `kafkatool`: add `consumer-group delete-offset` command as a way to delete the committed offset for a consumer group. #11988
* [ENHANCEMENT] Block-builder-scheduler: Detect gaps in scheduled and completed jobs. #11867
* [ENHANCEMENT] Distributor: Experimental support for Prometheus Remote-Write 2.0 protocol has been updated. Created timestamps are now supported. This feature includes some limitations. If samples in a write request aren't ordered by time, the created timestamp might be dropped. Additionally, per-series metadata is automatically merged on the metric family level. Ingestion might fail if the client sends ProtoBuf fields out-of-order. The label `version` is added to the metric `cortex_distributor_requests_in_total` with a value of either `1.0` or `2.0`, depending on the detected remote-write protocol. #11977
* [BUGFIX] Distributor: Validate the RW2 symbols field and reject invalid requests that don't have an empty string as the first symbol. #11953

### Mixin

* [CHANGE] Remove support for the experimental read-write deployment mode. #11975
* [CHANGE] Alerts: Replace namespace with job label in golang_alerts. #11957

### Jsonnet

* [CHANGE] Removed support for the experimental read-write deployment mode. #11974
* [ENHANCEMENT] Add assertion to ensure ingester ScaledObject has minimum and maximum replicas set to a value greater than 0. #11979

### Mimirtool

* [ENHANCEMENT] Add `--block-size` CLI flag to `remote-read export` that allows setting the output block size. #12025
* [BUGFIX] Fix issue where `remote-read export` could omit some samples if the query time range spans multiple blocks. #12025
* [BUGFIX] Fix issue where `remote-read export` could omit some output blocks in the list printed to the console or fail with `read/write on closed pipe`. #12025

### Documentation

* [ENHANCEMENT] Update the `MimirIngestedDataTooFarInTheFuture` runbook with a note about false positives and the endpoint to flush TSDB blocks by user. #11961

### Tools

* [BUGFIX] `screenshots`: Update to tar-fs v3.1.0 to address [CVE-2025-48387](https://nvd.nist.gov/vuln/detail/CVE-2025-48387). #12030

## 2.17.0-rc.0

### Grafana Mimir

* [CHANGE] Query-frontend: Ensure that cache keys generated from cardinality estimate middleware are less than 250 bytes in length by hashing the tenant IDs that are included in them. This change invalidates all cardinality estimates in the cache. #11568
* [CHANGE] Ruler: Remove experimental CLI flag `-ruler-storage.cache.rule-group-enabled` to enable or disable caching the contents of rule groups. Caching rule group contents is now always enabled when a cache is configured for the ruler. #10949
* [CHANGE] Ingester: Out-of-order native histograms are now enabled whenever both native histogram and out-of-order ingestion is enabled. The `-ingester.ooo-native-histograms-ingestion-enabled` CLI flag and corresponding `ooo_native_histograms_ingestion_enabled` runtime configuration option have been removed. #10956
* [CHANGE] Distributor: removed the `cortex_distributor_label_values_with_newlines_total` metric. #10977
* [CHANGE] Ingester/Distributor: renamed the experimental `max_cost_attribution_cardinality_per_user` config to `max_cost_attribution_cardinality`. #11092
* [CHANGE] Frontend: The subquery spin-off feature is now enabled with `-query-frontend.subquery-spin-off-enabled=true` instead of `-query-frontend.instant-queries-with-subquery-spin-off=.*` #11153
* [CHANGE] Overrides-exporter: Don't export per-tenant overrides that are set to their default values. #11173
* [CHANGE] gRPC/HTTP clients: Rename metric `cortex_client_request_invalid_cluster_validation_labels_total` to `cortex_client_invalid_cluster_validation_label_requests_total`. #11237
* [CHANGE] Querier: Use Mimir Query Engine (MQE) by default. Set `-querier.query-engine=prometheus` to continue using Prometheus' engine. #11501
* [CHANGE] Memcached: Ignore initial DNS resolution failure, meaning don't depend on Memcached on startup. #11602
* [CHANGE] Ingester: The `-ingester.stream-chunks-when-using-blocks` CLI flag and `ingester_stream_chunks_when_using_blocks` runtime configuration option have been deprecated and will be removed in a future release. #11711
* [CHANGE] Distributor: track `cortex_ingest_storage_writer_latency_seconds` metric for failed writes too. Added `outcome` label to distinguish between `success` and `failure`. #11770
* [CHANGE] Distributor: renamed few metrics used by experimental ingest storage. #11766
  * Renamed `cortex_ingest_storage_writer_produce_requests_total` to `cortex_ingest_storage_writer_produce_records_enqueued_total`
  * Renamed `cortex_ingest_storage_writer_produce_failures_total` to `cortex_ingest_storage_writer_produce_records_failed_total`
* [CHANGE] Distributor: moved HA tracker timeout config to limits. #11774
  * Moved `distributor.ha_tracker.ha_tracker_update_timeout` to `limits.ha_tracker_update_timeout`.
  * Moved `distributor.ha_tracker.ha_tracker_update_timeout_jitter_max` to `limits.ha_tracker_update_timeout_jitter_max`.
  * Moved `distributor.ha_tracker.ha_tracker_failover_timeout` to `limits.ha_tracker_failover_timeout`.
* [CHANGE] Distributor: `Memberlist` marked as stable as an option for backend storage for the HA tracker. #11861
* [CHANGE] Distributor: `etcd` deprecated as an option for backend storage for the HA tracker. #12047
* [CHANGE] Memberlist: Apply new default configuration values for MemberlistKV. This unlocks using it as backend storage for the HA Tracker. We have observed better performance with these defaults across different production loads. #11874
  * `memberlist.packet-dial-timeout`: `500ms`
  * `memberlist.packet-write-timeout`: `500ms`
  * `memberlist.max-concurrent-writes`: `5`
  * `memberlist.acquire-writer-timeout`: `1s`
    These defaults perform better but may cause long-running packets to be dropped in high-latency networks.
* [CHANGE] Query-frontend: Apply query pruning and check for disabled experimental functions earlier in query processing. #11939
* [FEATURE] Distributor: Experimental support for Prometheus Remote-Write 2.0 protocol. Limitations: Created timestamp is ignored, per series metadata is merged on metric family level automatically, ingestion might fail if client sends ProtoBuf fields out of order. The label `version` is added to the metric `cortex_distributor_requests_in_total` with a value of either `1.0` or `2.0` depending on the detected Remote-Write protocol. #11100 #11101 #11192 #11143
* [FEATURE] Query-frontend: expand `query-frontend.cache-errors` and `query-frontend.results-cache-ttl-for-errors` configuration options to cache non-transient response failures for instant queries. #11120
* [FEATURE] Query-frontend: Allow use of Mimir Query Engine (MQE) via the experimental CLI flags `-query-frontend.query-engine` or `-query-frontend.enable-query-engine-fallback` or corresponding YAML. #11417 #11775
* [FEATURE] Querier, query-frontend, ruler: Enable experimental support for duration expressions in PromQL, which are simple arithmetics on numbers in offset and range specification. #11344
* [FEATURE] You can configure Mimir to export traces in OTLP exposition format through the standard `OTEL_` environment variables. #11618
* [FEATURE] distributor: Allow configuring tenant-specific HA tracker failover timeouts. #11774
* [FEATURE] OTLP: Add experimental support for promoting OTel scope metadata (name, version, schema URL, attributes) to metric labels, prefixed with `otel_scope_`. Enable via the `-distributor.otel-promote-scope-metadata` flag. #11795
<<<<<<< HEAD
* [FEATURE] MQE: Add support for experimental `sort_by_label` and `sort_by_label_desc` PromQL functions. #11930
* [FEATURE] Cost attribution: labels specified in limit configuration may specify an output label in order to override emitted label names. #12035
* [ENHANCEMENT] Ingester: Display user grace interval in the tenant list obtained through the `/ingester/tenants` endpoint. #11961
=======
>>>>>>> d830fe70
* [ENHANCEMENT] Dashboards: Add "Influx write requests" row to Writes Dashboard. #11731
* [ENHANCEMENT] Mixin: Add `MimirHighVolumeLevel1BlocksQueried` alert that fires when level 1 blocks are queried for more than 6 hours, indicating potential compactor performance issues. #11803
* [ENHANCEMENT] Querier: Make the maximum series limit for cardinality API requests configurable on a per-tenant basis with the `cardinality_analysis_max_results` option. #11456
* [ENHANCEMENT] Querier: Add configurable concurrency limit for remote read queries with the `--querier.max-concurrent-remote-read-queries` flag. Defaults to 2. Set to 0 for unlimited concurrency. #11892
* [ENHANCEMENT] Dashboards: Add "Queries / sec by read path" to Queries Dashboard. #11640
* [ENHANCEMENT] Dashboards: Add "Added Latency" row to Writes Dashboard. #11579
* [ENHANCEMENT] Ingester: Add support for exporting native histogram cost attribution metrics (`cortex_ingester_attributed_active_native_histogram_series` and `cortex_ingester_attributed_active_native_histogram_buckets`) with labels specified by customers to a custom Prometheus registry. #10892
* [ENHANCEMENT] Distributor: Add new metrics `cortex_distributor_received_native_histogram_samples_total` and `cortex_distributor_received_native_histogram_buckets_total` to track native histogram samples and bucket counts separately for billing calculations. Updated `cortex_distributor_received_samples_total` description to clarify it includes native histogram samples. #11728
* [ENHANCEMENT] Store-gateway: Download sparse headers uploaded by compactors. Compactors have to be configured with `-compactor.upload-sparse-index-headers=true` option. #10879 #11072.
* [ENHANCEMENT] Compactor: Upload block index file and multiple segment files concurrently. Concurrency scales linearly with block size up to `-compactor.max-per-block-upload-concurrency`. #10947
* [ENHANCEMENT] Ingester: Add per-user `cortex_ingester_tsdb_wal_replay_unknown_refs_total` and `cortex_ingester_tsdb_wbl_replay_unknown_refs_total` metrics to track unknown series references during WAL/WBL replay. #10981
* [ENHANCEMENT] Added `-ingest-storage.kafka.fetch-max-wait` configuration option to configure the maximum amount of time a Kafka broker waits for some records before a Fetch response is returned. #11012
* [ENHANCEMENT] Ingester: Add `cortex_ingester_tsdb_forced_compactions_in_progress` metric reporting a value of 1 when there's a forced TSDB head compaction in progress. #11006
* [ENHANCEMENT] Ingester: Add `cortex_ingest_storage_reader_records_batch_fetch_max_bytes` metric reporting the distribution of `MaxBytes` specified in the Fetch requests sent to Kafka. #11014
* [ENHANCEMENT] All: Add experimental support for cluster validation in HTTP calls. When it is enabled, HTTP server verifies if a request coming from an HTTP client comes from an expected cluster. This validation can be configured by the following experimental configuration options: #11010 #11549
  * `-server.cluster-validation.label`
  * `-server.cluster-validation.http.enabled`
  * `-server.cluster-validation.http.soft-validation`
  * `-server.cluster-validation.http.exclude-paths`
* [ENHANCEMENT] Query-frontend: Add experimental support to include the cluster validation label in HTTP request headers. When cluster validation is enabled on the HTTP server side, cluster validation labels from HTTP request headers are compared with the HTTP server's cluster validation label. #11010 #11145
  * By setting `-query-frontend.client-cluster-validation.label`, you configure the query-frontend's client cluster validation label.
  * The flag `-common.client-cluster-validation.label`, if set, provides the default for `-query-frontend.client-cluster-validation.label`.
* [ENHANCEMENT] Distributor: Add  `ignore_ingest_storage_errors` and `ingest_storage_max_wait_time` flags to control error handling and timeout behavior during ingest storage migration. #11291
  * `-ingest-storage.migration.ignore-ingest-storage-errors`
  * `-ingest-storage.migration.ingest-storage-max-wait-time`
* [ENHANCEMENT] Memberlist: Add `-memberlist.abort-if-fast-join-fails` support and retries on DNS resolution. #11067
* [ENHANCEMENT] Querier: Allow configuring all gRPC options for store-gateway client, similar to other gRPC clients. #11074
* [ENHANCEMENT] Ruler: Log the number of series returned for each query as `result_series_count` as part of `query stats` log lines. #11081
* [ENHANCEMENT] Ruler: Don't log statistics that are not available when using a remote query-frontend as part of `query stats` log lines. #11083
* [ENHANCEMENT] Ingester: Remove cost-attribution experimental `max_cost_attribution_labels_per_user` limit. #11090
* [ENHANCEMENT] Update Go to 1.24.2. #11114
* [ENHANCEMENT] Query-frontend: Add `cortex_query_samples_processed_total` metric. #11110
* [ENHANCEMENT] Query-frontend: Add `cortex_query_samples_processed_cache_adjusted_total` metric. #11164
* [ENHANCEMENT] Ingester/Distributor: Add `cortex_cost_attribution_*` metrics to observe the state of the cost-attribution trackers. #11112
* [ENHANCEMENT] Querier: Process multiple remote read queries concurrently instead of sequentially for improved performance. #11732
* [ENHANCEMENT] gRPC/HTTP servers: Add `cortex_server_invalid_cluster_validation_label_requests_total` metric, that is increased for every request with an invalid cluster validation label. #11241 #11277
* [ENHANCEMENT] OTLP: Add support for converting OTel explicit bucket histograms to Prometheus native histograms with custom buckets using the `distributor.otel-convert-histograms-to-nhcb` flag. #11077
* [ENHANCEMENT] Add configurable per-tenant `limited_queries`, which you can only run at or less than an allowed frequency. #11097
* [ENHANCEMENT] Ingest-Storage: Add `ingest-storage.kafka.producer-record-version` to allow control Kafka record versioning. #11244
* [ENHANCEMENT] Ruler: Update `<prometheus-http-prefix>/api/v1/rules` and `<prometheus-http-prefix>/api/v1/alerts` to reply with HTTP error 422 if rule evaluation is completely disabled for the tenant. If only recording rule or alerting rule evaluation is disabled for the tenant, the response now includes a corresponding warning. #11321 #11495 #11511
* [ENHANCEMENT] Add tenant configuration block `ruler_alertmanager_client_config` which allows the Ruler's Alertmanager client options to be specified on a per-tenant basis. #10816
* [ENHANCEMENT] Distributor: Trace when deduplicating a metric's samples or histograms. #11159 #11715
* [ENHANCEMENT] Store-gateway: Retry querying blocks from store-gateways with dynamic replication until trying all possible store-gateways. #11354 #11398
* [ENHANCEMENT] Query-frontend: Add optional reason to blocked_queries config. #11407 #11434
* [ENHANCEMENT] Distributor: Gracefully handle type assertion of WatchPrefix in HA Tracker to continue checking for updates. #11411 #11461
* [ENHANCEMENT] Querier: Include chunks streamed from store-gateway in Mimir Query Engine memory estimate of query memory usage. #11453 #11465
* [ENHANCEMENT] Querier: Include chunks streamed from ingester in Mimir Query Engine memory estimate of query memory usage. #11457
* [ENHANCEMENT] Query-frontend: Add retry mechanism for remote reads, series, and cardinality prometheus endpoints #11533
* [ENHANCEMENT] Ruler: Ignore rulers in non-operation states when getting and syncing rules #11569
* [ENHANCEMENT] Query-frontend: add optional reason to blocked_queries config. #11407 #11434
* [ENHANCEMENT] Tracing: Add HTTP headers as span attributes when `-server.trace-request-headers` is enabled. You can configure which headers to exclude using the `-server.trace-request-headers-exclude-list` flag. #11655
* [ENHANCEMENT] Ruler: Add new per-tenant limit on minimum rule evaluation interval. #11665
* [ENHANCEMENT] store-gateway: download sparse headers on startup when lazy loading is enabled. #11686
* [ENHANCEMENT] Distributor: added more metrics to troubleshoot Kafka records production latency when experimental ingest storage is enabled: #11766 #11771
  * `cortex_ingest_storage_writer_produce_remaining_deadline_seconds`: measures the remaining deadline (in seconds) when records are requested to be produced.
  * `cortex_ingest_storage_writer_produce_records_enqueue_duration_seconds`: measures how long it takes to enqueue produced Kafka records in the client.
  * `cortex_ingest_storage_writer_kafka_write_wait_seconds`: measures the time spent waiting to write to Kafka backend.
  * `cortex_ingest_storage_writer_kafka_write_time_seconds`: measures the time spent writing to Kafka backend.
  * `cortex_ingest_storage_writer_kafka_read_wait_seconds`: measures the time spent waiting to read from Kafka backend.
  * `cortex_ingest_storage_writer_kafka_read_time_seconds`: measures the time spent reading from Kafka backend.
  * `cortex_ingest_storage_writer_kafka_request_duration_e2e_seconds`: measures the time from the start of when a Kafka request is written to the end of when the response for that request was fully read from the Kafka backend.
  * `cortex_ingest_storage_writer_kafka_request_throttled_seconds`: measures how long Kafka requests have been throttled by the Kafka client.
* [ENHANCEMENT] Distributor: Add per-user `cortex_distributor_sample_delay_seconds` to track delay of ingested samples with regard to wall clock. #11573
* [ENHANCEMENT] Distributor: added circuit breaker to not produce Kafka records at all if the context is already canceled / expired. This applied only when experimental ingest storage is enabled. #11768
* [ENHANCEMENT] Compactor: Optimize the planning phase for tenants with a very large number of blocks, such as tens or hundreds of thousands, at the cost of making it slightly slower for tenants with a very a small number of blocks. #11819
* [ENHANCEMENT] Query-frontend: Accurate tracking of samples processed from cache. #11719
* [ENHANCEMENT] Store-gateway: Change level 0 blocks to be reported as 'unknown/old_block' in metrics instead of '0' to improve clarity. Level 0 indicates blocks with metadata from before compaction level tracking was added to the bucket index. #11891
* [ENHANCEMENT] Compactor, distributor, ruler, scheduler and store-gateway: Makes `-<component-ring-config>.auto-forget-unhealthy-periods` configurable for each component. Deprecates the `-store-gateway.sharding-ring.auto-forget-enabled` flag. #11923
* [ENHANCEMENT] otlp: Stick to OTLP vocabulary on invalid label value length error. #11889
* [BUGFIX] OTLP: Fix response body and Content-Type header to align with spec. #10852
* [BUGFIX] Compactor: fix issue where block becomes permanently stuck when the Compactor's block cleanup job partially deletes a block. #10888
* [BUGFIX] Storage: fix intermittent failures in S3 upload retries. #10952
* [BUGFIX] Querier: return NaN from `irate()` if the second-last sample in the range is NaN and Prometheus' query engine is in use. #10956
* [BUGFIX] Ruler: don't count alerts towards `cortex_prometheus_notifications_dropped_total` if they are dropped due to alert relabelling. #10956
* [BUGFIX] Querier: Fix issue where an entire store-gateway zone leaving caused high CPU usage trying to find active members of the leaving zone. #11028
* [BUGFIX] Query-frontend: Fix blocks retention period enforcement when a request has multiple tenants (tenant federation). #11069
* [BUGFIX] Query-frontend: Fix `-query-frontend.query-sharding-max-sharded-queries` enforcement for instant queries with binary operators. #11086
* [BUGFIX] Memberlist: Fix hash ring updates before the full-join has been completed, when `-memberlist.notify-interval` is configured. #11098
* [BUGFIX] Query-frontend: Fix an issue where transient errors could be inadvertently cached. #11198
* [BUGFIX] Ingester: read reactive limiters should activate and deactivate when the ingester changes state. #11234
* [BUGFIX] Query-frontend: Fix an issue where errors from date/time parsing methods did not include the name of the invalid parameter. #11304
* [BUGFIX] Query-frontend: Fix a panic in monolithic mode caused by a clash in labels of the `cortex_client_invalid_cluster_validation_label_requests_total` metric definition. #11455
* [BUGFIX] Compactor: Fix issue where `MimirBucketIndexNotUpdated` can fire even though the index has been updated within the alert threshold. #11303
* [BUGFIX] Distributor: fix old entries in the HA Tracker with zero valued "elected at" timestamp. #11462
* [BUGFIX] Query-scheduler: Fix issue where deregistered querier goroutines can cause a panic if their backlogged dequeue requests are serviced. #11510
* [BUGFIX] Ruler: Failures during initial sync must be fatal for the service's startup. #11545
* [BUGFIX] Querier and query-frontend: Fix issue where aggregation functions like `topk` and `quantile` could return incorrect results if the scalar parameter is not a constant and Prometheus' query engine is in use. #11548
* [BUGFIX] Querier and query-frontend: Fix issue where range vector selectors could incorrectly ignore samples at the beginning of the range. #11548
* [BUGFIX] Querier: Fix rare panic if a query is canceled while a request to ingesters or store-gateways has just begun. #11613
* [BUGFIX] Ruler: Fix QueryOffset and AlignEvaluationTimeOnInterval being ignored when either recording or alerting rule evaluation is disabled. #11647
* [BUGFIX] Ingester: Fix issue where ingesters could leave read-only mode during forced compactions, resulting in write errors. #11664
* [BUGFIX] Ruler: Fix rare panic when the ruler is shutting down. #11781
* [BUGFIX] Block-builder-scheduler: Fix data loss bug in job assignment. #11785
* [BUGFIX] Compactor: start tracking `-compactor.max-compaction-time` after the initial compaction planning phase, to avoid rare cases where planning takes longer than `-compactor.max-compaction-time` and so actual compaction never runs for a tenant. #11834
* [BUGFIX] Ingester: Fix issue where ingesters can exit read-only mode during idle compactions, resulting in write errors. #11890

### Mixin

* [CHANGE] Alerts: Update the query for `MimirBucketIndexNotUpdated` to use `max_over_time` to prevent alert firing when pods rotate. #11311, #11426
* [CHANGE] Alerts: Make alerting threshold for `DistributorGcUsesTooMuchCpu` configurable. #11508.
* [ENHANCEMENT] Dashboards: Include absolute number of notifications attempted to alertmanager in 'Mimir / Ruler'. #10918
* [ENHANCEMENT] Alerts: Make `MimirRolloutStuck` a critical alert if it has been firing for 6h. #10890
* [ENHANCEMENT] Dashboards: Add panels to the `Mimir / Tenants` and `Mimir / Top Tenants` dashboards showing the rate of gateway requests. #10978
* [ENHANCEMENT] Alerts: Improve `MimirIngesterFailsToProcessRecordsFromKafka` to not fire during forced TSDB head compaction. #11006
* [ENHANCEMENT] Alerts: Add alerts for invalid cluster validation labels. #11255 #11282 #11413
* [ENHANCEMENT] Dashboards: Improve "Kafka 100th percentile end-to-end latency when ingesters are running (outliers)" panel, computing the baseline latency on `max(10, 10%)` of ingesters instead of a fixed 10 replicas. #11581
* [ENHANCEMENT] Dashboards: Add "per-query memory consumption" and "fallback to Prometheus' query engine" panels to the Queries dashboard. #11626
* [ENHANCEMENT] Alerts: Add `MimirGoThreadsTooHigh` alert. #11836 #11845
* [ENHANCEMENT] Dashboards: Add autoscaling row for ruler query-frontends to `Mimir / Remote ruler reads` dashboard. #11838
* [BUGFIX] Dashboards: fix "Mimir / Tenants" legends for non-Kubernetes deployments. #10891
* [BUGFIX] Dashboards: fix Query-scheduler RPS panel legend in "Mimir / Reads". #11515
* [BUGFIX] Recording rules: fix `cluster_namespace_deployment:actual_replicas:count` recording rule when there's a mix on single-zone and multi-zone deployments. #11287
* [BUGFIX] Alerts: Enhance the `MimirRolloutStuck` alert, so it checks whether rollout groups as a whole (and not spread across instances) are changing or stuck. #11288

### Jsonnet

* [CHANGE] Increase the allowed number of rule groups for small, medium_small, and extra_small user tiers by 20%. #11152
* [CHANGE] Update rollout-operator to latest release. #11232 #11748
* [CHANGE] Memcached: Set a timeout of `500ms` for the `ruler-storage` cache instead of the default `200ms`. #11231
* [CHANGE] Ruler: If ingest storage is enabled, set the maximum buffered bytes in the Kafka client used by the ruler based on the expected maximum rule evaluation response size, clamping it between 1 GB (default) and 4 GB. #11602
* [CHANGE] All: Environment variable `JAEGER_REPORTER_MAX_QUEUE_SIZE` is no longer set. Components will use OTel's default value of `2048` unless explicitly configured. You can still configure `JAEGER_REPORTER_MAX_QUEUE_SIZE` if you configure tracing using Jaeger env vars, and you can always set `OTEL_BSP_MAX_QUEUE_SIZE` OTel configuration. #11700
* [CHANGE] Removed jaeger-agent-mixin and `_config.jaeger_agent_host` configuration. You can configure tracing using an OTLP endpoint through `_config.otlp_traces_endpoint`, see `tracing.libsonnet` for more configuration options. #11773
* [CHANGE] Removed `ingester_stream_chunks_when_using_blocks` option. #11711
* [CHANGE] Enable `memberlist.abort-if-fast-join-fails` for ingesters using memberlist #11931 #11950
* [CHANGE] Remove average per-pod series scaling trigger for ingest storage ingester HPA and use one based on max owned series instead. #11952
* [CHANGE] Add `store_gateway_grpc_max_query_response_size_bytes` config option to set the max store-gateway gRCP query response send size (and corresponsing querier receive size), and set to 200MB by default. #11968
* [FEATURE] Make ingest storage ingester HPA behavior configurable through `_config.ingest_storage_ingester_hpa_behavior`. #11168
* [FEATURE] Add an alternate ingest storage HPA trigger that targets maximum owned series per pod. #11356
* [FEATURE] Make tracing of HTTP headers as span attributes configurable through `_config.trace_request_headers`. You can exclude certain headers from being traced using `_config.trace_request_exclude_headers_list`. #11655 #11714
* [FEATURE] Allow configuring tracing with OTel environment variables through `$._config.otlp_traces_endpoint`. When configured, the `$.jaeger_mixin` is no longer available for use. #11773 #11981
* [FEATURE] Updated rollout-operator to support `OTEL_` environment variables for tracing. #11787
* [ENHANCEMENT] Add `query_frontend_only_args` option to specify CLI flags that apply only to query-frontends but not ruler-query-frontends. #11799
* [ENHANCEMENT] Make querier scale up (`$_config.autoscaling_querier_scaleup_percent_cap`) and scale down rates (`$_config.autoscaling_querier_scaledown_percent_cap`) configurable. #11862
* [ENHANCEMENT] Set resource requests and limits for the Memcached Prometheus exporter. #11933 #11946
* [BUGFIX] Honor `weight` argument when building memory HPA query for resource scaled objects. #11935

### Mimirtool

* [FEATURE] Add `--enable-experimental-functions` flag to commands that parse PromQL to allow parsing experimental functions such as `sort_by_label()`.
* [BUGFIX] Fix issue where `remote-read` doesn't behave like other mimirtool commands for authentication. #11402

### Mimir Continuous Test

* [FEATURE] Add `-tests.client.cluster-validation.label` flag to send the `X-Cluster` header with queries. #11418

### Query-tee

### Documentation

* [ENHANCEMENT] Update Thanos to Mimir migration guide with a tip to add the `__tenant_id__` label. #11584

### Tools

* [ENHANCEMENT] `kafkatool`: Add `offsets` command for querying various partition offsets. #11115
* [ENHANCEMENT] `listblocks`: Output can now also be JSON or YAML for easier parsing. #11184
* [ENHANCEMENT] `mark-blocks`: Allow specifying blocks from multiple tenants. #11343
* [ENHANCEMENT] `undelete-blocks`: Support removing S3 delete markers to avoid copying data when recovering blocks. #11256

## 2.16.1

### Grafana Mimir

* [BUGFIX] Update to Go v1.23.9 to address [CVE-2025-22871](https://nvd.nist.gov/vuln/detail/CVE-2025-22871). #11543
* [BUGFIX] Update `golang.org/x/net` to v0.38.0 to address [CVE-2025-22872](https://nvd.nist.gov/vuln/detail/CVE-2025-22872). #11281
* [BUGFIX] Query-frontend: Fix a panic in monolithic mode caused by a clash in labels of the `cortex_client_invalid_cluster_validation_label_requests_total` metric definition. #11455

## 2.16.0

### Grafana Mimir

* [CHANGE] Querier: pass context to queryable `IsApplicable` hook. #10451
* [CHANGE] Distributor: OTLP and push handler replace all non-UTF8 characters with the unicode replacement character `\uFFFD` in error messages before propagating them. #10236
* [CHANGE] Querier: pass query matchers to queryable `IsApplicable` hook. #10256
* [CHANGE] Build: removed Mimir Alpine Docker image and related CI tests. #10469
* [CHANGE] Query-frontend: Add `topic` label to `cortex_ingest_storage_strong_consistency_requests_total`, `cortex_ingest_storage_strong_consistency_failures_total`, and `cortex_ingest_storage_strong_consistency_wait_duration_seconds` metrics. #10220
* [CHANGE] Ruler: cap the rate of retries for remote query evaluation to 170/sec. This is configurable via `-ruler.query-frontend.max-retries-rate`. #10375 #10403
* [CHANGE] Query-frontend: Add `topic` label to `cortex_ingest_storage_reader_last_produced_offset_requests_total`, `cortex_ingest_storage_reader_last_produced_offset_failures_total`, `cortex_ingest_storage_reader_last_produced_offset_request_duration_seconds`, `cortex_ingest_storage_reader_partition_start_offset_requests_total`, `cortex_ingest_storage_reader_partition_start_offset_failures_total`, `cortex_ingest_storage_reader_partition_start_offset_request_duration_seconds` metrics. #10462
* [CHANGE] Ingester: Set `-ingester.ooo-native-histograms-ingestion-enabled` to true by default. #10483
* [CHANGE] Ruler: Add `user` and `reason` labels to `cortex_ruler_write_requests_failed_total` and `cortex_ruler_queries_failed_total`; add `user` to
    `cortex_ruler_write_requests_total` and `cortex_ruler_queries_total` metrics. #10536
* [CHANGE] Querier / Query-frontend: Remove experimental `-querier.promql-experimental-functions-enabled` and `-query-frontend.block-promql-experimental-functions` CLI flags and respective YAML configuration options to enable experimental PromQL functions. Instead access to experimental PromQL functions is always blocked. You can enable them using the per-tenant setting `enabled_promql_experimental_functions`. #10660 #10712
* [CHANGE] Store-gateway: Include posting sampling rate in sparse index headers. When the sampling rate isn't set in a sparse index header, store gateway rebuilds the sparse header with the configured `blocks-storage.bucket-store.posting-offsets-in-mem-sampling` value. If the sparse header's sampling rate is set but doesn't match the configured rate, store gateway either rebuilds the sparse header or downsamples to the configured sampling rate. #10684 #10878
* [CHANGE] Distributor: Return specific error message when burst size limit is exceeded. #10835
* [CHANGE] Ingester: enable native histograms ingestion by default, meaning`ingester.native-histograms-ingestion-enabled` defaults to true. #10867
* [FEATURE] Query Frontend: Expose query stats in the `Server-Timing` header when the `X-Mimir-Response-Query-Stats: true` header is present in the request. #10192
* [FEATURE] Distributor: Add experimental `-distributor.otel-keep-identifying-resource-attributes` option to allow keeping `service.instance.id`, `service.name` and `service.namespace` in `target_info` on top of converting them to the `instance` and `job` labels. #10216
* [FEATURE] Ingester/Distributor: Add support for exporting cost attribution metrics (`cortex_ingester_attributed_active_series`, `cortex_distributor_received_attributed_samples_total`, and `cortex_discarded_attributed_samples_total`) with labels specified by customers to a custom Prometheus registry. This feature enables more flexible billing data tracking. #10269 #10702
* [FEATURE] Ruler: Added `/ruler/tenants` endpoints to list the discovered tenants with rule groups. #10738
* [FEATURE] Distributor: Add experimental Influx handler. #10153
* [FEATURE] Query-frontend: Configuration options `query-frontend.cache-errors` and `query-frontend.results-cache-ttl-for-errors` for caching non-transient error responses are no longer experimental. #10927
* [FEATURE] Distributor: Add experimental `memberlist` KV store for ha_tracker. You can enable it using the `-distributor.ha-tracker.kvstore.store` flag. You can configure Memberlist parameters via the `-memberlist-*` flags. #10054
* [ENHANCEMENT] Compactor: Expose `cortex_bucket_index_last_successful_update_timestamp_seconds` for all tenants assigned to the compactor before starting the block cleanup job. #10569
* [ENHANCEMENT] Query Frontend: Return server-side `samples_processed` statistics. #10103
* [ENHANCEMENT] Distributor: OTLP receiver now converts also metric metadata. See also https://github.com/prometheus/prometheus/pull/15416. #10168
* [ENHANCEMENT] Distributor: discard float and histogram samples with duplicated timestamps from each timeseries in a request before the request is forwarded to ingesters. Discarded samples are tracked by `cortex_discarded_samples_total` metrics with the reason `sample_duplicate_timestamp`. #10145 #10430
* [ENHANCEMENT] Ruler: Add `cortex_prometheus_rule_group_last_rule_duration_sum_seconds` metric to track the total evaluation duration of a rule group regardless of concurrency #10189
* [ENHANCEMENT] Distributor: Add native histogram support for `electedReplicaPropagationTime` metric in ha_tracker. #10264
* [ENHANCEMENT] Ingester: More efficient CPU/memory utilization-based read request limiting. #10325
* [ENHANCEMENT] OTLP: In addition to the flag `-distributor.otel-created-timestamp-zero-ingestion-enabled` there is now `-distributor.otel-start-time-quiet-zero` to convert OTel start timestamps to Prometheus QuietZeroNaNs. This flag is to make the change rollout safe between Ingesters and Distributors. #10238
* [ENHANCEMENT] Ruler: When rule concurrency is enabled for a rule group, its rules will now be reordered and run in batches based on their dependencies. This increases the number of rules that can potentially run concurrently. Note that the global and tenant-specific limits still apply #10400
* [ENHANCEMENT] Query-frontend: include more information about read consistency in trace spans produced when using experimental ingest storage. #10412
* [ENHANCEMENT] Ingester: Hide tokens in ingester ring status page when ingest storage is enabled #10399
* [ENHANCEMENT] Ingester: add `active_series_additional_custom_trackers` configuration, in addition to the already existing `active_series_custom_trackers`. The `active_series_additional_custom_trackers` configuration allows you to configure additional custom trackers that get merged with `active_series_custom_trackers` at runtime. #10428
* [ENHANCEMENT] Query-frontend: Allow blocking raw http requests with the `blocked_requests` configuration. Requests can be blocked based on their path, method or query parameters #10484
* [ENHANCEMENT] Ingester: Added the following metrics exported by `PostingsForMatchers` cache: #10500 #10525
  * `cortex_ingester_tsdb_head_postings_for_matchers_cache_hits_total`
  * `cortex_ingester_tsdb_head_postings_for_matchers_cache_misses_total`
  * `cortex_ingester_tsdb_head_postings_for_matchers_cache_requests_total`
  * `cortex_ingester_tsdb_head_postings_for_matchers_cache_skips_total`
  * `cortex_ingester_tsdb_head_postings_for_matchers_cache_evictions_total`
  * `cortex_ingester_tsdb_block_postings_for_matchers_cache_hits_total`
  * `cortex_ingester_tsdb_block_postings_for_matchers_cache_misses_total`
  * `cortex_ingester_tsdb_block_postings_for_matchers_cache_requests_total`
  * `cortex_ingester_tsdb_block_postings_for_matchers_cache_skips_total`
  * `cortex_ingester_tsdb_block_postings_for_matchers_cache_evictions_total`
* [ENHANCEMENT] Add support for the HTTP header `X-Filter-Queryables` which allows callers to decide which queryables should be used by the querier, useful for debugging and testing queryables in isolation. #10552 #10594
* [ENHANCEMENT] Compactor: Shuffle users' order in `BlocksCleaner`. Prevents bucket indexes from going an extended period without cleanup during compactor restarts. #10513
* [ENHANCEMENT] Distributor, querier, ingester and store-gateway: Add support for `limit` parameter for label names and values requests. #10410
* [ENHANCEMENT] Ruler: Adds support for filtering results from rule status endpoint by `file[]`, `rule_group[]` and `rule_name[]`. #10589
* [ENHANCEMENT] Query-frontend: Add option to "spin off" subqueries as actual range queries, so that they benefit from query acceleration techniques such as sharding, splitting, and caching. To enable this feature, set the `-query-frontend.instant-queries-with-subquery-spin-off=<comma separated list>` option on the frontend or the `instant_queries_with_subquery_spin_off` per-tenant override with regular expressions matching the queries to enable. #10460 #10603 #10621 #10742 #10796
* [ENHANCEMENT] Querier, ingester: The series API respects passed `limit` parameter. #10620 #10652
* [ENHANCEMENT] Store-gateway: Add experimental settings under `-store-gateway.dynamic-replication` to allow more than the default of 3 store-gateways to own recent blocks. #10382 #10637
* [ENHANCEMENT] Ingester: Add reactive concurrency limiters to protect push and read operations from overload. #10574
* [ENHANCEMENT] Compactor: Add experimental `-compactor.max-lookback` option to limit blocks considered in each compaction cycle. Blocks uploaded prior to the lookback period aren't processed. This option helps reduce CPU utilization in tenants with large block metadata files that are processed before each compaction. #10585 #10794
* [ENHANCEMENT] Distributor: Optionally expose the current HA replica for each tenant in the `cortex_ha_tracker_elected_replica_status` metric. This is enabled with the `-distributor.ha-tracker.enable-elected-replica-metric=true` flag. #10644
* [ENHANCEMENT] Enable three Go runtime metrics: #10641
  * `go_cpu_classes_gc_total_cpu_seconds_total`
  * `go_cpu_classes_total_cpu_seconds_total`
  * `go_cpu_classes_idle_cpu_seconds_total`
* [ENHANCEMENT] All: Add experimental support for cluster validation in gRPC calls. When it is enabled, gRPC server verifies if a request coming from a gRPC client comes from an expected cluster. This validation can be configured by the following experimental configuration options: #10767
  * `-server.cluster-validation.label`
  * `-server.cluster-validation.grpc.enabled`
  * `-server.cluster-validation.grpc.soft-validation`
* [ENHANCEMENT] gRPC clients: Add experimental support to include the cluster validation label in gRPC metadata. When cluster validation is enabled on gRPC server side, the cluster validation label from gRPC metadata is compared with the gRPC server's cluster validation label. #10869 #10883
  * By setting `-<grpc-client-config-path>.cluster-validation.label`, you configure the cluster validation label of _a single_ gRPC client, whose `grpcclient.Config` object is configurable through `-<grpc-client-config-path>`.
  * By setting `-common.client-cluster-validation.label`, you configure the cluster validation label of _all_ gRPC clients.
* [ENHANCEMENT] gRPC clients: Add `cortex_client_request_invalid_cluster_validation_labels_total` metrics, that are used by Mimir's gRPC clients to track invalid cluster validations. #10767
* [ENHANCEMENT] Add experimental metric `cortex_distributor_dropped_native_histograms_total` to measure native histograms silently dropped when native histograms are disabled for a tenant. #10760
* [ENHANCEMENT] Compactor: Add experimental `-compactor.upload-sparse-index-headers` option. When enabled, the compactor will attempt to upload sparse index headers to object storage. This prevents latency spikes after adding store-gateway replicas. #10684
* [ENHANCEMENT] Ruler: add support for YAML aliases in `alert`, `record` and `expr` fields in rule groups. https://github.com/prometheus/prometheus/pull/14957 #10884
* [ENHANCEMENT] Memcached: Add experimental `-<prefix>.memcached.addresses-provider` flag to use alternate DNS service discovery backends when discovering Memcached hosts. #10895
* [BUGFIX] Distributor: Use a boolean to track changes while merging the ReplicaDesc components, rather than comparing the objects directly. #10185
* [BUGFIX] Querier: fix timeout responding to query-frontend when response size is very close to `-querier.frontend-client.grpc-max-send-msg-size`. #10154
* [BUGFIX] Query-frontend and querier: show warning/info annotations in some cases where they were missing (if a lazy querier was used). #10277
* [BUGFIX] Query-frontend: Fix an issue where transient errors are inadvertently cached. #10537 #10631
* [BUGFIX] Ruler: fix indeterminate rules being always run concurrently (instead of never) when `-ruler.max-independent-rule-evaluation-concurrency` is set. https://github.com/prometheus/prometheus/pull/15560 #10258
* [BUGFIX] PromQL: Fix various UTF-8 bugs related to quoting. https://github.com/prometheus/prometheus/pull/15531 #10258
* [BUGFIX] Ruler: Fixed an issue when using the experimental `-ruler.max-independent-rule-evaluation-concurrency` feature, where if a rule group was eligible for concurrency, it would flap between running concurrently or not based on the time it took after running concurrently. #9726 #10189
* [BUGFIX] Mimirtool: `remote-read` commands will now return data. #10286
* [BUGFIX] PromQL: Fix deriv, predict_linear and double_exponential_smoothing with histograms https://github.com/prometheus/prometheus/pull/15686 #10383
* [BUGFIX] MQE: Fix deriv with histograms #10383
* [BUGFIX] PromQL: Fix <aggr_over_time> functions with histograms https://github.com/prometheus/prometheus/pull/15711 #10400
* [BUGFIX] MQE: Fix <aggr_over_time> functions with histograms #10400
* [BUGFIX] Distributor: return HTTP status 415 Unsupported Media Type instead of 200 Success for Remote Write 2.0 until we support it. #10423 #10916
* [BUGFIX] Query-frontend: Add flag `-query-frontend.prom2-range-compat` and corresponding YAML to rewrite queries with ranges that worked in Prometheus 2 but are invalid in Prometheus 3. #10445 #10461 #10502
* [BUGFIX] Distributor: Fix edge case at the HA-tracker with memberlist as KVStore, where when a replica in the KVStore is marked as deleted but not yet removed, it fails to update the KVStore. #10443
* [BUGFIX] Distributor: Fix panics in `DurationWithJitter` util functions when computed variance is zero. #10507
* [BUGFIX] Ingester: Fixed a race condition in the `PostingsForMatchers` cache that may have infrequently returned expired cached postings. #10500
* [BUGFIX] Distributor: Report partially converted OTLP requests with status 400 Bad Request. #10588
* [BUGFIX] Ruler: fix issue where rule evaluations could be missed while shutting down a ruler instance if that instance owns many rule groups. prometheus/prometheus#15804 #10762
* [BUGFIX] Ingester: Add additional check on reactive limiter queue sizes. #10722
* [BUGFIX] TSDB: fix unknown series errors and possible lost data during WAL replay when series are removed from the head due to inactivity and reappear before the next WAL checkpoint. https://github.com/prometheus/prometheus/pull/16060 https://github.com/prometheus/prometheus/pull/16231 #10824 #10955
* [BUGFIX] Querier: fix issue where `label_join` could incorrectly return multiple series with the same labels rather than failing with `vector cannot contain metrics with the same labelset`. https://github.com/prometheus/prometheus/pull/15975 #10826
* [BUGFIX] Querier: fix issue where counter resets on native histograms could be incorrectly under- or over-counted when using subqueries. https://github.com/prometheus/prometheus/pull/15987 #10871
* [BUGFIX] Querier: fix incorrect annotation emitted when `quantile_over_time` is evaluated over a range with both histograms and floats. https://github.com/prometheus/prometheus/pull/16018 #10884
* [BUGFIX] Querier: fix duplicated double quotes in invalid label name error from `count_values`. https://github.com/prometheus/prometheus/pull/16054 #10884
* [BUGFIX] Ingester: fix goroutines and memory leak when experimental ingest storage enabled and a server-side error occurs during metrics ingestion. #10915
* [BUGFIX] Alertmanager: Avoid fetching Grafana state if Grafana AM compatibility is not enabled. #10857
* [BUGFIX] Alertmanager: Fix decoding of queryFromGeneratorURL in templates. #8914
* [BUGFIX] Alertmanager: DedupStage to stop notification pipeline when the timestamp of notification log entry is after the pipeline was flushed #10989

### Mixin

* [CHANGE] Alerts: Only alert on errors performing cache operations if there are over 10 request/sec to avoid flapping. #10832
* [FEATURE] Add compiled mixin for GEM installations in `operations/mimir-mixin-compiled-gem`. #10690 #10877
* [ENHANCEMENT] Dashboards: clarify that the ingester and store-gateway panels on the 'Reads' dashboard show data from all query requests to that component, not just requests from the main query path (ie. requests from the ruler query path are included as well). #10598
* [ENHANCEMENT] Dashboards: add ingester and store-gateway panels from the 'Reads' dashboard to the 'Remote ruler reads' dashboard as well. #10598
* [ENHANCEMENT] Dashboards: add ingester and store-gateway panels showing only requests from the respective dashboard's query path to the 'Reads' and 'Remote ruler reads' dashboards. For example, the 'Remote ruler reads' dashboard now has panels showing the ingester query request rate from ruler-queriers. #10598
* [ENHANCEMENT] Dashboards: 'Writes' dashboard: show write requests broken down by request type. #10599
* [ENHANCEMENT] Dashboards: clarify when query-frontend and query-scheduler dashboard panels are expected to show no data. #10624
* [ENHANCEMENT] Alerts: Add warning alert `DistributorGcUsesTooMuchCpu`. #10641
* [ENHANCEMENT] Dashboards: Add "Federation-frontend" dashboard for GEM. #10697 #10736
* [ENHANCEMENT] Dashboards: Add Query-Scheduler <-> Querier Inflight Requests row to Query Reads and Remote Ruler reads dashboards. #10290
* [ENHANCEMENT] Alerts: Add "Federation-frontend" alert for remote clusters returning errors. #10698
* [BUGFIX] Dashboards: fix how we switch between classic and native histograms. #10018
* [BUGFIX] Alerts: Ignore cache errors performing `delete` operations since these are expected to fail when keys don't exist. #10287
* [BUGFIX] Dashboards: fix "Mimir / Rollout Progress" latency comparison when gateway is enabled. #10495
* [BUGFIX] Dashboards: fix autoscaling panels when Mimir is deployed using Helm. #10473
* [BUGFIX] Alerts: fix `MimirAutoscalerNotActive` alert. #10564

### Jsonnet

* [CHANGE] Update rollout-operator version to 0.23.0. #10229 #10750
* [CHANGE] Memcached: Update to Memcached 1.6.34. #10318
* [CHANGE] Change multi-AZ deployments default toleration value from 'multi-az' to 'secondary-az', and make it configurable via the following settings: #10596
  * `_config.multi_zone_schedule_toleration` (default)
  * `_config.multi_zone_distributor_schedule_toleration` (distributor's override)
  * `_config.multi_zone_etcd_schedule_toleration` (etcd's override)
* [CHANGE] Ring: relaxed the hash ring heartbeat timeout for store-gateways: #10634
  * `-store-gateway.sharding-ring.heartbeat-timeout` set to `10m`
* [CHANGE] Memcached: Use 3 replicas for all cache types by default. #10739
* [ENHANCEMENT] Enforce `persistentVolumeClaimRetentionPolicy` `Retain` policy on partition ingesters during migration to experimental ingest storage. #10395
* [ENHANCEMENT] Allow to not configure `topologySpreadConstraints` by setting the following configuration options to a negative value: #10540
  * `distributor_topology_spread_max_skew`
  * `query_frontend_topology_spread_max_skew`
  * `querier_topology_spread_max_skew`
  * `ruler_topology_spread_max_skew`
  * `ruler_querier_topology_spread_max_skew`
* [ENHANCEMENT] Validate the `$._config.shuffle_sharding.ingester_partitions_shard_size` value when partition shuffle sharding is enabled in the ingest-storage mode. #10746
* [BUGFIX] Ports in container rollout-operator. #10273
* [BUGFIX] When downscaling is enabled, the components must annotate `prepare-downscale-http-port` with the value set in `$._config.server_http_port`. #10367

### Mimirtool

* [BUGFIX] Fix issue where `MIMIR_HTTP_PREFIX` environment variable was ignored and the value from `MIMIR_MIMIR_HTTP_PREFIX` was used instead. #10207
* [ENHANCEMENT] Unify mimirtool authentication options and add extra-headers support for commands that depend on MimirClient. #10178
* [ENHANCEMENT] `mimirtool grafana analyze` now supports custom panels. #10669
* [ENHANCEMENT] `mimirtool grafana analyze` now supports bar chart, pie chart, state timeline, status history,
  histogram, candlestick, canvas, flame graph, geomap, node graph, trend, and XY chart panels. #10669

### Mimir Continuous Test

### Query-tee

* [ENHANCEMENT] Allow skipping comparisons when preferred backend fails. Disabled by default, enable with `-proxy.compare-skip-preferred-backend-failures=true`. #10612

### Documentation

* [CHANGE] Add production tips related to cache size, heavy multi-tenancy and latency spikes. #9978
* [ENHANCEMENT] Update `MimirAutoscalerNotActive` and `MimirAutoscalerKedaFailing` runbooks, with an instruction to check whether Prometheus has enough CPU allocated. #10257

### Tools

* [CHANGE] `copyblocks`: Remove /pprof endpoint. #10329
* [CHANGE] `mark-blocks`: Replace `markblocks` with added features including removing markers and reading block identifiers from a file. #10597

## 2.15.3

### Grafana Mimir

* [BUGFIX] Update to Go v1.23.9 to address [CVE-2025-22871](https://nvd.nist.gov/vuln/detail/CVE-2025-22871). #11537

### Mimirtool

* [BUGFIX] Upgrade Alpine Linux to 3.20.6, fixes CVE-2025-26519. #11530

### Mimir Continuous Test

* [BUGFIX] Upgrade Alpine Linux to 3.20.6, fixes CVE-2025-26519. #11530

## 2.15.2

### Grafana Mimir

* [BUGFIX] Update module golang.org/x/net to v0.36.0 to address [CVE-2025-22870](https://nvd.nist.gov/vuln/detail/CVE-2025-22870). #10875
* [BUGFIX] Update module github.com/golang-jwt/jwt/v5 to v5.2.2 to address [CVE-2025-30204](https://nvd.nist.gov/vuln/detail/CVE-2025-30204). #11045


## 2.15.1

### Grafana Mimir

* [BUGFIX] Update module github.com/golang/glog to v1.2.4 to address [CVE-2024-45339](https://nvd.nist.gov/vuln/detail/CVE-2024-45339). #10541
* [BUGFIX] Update module github.com/go-jose/go-jose/v4 to v4.0.5 to address [CVE-2025-27144](https://nvd.nist.gov/vuln/detail/CVE-2025-27144). #10783
* [BUGFIX] Update module golang.org/x/oauth2 to v0.27.0 to address [CVE-2025-22868](https://nvd.nist.gov/vuln/detail/CVE-2025-22868). #10803
* [BUGFIX] Update module golang.org/x/crypto to v0.35.0 to address [CVE-2025-22869](https://nvd.nist.gov/vuln/detail/CVE-2025-22869). #10804
* [BUGFIX] Upgrade Go to 1.23.7 to address [CVE-2024-45336](https://nvd.nist.gov/vuln/detail/CVE-2024-45336), [CVE-2024-45341](https://nvd.nist.gov/vuln/detail/CVE-2024-45341), and [CVE-2025-22866](https://nvd.nist.gov/vuln/detail/CVE-2025-22866). #10862


## 2.15.0

### Grafana Mimir

* [CHANGE] Alertmanager: the following metrics are not exported for a given `user` when the metric value is zero: #9359
  * `cortex_alertmanager_alerts_received_total`
  * `cortex_alertmanager_alerts_invalid_total`
  * `cortex_alertmanager_partial_state_merges_total`
  * `cortex_alertmanager_partial_state_merges_failed_total`
  * `cortex_alertmanager_state_replication_total`
  * `cortex_alertmanager_state_replication_failed_total`
  * `cortex_alertmanager_alerts`
  * `cortex_alertmanager_silences`
* [CHANGE] Distributor: Drop experimental `-distributor.direct-otlp-translation-enabled` flag, since direct OTLP translation is well tested at this point. #9647
* [CHANGE] Ingester: Change `-initial-delay` for circuit breakers to begin when the first request is received, rather than at breaker activation. #9842
* [CHANGE] Query-frontend: apply query pruning before query sharding instead of after. #9913
* [CHANGE] Ingester: remove experimental flags `-ingest-storage.kafka.ongoing-records-per-fetch` and `-ingest-storage.kafka.startup-records-per-fetch`. They are removed in favour of `-ingest-storage.kafka.max-buffered-bytes`. #9906
* [CHANGE] Ingester: Replace `cortex_discarded_samples_total` label from `sample-out-of-bounds` to `sample-timestamp-too-old`. #9885
* [CHANGE] Ruler: the `/prometheus/config/v1/rules` does not return an error anymore if a rule group is missing in the object storage after been successfully returned by listing the storage, because it could have been deleted in the meanwhile. #9936
* [CHANGE] Querier: The `.` pattern in regular expressions in PromQL matches newline characters. With this change regular expressions like `.*` match strings that include `\n`. To maintain the old behaviour, you will have to change regular expressions by replacing all `.` patterns with `[^\n]`, e.g. `foo[^\n]*`. This upgrades PromQL compatibility from Prometheus 2.0 to 3.0. #9844
* [CHANGE] Querier: Lookback and range selectors are left open and right closed (previously left closed and right closed). This change affects queries and subqueries when the evaluation time perfectly aligns with the sample timestamps. For example assume querying a timeseries with evenly spaced samples exactly 1 minute apart. Previously, a range query with `5m` would usually return 5 samples, or 6 samples if the query evaluation aligns perfectly with a scrape. Now, queries like this will always return 5 samples. This upgrades PromQL compatibility from Prometheus 2.0 to 3.0. #9844 #10188
* [CHANGE] Querier: promql(native histograms): Introduce exponential interpolation. #9844
* [CHANGE] Remove deprecated `api.get-request-for-ingester-shutdown-enabled` setting, which scheduled for removal in 2.15. #10197
* [FEATURE] Querier: add experimental streaming PromQL engine, enabled with `-querier.query-engine=mimir`. #10067
* [FEATURE] Distributor: Add support for `lz4` OTLP compression. #9763
* [FEATURE] Query-frontend: added experimental configuration options `query-frontend.cache-errors` and `query-frontend.results-cache-ttl-for-errors` to allow non-transient responses to be cached. When set to `true` error responses from hitting limits or bad data are cached for a short TTL. #9028
* [FEATURE] Query-frontend: add middleware to control access to specific PromQL experimental functions on a per-tenant basis. #9798
* [FEATURE] gRPC: Support S2 compression. #9322
  * `-alertmanager.alertmanager-client.grpc-compression=s2`
  * `-ingester.client.grpc-compression=s2`
  * `-querier.frontend-client.grpc-compression=s2`
  * `-querier.scheduler-client.grpc-compression=s2`
  * `-query-frontend.grpc-client-config.grpc-compression=s2`
  * `-query-scheduler.grpc-client-config.grpc-compression=s2`
  * `-ruler.client.grpc-compression=s2`
  * `-ruler.query-frontend.grpc-client-config.grpc-compression=s2`
* [FEATURE] Alertmanager: limit added for maximum size of the Grafana state (`-alertmanager.max-grafana-state-size-bytes`). #9475
* [FEATURE] Alertmanager: limit added for maximum size of the Grafana configuration (`-alertmanager.max-config-size-bytes`). #9402
* [FEATURE] Ingester: Experimental support for ingesting out-of-order native histograms. This is disabled by default and can be enabled by setting `-ingester.ooo-native-histograms-ingestion-enabled` to `true`. #7175
* [FEATURE] Distributor: Added `-api.skip-label-count-validation-header-enabled` option to allow skipping label count validation on the HTTP write path based on `X-Mimir-SkipLabelCountValidation` header being `true` or not. #9576
* [FEATURE] Ruler: Add experimental support for caching the contents of rule groups. This is disabled by default and can be enabled by setting `-ruler-storage.cache.rule-group-enabled`. #9595 #10024
* [FEATURE] PromQL: Add experimental `info` function. Experimental functions are disabled by default, but can be enabled setting `-querier.promql-experimental-functions-enabled=true` in the query-frontend and querier. #9879
* [FEATURE] Distributor: Support promotion of OTel resource attributes to labels. #8271
* [FEATURE] Querier: Add experimental `double_exponential_smoothing` PromQL function. Experimental functions are disabled by default, but can be enabled by setting `-querier.promql-experimental-functions-enabled=true` in the query-frontend and querier. #9844
* [ENHANCEMENT] Query Frontend: Return server-side `bytes_processed` statistics following Server-Timing format. #9645 #9985
* [ENHANCEMENT] mimirtool: Adds bearer token support for mimirtool's analyze ruler/prometheus commands. #9587
* [ENHANCEMENT] Ruler: Support `exclude_alerts` parameter in `<prometheus-http-prefix>/api/v1/rules` endpoint. #9300
* [ENHANCEMENT] Distributor: add a metric to track tenants who are sending newlines in their label values called `cortex_distributor_label_values_with_newlines_total`. #9400
* [ENHANCEMENT] Ingester: improve performance of reading the WAL. #9508
* [ENHANCEMENT] Query-scheduler: improve the errors and traces emitted by query-schedulers when communicating with queriers. #9519
* [ENHANCEMENT] Compactor: uploaded blocks cannot be bigger than max configured compactor time range, and cannot cross the boundary for given time range. #9524
* [ENHANCEMENT] The distributor now validates that received label values only contain allowed characters. #9185
* [ENHANCEMENT] Add SASL plain authentication support to Kafka client used by the experimental ingest storage. Configure SASL credentials via the following settings: #9584
  * `-ingest-storage.kafka.sasl-password`
  * `-ingest-storage.kafka.sasl-username`
* [ENHANCEMENT] memberlist: TCP transport write path is now non-blocking, and is configurable by new flags: #9594
  * `-memberlist.max-concurrent-writes`
  * `-memberlist.acquire-writer-timeout`
* [ENHANCEMENT] memberlist: Notifications can now be processed once per interval specified by `-memberlist.notify-interval` to reduce notify storm CPU activity in large clusters. #9594
* [ENHANCEMENT] Query-scheduler: Remove the experimental `query-scheduler.prioritize-query-components` flag. Request queues always prioritize query component dequeuing above tenant fairness. #9703
* [ENHANCEMENT] Ingester: Emit traces for block syncing, to join up block-upload traces. #9656
* [ENHANCEMENT] Querier: Enable the optional querying of additional storage queryables. #9712
* [ENHANCEMENT] Ingester: Disable the push circuit breaker when ingester is in read-only mode. #9760
* [ENHANCEMENT] Ingester: Reduced lock contention in the `PostingsForMatchers` cache. #9773
* [ENHANCEMENT] Storage: Allow HTTP client settings to be tuned for GCS and Azure backends via an `http` block or corresponding CLI flags. This was already supported by the S3 backend. #9778
* [ENHANCEMENT] Ruler: Support `group_limit` and `group_next_token` parameters in the `<prometheus-http-prefix>/api/v1/rules` endpoint. #9563
* [ENHANCEMENT] Ingester: improved lock contention affecting read and write latencies during TSDB head compaction. #9822
* [ENHANCEMENT] Distributor: when a label value fails validation due to invalid UTF-8 characters, don't include the invalid characters in the returned error. #9828
* [ENHANCEMENT] Ingester: when experimental ingest storage is enabled, do not buffer records in the Kafka client when fetch concurrency is in use. #9838 #9850
* [ENHANCEMENT] Compactor: refresh deletion marks when updating the bucket index concurrently. This speeds up updating the bucket index by up to 16 times when there is a lot of blocks churn (thousands of blocks churning every cleanup cycle). #9881
* [ENHANCEMENT] PromQL: make `sort_by_label` stable. #9879
* [ENHANCEMENT] Distributor: Initialize ha_tracker cache before ha_tracker and distributor reach running state and begin serving writes. #9826 #9976
* [ENHANCEMENT] Ingester: `-ingest-storage.kafka.max-buffered-bytes` to limit the memory for buffered records when using concurrent fetching. #9892
* [ENHANCEMENT] Querier: improve performance and memory consumption of queries that select many series. #9914
* [ENHANCEMENT] Ruler: Support OAuth2 and proxies in Alertmanager client #9945 #10030
* [ENHANCEMENT] Ingester: Add `-blocks-storage.tsdb.bigger-out-of-order-blocks-for-old-samples` to build 24h blocks for out-of-order data belonging to the previous days instead of building smaller 2h blocks. This reduces pressure on compactors and ingesters when the out-of-order samples span multiple days in the past. #9844 #10033 #10035
* [ENHANCEMENT] Distributor: allow a different limit for info series (series ending in `_info`) label count, via `-validation.max-label-names-per-info-series`. #10028
* [ENHANCEMENT] Ingester: do not reuse labels, samples and histograms slices in the write request if there are more entries than 10x the pre-allocated size. This should help to reduce the in-use memory in case of few requests with a very large number of labels, samples or histograms. #10040
* [ENHANCEMENT] Query-Frontend: prune `<subquery> and on() (vector(x)==y)` style queries and stop pruning `<subquery> < -Inf`. Triggered by https://github.com/prometheus/prometheus/pull/15245. #10026
* [ENHANCEMENT] Query-Frontend: perform request format validation before processing the request. #10093
* [BUGFIX] Fix issue where functions such as `rate()` over native histograms could return incorrect values if a float stale marker was present in the selected range. #9508
* [BUGFIX] Fix issue where negation of native histograms (eg. `-some_native_histogram_series`) did nothing. #9508
* [BUGFIX] Fix issue where `metric might not be a counter, name does not end in _total/_sum/_count/_bucket` annotation would be emitted even if `rate` or `increase` did not have enough samples to compute a result. #9508
* [BUGFIX] Fix issue where sharded queries could return annotations with incorrect or confusing position information. #9536
* [BUGFIX] Fix issue where downstream consumers may not generate correct cache keys for experimental error caching. #9644
* [BUGFIX] Fix issue where active series requests error when encountering a stale posting. #9580
* [BUGFIX] Fix pooling buffer reuse logic when `-distributor.max-request-pool-buffer-size` is set. #9666
* [BUGFIX] Fix issue when using the experimental `-ruler.max-independent-rule-evaluation-concurrency` feature, where the ruler could panic as it updates a running ruleset or shutdowns. #9726
* [BUGFIX] Always return unknown hint for first sample in non-gauge native histograms chunk to avoid incorrect counter reset hints when merging chunks from different sources. #10033
* [BUGFIX] Ensure native histograms counter reset hints are corrected when merging results from different sources. #9909
* [BUGFIX] Ingester: Fix race condition in per-tenant TSDB creation. #9708
* [BUGFIX] Ingester: Fix race condition in exemplar adding. #9765
* [BUGFIX] Ingester: Fix race condition in native histogram appending. #9765
* [BUGFIX] Ingester: Fix bug in concurrent fetching where a failure to list topics on startup would cause to use an invalid topic ID (0x00000000000000000000000000000000). #9883
* [BUGFIX] Ingester: Fix data loss bug in the experimental ingest storage when a Kafka Fetch is split into multiple requests and some of them return an error. #9963 #9964
* [BUGFIX] PromQL: `round` now removes the metric name again. #9879
* [BUGFIX] Query-Frontend: fix `QueryFrontendCodec` module initialization to set lookback delta from `-querier.lookback-delta`. #9984
* [BUGFIX] OTLP: Support integer exemplar value type. #9844
* [BUGFIX] Querier: Correct the behaviour of binary operators between native histograms and floats. #9844
* [BUGFIX] Querier: Fix stddev+stdvar aggregations to always ignore native histograms. #9844
* [BUGFIX] Querier: Fix stddev+stdvar aggregations to treat Infinity consistently. #9844
* [BUGFIX] Ingester: Chunks could have one unnecessary zero byte at the end. #9844
* [BUGFIX] OTLP receiver: Preserve colons and combine multiple consecutive underscores into one when generating metric names in suffix adding mode (`-distributor.otel-metric-suffixes-enabled`). #10075
* [BUGFIX] PromQL: Ignore native histograms in `clamp`, `clamp_max` and `clamp_min` functions. #10136
* [BUGFIX] PromQL: Ignore native histograms in `max`, `min`, `stdvar`, `stddev` aggregation operators and instead return an info annotation. #10136
* [BUGFIX] PromQL: Ignore native histograms when compared to float values with `==`, `!=`, `<`, `>`, `<=`, `>=` and instead return an info annotation. #10136
* [BUGFIX] PromQL: Return an info annotation if the `quantile` function is used on a float series that does not have `le` label. #10136
* [BUGFIX] PromQL: Fix `count_values` to take into account native histograms. #10168
* [BUGFIX] PromQL: Ignore native histograms in time functions `day_of_month`, `day_of_week`, `day_of_year`, `days_in_month`, `hour`, `minute`, `month` and `year`, which means they no longer yield any value when encountering a native histograms series. #10188
* [BUGFIX] PromQL: Ignore native histograms in `topk` and `bottomk` functions and return info annotation instead. #10188
* [BUGFIX] PromQL: Let `limitk` and `limit_ratio` include native histograms if applicable. #10188
* [BUGFIX] PromQL: Fix `changes` and `resets` functions to count switch between float and native histograms sample type as change and reset. #10188

### Mixin

* [CHANGE] Remove backwards compatibility for `thanos_memcached_` prefixed metrics in dashboards and alerts removed in 2.12. #9674 #9758
* [CHANGE] Reworked the alert `MimirIngesterStuckProcessingRecordsFromKafka` to also work when concurrent fetching is enabled. #9855
* [ENHANCEMENT] Unify ingester autoscaling panels on 'Mimir / Writes' dashboard to work for both ingest-storage and non-ingest-storage autoscaling. #9617
* [ENHANCEMENT] Alerts: Enable configuring job prefix for alerts to prevent clashes with metrics from Loki/Tempo. #9659
* [ENHANCEMENT] Dashboards: visualize the age of source blocks in the "Mimir / Compactor" dashboard. #9697
* [ENHANCEMENT] Dashboards: Include block compaction level on queried blocks in 'Mimir / Queries' dashboard. #9706
* [ENHANCEMENT] Alerts: add `MimirIngesterMissedRecordsFromKafka` to detect gaps in consumed records in the ingester when using the experimental Kafka-based storage. #9921 #9972
* [ENHANCEMENT] Dashboards: Add more panels to 'Mimir / Writes' for concurrent ingestion and fetching when using ingest storage. #10021
* [ENHANCEMENT] Dashboards: Include CPU and memory resources in 'Mimir / Ruler' dashboard. #10656
* [BUGFIX] Dashboards: Fix autoscaling metrics joins when series churn. #9412 #9450 #9432
* [BUGFIX] Alerts: Fix autoscaling metrics joins in `MimirAutoscalerNotActive` when series churn. #9412
* [BUGFIX] Alerts: Exclude failed cache "add" operations from alerting since failures are expected in normal operation. #9658
* [BUGFIX] Alerts: Exclude read-only replicas from `IngesterInstanceHasNoTenants` alert. #9843
* [BUGFIX] Alerts: Use resident set memory for the `EtcdAllocatingTooMuchMemory` alert so that ephemeral file cache memory doesn't cause the alert to misfire. #9997
* [BUGFIX] Query-frontend: support `X-Read-Consistency-Offsets` on labels queries too.

### Jsonnet

* [CHANGE] Remove support to set Redis as a cache backend from jsonnet. #9677
* [CHANGE] Rollout-operator now defaults to storing scaling operation metadata in a Kubernetes ConfigMap. This avoids recursively invoking the admission webhook in some Kubernetes environments. #9699
* [CHANGE] Update rollout-operator version to 0.20.0. #9995
* [CHANGE] Remove the `track_sizes` feature for Memcached pods since it is unused. #10032
* [CHANGE] The configuration options `autoscaling_distributor_min_replicas` and `autoscaling_distributor_max_replicas` has been renamed to `autoscaling_distributor_min_replicas_per_zone` and `autoscaling_distributor_max_replicas_per_zone` respectively. #10019
* [FEATURE] Add support to deploy distributors in multi availability zones. #9548
* [FEATURE] Add configuration settings to set the number of Memcached replicas for each type of cache (`memcached_frontend_replicas`, `memcached_index_queries_replicas`, `memcached_chunks_replicas`, `memcached_metadata_replicas`). #9679
* [ENHANCEMENT] Add `ingest_storage_ingester_autoscaling_triggers` option to specify multiple triggers in ScaledObject created for ingest-store ingester autoscaling. #9422
* [ENHANCEMENT] Add `ingest_storage_ingester_autoscaling_scale_up_stabilization_window_seconds` and `ingest_storage_ingester_autoscaling_scale_down_stabilization_window_seconds` config options to make stabilization window for ingester autoscaling when using ingest-storage configurable. #9445
* [ENHANCEMENT] Make label-selector in ReplicaTemplate/ingester-zone-a object configurable when using ingest-storage. #9480
* [ENHANCEMENT] Add `querier_only_args` option to specify CLI flags that apply only to queriers but not ruler-queriers. #9503
* [ENHANCEMENT] Validate the Kafka client ID configured when ingest storage is enabled. #9573
* [ENHANCEMENT] Configure pod anti-affinity and tolerations to run etcd pods multi-AZ when `_config.multi_zone_etcd_enabled` is set to `true`. #9725

### Mimirtool

### Mimir Continuous Test

### Query-tee

* [FEATURE] Added `-proxy.compare-skip-samples-before` to skip samples before the given time when comparing responses. The time can be in RFC3339 format (or) RFC3339 without the timezone and seconds (or) date only. #9515
* [FEATURE] Add `-backend.config-file` for a YAML configuration file for per-backend options. Currently, it only supports additional HTTP request headers. #10081
* [ENHANCEMENT] Added human-readable timestamps to comparison failure messages. #9665

### Documentation

* [BUGFIX] Send native histograms: update the migration guide with the corrected dashboard query for switching between classic and native histograms queries. #10052

### Tools

* [FEATURE] `splitblocks`: add new tool to split blocks larger than a specified duration into multiple blocks. #9517, #9779
* [ENHANCEMENT] `copyblocks`: add `--skip-no-compact-block-duration-check`, which defaults to `false`, to simplify targeting blocks that are not awaiting compaction. #9439
* [ENHANCEMENT] `copyblocks`: add `--user-mapping` to support copying blocks between users. #10110
* [ENHANCEMENT] `kafkatool`: add SASL plain authentication support. The following new CLI flags have been added: #9584
  * `--kafka-sasl-username`
  * `--kafka-sasl-password`
* [ENHANCEMENT] `kafkatool`: add `dump print` command to print the content of write requests from a dump. #9942
* [ENHANCEMENT] Updated `KubePersistentVolumeFillingUp` runbook, including a sample command to debug the distroless image. #9802

## 2.14.3

### Grafana Mimir

* [BUGFIX] Update `golang.org/x/crypto` to address [CVE-2024-45337](https://github.com/advisories/GHSA-v778-237x-gjrc). #10251
* [BUGFIX] Update `golang.org/x/net` to address [CVE-2024-45338](https://github.com/advisories/GHSA-w32m-9786-jp63). #10298

## 2.14.2

### Grafana Mimir

* [BUGFIX] Query-frontend: Do not break scheduler connection on malformed queries. #9833

## 2.14.1

### Grafana Mimir

* [BUGFIX] Update objstore library to resolve issues observed for some S3-compatible object stores, which respond to `StatObject` with `Range` incorrectly. #9625

## 2.14.0

### Grafana Mimir

* [CHANGE] Update minimal supported version of Go to 1.22. #9134
* [CHANGE] Store-gateway / querier: enable streaming chunks from store-gateways to queriers by default. #6646
* [CHANGE] Querier: honor the start/end time range specified in the read hints when executing a remote read request. #8431
* [CHANGE] Querier: return only samples within the queried start/end time range when executing a remote read request using "SAMPLES" mode. Previously, samples outside of the range could have been returned. Samples outside of the queried time range may still be returned when executing a remote read request using "STREAMED_XOR_CHUNKS" mode. #8463
* [CHANGE] Querier: Set minimum for `-querier.max-concurrent` to four to prevent queue starvation with querier-worker queue prioritization algorithm; values below the minimum four are ignored and set to the minimum. #9054
* [CHANGE] Store-gateway: enabled `-blocks-storage.bucket-store.max-concurrent-queue-timeout` by default with a timeout of 5 seconds. #8496
* [CHANGE] Store-gateway: enabled `-blocks-storage.bucket-store.index-header.lazy-loading-concurrency-queue-timeout` by default with a timeout of 5 seconds . #8667
* [CHANGE] Distributor: Incoming OTLP requests were previously size-limited by using limit from `-distributor.max-recv-msg-size` option. We have added option `-distributor.max-otlp-request-size` for limiting OTLP requests, with default value of 100 MiB. #8574
* [CHANGE] Distributor: remove metric `cortex_distributor_sample_delay_seconds`. #8698
* [CHANGE] Query-frontend: Remove deprecated `frontend.align_queries_with_step` YAML configuration. The configuration option has been moved to per-tenant and default `limits` since Mimir 2.12. #8733 #8735
* [CHANGE] Store-gateway: Change default of `-blocks-storage.bucket-store.max-concurrent` to 200. #8768
* [CHANGE] Added new metric `cortex_compactor_disk_out_of_space_errors_total` which counts how many times a compaction failed due to the compactor being out of disk, alert if there is a single increase. #8237 #8278
* [CHANGE] Store-gateway: Remove experimental parameter `-blocks-storage.bucket-store.series-selection-strategy`. The default strategy is now `worst-case`. #8702
* [CHANGE] Store-gateway: Rename `-blocks-storage.bucket-store.series-selection-strategies.worst-case-series-preference` to `-blocks-storage.bucket-store.series-fetch-preference` and promote to stable. #8702
* [CHANGE] Querier, store-gateway: remove deprecated `-querier.prefer-streaming-chunks-from-store-gateways=true`. Streaming from store-gateways is now always enabled. #8696
* [CHANGE] Ingester: remove deprecated `-ingester.return-only-grpc-errors`. #8699 #8828
* [CHANGE] Distributor, ruler: remove deprecated `-ingester.client.report-grpc-codes-in-instrumentation-label-enabled`. #8700
* [CHANGE] Ingester client: experimental support for client-side circuit breakers, their configuration options (`-ingester.client.circuit-breaker.*`) and metrics (`cortex_ingester_client_circuit_breaker_results_total`, `cortex_ingester_client_circuit_breaker_transitions_total`) were removed. #8802
* [CHANGE] Ingester: circuit breakers do not open in case of per-instance limit errors anymore. Opening can be triggered only in case of push and pull requests exceeding the configured duration. #8854
* [CHANGE] Query-frontend: Return `413 Request Entity Too Large` if a response shard for an `/active_series` request is too large. #8861
* [CHANGE] Distributor: Promote replying with `Retry-After` header on retryable errors to stable and set `-distributor.retry-after-header.enabled=true` by default. #8694
* [CHANGE] Distributor: Replace `-distributor.retry-after-header.max-backoff-exponent` and `-distributor.retry-after-header.base-seconds` with `-distributor.retry-after-header.min-backoff` and `-distributor.retry-after-header.max-backoff` for easier configuration. #8694
* [CHANGE] Ingester: increase the default inactivity timeout of active series (`-ingester.active-series-metrics-idle-timeout`) from `10m` to `20m`. #8975
* [CHANGE] Distributor: Remove `-distributor.enable-otlp-metadata-storage` flag, which was deprecated in version 2.12. #9069
* [CHANGE] Ruler: Removed `-ruler.drain-notification-queue-on-shutdown` option, which is now enabled by default. #9115
* [CHANGE] Querier: allow wrapping errors with context errors only when the former actually correspond to `context.Canceled` and `context.DeadlineExceeded`. #9175
* [CHANGE] Query-scheduler: Remove the experimental `-query-scheduler.use-multi-algorithm-query-queue` flag. The new multi-algorithm tree queue is always used for the scheduler. #9210
* [CHANGE] Distributor: reject incoming requests until the distributor service has started. #9317
* [CHANGE] Ingester, Distributor: Remove deprecated `-ingester.limit-inflight-requests-using-grpc-method-limiter` and `-distributor.limit-inflight-requests-using-grpc-method-limiter`. The feature was deprecated and enabled by default in Mimir 2.12. #9407
* [CHANGE] Querier: Remove deprecated `-querier.max-query-into-future`. The feature was deprecated in Mimir 2.12. #9407
* [CHANGE] Cache: Deprecate experimental support for Redis as a cache backend. The support is set to be removed in the next major release. #9453
* [FEATURE] Alertmanager: Added `-alertmanager.log-parsing-label-matchers` to control logging when parsing label matchers. This flag is intended to be used with `-alertmanager.utf8-strict-mode-enabled` to validate UTF-8 strict mode is working as intended. The default value is `false`. #9173
* [FEATURE] Alertmanager: Added `-alertmanager.utf8-migration-logging-enabled` to enable logging of tenant configurations that are incompatible with UTF-8 strict mode. The default value is `false`. #9174
* [FEATURE] Querier: add experimental streaming PromQL engine, enabled with `-querier.query-engine=mimir`. #8422 #8430 #8454 #8455 #8360 #8490 #8508 #8577 #8660 #8671 #8677 #8747 #8850 #8872 #8838 #8911 #8909 #8923 #8924 #8925 #8932 #8933 #8934 #8962 #8986 #8993 #8995 #9008 #9017 #9018 #9019 #9120 #9121 #9136 #9139 #9140 #9145 #9191 #9192 #9194 #9196 #9201 #9212 #9225 #9260 #9272 #9277 #9278 #9280 #9281 #9342 #9343 #9371 #9859 #9858
* [FEATURE] Experimental Kafka-based ingest storage. #6888 #6894 #6929 #6940 #6951 #6974 #6982 #7029 #7030 #7091 #7142 #7147 #7148 #7153 #7160 #7193 #7349 #7376 #7388 #7391 #7393 #7394 #7402 #7404 #7423 #7424 #7437 #7486 #7503 #7508 #7540 #7621 #7682 #7685 #7694 #7695 #7696 #7697 #7701 #7733 #7734 #7741 #7752 #7838 #7851 #7871 #7877 #7880 #7882 #7887 #7891 #7925 #7955 #7967 #8031 #8063 #8077 #8088 #8135 #8176 #8184 #8194 #8216 #8217 #8222 #8233 #8503 #8542 #8579 #8657 #8686 #8688 #8703 #8706 #8708 #8738 #8750 #8778 #8808 #8809 #8841 #8842 #8845 #8853 #8886 #8988
  * What it is:
    * When the new ingest storage architecture is enabled, distributors write incoming write requests to a Kafka-compatible backend, and the ingesters asynchronously replay ingested data from Kafka. In this architecture, the write and read path are de-coupled through a Kafka-compatible backend. The write path and Kafka load is a function of the incoming write traffic, the read path load is a function of received queries. Whatever the load on the read path, it doesn't affect the write path.
  * New configuration options:
    * `-ingest-storage.enabled`
    * `-ingest-storage.kafka.*`: configures Kafka-compatible backend and how clients interact with it.
    * `-ingest-storage.ingestion-partition-tenant-shard-size`: configures the per-tenant shuffle-sharding shard size used by partitions ring.
    * `-ingest-storage.read-consistency`: configures the default read consistency.
    * `-ingest-storage.migration.distributor-send-to-ingesters-enabled`: enabled tee-ing writes to classic ingesters and Kafka, used during a live migration to the new ingest storage architecture.
    * `-ingester.partition-ring.*`: configures partitions ring backend.
* [FEATURE] Querier: added support for `limitk()` and `limit_ratio()` experimental PromQL functions. Experimental functions are disabled by default, but can be enabled setting `-querier.promql-experimental-functions-enabled=true` in the query-frontend and querier. #8632
* [FEATURE] Querier: experimental support for `X-Mimir-Chunk-Info-Logger` header that triggers logging information about TSDB chunks loaded from ingesters and store-gateways in the querier. The header should contain the comma separated list of labels for which their value will be included in the logs. #8599
* [FEATURE] Query frontend: added new query pruning middleware to enable pruning dead code (eg. expressions that cannot produce any results) and simplifying expressions (eg. expressions that can be evaluated immediately) in queries. #9086
* [FEATURE] Ruler: added experimental configuration, `-ruler.rule-evaluation-write-enabled`, to disable writing the result of rule evaluation to ingesters. This feature can be used for testing purposes. #9060
* [FEATURE] Ingester: added experimental configuration `ingester.ignore-ooo-exemplars`. When set to `true` out of order exemplars are no longer reported to the remote write client. #9151
* [ENHANCEMENT] Compactor: Add `cortex_compactor_compaction_job_duration_seconds` and `cortex_compactor_compaction_job_blocks` histogram metrics to track duration of individual compaction jobs and number of blocks per job. #8371
* [ENHANCEMENT] Rules: Added per namespace max rules per rule group limit. The maximum number of rules per rule groups for all namespaces continues to be configured by `-ruler.max-rules-per-rule-group`, but now, this can be superseded by the new `-ruler.max-rules-per-rule-group-by-namespace` option on a per namespace basis. This new limit can be overridden using the overrides mechanism to be applied per-tenant. #8378
* [ENHANCEMENT] Rules: Added per namespace max rule groups per tenant limit. The maximum number of rule groups per rule tenant for all namespaces continues to be configured by `-ruler.max-rule-groups-per-tenant`, but now, this can be superseded by the new `-ruler.max-rule-groups-per-tenant-by-namespace` option on a per namespace basis. This new limit can be overridden using the overrides mechanism to be applied per-tenant. #8425
* [ENHANCEMENT] Ruler: Added support to protect rules namespaces from modification. The `-ruler.protected-namespaces` flag can be used to specify namespaces that are protected from rule modifications. The header `X-Mimir-Ruler-Override-Namespace-Protection` can be used to override the protection. #8444
* [ENHANCEMENT] Query-frontend: be able to block remote read queries via the per tenant runtime override `blocked_queries`. #8372 #8415
* [ENHANCEMENT] Query-frontend: added `remote_read` to `op` supported label values for the `cortex_query_frontend_queries_total` metric. #8412
* [ENHANCEMENT] Query-frontend: log the overall length and start, end time offset from current time for remote read requests. The start and end times are calculated as the miminum and maximum times of the individual queries in the remote read request. #8404
* [ENHANCEMENT] Storage Provider: Added option `-<prefix>.s3.dualstack-enabled` that allows disabling S3 client from resolving AWS S3 endpoint into dual-stack IPv4/IPv6 endpoint. Defaults to true. #8405
* [ENHANCEMENT] HA Tracker: Added reporting of most recent elected replica change via `cortex_ha_tracker_last_election_timestamp_seconds` gauge, logging, and a new column in the HA Tracker status page. #8507
* [ENHANCEMENT] Use sd_notify to send events to systemd at start and stop of mimir services. Default systemd mimir.service config now wait for those events with a configurable timeout `TimeoutStartSec` default is 3 min to handle long start time (ex. store-gateway). #8220 #8555 #8658
* [ENHANCEMENT] Alertmanager: Reloading config and templates no longer needs to hit the disk. #4967
* [ENHANCEMENT] Compactor: Added experimental `-compactor.in-memory-tenant-meta-cache-size` option to set size of in-memory cache (in number of items) for parsed meta.json files. This can help when a tenant has many meta.json files and their parsing before each compaction cycle is using a lot of CPU time. #8544
* [ENHANCEMENT] Distributor: Interrupt OTLP write request translation when context is canceled or has timed out. #8524
* [ENHANCEMENT] Ingester, store-gateway: optimised regular expression matching for patterns like `1.*|2.*|3.*|...|1000.*`. #8632
* [ENHANCEMENT] Query-frontend: Add `header_cache_control` to query stats. #8590
* [ENHANCEMENT] Query-scheduler: Introduce `query-scheduler.use-multi-algorithm-query-queue`, which allows use of an experimental queue structure, with no change in external queue behavior. #7873
* [ENHANCEMENT] Query-scheduler: Improve CPU/memory performance of experimental query-scheduler. #8871
* [ENHANCEMENT] Expose a new `s3.trace.enabled` configuration option to enable detailed logging of operations against S3-compatible object stores. #8690
* [ENHANCEMENT] memberlist: locally-generated messages (e.g. ring updates) are sent to gossip network before forwarded messages. Introduced `-memberlist.broadcast-timeout-for-local-updates-on-shutdown` option to modify how long to wait until queue with locally-generated messages is empty when shutting down. Previously this was hard-coded to 10s, and wait included all messages (locally-generated and forwarded). Now it defaults to 10s, 0 means no timeout. Increasing this value may help to avoid problem when ring updates on shutdown are not propagated to other nodes, and ring entry is left in a wrong state. #8761
* [ENHANCEMENT] Querier: allow using both raw numbers of seconds and duration literals in queries where previously only one or the other was permitted. For example, `predict_linear` now accepts a duration literal (eg. `predict_linear(..., 4h)`), and range vector selectors now accept a number of seconds (eg. `rate(metric[2])`). #8780
* [ENHANCEMENT] Ruler: Add `ruler.max-independent-rule-evaluation-concurrency` to allow independent rules of a tenant to be run concurrently. You can control the amount of concurrency per tenant is controlled via the `-ruler.max-independent-rule-evaluation-concurrency-per-tenan` as a limit. Use a `-ruler.max-independent-rule-evaluation-concurrency` value of `0` can be used to disable the feature for all tenants. By default, this feature is disabled. A rule is eligible for concurrency as long as it doesn't depend on any other rules, doesn't have any other rules that depend on it, and has a total rule group runtime that exceeds 50% of its interval by default. The threshold can can be adjusted with `-ruler.independent-rule-evaluation-concurrency-min-duration-percentage`. #8146 #8858 #8880 #8884
  * This work introduces the following metrics:
    * `cortex_ruler_independent_rule_evaluation_concurrency_slots_in_use`
    * `cortex_ruler_independent_rule_evaluation_concurrency_attempts_started_total`
    * `cortex_ruler_independent_rule_evaluation_concurrency_attempts_incomplete_total`
    * `cortex_ruler_independent_rule_evaluation_concurrency_attempts_completed_total`
* [ENHANCEMENT] Expose a new `s3.session-token` configuration option to enable using temporary security credentials. #8952
* [ENHANCEMENT] Add HA deduplication features to the `mimir-microservices-mode` development environment. #9012
* [ENHANCEMENT] Remove experimental `-query-frontend.additional-query-queue-dimensions-enabled` and `-query-scheduler.additional-query-queue-dimensions-enabled`. Mimir now always includes "query components" as a queue dimension. #8984 #9135
* [ENHANCEMENT] Add a new ingester endpoint to prepare instances to downscale. #8956
* [ENHANCEMENT] Query-scheduler: Add `query-scheduler.prioritize-query-components` which, when enabled, will primarily prioritize dequeuing fairly across queue components, and secondarily prioritize dequeuing fairly across tenants. When disabled, tenant fairness is primarily prioritized. `query-scheduler.use-multi-algorithm-query-queue` must be enabled in order to use this flag. #9016 #9071
* [ENHANCEMENT] Update runtime configuration to read gzip-compressed files with `.gz` extension. #9074
* [ENHANCEMENT] Ingester: add `cortex_lifecycler_read_only` metric which is set to 1 when ingester's lifecycler is set to read-only mode. #9095
* [ENHANCEMENT] Add a new field, `encode_time_seconds` to query stats log messages, to record the amount of time it takes the query-frontend to encode a response. This does not include any serialization time for downstream components. #9062
* [ENHANCEMENT] OTLP: If the flag `-distributor.otel-created-timestamp-zero-ingestion-enabled` is true, OTel start timestamps are converted to Prometheus zero samples to mark series start. #9131 #10053
* [ENHANCEMENT] Querier: attach logs emitted during query consistency check to trace span for query. #9213
* [ENHANCEMENT] Query-scheduler: Experimental `-query-scheduler.prioritize-query-components` flag enables the querier-worker queue priority algorithm to take precedence over tenant rotation when dequeuing requests. #9220
* [ENHANCEMENT] Add application credential arguments for Openstack Swift storage backend. #9181
* [ENHANCEMENT] Make MemberlistKV module targetable (can be run through `-target=memberlist-kv`). #9940
* [BUGFIX] Ruler: add support for draining any outstanding alert notifications before shutting down. This can be enabled with the `-ruler.drain-notification-queue-on-shutdown=true` CLI flag. #8346
* [BUGFIX] Query-frontend: fix `-querier.max-query-lookback` enforcement when `-compactor.blocks-retention-period` is not set, and viceversa. #8388
* [BUGFIX] Ingester: fix sporadic `not found` error causing an internal server error if label names are queried with matchers during head compaction. #8391
* [BUGFIX] Ingester, store-gateway: fix case insensitive regular expressions not matching correctly some Unicode characters. #8391
* [BUGFIX] Query-frontend: "query stats" log now includes the actual `status_code` when the request fails due to an error occurring in the query-frontend itself. #8407
* [BUGFIX] Store-gateway: fixed a case where, on a quick subsequent restart, the previous lazy-loaded index header snapshot was overwritten by a partially loaded one. #8281
* [BUGFIX] Ingester: fixed timestamp reported in the "the sample has been rejected because its timestamp is too old" error when the write request contains only histograms. #8462
* [BUGFIX] Store-gateway: store sparse index headers atomically to disk. #8485
* [BUGFIX] Query scheduler: fix a panic in request queueing. #8451
* [BUGFIX] Querier: fix issue where "context canceled" is logged for trace spans for requests to store-gateways that return no series when chunks streaming is enabled. #8510
* [BUGFIX] Alertmanager: Fix per-tenant silence limits not reloaded during runtime. #8456
* [BUGFIX] Alertmanager: Fixes a number of bugs in silences which could cause an existing silence to be deleted/expired when updating the silence failed. This could happen when the replacing silence was invalid or exceeded limits. #8525
* [BUGFIX] Alertmanager: Fix help message for utf-8-strict-mode. #8572
* [BUGFIX] Query-frontend: Ensure that internal errors result in an HTTP 500 response code instead of 422. #8595 #8666
* [BUGFIX] Configuration: Multi line envs variables are flatten during injection to be compatible with YAML syntax
* [BUGFIX] Querier: fix issue where queries can return incorrect results if a single store-gateway returns overlapping chunks for a series. #8827
* [BUGFIX] HA Tracker: store correct timestamp for last received request from elected replica. #8821
* [BUGFIX] Querier: do not return `grpc: the client connection is closing` errors as HTTP `499`. #8865 #8888
* [BUGFIX] Compactor: fix a race condition between different compactor replicas that may cause a deleted block to be still referenced as non-deleted in the bucket index. #8905
* [BUGFIX] Querier: fix issue where some native histogram-related warnings were not emitted when `rate()` was used over native histograms. #8918
* [BUGFIX] Ruler: map invalid org-id errors to 400 status code. #8935
* [BUGFIX] Querier: Fix invalid query results when multiple chunks are being merged. #8992
* [BUGFIX] Query-frontend: return annotations generated during evaluation of sharded queries. #9138
* [BUGFIX] Querier: Support optional start and end times on `/prometheus/api/v1/labels`, `/prometheus/api/v1/label/<label>/values`, and `/prometheus/api/v1/series` when `max_query_into_future: 0`. #9129
* [BUGFIX] Alertmanager: Fix config validation gap around unreferenced templates. #9207
* [BUGFIX] Alertmanager: Fix goroutine leak when stored config fails to apply and there is no existing tenant alertmanager #9211
* [BUGFIX] Querier: fix issue where both recently compacted blocks and their source blocks can be skipped during querying if store-gateways are restarting. #9224
* [BUGFIX] Alertmanager: fix receiver firewall to detect `0.0.0.0` and IPv6 interface-local multicast address as local addresses. #9308

### Mixin

* [CHANGE] Dashboards: set default auto-refresh rate to 5m. #8758
* [ENHANCEMENT] Dashboards: allow switching between using classic or native histograms in dashboards.
  * Overview dashboard: status, read/write latency and queries/ingestion per sec panels, `cortex_request_duration_seconds` metric. #7674 #8502 #8791
  * Writes dashboard: `cortex_request_duration_seconds` metric. #8757 #8791
  * Reads dashboard: `cortex_request_duration_seconds` metric. #8752
  * Rollout progress dashboard: `cortex_request_duration_seconds` metric. #8779
  * Alertmanager dashboard: `cortex_request_duration_seconds` metric. #8792
  * Ruler dashboard: `cortex_request_duration_seconds` metric. #8795
  * Queries dashboard: `cortex_request_duration_seconds` metric. #8800
  * Remote ruler reads dashboard: `cortex_request_duration_seconds` metric. #8801
* [ENHANCEMENT] Alerts: `MimirRunningIngesterReceiveDelayTooHigh` alert has been tuned to be more reactive to high receive delay. #8538
* [ENHANCEMENT] Dashboards: improve end-to-end latency and strong read consistency panels when experimental ingest storage is enabled. #8543 #8830
* [ENHANCEMENT] Dashboards: Add panels for monitoring ingester autoscaling when not using ingest-storage. These panels are disabled by default, but can be enabled using the `autoscaling.ingester.enabled: true` config option. #8484
* [ENHANCEMENT] Dashboards: Add panels for monitoring store-gateway autoscaling. These panels are disabled by default, but can be enabled using the `autoscaling.store_gateway.enabled: true` config option. #8824
* [ENHANCEMENT] Dashboards: add panels to show writes to experimental ingest storage backend in the "Mimir / Ruler" dashboard, when `_config.show_ingest_storage_panels` is enabled. #8732
* [ENHANCEMENT] Dashboards: show all series in tooltips on time series dashboard panels. #8748
* [ENHANCEMENT] Dashboards: add compactor autoscaling panels to "Mimir / Compactor" dashboard. The panels are disabled by default, but can be enabled setting `_config.autoscaling.compactor.enabled` to `true`. #8777
* [ENHANCEMENT] Alerts: added `MimirKafkaClientBufferedProduceBytesTooHigh` alert. #8763
* [ENHANCEMENT] Dashboards: added "Kafka produced records / sec" panel to "Mimir / Writes" dashboard. #8763
* [ENHANCEMENT] Alerts: added `MimirStrongConsistencyOffsetNotPropagatedToIngesters` alert, and rename `MimirIngesterFailsEnforceStrongConsistencyOnReadPath` alert to `MimirStrongConsistencyEnforcementFailed`. #8831
* [ENHANCEMENT] Dashboards: remove "All" option for namespace dropdown in dashboards. #8829
* [ENHANCEMENT] Dashboards: add Kafka end-to-end latency outliers panel in the "Mimir / Writes" dashboard. #8948
* [ENHANCEMENT] Dashboards: add "Out-of-order samples appended" panel to "Mimir / Tenants" dashboard. #8939
* [ENHANCEMENT] Alerts: `RequestErrors` and `RulerRemoteEvaluationFailing` have been enriched with a native histogram version. #9004
* [ENHANCEMENT] Dashboards: add 'Read path' selector to 'Mimir / Queries' dashboard. #8878
* [ENHANCEMENT] Dashboards: add annotation indicating active series are being reloaded to 'Mimir / Tenants' dashboard. #9257
* [ENHANCEMENT] Dashboards: limit results on the 'Failed evaluations rate' panel of the 'Mimir / Tenants' dashboard to 50 to avoid crashing the page when there are many failing groups. #9262
* [FEATURE] Alerts: add `MimirGossipMembersEndpointsOutOfSync` alert. #9347
* [BUGFIX] Dashboards: fix "current replicas" in autoscaling panels when HPA is not active. #8566
* [BUGFIX] Alerts: do not fire `MimirRingMembersMismatch` during the migration to experimental ingest storage. #8727
* [BUGFIX] Dashboards: avoid over-counting of ingesters metrics when migrating to experimental ingest storage. #9170
* [BUGFIX] Dashboards: fix `job_prefix` not utilized in `jobSelector`. #9155

### Jsonnet

* [CHANGE] Changed the following config options when the experimental ingest storage is enabled: #8874
  * `ingest_storage_ingester_autoscaling_min_replicas` changed to `ingest_storage_ingester_autoscaling_min_replicas_per_zone`
  * `ingest_storage_ingester_autoscaling_max_replicas` changed to `ingest_storage_ingester_autoscaling_max_replicas_per_zone`
* [CHANGE] Changed the overrides configmap generation to remove any field with `null` value. #9116
* [CHANGE] `$.replicaTemplate` function now takes replicas and labelSelector parameter. #9248
* [CHANGE] Renamed `ingest_storage_ingester_autoscaling_replica_template_custom_resource_definition_enabled` to `replica_template_custom_resource_definition_enabled`. #9248
* [FEATURE] Add support for automatically deleting compactor, store-gateway, ingester and read-write mode backend PVCs when the corresponding StatefulSet is scaled down. #8382 #8736
* [FEATURE] Automatically set GOMAXPROCS on ingesters. #9273
* [ENHANCEMENT] Added the following config options to set the number of partition ingester replicas when migrating to experimental ingest storage. #8517
  * `ingest_storage_migration_partition_ingester_zone_a_replicas`
  * `ingest_storage_migration_partition_ingester_zone_b_replicas`
  * `ingest_storage_migration_partition_ingester_zone_c_replicas`
* [ENHANCEMENT] Distributor: increase `-distributor.remote-timeout` when the experimental ingest storage is enabled. #8518
* [ENHANCEMENT] Memcached: Update to Memcached 1.6.28 and memcached-exporter 0.14.4. #8557
* [ENHANCEMENT] Rollout-operator: Allow the rollout-operator to be used as Kubernetes statefulset webhook to enable `no-downscale` and `prepare-downscale` annotations to be used on ingesters or store-gateways. #8743
* [ENHANCEMENT] Do not deploy ingester-zone-c when experimental ingest storage is enabled and `ingest_storage_ingester_zones` is configured to `2`. #8776
* [ENHANCEMENT] Added the config option `ingest_storage_migration_classic_ingesters_no_scale_down_delay` to disable the downscale delay on classic ingesters when migrating to experimental ingest storage. #8775 #8873
* [ENHANCEMENT] Configure experimental ingest storage on query-frontend too when enabled. #8843
* [ENHANCEMENT] Allow to override Kafka client ID on a per-component basis. #9026
* [ENHANCEMENT] Rollout-operator's access to ReplicaTemplate is now configured via config option `rollout_operator_replica_template_access_enabled`. #9252
* [ENHANCEMENT] Added support for new way of downscaling ingesters, using rollout-operator's resource-mirroring feature and read-only mode of ingesters. This can be enabled by using `ingester_automated_downscale_v2_enabled` config option. This is mutually exclusive with both `ingester_automated_downscale_enabled` (previous downscale mode) and `ingest_storage_ingester_autoscaling_enabled` (autoscaling for ingest-storage).
* [ENHANCEMENT] Update rollout-operator to `v0.19.1`. #9388
* [BUGFIX] Added missing node affinity matchers to write component. #8910

### Mimirtool

* [CHANGE] Disable colored output on mimirtool when the output is not to a terminal. #9423
* [CHANGE] Add `--force-color` flag to be able to enable colored output when the output is not to a terminal. #9423
* [CHANGE] Analyze Rules: Count recording rules used in rules group as used. #6133
* [CHANGE] Remove deprecated `--rule-files` flag in favor of CLI arguments for the following commands: #8701
  * `mimirtool rules load`
  * `mimirtool rules sync`
  * `mimirtool rules diff`
  * `mimirtool rules check`
  * `mimirtool rules prepare`
* [ENHANCEMENT] Remote read and backfill now supports the experimental native histograms. #9156

### Mimir Continuous Test

* [CHANGE] Use test metrics that do not pass through 0 to make identifying incorrect results easier. #8630
* [CHANGE] Allowed authentication to Mimir using both Tenant ID and basic/bearer auth. #9038
* [FEATURE] Experimental support for the `-tests.send-chunks-debugging-header` boolean flag to send the `X-Mimir-Chunk-Info-Logger: series_id` header with queries. #8599
* [ENHANCEMENT] Include human-friendly timestamps in diffs logged when a test fails. #8630
* [ENHANCEMENT] Add histograms to measure latency of read and write requests. #8583
* [ENHANCEMENT] Log successful test runs in addition to failed test runs. #8817
* [ENHANCEMENT] Series emitted by continuous-test now distribute more uniformly across ingesters. #9218 #9243
* [ENHANCEMENT] Configure `User-Agent` header for the Mimir client via `-tests.client.user-agent`. #9338
* [BUGFIX] Initialize test result metrics to 0 at startup so that alerts can correctly identify the first failure after startup. #8630

### Query-tee

* [CHANGE] If a preferred backend is configured, then query-tee always returns its response, regardless of the response status code. Previously, query-tee would only return the response from the preferred backend if it did not have a 5xx status code. #8634
* [ENHANCEMENT] Emit trace spans from query-tee. #8419
* [ENHANCEMENT] Log trace ID (if present) with all log messages written while processing a request. #8419
* [ENHANCEMENT] Log user agent when processing a request. #8419
* [ENHANCEMENT] Add `time` parameter to proxied instant queries if it is not included in the incoming request. This is optional but enabled by default, and can be disabled with `-proxy.add-missing-time-parameter-to-instant-queries=false`. #8419
* [ENHANCEMENT] Add support for sending only a proportion of requests to all backends, with the remainder only sent to the preferred backend. The default behaviour is to send all requests to all backends. This can be configured with `-proxy.secondary-backends-request-proportion`. #8532
* [ENHANCEMENT] Check annotations emitted by both backends are the same when comparing responses from two backends. #8660
* [ENHANCEMENT] Compare native histograms in query results when comparing results between two backends. #8724
* [ENHANCEMENT] Don't consider responses to be different during response comparison if both backends' responses contain different series, but all samples are within the recent sample window. #8749 #8894
* [ENHANCEMENT] When the expected and actual response for a matrix series is different, the full set of samples for that series from both backends will now be logged. #8947
* [ENHANCEMENT] Wait up to `-server.graceful-shutdown-timeout` for inflight requests to finish when shutting down, rather than immediately terminating inflight requests on shutdown. #8985
* [ENHANCEMENT] Optionally consider equivalent error messages the same when comparing responses. Enabled by default, disable with `-proxy.require-exact-error-match=true`. #9143 #9350 #9366
* [BUGFIX] Ensure any errors encountered while forwarding a request to a backend (eg. DNS resolution failures) are logged. #8419
* [BUGFIX] The comparison of the results should not fail when either side contains extra samples from within SkipRecentSamples duration. #8920
* [BUGFIX] When `-proxy.compare-skip-recent-samples` is enabled, compare sample timestamps with the time the query requests were made, rather than the time at which the comparison is occurring. #9416

### Documentation

* [ENHANCEMENT] Specify in which component the configuration flags `-compactor.blocks-retention-period`, `-querier.max-query-lookback`, `-query-frontend.max-total-query-length`, `-query-frontend.max-query-expression-size-bytes` are applied and that they are applied to remote read as well. #8433
* [ENHANCEMENT] Provide more detailed recommendations on how to migrate from classic to native histograms. #8864
* [ENHANCEMENT] Clarify that `{namespace}` and `{groupName}` path segments in the ruler config API should be URL-escaped. #8969
* [ENHANCEMENT] Include stalled compactor network drive information in runbooks. #9297
* [ENHANCEMENT] Document `/ingester/prepare-partition-downscale` and `/ingester/prepare-instance-ring-downscale` endpoints. #9132
* [ENHANCEMENT] Describe read-only mode of ingesters in component documentation. #9132

### Tools

* [CHANGE] `wal-reader`: Renamed `-series-entries` to `-print-series`. Renamed `-print-series-with-samples` to `-print-samples`. #8568
* [FEATURE] `query-bucket-index`: add new tool to query a bucket index file and print the blocks that would be used for a given query time range. #8818
* [FEATURE] `kafkatool`: add new CLI tool to operate Kafka. Supported commands: #9000
  * `brokers list-leaders-by-partition`
  * `consumer-group commit-offset`
  * `consumer-group copy-offset`
  * `consumer-group list-offsets`
  * `create-partitions`
* [ENHANCEMENT] `wal-reader`: References to unknown series from Samples, Exemplars, histogram or tombstones records are now always logged. #8568
* [ENHANCEMENT] `tsdb-series`: added `-stats` option to print min/max time of chunks, total number of samples and DPM for each series. #8420
* [ENHANCEMENT] `tsdb-print-chunk`: print counter reset information for native histograms. #8812
* [ENHANCEMENT] `grpcurl-query-ingesters`: print counter reset information for native histograms. #8820
* [ENHANCEMENT] `grpcurl-query-ingesters`: concurrently query ingesters. #9102
* [ENHANCEMENT] `grpcurl-query-ingesters`: sort series and chunks in output. #9180
* [ENHANCEMENT] `grpcurl-query-ingesters`: print full chunk timestamps, not just time component. #9180
* [ENHANCEMENT] `tsdb-series`: Added `-json` option to generate JSON output for easier post-processing. #8844
* [ENHANCEMENT] `tsdb-series`: Added `-min-time` and `-max-time` options to filter samples that are used for computing data-points per minute. #8844
* [ENHANCEMENT] `mimir-rules-action`: Added new input to support matching target namespaces by regex. #9244
* [ENHANCEMENT] `mimir-rules-action`: Added new inputs to support ignoring namespaces and ignoring namespaces by regex. #9258 #9324
* [BUGFIX] `copyblocks`, `undelete-blocks`, `copyprefix`: use a multipart upload to server-side copy objects greater than 5GiB in size on S3. #9357

## 2.13.1

### Grafana Mimir

* [BUGFIX] Upgrade Go to 1.22.9 to address [CVE-2024-34156](https://nvd.nist.gov/vuln/detail/CVE-2024-34156). #10097
* [BUGFIX] Update module google.golang.org/grpc to v1.64.1 to address [GHSA-xr7q-jx4m-x55m](https://github.com/advisories/GHSA-xr7q-jx4m-x55m). #8717
* [BUGFIX] Upgrade github.com/rs/cors to v1.11.0 address [GHSA-mh55-gqvf-xfwm](https://github.com/advisories/GHSA-mh55-gqvf-xfwm). #8611

## 2.13.0

### Grafana Mimir

* [CHANGE] Build: `grafana/mimir` docker image is now based on `gcr.io/distroless/static-debian12` image. Alpine-based docker image is still available as `grafana/mimir-alpine`, until Mimir 2.15. #8204 #8235
* [CHANGE] Ingester: `/ingester/flush` endpoint is now only allowed to execute only while the ingester is in `Running` state. The 503 status code is returned if the endpoint is called while the ingester is not in `Running` state. #7486
* [CHANGE] Distributor: Include label name in `err-mimir-label-value-too-long` error message: #7740
* [CHANGE] Ingester: enabled 1 out 10 errors log sampling by default. All the discarded samples will still be tracked by the `cortex_discarded_samples_total` metric. The feature can be configured via `-ingester.error-sample-rate` (0 to log all errors). #7807
* [CHANGE] Query-frontend: Query results caching and experimental query blocking now utilize the PromQL string-formatted query format rather than the unvalidated query as submitted to the frontend. #7742
  * Query results caching should be more stable as all equivalent queries receive the same cache key, but there may be cache churn on first deploy with the updated format
  * Query blocking can no longer be circumvented with an equivalent query in a different format; see [Configure queries to block](https://grafana.com/docs/mimir/latest/configure/configure-blocked-queries/)
* [CHANGE] Query-frontend: stop using `-validation.create-grace-period` to clamp how far into the future a query can span. #8075
* [CHANGE] Clamp [`GOMAXPROCS`](https://pkg.go.dev/runtime#GOMAXPROCS) to [`runtime.NumCPU`](https://pkg.go.dev/runtime#NumCPU). #8201
* [CHANGE] Anonymous usage statistics tracking: add CPU usage percentage tracking. #8282
* [CHANGE] Added new metric `cortex_compactor_disk_out_of_space_errors_total` which counts how many times a compaction failed due to the compactor being out of disk. #8237
* [CHANGE] Anonymous usage statistics tracking: report active series in addition to in-memory series. #8279
* [CHANGE] Ruler: `evaluation_delay` field in the rule group configuration has been deprecated. Please use `query_offset` instead (it has the same exact meaning and behaviour). #8295
* [CHANGE] General: remove `-log.buffered`. The configuration option has been enabled by default and deprecated since Mimir 2.11. #8395
* [CHANGE] Ruler: promote tenant federation from experimental to stable. #8400
* [CHANGE] Ruler: promote `-ruler.recording-rules-evaluation-enabled` and `-ruler.alerting-rules-evaluation-enabled` from experimental to stable. #8400
* [CHANGE] General: promote `-tenant-federation.max-tenants` from experimental to stable. #8400
* [FEATURE] Continuous-test: now runable as a module with `mimir -target=continuous-test`. #7747
* [FEATURE] Store-gateway: Allow specific tenants to be enabled or disabled via `-store-gateway.enabled-tenants` or `-store-gateway.disabled-tenants` CLI flags or their corresponding YAML settings. #7653
* [FEATURE] New `-<prefix>.s3.bucket-lookup-type` flag configures lookup style type, used to access bucket in s3 compatible providers. #7684
* [FEATURE] Querier: add experimental streaming PromQL engine, enabled with `-querier.promql-engine=mimir`. #7693 #7898 #7899 #8023 #8058 #8096 #8121 #8197 #8230 #8247 #8270 #8276 #8277 #8291 #8303 #8340 #8256 #8348
* [FEATURE] New `/ingester/unregister-on-shutdown` HTTP endpoint allows dynamic access to ingesters' `-ingester.ring.unregister-on-shutdown` configuration. #7739
* [FEATURE] Server: added experimental [PROXY protocol support](https://www.haproxy.org/download/2.3/doc/proxy-protocol.txt). The PROXY protocol support can be enabled via `-server.proxy-protocol-enabled=true`. When enabled, the support is added both to HTTP and gRPC listening ports. #7698
* [FEATURE] Query-frontend, querier: new experimental `/cardinality/active_native_histogram_metrics` API to get active native histogram metric names with statistics about active native histogram buckets. #7982 #7986 #8008
* [FEATURE] Alertmanager: Added `-alertmanager.max-silences-count` and `-alertmanager.max-silence-size-bytes` to set limits on per tenant silences. Disabled by default. #8241 #8249
* [FEATURE] Ingester: add experimental support for the server-side circuit breakers when writing to and reading from ingesters. This can be enabled using `-ingester.push-circuit-breaker.enabled` and `-ingester.read-circuit-breaker.enabled` options. Further `-ingester.push-circuit-breaker.*` and `-ingester.read-circuit-breaker.*` options for configuring circuit-breaker are available. Added metrics `cortex_ingester_circuit_breaker_results_total`,  `cortex_ingester_circuit_breaker_transitions_total`, `cortex_ingester_circuit_breaker_current_state` and `cortex_ingester_circuit_breaker_request_timeouts_total`. #8180 #8285 #8315 #8446
* [FEATURE] Distributor, ingester: add new setting `-validation.past-grace-period` to limit how old (based on the wall clock minus OOO window) the ingested samples can be. The default 0 value disables this limit. #8262
* [ENHANCEMENT] Distributor: add metrics `cortex_distributor_samples_per_request` and `cortex_distributor_exemplars_per_request` to track samples/exemplars per request. #8265
* [ENHANCEMENT] Reduced memory allocations in functions used to propagate contextual information between gRPC calls. #7529
* [ENHANCEMENT] Distributor: add experimental limit for exemplars per series per request, enabled with `-distributor.max-exemplars-per-series-per-request`, the number of discarded exemplars are tracked with `cortex_discarded_exemplars_total{reason="too_many_exemplars_per_series_per_request"}` #7989 #8010
* [ENHANCEMENT] Store-gateway: merge series from different blocks concurrently. #7456
* [ENHANCEMENT] Store-gateway: Add `stage="wait_max_concurrent"` to `cortex_bucket_store_series_request_stage_duration_seconds` which records how long the query had to wait for its turn for `-blocks-storage.bucket-store.max-concurrent`. #7609
* [ENHANCEMENT] Querier: add `cortex_querier_federation_upstream_query_wait_duration_seconds` to observe time from when a querier picks up a cross-tenant query to when work begins on its single-tenant counterparts. #7209
* [ENHANCEMENT] Compactor: Add `cortex_compactor_block_compaction_delay_seconds` metric to track how long it takes to compact blocks since the blocks are created. #7635
* [ENHANCEMENT] Store-gateway: add `outcome` label to `cortex_bucket_stores_gate_duration_seconds` histogram metric. Possible values for the `outcome` label are: `rejected_canceled`, `rejected_deadline_exceeded`, `rejected_other`, and `permitted`. #7784
* [ENHANCEMENT] Query-frontend: use zero-allocation experimental decoder for active series queries via `-query-frontend.use-active-series-decoder`. #7665
* [ENHANCEMENT] Go: updated to 1.22.2. #7802
* [ENHANCEMENT] Query-frontend: support `limit` parameter on `/prometheus/api/v1/label/{name}/values` and `/prometheus/api/v1/labels` endpoints. #7722
* [ENHANCEMENT] Expose TLS configuration for the S3 backend client. #7959
* [ENHANCEMENT] Rules: Support expansion of native histogram values when using rule templates #7974
* [ENHANCEMENT] Rules: Add metric `cortex_prometheus_rule_group_last_restore_duration_seconds` which measures how long it takes to restore rule groups using the `ALERTS_FOR_STATE` series #7974
* [ENHANCEMENT] OTLP: Improve remote write format translation performance by using label set hashes for metric identifiers instead of string based ones. #8012
* [ENHANCEMENT] Querying: Remove OpEmptyMatch from regex concatenations. #8012
* [ENHANCEMENT] Store-gateway: add `-blocks-storage.bucket-store.max-concurrent-queue-timeout`. When set, queries at the store-gateway's query gate will not wait longer than that to execute. If a query reaches the wait timeout, then the querier will retry the blocks on a different store-gateway. If all store-gateways are unavailable, then the query will fail with `err-mimir-store-consistency-check-failed`. #7777 #8149
* [ENHANCEMENT] Store-gateway: add `-blocks-storage.bucket-store.index-header.lazy-loading-concurrency-queue-timeout`. When set, loads of index-headers at the store-gateway's index-header lazy load gate will not wait longer than that to execute. If a load reaches the wait timeout, then the querier will retry the blocks on a different store-gateway. If all store-gateways are unavailable, then the query will fail with `err-mimir-store-consistency-check-failed`. #8138
* [ENHANCEMENT] Ingester: Optimize querying with regexp matchers. #8106
* [ENHANCEMENT] Distributor: Introduce `-distributor.max-request-pool-buffer-size` to allow configuring the maximum size of the request pool buffers. #8082
* [ENHANCEMENT] Store-gateway: improve performance when streaming chunks to queriers is enabled (`-querier.prefer-streaming-chunks-from-store-gateways=true`) and the query selects fewer than `-blocks-storage.bucket-store.batch-series-size` series (defaults to 5000 series). #8039
* [ENHANCEMENT] Ingester: active series are now updated along with owned series. They decrease when series change ownership between ingesters. This helps provide a more accurate total of active series when ingesters are added. This is only enabled when `-ingester.track-ingester-owned-series` or `-ingester.use-ingester-owned-series-for-limits` are enabled. #8084
* [ENHANCEMENT] Query-frontend: include route name in query stats log lines. #8191
* [ENHANCEMENT] OTLP: Speed up conversion from OTel to Mimir format by about 8% and reduce memory consumption by about 30%. Can be disabled via `-distributor.direct-otlp-translation-enabled=false` #7957
* [ENHANCEMENT] Ingester/Querier: Optimise regexps with long lists of alternates. #8221, #8234
* [ENHANCEMENT] Ingester: Include more detail in tracing of queries. #8242
* [ENHANCEMENT] Distributor: add `insight=true` to remote-write and OTLP write handlers when the HTTP response status code is 4xx. #8294
* [ENHANCEMENT] Ingester: reduce locked time while matching postings for a label, improving the write latency and compaction speed. #8327
* [ENHANCEMENT] Ingester: reduce the amount of locks taken during the Head compaction's garbage-collection process, improving the write latency and compaction speed. #8327
* [ENHANCEMENT] Query-frontend: log the start, end time and matchers for remote read requests to the query stats logs. #8326 #8370 #8373
* [BUGFIX] Distributor: prometheus retry on 5xx and 429 errors, while otlp collector only retry on 429, 502, 503 and 504, mapping other 5xx errors to the retryable ones in otlp endpoint. #8324 #8339
* [BUGFIX] Distributor: make OTLP endpoint return marshalled proto bytes as response body for 4xx/5xx errors. #8227
* [BUGFIX] Rules: improve error handling when querier is local to the ruler. #7567
* [BUGFIX] Querier, store-gateway: Protect against panics raised during snappy encoding. #7520
* [BUGFIX] Ingester: Prevent timely compaction of empty blocks. #7624
* [BUGFIX] Querier: Don't cache context.Canceled errors for bucket index. #7620
* [BUGFIX] Store-gateway: account for `"other"` time in LabelValues and LabelNames requests. #7622
* [BUGFIX] Query-frontend: Don't panic when using the `-query-frontend.downstream-url` flag. #7651
* [BUGFIX] Ingester: when receiving multiple exemplars for a native histogram via remote write, sort them and only report an error if all are older than the latest exemplar as this could be a partial update. #7640 #7948 #8014
* [BUGFIX] Ingester: don't retain blocks if they finish exactly on the boundary of the retention window. #7656
* [BUGFIX] Bug-fixes and improvements to experimental native histograms. #7744 #7813
* [BUGFIX] Querier: return an error when a query uses `label_join` with an invalid destination label name. #7744
* [BUGFIX] Compactor: correct outstanding job estimation in metrics and `compaction-planner` tool when block labels differ. #7745
* [BUGFIX] Ingester: turn native histogram validation errors in TSDB into soft ingester errors that result in returning 4xx to the end-user instead of 5xx. In the case of TSDB validation errors, the counter `cortex_discarded_samples_total` will be increased with the `reason` label set to `"invalid-native-histogram"`. #7736 #7773
* [BUGFIX] Do not wrap error message with `sampled 1/<frequency>` if it's not actually sampled. #7784
* [BUGFIX] Store-gateway: do not track cortex_querier_blocks_consistency_checks_failed_total metric if query has been canceled or interrued due to any error not related to blocks consistency check failed. #7752
* [BUGFIX] Ingester: ignore instances with no tokens when calculating local limits to prevent discards during ingester scale-up #7881
* [BUGFIX] Ingester: do not reuse exemplars slice in the write request if there are more than 10 exemplars per series. This should help to reduce the in-use memory in case of few requests with a very large number of exemplars. #7936
* [BUGFIX] Distributor: fix down scaling of native histograms in the distributor when timeseries unmarshal cache is in use. #7947
* [BUGFIX] Distributor: fix cardinality API to return more accurate number of in-memory series when number of zones is larger than replication factor. #7984
* [BUGFIX] All: fix config validation for non-ingester modules, when ingester's ring is configured with spread-minimizing token generation strategy. #7990
* [BUGFIX] Ingester: copy LabelValues strings out of mapped memory to avoid a segmentation fault if the region becomes unmapped before the result is marshaled. #8003
* [BUGFIX] OTLP: Don't generate target_info unless at least one identifying label is defined. #8012
* [BUGFIX] OTLP: Don't generate target_info unless there are metrics. #8012
* [BUGFIX] Query-frontend: Experimental query queue splitting: fix issue where offset and range selector duration were not considered when predicting query component. #7742
* [BUGFIX] Querying: Empty matrix results were incorrectly returning `null` instead of `[]`. #8029
* [BUGFIX] All: don't increment `thanos_objstore_bucket_operation_failures_total` metric for cancelled requests. #8072
* [BUGFIX] Query-frontend: fix empty metric name matcher not being applied under certain conditions. #8076
* [BUGFIX] Querying: Fix regex matching of multibyte runes with dot operator. #8089
* [BUGFIX] Querying: matrix results returned from instant queries were not sorted by series. #8113
* [BUGFIX] Query scheduler: Fix a crash in result marshaling. #8140
* [BUGFIX] Store-gateway: Allow long-running index scans to be interrupted. #8154
* [BUGFIX] Query-frontend: fix splitting of queries using `@ start()` and `@end()` modifiers on a subquery. Previously the `start()` and `end()` would be evaluated using the start end end of the split query instead of the original query. #8162
* [BUGFIX] Distributor: Don't discard time series with invalid exemplars, just drop affected exemplars. #8224
* [BUGFIX] Ingester: fixed in-memory series count when replaying a corrupted WAL. #8295
* [BUGFIX] Ingester: fix context cancellation handling when a query is busy looking up series in the TSDB index and `-blocks-storage.tsdb.head-postings-for-matchers-cache*` or `-blocks-storage.tsdb.block-postings-for-matchers-cache*` are in use. #8337
* [BUGFIX] Querier: fix edge case where bucket indexes are sometimes cached forever instead of with the expected TTL. #8343
* [BUGFIX] OTLP handler: fix errors returned by OTLP handler when used via httpgrpc tunneling. #8363
* [BUGFIX] Update `github.com/hashicorp/go-retryablehttp` to address [CVE-2024-6104](https://github.com/advisories/GHSA-v6v8-xj6m-xwqh). #8539
* [BUGFIX] Alertmanager: Fixes a number of bugs in silences which could cause an existing silence to be deleted/expired when updating the silence failed. This could happen when the replacing silence was invalid or exceeded limits. #8525
* [BUGFIX] Alertmanager: Fix per-tenant silence limits not reloaded during runtime. #8456
* [BUGFIX] Alertmanager: Fix help message for utf-8-strict-mode. #8572
* [BUGFIX] Upgrade golang to 1.22.5 to address [CVE-2024-24791](https://nvd.nist.gov/vuln/detail/CVE-2024-24791). #8600

### Mixin

* [CHANGE] Alerts: Removed obsolete `MimirQueriesIncorrect` alert that used test-exporter metrics. Test-exporter support was however removed in Mimir 2.0 release. #7774
* [CHANGE] Alerts: Change threshold for `MimirBucketIndexNotUpdated` alert to fire before queries begin to fail due to bucket index age. #7879
* [FEATURE] Dashboards: added 'Remote ruler reads networking' dashboard. #7751
* [FEATURE] Alerts: Add `MimirIngesterStuckProcessingRecordsFromKafka` alert. #8147
* [ENHANCEMENT] Alerts: allow configuring alerts range interval via `_config.base_alerts_range_interval_minutes`. #7591
* [ENHANCEMENT] Dashboards: Add panels for monitoring distributor and ingester when using ingest-storage. These panels are disabled by default, but can be enabled using `show_ingest_storage_panels: true` config option. Similarly existing panels used when distributors and ingesters use gRPC for forwarding requests can be disabled by setting `show_grpc_ingestion_panels: false`. #7670 #7699
* [ENHANCEMENT] Alerts: add the following alerts when using ingest-storage: #7699 #7702 #7867
  * `MimirIngesterLastConsumedOffsetCommitFailed`
  * `MimirIngesterFailedToReadRecordsFromKafka`
  * `MimirIngesterKafkaFetchErrorsRateTooHigh`
  * `MimirStartingIngesterKafkaReceiveDelayIncreasing`
  * `MimirRunningIngesterReceiveDelayTooHigh`
  * `MimirIngesterFailsToProcessRecordsFromKafka`
  * `MimirIngesterFailsEnforceStrongConsistencyOnReadPath`
* [ENHANCEMENT] Dashboards: add in-flight queries scaling metric panel for ruler-querier. #7749
* [ENHANCEMENT] Dashboards: renamed rows in the "Remote ruler reads" and "Remote ruler reads resources" dashboards to match the actual component names. #7750
* [ENHANCEMENT] Dashboards: allow switching between using classic of native histograms in dashboards. #7627
  * Overview dashboard, Status panel, `cortex_request_duration_seconds` metric.
* [ENHANCEMENT] Alerts: exclude `529` and `598` status codes from failure codes in `MimirRequestsError`. #7889
* [ENHANCEMENT] Dashboards: renamed "TCP Connections" panel to "Ingress TCP Connections" in the networking dashboards. #8092
* [ENHANCEMENT] Dashboards: update the use of deprecated "table (old)" panels to "table". #8181
* [ENHANCEMENT] Dashboards: added a `component` variable to "Slow queries" dashboard to allow checking the slow queries of the remote ruler evaluation query path. #8309
* [BUGFIX] Dashboards: fix regular expression for matching read-path gRPC ingester methods to include querying of exemplars, label-related queries, or active series queries. #7676
* [BUGFIX] Dashboards: fix user id abbreviations and column heads for Top Tenants dashboard. #7724
* [BUGFIX] Dashboards: fix incorrect query used for "queue length" panel on "Ruler" dashboard. #8006
* [BUGFIX] Dashboards: fix disk space utilization panels when running with a recent version of kube-state-metrics. #8212

### Jsonnet

* [CHANGE] Memcached: Change default read timeout for chunks and index caches to `750ms` from `450ms`. #7778
* [CHANGE] Fine-tuned `terminationGracePeriodSeconds` for the following components: #7364
  * Querier: changed from `30` to `180`
  * Query-scheduler: changed from `30` to `180`
* [CHANGE] Change TCP port exposed by `mimir-continuous-test` deployment to match with updated defaults of its container image (see changes below). #7958
* [FEATURE] Add support to deploy Mimir with experimental ingest storage enabled. #8028 #8222
* [ENHANCEMENT] Compactor: add `$._config.cortex_compactor_concurrent_rollout_enabled` option (disabled by default) that makes use of rollout-operator to speed up the rollout of compactors. #7783 #7878
* [ENHANCEMENT] Shuffle-sharding: add `$._config.shuffle_sharding.ingest_storage_partitions_enabled` and `$._config.shuffle_sharding.ingester_partitions_shard_size` options, that allow configuring partitions shard size in ingest-storage mode. #7804
* [ENHANCEMENT] Update rollout-operator to `v0.17.0`. #8399
* [ENHANCEMENT] Add `_config.autoscaling_querier_predictive_scaling_enabled` to scale querier based on inflight queries 7 days ago. #7775
* [ENHANCEMENT] Add support to autoscale ruler-querier replicas based on in-flight queries too (in addition to CPU and memory based scaling). #8060 #8188
* [ENHANCEMENT] Distributor: improved distributor HPA scaling metric to only take in account ready pods. This requires the metric `kube_pod_status_ready` to be available in the data source used by KEDA to query scaling metrics (configured via `_config.autoscaling_prometheus_url`). #8251
* [BUGFIX] Guard against missing samples in KEDA queries. #7691 #10013
* [BUGFIX] Alertmanager: Set -server.http-idle-timeout to avoid EOF errors in ruler. #8192

### Mimirtool

* [CHANGE] Deprecated `--rule-files` flag in favor of CLI arguments. #7756
* [FEATURE] mimirtool: Add `runtime-config verify` sub-command, for verifying Mimir runtime config files. #8123
* [ENHANCEMENT] `mimirtool promql format`: Format PromQL query with Prometheus' string or pretty-print formatter. #7742
* [ENHANCEMENT] Add `mimir-http-prefix` configuration to set the Mimir URL prefix when using legacy routes. #8069
* [ENHANCEMENT] Add option `--output-dir` to `mimirtool rules get` and `mimirtool rules print` to allow persisting rule groups to a file for edit and re-upload. #8142
* [BUGFIX] Fix panic in `loadgen` subcommand. #7629
* [BUGFIX] `mimirtool rules prepare`: do not add aggregation label to `on()` clause if already present in `group_left()` or `group_right()`. #7839
* [BUGFIX] Analyze Grafana: fix parsing queries with variables. #8062
* [BUGFIX] `mimirtool rules sync`: detect a change when the `query_offset` or the deprecated `evaluation_delay` configuration changes. #8297

### Mimir Continuous Test

* [CHANGE] `mimir-continuous-test` has been deprecated and replaced by a Mimir module that can be run as a target from the `mimir` binary using `mimir -target=continuous-test`. #7753
* [CHANGE] `-server.metrics-port` flag is no longer available for use in the module run of mimir-continuous-test, including the grafana/mimir-continuous-test Docker image which uses the new module. Configuring this port is still possible in the binary, which is deprecated. #7747
* [CHANGE] Allowed authenticatication to Mimir using both Tenant ID and basic/bearer auth #7619.
* [BUGFIX] Set `User-Agent` header for all requests sent from the testing client. #7607

### Query-tee

* [ENHANCEMENT] Log queries that take longer than `proxy.log-slow-query-response-threshold` when compared to other backends. #7346
* [ENHANCEMENT] Add two new metrics for measuring the relative duration between backends: #7782 #8013 #8330
  * `cortex_querytee_backend_response_relative_duration_seconds`
  * `cortex_querytee_backend_response_relative_duration_proportional`

### Documentation

* [CHANGE] Note that the _Play with Grafana Mimir_ tutorial directory path changed after the release of the video. #8319
* [ENHANCEMENT] Clarify Compactor and its storage volume when configured under Kubernetes. #7675
* [ENHANCEMENT] Add OTLP route to _Mimir routes by path_ runbooks section. #8074
* [ENHANCEMENT] Document option server.log-source-ips-full. #8268

### Tools

* [ENHANCEMENT] ulidtime: add option to show random part of ULID, timestamp in milliseconds and header. #7615
* [ENHANCEMENT] copyblocks: add a flag to configure part-size for multipart uploads in s3 client-side copying. #8292
* [ENHANCEMENT] copyblocks: enable pprof HTTP endpoints. #8292

## 2.12.0

### Grafana Mimir

* [CHANGE] Alertmanager: Deprecates the `v1` API. All `v1` API endpoints now respond with a JSON deprecation notice and a status code of `410`. All endpoints have a `v2` equivalent. The list of endpoints is: #7103
  * `<alertmanager-web.external-url>/api/v1/alerts`
  * `<alertmanager-web.external-url>/api/v1/receivers`
  * `<alertmanager-web.external-url>/api/v1/silence/{id}`
  * `<alertmanager-web.external-url>/api/v1/silences`
  * `<alertmanager-web.external-url>/api/v1/status`
* [CHANGE] Ingester: Increase default value of `-blocks-storage.tsdb.head-postings-for-matchers-cache-max-bytes` and `-blocks-storage.tsdb.block-postings-for-matchers-cache-max-bytes` to 100 MiB (previous default value was 10 MiB). #6764
* [CHANGE] Validate tenant IDs according to [documented behavior](https://grafana.com/docs/mimir/latest/configure/about-tenant-ids/) even when tenant federation is not enabled. Note that this will cause some previously accepted tenant IDs to be rejected such as those longer than 150 bytes or containing `|` characters. #6959
* [CHANGE] Ruler: don't use backoff retry on remote evaluation in case of `4xx` errors. #7004
* [CHANGE] Server: responses with HTTP 4xx status codes are now treated as errors and used in `status_code` label of request duration metric. #7045
* [CHANGE] Memberlist: change default for `-memberlist.stream-timeout` from `10s` to `2s`. #7076
* [CHANGE] Memcached: remove legacy `thanos_cache_memcached_*` and `thanos_memcached_*` prefixed metrics. Instead, Memcached and Redis cache clients now emit `thanos_cache_*` prefixed metrics with a `backend` label. #7076
* [CHANGE] Ruler: the following metrics, exposed when the ruler is configured to discover Alertmanager instances via service discovery, have been renamed: #7057
  * `prometheus_sd_failed_configs` renamed to `cortex_prometheus_sd_failed_configs`
  * `prometheus_sd_discovered_targets` renamed to `cortex_prometheus_sd_discovered_targets`
  * `prometheus_sd_received_updates_total` renamed to `cortex_prometheus_sd_received_updates_total`
  * `prometheus_sd_updates_delayed_total` renamed to `cortex_prometheus_sd_updates_delayed_total`
  * `prometheus_sd_updates_total` renamed to `cortex_prometheus_sd_updates_total`
  * `prometheus_sd_refresh_failures_total` renamed to `cortex_prometheus_sd_refresh_failures_total`
  * `prometheus_sd_refresh_duration_seconds` renamed to `cortex_prometheus_sd_refresh_duration_seconds`
* [CHANGE] Query-frontend: the default value for `-query-frontend.not-running-timeout` has been changed from 0 (disabled) to 2s. The configuration option has also been moved from "experimental" to "advanced". #7127
* [CHANGE] Store-gateway: to reduce disk contention on HDDs the default value for `blocks-storage.bucket-store.tenant-sync-concurrency` has been changed from `10` to `1` and the default value for `blocks-storage.bucket-store.block-sync-concurrency` has been changed from `20` to `4`. #7136
* [CHANGE] Store-gateway: Remove deprecated CLI flags `-blocks-storage.bucket-store.index-header-lazy-loading-enabled` and `-blocks-storage.bucket-store.index-header-lazy-loading-idle-timeout` and their corresponding YAML settings. Instead, use `-blocks-storage.bucket-store.index-header.lazy-loading-enabled` and `-blocks-storage.bucket-store.index-header.lazy-loading-idle-timeout`. #7521
* [CHANGE] Store-gateway: Mark experimental CLI flag `-blocks-storage.bucket-store.index-header.lazy-loading-concurrency` and its corresponding YAML settings as advanced. #7521
* [CHANGE] Store-gateway: Remove experimental CLI flag `-blocks-storage.bucket-store.index-header.sparse-persistence-enabled` since this is now the default behavior. #7535
* [CHANGE] All: set `-server.report-grpc-codes-in-instrumentation-label-enabled` to `true` by default, which enables reporting gRPC status codes as `status_code` labels in the `cortex_request_duration_seconds` metric. #7144
* [CHANGE] Distributor: report gRPC status codes as `status_code` labels in the `cortex_ingester_client_request_duration_seconds` metric by default. #7144
* [CHANGE] Distributor: CLI flag `-ingester.client.report-grpc-codes-in-instrumentation-label-enabled` has been deprecated, and its default value is set to `true`. #7144
* [CHANGE] Ingester: CLI flag `-ingester.return-only-grpc-errors` has been deprecated, and its default value is set to `true`. To ensure backwards compatibility, during a migration from a version prior to 2.11.0 to 2.12 or later, `-ingester.return-only-grpc-errors` should be set to `false`. Once all the components are migrated, the flag can be removed.   #7151
* [CHANGE] Ingester: the following CLI flags have been moved from "experimental" to "advanced": #7169
  * `-ingester.ring.token-generation-strategy`
  * `-ingester.ring.spread-minimizing-zones`
  * `-ingester.ring.spread-minimizing-join-ring-in-order`
* [CHANGE] Query-frontend: the default value of the CLI flag `-query-frontend.max-cache-freshness` (and its respective YAML configuration parameter) has been changed from `1m` to `10m`. #7161
* [CHANGE] Distributor: default the optimization `-distributor.write-requests-buffer-pooling-enabled` to `true`. #7165
* [CHANGE] Tracing: Move query information to span attributes instead of span logs. #7046
* [CHANGE] Distributor: the default value of circuit breaker's CLI flag `-ingester.client.circuit-breaker.cooldown-period` has been changed from `1m` to `10s`. #7310
* [CHANGE] Store-gateway: remove `cortex_bucket_store_blocks_loaded_by_duration`. `cortex_bucket_store_series_blocks_queried` is better suited for detecting when compactors are not able to keep up with the number of blocks to compact. #7309
* [CHANGE] Ingester, Distributor: the support for rejecting push requests received via gRPC before reading them into memory, enabled via `-ingester.limit-inflight-requests-using-grpc-method-limiter` and `-distributor.limit-inflight-requests-using-grpc-method-limiter`, is now stable and enabled by default. The configuration options have been deprecated and will be removed in Mimir 2.14. #7360
* [CHANGE] Distributor: Change`-distributor.enable-otlp-metadata-storage` flag's default to true, and deprecate it. The flag will be removed in Mimir 2.14. #7366
* [CHANGE] Store-gateway: Use a shorter TTL for cached items related to temporary blocks. #7407 #7534
* [CHANGE] Standardise exemplar label as "trace_id". #7475
* [CHANGE] The configuration option `-querier.max-query-into-future` has been deprecated and will be removed in Mimir 2.14. #7496
* [CHANGE] Distributor: the metric `cortex_distributor_sample_delay_seconds` has been deprecated and will be removed in Mimir 2.14. #7516
* [CHANGE] Query-frontend: The deprecated YAML setting `frontend.cache_unaligned_requests` has been moved to `limits.cache_unaligned_requests`. #7519
* [CHANGE] Querier: the CLI flag `-querier.minimize-ingester-requests` has been moved from "experimental" to "advanced". #7638
* [CHANGE] Ingester: allow only POST method on `/ingester/shutdown`, as previously it was too easy to accidentally trigger through GET requests. At the same time, add an option to keep the existing behavior by introducing an `-api.get-request-for-ingester-shutdown-enabled` flag. This flag will be removed in Mimir 2.15. #7707
* [FEATURE] Introduce `-server.log-source-ips-full` option to log all IPs from `Forwarded`, `X-Real-IP`, `X-Forwarded-For` headers. #7250
* [FEATURE] Introduce `-tenant-federation.max-tenants` option to limit the max number of tenants allowed for requests when federation is enabled. #6959
* [FEATURE] Cardinality API: added a new `count_method` parameter which enables counting active label names. #7085
* [FEATURE] Querier / query-frontend: added `-querier.promql-experimental-functions-enabled` CLI flag (and respective YAML config option) to enable experimental PromQL functions. The experimental functions introduced are: `mad_over_time()`, `sort_by_label()` and `sort_by_label_desc()`. #7057
* [FEATURE] Alertmanager API: added `-alertmanager.grafana-alertmanager-compatibility-enabled` CLI flag (and respective YAML config option) to enable an experimental API endpoints that support the migration of the Grafana Alertmanager. #7057
* [FEATURE] Alertmanager: Added `-alertmanager.utf8-strict-mode-enabled` to control support for any UTF-8 character as part of Alertmanager configuration/API matchers and labels. It's default value is set to `false`. #6898
* [FEATURE] Querier: added `histogram_avg()` function support to PromQL. #7293
* [FEATURE] Ingester: added `-blocks-storage.tsdb.timely-head-compaction` flag, which enables more timely head compaction, and defaults to `false`. #7372
* [FEATURE] Compactor: Added `/compactor/tenants` and `/compactor/tenant/{tenant}/planned_jobs` endpoints that provide functionality that was provided by `tools/compaction-planner` -- listing of planned compaction jobs based on tenants' bucket index. #7381
* [FEATURE] Add experimental support for streaming response bodies from queriers to frontends via `-querier.response-streaming-enabled`. This is currently only supported for the `/api/v1/cardinality/active_series` endpoint. #7173
* [FEATURE] Release: Added mimir distroless docker image. #7371
* [FEATURE] Add support for the new grammar of `{"metric_name", "l1"="val"}` to promql and some of the exposition formats. #7475 #7541
* [ENHANCEMENT] Distributor: Add a new metric `cortex_distributor_otlp_requests_total` to track the total number of OTLP requests. #7385
* [ENHANCEMENT] Vault: add lifecycle manager for token used to authenticate to Vault. This ensures the client token is always valid. Includes a gauge (`cortex_vault_token_lease_renewal_active`) to check whether token renewal is active, and the counters `cortex_vault_token_lease_renewal_success_total` and `cortex_vault_auth_success_total` to see the total number of successful lease renewals / authentications. #7337
* [ENHANCEMENT] Store-gateway: add no-compact details column on store-gateway tenants admin UI. #6848
* [ENHANCEMENT] PromQL: ignore small errors for bucketQuantile #6766
* [ENHANCEMENT] Distributor: improve efficiency of some errors #6785
* [ENHANCEMENT] Ruler: exclude vector queries from being tracked in `cortex_ruler_queries_zero_fetched_series_total`. #6544
* [ENHANCEMENT] Ruler: local storage backend now supports reading a rule group via `/config/api/v1/rules/{namespace}/{groupName}` configuration API endpoint. #6632
* [ENHANCEMENT] Query-Frontend and Query-Scheduler: split tenant query request queues by query component with `query-frontend.additional-query-queue-dimensions-enabled` and `query-scheduler.additional-query-queue-dimensions-enabled`. #6772
* [ENHANCEMENT] Distributor: support disabling metric relabel rules per-tenant via the flag `-distributor.metric-relabeling-enabled` or associated YAML. #6970
* [ENHANCEMENT] Distributor: `-distributor.remote-timeout` is now accounted from the first ingester push request being sent. #6972
* [ENHANCEMENT] Storage Provider: `-<prefix>.s3.sts-endpoint` sets a custom endpoint for AWS Security Token Service (AWS STS) in s3 storage provider. #6172
* [ENHANCEMENT] Querier: add `cortex_querier_queries_storage_type_total ` metric that indicates how many queries have executed for a source, ingesters or store-gateways. Add `cortex_querier_query_storegateway_chunks_total` metric to count the number of chunks fetched from a store gateway. #7099,#7145
* [ENHANCEMENT] Query-frontend: add experimental support for sharding active series queries via `-query-frontend.shard-active-series-queries`. #6784
* [ENHANCEMENT] Distributor: set `-distributor.reusable-ingester-push-workers=2000` by default and mark feature as `advanced`. #7128
* [ENHANCEMENT] All: set `-server.grpc.num-workers=100` by default and mark feature as `advanced`. #7131
* [ENHANCEMENT] Distributor: invalid metric name error message gets cleaned up to not include non-ascii strings. #7146
* [ENHANCEMENT] Store-gateway: add `source`, `level`, and `out_or_order` to `cortex_bucket_store_series_blocks_queried` metric that indicates the number of blocks that were queried from store gateways by block metadata. #7112 #7262 #7267
* [ENHANCEMENT] Compactor: After updating bucket-index, compactor now also computes estimated number of compaction jobs based on current bucket-index, and reports the result in `cortex_bucket_index_estimated_compaction_jobs` metric. If computation of jobs fails, `cortex_bucket_index_estimated_compaction_jobs_errors_total` is updated instead. #7299
* [ENHANCEMENT] Mimir: Integrate profiling into tracing instrumentation. #7363
* [ENHANCEMENT] Alertmanager: Adds metric `cortex_alertmanager_notifications_suppressed_total` that counts the total number of notifications suppressed for being silenced, inhibited, outside of active time intervals or within muted time intervals. #7384
* [ENHANCEMENT] Query-scheduler: added more buckets to `cortex_query_scheduler_queue_duration_seconds` histogram metric, in order to better track queries staying in the queue for longer than 10s. #7470
* [ENHANCEMENT] A `type` label is added to `prometheus_tsdb_head_out_of_order_samples_appended_total` metric. #7475
* [ENHANCEMENT] Distributor: Optimize OTLP endpoint. #7475
* [ENHANCEMENT] API: Use github.com/klauspost/compress for faster gzip and deflate compression of API responses. #7475
* [ENHANCEMENT] Ingester: Limiting on owned series (`-ingester.use-ingester-owned-series-for-limits`) now prevents discards in cases where a tenant is sharded across all ingesters (or shuffle sharding is disabled) and the ingester count increases. #7411
* [ENHANCEMENT] Block upload: include converted timestamps in the error message if block is from the future. #7538
* [ENHANCEMENT] Query-frontend: Introduce `-query-frontend.active-series-write-timeout` to allow configuring the server-side write timeout for active series requests. #7553 #7569
* [BUGFIX] Ingester: don't ignore errors encountered while iterating through chunks or samples in response to a query request. #6451
* [BUGFIX] Fix issue where queries can fail or omit OOO samples if OOO head compaction occurs between creating a querier and reading chunks #6766
* [BUGFIX] Fix issue where concatenatingChunkIterator can obscure errors #6766
* [BUGFIX] Fix panic during tsdb Commit #6766
* [BUGFIX] tsdb/head: wlog exemplars after samples #6766
* [BUGFIX] Ruler: fix issue where "failed to remotely evaluate query expression, will retry" messages are logged without context such as the trace ID and do not appear in trace events. #6789
* [BUGFIX] Ruler: do not retry requests to remote querier when server's response exceeds its configured max payload size. #7216
* [BUGFIX] Querier: fix issue where spans in query request traces were not nested correctly. #6893
* [BUGFIX] Fix issue where all incoming HTTP requests have duplicate trace spans. #6920
* [BUGFIX] Querier: do not retry requests to store-gateway when a query gets canceled. #6934
* [BUGFIX] Querier: return 499 status code instead of 500 when a request to remote read endpoint gets canceled. #6934
* [BUGFIX] Querier: fix issue where `-querier.max-fetched-series-per-query` is not applied to `/series` endpoint if the series are loaded from ingesters. #7055
* [BUGFIX] Distributor: fix issue where `-distributor.metric-relabeling-enabled` may cause distributors to panic #7176
* [BUGFIX] Distributor: fix issue where `-distributor.metric-relabeling-enabled` may cause distributors to write unsorted labels and corrupt blocks #7326
* [BUGFIX] Query-frontend: the `cortex_query_frontend_queries_total` report incorrectly reported `op="query"` for any request which wasn't a range query. Now the `op` label value can be one of the following: #7207
  * `query`: instant query
  * `query_range`: range query
  * `cardinality`: cardinality query
  * `label_names_and_values`: label names / values query
  * `active_series`: active series query
  * `other`: any other request
* [BUGFIX] Fix performance regression introduced in Mimir 2.11.0 when uploading blocks to AWS S3. #7240
* [BUGFIX] Query-frontend: fix race condition when sharding active series is enabled (see above) and response is compressed with snappy. #7290
* [BUGFIX] Query-frontend: "query stats" log unsuccessful replies from downstream as "failed". #7296
* [BUGFIX] Packaging: remove reload from systemd file as mimir does not take into account SIGHUP. #7345
* [BUGFIX] Compactor: do not allow out-of-order blocks to prevent timely compaction. #7342
* [BUGFIX] Update `google.golang.org/grpc` to resolve occasional issues with gRPC server closing its side of connection before it was drained by the client. #7380
* [BUGFIX] Query-frontend: abort response streaming for `active_series` requests when the request context is canceled. #7378
* [BUGFIX] Compactor: improve compaction of sporadic blocks. #7329
* [BUGFIX] Ruler: fix regression that caused client errors to be tracked in `cortex_ruler_write_requests_failed_total` metric. #7472
* [BUGFIX] promql: Fix Range selectors with an @ modifier are wrongly scoped in range queries. #7475
* [BUGFIX] Fix metadata API using wrong JSON field names. #7475
* [BUGFIX] Ruler: fix native histogram recording rule result corruption. #7552
* [BUGFIX] Querier: fix HTTP status code translations for remote read requests. Previously, remote-read had conflicting behaviours: when returning samples all internal errors were translated to HTTP 400; when returning chunks all internal errors were translated to HTTP 500. #7487
* [BUGFIX] Query-frontend: Fix memory leak on every request. #7654

### Mixin

* [CHANGE] The `job` label matcher for distributor and gateway have been extended to include any deployment matching `distributor.*` and `cortex-gw.*` respectively. This change allows to match custom and multi-zone distributor and gateway deployments too. #6817
* [ENHANCEMENT] Dashboards: Add panels for alertmanager activity of a tenant #6826
* [ENHANCEMENT] Dashboards: Add graphs to "Slow Queries" dashboard. #6880
* [ENHANCEMENT] Dashboards: Update all deprecated "graph" panels to "timeseries" panels. #6864 #7413 #7457
* [ENHANCEMENT] Dashboards: Make most columns in "Slow Queries" sortable. #7000
* [ENHANCEMENT] Dashboards: Render graph panels at full resolution as opposed to at half resolution. #7027
* [ENHANCEMENT] Dashboards: show query-scheduler queue length on "Reads" and "Remote Ruler Reads" dashboards. #7088
* [ENHANCEMENT] Dashboards: Add estimated number of compaction jobs to "Compactor", "Tenants" and "Top tenants" dashboards. #7449 #7481
* [ENHANCEMENT] Recording rules: add native histogram recording rules to `cortex_request_duration_seconds`. #7528
* [ENHANCEMENT] Dashboards: Add total owned series, and per-ingester in-memory and owned series to "Tenants" dashboard. #7511
* [BUGFIX] Dashboards: drop `step` parameter from targets as it is not supported. #7157
* [BUGFIX] Recording rules: drop rules for metrics removed in 2.0: `cortex_memcache_request_duration_seconds` and `cortex_cache_request_duration_seconds`. #7514

### Jsonnet

* [CHANGE] Distributor: Increase `JAEGER_REPORTER_MAX_QUEUE_SIZE` from the default (100) to 1000, to avoid dropping tracing spans. #7259
* [CHANGE] Querier: Increase `JAEGER_REPORTER_MAX_QUEUE_SIZE` from 1000 to 5000, to avoid dropping tracing spans. #6764
* [CHANGE] rollout-operator: remove default CPU limit. #7066
* [CHANGE] Store-gateway: Increase `JAEGER_REPORTER_MAX_QUEUE_SIZE` from the default (100) to 1000, to avoid dropping tracing spans. #7068
* [CHANGE] Query-frontend, ingester, ruler, backend and write instances: Increase `JAEGER_REPORTER_MAX_QUEUE_SIZE` from the default (100), to avoid dropping tracing spans. #7086
* [CHANGE] Ring: relaxed the hash ring heartbeat period and timeout for distributor, ingester, store-gateway and compactor: #6860
  * `-distributor.ring.heartbeat-period` set to `1m`
  * `-distributor.ring.heartbeat-timeout` set to `4m`
  * `-ingester.ring.heartbeat-period` set to `2m`
  * `-store-gateway.sharding-ring.heartbeat-period` set to `1m`
  * `-store-gateway.sharding-ring.heartbeat-timeout` set to `4m`
  * `-compactor.ring.heartbeat-period` set to `1m`
  * `-compactor.ring.heartbeat-timeout` set to `4m`
* [CHANGE] Ruler-querier: the topology spread constrain max skew is now configured through the configuration option `ruler_querier_topology_spread_max_skew` instead of `querier_topology_spread_max_skew`. #7204
* [CHANGE] Distributor: `-server.grpc.keepalive.max-connection-age` lowered from `2m` to `60s` and configured `-shutdown-delay=90s` and termination grace period to `100` seconds in order to reduce the chances of failed gRPC write requests when distributors gracefully shutdown. #7361
* [FEATURE] Added support for the following root-level settings to configure the list of matchers to apply to node affinity: #6782 #6829
  * `alertmanager_node_affinity_matchers`
  * `compactor_node_affinity_matchers`
  * `continuous_test_node_affinity_matchers`
  * `distributor_node_affinity_matchers`
  * `ingester_node_affinity_matchers`
  * `ingester_zone_a_node_affinity_matchers`
  * `ingester_zone_b_node_affinity_matchers`
  * `ingester_zone_c_node_affinity_matchers`
  * `mimir_backend_node_affinity_matchers`
  * `mimir_backend_zone_a_node_affinity_matchers`
  * `mimir_backend_zone_b_node_affinity_matchers`
  * `mimir_backend_zone_c_node_affinity_matchers`
  * `mimir_read_node_affinity_matchers`
  * `mimir_write_node_affinity_matchers`
  * `mimir_write_zone_a_node_affinity_matchers`
  * `mimir_write_zone_b_node_affinity_matchers`
  * `mimir_write_zone_c_node_affinity_matchers`
  * `overrides_exporter_node_affinity_matchers`
  * `querier_node_affinity_matchers`
  * `query_frontend_node_affinity_matchers`
  * `query_scheduler_node_affinity_matchers`
  * `rollout_operator_node_affinity_matchers`
  * `ruler_node_affinity_matchers`
  * `ruler_node_affinity_matchers`
  * `ruler_querier_node_affinity_matchers`
  * `ruler_query_frontend_node_affinity_matchers`
  * `ruler_query_scheduler_node_affinity_matchers`
  * `store_gateway_node_affinity_matchers`
  * `store_gateway_node_affinity_matchers`
  * `store_gateway_zone_a_node_affinity_matchers`
  * `store_gateway_zone_b_node_affinity_matchers`
  * `store_gateway_zone_c_node_affinity_matchers`
* [FEATURE] Ingester: Allow automated zone-by-zone downscaling, that can be enabled via the `ingester_automated_downscale_enabled` flag. It is disabled by default. #6850
* [ENHANCEMENT] Alerts: Add `MimirStoreGatewayTooManyFailedOperations` warning alert that triggers when Mimir store-gateway report error when interacting with the object storage. #6831
* [ENHANCEMENT] Querier HPA: improved scaling metric and scaling policies, in order to scale up and down more gradually. #6971
* [ENHANCEMENT] Rollout-operator: upgraded to v0.13.0. #7469
* [ENHANCEMENT] Rollout-operator: add tracing configuration to rollout-operator container (when tracing is enabled and configured). #7469
* [ENHANCEMENT] Query-frontend: configured `-shutdown-delay`, `-server.grpc.keepalive.max-connection-age` and termination grace period to reduce the likelihood of queries hitting terminated query-frontends. #7129
* [ENHANCEMENT] Autoscaling: add support for KEDA's `ignoreNullValues` option for Prometheus scaler. #7471
* [BUGFIX] Update memcached-exporter to 0.14.1 due to CVE-2023-39325. #6861

### Mimirtool

* [FEATURE] Add command `migrate-utf8` to migrate Alertmanager configurations for Alertmanager versions 0.27.0 and later. #7383
* [ENHANCEMENT] Add template render command to render locally a template. #7325
* [ENHANCEMENT] Add `--extra-headers` option to `mimirtool rules` command to add extra headers to requests for auth. #7141
* [ENHANCEMENT] Analyze Prometheus: set tenant header. #6737
* [ENHANCEMENT] Add argument `--output-dir` to `mimirtool alertmanager get` where the config and templates will be written to and can be loaded via `mimirtool alertmanager load` #6760
* [BUGFIX] Analyze rule-file: .metricsUsed field wasn't populated. #6953

### Mimir Continuous Test

* [ENHANCEMENT] Include comparison of all expected and actual values when any float sample does not match. #6756

### Query-tee

* [BUGFIX] Fix issue where `Host` HTTP header was not being correctly changed for the proxy targets. #7386
* [ENHANCEMENT] Allow using the value of X-Scope-OrgID for basic auth username in the forwarded request if URL username is set as `__REQUEST_HEADER_X_SCOPE_ORGID__`. #7452

### Documentation

* [CHANGE] No longer mark OTLP distributor endpoint as experimental. #7348
* [ENHANCEMENT] Added runbook for `KubePersistentVolumeFillingUp` alert. #7297
* [ENHANCEMENT] Add Grafana Cloud recommendations to OTLP documentation. #7375
* [BUGFIX] Fixed typo on single zone->zone aware replication Helm page. #7327

### Tools

* [CHANGE] copyblocks: The flags for copyblocks have been changed to align more closely with other tools. #6607
* [CHANGE] undelete-blocks: undelete-blocks-gcs has been removed and replaced with undelete-blocks, which supports recovering deleted blocks in versioned buckets from ABS, GCS, and S3-compatible object storage. #6607
* [FEATURE] copyprefix: Add tool to copy objects between prefixes. Supports ABS, GCS, and S3-compatible object storage. #6607

## 2.11.0

### Grafana Mimir

* [CHANGE] The following deprecated configurations have been removed: #6673 #6779 #6808 #6814
  * `-querier.iterators`
  * `-querier.batch-iterators`
  * `-blocks-storage.bucket-store.max-chunk-pool-bytes`
  * `-blocks-storage.bucket-store.chunk-pool-min-bucket-size-bytes`
  * `-blocks-storage.bucket-store.chunk-pool-max-bucket-size-bytes`
  * `-blocks-storage.bucket-store.bucket-index.enabled`
* [CHANGE] Querier: Split worker GRPC config into separate client configs for the frontend and scheduler to allow TLS to be configured correctly when specifying the `tls_server_name`. The GRPC config specified under `-querier.frontend-client.*` will no longer apply to the scheduler client, and will need to be set explicitly under `-querier.scheduler-client.*`. #6445 #6573
* [CHANGE] Store-gateway: enable sparse index headers by default. Sparse index headers reduce the time to load an index header up to 90%. #6005
* [CHANGE] Store-gateway: lazy-loading concurrency limit default value is now 4. #6004
* [CHANGE] General: enabled `-log.buffered` by default. The `-log.buffered` has been deprecated and will be removed in Mimir 2.13. #6131
* [CHANGE] Ingester: changed default `-blocks-storage.tsdb.series-hash-cache-max-size-bytes` setting from `1GB` to `350MB`. The new default cache size is enough to store the hashes for all series in a ingester, assuming up to 2M in-memory series per ingester and using the default 13h retention period for local TSDB blocks in the ingesters. #6130
* [CHANGE] Query-frontend: removed `cortex_query_frontend_workers_enqueued_requests_total`. Use `cortex_query_frontend_enqueue_duration_seconds_count` instead. #6121
* [CHANGE] Ingester / querier: enable ingester to querier chunks streaming by default and mark it as stable. #6174
* [CHANGE] Ingester / querier: enable ingester query request minimisation by default and mark it as stable. #6174
* [CHANGE] Ingester: changed the default value for the experimental configuration parameter `-blocks-storage.tsdb.early-head-compaction-min-estimated-series-reduction-percentage` from 10 to 15. #6186
* [CHANGE] Ingester: `/ingester/push` HTTP endpoint has been removed. This endpoint was added for testing and troubleshooting, but was never documented or used for anything. #6299
* [CHANGE] Experimental setting `-log.rate-limit-logs-per-second-burst` renamed to `-log.rate-limit-logs-burst-size`. #6230
* [CHANGE] Ingester: by setting the newly introduced experimental CLI flag `-ingester.return-only-grpc-errors` to true, ingester will return only gRPC errors. #6443 #6680 #6723
* [CHANGE] Upgrade Node.js to v20. #6540
* [CHANGE] Querier: `cortex_querier_blocks_consistency_checks_failed_total` is now incremented when a block couldn't be queried from any attempted store-gateway as opposed to incremented after each attempt. Also `cortex_querier_blocks_consistency_checks_total` is incremented once per query as opposed to once per attempt (with 3 attempts). #6590
* [CHANGE] Ingester: Modify utilization based read path limiter to base memory usage on Go heap size. #6584
* [FEATURE] Distributor: added option `-distributor.retry-after-header.enabled` to include the `Retry-After` header in recoverable error responses. #6608
* [FEATURE] Query-frontend: add experimental support for query blocking. Queries are blocked on a per-tenant basis and is configured via the limit `blocked_queries`. #5609
* [FEATURE] Vault: Added support for new Vault authentication methods: `AppRole`, `Kubernetes`, `UserPass` and `Token`. #6143
* [FEATURE] Add experimental endpoint `/api/v1/cardinality/active_series` to return the set of active series for a given selector. #6536 #6619 #6651 #6667 #6717
* [FEATURE] Added `-<prefix>.s3.part-size` flag to configure the S3 minimum file size in bytes used for multipart uploads. #6592
* [FEATURE] Add the experimental `-<prefix>.s3.send-content-md5` flag (defaults to `false`) to configure S3 Put Object requests to send a `Content-MD5` header. Setting this flag is not recommended unless your object storage does not support checksums. #6622
* [FEATURE] Distributor: add an experimental flag `-distributor.reusable-ingester-push-worker` that can be used to pre-allocate a pool of workers to be used to send push requests to the ingesters. #6660
* [FEATURE] Distributor: Support enabling of automatically generated name suffixes for metrics ingested via OTLP, through the flag `-distributor.otel-metric-suffixes-enabled`. #6542
* [FEATURE] Ingester: ingester can now track which of the user's series the ingester actually owns according to the ring, and only consider owned series when checking for user series limit. This helps to avoid hitting the user's series limit when scaling up ingesters or changing user's ingester shard size. Feature is currently experimental, and disabled by default. It can be enabled by setting `-ingester.use-ingester-owned-series-for-limits` (to use owned series for limiting). This is currently limited to multi-zone ingester setup, with replication factor being equal to number of zones. #6718 #7087
* [ENHANCEMENT] Query-frontend: don't treat cancel as an error. #4648
* [ENHANCEMENT] Ingester: exported summary `cortex_ingester_inflight_push_requests_summary` tracking total number of inflight requests in percentile buckets. #5845
* [ENHANCEMENT] Query-scheduler: add `cortex_query_scheduler_enqueue_duration_seconds` metric that records the time taken to enqueue or reject a query request. #5879
* [ENHANCEMENT] Query-frontend: add `cortex_query_frontend_enqueue_duration_seconds` metric that records the time taken to enqueue or reject a query request. When query-scheduler is in use, the metric has the `scheduler_address` label to differentiate the enqueue duration by query-scheduler backend. #5879 #6087 #6120
* [ENHANCEMENT] Store-gateway: add metric `cortex_bucket_store_blocks_loaded_by_duration` for counting the loaded number of blocks based on their duration. #6074  #6129
* [ENHANCEMENT] Expose `/sync/mutex/wait/total:seconds` Go runtime metric as `go_sync_mutex_wait_total_seconds_total` from all components. #5879
* [ENHANCEMENT] Query-scheduler: improve latency with many concurrent queriers. #5880
* [ENHANCEMENT] Ruler: add new per-tenant `cortex_ruler_queries_zero_fetched_series_total` metric to track rules that fetched no series. #5925
* [ENHANCEMENT] Implement support for `limit`, `limit_per_metric` and `metric` parameters for `<Prometheus HTTP prefix>/api/v1/metadata` endpoint. #5890
* [ENHANCEMENT] Distributor: add experimental support for storing metadata when ingesting metrics via OTLP. This makes metrics description and type available when ingesting metrics via OTLP. Enable with `-distributor.enable-otlp-metadata-storage=true`. #5693 #6035 #6254
* [ENHANCEMENT] Ingester: added support for sampling errors, which can be enabled by setting `-ingester.error-sample-rate`. This way each error will be logged once in the configured number of times. All the discarded samples will still be tracked by the `cortex_discarded_samples_total` metric. #5584 #6014
* [ENHANCEMENT] Ruler: Fetch secrets used to configure TLS on the Alertmanager client from Vault when `-vault.enabled` is true. #5239
* [ENHANCEMENT] Query-frontend: added query-sharding support for `group by` aggregation queries. #6024
* [ENHANCEMENT] Fetch secrets used to configure server-side TLS from Vault when `-vault.enabled` is true. #6052.
* [ENHANCEMENT] Packaging: add logrotate config file. #6142
* [ENHANCEMENT] Ingester: add the experimental configuration options `-blocks-storage.tsdb.head-postings-for-matchers-cache-max-bytes` and `-blocks-storage.tsdb.block-postings-for-matchers-cache-max-bytes` to enforce a limit in bytes on the `PostingsForMatchers()` cache used by ingesters (the cache limit is per TSDB head and block basis, not a global one). The experimental configuration options `-blocks-storage.tsdb.head-postings-for-matchers-cache-size` and `-blocks-storage.tsdb.block-postings-for-matchers-cache-size` have been deprecated. #6151
* [ENHANCEMENT] Ingester: use the `PostingsForMatchers()` in-memory cache for label values queries with matchers too. #6151
* [ENHANCEMENT] Ingester / store-gateway: optimized regex matchers. #6168 #6250
* [ENHANCEMENT] Distributor: Include ingester IDs in circuit breaker related metrics and logs. #6206
* [ENHANCEMENT] Querier: improve errors and logging when streaming chunks from ingesters and store-gateways. #6194 #6309
* [ENHANCEMENT] Querier: Add `cortex_querier_federation_exemplar_tenants_queried` and `cortex_querier_federation_tenants_queried` metrics to track the number of tenants queried by multi-tenant queries. #6374 #6409
* [ENHANCEMENT] All: added an experimental `-server.grpc.num-workers` flag that configures the number of long-living workers used to process gRPC requests. This could decrease the CPU usage by reducing the number of stack allocations. #6311
* [ENHANCEMENT] All: improved IPv6 support by using the proper host:port formatting. #6311
* [ENHANCEMENT] Querier: always return error encountered during chunks streaming, rather than `the stream has already been exhausted`. #6345 #6433
* [ENHANCEMENT] Query-frontend: add `instance_enable_ipv6` to support IPv6. #6111
* [ENHANCEMENT] Store-gateway: return same detailed error messages as queriers when chunks or series limits are reached. #6347
* [ENHANCEMENT] Querier: reduce memory consumed for queries that hit store-gateways. #6348
* [ENHANCEMENT] Ruler: include corresponding trace ID with log messages associated with rule evaluation. #6379 #6520
* [ENHANCEMENT] Querier: clarify log messages and span events emitted while querying ingesters, and include both ingester name and address when relevant. #6381
* [ENHANCEMENT] Memcached: introduce new experimental configuration parameters `-<prefix>.memcached.write-buffer-size-bytes` `-<prefix>.memcached.read-buffer-size-bytes` to customise the memcached client write and read buffer size (the buffer is allocated for each memcached connection). #6468
* [ENHANCEMENT] Ingester, Distributor: added experimental support for rejecting push requests received via gRPC before reading them into memory, if ingester or distributor is unable to accept the request. This is activated by using `-ingester.limit-inflight-requests-using-grpc-method-limiter` for ingester, and `-distributor.limit-inflight-requests-using-grpc-method-limiter` for distributor. #5976 #6300
* [ENHANCEMENT] Add capability in store-gateways to accept number of tokens through config. `-store-gateway.sharding-ring.num-tokens`, `default-value=512` #4863
* [ENHANCEMENT] Query-frontend: return warnings generated during query evaluation. #6391
* [ENHANCEMENT] Server: Add the option `-server.http-read-header-timeout` to enable specifying a timeout for reading HTTP request headers. It defaults to 0, in which case reading of headers can take up to `-server.http-read-timeout`, leaving no time for reading body, if there's any. #6517
* [ENHANCEMENT] Add connection-string option, `-<prefix>.azure.connection-string`, for Azure Blob Storage. #6487
* [ENHANCEMENT] Ingester: Add `-ingester.instance-limits.max-inflight-push-requests-bytes`. This limit protects the ingester against requests that together may cause an OOM. #6492
* [ENHANCEMENT] Ingester: add new per-tenant `cortex_ingester_local_limits` metric to expose the calculated local per-tenant limits seen at each ingester. Exports the local per-tenant series limit with label `{limit="max_global_series_per_user"}` #6403
* [ENHANCEMENT] Query-frontend: added "queue_time_seconds" field to "query stats" log. This is total time that query and subqueries spent in the queue, before queriers picked it up. #6537
* [ENHANCEMENT] Server: Add `-server.report-grpc-codes-in-instrumentation-label-enabled` CLI flag to specify whether gRPC status codes should be used in `status_code` label of `cortex_request_duration_seconds` metric. It defaults to false, meaning that successful and erroneous gRPC status codes are represented with `success` and `error` respectively. #6562
* [ENHANCEMENT] Server: Add `-ingester.client.report-grpc-codes-in-instrumentation-label-enabled` CLI flag to specify whether gRPC status codes should be used in `status_code` label of `cortex_ingester_client_request_duration_seconds` metric. It defaults to false, meaning that successful and erroneous gRPC status codes are represented with `2xx` and `error` respectively. #6562
* [ENHANCEMENT] Server: Add `-server.http-log-closed-connections-without-response-enabled` option to log details about connections to HTTP server that were closed before any data was sent back. This can happen if client doesn't manage to send complete HTTP headers before timeout. #6612
* [ENHANCEMENT] Query-frontend: include length of query, time since the earliest and latest points of a query, time since the earliest and latest points of a query, cached/uncached bytes in "query stats" logs. Time parameters (start/end/time) are always formatted as RFC3339 now. #6473 #6477 #6709 #6710
* [ENHANCEMENT] Query-frontend: `-query-frontend.align-queries-with-step` has been moved from a global flag to a per-tenant override. #6714
* [ENHANCEMENT] Distributor: added support for reducing the resolution of native histogram samples upon ingestion if the sample has too many buckets compared to `-validation.max-native-histogram-buckets`. This is enabled by default and can be turned off by setting `-validation.reduce-native-histogram-over-max-buckets` to `false`. #6535
* [ENHANCEMENT] Query-frontend: optionally wait for the frontend to complete startup if requests are received while the frontend is still starting. Disabled by default, set `-query-frontend.not-running-timeout` to a non-zero value to enable. #6621
* [ENHANCEMENT] Distributor: Include source IPs in OTLP push handler logs. #6652
* [ENHANCEMENT] Query-frontend: return clearer error message when a query request is received while shutting down. #6675
* [ENHANCEMENT] Querier: return clearer error message when a query request is cancelled by the caller. #6697
* [ENHANCEMENT] Compactor: Mark corrupted blocks for no-compaction to avoid blocking compactor future runs. #6588
* [ENHANCEMENT] Distributor: Added an experimental configuration option `distributor.ingestion-burst-factor` that overrides the `distributor.ingestion-burst-size` option if set. The `distributor.ingestion-burst-factor` is used to set the underlying ingestion rate limiter token bucket's burst size to a multiple of the per distributor `distributor.ingestion-rate-limit` and the `distributor.ingestion-burst-factor`. This is disabled by default. #6662
* [ENHANCEMENT] Add debug message to track tenants sending queries that are not able to benefit from caches. #6732
* [BUGFIX] Distributor: return server overload error in the event of exceeding the ingestion rate limit. #6549
* [BUGFIX] Ring: Ensure network addresses used for component hash rings are formatted correctly when using IPv6. #6068
* [BUGFIX] Query-scheduler: don't retain connections from queriers that have shut down, leading to gradually increasing enqueue latency over time. #6100 #6145
* [BUGFIX] Ingester: prevent query logic from continuing to execute after queries are canceled. #6085
* [BUGFIX] Ensure correct nesting of children of the `querier.Select` tracing span. #6085
* [BUGFIX] Packaging: fix preremove script preventing upgrades on RHEL based OS. #6067
* [BUGFIX] Querier: return actual error rather than `attempted to read series at index XXX from stream, but the stream has already been exhausted` (or even no error at all) when streaming chunks from ingesters or store-gateways is enabled and an error occurs while streaming chunks. #6346
* [BUGFIX] Querier: reduce log volume when querying ingesters with zone-awareness enabled and one or more instances in a single zone unavailable. #6381
* [BUGFIX] Querier: don't try to query further ingesters if ingester query request minimization is enabled and a query limit is reached as a result of the responses from the initial set of ingesters. #6402
* [BUGFIX] Ingester: Don't cache context cancellation error when querying. #6446
* [BUGFIX] Ingester: don't ignore errors encountered while iterating through chunks or samples in response to a query request. #6469
* [BUGFIX] All: fix issue where traces for some inter-component gRPC calls would incorrectly show the call as failing due to cancellation. #6470
* [BUGFIX] Querier: correctly mark streaming requests to ingesters or store-gateways as successful, not cancelled, in metrics and traces. #6471 #6505
* [BUGFIX] Querier: fix issue where queries fail with "context canceled" error when an ingester or store-gateway fails healthcheck while the query is in progress. #6550
* [BUGFIX] Tracing: When creating an OpenTelemetry tracing span, add it to the context for later retrieval. #6614
* [BUGFIX] Querier: always report query results to query-frontends, even when cancelled, to ensure query-frontends don't wait for results that will otherwise never arrive. #6703
* [BUGFIX] Querier: attempt to query ingesters in PENDING state, to reduce the likelihood that scaling up the number of ingesters in multiple zones simultaneously causes a read outage. #6726 #6727
* [BUGFIX] Querier: don't cancel inflight queries from a query-scheduler if the stream between the querier and query-scheduler is broken. #6728
* [BUGFIX] Store-gateway: Fix double-counting of some duration metrics. #6616
* [BUGFIX] Fixed possible series matcher corruption leading to wrong series being included in query results. #6884

### Mixin

* [CHANGE] Dashboards: enabled reporting gRPC codes as `status_code` label in Mimir dashboards. In case of gRPC calls, the successful `status_code` label on `cortex_request_duration_seconds` and gRPC client request duration metrics has changed from 'success' and '2xx' to 'OK'. #6561
* [CHANGE] Alerts: remove `MimirGossipMembersMismatch` alert and replace it with `MimirGossipMembersTooHigh` and `MimirGossipMembersTooLow` alerts that should have a higher signal-to-noise ratio. #6508
* [ENHANCEMENT] Dashboards: Optionally show rejected requests on Mimir Writes dashboard. Useful when used together with "early request rejection" in ingester and distributor. #6132 #6556
* [ENHANCEMENT] Alerts: added a critical alert for `CompactorSkippedBlocksWithOutOfOrderChunks` when multiple blocks are affected. #6410
* [ENHANCEMENT] Dashboards: Added the min-replicas for autoscaling dashboards. #6528
* [ENHANCEMENT] Dashboards: Show queries per second for the `/api/v1/cardinality/` endpoints on the "Overview" dashboard. #6720
* [BUGFIX] Alerts: fixed issue where `GossipMembersMismatch` warning message referred to per-instance labels that were not produced by the alert query. #6146
* [BUGFIX] Dashboards: Fix autoscaling dashboard panels for KEDA > 2.9. [Requires scraping the KEDA operator for metrics since they moved](https://github.com/kedacore/keda/issues/3972). #6528
* [BUGFIX] Alerts: Fix autoscaling alerts for KEDA > 2.9. [Requires scraping the KEDA operator for metrics since they moved](https://github.com/kedacore/keda/issues/3972). #6528

### Jsonnet

* [CHANGE] Ingester: reduce `-server.grpc-max-concurrent-streams` to 500. #5666
* [CHANGE] Changed default `_config.cluster_domain` from `cluster.local` to `cluster.local.` to reduce the number of DNS lookups made by Mimir. #6389
* [CHANGE] Query-frontend: changed default `_config.autoscaling_query_frontend_cpu_target_utilization` from `1` to `0.75`. #6395
* [CHANGE] Distributor: Increase HPA scale down period such that distributors are slower to scale down after autoscaling up. #6589
* [CHANGE] Store-gateway: Change the default timeout used for index-queries caches from `200ms` to `450ms`. #6786
* [FEATURE] Store-gateway: Allow automated zone-by-zone downscaling, that can be enabled via the `store_gateway_automated_downscale_enabled` flag. It is disabled by default. #6149
* [FEATURE] Ingester: Allow to configure TSDB Head early compaction using the following `_config` parameters: #6181
  * `ingester_tsdb_head_early_compaction_enabled` (disabled by default)
  * `ingester_tsdb_head_early_compaction_reduction_percentage`
  * `ingester_tsdb_head_early_compaction_min_in_memory_series`
* [ENHANCEMENT] Double the amount of rule groups for each user tier. #5897
* [ENHANCEMENT] Set `maxUnavailable` to 0 for `distributor`, `overrides-exporter`, `querier`, `query-frontend`, `query-scheduler` `ruler-querier`, `ruler-query-frontend`, `ruler-query-scheduler` and `consul` deployments, to ensure they don't become completely unavailable during a rollout. #5924
* [ENHANCEMENT] Update rollout-operator to `v0.9.0`. #6022 #6110 #6558 #6681
* [ENHANCEMENT] Update memcached to `memcached:1.6.22-alpine`. #6585
* [ENHANCEMENT] Store-gateway: replaced the following deprecated CLI flags: #6319
  * `-blocks-storage.bucket-store.index-header-lazy-loading-enabled` replaced with `-blocks-storage.bucket-store.index-header.lazy-loading-enabled`
  * `-blocks-storage.bucket-store.index-header-lazy-loading-idle-timeout` replaced with `-blocks-storage.bucket-store.index-header.lazy-loading-idle-timeout`
* [ENHANCEMENT] Store-gateway: Allow selective enablement of store-gateway automated scaling on a per-zone basis. #6302
* [BUGFIX] Autoscaling: KEDA > 2.9 removed the ability to set metricName in the trigger metadata. To help discern which metric is used by the HPA, we set the trigger name to what was the metricName. This is available as the `scaler` label on `keda_*` metrics. #6528

### Mimirtool

* [ENHANCEMENT] Analyze Grafana: Improve support for variables in range. #6657
* [BUGFIX] Fix out of bounds error on export with large timespans and/or series count. #5700
* [BUGFIX] Fix the issue where `--read-timeout` was applied to the entire `mimirtool analyze grafana` invocation rather than to individual Grafana API calls. #5915
* [BUGFIX] Fix incorrect remote-read path joining for `mimirtool remote-read` commands on Windows. #6011
* [BUGFIX] Fix template files full path being sent in `mimirtool alertmanager load` command. #6138
* [BUGFIX] Analyze rule-file: .metricsUsed field wasn't populated. #6953

### Mimir Continuous Test

### Query-tee

### Documentation

* [ENHANCEMENT] Document the concept of native histograms and how to send them to Mimir, migration path. #5956 #6488 #6539 #6752
* [ENHANCEMENT] Document native histograms query and visualization. #6231

### Tools

* [CHANGE] tsdb-index: Rename tool to tsdb-series. #6317
* [FEATURE] tsdb-labels: Add tool to print label names and values of a TSDB block. #6317
* [ENHANCEMENT] trafficdump: Trafficdump can now parse OTEL requests. Entire request is dumped to output, there's no filtering of fields or matching of series done. #6108

## 2.10.5

### Grafana Mimir

* [ENHANCEMENT] Update Docker base images from `alpine:3.18.3` to `alpine:3.18.5`. #6897
* [BUGFIX] Fixed possible series matcher corruption leading to wrong series being included in query results. #6886

### Documentation

* [ENHANCEMENT] Document the concept of native histograms and how to send them to Mimir, migration path. #6757
* [ENHANCEMENT] Document native histograms query and visualization. #6757

## 2.10.4

### Grafana Mimir

* [BUGFIX] Update otelhttp library to v0.44.0 as a mitigation for CVE-2023-45142. #6634

## 2.10.3

### Grafana Mimir

* [BUGFIX] Update grpc-go library to 1.57.2-dev that includes a fix for a bug introduced in 1.57.1. #6419

## 2.10.2

### Grafana Mimir

* [BUGFIX] Update grpc-go library to 1.57.1 and `golang.org/x/net` to `0.17`, which include fix for CVE-2023-44487. #6349

## 2.10.1

### Grafana Mimir

* [CHANGE] Update Go version to 1.21.3. #6244 #6325
* [BUGFIX] Query-frontend: Don't retry read requests rejected by the ingester due to utilization based read path limiting. #6032
* [BUGFIX] Ingester: fix panic in WAL replay of certain native histograms. #6086

## 2.10.0

### Grafana Mimir

* [CHANGE] Store-gateway: skip verifying index header integrity upon loading. To enable verification set `blocks_storage.bucket_store.index_header.verify_on_load: true`. #5174
* [CHANGE] Querier: change the default value of the experimental `-querier.streaming-chunks-per-ingester-buffer-size` flag to 256. #5203
* [CHANGE] Querier: only initiate query requests to ingesters in the `ACTIVE` state in the ring. #5342
* [CHANGE] Querier: renamed `-querier.prefer-streaming-chunks` to `-querier.prefer-streaming-chunks-from-ingesters` to enable streaming chunks from ingesters to queriers. #5182
* [CHANGE] Querier: `-query-frontend.cache-unaligned-requests` has been moved from a global flag to a per-tenant override. #5312
* [CHANGE] Ingester: removed `cortex_ingester_shipper_dir_syncs_total` and `cortex_ingester_shipper_dir_sync_failures_total` metrics. The former metric was not much useful, and the latter was never incremented. #5396
* [CHANGE] Ingester: removed logging of errors related to hitting per-instance limits to reduce resource usage when ingesters are under pressure. #5585
* [CHANGE] gRPC clients: use default connect timeout of 5s, and therefore enable default connect backoff max delay of 5s. #5562
* [CHANGE] Ingester: the `-validation.create-grace-period` is now enforced in the ingester too, other than distributor and query-frontend. If you've configured `-validation.create-grace-period` then make sure the configuration is applied to ingesters too. #5712
* [CHANGE] Distributor: the `-validation.create-grace-period` is now enforced for examplars too in the distributor. If an examplar has timestamp greater than "now + grace_period", then the exemplar will be dropped and the metric `cortex_discarded_exemplars_total{reason="exemplar_too_far_in_future",user="..."}` increased. #5761
* [CHANGE] Query-frontend: the `-validation.create-grace-period` is now enforced in the query-frontend even when the configured value is 0. When the value is 0, the query end time range is truncated to the current real-world time. #5829
* [CHANGE] Store-gateway: deprecated configuration parameters for index header under `blocks-storage.bucket-store` and use a new configurations in `blocks-storage.bucket-store.index-header`, deprecated configuration will be removed in Mimir 2.12. Configuration changes: #5726
  * `-blocks-storage.bucket-store.index-header-lazy-loading-enabled` is deprecated, use the new configuration `-blocks-storage.bucket-store.index-header.lazy-loading-enabled`
  * `-blocks-storage.bucket-store.index-header-lazy-loading-idle-timeout` is deprecated, use the new configuration `-blocks-storage.bucket-store.index-header.lazy-loading-idle-timeout`
  * `-blocks-storage.bucket-store.index-header-lazy-loading-concurrency` is deprecated, use the new configuration `-blocks-storage.bucket-store.index-header.lazy-loading-concurrency`
* [CHANGE] Store-gateway: remove experimental fine-grained chunks caching. The following experimental configuration parameters have been removed `-blocks-storage.bucket-store.chunks-cache.fine-grained-chunks-caching-enabled`, `-blocks-storage.bucket-store.fine-grained-chunks-caching-ranges-per-series`. #5816 #5875
* [CHANGE] Ingester: remove deprecated `blocks-storage.tsdb.max-tsdb-opening-concurrency-on-startup`. #5850
* [FEATURE] Introduced `-distributor.service-overload-status-code-on-rate-limit-enabled` flag for configuring status code to 529 instead of 429 upon rate limit exhaustion. #5752
* [FEATURE] Cardinality API: added a new `count_method` parameter which enables counting active series. #5136
* [FEATURE] Query-frontend: added experimental support to cache cardinality, label names and label values query responses. The cache will be used when `-query-frontend.cache-results` is enabled, and `-query-frontend.results-cache-ttl-for-cardinality-query` or `-query-frontend.results-cache-ttl-for-labels-query` set to a value greater than 0. The following metrics have been added to track the query results cache hit ratio per `request_type`: #5212 #5235 #5426 #5524
  * `cortex_frontend_query_result_cache_requests_total{request_type="query_range|cardinality|label_names_and_values"}`
  * `cortex_frontend_query_result_cache_hits_total{request_type="query_range|cardinality|label_names_and_values"}`
* [FEATURE] Added `-<prefix>.s3.list-objects-version` flag to configure the S3 list objects version. #5099
* [FEATURE] Ingester: add optional CPU/memory utilization based read request limiting, considered experimental. Disabled by default, enable by configuring limits via both of the following flags: #5012 #5392 #5394 #5526 #5508 #5704
  * `-ingester.read-path-cpu-utilization-limit`
  * `-ingester.read-path-memory-utilization-limit`
  * `-ingester.log-utilization-based-limiter-cpu-samples`
* [FEATURE] Ruler: support filtering results from rule status endpoint by `file`, `rule_group` and `rule_name`. #5291
* [FEATURE] Ingester: add experimental support for creating tokens by using spread minimizing strategy. This can be enabled with `-ingester.ring.token-generation-strategy: spread-minimizing` and `-ingester.ring.spread-minimizing-zones: <all available zones>`. In that case `-ingester.ring.tokens-file-path` must be empty. #5308 #5324
* [FEATURE] Storegateway: Persist sparse index-headers to disk and read from disk on index-header loads instead of reconstructing. #5465 #5651 #5726
* [FEATURE] Ingester: add experimental CLI flag `-ingester.ring.spread-minimizing-join-ring-in-order` that allows an ingester to register tokens in the ring only after all previous ingesters (with ID lower than its own ID) have already been registered. #5541
* [FEATURE] Ingester: add experimental support to compact the TSDB Head when the number of in-memory series is equal or greater than `-blocks-storage.tsdb.early-head-compaction-min-in-memory-series`, and the ingester estimates that the per-tenant TSDB Head compaction will reduce in-memory series by at least `-blocks-storage.tsdb.early-head-compaction-min-estimated-series-reduction-percentage`. #5371
* [FEATURE] Ingester: add new metrics for tracking native histograms in active series: `cortex_ingester_active_native_histogram_series`, `cortex_ingester_active_native_histogram_series_custom_tracker`, `cortex_ingester_active_native_histogram_buckets`, `cortex_ingester_active_native_histogram_buckets_custom_tracker`. The first 2 are the subsets of the existing and unmodified `cortex_ingester_active_series` and `cortex_ingester_active_series_custom_tracker` respectively, only tracking native histogram series, and the last 2 are the equivalents for tracking the number of buckets in native histogram series. #5318
* [FEATURE] Add experimental CLI flag `-<prefix>.s3.native-aws-auth-enabled` that allows to enable the default credentials provider chain of the AWS SDK. #5636
* [FEATURE] Distributor: add experimental support for circuit breaking when writing to ingesters via `-ingester.client.circuit-breaker.enabled`, `-ingester.client.circuit-breaker.failure-threshold`, or `-ingester.client.circuit-breaker.cooldown-period` or their corresponding YAML. #5650
* [FEATURE] The following features are no longer considered experimental. #5701 #5872
  * Ruler storage cache (`-ruler-storage.cache.*`)
  * Exclude ingesters running in specific zones (`-ingester.ring.excluded-zones`)
  * Cardinality-based query sharding (`-query-frontend.query-sharding-target-series-per-shard`)
  * Cardinality query result caching (`-query-frontend.results-cache-ttl-for-cardinality-query`)
  * Label names and values query result caching (`-query-frontend.results-cache-ttl-for-labels-query`)
  * Query expression size limit (`-query-frontend.max-query-expression-size-bytes`)
  * Peer discovery / tenant sharding for overrides exporters (`-overrides-exporter.ring.enabled`)
  * Configuring enabled metrics in overrides exporter (`-overrides-exporter.enabled-metrics`)
  * Per-tenant results cache TTL (`-query-frontend.results-cache-ttl`, `-query-frontend.results-cache-ttl-for-out-of-order-time-window`)
  * Shutdown delay (`-shutdown-delay`)
* [FEATURE] Querier: add experimental CLI flag `-tenant-federation.max-concurrent` to adjust the max number of per-tenant queries that can be run at a time when executing a single multi-tenant query. #5874
* [FEATURE] Alertmanager: add Microsoft Teams as a supported integration. #5840
* [ENHANCEMENT] Overrides-exporter: Add new metrics for write path and alertmanager (`max_global_metadata_per_user`, `max_global_metadata_per_metric`, `request_rate`, `request_burst_size`, `alertmanager_notification_rate_limit`, `alertmanager_max_dispatcher_aggregation_groups`, `alertmanager_max_alerts_count`, `alertmanager_max_alerts_size_bytes`) and added flag `-overrides-exporter.enabled-metrics` to explicitly configure desired metrics, e.g. `-overrides-exporter.enabled-metrics=request_rate,ingestion_rate`. Default value for this flag is: `ingestion_rate,ingestion_burst_size,max_global_series_per_user,max_global_series_per_metric,max_global_exemplars_per_user,max_fetched_chunks_per_query,max_fetched_series_per_query,ruler_max_rules_per_rule_group,ruler_max_rule_groups_per_tenant`. #5376
* [ENHANCEMENT] Cardinality API: when zone aware replication is enabled, the label values cardinality API can now tolerate single zone failure #5178
* [ENHANCEMENT] Distributor: optimize sending requests to ingesters when incoming requests don't need to be modified. For now this feature can be disabled by setting `-timeseries-unmarshal-caching-optimization-enabled=false`. #5137
* [ENHANCEMENT] Add advanced CLI flags to control gRPC client behaviour: #5161
  * `-<prefix>.connect-timeout`
  * `-<prefix>.connect-backoff-base-delay`
  * `-<prefix>.connect-backoff-max-delay`
  * `-<prefix>.initial-stream-window-size`
  * `-<prefix>.initial-connection-window-size`
* [ENHANCEMENT] Query-frontend: added "response_size_bytes" field to "query stats" log. #5196
* [ENHANCEMENT] Querier: refine error messages for per-tenant query limits, informing the user of the preferred strategy for not hitting the limit, in addition to how they may tweak the limit. #5059
* [ENHANCEMENT] Distributor: optimize sending of requests to ingesters by reusing memory buffers for marshalling requests. This optimization can be enabled by setting `-distributor.write-requests-buffer-pooling-enabled` to `true`. #5195 #5805 #5830
* [ENHANCEMENT] Querier: add experimental `-querier.minimize-ingester-requests` option to initially query only the minimum set of ingesters required to reach quorum. #5202 #5259 #5263
* [ENHANCEMENT] Querier: improve error message when streaming chunks from ingesters to queriers and a query limit is reached. #5245
* [ENHANCEMENT] Use new data structure for labels, to reduce memory consumption. #3555 #5731
* [ENHANCEMENT] Update alpine base image to 3.18.2. #5276
* [ENHANCEMENT] Ruler: add `cortex_ruler_sync_rules_duration_seconds` metric, tracking the time spent syncing all rule groups owned by the ruler instance. #5311
* [ENHANCEMENT] Store-gateway: add experimental `blocks-storage.bucket-store.index-header-lazy-loading-concurrency` config option to limit the number of concurrent index-headers loads when lazy loading. #5313 #5605
* [ENHANCEMENT] Ingester and querier: improve level of detail in traces emitted for queries that hit ingesters. #5315
* [ENHANCEMENT] Querier: add `cortex_querier_queries_rejected_total` metric that counts the number of queries rejected due to hitting a limit (eg. max series per query or max chunks per query). #5316 #5440 #5450
* [ENHANCEMENT] Querier: add experimental `-querier.minimize-ingester-requests-hedging-delay` option to initiate requests to further ingesters when request minimisation is enabled and not all initial requests have completed. #5368
* [ENHANCEMENT] Clarify docs for `-ingester.client.*` flags to make it clear that these are used by both queriers and distributors. #5375
* [ENHANCEMENT] Querier and store-gateway: add experimental support for streaming chunks from store-gateways to queriers while evaluating queries. This can be enabled with `-querier.prefer-streaming-chunks-from-store-gateways=true`. #5182
* [ENHANCEMENT] Querier: enforce `max-chunks-per-query` limit earlier in query processing when streaming chunks from ingesters to queriers to avoid unnecessarily consuming resources for queries that will be aborted. #5369 #5447
* [ENHANCEMENT] Ingester: added `cortex_ingester_shipper_last_successful_upload_timestamp_seconds` metric tracking the last successful TSDB block uploaded to the bucket (unix timestamp in seconds). #5396
* [ENHANCEMENT] Ingester: add two metrics tracking resource utilization calculated by utilization based limiter: #5496
  * `cortex_ingester_utilization_limiter_current_cpu_load`: The current exponential weighted moving average of the ingester's CPU load
  * `cortex_ingester_utilization_limiter_current_memory_usage_bytes`: The current ingester memory utilization
* [ENHANCEMENT] Ruler: added `insight=true` field to ruler's prometheus component for rule evaluation logs. #5510
* [ENHANCEMENT] Distributor Ingester: add metrics to count the number of requests rejected for hitting per-instance limits, `cortex_distributor_instance_rejected_requests_total` and `cortex_ingester_instance_rejected_requests_total` respectively. #5551
* [ENHANCEMENT] Distributor: add support for ingesting exponential histograms that are over the native histogram scale limit of 8 in OpenTelemetry format by downscaling them. #5532 #5607
* [ENHANCEMENT] General: buffered logging: #5506
  * `-log.buffered` CLI flag enable buffered logging.
* [ENHANCEMENT] Distributor: add more detailed information to traces generated while processing OTLP write requests. #5539
* [ENHANCEMENT] Distributor: improve performance ingesting OTLP payloads. #5531 #5607 #5616
* [ENHANCEMENT] Ingester: optimize label-values with matchers call when number of matched series is small. #5600
* [ENHANCEMENT] Compactor: delete bucket-index, markers and debug files if there are no blocks left in the bucket index. This cleanup must be enabled by using `-compactor.no-blocks-file-cleanup-enabled` option. #5648
* [ENHANCEMENT] Ingester: reduce memory usage of active series tracker. #5665
* [ENHANCEMENT] Store-gateway: added `-store-gateway.sharding-ring.auto-forget-enabled` configuration parameter to control whether store-gateway auto-forget feature should be enabled or disabled (enabled by default). #5702
* [ENHANCEMENT] Compactor: added per tenant block upload counters `cortex_block_upload_api_blocks_total`, `cortex_block_upload_api_bytes_total`, and `cortex_block_upload_api_files_total`. #5738
* [ENHANCEMENT] Compactor: verify time range of compacted block(s) matches the time range of input blocks. #5760
* [ENHANCEMENT] Querier: improved observability of calls to ingesters during queries. #5724
* [ENHANCEMENT] Compactor: block backfilling logging is now more verbose. #5711
* [ENHANCEMENT] Added support to rate limit application logs: #5764
  * `-log.rate-limit-enabled`
  * `-log.rate-limit-logs-per-second`
  * `-log.rate-limit-logs-per-second-burst`
* [ENHANCEMENT] Ingester: added `cortex_ingester_tsdb_head_min_timestamp_seconds` and `cortex_ingester_tsdb_head_max_timestamp_seconds` metrics which return min and max time of all TSDB Heads open in an ingester. #5786 #5815
* [ENHANCEMENT] Querier: cancel query requests to ingesters in a zone upon first error received from the zone, to reduce wasted effort spent computing results that won't be used #5764
* [ENHANCEMENT] All: improve tracing of internal HTTP requests sent over httpgrpc. #5782
* [ENHANCEMENT] Querier: add experimental per-query chunks limit based on an estimate of the number of chunks that will be sent from ingesters and store-gateways that is enforced earlier during query evaluation. This limit is disabled by default and can be configured with `-querier.max-estimated-fetched-chunks-per-query-multiplier`. #5765
* [ENHANCEMENT] Ingester: add UI for listing tenants with TSDB on given ingester and viewing details of tenants's TSDB on given ingester. #5803 #5824
* [ENHANCEMENT] Querier: improve observability of calls to store-gateways during queries. #5809
* [ENHANCEMENT] Query-frontend: improve tracing of interactions with query-scheduler. #5818
* [ENHANCEMENT] Query-scheduler: improve tracing of requests when request is rejected by query-scheduler. #5848
* [ENHANCEMENT] Ingester: avoid logging some errors that could cause logging contention. #5494 #5581
* [ENHANCEMENT] Store-gateway: wait for query gate after loading blocks. #5507
* [ENHANCEMENT] Store-gateway: always include `__name__` posting group in selection in order to reduce the number of object storage API calls. #5246
* [ENHANCEMENT] Ingester: track active series by ref instead of hash/labels to reduce memory usage. #5134 #5193
* [ENHANCEMENT] Go: updated to 1.21.1. #5955 #5960
* [ENHANCEMENT] Alertmanager: updated to alertmanager 0.26.0. #5840
* [BUGFIX] Ingester: Handle when previous ring state is leaving and the number of tokens has changed. #5204
* [BUGFIX] Querier: fix issue where queries that use the `timestamp()` function fail with `execution: attempted to read series at index 0 from stream, but the stream has already been exhausted` if streaming chunks from ingesters to queriers is enabled. #5370
* [BUGFIX] memberlist: bring back `memberlist_client_kv_store_count` metric that used to exist in Cortex, but got lost during dskit updates before Mimir 2.0. #5377
* [BUGFIX] Querier: pass on HTTP 503 query response code. #5364
* [BUGFIX] Store-gateway: Fix issue where stopping a store-gateway could cause all store-gateways to unload all blocks. #5464
* [BUGFIX] Allocate ballast in smaller blocks to avoid problem when entire ballast was kept in memory working set. #5565
* [BUGFIX] Querier: retry frontend result notification when an error is returned. #5591
* [BUGFIX] Querier: fix issue where `cortex_ingester_client_request_duration_seconds` metric did not include streaming query requests that did not return any series. #5695
* [BUGFIX] Ingester: fix ActiveSeries tracker double-counting series that have been deleted from the Head while still being active and then recreated again. #5678
* [BUGFIX] Ingester: don't set "last update time" of TSDB into the future when opening TSDB. This could prevent detecting of idle TSDB for a long time, if sample in distant future was ingested. #5787
* [BUGFIX] Store-gateway: fix bug when lazy index header could be closed prematurely even when still in use. #5795
* [BUGFIX] Ruler: gracefully shut down rule evaluations. #5778
* [BUGFIX] Querier: fix performance when ingesters stream samples. #5836
* [BUGFIX] Ingester: fix spurious `not found` errors on label values API during head compaction. #5957
* [BUGFIX] All: updated Minio object storage client from 7.0.62 to 7.0.63 to fix auto-detection of AWS GovCloud environments. #5905

### Mixin

* [CHANGE] Dashboards: show all workloads in selected namespace on "rollout progress" dashboard. #5113
* [CHANGE] Dashboards: show the number of updated and ready pods for each workload in the "rollout progress" panel on the "rollout progress" dashboard. #5113
* [CHANGE] Dashboards: removed "Query results cache misses" panel on the "Mimir / Queries" dashboard. #5423
* [CHANGE] Dashboards: default to shared crosshair on all dashboards. #5489
* [CHANGE] Dashboards: sort variable drop-down lists from A to Z, rather than Z to A. #5490
* [CHANGE] Alerts: removed `MimirProvisioningTooManyActiveSeries` alert. You should configure `-ingester.instance-limits.max-series` and rely on `MimirIngesterReachingSeriesLimit` alert instead. #5593
* [CHANGE] Alerts: removed `MimirProvisioningTooManyWrites` alert. The alerting threshold used in this alert was chosen arbitrarily and ingesters receiving an higher number of samples / sec don't necessarily have any issue. You should rely on SLOs metrics and alerts instead. #5706
* [CHANGE] Alerts: don't raise `MimirRequestErrors` or `MimirRequestLatency` alert for the `/debug/pprof` endpoint. #5826
* [ENHANCEMENT] Dashboards: adjust layout of "rollout progress" dashboard panels so that the "rollout progress" panel doesn't require scrolling. #5113
* [ENHANCEMENT] Dashboards: show container name first in "pods count per version" panel on "rollout progress" dashboard. #5113
* [ENHANCEMENT] Dashboards: show time spend waiting for turn when lazy loading index headers in the "index-header lazy load gate latency" panel on the "queries" dashboard. #5313
* [ENHANCEMENT] Dashboards: split query results cache hit ratio by request type in "Query results cache hit ratio" panel on the "Mimir / Queries" dashboard. #5423
* [ENHANCEMENT] Dashboards: add "rejected queries" panel to "queries" dashboard. #5429
* [ENHANCEMENT] Dashboards: add native histogram active series and active buckets to "tenants" dashboard. #5543
* [ENHANCEMENT] Dashboards: add panels to "Mimir / Writes" for requests rejected for per-instance limits. #5638
* [ENHANCEMENT] Dashboards: rename "Blocks currently loaded" to "Blocks currently owned" in the "Mimir / Queries" dashboard. #5705
* [ENHANCEMENT] Alerts: Add `MimirIngestedDataTooFarInTheFuture` warning alert that triggers when Mimir ingests sample with timestamp more than 1h in the future. #5822
* [BUGFIX] Alerts: fix `MimirIngesterRestarts` to fire only when the ingester container is restarted, excluding the cases the pod is rescheduled. #5397
* [BUGFIX] Dashboards: fix "unhealthy pods" panel on "rollout progress" dashboard showing only a number rather than the name of the workload and the number of unhealthy pods if only one workload has unhealthy pods. #5113 #5200
* [BUGFIX] Alerts: fixed `MimirIngesterHasNotShippedBlocks` and `MimirIngesterHasNotShippedBlocksSinceStart` alerts. #5396
* [BUGFIX] Alerts: Fix `MimirGossipMembersMismatch` to include `admin-api` and custom compactor pods. `admin-api` is a GEM component. #5641 #5797
* [BUGFIX] Dashboards: fix autoscaling dashboard panels that could show multiple series for a single component. #5810
* [BUGFIX] Dashboards: fix ruler-querier scaling metric panel query and split into CPU and memory scaling metric panels. #5739

### Jsonnet

* [CHANGE] Removed `_config.querier.concurrency` configuration option and replaced it with `_config.querier_max_concurrency` and `_config.ruler_querier_max_concurrency` to allow to easily fine tune it for different querier deployments. #5322
* [CHANGE] Change `_config.multi_zone_ingester_max_unavailable` to 50. #5327
* [CHANGE] Change distributors rolling update strategy configuration: `maxSurge` and `maxUnavailable` are set to `15%` and `0`. #5714
* [FEATURE] Alertmanager: Add horizontal pod autoscaler config, that can be enabled using `autoscaling_alertmanager_enabled: true`. #5194 #5249
* [ENHANCEMENT] Enable the `track_sizes` feature for Memcached pods to help determine cache efficiency. #5209
* [ENHANCEMENT] Add per-container map for environment variables. #5181
* [ENHANCEMENT] Add `PodDisruptionBudget`s for compactor, continuous-test, distributor, overrides-exporter, querier, query-frontend, query-scheduler, rollout-operator, ruler, ruler-querier, ruler-query-frontend, ruler-query-scheduler, and all memcached workloads. #5098
* [ENHANCEMENT] Ruler: configure the ruler storage cache when the metadata cache is enabled. #5326 #5334
* [ENHANCEMENT] Shuffle-sharding: ingester shards in user-classes can now be configured to target different series and limit percentage utilization through `_config.shuffle_sharding.target_series_per_ingester` and `_config.shuffle_sharding.target_utilization_percentage` values. #5470
* [ENHANCEMENT] Distributor: allow adjustment of the targeted CPU usage as a percentage of requested CPU. This can be adjusted with `_config.autoscaling_distributor_cpu_target_utilization`. #5525
* [ENHANCEMENT] Ruler: add configuration option `_config.ruler_remote_evaluation_max_query_response_size_bytes` to easily set the maximum query response size allowed (in bytes). #5592
* [ENHANCEMENT] Distributor: dynamically set `GOMAXPROCS` based on the CPU request. This should reduce distributor CPU utilization, assuming the CPU request is set to a value close to the actual utilization. #5588
* [ENHANCEMENT] Querier: dynamically set `GOMAXPROCS` based on the CPU request. This should reduce noisy neighbour issues created by the querier, whose CPU utilization could eventually saturate the Kubernetes node if unbounded. #5646 #5658
* [ENHANCEMENT] Allow to remove an entry from the configured environment variable for a given component, setting the environment value to `null` in the `*_env_map` objects (e.g. `store_gateway_env_map+:: { 'field': null}`). #5599
* [ENHANCEMENT] Allow overriding the default number of replicas for `etcd`. #5589
* [ENHANCEMENT] Memcached: reduce memory request for results, chunks and metadata caches. The requested memory is 5% greater than the configured memcached max cache size. #5661
* [ENHANCEMENT] Autoscaling: Add the following configuration options to fine tune autoscaler target utilization: #5679 #5682 #5689
  * `autoscaling_querier_target_utilization` (defaults to `0.75`)
  * `autoscaling_mimir_read_target_utilization` (defaults to `0.75`)
  * `autoscaling_ruler_querier_cpu_target_utilization` (defaults to `1`)
  * `autoscaling_distributor_memory_target_utilization` (defaults to `1`)
  * `autoscaling_ruler_cpu_target_utilization` (defaults to `1`)
  * `autoscaling_query_frontend_cpu_target_utilization` (defaults to `1`)
  * `autoscaling_ruler_query_frontend_cpu_target_utilization` (defaults to `1`)
  * `autoscaling_alertmanager_cpu_target_utilization` (defaults to `1`)
* [ENHANCEMENT] Gossip-ring: add appProtocol for istio compatibility. #5680
* [ENHANCEMENT] Add _config.commonConfig to allow adding common configuration parameters for all Mimir components. #5703
* [ENHANCEMENT] Update rollout-operator to `v0.7.0`. #5718
* [ENHANCEMENT] Increase the default rollout speed for store-gateway when lazy loading is disabled. #5823
* [ENHANCEMENT] Add autoscaling on memory for ruler-queriers. #5739
* [ENHANCEMENT] Deduplicate scaled object creation for most objects that scale on CPU and memory. #6411
* [BUGFIX] Fix compilation when index, chunks or metadata caches are disabled. #5710
* [BUGFIX] Autoscaling: treat OOMing containers as though they are using their full memory request. #5739
* [BUGFIX] Autoscaling: if no containers are up, report 0 memory usage instead of no data. #6411

### Mimirtool

* [ENHANCEMENT] Mimirtool uses paging to fetch all dashboards from Grafana when running `mimirtool analyse grafana`. This allows the tool to work correctly when running against Grafana instances with more than a 1000 dashboards. #5825
* [ENHANCEMENT] Extract metric name from queries that have a `__name__` matcher. #5911
* [BUGFIX] Mimirtool no longer parses label names as metric names when handling templating variables that are populated using `label_values(<label_name>)` when running `mimirtool analyse grafana`. #5832
* [BUGFIX] Fix panic when analyzing a grafana dashboard with multiline queries in templating variables. #5911

### Query-tee

* [CHANGE] Proxy `Content-Type` response header from backend. Previously `Content-Type: text/plain; charset=utf-8` was returned on all requests. #5183
* [CHANGE] Increase default value of `-proxy.compare-skip-recent-samples` to avoid racing with recording rule evaluation. #5561
* [CHANGE] Add `-backend.skip-tls-verify` to optionally skip TLS verification on backends. #5656

### Documentation

* [CHANGE] Fix reference to `get-started` documentation directory. #5476
* [CHANGE] Fix link to external OTLP/HTTP documentation.
* [ENHANCEMENT] Improved `MimirRulerTooManyFailedQueries` runbook. #5586
* [ENHANCEMENT] Improved "Recover accidentally deleted blocks" runbook. #5620
* [ENHANCEMENT] Documented options and trade-offs to query label names and values. #5582
* [ENHANCEMENT] Improved `MimirRequestErrors` runbook for alertmanager. #5694

### Tools

* [CHANGE] copyblocks: add support for S3 and the ability to copy between different object storage services. Due to this, the `-source-service` and `-destination-service` flags are now required and the `-service` flag has been removed. #5486
* [FEATURE] undelete-block-gcs: Added new tool for undeleting blocks on GCS storage. #5610 #5855
* [FEATURE] wal-reader: Added new tool for printing entries in TSDB WAL. #5780
* [ENHANCEMENT] ulidtime: add -seconds flag to print timestamps as Unix timestamps. #5621
* [ENHANCEMENT] ulidtime: exit with status code 1 if some ULIDs can't be parsed. #5621
* [ENHANCEMENT] tsdb-index-toc: added index-header size estimates. #5652
* [BUGFIX] Stop tools from panicking when `-help` flag is passed. #5412
* [BUGFIX] Remove github.com/golang/glog command line flags from tools. #5413

## 2.9.4

### Grafana Mimir

* [ENHANCEMENT] Update Docker base images from `alpine:3.18.3` to `alpine:3.18.5`. #6895

## 2.9.3

### Grafana Mimir

* [BUGFIX] Update `go.opentelemetry.io/contrib/instrumentation/net/http/otelhttp` to `0.44` which includes a fix for CVE-2023-45142. #6637

## 2.9.2

### Grafana Mimir

* [BUGFIX] Update grpc-go library to 1.56.3 and `golang.org/x/net` to `0.17`, which include fix for CVE-2023-44487. #6353 #6364

## 2.9.1

### Grafana Mimir

* [ENHANCEMENT] Update alpine base image to 3.18.3. #6021

## 2.9.0

### Grafana Mimir

* [CHANGE] Store-gateway: change expanded postings, postings, and label values index cache key format. These caches will be invalidated when rolling out the new Mimir version. #4770 #4978 #5037
* [CHANGE] Distributor: remove the "forwarding" feature as it isn't necessary anymore. #4876
* [CHANGE] Query-frontend: Change the default value of `-query-frontend.query-sharding-max-regexp-size-bytes` from `0` to `4096`. #4932
* [CHANGE] Querier: `-querier.query-ingesters-within` has been moved from a global flag to a per-tenant override. #4287
* [CHANGE] Querier: Use `-blocks-storage.tsdb.retention-period` instead of `-querier.query-ingesters-within` for calculating the lookback period for shuffle sharded ingesters. Setting `-querier.query-ingesters-within=0` no longer disables shuffle sharding on the read path. #4287
* [CHANGE] Block upload: `/api/v1/upload/block/{block}/files` endpoint now allows file uploads with no `Content-Length`. #4956
* [CHANGE] Store-gateway: deprecate configuration parameters for chunk pooling, they will be removed in Mimir 2.11. The following options are now also ignored: #4996
  * `-blocks-storage.bucket-store.max-chunk-pool-bytes`
  * `-blocks-storage.bucket-store.chunk-pool-min-bucket-size-bytes`
  * `-blocks-storage.bucket-store.chunk-pool-max-bucket-size-bytes`
* [CHANGE] Store-gateway: remove metrics `cortex_bucket_store_chunk_pool_requested_bytes_total` and `cortex_bucket_store_chunk_pool_returned_bytes_total`. #4996
* [CHANGE] Compactor: change default of `-compactor.partial-block-deletion-delay` to `1d`. This will automatically clean up partial blocks that were a result of failed block upload or deletion. #5026
* [CHANGE] Compactor: the deprecated configuration parameter `-compactor.consistency-delay` has been removed. #5050
* [CHANGE] Store-gateway: the deprecated configuration parameter `-blocks-storage.bucket-store.consistency-delay` has been removed. #5050
* [CHANGE] The configuration parameter `-blocks-storage.bucket-store.bucket-index.enabled` has been deprecated and will be removed in Mimir 2.11. Mimir is running by default with the bucket index enabled since version 2.0, and starting from the version 2.11 it will not be possible to disable it. #5051
* [CHANGE] The configuration parameters `-querier.iterators` and `-query.batch-iterators` have been deprecated and will be removed in Mimir 2.11. Mimir runs by default with `-querier.batch-iterators=true`, and starting from version 2.11 it will not be possible to change this. #5114
* [CHANGE] Compactor: change default of `-compactor.first-level-compaction-wait-period` to 25m. #5128
* [CHANGE] Ruler: changed default of `-ruler.poll-interval` from `1m` to `10m`. Starting from this release, the configured rule groups will also be re-synced each time they're modified calling the ruler configuration API. #5170
* [FEATURE] Query-frontend: add `-query-frontend.log-query-request-headers` to enable logging of request headers in query logs. #5030
* [FEATURE] Store-gateway: add experimental feature to retain lazy-loaded index headers between restarts by eagerly loading them during startup. This is disabled by default and can only be enabled if lazy loading is enabled. To enable this set the following: #5606
  * `-blocks-storage.bucket-store.index-header-lazy-loading-enabled` must be set to true
  * `-blocks-storage.bucket-store.index-header.eager-loading-startup-enabled` must be set to true
* [ENHANCEMENT] Add per-tenant limit `-validation.max-native-histogram-buckets` to be able to ignore native histogram samples that have too many buckets. #4765
* [ENHANCEMENT] Store-gateway: reduce memory usage in some LabelValues calls. #4789
* [ENHANCEMENT] Store-gateway: add a `stage` label to the metric `cortex_bucket_store_series_data_touched`. This label now applies to `data_type="chunks"` and `data_type="series"`. The `stage` label has 2 values: `processed` - the number of series that parsed - and `returned` - the number of series selected from the processed bytes to satisfy the query. #4797 #4830
* [ENHANCEMENT] Distributor: make `__meta_tenant_id` label available in relabeling rules configured via `metric_relabel_configs`. #4725
* [ENHANCEMENT] Compactor: added the configurable limit `compactor.block-upload-max-block-size-bytes` or `compactor_block_upload_max_block_size_bytes` to limit the byte size of uploaded or validated blocks. #4680
* [ENHANCEMENT] Querier: reduce CPU utilisation when shuffle sharding is enabled with large shard sizes. #4851
* [ENHANCEMENT] Packaging: facilitate configuration management by instructing systemd to start mimir with a configuration file. #4810
* [ENHANCEMENT] Store-gateway: reduce memory allocations when looking up postings from cache. #4861 #4869 #4962 #5047
* [ENHANCEMENT] Store-gateway: retain only necessary bytes when reading series from the bucket. #4926
* [ENHANCEMENT] Ingester, store-gateway: clear the shutdown marker after a successful shutdown to enable reusing their persistent volumes in case the ingester or store-gateway is restarted. #4985
* [ENHANCEMENT] Store-gateway, query-frontend: Reduced memory allocations when looking up cached entries from Memcached. #4862
* [ENHANCEMENT] Alertmanager: Add additional template function `queryFromGeneratorURL` returning query URL decoded query from the `GeneratorURL` field of an alert. #4301
* [ENHANCEMENT] Ruler: added experimental ruler storage cache support. The cache should reduce the number of "list objects" API calls issued to the object storage when there are 2+ ruler replicas running in a Mimir cluster. The cache can be configured setting `-ruler-storage.cache.*` CLI flags or their respective YAML config options. #4950 #5054
* [ENHANCEMENT] Store-gateway: added HTTP `/store-gateway/prepare-shutdown` endpoint for gracefully scaling down of store-gateways. A gauge `cortex_store_gateway_prepare_shutdown_requested` has been introduced for tracing this process. #4955
* [ENHANCEMENT] Updated Kuberesolver dependency (github.com/sercand/kuberesolver) from v2.4.0 to v4.0.0 and gRPC dependency (google.golang.org/grpc) from v1.47.0 to v1.53.0. #4922
* [ENHANCEMENT] Introduced new options for logging HTTP request headers: `-server.log-request-headers` enables logging HTTP request headers, `-server.log-request-headers-exclude-list` lists headers which should not be logged. #4922
* [ENHANCEMENT] Block upload: `/api/v1/upload/block/{block}/files` endpoint now disables read and write HTTP timeout, overriding `-server.http-read-timeout` and `-server.http-write-timeout` values. This is done to allow large file uploads to succeed. #4956
* [ENHANCEMENT] Alertmanager: Introduce new metrics from upstream. #4918
  * `cortex_alertmanager_notifications_failed_total` (added `reason` label)
  * `cortex_alertmanager_nflog_maintenance_total`
  * `cortex_alertmanager_nflog_maintenance_errors_total`
  * `cortex_alertmanager_silences_maintenance_total`
  * `cortex_alertmanager_silences_maintenance_errors_total`
* [ENHANCEMENT] Add native histogram support for `cortex_request_duration_seconds` metric family. #4987
* [ENHANCEMENT] Ruler: do not list rule groups in the object storage for disabled tenants. #5004
* [ENHANCEMENT] Query-frontend and querier: add HTTP API endpoint `<prometheus-http-prefix>/api/v1/format_query` to format a PromQL query. #4373
* [ENHANCEMENT] Query-frontend: Add `cortex_query_frontend_regexp_matcher_count` and `cortex_query_frontend_regexp_matcher_optimized_count` metrics to track optimization of regular expression label matchers. #4813
* [ENHANCEMENT] Alertmanager: Add configuration option to enable or disable the deletion of alertmanager state from object storage. This is useful when migrating alertmanager tenants from one cluster to another, because it avoids a condition where the state object is copied but then deleted before the configuration object is copied. #4989
* [ENHANCEMENT] Querier: only use the minimum set of chunks from ingesters when querying, and cancel unnecessary requests to ingesters sooner if we know their results won't be used. #5016
* [ENHANCEMENT] Add `-enable-go-runtime-metrics` flag to expose all go runtime metrics as Prometheus metrics. #5009
* [ENHANCEMENT] Ruler: trigger a synchronization of tenant's rule groups as soon as they change the rules configuration via API. This synchronization is in addition of the periodic syncing done every `-ruler.poll-interval`. The new behavior is enabled by default, but can be disabled with `-ruler.sync-rules-on-changes-enabled=false` (configurable on a per-tenant basis too). If you disable the new behaviour, then you may want to revert `-ruler.poll-interval` to `1m`. #4975 #5053 #5115 #5170
* [ENHANCEMENT] Distributor: Improve invalid tenant shard size error message. #5024
* [ENHANCEMENT] Store-gateway: record index header loading time separately in `cortex_bucket_store_series_request_stage_duration_seconds{stage="load_index_header"}`. Now index header loading will be visible in the "Mimir / Queries" dashboard in the "Series request p99/average latency" panels. #5011 #5062
* [ENHANCEMENT] Querier and ingester: add experimental support for streaming chunks from ingesters to queriers while evaluating queries. This can be enabled with `-querier.prefer-streaming-chunks=true`. #4886 #5078 #5094 #5126
* [ENHANCEMENT] Update Docker base images from `alpine:3.17.3` to `alpine:3.18.0`. #5065
* [ENHANCEMENT] Compactor: reduced the number of "object exists" API calls issued by the compactor to the object storage when syncing block's `meta.json` files. #5063
* [ENHANCEMENT] Distributor: Push request rate limits (`-distributor.request-rate-limit` and `-distributor.request-burst-size`) and their associated YAML configuration are now stable. #5124
* [ENHANCEMENT] Go: updated to 1.20.5. #5185
* [ENHANCEMENT] Update alpine base image to 3.18.2. #5274 #5276
* [BUGFIX] Metadata API: Mimir will now return an empty object when no metadata is available, matching Prometheus. #4782
* [BUGFIX] Store-gateway: add collision detection on expanded postings and individual postings cache keys. #4770
* [BUGFIX] Ruler: Support the `type=alert|record` query parameter for the API endpoint `<prometheus-http-prefix>/api/v1/rules`. #4302
* [BUGFIX] Backend: Check that alertmanager's data-dir doesn't overlap with bucket-sync dir. #4921
* [BUGFIX] Alertmanager: Allow to rate-limit webex, telegram and discord notifications. #4979
* [BUGFIX] Store-gateway: panics when decoding LabelValues responses that contain more than 655360 values. These responses are no longer cached. #5021
* [BUGFIX] Querier: don't leak memory when processing query requests from query-frontends (ie. when the query-scheduler is disabled). #5199

### Documentation

* [ENHANCEMENT] Improve `MimirIngesterReachingTenantsLimit` runbook. #4744 #4752
* [ENHANCEMENT] Add `symbol table size exceeds` case to `MimirCompactorHasNotSuccessfullyRunCompaction` runbook. #4945
* [ENHANCEMENT] Clarify which APIs use query sharding. #4948

### Mixin

* [CHANGE] Alerts: Remove `MimirQuerierHighRefetchRate`. #4980
* [CHANGE] Alerts: Remove `MimirTenantHasPartialBlocks`. This is obsoleted by the changed default of `-compactor.partial-block-deletion-delay` to `1d`, which will auto remediate this alert. #5026
* [ENHANCEMENT] Alertmanager dashboard: display active aggregation groups #4772
* [ENHANCEMENT] Alerts: `MimirIngesterTSDBWALCorrupted` now only fires when there are more than one corrupted WALs in single-zone deployments and when there are more than two zones affected in multi-zone deployments. #4920
* [ENHANCEMENT] Alerts: added labels to duplicated `MimirRolloutStuck` and `MimirCompactorHasNotUploadedBlocks` rules in order to distinguish them. #5023
* [ENHANCEMENT] Dashboards: fix holes in graph for lightly loaded clusters #4915
* [ENHANCEMENT] Dashboards: allow configuring additional services for the Rollout Progress dashboard. #5007
* [ENHANCEMENT] Alerts: do not fire `MimirAllocatingTooMuchMemory` alert for any matching container outside of namespaces where Mimir is running. #5089
* [BUGFIX] Dashboards: show cancelled requests in a different color to successful requests in throughput panels on dashboards. #5039
* [BUGFIX] Dashboards: fix dashboard panels that showed percentages with axes from 0 to 10000%. #5084
* [BUGFIX] Remove dependency on upstream Kubernetes mixin. #4732

### Jsonnet

* [CHANGE] Ruler: changed ruler autoscaling policy, extended scale down period from 60s to 600s. #4786
* [CHANGE] Update to v0.5.0 rollout-operator. #4893
* [CHANGE] Backend: add `alertmanager_args` to `mimir-backend` when running in read-write deployment mode. Remove hardcoded `filesystem` alertmanager storage. This moves alertmanager's data-dir to `/data/alertmanager` by default. #4907 #4921
* [CHANGE] Remove `-pdb` suffix from `PodDisruptionBudget` names. This will create new `PodDisruptionBudget` resources. Make sure to prune the old resources; otherwise, rollouts will be blocked. #5109
* [CHANGE] Query-frontend: enable query sharding for cardinality estimation via `-query-frontend.query-sharding-target-series-per-shard` by default if the results cache is enabled. #5128
* [ENHANCEMENT] Ingester: configure `-blocks-storage.tsdb.head-compaction-interval=15m` to spread TSDB head compaction over a wider time range. #4870
* [ENHANCEMENT] Ingester: configure `-blocks-storage.tsdb.wal-replay-concurrency` to CPU request minus 1. #4864
* [ENHANCEMENT] Compactor: configure `-compactor.first-level-compaction-wait-period` to TSDB head compaction interval plus 10 minutes. #4872
* [ENHANCEMENT] Store-gateway: set `GOMEMLIMIT` to the memory request value. This should reduce the likelihood the store-gateway may go out of memory, at the cost of an higher CPU utilization due to more frequent garbage collections when the memory utilization gets closer or above the configured requested memory. #4971
* [ENHANCEMENT] Store-gateway: dynamically set `GOMAXPROCS` based on the CPU request. This should reduce the likelihood a high load on the store-gateway will slow down the entire Kubernetes node. #5104
* [ENHANCEMENT] Store-gateway: add `store_gateway_lazy_loading_enabled` configuration option which combines disabled lazy-loading and reducing blocks sync concurrency. Reducing blocks sync concurrency improves startup times with disabled lazy loading on HDDs. #5025
* [ENHANCEMENT] Update `rollout-operator` image to `v0.6.0`. #5155
* [BUGFIX] Backend: configure `-ruler.alertmanager-url` to `mimir-backend` when running in read-write deployment mode. #4892
* [ENHANCEMENT] Memcached: don't overwrite upsteam memcached statefulset jsonnet to allow chosing between antiAffinity and topologySpreadConstraints.

### Mimirtool

* [CHANGE] check rules: will fail on duplicate rules when `--strict` is provided. #5035
* [FEATURE] sync/diff can now include/exclude namespaces based on a regular expression using `--namespaces-regex` and `--ignore-namespaces-regex`. #5100
* [ENHANCEMENT] analyze prometheus: allow to specify `-prometheus-http-prefix`. #4966
* [ENHANCEMENT] analyze grafana: allow to specify `--folder-title` to limit dashboards analysis based on their exact folder title. #4973

### Tools

* [CHANGE] copyblocks: copying between Azure Blob Storage buckets is now supported in addition to copying between Google Cloud Storage buckets. As a result, the `--service` flag is now required to be specified (accepted values are `gcs` or `abs`). #4756

## 2.8.0

### Grafana Mimir

* [CHANGE] Ingester: changed experimental CLI flag from `-out-of-order-blocks-external-label-enabled` to `-ingester.out-of-order-blocks-external-label-enabled` #4440
* [CHANGE] Store-gateway: The following metrics have been removed: #4332
  * `cortex_bucket_store_series_get_all_duration_seconds`
  * `cortex_bucket_store_series_merge_duration_seconds`
* [CHANGE] Ingester: changed default value of `-blocks-storage.tsdb.retention-period` from `24h` to `13h`. If you're running Mimir with a custom configuration and you're overriding `-querier.query-store-after` to a value greater than the default `12h` then you should increase `-blocks-storage.tsdb.retention-period` accordingly. #4382
* [CHANGE] Ingester: the configuration parameter `-blocks-storage.tsdb.max-tsdb-opening-concurrency-on-startup` has been deprecated and will be removed in Mimir 2.10. #4445
* [CHANGE] Query-frontend: Cached results now contain timestamp which allows Mimir to check if cached results are still valid based on current TTL configured for tenant. Results cached by previous Mimir version are used until they expire from cache, which can take up to 7 days. If you need to use per-tenant TTL sooner, please flush results cache manually. #4439
* [CHANGE] Ingester: the `cortex_ingester_tsdb_wal_replay_duration_seconds` metrics has been removed. #4465
* [CHANGE] Query-frontend and ruler: use protobuf internal query result payload format by default. This feature is no longer considered experimental. #4557 #4709
* [CHANGE] Ruler: reject creating federated rule groups while tenant federation is disabled. Previously the rule groups would be silently dropped during bucket sync. #4555
* [CHANGE] Compactor: the `/api/v1/upload/block/{block}/finish` endpoint now returns a `429` status code when the compactor has reached the limit specified by `-compactor.max-block-upload-validation-concurrency`. #4598
* [CHANGE] Compactor: when starting a block upload the maximum byte size of the block metadata provided in the request body is now limited to 1 MiB. If this limit is exceeded a `413` status code is returned. #4683
* [CHANGE] Store-gateway: cache key format for expanded postings has changed. This will invalidate the expanded postings in the index cache when deployed. #4667
* [FEATURE] Cache: Introduce experimental support for using Redis for results, chunks, index, and metadata caches. #4371
* [FEATURE] Vault: Introduce experimental integration with Vault to fetch secrets used to configure TLS for clients. Server TLS secrets will still be read from a file. `tls-ca-path`, `tls-cert-path` and `tls-key-path` will denote the path in Vault for the following CLI flags when `-vault.enabled` is true: #4446.
  * `-distributor.ha-tracker.etcd.*`
  * `-distributor.ring.etcd.*`
  * `-distributor.forwarding.grpc-client.*`
  * `-querier.store-gateway-client.*`
  * `-ingester.client.*`
  * `-ingester.ring.etcd.*`
  * `-querier.frontend-client.*`
  * `-query-frontend.grpc-client-config.*`
  * `-query-frontend.results-cache.redis.*`
  * `-blocks-storage.bucket-store.index-cache.redis.*`
  * `-blocks-storage.bucket-store.chunks-cache.redis.*`
  * `-blocks-storage.bucket-store.metadata-cache.redis.*`
  * `-compactor.ring.etcd.*`
  * `-store-gateway.sharding-ring.etcd.*`
  * `-ruler.client.*`
  * `-ruler.alertmanager-client.*`
  * `-ruler.ring.etcd.*`
  * `-ruler.query-frontend.grpc-client-config.*`
  * `-alertmanager.sharding-ring.etcd.*`
  * `-alertmanager.alertmanager-client.*`
  * `-memberlist.*`
  * `-query-scheduler.grpc-client-config.*`
  * `-query-scheduler.ring.etcd.*`
  * `-overrides-exporter.ring.etcd.*`
* [FEATURE] Distributor, ingester, querier, query-frontend, store-gateway: add experimental support for native histograms. Requires that the experimental protobuf query result response format is enabled by `-query-frontend.query-result-response-format=protobuf` on the query frontend. #4286 #4352 #4354 #4376 #4377 #4387 #4396 #4425 #4442 #4494 #4512 #4513 #4526
* [FEATURE] Added `-<prefix>.s3.storage-class` flag to configure the S3 storage class for objects written to S3 buckets. #4300
* [FEATURE] Add `freebsd` to the target OS when generating binaries for a Mimir release. #4654
* [FEATURE] Ingester: Add `prepare-shutdown` endpoint which can be used as part of Kubernetes scale down automations. #4718
* [ENHANCEMENT] Add timezone information to Alpine Docker images. #4583
* [ENHANCEMENT] Ruler: Sync rules when ruler JOINING the ring instead of ACTIVE, In order to reducing missed rule iterations during ruler restarts. #4451
* [ENHANCEMENT] Allow to define service name used for tracing via `JAEGER_SERVICE_NAME` environment variable. #4394
* [ENHANCEMENT] Querier and query-frontend: add experimental, more performant protobuf query result response format enabled with `-query-frontend.query-result-response-format=protobuf`. #4304 #4318 #4375
* [ENHANCEMENT] Compactor: added experimental configuration parameter `-compactor.first-level-compaction-wait-period`, to configure how long the compactor should wait before compacting 1st level blocks (uploaded by ingesters). This configuration option allows to reduce the chances compactor begins compacting blocks before all ingesters have uploaded their blocks to the storage. #4401
* [ENHANCEMENT] Store-gateway: use more efficient chunks fetching and caching. #4255
* [ENHANCEMENT] Query-frontend and ruler: add experimental, more performant protobuf internal query result response format enabled with `-ruler.query-frontend.query-result-response-format=protobuf`. #4331
* [ENHANCEMENT] Ruler: increased tolerance for missed iterations on alerts, reducing the chances of flapping firing alerts during ruler restarts. #4432
* [ENHANCEMENT] Optimized `.*` and `.+` regular expression label matchers. #4432
* [ENHANCEMENT] Optimized regular expression label matchers with alternates (e.g. `a|b|c`). #4647
* [ENHANCEMENT] Added an in-memory cache for regular expression matchers, to avoid parsing and compiling the same expression multiple times when used in recurring queries. #4633
* [ENHANCEMENT] Query-frontend: results cache TTL is now configurable by using `-query-frontend.results-cache-ttl` and `-query-frontend.results-cache-ttl-for-out-of-order-time-window` options. These values can also be specified per tenant. Default values are unchanged (7 days and 10 minutes respectively). #4385
* [ENHANCEMENT] Ingester: added advanced configuration parameter `-blocks-storage.tsdb.wal-replay-concurrency` representing the maximum number of CPUs used during WAL replay. #4445
* [ENHANCEMENT] Ingester: added metrics `cortex_ingester_tsdb_open_duration_seconds_total` to measure the total time it takes to open all existing TSDBs. The time tracked by this metric also includes the TSDBs WAL replay duration. #4465
* [ENHANCEMENT] Store-gateway: use streaming implementation for LabelNames RPC. The batch size for streaming is controlled by `-blocks-storage.bucket-store.batch-series-size`. #4464
* [ENHANCEMENT] Memcached: Add support for TLS or mTLS connections to cache servers. #4535
* [ENHANCEMENT] Compactor: blocks index files are now validated for correctness for blocks uploaded via the TSDB block upload feature. #4503
* [ENHANCEMENT] Compactor: block chunks and segment files are now validated for correctness for blocks uploaded via the TSDB block upload feature. #4549
* [ENHANCEMENT] Ingester: added configuration options to configure the "postings for matchers" cache of each compacted block queried from ingesters: #4561
  * `-blocks-storage.tsdb.block-postings-for-matchers-cache-ttl`
  * `-blocks-storage.tsdb.block-postings-for-matchers-cache-size`
  * `-blocks-storage.tsdb.block-postings-for-matchers-cache-force`
* [ENHANCEMENT] Compactor: validation of blocks uploaded via the TSDB block upload feature is now configurable on a per tenant basis: #4585
  * `-compactor.block-upload-validation-enabled` has been added, `compactor_block_upload_validation_enabled` can be used to override per tenant
  * `-compactor.block-upload.block-validation-enabled` was the previous global flag and has been removed
* [ENHANCEMENT] TSDB Block Upload: block upload validation concurrency can now be limited with `-compactor.max-block-upload-validation-concurrency`. #4598
* [ENHANCEMENT] OTLP: Add support for converting OTel exponential histograms to Prometheus native histograms. The ingestion of native histograms must be enabled, please set `-ingester.native-histograms-ingestion-enabled` to `true`. #4063 #4639
* [ENHANCEMENT] Query-frontend: add metric `cortex_query_fetched_index_bytes_total` to measure TSDB index bytes fetched to execute a query. #4597
* [ENHANCEMENT] Query-frontend: add experimental limit to enforce a max query expression size in bytes via `-query-frontend.max-query-expression-size-bytes` or `max_query_expression_size_bytes`. #4604
* [ENHANCEMENT] Query-tee: improve message logged when comparing responses and one response contains a non-JSON payload. #4588
* [ENHANCEMENT] Distributor: add ability to set per-distributor limits via `distributor_limits` block in runtime configuration in addition to the existing configuration. #4619
* [ENHANCEMENT] Querier: reduce peak memory consumption for queries that touch a large number of chunks. #4625
* [ENHANCEMENT] Query-frontend: added experimental `-query-frontend.query-sharding-max-regexp-size-bytes` limit to query-frontend. When set to a value greater than 0, query-frontend disabled query sharding for any query with a regexp matcher longer than the configured limit. #4632
* [ENHANCEMENT] Store-gateway: include statistics from LabelValues and LabelNames calls in `cortex_bucket_store_series*` metrics. #4673
* [ENHANCEMENT] Query-frontend: improve readability of distributed tracing spans. #4656
* [ENHANCEMENT] Update Docker base images from `alpine:3.17.2` to `alpine:3.17.3`. #4685
* [ENHANCEMENT] Querier: improve performance when shuffle sharding is enabled and the shard size is large. #4711
* [ENHANCEMENT] Ingester: improve performance when Active Series Tracker is in use. #4717
* [ENHANCEMENT] Store-gateway: optionally select `-blocks-storage.bucket-store.series-selection-strategy`, which can limit the impact of large posting lists (when many series share the same label name and value). #4667 #4695 #4698
* [ENHANCEMENT] Querier: Cache the converted float histogram from chunk iterator, hence there is no need to lookup chunk every time to get the converted float histogram. #4684
* [ENHANCEMENT] Ruler: Improve rule upload performance when not enforcing per-tenant rule group limits. #4828
* [ENHANCEMENT] Improved memory limit on the in-memory cache used for regular expression matchers. #4751
* [BUGFIX] Querier: Streaming remote read will now continue to return multiple chunks per frame after the first frame. #4423
* [BUGFIX] Store-gateway: the values for `stage="processed"` for the metrics `cortex_bucket_store_series_data_touched` and  `cortex_bucket_store_series_data_size_touched_bytes` when using fine-grained chunks caching is now reporting the correct values of chunks held in memory. #4449
* [BUGFIX] Compactor: fixed reporting a compaction error when compactor is correctly shut down while populating blocks. #4580
* [BUGFIX] OTLP: Do not drop exemplars of the OTLP Monotonic Sum metric. #4063
* [BUGFIX] Packaging: flag `/etc/default/mimir` and `/etc/sysconfig/mimir` as config to prevent overwrite. #4587
* [BUGFIX] Query-frontend: don't retry queries which error inside PromQL. #4643
* [BUGFIX] Store-gateway & query-frontend: report more consistent statistics for fetched index bytes. #4671
* [BUGFIX] Native histograms: fix how IsFloatHistogram determines if mimirpb.Histogram is a float histogram. #4706
* [BUGFIX] Query-frontend: fix query sharding for native histograms. #4666
* [BUGFIX] Ring status page: fixed the owned tokens percentage value displayed. #4730
* [BUGFIX] Querier: fixed chunk iterator that can return sample with wrong timestamp. #4450
* [BUGFIX] Packaging: fix preremove script preventing upgrades. #4801
* [BUGFIX] Security: updates Go to version 1.20.4 to fix CVE-2023-24539, CVE-2023-24540, CVE-2023-29400. #4903

### Mixin

* [ENHANCEMENT] Queries: Display data touched per sec in bytes instead of number of items. #4492
* [ENHANCEMENT] `_config.job_names.<job>` values can now be arrays of regular expressions in addition to a single string. Strings are still supported and behave as before. #4543
* [ENHANCEMENT] Queries dashboard: remove mention to store-gateway "streaming enabled" in panels because store-gateway only support streaming series since Mimir 2.7. #4569
* [ENHANCEMENT] Ruler: Add panel description for Read QPS panel in Ruler dashboard to explain values when in remote ruler mode. #4675
* [BUGFIX] Ruler dashboard: show data for reads from ingesters. #4543
* [BUGFIX] Pod selector regex for deployments: change `(.*-mimir-)` to `(.*mimir-)`. #4603

### Jsonnet

* [CHANGE] Ruler: changed ruler deployment max surge from `0` to `50%`, and max unavailable from `1` to `0`. #4381
* [CHANGE] Memcached connections parameters `-blocks-storage.bucket-store.index-cache.memcached.max-idle-connections`, `-blocks-storage.bucket-store.chunks-cache.memcached.max-idle-connections` and `-blocks-storage.bucket-store.metadata-cache.memcached.max-idle-connections` settings are now configured based on `max-get-multi-concurrency` and `max-async-concurrency`. #4591
* [CHANGE] Add support to use external Redis as cache. Following are some changes in the jsonnet config: #4386 #4640
  * Renamed `memcached_*_enabled` config options to `cache_*_enabled`
  * Renamed `memcached_*_max_item_size_mb` config options to `cache_*_max_item_size_mb`
  * Added `cache_*_backend` config options
* [CHANGE] Store-gateway StatefulSets with disabled multi-zone deployment are also unregistered from the ring on shutdown. This eliminated resharding during rollouts, at the cost of extra effort during scaling down store-gateways. For more information see [Scaling down store-gateways](https://grafana.com/docs/mimir/v2.7.x/operators-guide/run-production-environment/scaling-out/#scaling-down-store-gateways). #4713
* [CHANGE] Removed `$._config.querier.replicas` and `$._config.queryFrontend.replicas`. If you need to customize the number of querier or query-frontend replicas, and autoscaling is disabled, please set an override as is done for other stateless components (e.g. distributors). #5130
* [ENHANCEMENT] Alertmanager: add `alertmanager_data_disk_size` and  `alertmanager_data_disk_class` configuration options, by default no storage class is set. #4389
* [ENHANCEMENT] Update `rollout-operator` to `v0.4.0`. #4524
* [ENHANCEMENT] Update memcached to `memcached:1.6.19-alpine`. #4581
* [ENHANCEMENT] Add support for mTLS connections to Memcached servers. #4553
* [ENHANCEMENT] Update the `memcached-exporter` to `v0.11.2`. #4570
* [ENHANCEMENT] Autoscaling: Add `autoscaling_query_frontend_memory_target_utilization`, `autoscaling_ruler_query_frontend_memory_target_utilization`, and `autoscaling_ruler_memory_target_utilization` configuration options, for controlling the corresponding autoscaler memory thresholds. Each has a default of 1, i.e. 100%. #4612
* [ENHANCEMENT] Distributor: add ability to set per-distributor limits via `distributor_instance_limits` using runtime configuration. #4627
* [BUGFIX] Add missing query sharding settings for user_24M and user_32M plans. #4374

### Mimirtool

* [ENHANCEMENT] Backfill: mimirtool will now sleep and retry if it receives a 429 response while trying to finish an upload due to validation concurrency limits. #4598
* [ENHANCEMENT] `gauge` panel type is supported now in `mimirtool analyze dashboard`. #4679
* [ENHANCEMENT] Set a `User-Agent` header on requests to Mimir or Prometheus servers. #4700

### Mimir Continuous Test

* [FEATURE] Allow continuous testing of native histograms as well by enabling the flag `-tests.write-read-series-test.histogram-samples-enabled`. The metrics exposed by the tool will now have a new label called `type` with possible values of `float`, `histogram_float_counter`, `histogram_float_gauge`, `histogram_int_counter`, `histogram_int_gauge`, the list of metrics impacted: #4457
  * `mimir_continuous_test_writes_total`
  * `mimir_continuous_test_writes_failed_total`
  * `mimir_continuous_test_queries_total`
  * `mimir_continuous_test_queries_failed_total`
  * `mimir_continuous_test_query_result_checks_total`
  * `mimir_continuous_test_query_result_checks_failed_total`
* [ENHANCEMENT] Added a new metric `mimir_continuous_test_build_info` that reports version information, similar to the existing `cortex_build_info` metric exposed by other Mimir components. #4712
* [ENHANCEMENT] Add coherency for the selected ranges and instants of test queries. #4704

### Query-tee

### Documentation

* [CHANGE] Clarify what deprecation means in the lifecycle of configuration parameters. #4499
* [CHANGE] Update compactor `split-groups` and `split-and-merge-shards` recommendation on component page. #4623
* [FEATURE] Add instructions about how to configure native histograms. #4527
* [ENHANCEMENT] Runbook for MimirCompactorHasNotSuccessfullyRunCompaction extended to include scenario where compaction has fallen behind. #4609
* [ENHANCEMENT] Add explanation for QPS values for reads in remote ruler mode and writes generally, to the Ruler dashboard page. #4629
* [ENHANCEMENT] Expand zone-aware replication page to cover single physical availability zone deployments. #4631
* [FEATURE] Add instructions to use puppet module. #4610
* [FEATURE] Add documentation on how deploy mixin with terraform. #4161

### Tools

* [ENHANCEMENT] tsdb-index: iteration over index is now faster when any equal matcher is supplied. #4515

## 2.7.3

### Grafana Mimir

* [BUGFIX] Security: updates Go to version 1.20.4 to fix CVE-2023-24539, CVE-2023-24540, CVE-2023-29400. #4905

## 2.7.2

### Grafana Mimir

* [BUGFIX] Security: updated Go version to 1.20.3 to fix CVE-2023-24538 #4795

## 2.7.1

**Note**: During the release process, version 2.7.0 was tagged too early, before completing the release checklist and production testing. Release 2.7.1 doesn't include any code changes since 2.7.0, but now has proper release notes, published documentation, and has been fully tested in our production environment.

### Grafana Mimir

* [CHANGE] Ingester: the configuration parameter `-ingester.ring.readiness-check-ring-health` has been deprecated and will be removed in Mimir 2.9. #4422
* [CHANGE] Ruler: changed default value of `-ruler.evaluation-delay-duration` option from 0 to 1m. #4250
* [CHANGE] Querier: Errors with status code `422` coming from the store-gateway are propagated and not converted to the consistency check error anymore. #4100
* [CHANGE] Store-gateway: When a query hits `max_fetched_chunks_per_query` and `max_fetched_series_per_query` limits, an error with the status code `422` is created and returned. #4056
* [CHANGE] Packaging: Migrate FPM packaging solution to NFPM. Rationalize packages dependencies and add package for all binaries. #3911
* [CHANGE] Store-gateway: Deprecate flag `-blocks-storage.bucket-store.chunks-cache.subrange-size` since there's no benefit to changing the default of `16000`. #4135
* [CHANGE] Experimental support for ephemeral storage introduced in Mimir 2.6.0 has been removed. Following options are no longer available: #4252
  * `-blocks-storage.ephemeral-tsdb.*`
  * `-distributor.ephemeral-series-enabled`
  * `-distributor.ephemeral-series-matchers`
  * `-ingester.max-ephemeral-series-per-user`
  * `-ingester.instance-limits.max-ephemeral-series`
Querying with using `{__mimir_storage__="ephemeral"}` selector no longer works. All label values with `ephemeral-` prefix in `reason` label of `cortex_discarded_samples_total` metric are no longer available. Following metrics have been removed:
  * `cortex_ingester_ephemeral_series`
  * `cortex_ingester_ephemeral_series_created_total`
  * `cortex_ingester_ephemeral_series_removed_total`
  * `cortex_ingester_ingested_ephemeral_samples_total`
  * `cortex_ingester_ingested_ephemeral_samples_failures_total`
  * `cortex_ingester_memory_ephemeral_users`
  * `cortex_ingester_queries_ephemeral_total`
  * `cortex_ingester_queried_ephemeral_samples`
  * `cortex_ingester_queried_ephemeral_series`
* [CHANGE] Store-gateway: use mmap-less index-header reader by default and remove mmap-based index header reader. The following flags have changed: #4280
   * `-blocks-storage.bucket-store.index-header.map-populate-enabled` has been removed
   * `-blocks-storage.bucket-store.index-header.stream-reader-enabled` has been removed
   * `-blocks-storage.bucket-store.index-header.stream-reader-max-idle-file-handles` has been renamed to `-blocks-storage.bucket-store.index-header.max-idle-file-handles`, and the corresponding configuration file option has been renamed from `stream_reader_max_idle_file_handles` to `max_idle_file_handles`
* [CHANGE] Store-gateway: the streaming store-gateway is now enabled by default. The new default setting for `-blocks-storage.bucket-store.batch-series-size` is `5000`. #4330
* [CHANGE] Compactor: the configuration parameter `-compactor.consistency-delay` has been deprecated and will be removed in Mimir 2.9. #4409
* [CHANGE] Store-gateway: the configuration parameter `-blocks-storage.bucket-store.consistency-delay` has been deprecated and will be removed in Mimir 2.9. #4409
* [FEATURE] Ruler: added `keep_firing_for` support to alerting rules. #4099
* [FEATURE] Distributor, ingester: ingestion of native histograms. The new per-tenant limit `-ingester.native-histograms-ingestion-enabled` controls whether native histograms are stored or ignored. #4159
* [FEATURE] Query-frontend: Introduce experimental `-query-frontend.query-sharding-target-series-per-shard` to allow query sharding to take into account cardinality of similar requests executed previously. This feature uses the same cache that's used for results caching. #4121 #4177 #4188 #4254
* [ENHANCEMENT] Go: update go to 1.20.1. #4266
* [ENHANCEMENT] Ingester: added `out_of_order_blocks_external_label_enabled` shipper option to label out-of-order blocks before shipping them to cloud storage. #4182 #4297
* [ENHANCEMENT] Ruler: introduced concurrency when loading per-tenant rules configuration. This improvement is expected to speed up the ruler start up time in a Mimir cluster with a large number of tenants. #4258
* [ENHANCEMENT] Compactor: Add `reason` label to `cortex_compactor_runs_failed_total`. The value can be `shutdown` or `error`. #4012
* [ENHANCEMENT] Store-gateway: enforce `max_fetched_series_per_query`. #4056
* [ENHANCEMENT] Query-frontend: Disambiguate logs for failed queries. #4067
* [ENHANCEMENT] Query-frontend: log caller user agent in query stats logs. #4093
* [ENHANCEMENT] Store-gateway: add `data_type` label with values on `cortex_bucket_store_partitioner_extended_ranges_total`, `cortex_bucket_store_partitioner_expanded_ranges_total`, `cortex_bucket_store_partitioner_requested_ranges_total`, `cortex_bucket_store_partitioner_expanded_bytes_total`, `cortex_bucket_store_partitioner_requested_bytes_total` for `postings`, `series`, and `chunks`. #4095
* [ENHANCEMENT] Store-gateway: Reduce memory allocation rate when loading TSDB chunks from Memcached. #4074
* [ENHANCEMENT] Query-frontend: track `cortex_frontend_query_response_codec_duration_seconds` and `cortex_frontend_query_response_codec_payload_bytes` metrics to measure the time taken and bytes read / written while encoding and decoding query result payloads. #4110
* [ENHANCEMENT] Alertmanager: expose additional upstream metrics `cortex_alertmanager_dispatcher_aggregation_groups`, `cortex_alertmanager_dispatcher_alert_processing_duration_seconds`. #4151
* [ENHANCEMENT] Querier and query-frontend: add experimental, more performant protobuf internal query result response format enabled with `-query-frontend.query-result-response-format=protobuf`. #4153
* [ENHANCEMENT] Store-gateway: use more efficient chunks fetching and caching. This should reduce CPU, memory utilization, and receive bandwidth of a store-gateway. Enable with `-blocks-storage.bucket-store.chunks-cache.fine-grained-chunks-caching-enabled=true`. #4163 #4174 #4227
* [ENHANCEMENT] Query-frontend: Wait for in-flight queries to finish before shutting down. #4073 #4170
* [ENHANCEMENT] Store-gateway: added `encode` and `other` stage to `cortex_bucket_store_series_request_stage_duration_seconds` metric. #4179
* [ENHANCEMENT] Ingester: log state of TSDB when shipping or forced compaction can't be done due to unexpected state of TSDB. #4211
* [ENHANCEMENT] Update Docker base images from `alpine:3.17.1` to `alpine:3.17.2`. #4240
* [ENHANCEMENT] Store-gateway: add a `stage` label to the metrics `cortex_bucket_store_series_data_fetched`, `cortex_bucket_store_series_data_size_fetched_bytes`, `cortex_bucket_store_series_data_touched`, `cortex_bucket_store_series_data_size_touched_bytes`. This label only applies to `data_type="chunks"`. For `fetched` metrics with `data_type="chunks"` the `stage` label has 2 values: `fetched` - the chunks or bytes that were fetched from the cache or the object store, `refetched` - the chunks or bytes that had to be refetched from the cache or the object store because their size was underestimated during the first fetch. For `touched` metrics with `data_type="chunks"` the `stage` label has 2 values: `processed` - the chunks or bytes that were read from the fetched chunks or bytes and were processed in memory, `returned` - the chunks or bytes that were selected from the processed bytes to satisfy the query. #4227 #4316
* [ENHANCEMENT] Compactor: improve the partial block check related to `compactor.partial-block-deletion-delay` to potentially issue less requests to object storage. #4246
* [ENHANCEMENT] Memcached: added `-*.memcached.min-idle-connections-headroom-percentage` support to configure the minimum number of idle connections to keep open as a percentage (0-100) of the number of recently used idle connections. This feature is disabled when set to a negative value (default), which means idle connections are kept open indefinitely. #4249
* [ENHANCEMENT] Querier and store-gateway: optimized regular expression label matchers with case insensitive alternate operator. #4340 #4357
* [ENHANCEMENT] Compactor: added the experimental flag `-compactor.block-upload.block-validation-enabled` with the default `true` to configure whether block validation occurs on backfilled blocks. #3411
* [ENHANCEMENT] Ingester: apply a jitter to the first TSDB head compaction interval configured via `-blocks-storage.tsdb.head-compaction-interval`. Subsequent checks will happen at the configured interval. This should help to spread the TSDB head compaction among different ingesters over the configured interval. #4364
* [ENHANCEMENT] Ingester: the maximum accepted value for `-blocks-storage.tsdb.head-compaction-interval` has been increased from 5m to 15m. #4364
* [BUGFIX] Store-gateway: return `Canceled` rather than `Aborted` or `Internal` error when the calling querier cancels a label names or values request, and return `Internal` if processing the request fails for another reason. #4061
* [BUGFIX] Querier: track canceled requests with status code `499` in the metrics instead of `503` or `422`. #4099
* [BUGFIX] Ingester: compact out-of-order data during `/ingester/flush` or when TSDB is idle. #4180
* [BUGFIX] Ingester: conversion of global limits `max-series-per-user`, `max-series-per-metric`, `max-metadata-per-user` and `max-metadata-per-metric` into corresponding local limits now takes into account the number of ingesters in each zone. #4238
* [BUGFIX] Ingester: track `cortex_ingester_memory_series` metric consistently with `cortex_ingester_memory_series_created_total` and `cortex_ingester_memory_series_removed_total`. #4312
* [BUGFIX] Querier: fixed a bug which was incorrectly matching series with regular expression label matchers with begin/end anchors in the middle of the regular expression. #4340

### Mixin

* [CHANGE] Move auto-scaling panel rows down beneath logical network path in Reads and Writes dashboards. #4049
* [CHANGE] Make distributor auto-scaling metric panels show desired number of replicas. #4218
* [CHANGE] Alerts: The alert `MimirMemcachedRequestErrors` has been renamed to `MimirCacheRequestErrors`. #4242
* [ENHANCEMENT] Alerts: Added `MimirAutoscalerKedaFailing` alert firing when a KEDA scaler is failing. #4045
* [ENHANCEMENT] Add auto-scaling panels to ruler dashboard. #4046
* [ENHANCEMENT] Add gateway auto-scaling panels to Reads and Writes dashboards. #4049 #4216
* [ENHANCEMENT] Dashboards: distinguish between label names and label values queries. #4065
* [ENHANCEMENT] Add query-frontend and ruler-query-frontend auto-scaling panels to Reads and Ruler dashboards. #4199
* [BUGFIX] Alerts: Fixed `MimirAutoscalerNotActive` to not fire if scaling metric does not exist, to avoid false positives on scaled objects with 0 min replicas. #4045
* [BUGFIX] Alerts: `MimirCompactorHasNotSuccessfullyRunCompaction` is no longer triggered by frequent compactor restarts. #4012
* [BUGFIX] Tenants dashboard: Correctly show the ruler-query-scheduler queue size. #4152

### Jsonnet

* [CHANGE] Create the `query-frontend-discovery` service only when Mimir is deployed in microservice mode without query-scheduler. #4353
* [CHANGE] Add results cache backend config to `ruler-query-frontend` configuration to allow cache reuse for cardinality-estimation based sharding. #4257
* [ENHANCEMENT] Add support for ruler auto-scaling. #4046
* [ENHANCEMENT] Add optional `weight` param to `newQuerierScaledObject` and `newRulerQuerierScaledObject` to allow running multiple querier deployments on different node types. #4141
* [ENHANCEMENT] Add support for query-frontend and ruler-query-frontend auto-scaling. #4199
* [BUGFIX] Shuffle sharding: when applying user class limits, honor the minimum shard size configured in `$._config.shuffle_sharding.*`. #4363

### Mimirtool

* [FEATURE] Added `keep_firing_for` support to rules configuration. #4099
* [ENHANCEMENT] Add `-tls-insecure-skip-verify` to rules, alertmanager and backfill commands. #4162

### Query-tee

* [CHANGE] Increase default value of `-backend.read-timeout` to 150s, to accommodate default querier and query frontend timeout of 120s. #4262
* [ENHANCEMENT] Log errors that occur while performing requests to compare two endpoints. #4262
* [ENHANCEMENT] When comparing two responses that both contain an error, only consider the comparison failed if the errors differ. Previously, if either response contained an error, the comparison always failed, even if both responses contained the same error. #4262
* [ENHANCEMENT] Include the value of the `X-Scope-OrgID` header when logging a comparison failure. #4262
* [BUGFIX] Parameters (expression, time range etc.) for a query request where the parameters are in the HTTP request body rather than in the URL are now logged correctly when responses differ. #4265

### Documentation

* [ENHANCEMENT] Add guide on alternative migration method for Thanos to Mimir #3554
* [ENHANCEMENT] Restore "Migrate from Cortex" for Jsonnet. #3929
* [ENHANCEMENT] Document migration from microservices to read-write deployment mode. #3951
* [ENHANCEMENT] Do not error when there is nothing to commit as part of a publish #4058
* [ENHANCEMENT] Explain how to run Mimir locally using docker-compose #4079
* [ENHANCEMENT] Docs: use long flag names in runbook commands. #4088
* [ENHANCEMENT] Clarify how ingester replication happens. #4101
* [ENHANCEMENT] Improvements to the Get Started guide. #4315
* [BUGFIX] Added indentation to Azure and SWIFT backend definition. #4263

### Tools

* [ENHANCEMENT] Adapt tsdb-print-chunk for native histograms. #4186
* [ENHANCEMENT] Adapt tsdb-index-health for blocks containing native histograms. #4186
* [ENHANCEMENT] Adapt tsdb-chunks tool to handle native histograms. #4186

## 2.6.2

* [BUGFIX] Security: updates Go to version 1.20.4 to fix CVE-2023-24539, CVE-2023-24540, CVE-2023-29400. #4903

## 2.6.1

### Grafana Mimir

* [BUGFIX] Security: updates Go to version 1.20.3 to fix CVE-2023-24538 #4798

## 2.6.0

### Grafana Mimir

* [CHANGE] Querier: Introduce `-querier.max-partial-query-length` to limit the time range for partial queries at the querier level and deprecate `-store.max-query-length`. #3825 #4017
* [CHANGE] Store-gateway: Remove experimental `-blocks-storage.bucket-store.max-concurrent-reject-over-limit` flag. #3706
* [CHANGE] Ingester: If shipping is enabled block retention will now be relative to the upload time to cloud storage. If shipping is disabled block retention will be relative to the creation time of the block instead of the mintime of the last block created. #3816
* [CHANGE] Query-frontend: Deprecated CLI flag `-query-frontend.align-querier-with-step` has been removed. #3982
* [CHANGE] Alertmanager: added default configuration for `-alertmanager.configs.fallback`. Allows tenants to send alerts without first uploading an Alertmanager configuration. #3541
* [FEATURE] Store-gateway: streaming of series. The store-gateway can now stream results back to the querier instead of buffering them. This is expected to greatly reduce peak memory consumption while keeping latency the same. You can enable this feature by setting `-blocks-storage.bucket-store.batch-series-size` to a value in the high thousands (5000-10000). This is still an experimental feature and is subject to a changing API and instability. #3540 #3546 #3587 #3606 #3611 #3620 #3645 #3355 #3697 #3666 #3687 #3728 #3739 #3751 #3779 #3839
* [FEATURE] Alertmanager: Added support for the Webex receiver. #3758
* [FEATURE] Limits: Added the `-validation.separate-metrics-group-label` flag. This allows further separation of the `cortex_discarded_samples_total` metric by an additional `group` label - which is configured by this flag to be the value of a specific label on an incoming timeseries. Active groups are tracked and inactive groups are cleaned up on a defined interval. The maximum number of groups tracked is controlled by the `-max-separate-metrics-groups-per-user` flag. #3439
* [FEATURE] Overrides-exporter: Added experimental ring support to overrides-exporter via `-overrides-exporter.ring.enabled`. When enabled, the ring is used to establish a leader replica for the export of limit override metrics. #3908 #3953
* [FEATURE] Ephemeral storage (experimental): Mimir can now accept samples into "ephemeral storage". Such samples are available for querying for a short amount of time (`-blocks-storage.ephemeral-tsdb.retention-period`, defaults to 10 minutes), and then removed from memory. To use ephemeral storage, distributor must be configured with `-distributor.ephemeral-series-enabled` option. Series matching `-distributor.ephemeral-series-matchers` will be marked for storing into ephemeral storage in ingesters. Each tenant needs to have ephemeral storage enabled by using `-ingester.max-ephemeral-series-per-user` limit, which defaults to 0 (no ephemeral storage). Ingesters have new `-ingester.instance-limits.max-ephemeral-series` limit for total number of series in ephemeral storage across all tenants. If ingestion of samples into ephemeral storage fails, `cortex_discarded_samples_total` metric will use values prefixed with `ephemeral-` for `reason` label. Querying of ephemeral storage is possible by using `{__mimir_storage__="ephemeral"}` as metric selector. Following new metrics related to ephemeral storage are introduced: #3897 #3922 #3961 #3997 #4004
  * `cortex_ingester_ephemeral_series`
  * `cortex_ingester_ephemeral_series_created_total`
  * `cortex_ingester_ephemeral_series_removed_total`
  * `cortex_ingester_ingested_ephemeral_samples_total`
  * `cortex_ingester_ingested_ephemeral_samples_failures_total`
  * `cortex_ingester_memory_ephemeral_users`
  * `cortex_ingester_queries_ephemeral_total`
  * `cortex_ingester_queried_ephemeral_samples`
  * `cortex_ingester_queried_ephemeral_series`
* [ENHANCEMENT] Added new metric `thanos_shipper_last_successful_upload_time`: Unix timestamp (in seconds) of the last successful TSDB block uploaded to the bucket. #3627
* [ENHANCEMENT] Ruler: Added `-ruler.alertmanager-client.tls-enabled` configuration for alertmanager client. #3432 #3597
* [ENHANCEMENT] Activity tracker logs now have `component=activity-tracker` label. #3556
* [ENHANCEMENT] Distributor: remove labels with empty values #2439
* [ENHANCEMENT] Query-frontend: track query HTTP requests in the Activity Tracker. #3561
* [ENHANCEMENT] Store-gateway: Add experimental alternate implementation of index-header reader that does not use memory mapped files. The index-header reader is expected to improve stability of the store-gateway. You can enable this implementation with the flag `-blocks-storage.bucket-store.index-header.stream-reader-enabled`. #3639 #3691 #3703 #3742 #3785 #3787 #3797
* [ENHANCEMENT] Query-scheduler: add `cortex_query_scheduler_cancelled_requests_total` metric to track the number of requests that are already cancelled when dequeued. #3696
* [ENHANCEMENT] Store-gateway: add `cortex_bucket_store_partitioner_extended_ranges_total` metric to keep track of the ranges that the partitioner decided to overextend and merge in order to save API call to the object storage. #3769
* [ENHANCEMENT] Compactor: Auto-forget unhealthy compactors after ten failed ring heartbeats. #3771
* [ENHANCEMENT] Ruler: change default value of `-ruler.for-grace-period` from `10m` to `2m` and update help text. The new default value reflects how we operate Mimir at Grafana Labs. #3817
* [ENHANCEMENT] Ingester: Added experimental flags to force usage of _postings for matchers cache_. These flags will be removed in the future and it's not recommended to change them. #3823
  * `-blocks-storage.tsdb.head-postings-for-matchers-cache-ttl`
  * `-blocks-storage.tsdb.head-postings-for-matchers-cache-size`
  * `-blocks-storage.tsdb.head-postings-for-matchers-cache-force`
* [ENHANCEMENT] Ingester: Improved series selection performance when some of the matchers do not match any series. #3827
* [ENHANCEMENT] Alertmanager: Add new additional template function `tenantID` returning id of the tenant owning the alert. #3758
* [ENHANCEMENT] Alertmanager: Add additional template function `grafanaExploreURL` returning URL to grafana explore with range query. #3849
* [ENHANCEMENT] Reduce overhead of debug logging when filtered out. #3875
* [ENHANCEMENT] Update Docker base images from `alpine:3.16.2` to `alpine:3.17.1`. #3898
* [ENHANCEMENT] Ingester: Add new `/ingester/tsdb_metrics` endpoint to return tenant-specific TSDB metrics. #3923
* [ENHANCEMENT] Query-frontend: CLI flag `-query-frontend.max-total-query-length` and its associated YAML configuration is now stable. #3882
* [ENHANCEMENT] Ruler: rule groups now support optional and experimental `align_evaluation_time_on_interval` field, which causes all evaluations to happen on interval-aligned timestamp. #4013
* [ENHANCEMENT] Query-scheduler: ring-based service discovery is now stable. #4028
* [ENHANCEMENT] Store-gateway: improved performance of prefix matching on the labels. #4055 #4080
* [BUGFIX] Log the names of services that are not yet running rather than `unsupported value type` when calling `/ready` and some services are not running. #3625
* [BUGFIX] Alertmanager: Fix template spurious deletion with relative data dir. #3604
* [BUGFIX] Security: update prometheus/exporter-toolkit for CVE-2022-46146. #3675
* [BUGFIX] Security: update golang.org/x/net for CVE-2022-41717. #3755
* [BUGFIX] Debian package: Fix post-install, environment file path and user creation. #3720
* [BUGFIX] memberlist: Fix panic during Mimir startup when Mimir receives gossip message before it's ready. #3746
* [BUGFIX] Store-gateway: fix `cortex_bucket_store_partitioner_requested_bytes_total` metric to not double count overlapping ranges. #3769
* [BUGFIX] Update `github.com/thanos-io/objstore` to address issue with Multipart PUT on s3-compatible Object Storage. #3802 #3821
* [BUGFIX] Distributor, Query-scheduler: Make sure ring metrics include a `cortex_` prefix as expected by dashboards. #3809
* [BUGFIX] Querier: canceled requests are no longer reported as "consistency check" failures. #3837 #3927
* [BUGFIX] Distributor: don't panic when `metric_relabel_configs` in overrides contains null element. #3868
* [BUGFIX] Distributor: don't panic when OTLP histograms don't have any buckets. #3853
* [BUGFIX] Ingester, Compactor: fix panic that can occur when compaction fails. #3955
* [BUGFIX] Store-gateway: return `Canceled` rather than `Aborted` error when the calling querier cancels the request. #4007

### Mixin

* [ENHANCEMENT] Alerts: Added `MimirIngesterInstanceHasNoTenants` alert that fires when an ingester replica is not receiving write requests for any tenant. #3681
* [ENHANCEMENT] Alerts: Extended `MimirAllocatingTooMuchMemory` to check read-write deployment containers. #3710
* [ENHANCEMENT] Alerts: Added `MimirAlertmanagerInstanceHasNoTenants` alert that fires when an alertmanager instance ows no tenants. #3826
* [ENHANCEMENT] Alerts: Added `MimirRulerInstanceHasNoRuleGroups` alert that fires when a ruler replica is not assigned any rule group to evaluate. #3723
* [ENHANCEMENT] Support for baremetal deployment for alerts and scaling recording rules. #3719
* [ENHANCEMENT] Dashboards: querier autoscaling now supports multiple scaled objects (configurable via `$._config.autoscale.querier.hpa_name`). #3962
* [BUGFIX] Alerts: Fixed `MimirIngesterRestarts` alert when Mimir is deployed in read-write mode. #3716
* [BUGFIX] Alerts: Fixed `MimirIngesterHasNotShippedBlocks` and `MimirIngesterHasNotShippedBlocksSinceStart` alerts for when Mimir is deployed in read-write or monolithic modes and updated them to use new `thanos_shipper_last_successful_upload_time` metric. #3627
* [BUGFIX] Alerts: Fixed `MimirMemoryMapAreasTooHigh` alert when Mimir is deployed in read-write mode. #3626
* [BUGFIX] Alerts: Fixed `MimirCompactorSkippedBlocksWithOutOfOrderChunks` matching on non-existent label. #3628
* [BUGFIX] Dashboards: Fix `Rollout Progress` dashboard incorrectly using Gateway metrics when Gateway was not enabled. #3709
* [BUGFIX] Tenants dashboard: Make it compatible with all deployment types. #3754
* [BUGFIX] Alerts: Fixed `MimirCompactorHasNotUploadedBlocks` to not fire if compactor has nothing to do. #3793
* [BUGFIX] Alerts: Fixed `MimirAutoscalerNotActive` to not fire if scaling metric is 0, to avoid false positives on scaled objects with 0 min replicas. #3999

### Jsonnet

* [CHANGE] Replaced the deprecated `policy/v1beta1` with `policy/v1` when configuring a PodDisruptionBudget for read-write deployment mode. #3811
* [CHANGE] Removed `-server.http-write-timeout` default option value from querier and query-frontend, as it defaults to a higher value in the code now, and cannot be lower than `-querier.timeout`. #3836
* [CHANGE] Replaced `-store.max-query-length` with `-query-frontend.max-total-query-length` in the query-frontend config. #3879
* [CHANGE] Changed default `mimir_backend_data_disk_size` from `100Gi` to `250Gi`. #3894
* [ENHANCEMENT] Update `rollout-operator` to `v0.2.0`. #3624
* [ENHANCEMENT] Add `user_24M` and `user_32M` classes to operations config. #3367
* [ENHANCEMENT] Update memcached image from `memcached:1.6.16-alpine` to `memcached:1.6.17-alpine`. #3914
* [ENHANCEMENT] Allow configuring the ring for overrides-exporter. #3995
* [BUGFIX] Apply ingesters and store-gateways per-zone CLI flags overrides to read-write deployment mode too. #3766
* [BUGFIX] Apply overrides-exporter CLI flags to mimir-backend when running Mimir in read-write deployment mode. #3790
* [BUGFIX] Fixed `mimir-write` and `mimir-read` Kubernetes service to correctly balance requests among pods. #3855 #3864 #3906
* [BUGFIX] Fixed `ruler-query-frontend` and `mimir-read` gRPC server configuration to force clients to periodically re-resolve the backend addresses. #3862
* [BUGFIX] Fixed `mimir-read` CLI flags to ensure query-frontend configuration takes precedence over querier configuration. #3877

### Mimirtool

* [ENHANCEMENT] Update `mimirtool config convert` to work with Mimir 2.4, 2.5, 2.6 changes. #3952
* [ENHANCEMENT] Mimirtool is now available to install through Homebrew with `brew install mimirtool`. #3776
* [ENHANCEMENT] Added `--concurrency` to `mimirtool rules sync` command. #3996
* [BUGFIX] Fix summary output from `mimirtool rules sync` to display correct number of groups created and updated. #3918

### Documentation

* [BUGFIX] Querier: Remove assertion that the `-querier.max-concurrent` flag must also be set for the query-frontend. #3678
* [ENHANCEMENT] Update migration from cortex documentation. #3662
* [ENHANCEMENT] Query-scheduler: documented how to migrate from DNS-based to ring-based service discovery. #4028

### Tools

## 2.5.0

### Grafana Mimir

* [CHANGE] Flag `-azure.msi-resource` is now ignored, and will be removed in Mimir 2.7. This setting is now made automatically by Azure. #2682
* [CHANGE] Experimental flag `-blocks-storage.tsdb.out-of-order-capacity-min` has been removed. #3261
* [CHANGE] Distributor: Wrap errors from pushing to ingesters with useful context, for example clarifying timeouts. #3307
* [CHANGE] The default value of `-server.http-write-timeout` has changed from 30s to 2m. #3346
* [CHANGE] Reduce period of health checks in connection pools for querier->store-gateway, ruler->ruler, and alertmanager->alertmanager clients to 10s. This reduces the time to fail a gRPC call when the remote stops responding. #3168
* [CHANGE] Hide TSDB block ranges period config from doc and mark it experimental. #3518
* [FEATURE] Alertmanager: added Discord support. #3309
* [ENHANCEMENT] Added `-server.tls-min-version` and `-server.tls-cipher-suites` flags to configure cipher suites and min TLS version supported by HTTP and gRPC servers. #2898
* [ENHANCEMENT] Distributor: Add age filter to forwarding functionality, to not forward samples which are older than defined duration. If such samples are not ingested, `cortex_discarded_samples_total{reason="forwarded-sample-too-old"}` is increased. #3049 #3113
* [ENHANCEMENT] Store-gateway: Reduce memory allocation when generating ids in index cache. #3179
* [ENHANCEMENT] Query-frontend: truncate queries based on the configured creation grace period (`--validation.create-grace-period`) to avoid querying too far into the future. #3172
* [ENHANCEMENT] Ingester: Reduce activity tracker memory allocation. #3203
* [ENHANCEMENT] Query-frontend: Log more detailed information in the case of a failed query. #3190
* [ENHANCEMENT] Added `-usage-stats.installation-mode` configuration to track the installation mode via the anonymous usage statistics. #3244
* [ENHANCEMENT] Compactor: Add new `cortex_compactor_block_max_time_delta_seconds` histogram for detecting if compaction of blocks is lagging behind. #3240 #3429
* [ENHANCEMENT] Ingester: reduced the memory footprint of active series custom trackers. #2568
* [ENHANCEMENT] Distributor: Include `X-Scope-OrgId` header in requests forwarded to configured forwarding endpoint. #3283 #3385
* [ENHANCEMENT] Alertmanager: reduced memory utilization in Mimir clusters with a large number of tenants. #3309
* [ENHANCEMENT] Add experimental flag `-shutdown-delay` to allow components to wait after receiving SIGTERM and before stopping. In this time the component returns 503 from /ready endpoint. #3298
* [ENHANCEMENT] Go: update to go 1.19.3. #3371
* [ENHANCEMENT] Alerts: added `RulerRemoteEvaluationFailing` alert, firing when communication between ruler and frontend fails in remote operational mode. #3177 #3389
* [ENHANCEMENT] Clarify which S3 signature versions are supported in the error "unsupported signature version". #3376
* [ENHANCEMENT] Store-gateway: improved index header reading performance. #3393 #3397 #3436
* [ENHANCEMENT] Store-gateway: improved performance of series matching. #3391
* [ENHANCEMENT] Move the validation of incoming series before the distributor's forwarding functionality, so that we don't forward invalid series. #3386 #3458
* [ENHANCEMENT] S3 bucket configuration now validates that the endpoint does not have the bucket name prefix. #3414
* [ENHANCEMENT] Query-frontend: added "fetched index bytes" to query statistics, so that the statistics contain the total bytes read by store-gateways from TSDB block indexes. #3206
* [ENHANCEMENT] Distributor: push wrapper should only receive unforwarded samples. #2980
* [ENHANCEMENT] Added `/api/v1/status/config` and `/api/v1/status/flags` APIs to maintain compatibility with prometheus. #3596 #3983
* [BUGFIX] Flusher: Add `Overrides` as a dependency to prevent panics when starting with `-target=flusher`. #3151
* [BUGFIX] Updated `golang.org/x/text` dependency to fix CVE-2022-32149. #3285
* [BUGFIX] Query-frontend: properly close gRPC streams to the query-scheduler to stop memory and goroutines leak. #3302
* [BUGFIX] Ruler: persist evaluation delay configured in the rulegroup. #3392
* [BUGFIX] Ring status pages: show 100% ownership as "100%", not "1e+02%". #3435
* [BUGFIX] Fix panics in OTLP ingest path when parse errors exist. #3538

### Mixin

* [CHANGE] Alerts: Change `MimirSchedulerQueriesStuck` `for` time to 7 minutes to account for the time it takes for HPA to scale up. #3223
* [CHANGE] Dashboards: Removed the `Querier > Stages` panel from the `Mimir / Queries` dashboard. #3311
* [CHANGE] Configuration: The format of the `autoscaling` section of the configuration has changed to support more components. #3378
  * Instead of specific config variables for each component, they are listed in a dictionary. For example, `autoscaling.querier_enabled` becomes `autoscaling.querier.enabled`.
* [FEATURE] Dashboards: Added "Mimir / Overview resources" dashboard, providing an high level view over a Mimir cluster resources utilization. #3481
* [FEATURE] Dashboards: Added "Mimir / Overview networking" dashboard, providing an high level view over a Mimir cluster network bandwidth, inflight requests and TCP connections. #3487
* [FEATURE] Compile baremetal mixin along k8s mixin. #3162 #3514
* [ENHANCEMENT] Alerts: Add MimirRingMembersMismatch firing when a component does not have the expected number of running jobs. #2404
* [ENHANCEMENT] Dashboards: Add optional row about the Distributor's metric forwarding feature to the `Mimir / Writes` dashboard. #3182 #3394 #3394 #3461
* [ENHANCEMENT] Dashboards: Remove the "Instance Mapper" row from the "Alertmanager Resources Dashboard". This is a Grafana Cloud specific service and not relevant for external users. #3152
* [ENHANCEMENT] Dashboards: Add "remote read", "metadata", and "exemplar" queries to "Mimir / Overview" dashboard. #3245
* [ENHANCEMENT] Dashboards: Use non-red colors for non-error series in the "Mimir / Overview" dashboard. #3246
* [ENHANCEMENT] Dashboards: Add support to multi-zone deployments for the experimental read-write deployment mode. #3256
* [ENHANCEMENT] Dashboards: If enabled, add new row to the `Mimir / Writes` for distributor autoscaling metrics. #3378
* [ENHANCEMENT] Dashboards: Add read path insights row to the "Mimir / Tenants" dashboard. #3326
* [ENHANCEMENT] Alerts: Add runbook urls for alerts. #3452
* [ENHANCEMENT] Configuration: Make it possible to configure namespace label, job label, and job prefix. #3482
* [ENHANCEMENT] Dashboards: improved resources and networking dashboards to work with read-write deployment mode too. #3497 #3504 #3519 #3531
* [ENHANCEMENT] Alerts: Added "MimirDistributorForwardingErrorRate" alert, which fires on high error rates in the distributor’s forwarding feature. #3200
* [ENHANCEMENT] Improve phrasing in Overview dashboard. #3488
* [BUGFIX] Dashboards: Fix legend showing `persistentvolumeclaim` when using `deployment_type=baremetal` for `Disk space utilization` panels. #3173 #3184
* [BUGFIX] Alerts: Fixed `MimirGossipMembersMismatch` alert when Mimir is deployed in read-write mode. #3489
* [BUGFIX] Dashboards: Remove "Inflight requests" from object store panels because the panel is not tracking the inflight requests to object storage. #3521

### Jsonnet

* [CHANGE] Replaced the deprecated `policy/v1beta1` with `policy/v1` when configuring a PodDisruptionBudget. #3284
* [CHANGE] [Common storage configuration](https://grafana.com/docs/mimir/v2.3.x/operators-guide/configure/configure-object-storage-backend/#common-configuration) is now used to configure object storage in all components. This is a breaking change in terms of Jsonnet manifests and also a CLI flag update for components that use object storage, so it will require a rollout of those components. The changes include: #3257
  * `blocks_storage_backend` was renamed to `storage_backend` and is now used as the common storage backend for all components.
    * So were the related `blocks_storage_azure_account_(name|key)` and `blocks_storage_s3_endpoint` configurations.
  * `storage_s3_endpoint` is now rendered by default using the `aws_region` configuration instead of a hardcoded `us-east-1`.
  * `ruler_client_type` and `alertmanager_client_type` were renamed to `ruler_storage_backend` and `alertmanager_storage_backend` respectively, and their corresponding CLI flags won't be rendered unless explicitly set to a value different from the one in `storage_backend` (like `local`).
  * `alertmanager_s3_bucket_name`, `alertmanager_gcs_bucket_name` and `alertmanager_azure_container_name` have been removed, and replaced by a single `alertmanager_storage_bucket_name` configuration used for all object storages.
  * `genericBlocksStorageConfig` configuration object was removed, and so any extensions to it will be now ignored. Use `blockStorageConfig` instead.
  * `rulerClientConfig` and `alertmanagerStorageClientConfig` configuration objects were renamed to `rulerStorageConfig` and `alertmanagerStorageConfig` respectively, and so any extensions to their previous names will be now ignored. Use the new names instead.
  * The CLI flags `*.s3.region` are no longer rendered as they are optional and the region can be inferred by Mimir by performing an initial API call to the endpoint.
  * The migration to this change should usually consist of:
    * Renaming `blocks_storage_backend` key to `storage_backend`.
    * For Azure/S3:
      * Renaming `blocks_storage_(azure|s3)_*` configurations to `storage_(azure|s3)_*`.
      * If `ruler_storage_(azure|s3)_*` and `alertmanager_storage_(azure|s3)_*` keys were different from the `block_storage_*` ones, they should be now provided using CLI flags, see [configuration reference](https://grafana.com/docs/mimir/v2.3.x/operators-guide/configure/reference-configuration-parameters/) for more details.
    * Removing `ruler_client_type` and `alertmanager_client_type` if their value match the `storage_backend`, or renaming them to their new names otherwise.
    * Reviewing any possible extensions to `genericBlocksStorageConfig`, `rulerClientConfig` and `alertmanagerStorageClientConfig` and moving them to the corresponding new options.
    * Renaming the alertmanager's bucket name configuration from provider-specific to the new `alertmanager_storage_bucket_name` key.
* [CHANGE] The `overrides-exporter.libsonnet` file is now always imported. The overrides-exporter can be enabled in jsonnet setting the following: #3379
  ```jsonnet
  {
    _config+:: {
      overrides_exporter_enabled: true,
    }
  }
  ```
* [FEATURE] Added support for experimental read-write deployment mode. Enabling the read-write deployment mode on a existing Mimir cluster is a destructive operation, because the cluster will be re-created. If you're creating a new Mimir cluster, you can deploy it in read-write mode adding the following configuration: #3379 #3475 #3405
  ```jsonnet
  {
    _config+:: {
      deployment_mode: 'read-write',

      // See operations/mimir/read-write-deployment.libsonnet for more configuration options.
      mimir_write_replicas: 3,
      mimir_read_replicas: 2,
      mimir_backend_replicas: 3,
    }
  }
  ```
* [ENHANCEMENT] Add autoscaling support to the `mimir-read` component when running the read-write-deployment model. #3419
* [ENHANCEMENT] Added `$._config.usageStatsConfig` to track the installation mode via the anonymous usage statistics. #3294
* [ENHANCEMENT] The query-tee node port (`$._config.query_tee_node_port`) is now optional. #3272
* [ENHANCEMENT] Add support for autoscaling distributors. #3378
* [ENHANCEMENT] Make auto-scaling logic ensure integer KEDA thresholds. #3512
* [BUGFIX] Fixed query-scheduler ring configuration for dedicated ruler's queries and query-frontends. #3237 #3239
* [BUGFIX] Jsonnet: Fix auto-scaling so that ruler-querier CPU threshold is a string-encoded integer millicores value. #3520

### Mimirtool

* [FEATURE] Added `mimirtool alertmanager verify` command to validate configuration without uploading. #3440
* [ENHANCEMENT] Added `mimirtool rules delete-namespace` command to delete all of the rule groups in a namespace including the namespace itself. #3136
* [ENHANCEMENT] Refactor `mimirtool analyze prometheus`: add concurrency and resiliency #3349
  * Add `--concurrency` flag. Default: number of logical CPUs
* [BUGFIX] `--log.level=debug` now correctly prints the response from the remote endpoint when a request fails. #3180

### Documentation

* [ENHANCEMENT] Documented how to configure HA deduplication using Consul in a Mimir Helm deployment. #2972
* [ENHANCEMENT] Improve `MimirQuerierAutoscalerNotActive` runbook. #3186
* [ENHANCEMENT] Improve `MimirSchedulerQueriesStuck` runbook to reflect debug steps with querier auto-scaling enabled. #3223
* [ENHANCEMENT] Use imperative for docs titles. #3178 #3332 #3343
* [ENHANCEMENT] Docs: mention gRPC compression in "Production tips". #3201
* [ENHANCEMENT] Update ADOPTERS.md. #3224 #3225
* [ENHANCEMENT] Add a note for jsonnet deploying. #3213
* [ENHANCEMENT] out-of-order runbook update with use case. #3253
* [ENHANCEMENT] Fixed TSDB retention mentioned in the "Recover source blocks from ingesters" runbook. #3280
* [ENHANCEMENT] Run Grafana Mimir in production using the Helm chart. #3072
* [ENHANCEMENT] Use common configuration in the tutorial. #3282
* [ENHANCEMENT] Updated detailed steps for migrating blocks from Thanos to Mimir. #3290
* [ENHANCEMENT] Add scheme to DNS service discovery docs. #3450
* [BUGFIX] Remove reference to file that no longer exists in contributing guide. #3404
* [BUGFIX] Fix some minor typos in the contributing guide and on the runbooks page. #3418
* [BUGFIX] Fix small typos in API reference. #3526
* [BUGFIX] Fixed TSDB retention mentioned in the "Recover source blocks from ingesters" runbook. #3278
* [BUGFIX] Fixed configuration example in the "Configuring the Grafana Mimir query-frontend to work with Prometheus" guide. #3374

### Tools

* [FEATURE] Add `copyblocks` tool, to copy Mimir blocks between two GCS buckets. #3264
* [ENHANCEMENT] copyblocks: copy no-compact global markers and optimize min time filter check. #3268
* [ENHANCEMENT] Mimir rules GitHub action: Added the ability to change default value of `label` when running `prepare` command. #3236
* [BUGFIX] Mimir rules Github action: Fix single line output. #3421

## 2.4.0

### Grafana Mimir

* [CHANGE] Distributor: change the default value of `-distributor.remote-timeout` to `2s` from `20s` and `-distributor.forwarding.request-timeout` to `2s` from `10s` to improve distributor resource usage when ingesters crash. #2728 #2912
* [CHANGE] Anonymous usage statistics tracking: added the `-ingester.ring.store` value. #2981
* [CHANGE] Series metadata `HELP` that is longer than `-validation.max-metadata-length` is now truncated silently, instead of being dropped with a 400 status code. #2993
* [CHANGE] Ingester: changed default setting for `-ingester.ring.readiness-check-ring-health` from `true` to `false`. #2953
* [CHANGE] Anonymous usage statistics tracking has been enabled by default, to help Mimir maintainers make better decisions to support the open source community. #2939 #3034
* [CHANGE] Anonymous usage statistics tracking: added the minimum and maximum value of `-ingester.out-of-order-time-window`. #2940
* [CHANGE] The default hash ring heartbeat period for distributors, ingesters, rulers and compactors has been increased from `5s` to `15s`. Now the default heartbeat period for all Mimir hash rings is `15s`. #3033
* [CHANGE] Reduce the default TSDB head compaction concurrency (`-blocks-storage.tsdb.head-compaction-concurrency`) from 5 to 1, in order to reduce CPU spikes. #3093
* [CHANGE] Ruler: the ruler's [remote evaluation mode](https://grafana.com/docs/mimir/latest/operators-guide/architecture/components/ruler/#remote) (`-ruler.query-frontend.address`) is now stable. #3109
* [CHANGE] Limits: removed the deprecated YAML configuration option `active_series_custom_trackers_config`. Please use `active_series_custom_trackers` instead. #3110
* [CHANGE] Ingester: removed the deprecated configuration option `-ingester.ring.join-after`. #3111
* [CHANGE] Querier: removed the deprecated configuration option `-querier.shuffle-sharding-ingesters-lookback-period`. The value of `-querier.query-ingesters-within` is now used internally for shuffle sharding lookback, while you can use `-querier.shuffle-sharding-ingesters-enabled` to enable or disable shuffle sharding on the read path. #3111
* [CHANGE] Memberlist: cluster label verification feature (`-memberlist.cluster-label` and `-memberlist.cluster-label-verification-disabled`) is now marked as stable. #3108
* [CHANGE] Distributor: only single per-tenant forwarding endpoint can be configured now. Support for per-rule endpoint has been removed. #3095
* [FEATURE] Query-scheduler: added an experimental ring-based service discovery support for the query-scheduler. Refer to [query-scheduler configuration](https://grafana.com/docs/mimir/next/operators-guide/architecture/components/query-scheduler/#configuration) for more information. #2957
* [FEATURE] Introduced the experimental endpoint `/api/v1/user_limits` exposed by all components that load runtime configuration. This endpoint exposes realtime limits for the authenticated tenant, in JSON format. #2864 #3017
* [FEATURE] Query-scheduler: added the experimental configuration option `-query-scheduler.max-used-instances` to restrict the number of query-schedulers effectively used regardless how many replicas are running. This feature can be useful when using the experimental read-write deployment mode. #3005
* [ENHANCEMENT] Go: updated to go 1.19.2. #2637 #3127 #3129
* [ENHANCEMENT] Runtime config: don't unmarshal runtime configuration files if they haven't changed. This can save a bit of CPU and memory on every component using runtime config. #2954
* [ENHANCEMENT] Query-frontend: Add `cortex_frontend_query_result_cache_skipped_total` and `cortex_frontend_query_result_cache_attempted_total` metrics to track the reason why query results are not cached. #2855
* [ENHANCEMENT] Distributor: pool more connections per host when forwarding request. Mark requests as idempotent so they can be retried under some conditions. #2968
* [ENHANCEMENT] Distributor: failure to send request to forwarding target now also increments `cortex_distributor_forward_errors_total`, with `status_code="failed"`. #2968
* [ENHANCEMENT] Distributor: added support forwarding push requests via gRPC, using `httpgrpc` messages from weaveworks/common library. #2996
* [ENHANCEMENT] Query-frontend / Querier: increase internal backoff period used to retry connections to query-frontend / query-scheduler. #3011
* [ENHANCEMENT] Querier: do not log "error processing requests from scheduler" when the query-scheduler is shutting down. #3012
* [ENHANCEMENT] Query-frontend: query sharding process is now time-bounded and it is cancelled if the request is aborted. #3028
* [ENHANCEMENT] Query-frontend: improved Prometheus response JSON encoding performance. #2450
* [ENHANCEMENT] TLS: added configuration parameters to configure the client's TLS cipher suites and minimum version. The following new CLI flags have been added: #3070
  * `-alertmanager.alertmanager-client.tls-cipher-suites`
  * `-alertmanager.alertmanager-client.tls-min-version`
  * `-alertmanager.sharding-ring.etcd.tls-cipher-suites`
  * `-alertmanager.sharding-ring.etcd.tls-min-version`
  * `-compactor.ring.etcd.tls-cipher-suites`
  * `-compactor.ring.etcd.tls-min-version`
  * `-distributor.forwarding.grpc-client.tls-cipher-suites`
  * `-distributor.forwarding.grpc-client.tls-min-version`
  * `-distributor.ha-tracker.etcd.tls-cipher-suites`
  * `-distributor.ha-tracker.etcd.tls-min-version`
  * `-distributor.ring.etcd.tls-cipher-suites`
  * `-distributor.ring.etcd.tls-min-version`
  * `-ingester.client.tls-cipher-suites`
  * `-ingester.client.tls-min-version`
  * `-ingester.ring.etcd.tls-cipher-suites`
  * `-ingester.ring.etcd.tls-min-version`
  * `-memberlist.tls-cipher-suites`
  * `-memberlist.tls-min-version`
  * `-querier.frontend-client.tls-cipher-suites`
  * `-querier.frontend-client.tls-min-version`
  * `-querier.store-gateway-client.tls-cipher-suites`
  * `-querier.store-gateway-client.tls-min-version`
  * `-query-frontend.grpc-client-config.tls-cipher-suites`
  * `-query-frontend.grpc-client-config.tls-min-version`
  * `-query-scheduler.grpc-client-config.tls-cipher-suites`
  * `-query-scheduler.grpc-client-config.tls-min-version`
  * `-query-scheduler.ring.etcd.tls-cipher-suites`
  * `-query-scheduler.ring.etcd.tls-min-version`
  * `-ruler.alertmanager-client.tls-cipher-suites`
  * `-ruler.alertmanager-client.tls-min-version`
  * `-ruler.client.tls-cipher-suites`
  * `-ruler.client.tls-min-version`
  * `-ruler.query-frontend.grpc-client-config.tls-cipher-suites`
  * `-ruler.query-frontend.grpc-client-config.tls-min-version`
  * `-ruler.ring.etcd.tls-cipher-suites`
  * `-ruler.ring.etcd.tls-min-version`
  * `-store-gateway.sharding-ring.etcd.tls-cipher-suites`
  * `-store-gateway.sharding-ring.etcd.tls-min-version`
* [ENHANCEMENT] Store-gateway: Add `-blocks-storage.bucket-store.max-concurrent-reject-over-limit` option to allow requests that exceed the max number of inflight object storage requests to be rejected. #2999
* [ENHANCEMENT] Query-frontend: allow setting a separate limit on the total (before splitting/sharding) query length of range queries with the new experimental `-query-frontend.max-total-query-length` flag, which defaults to `-store.max-query-length` if unset or set to 0. #3058
* [ENHANCEMENT] Query-frontend: Lower TTL for cache entries overlapping the out-of-order samples ingestion window (re-using `-ingester.out-of-order-allowance` from ingesters). #2935
* [ENHANCEMENT] Ruler: added support to forcefully disable recording and/or alerting rules evaluation. The following new configuration options have been introduced, which can be overridden on a per-tenant basis in the runtime configuration: #3088
  * `-ruler.recording-rules-evaluation-enabled`
  * `-ruler.alerting-rules-evaluation-enabled`
* [ENHANCEMENT] Distributor: Improved error messages reported when the distributor fails to remote write to ingesters. #3055
* [ENHANCEMENT] Improved tracing spans tracked by distributors, ingesters and store-gateways. #2879 #3099 #3089
* [ENHANCEMENT] Ingester: improved the performance of label value cardinality endpoint. #3044
* [ENHANCEMENT] Ruler: use backoff retry on remote evaluation #3098
* [ENHANCEMENT] Query-frontend: Include multiple tenant IDs in query logs when present instead of dropping them. #3125
* [ENHANCEMENT] Query-frontend: truncate queries based on the configured blocks retention period (`-compactor.blocks-retention-period`) to avoid querying past this period. #3134
* [ENHANCEMENT] Alertmanager: reduced memory utilization in Mimir clusters with a large number of tenants. #3143
* [ENHANCEMENT] Store-gateway: added extra span logging to improve observability. #3131
* [ENHANCEMENT] Compactor: cleaning up different tenants' old blocks and updating bucket indexes is now more independent. This prevents a single tenant from delaying cleanup for other tenants. #2631
* [ENHANCEMENT] Distributor: request rate, ingestion rate, and inflight requests limits are now enforced before reading and parsing the body of the request. This makes the distributor more resilient against a burst of requests over those limit. #2419
* [BUGFIX] Querier: Fix 400 response while handling streaming remote read. #2963
* [BUGFIX] Fix a bug causing query-frontend, query-scheduler, and querier not failing if one of their internal components fail. #2978
* [BUGFIX] Querier: re-balance the querier worker connections when a query-frontend or query-scheduler is terminated. #3005
* [BUGFIX] Distributor: Now returns the quorum error from ingesters. For example, with replication_factor=3, two HTTP 400 errors and one HTTP 500 error, now the distributor will always return HTTP 400. Previously the behaviour was to return the error which the distributor first received. #2979
* [BUGFIX] Ruler: fix panic when ruler.external_url is explicitly set to an empty string ("") in YAML. #2915
* [BUGFIX] Alertmanager: Fix support for the Telegram API URL in the global settings. #3097
* [BUGFIX] Alertmanager: Fix parsing of label matchers without label value in the API used to retrieve alerts. #3097
* [BUGFIX] Ruler: Fix not restoring alert state for rule groups when other ruler replicas shut down. #3156
* [BUGFIX] Updated `golang.org/x/net` dependency to fix CVE-2022-27664. #3124
* [BUGFIX] Fix distributor from returning a `500` status code when a `400` was received from the ingester. #3211
* [BUGFIX] Fix incorrect OS value set in Mimir v2.3.* RPM packages. #3221

### Mixin

* [CHANGE] Alerts: MimirQuerierAutoscalerNotActive is now critical and fires after 1h instead of 15m. #2958
* [FEATURE] Dashboards: Added "Mimir / Overview" dashboards, providing an high level view over a Mimir cluster. #3122 #3147 #3155
* [ENHANCEMENT] Dashboards: Updated the "Writes" and "Rollout progress" dashboards to account for samples ingested via the new OTLP ingestion endpoint. #2919 #2938
* [ENHANCEMENT] Dashboards: Include per-tenant request rate in "Tenants" dashboard. #2874
* [ENHANCEMENT] Dashboards: Include inflight object store requests in "Reads" dashboard. #2914
* [ENHANCEMENT] Dashboards: Make queries used to find job, cluster and namespace for dropdown menus configurable. #2893
* [ENHANCEMENT] Dashboards: Include rate of label and series queries in "Reads" dashboard. #3065 #3074
* [ENHANCEMENT] Dashboards: Fix legend showing on per-pod panels. #2944
* [ENHANCEMENT] Dashboards: Use the "req/s" unit on panels showing the requests rate. #3118
* [ENHANCEMENT] Dashboards: Use a consistent color across dashboards for the error rate. #3154

### Jsonnet

* [FEATURE] Added support for query-scheduler ring-based service discovery. #3128
* [ENHANCEMENT] Querier autoscaling is now slower on scale downs: scale down 10% every 1m instead of 100%. #2962
* [BUGFIX] Memberlist: `gossip_member_label` is now set for ruler-queriers. #3141

### Mimirtool

* [ENHANCEMENT] mimirtool analyze: Store the query errors instead of exit during the analysis. #3052
* [BUGFIX] mimir-tool remote-read: fix returns where some conditions [return nil error even if there is error](https://github.com/grafana/cortex-tools/issues/260). #3053

### Documentation

* [ENHANCEMENT] Added documentation on how to configure storage retention. #2970
* [ENHANCEMENT] Improved gRPC clients config documentation. #3020
* [ENHANCEMENT] Added documentation on how to manage alerting and recording rules. #2983
* [ENHANCEMENT] Improved `MimirSchedulerQueriesStuck` runbook. #3006
* [ENHANCEMENT] Added "Cluster label verification" section to memberlist documentation. #3096
* [ENHANCEMENT] Mention compression in multi-zone replication documentation. #3107
* [BUGFIX] Fixed configuration option names in "Enabling zone-awareness via the Grafana Mimir Jsonnet". #3018
* [BUGFIX] Fixed `mimirtool analyze` parameters documentation. #3094
* [BUGFIX] Fixed YAML configuraton in the "Manage the configuration of Grafana Mimir with Helm" guide. #3042
* [BUGFIX] Fixed Alertmanager capacity planning documentation. #3132

### Tools

- [BUGFIX] trafficdump: Fixed panic occurring when `-success-only=true` and the captured request failed. #2863

## 2.3.1

### Grafana Mimir
* [BUGFIX] Query-frontend: query sharding took exponential time to map binary expressions. #3027
* [BUGFIX] Distributor: Stop panics on OTLP endpoint when a single metric has multiple timeseries. #3040

## 2.3.0

### Grafana Mimir

* [CHANGE] Ingester: Added user label to ingester metric `cortex_ingester_tsdb_out_of_order_samples_appended_total`. On multitenant clusters this helps us find the rate of appended out-of-order samples for a specific tenant. #2493
* [CHANGE] Compactor: delete source and output blocks from local disk on compaction failed, to reduce likelihood that subsequent compactions fail because of no space left on disk. #2261
* [CHANGE] Ruler: Remove unused CLI flags `-ruler.search-pending-for` and `-ruler.flush-period` (and their respective YAML config options). #2288
* [CHANGE] Successful gRPC requests are no longer logged (only affects internal API calls). #2309
* [CHANGE] Add new `-*.consul.cas-retry-delay` flags. They have a default value of `1s`, while previously there was no delay between retries. #2309
* [CHANGE] Store-gateway: Remove the experimental ability to run requests in a dedicated OS thread pool and associated CLI flag `-store-gateway.thread-pool-size`. #2423
* [CHANGE] Memberlist: disabled TCP-based ping fallback, because Mimir already uses a custom transport based on TCP. #2456
* [CHANGE] Change default value for `-distributor.ha-tracker.max-clusters` to `100` to provide a DoS protection. #2465
* [CHANGE] Experimental block upload API exposed by compactor has changed: Previous `/api/v1/upload/block/{block}` endpoint for starting block upload is now `/api/v1/upload/block/{block}/start`, and previous endpoint `/api/v1/upload/block/{block}?uploadComplete=true` for finishing block upload is now `/api/v1/upload/block/{block}/finish`. New API endpoint has been added: `/api/v1/upload/block/{block}/check`. #2486 #2548
* [CHANGE] Compactor: changed `-compactor.max-compaction-time` default from `0s` (disabled) to `1h`. When compacting blocks for a tenant, the compactor will move to compact blocks of another tenant or re-plan blocks to compact at least every 1h. #2514
* [CHANGE] Distributor: removed previously deprecated `extend_writes` (see #1856) YAML key and `-distributor.extend-writes` CLI flag from the distributor config. #2551
* [CHANGE] Ingester: removed previously deprecated `active_series_custom_trackers` (see #1188) YAML key from the ingester config. #2552
* [CHANGE] The tenant ID `__mimir_cluster` is reserved by Mimir and not allowed to store metrics. #2643
* [CHANGE] Purger: removed the purger component and moved its API endpoints `/purger/delete_tenant` and `/purger/delete_tenant_status` to the compactor at `/compactor/delete_tenant` and `/compactor/delete_tenant_status`. The new endpoints on the compactor are stable. #2644
* [CHANGE] Memberlist: Change the leave timeout duration (`-memberlist.leave-timeout duration`) from 5s to 20s and connection timeout (`-memberlist.packet-dial-timeout`) from 5s to 2s. This makes leave timeout 10x the connection timeout, so that we can communicate the leave to at least 1 node, if the first 9 we try to contact times out. #2669
* [CHANGE] Alertmanager: return status code `412 Precondition Failed` and log info message when alertmanager isn't configured for a tenant. #2635
* [CHANGE] Distributor: if forwarding rules are used to forward samples, exemplars are now removed from the request. #2710 #2725
* [CHANGE] Limits: change the default value of `max_global_series_per_metric` limit to `0` (disabled). Setting this limit by default does not provide much benefit because series are sharded by all labels. #2714
* [CHANGE] Ingester: experimental `-blocks-storage.tsdb.new-chunk-disk-mapper` has been removed, new chunk disk mapper is now always used, and is no longer marked experimental. Default value of `-blocks-storage.tsdb.head-chunks-write-queue-size` has changed to 1000000, this enables async chunk queue by default, which leads to improved latency on the write path when new chunks are created in ingesters. #2762
* [CHANGE] Ingester: removed deprecated `-blocks-storage.tsdb.isolation-enabled` option. TSDB-level isolation is now always disabled in Mimir. #2782
* [CHANGE] Compactor: `-compactor.partial-block-deletion-delay` must either be set to 0 (to disable partial blocks deletion) or a value higher than `4h`. #2787
* [CHANGE] Query-frontend: CLI flag `-query-frontend.align-querier-with-step` has been deprecated. Please use `-query-frontend.align-queries-with-step` instead. #2840
* [FEATURE] Compactor: Adds the ability to delete partial blocks after a configurable delay. This option can be configured per tenant. #2285
  - `-compactor.partial-block-deletion-delay`, as a duration string, allows you to set the delay since a partial block has been modified before marking it for deletion. A value of `0`, the default, disables this feature.
  - The metric `cortex_compactor_blocks_marked_for_deletion_total` has a new value for the `reason` label `reason="partial"`, when a block deletion marker is triggered by the partial block deletion delay.
* [FEATURE] Querier: enabled support for queries with negative offsets, which are not cached in the query results cache. #2429
* [FEATURE] EXPERIMENTAL: OpenTelemetry Metrics ingestion path on `/otlp/v1/metrics`. #695 #2436 #2461
* [FEATURE] Querier: Added support for tenant federation to metric metadata endpoint. #2467
* [FEATURE] Query-frontend: introduced experimental support to split instant queries by time. The instant query splitting can be enabled setting `-query-frontend.split-instant-queries-by-interval`. #2469 #2564 #2565 #2570 #2571 #2572 #2573 #2574 #2575 #2576 #2581 #2582 #2601 #2632 #2633 #2634 #2641 #2642 #2766
* [FEATURE] Introduced an experimental anonymous usage statistics tracking (disabled by default), to help Mimir maintainers make better decisions to support the open source community. The tracking system anonymously collects non-sensitive, non-personally identifiable information about the running Mimir cluster, and is disabled by default. #2643 #2662 #2685 #2732 #2733 #2735
* [FEATURE] Introduced an experimental deployment mode called read-write and running a fully featured Mimir cluster with three components: write, read and backend. The read-write deployment mode is a trade-off between the monolithic mode (only one component, no isolation) and the microservices mode (many components, high isolation). #2754 #2838
* [ENHANCEMENT] Distributor: Decreased distributor tests execution time. #2562
* [ENHANCEMENT] Alertmanager: Allow the HTTP `proxy_url` configuration option in the receiver's configuration. #2317
* [ENHANCEMENT] ring: optimize shuffle-shard computation when lookback is used, and all instances have registered timestamp within the lookback window. In that case we can immediately return origial ring, because we would select all instances anyway. #2309
* [ENHANCEMENT] Memberlist: added experimental memberlist cluster label support via `-memberlist.cluster-label` and `-memberlist.cluster-label-verification-disabled` CLI flags (and their respective YAML config options). #2354
* [ENHANCEMENT] Object storage can now be configured for all components using the `common` YAML config option key (or `-common.storage.*` CLI flags). #2330 #2347
* [ENHANCEMENT] Go: updated to go 1.18.4. #2400
* [ENHANCEMENT] Store-gateway, listblocks: list of blocks now includes stats from `meta.json` file: number of series, samples and chunks. #2425
* [ENHANCEMENT] Added more buckets to `cortex_ingester_client_request_duration_seconds` histogram metric, to correctly track requests taking longer than 1s (up until 16s). #2445
* [ENHANCEMENT] Azure client: Improve memory usage for large object storage downloads. #2408
* [ENHANCEMENT] Distributor: Add `-distributor.instance-limits.max-inflight-push-requests-bytes`. This limit protects the distributor against multiple large requests that together may cause an OOM, but are only a few, so do not trigger the `max-inflight-push-requests` limit. #2413
* [ENHANCEMENT] Distributor: Drop exemplars in distributor for tenants where exemplars are disabled. #2504
* [ENHANCEMENT] Runtime Config: Allow operator to specify multiple comma-separated yaml files in `-runtime-config.file` that will be merged in left to right order. #2583
* [ENHANCEMENT] Query sharding: shard binary operations only if it doesn't lead to non-shardable vector selectors in one of the operands. #2696
* [ENHANCEMENT] Add packaging for both debian based deb file and redhat based rpm file using FPM. #1803
* [ENHANCEMENT] Distributor: Add `cortex_distributor_query_ingester_chunks_deduped_total` and `cortex_distributor_query_ingester_chunks_total` metrics for determining how effective ingester chunk deduplication at query time is. #2713
* [ENHANCEMENT] Upgrade Docker base images to `alpine:3.16.2`. #2729
* [ENHANCEMENT] Ruler: Add `<prometheus-http-prefix>/api/v1/status/buildinfo` endpoint. #2724
* [ENHANCEMENT] Querier: Ensure all queries pulled from query-frontend or query-scheduler are immediately executed. The maximum workers concurrency in each querier is configured by `-querier.max-concurrent`. #2598
* [ENHANCEMENT] Distributor: Add `cortex_distributor_received_requests_total` and `cortex_distributor_requests_in_total` metrics to provide visiblity into appropriate per-tenant request limits. #2770
* [ENHANCEMENT] Distributor: Add single forwarding remote-write endpoint for a tenant (`forwarding_endpoint`), instead of using per-rule endpoints. This takes precendence over per-rule endpoints. #2801
* [ENHANCEMENT] Added `err-mimir-distributor-max-write-message-size` to the errors catalog. #2470
* [ENHANCEMENT] Add sanity check at startup to ensure the configured filesystem directories don't overlap for different components. #2828 #2947
* [BUGFIX] TSDB: Fixed a bug on the experimental out-of-order implementation that led to wrong query results. #2701
* [BUGFIX] Compactor: log the actual error on compaction failed. #2261
* [BUGFIX] Alertmanager: restore state from storage even when running a single replica. #2293
* [BUGFIX] Ruler: do not block "List Prometheus rules" API endpoint while syncing rules. #2289
* [BUGFIX] Ruler: return proper `*status.Status` error when running in remote operational mode. #2417
* [BUGFIX] Alertmanager: ensure the configured `-alertmanager.web.external-url` is either a path starting with `/`, or a full URL including the scheme and hostname. #2381 #2542
* [BUGFIX] Memberlist: fix problem with loss of some packets, typically ring updates when instances were removed from the ring during shutdown. #2418
* [BUGFIX] Ingester: fix misfiring `MimirIngesterHasUnshippedBlocks` and stale `cortex_ingester_oldest_unshipped_block_timestamp_seconds` when some block uploads fail. #2435
* [BUGFIX] Query-frontend: fix incorrect mapping of http status codes 429 to 500 when request queue is full. #2447
* [BUGFIX] Memberlist: Fix problem with ring being empty right after startup. Memberlist KV store now tries to "fast-join" the cluster to avoid serving empty KV store. #2505
* [BUGFIX] Compactor: Fix bug when using `-compactor.partial-block-deletion-delay`: compactor didn't correctly check for modification time of all block files. #2559
* [BUGFIX] Query-frontend: fix wrong query sharding results for queries with boolean result like `1 < bool 0`. #2558
* [BUGFIX] Fixed error messages related to per-instance limits incorrectly reporting they can be set on a per-tenant basis. #2610
* [BUGFIX] Perform HA-deduplication before forwarding samples according to forwarding rules in the distributor. #2603 #2709
* [BUGFIX] Fix reporting of tracing spans from PromQL engine. #2707
* [BUGFIX] Apply relabel and drop_label rules before forwarding rules in the distributor. #2703
* [BUGFIX] Distributor: Register `cortex_discarded_requests_total` metric, which previously was not registered and therefore not exported. #2712
* [BUGFIX] Ruler: fix not restoring alerts' state at startup. #2648
* [BUGFIX] Ingester: Fix disk filling up after restarting ingesters with out-of-order support disabled while it was enabled before. #2799
* [BUGFIX] Memberlist: retry joining memberlist cluster on startup when no nodes are resolved. #2837
* [BUGFIX] Query-frontend: fix incorrect mapping of http status codes 413 to 500 when request is too large. #2819
* [BUGFIX] Alertmanager: revert upstream alertmananger to v0.24.0 to fix panic when unmarshalling email headers #2924 #2925

### Mixin

* [CHANGE] Dashboards: "Slow Queries" dashboard no longer works with versions older than Grafana 9.0. #2223
* [CHANGE] Alerts: use RSS memory instead of working set memory in the `MimirAllocatingTooMuchMemory` alert for ingesters. #2480
* [CHANGE] Dashboards: remove the "Cache - Latency (old)" panel from the "Mimir / Queries" dashboard. #2796
* [FEATURE] Dashboards: added support to experimental read-write deployment mode. #2780
* [ENHANCEMENT] Dashboards: added missed rule evaluations to the "Evaluations per second" panel in the "Mimir / Ruler" dashboard. #2314
* [ENHANCEMENT] Dashboards: add k8s resource requests to CPU and memory panels. #2346
* [ENHANCEMENT] Dashboards: add RSS memory utilization panel for ingesters, store-gateways and compactors. #2479
* [ENHANCEMENT] Dashboards: allow to configure graph tooltip. #2647
* [ENHANCEMENT] Alerts: MimirFrontendQueriesStuck and MimirSchedulerQueriesStuck alerts are more reliable now as they consider all the intermediate samples in the minute prior to the evaluation. #2630
* [ENHANCEMENT] Alerts: added `RolloutOperatorNotReconciling` alert, firing if the optional rollout-operator is not successfully reconciling. #2700
* [ENHANCEMENT] Dashboards: added support to query-tee in front of ruler-query-frontend in the "Remote ruler reads" dashboard. #2761
* [ENHANCEMENT] Dashboards: Introduce support for baremetal deployment, setting `deployment_type: 'baremetal'` in the mixin `_config`. #2657
* [ENHANCEMENT] Dashboards: use timeseries panel to show exemplars. #2800
* [BUGFIX] Dashboards: fixed unit of latency panels in the "Mimir / Ruler" dashboard. #2312
* [BUGFIX] Dashboards: fixed "Intervals per query" panel in the "Mimir / Queries" dashboard. #2308
* [BUGFIX] Dashboards: Make "Slow Queries" dashboard works with Grafana 9.0. #2223
* [BUGFIX] Dashboards: add missing API routes to Ruler dashboard. #2412
* [BUGFIX] Dashboards: stop setting 'interval' in dashboards; it should be set on your datasource. #2802

### Jsonnet

* [CHANGE] query-scheduler is enabled by default. We advise to deploy the query-scheduler to improve the scalability of the query-frontend. #2431
* [CHANGE] Replaced anti-affinity rules with pod topology spread constraints for distributor, query-frontend, querier and ruler. #2517
  - The following configuration options have been removed:
    - `distributor_allow_multiple_replicas_on_same_node`
    - `query_frontend_allow_multiple_replicas_on_same_node`
    - `querier_allow_multiple_replicas_on_same_node`
    - `ruler_allow_multiple_replicas_on_same_node`
  - The following configuration options have been added:
    - `distributor_topology_spread_max_skew`
    - `query_frontend_topology_spread_max_skew`
    - `querier_topology_spread_max_skew`
    - `ruler_topology_spread_max_skew`
* [CHANGE] Change `max_global_series_per_metric` to 0 in all plans, and as a default value. #2669
* [FEATURE] Memberlist: added support for experimental memberlist cluster label, through the jsonnet configuration options `memberlist_cluster_label` and `memberlist_cluster_label_verification_disabled`. #2349
* [FEATURE] Added ruler-querier autoscaling support. It requires [KEDA](https://keda.sh) installed in the Kubernetes cluster. Ruler-querier autoscaler can be enabled and configure through the following options in the jsonnet config: #2545
  * `autoscaling_ruler_querier_enabled`: `true` to enable autoscaling.
  * `autoscaling_ruler_querier_min_replicas`: minimum number of ruler-querier replicas.
  * `autoscaling_ruler_querier_max_replicas`: maximum number of ruler-querier replicas.
  * `autoscaling_prometheus_url`: Prometheus base URL from which to scrape Mimir metrics (e.g. `http://prometheus.default:9090/prometheus`).
* [ENHANCEMENT] Memberlist now uses DNS service-discovery by default. #2549
* [ENHANCEMENT] Upgrade memcached image tag to `memcached:1.6.16-alpine`. #2740
* [ENHANCEMENT] Added `$._config.configmaps` and `$._config.runtime_config_files` to make it easy to add new configmaps or runtime config file to all components. #2748

### Mimirtool

* [ENHANCEMENT] Added `mimirtool backfill` command to upload Prometheus blocks using API available in the compactor. #1822
* [ENHANCEMENT] mimirtool bucket-validation: Verify existing objects can be overwritten by subsequent uploads. #2491
* [ENHANCEMENT] mimirtool config convert: Now supports migrating to the current version of Mimir. #2629
* [BUGFIX] mimirtool analyze: Fix dashboard JSON unmarshalling errors by using custom parsing. #2386
* [BUGFIX] Version checking no longer prompts for updating when already on latest version. #2723

### Mimir Continuous Test

* [ENHANCEMENT] Added basic authentication and bearer token support for when Mimir is behind a gateway authenticating the calls. #2717

### Query-tee

* [CHANGE] Renamed CLI flag `-server.service-port` to `-server.http-service-port`. #2683
* [CHANGE] Renamed metric `cortex_querytee_request_duration_seconds` to `cortex_querytee_backend_request_duration_seconds`. Metric `cortex_querytee_request_duration_seconds` is now reported without label `backend`. #2683
* [ENHANCEMENT] Added HTTP over gRPC support to `query-tee` to allow testing gRPC requests to Mimir instances. #2683

### Documentation

* [ENHANCEMENT] Referenced `mimirtool` commands in the HTTP API documentation. #2516
* [ENHANCEMENT] Improved DNS service discovery documentation. #2513

### Tools

* [ENHANCEMENT] `markblocks` now processes multiple blocks concurrently. #2677

## 2.2.0

### Grafana Mimir

* [CHANGE] Increased default configuration for `-server.grpc-max-recv-msg-size-bytes` and `-server.grpc-max-send-msg-size-bytes` from 4MB to 100MB. #1884
* [CHANGE] Default values have changed for the following settings. This improves query performance for recent data (within 12h) by only reading from ingesters: #1909 #1921
    - `-blocks-storage.bucket-store.ignore-blocks-within` now defaults to `10h` (previously `0`)
    - `-querier.query-store-after` now defaults to `12h` (previously `0`)
* [CHANGE] Alertmanager: removed support for migrating local files from Cortex 1.8 or earlier. Related to original Cortex PR https://github.com/cortexproject/cortex/pull/3910. #2253
* [CHANGE] The following settings are now classified as advanced because the defaults should work for most users and tuning them requires in-depth knowledge of how the read path works: #1929
    - `-querier.query-ingesters-within`
    - `-querier.query-store-after`
* [CHANGE] Config flag category overrides can be set dynamically at runtime. #1934
* [CHANGE] Ingester: deprecated `-ingester.ring.join-after`. Mimir now behaves as this setting is always set to 0s. This configuration option will be removed in Mimir 2.4.0. #1965
* [CHANGE] Blocks uploaded by ingester no longer contain `__org_id__` label. Compactor now ignores this label and will compact blocks with and without this label together. `mimirconvert` tool will remove the label from blocks as "unknown" label. #1972
* [CHANGE] Querier: deprecated `-querier.shuffle-sharding-ingesters-lookback-period`, instead adding `-querier.shuffle-sharding-ingesters-enabled` to enable or disable shuffle sharding on the read path. The value of `-querier.query-ingesters-within` is now used internally for shuffle sharding lookback. #2110
* [CHANGE] Memberlist: `-memberlist.abort-if-join-fails` now defaults to false. Previously it defaulted to true. #2168
* [CHANGE] Ruler: `/api/v1/rules*` and `/prometheus/rules*` configuration endpoints are removed. Use `/prometheus/config/v1/rules*`. #2182
* [CHANGE] Ingester: `-ingester.exemplars-update-period` has been renamed to `-ingester.tsdb-config-update-period`. You can use it to update multiple, per-tenant TSDB configurations. #2187
* [FEATURE] Ingester: (Experimental) Add the ability to ingest out-of-order samples up to an allowed limit. If you enable this feature, it requires additional memory and disk space. This feature also enables a write-behind log, which might lead to longer ingester-start replays. When this feature is disabled, there is no overhead on memory, disk space, or startup times. #2187
  * `-ingester.out-of-order-time-window`, as duration string, allows you to set how back in time a sample can be. The default is `0s`, where `s` is seconds.
  * `cortex_ingester_tsdb_out_of_order_samples_appended_total` metric tracks the total number of out-of-order samples ingested by the ingester.
  * `cortex_discarded_samples_total` has a new label `reason="sample-too-old"`, when the `-ingester.out-of-order-time-window` flag is greater than zero. The label tracks the number of samples that were discarded for being too old; they were out of order, but beyond the time window allowed. The labels `reason="sample-out-of-order"` and `reason="sample-out-of-bounds"` are not used when out-of-order ingestion is enabled.
* [ENHANCEMENT] Distributor: Added limit to prevent tenants from sending excessive number of requests: #1843
  * The following CLI flags (and their respective YAML config options) have been added:
    * `-distributor.request-rate-limit`
    * `-distributor.request-burst-limit`
  * The following metric is exposed to tell how many requests have been rejected:
    * `cortex_discarded_requests_total`
* [ENHANCEMENT] Store-gateway: Add the experimental ability to run requests in a dedicated OS thread pool. This feature can be configured using `-store-gateway.thread-pool-size` and is disabled by default. Replaces the ability to run index header operations in a dedicated thread pool. #1660 #1812
* [ENHANCEMENT] Improved error messages to make them easier to understand; each now have a unique, global identifier that you can use to look up in the runbooks for more information. #1907 #1919 #1888 #1939 #1984 #2009 #2056 #2066 #2104 #2150 #2234
* [ENHANCEMENT] Memberlist KV: incoming messages are now processed on per-key goroutine. This may reduce loss of "maintanance" packets in busy memberlist installations, but use more CPU. New `memberlist_client_received_broadcasts_dropped_total` counter tracks number of dropped per-key messages. #1912
* [ENHANCEMENT] Blocks Storage, Alertmanager, Ruler: add support a prefix to the bucket store (`*_storage.storage_prefix`). This enables using the same bucket for the three components. #1686 #1951
* [ENHANCEMENT] Upgrade Docker base images to `alpine:3.16.0`. #2028
* [ENHANCEMENT] Store-gateway: Add experimental configuration option for the store-gateway to attempt to pre-populate the file system cache when memory-mapping index-header files. Enabled with `-blocks-storage.bucket-store.index-header.map-populate-enabled=true`. Note this flag only has an effect when running on Linux. #2019 #2054
* [ENHANCEMENT] Chunk Mapper: reduce memory usage of async chunk mapper. #2043
* [ENHANCEMENT] Ingester: reduce sleep time when reading WAL. #2098
* [ENHANCEMENT] Compactor: Run sanity check on blocks storage configuration at startup. #2144
* [ENHANCEMENT] Compactor: Add HTTP API for uploading TSDB blocks. Enabled with `-compactor.block-upload-enabled`. #1694 #2126
* [ENHANCEMENT] Ingester: Enable querying overlapping blocks by default. #2187
* [ENHANCEMENT] Distributor: Auto-forget unhealthy distributors after ten failed ring heartbeats. #2154
* [ENHANCEMENT] Distributor: Add new metric `cortex_distributor_forward_errors_total` for error codes resulting from forwarding requests. #2077
* [ENHANCEMENT] `/ready` endpoint now returns and logs detailed services information. #2055
* [ENHANCEMENT] Memcached client: Reduce number of connections required to fetch cached keys from memcached. #1920
* [ENHANCEMENT] Improved error message returned when `-querier.query-store-after` validation fails. #1914
* [BUGFIX] Fix regexp parsing panic for regexp label matchers with start/end quantifiers. #1883
* [BUGFIX] Ingester: fixed deceiving error log "failed to update cached shipped blocks after shipper initialisation", occurring for each new tenant in the ingester. #1893
* [BUGFIX] Ring: fix bug where instances may appear unhealthy in the hash ring web UI even though they are not. #1933
* [BUGFIX] API: gzip is now enforced when identity encoding is explicitly rejected. #1864
* [BUGFIX] Fix panic at startup when Mimir is running in monolithic mode and query sharding is enabled. #2036
* [BUGFIX] Ruler: report `cortex_ruler_queries_failed_total` metric for any remote query error except 4xx when remote operational mode is enabled. #2053 #2143
* [BUGFIX] Ingester: fix slow rollout when using `-ingester.ring.unregister-on-shutdown=false` with long `-ingester.ring.heartbeat-period`. #2085
* [BUGFIX] Ruler: add timeout for remote rule evaluation queries to prevent rule group evaluations getting stuck indefinitely. The duration is configurable with `-querier.timeout` (default `2m`). #2090 #2222
* [BUGFIX] Limits: Active series custom tracker configuration has been named back from `active_series_custom_trackers_config` to `active_series_custom_trackers`. For backwards compatibility both version is going to be supported for until Mimir v2.4. When both fields are specified, `active_series_custom_trackers_config` takes precedence over `active_series_custom_trackers`. #2101
* [BUGFIX] Ingester: fixed the order of labels applied when incrementing the `cortex_discarded_metadata_total` metric. #2096
* [BUGFIX] Ingester: fixed bug where retrieving metadata for a metric with multiple metadata entries would return multiple copies of a single metadata entry rather than all available entries. #2096
* [BUGFIX] Distributor: canceled requests are no longer accounted as internal errors. #2157
* [BUGFIX] Memberlist: Fix typo in memberlist admin UI. #2202
* [BUGFIX] Ruler: fixed typo in error message when ruler failed to decode a rule group. #2151
* [BUGFIX] Active series custom tracker configuration is now displayed properly on `/runtime_config` page. #2065
* [BUGFIX] Query-frontend: `vector` and `time` functions were sharded, which made expressions like `vector(1) > 0 and vector(1)` fail. #2355

### Mixin

* [CHANGE] Split `mimir_queries` rules group into `mimir_queries` and `mimir_ingester_queries` to keep number of rules per group within the default per-tenant limit. #1885
* [CHANGE] Dashboards: Expose full image tag in "Mimir / Rollout progress" dashboard's "Pod per version panel." #1932
* [CHANGE] Dashboards: Disabled gateway panels by default, because most users don't have a gateway exposing the metrics expected by Mimir dashboards. You can re-enable it setting `gateway_enabled: true` in the mixin config and recompiling the mixin running `make build-mixin`. #1955
* [CHANGE] Alerts: adapt `MimirFrontendQueriesStuck` and `MimirSchedulerQueriesStuck` to consider ruler query path components. #1949
* [CHANGE] Alerts: Change `MimirRulerTooManyFailedQueries` severity to `critical`. #2165
* [ENHANCEMENT] Dashboards: Add config option `datasource_regex` to customise the regular expression used to select valid datasources for Mimir dashboards. #1802
* [ENHANCEMENT] Dashboards: Added "Mimir / Remote ruler reads" and "Mimir / Remote ruler reads resources" dashboards. #1911 #1937
* [ENHANCEMENT] Dashboards: Make networking panels work for pods created by the mimir-distributed helm chart. #1927
* [ENHANCEMENT] Alerts: Add `MimirStoreGatewayNoSyncedTenants` alert that fires when there is a store-gateway owning no tenants. #1882
* [ENHANCEMENT] Rules: Make `recording_rules_range_interval` configurable for cases where Mimir metrics are scraped less often that every 30 seconds. #2118
* [ENHANCEMENT] Added minimum Grafana version to mixin dashboards. #1943
* [BUGFIX] Fix `container_memory_usage_bytes:sum` recording rule. #1865
* [BUGFIX] Fix `MimirGossipMembersMismatch` alerts if Mimir alertmanager is activated. #1870
* [BUGFIX] Fix `MimirRulerMissedEvaluations` to show % of missed alerts as a value between 0 and 100 instead of 0 and 1. #1895
* [BUGFIX] Fix `MimirCompactorHasNotUploadedBlocks` alert false positive when Mimir is deployed in monolithic mode. #1902
* [BUGFIX] Fix `MimirGossipMembersMismatch` to make it less sensitive during rollouts and fire one alert per installation, not per job. #1926
* [BUGFIX] Do not trigger `MimirAllocatingTooMuchMemory` alerts if no container limits are supplied. #1905
* [BUGFIX] Dashboards: Remove empty "Chunks per query" panel from `Mimir / Queries` dashboard. #1928
* [BUGFIX] Dashboards: Use Grafana's `$__rate_interval` for rate queries in dashboards to support scrape intervals of >15s. #2011
* [BUGFIX] Alerts: Make each version of `MimirCompactorHasNotUploadedBlocks` distinct to avoid rule evaluation failures due to duplicate series being generated. #2197
* [BUGFIX] Fix `MimirGossipMembersMismatch` alert when using remote ruler evaluation. #2159

### Jsonnet

* [CHANGE] Remove use of `-querier.query-store-after`, `-querier.shuffle-sharding-ingesters-lookback-period`, `-blocks-storage.bucket-store.ignore-blocks-within`, and `-blocks-storage.tsdb.close-idle-tsdb-timeout` CLI flags since the values now match defaults. #1915 #1921
* [CHANGE] Change default value for `-blocks-storage.bucket-store.chunks-cache.memcached.timeout` to `450ms` to increase use of cached data. #2035
* [CHANGE] The `memberlist_ring_enabled` configuration now applies to Alertmanager. #2102 #2103 #2107
* [CHANGE] Default value for `memberlist_ring_enabled` is now true. It means that all hash rings use Memberlist as default KV store instead of Consul (previous default). #2161
* [CHANGE] Configure `-ingester.max-global-metadata-per-user` to correspond to 20% of the configured max number of series per tenant. #2250
* [CHANGE] Configure `-ingester.max-global-metadata-per-metric` to be 10. #2250
* [CHANGE] Change `_config.multi_zone_ingester_max_unavailable` to 25. #2251
* [FEATURE] Added querier autoscaling support. It requires [KEDA](https://keda.sh) installed in the Kubernetes cluster and query-scheduler enabled in the Mimir cluster. Querier autoscaler can be enabled and configure through the following options in the jsonnet config: #2013 #2023
  * `autoscaling_querier_enabled`: `true` to enable autoscaling.
  * `autoscaling_querier_min_replicas`: minimum number of querier replicas.
  * `autoscaling_querier_max_replicas`: maximum number of querier replicas.
  * `autoscaling_prometheus_url`: Prometheus base URL from which to scrape Mimir metrics (e.g. `http://prometheus.default:9090/prometheus`).
* [FEATURE] Jsonnet: Add support for ruler remote evaluation mode (`ruler_remote_evaluation_enabled`), which deploys and uses a dedicated query path for rule evaluation. This enables the benefits of the query-frontend for rule evaluation, such as query sharding. #2073
* [ENHANCEMENT] Added `compactor` service, that can be used to route requests directly to compactor (e.g. admin UI). #2063
* [ENHANCEMENT] Added a `consul_enabled` configuration option to provide the ability to disable consul. It is automatically set to false when `memberlist_ring_enabled` is true and `multikv_migration_enabled` (used for migration from Consul to memberlist) is not set. #2093 #2152
* [BUGFIX] Querier: Fix disabling shuffle sharding on the read path whilst keeping it enabled on write path. #2164

### Mimirtool

* [CHANGE] mimirtool rules: `--use-legacy-routes` now toggles between using `/prometheus/config/v1/rules` (default) and `/api/v1/rules` (legacy) endpoints. #2182
* [FEATURE] Added bearer token support for when Mimir is behind a gateway authenticating by bearer token. #2146
* [BUGFIX] mimirtool analyze: Fix dashboard JSON unmarshalling errors (#1840). #1973
* [BUGFIX] Make mimirtool build for Windows work again. #2273

### Mimir Continuous Test

* [ENHANCEMENT] Added the `-tests.smoke-test` flag to run the `mimir-continuous-test` suite once and immediately exit. #2047 #2094
* [ENHANCEMENT] Added the `-tests.write-protocol` flag to write using the `prometheus` remote write protocol or `otlp-http` in the `mimir-continuous-test` suite. #5719

### Documentation

* [ENHANCEMENT] Published Grafana Mimir runbooks as part of documentation. #1970
* [ENHANCEMENT] Improved ruler's "remote operational mode" documentation. #1906
* [ENHANCEMENT] Recommend fast disks for ingesters and store-gateways in production tips. #1903
* [ENHANCEMENT] Explain the runtime override of active series matchers. #1868
* [ENHANCEMENT] Clarify "Set rule group" API specification. #1869
* [ENHANCEMENT] Published Mimir jsonnet documentation. #2024
* [ENHANCEMENT] Documented required scrape interval for using alerting and recording rules from Mimir jsonnet. #2147
* [ENHANCEMENT] Runbooks: Mention memberlist as possible source of problems for various alerts. #2158
* [ENHANCEMENT] Added step-by-step article about migrating from Consul to Memberlist KV store using jsonnet without downtime. #2166
* [ENHANCEMENT] Documented `/memberlist` admin page. #2166
* [ENHANCEMENT] Documented how to configure Grafana Mimir's ruler with Jsonnet. #2127
* [ENHANCEMENT] Documented how to configure queriers’ autoscaling with Jsonnet. #2128
* [ENHANCEMENT] Updated mixin building instructions in "Installing Grafana Mimir dashboards and alerts" article. #2015 #2163
* [ENHANCEMENT] Fix location of "Monitoring Grafana Mimir" article in the documentation hierarchy. #2130
* [ENHANCEMENT] Runbook for `MimirRequestLatency` was expanded with more practical advice. #1967
* [BUGFIX] Fixed ruler configuration used in the getting started guide. #2052
* [BUGFIX] Fixed Mimir Alertmanager datasource in Grafana used by "Play with Grafana Mimir" tutorial. #2115
* [BUGFIX] Fixed typos in "Scaling out Grafana Mimir" article. #2170
* [BUGFIX] Added missing ring endpoint exposed by Ingesters. #1918

## 2.1.0

### Grafana Mimir

* [CHANGE] Compactor: No longer upload debug meta files to object storage. #1257
* [CHANGE] Default values have changed for the following settings: #1547
    - `-alertmanager.alertmanager-client.grpc-max-recv-msg-size` now defaults to 100 MiB (previously was not configurable and set to 16 MiB)
    - `-alertmanager.alertmanager-client.grpc-max-send-msg-size` now defaults to 100 MiB (previously was not configurable and set to 4 MiB)
    - `-alertmanager.max-recv-msg-size` now defaults to 100 MiB (previously was 16 MiB)
* [CHANGE] Ingester: Add `user` label to metrics `cortex_ingester_ingested_samples_total` and `cortex_ingester_ingested_samples_failures_total`. #1533
* [CHANGE] Ingester: Changed `-blocks-storage.tsdb.isolation-enabled` default from `true` to `false`. The config option has also been deprecated and will be removed in 2 minor version. #1655
* [CHANGE] Query-frontend: results cache keys are now versioned, this will cause cache to be re-filled when rolling out this version. #1631
* [CHANGE] Store-gateway: enabled attributes in-memory cache by default. New default configuration is `-blocks-storage.bucket-store.chunks-cache.attributes-in-memory-max-items=50000`. #1727
* [CHANGE] Compactor: Removed the metric `cortex_compactor_garbage_collected_blocks_total` since it duplicates `cortex_compactor_blocks_marked_for_deletion_total`. #1728
* [CHANGE] All: Logs that used the`org_id` label now use `user` label. #1634 #1758
* [CHANGE] Alertmanager: the following metrics are not exported for a given `user` and `integration` when the metric value is zero: #1783
  * `cortex_alertmanager_notifications_total`
  * `cortex_alertmanager_notifications_failed_total`
  * `cortex_alertmanager_notification_requests_total`
  * `cortex_alertmanager_notification_requests_failed_total`
  * `cortex_alertmanager_notification_rate_limited_total`
* [CHANGE] Removed the following metrics exposed by the Mimir hash rings: #1791
  * `cortex_member_ring_tokens_owned`
  * `cortex_member_ring_tokens_to_own`
  * `cortex_ring_tokens_owned`
  * `cortex_ring_member_ownership_percent`
* [CHANGE] Querier / Ruler: removed the following metrics tracking number of query requests send to each ingester. You can use `cortex_request_duration_seconds_count{route=~"/cortex.Ingester/(QueryStream|QueryExemplars)"}` instead. #1797
  * `cortex_distributor_ingester_queries_total`
  * `cortex_distributor_ingester_query_failures_total`
* [CHANGE] Distributor: removed the following metrics tracking the number of requests from a distributor to ingesters: #1799
  * `cortex_distributor_ingester_appends_total`
  * `cortex_distributor_ingester_append_failures_total`
* [CHANGE] Distributor / Ruler: deprecated `-distributor.extend-writes`. Now Mimir always behaves as if this setting was set to `false`, which we expect to be safe for every Mimir cluster setup. #1856
* [FEATURE] Querier: Added support for [streaming remote read](https://prometheus.io/blog/2019/10/10/remote-read-meets-streaming/). Should be noted that benefits of chunking the response are partial here, since in a typical `query-frontend` setup responses will be buffered until they've been completed. #1735
* [FEATURE] Ruler: Allow setting `evaluation_delay` for each rule group via rules group configuration file. #1474
* [FEATURE] Ruler: Added support for expression remote evaluation. #1536 #1818
  * The following CLI flags (and their respective YAML config options) have been added:
    * `-ruler.query-frontend.address`
    * `-ruler.query-frontend.grpc-client-config.grpc-max-recv-msg-size`
    * `-ruler.query-frontend.grpc-client-config.grpc-max-send-msg-size`
    * `-ruler.query-frontend.grpc-client-config.grpc-compression`
    * `-ruler.query-frontend.grpc-client-config.grpc-client-rate-limit`
    * `-ruler.query-frontend.grpc-client-config.grpc-client-rate-limit-burst`
    * `-ruler.query-frontend.grpc-client-config.backoff-on-ratelimits`
    * `-ruler.query-frontend.grpc-client-config.backoff-min-period`
    * `-ruler.query-frontend.grpc-client-config.backoff-max-period`
    * `-ruler.query-frontend.grpc-client-config.backoff-retries`
    * `-ruler.query-frontend.grpc-client-config.tls-enabled`
    * `-ruler.query-frontend.grpc-client-config.tls-ca-path`
    * `-ruler.query-frontend.grpc-client-config.tls-cert-path`
    * `-ruler.query-frontend.grpc-client-config.tls-key-path`
    * `-ruler.query-frontend.grpc-client-config.tls-server-name`
    * `-ruler.query-frontend.grpc-client-config.tls-insecure-skip-verify`
* [FEATURE] Distributor: Added the ability to forward specifics metrics to alternative remote_write API endpoints. #1052
* [FEATURE] Ingester: Active series custom trackers now supports runtime tenant-specific overrides. The configuration has been moved to limit config, the ingester config has been deprecated.  #1188
* [ENHANCEMENT] Alertmanager API: Concurrency limit for GET requests is now configurable using `-alertmanager.max-concurrent-get-requests-per-tenant`. #1547
* [ENHANCEMENT] Alertmanager: Added the ability to configure additional gRPC client settings for the Alertmanager distributor #1547
  - `-alertmanager.alertmanager-client.backoff-max-period`
  - `-alertmanager.alertmanager-client.backoff-min-period`
  - `-alertmanager.alertmanager-client.backoff-on-ratelimits`
  - `-alertmanager.alertmanager-client.backoff-retries`
  - `-alertmanager.alertmanager-client.grpc-client-rate-limit`
  - `-alertmanager.alertmanager-client.grpc-client-rate-limit-burst`
  - `-alertmanager.alertmanager-client.grpc-compression`
  - `-alertmanager.alertmanager-client.grpc-max-recv-msg-size`
  - `-alertmanager.alertmanager-client.grpc-max-send-msg-size`
* [ENHANCEMENT] Ruler: Add more detailed query information to ruler query stats logging. #1411
* [ENHANCEMENT] Admin: Admin API now has some styling. #1482 #1549 #1821 #1824
* [ENHANCEMENT] Alertmanager: added `insight=true` field to alertmanager dispatch logs. #1379
* [ENHANCEMENT] Store-gateway: Add the experimental ability to run index header operations in a dedicated thread pool. This feature can be configured using `-blocks-storage.bucket-store.index-header-thread-pool-size` and is disabled by default. #1660
* [ENHANCEMENT] Store-gateway: don't drop all blocks if instance finds itself as unhealthy or missing in the ring. #1806 #1823
* [ENHANCEMENT] Querier: wait until inflight queries are completed when shutting down queriers. #1756 #1767
* [BUGFIX] Query-frontend: do not shard queries with a subquery unless the subquery is inside a shardable aggregation function call. #1542
* [BUGFIX] Query-frontend: added `component=query-frontend` label to results cache memcached metrics to fix a panic when Mimir is running in single binary mode and results cache is enabled. #1704
* [BUGFIX] Mimir: services' status content-type is now correctly set to `text/html`. #1575
* [BUGFIX] Multikv: Fix panic when using using runtime config to set primary KV store used by `multi` KV. #1587
* [BUGFIX] Multikv: Fix watching for runtime config changes in `multi` KV store in ruler and querier. #1665
* [BUGFIX] Memcached: allow to use CNAME DNS records for the memcached backend addresses. #1654
* [BUGFIX] Querier: fixed temporary partial query results when shuffle sharding is enabled and hash ring backend storage is flushed / reset. #1829
* [BUGFIX] Alertmanager: prevent more file traversal cases related to template names. #1833
* [BUGFUX] Alertmanager: Allow usage with `-alertmanager-storage.backend=local`. Note that when using this storage type, the Alertmanager is not able persist state remotely, so it not recommended for production use. #1836
* [BUGFIX] Alertmanager: Do not validate alertmanager configuration if it's not running. #1835

### Mixin

* [CHANGE] Dashboards: Remove per-user series legends from Tenants dashboard. #1605
* [CHANGE] Dashboards: Show in-memory series and the per-user series limit on Tenants dashboard. #1613
* [CHANGE] Dashboards: Slow-queries dashboard now uses `user` label from logs instead of `org_id`. #1634
* [CHANGE] Dashboards: changed all Grafana dashboards UIDs to not conflict with Cortex ones, to let people install both while migrating from Cortex to Mimir: #1801 #1808
  * Alertmanager from `a76bee5913c97c918d9e56a3cc88cc28` to `b0d38d318bbddd80476246d4930f9e55`
  * Alertmanager Resources from `68b66aed90ccab448009089544a8d6c6` to `a6883fb22799ac74479c7db872451092`
  * Compactor from `9c408e1d55681ecb8a22c9fab46875cc` to `1b3443aea86db629e6efdb7d05c53823`
  * Compactor Resources from `df9added6f1f4332f95848cca48ebd99` to `09a5c49e9cdb2f2b24c6d184574a07fd`
  * Config from `61bb048ced9817b2d3e07677fb1c6290` to `5d9d0b4724c0f80d68467088ec61e003`
  * Object Store from `d5a3a4489d57c733b5677fb55370a723` to `e1324ee2a434f4158c00a9ee279d3292`
  * Overrides from `b5c95fee2e5e7c4b5930826ff6e89a12` to `1e2c358600ac53f09faea133f811b5bb`
  * Queries from `d9931b1054053c8b972d320774bb8f1d` to `b3abe8d5c040395cc36615cb4334c92d`
  * Reads from `8d6ba60eccc4b6eedfa329b24b1bd339` to `e327503188913dc38ad571c647eef643`
  * Reads Networking from `c0464f0d8bd026f776c9006b05910000` to `54b2a0a4748b3bd1aefa92ce5559a1c2`
  * Reads Resources from `2fd2cda9eea8d8af9fbc0a5960425120` to `cc86fd5aa9301c6528986572ad974db9`
  * Rollout Progress from `7544a3a62b1be6ffd919fc990ab8ba8f` to `7f0b5567d543a1698e695b530eb7f5de`
  * Ruler from `44d12bcb1f95661c6ab6bc946dfc3473` to `631e15d5d85afb2ca8e35d62984eeaa0`
  * Scaling from `88c041017b96856c9176e07cf557bdcf` to `64bbad83507b7289b514725658e10352`
  * Slow queries from `e6f3091e29d2636e3b8393447e925668` to `6089e1ce1e678788f46312a0a1e647e6`
  * Tenants from `35fa247ce651ba189debf33d7ae41611` to `35fa247ce651ba189debf33d7ae41611`
  * Top Tenants from `bc6e12d4fe540e4a1785b9d3ca0ffdd9` to `bc6e12d4fe540e4a1785b9d3ca0ffdd9`
  * Writes from `0156f6d15aa234d452a33a4f13c838e3` to `8280707b8f16e7b87b840fc1cc92d4c5`
  * Writes Networking from `681cd62b680b7154811fe73af55dcfd4` to `978c1cb452585c96697a238eaac7fe2d`
  * Writes Resources from `c0464f0d8bd026f776c9006b0591bb0b` to `bc9160e50b52e89e0e49c840fea3d379`
* [FEATURE] Alerts: added the following alerts on `mimir-continuous-test` tool: #1676
  - `MimirContinuousTestNotRunningOnWrites`
  - `MimirContinuousTestNotRunningOnReads`
  - `MimirContinuousTestFailed`
* [ENHANCEMENT] Added `per_cluster_label` support to allow to change the label name used to differentiate between Kubernetes clusters. #1651
* [ENHANCEMENT] Dashboards: Show QPS and latency of the Alertmanager Distributor. #1696
* [ENHANCEMENT] Playbooks: Add Alertmanager suggestions for `MimirRequestErrors` and `MimirRequestLatency` #1702
* [ENHANCEMENT] Dashboards: Allow custom datasources. #1749
* [ENHANCEMENT] Dashboards: Add config option `gateway_enabled` (defaults to `true`) to disable gateway panels from dashboards. #1761
* [ENHANCEMENT] Dashboards: Extend Top tenants dashboard with queries for tenants with highest sample rate, discard rate, and discard rate growth. #1842
* [ENHANCEMENT] Dashboards: Show ingestion rate limit and rule group limit on Tenants dashboard. #1845
* [ENHANCEMENT] Dashboards: Add "last successful run" panel to compactor dashboard. #1628
* [BUGFIX] Dashboards: Fix "Failed evaluation rate" panel on Tenants dashboard. #1629
* [BUGFIX] Honor the configured `per_instance_label` in all dashboards and alerts. #1697

### Jsonnet

* [FEATURE] Added support for `mimir-continuous-test`. To deploy `mimir-continuous-test` you can use the following configuration: #1675 #1850
  ```jsonnet
  _config+: {
    continuous_test_enabled: true,
    continuous_test_tenant_id: 'type-tenant-id',
    continuous_test_write_endpoint: 'http://type-write-path-hostname',
    continuous_test_read_endpoint: 'http://type-read-path-hostname/prometheus',
  },
  ```
* [ENHANCEMENT] Ingester anti-affinity can now be disabled by using `ingester_allow_multiple_replicas_on_same_node` configuration key. #1581
* [ENHANCEMENT] Added `node_selector` configuration option to select Kubernetes nodes where Mimir should run. #1596
* [ENHANCEMENT] Alertmanager: Added a `PodDisruptionBudget` of `withMaxUnavailable = 1`, to ensure we maintain quorum during rollouts. #1683
* [ENHANCEMENT] Store-gateway anti-affinity can now be enabled/disabled using `store_gateway_allow_multiple_replicas_on_same_node` configuration key. #1730
* [ENHANCEMENT] Added `store_gateway_zone_a_args`, `store_gateway_zone_b_args` and `store_gateway_zone_c_args` configuration options. #1807
* [BUGFIX] Pass primary and secondary multikv stores via CLI flags. Introduced new `multikv_switch_primary_secondary` config option to flip primary and secondary in runtime config.

### Mimirtool

* [BUGFIX] `config convert`: Retain Cortex defaults for `blocks_storage.backend`, `ruler_storage.backend`, `alertmanager_storage.backend`, `auth.type`, `activity_tracker.filepath`, `alertmanager.data_dir`, `blocks_storage.filesystem.dir`, `compactor.data_dir`, `ruler.rule_path`, `ruler_storage.filesystem.dir`, and `graphite.querier.schemas.backend`. #1626 #1762

### Tools

* [FEATURE] Added a `markblocks` tool that creates `no-compact` and `delete` marks for the blocks. #1551
* [FEATURE] Added `mimir-continuous-test` tool to continuously run smoke tests on live Mimir clusters. #1535 #1540 #1653 #1603 #1630 #1691 #1675 #1676 #1692 #1706 #1709 #1775 #1777 #1778 #1795
* [FEATURE] Added `mimir-rules-action` GitHub action, located at `operations/mimir-rules-action/`, used to lint, prepare, verify, diff, and sync rules to a Mimir cluster. #1723

## 2.0.0

### Grafana Mimir

_Changes since Cortex 1.10.0._

* [CHANGE] Remove chunks storage engine. #86 #119 #510 #545 #743 #744 #748 #753 #755 #757 #758 #759 #760 #762 #764 #789 #812 #813
  * The following CLI flags (and their respective YAML config options) have been removed:
    * `-store.engine`
    * `-schema-config-file`
    * `-ingester.checkpoint-duration`
    * `-ingester.checkpoint-enabled`
    * `-ingester.chunk-encoding`
    * `-ingester.chunk-age-jitter`
    * `-ingester.concurrent-flushes`
    * `-ingester.flush-on-shutdown-with-wal-enabled`
    * `-ingester.flush-op-timeout`
    * `-ingester.flush-period`
    * `-ingester.max-chunk-age`
    * `-ingester.max-chunk-idle`
    * `-ingester.max-series-per-query` (and `max_series_per_query` from runtime config)
    * `-ingester.max-stale-chunk-idle`
    * `-ingester.max-transfer-retries`
    * `-ingester.min-chunk-length`
    * `-ingester.recover-from-wal`
    * `-ingester.retain-period`
    * `-ingester.spread-flushes`
    * `-ingester.wal-dir`
    * `-ingester.wal-enabled`
    * `-querier.query-parallelism`
    * `-querier.second-store-engine`
    * `-querier.use-second-store-before-time`
    * `-flusher.wal-dir`
    * `-flusher.concurrent-flushes`
    * `-flusher.flush-op-timeout`
    * All `-table-manager.*` flags
    * All `-deletes.*` flags
    * All `-purger.*` flags
    * All `-metrics.*` flags
    * All `-dynamodb.*` flags
    * All `-s3.*` flags
    * All `-azure.*` flags
    * All `-bigtable.*` flags
    * All `-gcs.*` flags
    * All `-cassandra.*` flags
    * All `-boltdb.*` flags
    * All `-local.*` flags
    * All `-swift.*` flags
    * All `-store.*` flags except `-store.engine`, `-store.max-query-length`, `-store.max-labels-query-length`
    * All `-grpc-store.*` flags
  * The following API endpoints have been removed:
    * `/api/v1/chunks` and `/chunks`
  * The following metrics have been removed:
    * `cortex_ingester_flush_queue_length`
    * `cortex_ingester_queried_chunks`
    * `cortex_ingester_chunks_created_total`
    * `cortex_ingester_wal_replay_duration_seconds`
    * `cortex_ingester_wal_corruptions_total`
    * `cortex_ingester_sent_chunks`
    * `cortex_ingester_received_chunks`
    * `cortex_ingester_flush_series_in_progress`
    * `cortex_ingester_chunk_utilization`
    * `cortex_ingester_chunk_length`
    * `cortex_ingester_chunk_size_bytes`
    * `cortex_ingester_chunk_age_seconds`
    * `cortex_ingester_memory_chunks`
    * `cortex_ingester_flushing_enqueued_series_total`
    * `cortex_ingester_flushing_dequeued_series_total`
    * `cortex_ingester_dropped_chunks_total`
    * `cortex_oldest_unflushed_chunk_timestamp_seconds`
    * `prometheus_local_storage_chunk_ops_total`
    * `prometheus_local_storage_chunkdesc_ops_total`
    * `prometheus_local_storage_memory_chunkdescs`
* [CHANGE] Changed default storage backends from `s3` to `filesystem` #833
  This effects the following flags:
  * `-blocks-storage.backend` now defaults to `filesystem`
  * `-blocks-storage.filesystem.dir` now defaults to `blocks`
  * `-alertmanager-storage.backend` now defaults to `filesystem`
  * `-alertmanager-storage.filesystem.dir` now defaults to `alertmanager`
  * `-ruler-storage.backend` now defaults to `filesystem`
  * `-ruler-storage.filesystem.dir` now defaults to `ruler`
* [CHANGE] Renamed metric `cortex_experimental_features_in_use_total` as `cortex_experimental_features_used_total` and added `feature` label. #32 #658
* [CHANGE] Removed `log_messages_total` metric. #32
* [CHANGE] Some files and directories created by Mimir components on local disk now have stricter permissions, and are only readable by owner, but not group or others. #58
* [CHANGE] Memcached client DNS resolution switched from golang built-in to [`miekg/dns`](https://github.com/miekg/dns). #142
* [CHANGE] The metric `cortex_deprecated_flags_inuse_total` has been renamed to `deprecated_flags_inuse_total` as part of using grafana/dskit functionality. #185
* [CHANGE] API: The `-api.response-compression-enabled` flag has been removed, and GZIP response compression is always enabled except on `/api/v1/push` and `/push` endpoints. #880
* [CHANGE] Update Go version to 1.17.3. #480
* [CHANGE] The `status_code` label on gRPC client metrics has changed from '200' and '500' to '2xx', '5xx', '4xx', 'cancel' or 'error'. #537
* [CHANGE] Removed the deprecated `-<prefix>.fifocache.size` flag. #618
* [CHANGE] Enable index header lazy loading by default. #693
  * `-blocks-storage.bucket-store.index-header-lazy-loading-enabled` default from `false` to `true`
  * `-blocks-storage.bucket-store.index-header-lazy-loading-idle-timeout` default from `20m` to `1h`
* [CHANGE] Shuffle-sharding:
  * `-distributor.sharding-strategy` option has been removed, and shuffle sharding is enabled by default. Default shard size is set to 0, which disables shuffle sharding for the tenant (all ingesters will receive tenants's samples). #888
  * `-ruler.sharding-strategy` option has been removed from ruler. Ruler now uses shuffle-sharding by default, but respects `ruler_tenant_shard_size`, which defaults to 0 (ie. use all rulers for tenant). #889
  * `-store-gateway.sharding-strategy` option has been removed store-gateways. Store-gateway now uses shuffle-sharding by default, but respects `store_gateway_tenant_shard_size` for tenant, and this value defaults to 0. #891
* [CHANGE] Server: `-server.http-listen-port` (yaml: `server.http_listen_port`) now defaults to `8080` (previously `80`). #871
* [CHANGE] Changed the default value of `-blocks-storage.bucket-store.ignore-deletion-marks-delay` from 6h to 1h. #892
* [CHANGE] Changed default settings for memcached clients: #959 #1000
  * The default value for the following config options has changed from `10000` to `25000`:
    * `-blocks-storage.bucket-store.chunks-cache.memcached.max-async-buffer-size`
    * `-blocks-storage.bucket-store.index-cache.memcached.max-async-buffer-size`
    * `-blocks-storage.bucket-store.metadata-cache.memcached.max-async-buffer-size`
    * `-query-frontend.results-cache.memcached.max-async-buffer-size`
  * The default value for the following config options has changed from `0` (unlimited) to `100`:
    * `-blocks-storage.bucket-store.chunks-cache.memcached.max-get-multi-batch-size`
    * `-blocks-storage.bucket-store.index-cache.memcached.max-get-multi-batch-size`
    * `-blocks-storage.bucket-store.metadata-cache.memcached.max-get-multi-batch-size`
    * `-query-frontend.results-cache.memcached.max-get-multi-batch-size`
  * The default value for the following config options has changed from `16` to `100`:
    * `-blocks-storage.bucket-store.chunks-cache.memcached.max-idle-connections`
    * `-blocks-storage.bucket-store.index-cache.memcached.max-idle-connections`
    * `-blocks-storage.bucket-store.metadata-cache.memcached.max-idle-connections`
    * `-query-frontend.results-cache.memcached.max-idle-connections`
  * The default value for the following config options has changed from `100ms` to `200ms`:
    * `-blocks-storage.bucket-store.metadata-cache.memcached.timeout`
    * `-blocks-storage.bucket-store.index-cache.memcached.timeout`
    * `-blocks-storage.bucket-store.chunks-cache.memcached.timeout`
    * `-query-frontend.results-cache.memcached.timeout`
* [CHANGE] Changed the default value of `-blocks-storage.bucket-store.bucket-index.enabled` to `true`. The default configuration must now run the compactor in order to write the bucket index or else queries to long term storage will fail. #924
* [CHANGE] Option `-auth.enabled` has been renamed to `-auth.multitenancy-enabled`. #1130
* [CHANGE] Default tenant ID used with disabled auth (`-auth.multitenancy-enabled=false`) has changed from `fake` to `anonymous`. This tenant ID can now be changed with `-auth.no-auth-tenant` option. #1063
* [CHANGE] The default values for the following local directories have changed: #1072
  * `-alertmanager.storage.path` default value changed to `./data-alertmanager/`
  * `-compactor.data-dir` default value changed to `./data-compactor/`
  * `-ruler.rule-path` default value changed to `./data-ruler/`
* [CHANGE] The default value for gRPC max send message size has been changed from 16MB to 100MB. This affects the following parameters: #1152
  * `-query-frontend.grpc-client-config.grpc-max-send-msg-size`
  * `-ingester.client.grpc-max-send-msg-size`
  * `-querier.frontend-client.grpc-max-send-msg-size`
  * `-query-scheduler.grpc-client-config.grpc-max-send-msg-size`
  * `-ruler.client.grpc-max-send-msg-size`
* [CHANGE] Remove `-http.prefix` flag (and `http_prefix` config file option). #763
* [CHANGE] Remove legacy endpoints. Please use their alternatives listed below. As part of the removal process we are
  introducing two new sets of endpoints for the ruler configuration API: `<prometheus-http-prefix>/rules` and
  `<prometheus-http-prefix>/config/v1/rules/**`. We are also deprecating `<prometheus-http-prefix>/rules` and `/api/v1/rules`;
  and will remove them in Mimir 2.2.0. #763 #1222
  * Query endpoints

    | Legacy                                                  | Alternative                                                |
    | ------------------------------------------------------- | ---------------------------------------------------------- |
    | `/<legacy-http-prefix>/api/v1/query`                    | `<prometheus-http-prefix>/api/v1/query`                    |
    | `/<legacy-http-prefix>/api/v1/query_range`              | `<prometheus-http-prefix>/api/v1/query_range`              |
    | `/<legacy-http-prefix>/api/v1/query_exemplars`          | `<prometheus-http-prefix>/api/v1/query_exemplars`          |
    | `/<legacy-http-prefix>/api/v1/series`                   | `<prometheus-http-prefix>/api/v1/series`                   |
    | `/<legacy-http-prefix>/api/v1/labels`                   | `<prometheus-http-prefix>/api/v1/labels`                   |
    | `/<legacy-http-prefix>/api/v1/label/{name}/values`      | `<prometheus-http-prefix>/api/v1/label/{name}/values`      |
    | `/<legacy-http-prefix>/api/v1/metadata`                 | `<prometheus-http-prefix>/api/v1/metadata`                 |
    | `/<legacy-http-prefix>/api/v1/read`                     | `<prometheus-http-prefix>/api/v1/read`                     |
    | `/<legacy-http-prefix>/api/v1/cardinality/label_names`  | `<prometheus-http-prefix>/api/v1/cardinality/label_names`  |
    | `/<legacy-http-prefix>/api/v1/cardinality/label_values` | `<prometheus-http-prefix>/api/v1/cardinality/label_values` |
    | `/api/prom/user_stats`                                  | `/api/v1/user_stats`                                       |

  * Distributor endpoints

    | Legacy endpoint               | Alternative                   |
    | ----------------------------- | ----------------------------- |
    | `/<legacy-http-prefix>/push`  | `/api/v1/push`                |
    | `/all_user_stats`             | `/distributor/all_user_stats` |
    | `/ha-tracker`                 | `/distributor/ha_tracker`     |

  * Ingester endpoints

    | Legacy          | Alternative           |
    | --------------- | --------------------- |
    | `/ring`         | `/ingester/ring`      |
    | `/shutdown`     | `/ingester/shutdown`  |
    | `/flush`        | `/ingester/flush`     |
    | `/push`         | `/ingester/push`      |

  * Ruler endpoints

    | Legacy                                                | Alternative                                         | Alternative #2 (not available before Mimir 2.0.0)                    |
    | ----------------------------------------------------- | --------------------------------------------------- | ------------------------------------------------------------------- |
    | `/<legacy-http-prefix>/api/v1/rules`                  | `<prometheus-http-prefix>/api/v1/rules`             |                                                                     |
    | `/<legacy-http-prefix>/api/v1/alerts`                 | `<prometheus-http-prefix>/api/v1/alerts`            |                                                                     |
    | `/<legacy-http-prefix>/rules`                         | `/api/v1/rules` (see below)                         |  `<prometheus-http-prefix>/config/v1/rules`                         |
    | `/<legacy-http-prefix>/rules/{namespace}`             | `/api/v1/rules/{namespace}` (see below)             |  `<prometheus-http-prefix>/config/v1/rules/{namespace}`             |
    | `/<legacy-http-prefix>/rules/{namespace}/{groupName}` | `/api/v1/rules/{namespace}/{groupName}` (see below) |  `<prometheus-http-prefix>/config/v1/rules/{namespace}/{groupName}` |
    | `/<legacy-http-prefix>/rules/{namespace}`             | `/api/v1/rules/{namespace}` (see below)             |  `<prometheus-http-prefix>/config/v1/rules/{namespace}`             |
    | `/<legacy-http-prefix>/rules/{namespace}/{groupName}` | `/api/v1/rules/{namespace}/{groupName}` (see below) |  `<prometheus-http-prefix>/config/v1/rules/{namespace}/{groupName}` |
    | `/<legacy-http-prefix>/rules/{namespace}`             | `/api/v1/rules/{namespace}` (see below)             |  `<prometheus-http-prefix>/config/v1/rules/{namespace}`             |
    | `/ruler_ring`                                         | `/ruler/ring`                                       |                                                                     |

    > __Note:__ The `/api/v1/rules/**` endpoints are considered deprecated with Mimir 2.0.0 and will be removed
    in Mimir 2.2.0. After upgrading to 2.0.0 we recommend switching uses to the equivalent
    `/<prometheus-http-prefix>/config/v1/**` endpoints that Mimir 2.0.0 introduces.

  * Alertmanager endpoints

    | Legacy                      | Alternative                        |
    | --------------------------- | ---------------------------------- |
    | `/<legacy-http-prefix>`     | `/alertmanager`                    |
    | `/status`                   | `/multitenant_alertmanager/status` |

* [CHANGE] Ingester: changed `-ingester.stream-chunks-when-using-blocks` default value from `false` to `true`. #717
* [CHANGE] Ingester: default `-ingester.ring.min-ready-duration` reduced from 1m to 15s. #126
* [CHANGE] Ingester: `-ingester.ring.min-ready-duration` now start counting the delay after the ring's health checks have passed instead of when the ring client was started. #126
* [CHANGE] Ingester: allow experimental ingester max-exemplars setting to be changed dynamically #144
  * CLI flag `-blocks-storage.tsdb.max-exemplars` is renamed to `-ingester.max-global-exemplars-per-user`.
  * YAML `max_exemplars` is moved from `tsdb` to `overrides` and renamed to `max_global_exemplars_per_user`.
* [CHANGE] Ingester: active series metrics `cortex_ingester_active_series` and `cortex_ingester_active_series_custom_tracker` are now removed when their value is zero. #672 #690
* [CHANGE] Ingester: changed default value of `-blocks-storage.tsdb.retention-period` from `6h` to `24h`. #966
* [CHANGE] Ingester: changed default value of `-blocks-storage.tsdb.close-idle-tsdb-timeout` from `0` to `13h`. #967
* [CHANGE] Ingester: changed default value of `-ingester.ring.final-sleep` from `30s` to `0s`. #981
* [CHANGE] Ingester: the following low level settings have been removed: #1153
  * `-ingester-client.expected-labels`
  * `-ingester-client.expected-samples-per-series`
  * `-ingester-client.expected-timeseries`
* [CHANGE] Ingester: following command line options related to ingester ring were renamed: #1155
  * `-consul.*` changed to `-ingester.ring.consul.*`
  * `-etcd.*` changed to `-ingester.ring.etcd.*`
  * `-multi.*` changed to `-ingester.ring.multi.*`
  * `-distributor.excluded-zones` changed to `-ingester.ring.excluded-zones`
  * `-distributor.replication-factor` changed to `-ingester.ring.replication-factor`
  * `-distributor.zone-awareness-enabled` changed to `-ingester.ring.zone-awareness-enabled`
  * `-ingester.availability-zone` changed to `-ingester.ring.instance-availability-zone`
  * `-ingester.final-sleep` changed to `-ingester.ring.final-sleep`
  * `-ingester.heartbeat-period` changed to `-ingester.ring.heartbeat-period`
  * `-ingester.join-after` changed to `-ingester.ring.join-after`
  * `-ingester.lifecycler.ID` changed to `-ingester.ring.instance-id`
  * `-ingester.lifecycler.addr` changed to `-ingester.ring.instance-addr`
  * `-ingester.lifecycler.interface` changed to `-ingester.ring.instance-interface-names`
  * `-ingester.lifecycler.port` changed to `-ingester.ring.instance-port`
  * `-ingester.min-ready-duration` changed to `-ingester.ring.min-ready-duration`
  * `-ingester.num-tokens` changed to `-ingester.ring.num-tokens`
  * `-ingester.observe-period` changed to `-ingester.ring.observe-period`
  * `-ingester.readiness-check-ring-health` changed to `-ingester.ring.readiness-check-ring-health`
  * `-ingester.tokens-file-path` changed to `-ingester.ring.tokens-file-path`
  * `-ingester.unregister-on-shutdown` changed to `-ingester.ring.unregister-on-shutdown`
  * `-ring.heartbeat-timeout` changed to `-ingester.ring.heartbeat-timeout`
  * `-ring.prefix` changed to `-ingester.ring.prefix`
  * `-ring.store` changed to `-ingester.ring.store`
* [CHANGE] Ingester: fields in YAML configuration for ingester ring have been changed: #1155
  * `ingester.lifecycler` changed to `ingester.ring`
  * Fields from `ingester.lifecycler.ring` moved to `ingester.ring`
  * `ingester.lifecycler.address` changed to `ingester.ring.instance_addr`
  * `ingester.lifecycler.id` changed to `ingester.ring.instance_id`
  * `ingester.lifecycler.port` changed to `ingester.ring.instance_port`
  * `ingester.lifecycler.availability_zone` changed to `ingester.ring.instance_availability_zone`
  * `ingester.lifecycler.interface_names` changed to `ingester.ring.instance_interface_names`
* [CHANGE] Distributor: removed the `-distributor.shard-by-all-labels` configuration option. It is now assumed to be true. #698
* [CHANGE] Distributor: change default value of `-distributor.instance-limits.max-inflight-push-requests` to `2000`. #964
* [CHANGE] Distributor: change default value of `-distributor.remote-timeout` from `2s` to `20s`. #970
* [CHANGE] Distributor: removed the `-distributor.extra-query-delay` flag (and its respective YAML config option). #1048
* [CHANGE] Query-frontend: Enable query stats by default, they can still be disabled with `-query-frontend.query-stats-enabled=false`. #83
* [CHANGE] Query-frontend: the `cortex_frontend_mapped_asts_total` metric has been renamed to `cortex_frontend_query_sharding_rewrites_attempted_total`. #150
* [CHANGE] Query-frontend: added `sharded` label to `cortex_query_seconds_total` metric. #235
* [CHANGE] Query-frontend: changed the flag name for controlling query sharding total shards from `-querier.total-shards` to `-query-frontend.query-sharding-total-shards`. #230
* [CHANGE] Query-frontend: flag `-querier.parallelise-shardable-queries` has been renamed to `-query-frontend.parallelize-shardable-queries` #284
* [CHANGE] Query-frontend: removed the deprecated (and unused) `-frontend.cache-split-interval`. Use `-query-frontend.split-queries-by-interval` instead. #587
* [CHANGE] Query-frontend: range query response now omits the `data` field when it's empty (error case) like Prometheus does, previously it was `"data":{"resultType":"","result":null}`. #629
* [CHANGE] Query-frontend: instant queries now honor the `-query-frontend.max-retries-per-request` flag. #630
* [CHANGE] Query-frontend: removed in-memory and Redis cache support. Reason is that these caching backends were just supported by query-frontend, while all other Mimir services only support memcached. #796
  * The following CLI flags (and their respective YAML config options) have been removed:
    * `-frontend.cache.enable-fifocache`
    * `-frontend.redis.*`
    * `-frontend.fifocache.*`
  * The following metrics have been removed:
    * `querier_cache_added_total`
    * `querier_cache_added_new_total`
    * `querier_cache_evicted_total`
    * `querier_cache_entries`
    * `querier_cache_gets_total`
    * `querier_cache_misses_total`
    * `querier_cache_stale_gets_total`
    * `querier_cache_memory_bytes`
    * `cortex_rediscache_request_duration_seconds`
* [CHANGE] Query-frontend: migrated memcached backend client to the same one used in other components (memcached config and metrics are now consistent across all Mimir services). #821
  * The following CLI flags (and their respective YAML config options) have been added:
    * `-query-frontend.results-cache.backend` (set it to `memcached` if `-query-frontend.cache-results=true`)
  * The following CLI flags (and their respective YAML config options) have been changed:
    * `-frontend.memcached.hostname` and `-frontend.memcached.service` have been removed: use `-query-frontend.results-cache.memcached.addresses` instead
  * The following CLI flags (and their respective YAML config options) have been renamed:
    * `-frontend.background.write-back-concurrency` renamed to `-query-frontend.results-cache.memcached.max-async-concurrency`
    * `-frontend.background.write-back-buffer` renamed to `-query-frontend.results-cache.memcached.max-async-buffer-size`
    * `-frontend.memcached.batchsize` renamed to `-query-frontend.results-cache.memcached.max-get-multi-batch-size`
    * `-frontend.memcached.parallelism` renamed to `-query-frontend.results-cache.memcached.max-get-multi-concurrency`
    * `-frontend.memcached.timeout` renamed to `-query-frontend.results-cache.memcached.timeout`
    * `-frontend.memcached.max-item-size` renamed to `-query-frontend.results-cache.memcached.max-item-size`
    * `-frontend.memcached.max-idle-conns` renamed to `-query-frontend.results-cache.memcached.max-idle-connections`
    * `-frontend.compression` renamed to `-query-frontend.results-cache.compression`
  * The following CLI flags (and their respective YAML config options) have been removed:
    * `-frontend.memcached.circuit-breaker-consecutive-failures`: feature removed
    * `-frontend.memcached.circuit-breaker-timeout`: feature removed
    * `-frontend.memcached.circuit-breaker-interval`: feature removed
    * `-frontend.memcached.update-interval`: new setting is hardcoded to 30s
    * `-frontend.memcached.consistent-hash`: new setting is always enabled
    * `-frontend.default-validity` and `-frontend.memcached.expiration`: new setting is hardcoded to 7 days
  * The following metrics have been changed:
    * `cortex_cache_dropped_background_writes_total{name}` changed to `thanos_memcached_operation_skipped_total{name, operation, reason}`
    * `cortex_cache_value_size_bytes{name, method}` changed to `thanos_memcached_operation_data_size_bytes{name}`
    * `cortex_cache_request_duration_seconds{name, method, status_code}` changed to `thanos_memcached_operation_duration_seconds{name, operation}`
    * `cortex_cache_fetched_keys{name}` changed to `thanos_cache_memcached_requests_total{name}`
    * `cortex_cache_hits{name}` changed to `thanos_cache_memcached_hits_total{name}`
    * `cortex_memcache_request_duration_seconds{name, method, status_code}` changed to `thanos_memcached_operation_duration_seconds{name, operation}`
    * `cortex_memcache_client_servers{name}` changed to `thanos_memcached_dns_provider_results{name, addr}`
    * `cortex_memcache_client_set_skip_total{name}` changed to `thanos_memcached_operation_skipped_total{name, operation, reason}`
    * `cortex_dns_lookups_total` changed to `thanos_memcached_dns_lookups_total`
    * For all metrics the value of the "name" label has changed from `frontend.memcached` to `frontend-cache`
  * The following metrics have been removed:
    * `cortex_cache_background_queue_length{name}`
* [CHANGE] Query-frontend: merged `query_range` into `frontend` in the YAML config (keeping the same keys) and renamed flags: #825
  * `-querier.max-retries-per-request` renamed to `-query-frontend.max-retries-per-request`
  * `-querier.split-queries-by-interval` renamed to `-query-frontend.split-queries-by-interval`
  * `-querier.align-querier-with-step` renamed to `-query-frontend.align-querier-with-step`
  * `-querier.cache-results` renamed to `-query-frontend.cache-results`
  * `-querier.parallelise-shardable-queries` renamed to `-query-frontend.parallelize-shardable-queries`
* [CHANGE] Query-frontend: the default value of `-query-frontend.split-queries-by-interval` has changed from `0` to `24h`. #1131
* [CHANGE] Query-frontend: `-frontend.` flags were renamed to `-query-frontend.`: #1167
* [CHANGE] Query-frontend / Query-scheduler: classified the `-query-frontend.querier-forget-delay` and `-query-scheduler.querier-forget-delay` flags (and their respective YAML config options) as experimental. #1208
* [CHANGE] Querier / ruler: Change `-querier.max-fetched-chunks-per-query` configuration to limit to maximum number of chunks that can be fetched in a single query. The number of chunks fetched by ingesters AND long-term storare combined should not exceed the value configured on `-querier.max-fetched-chunks-per-query`. [#4260](https://github.com/cortexproject/cortex/pull/4260)
* [CHANGE] Querier / ruler: Option `-querier.ingester-streaming` has been removed. Querier/ruler now always use streaming method to query ingesters. #204
* [CHANGE] Querier: always fetch labels from store and respect start/end times in request; the option `-querier.query-store-for-labels-enabled` has been removed and is now always on. #518 #1132
* [CHANGE] Querier / ruler: removed the `-store.query-chunk-limit` flag (and its respective YAML config option `max_chunks_per_query`). `-querier.max-fetched-chunks-per-query` (and its respective YAML config option `max_fetched_chunks_per_query`) should be used instead. #705
* [CHANGE] Querier/Ruler: `-querier.active-query-tracker-dir` option has been removed. Active query tracking is now done via Activity tracker configured by `-activity-tracker.filepath` and enabled by default. Limit for max number of concurrent queries (`-querier.max-concurrent`) is now respected even if activity tracking is not enabled. #661 #822
* [CHANGE] Querier/ruler/query-frontend: the experimental `-querier.at-modifier-enabled` CLI flag has been removed and the PromQL `@` modifier is always enabled. #941
* [CHANGE] Querier: removed `-querier.worker-match-max-concurrent` and `-querier.worker-parallelism` CLI flags (and their respective YAML config options). Mimir now behaves like if `-querier.worker-match-max-concurrent` is always enabled and you should configure the max concurrency per querier process using `-querier.max-concurrent` instead. #958
* [CHANGE] Querier: changed default value of `-querier.query-ingesters-within` from `0` to `13h`. #967
* [CHANGE] Querier: rename metric `cortex_query_fetched_chunks_bytes_total` to `cortex_query_fetched_chunk_bytes_total` to be consistent with the limit name. #476
* [CHANGE] Ruler: add two new metrics `cortex_ruler_list_rules_seconds` and `cortex_ruler_load_rule_groups_seconds` to the ruler. #906
* [CHANGE] Ruler: endpoints for listing configured rules now return HTTP status code 200 and an empty map when there are no rules instead of an HTTP 404 and plain text error message. The following endpoints are affected: #456
  * `<prometheus-http-prefix>/config/v1/rules`
  * `<prometheus-http-prefix>/config/v1/rules/{namespace}`
  * `<prometheus-http-prefix>/rules` (deprecated)
  * `<prometheus-http-prefix>/rules/{namespace}` (deprecated)
  * `/api/v1/rules` (deprecated)
  * `/api/v1/rules/{namespace}` (deprecated)
* [CHANGE] Ruler: removed `configdb` support from Ruler backend storages. #15 #38 #819
* [CHANGE] Ruler: removed the support for the deprecated storage configuration via `-ruler.storage.*` CLI flags (and their respective YAML config options). Use `-ruler-storage.*` instead. #628
* [CHANGE] Ruler: set new default limits for rule groups: `-ruler.max-rules-per-rule-group` to 20 (previously 0, disabled) and `-ruler.max-rule-groups-per-tenant` to 70 (previously 0, disabled). #847
* [CHANGE] Ruler: removed `-ruler.enable-sharding` option, and changed default value of `-ruler.ring.store` to `memberlist`. #943
* [CHANGE] Ruler: `-ruler.alertmanager-use-v2` has been removed. The ruler will always use the `v2` endpoints. #954 #1100
* [CHANGE] Ruler: `-experimental.ruler.enable-api` flag has been renamed to `-ruler.enable-api` and is now stable. The default value has also changed from `false` to `true`, so both ruler and alertmanager API are enabled by default. #913 #1065
* [CHANGE] Ruler: add support for [DNS service discovery format](./docs/sources/configuration/arguments.md#dns-service-discovery) for `-ruler.alertmanager-url`. `-ruler.alertmanager-discovery` flag has been removed. URLs following the prior SRV format, will be treated as a static target. To continue using service discovery for these URLs prepend `dnssrvnoa+` to them. #993
  * The following metrics for Alertmanager DNS service discovery are replaced:
    * `prometheus_sd_dns_lookups_total` replaced by `cortex_dns_lookups_total{component="ruler"}`
    * `prometheus_sd_dns_lookup_failures_total` replaced by `cortex_dns_failures_total{component="ruler"}`
* [CHANGE] Ruler: deprecate `/api/v1/rules/**` and `<prometheus-http-prefix/rules/**` configuration API endpoints in favour of `/<prometheus-http-prefix>/config/v1/rules/**`. Deprecated endpoints will be removed in Mimir 2.2.0. Main configuration API endpoints are now `/<prometheus-http-prefix>/config/api/v1/rules/**` introduced in Mimir 2.0.0. #1222
* [CHANGE] Store-gateway: index cache now includes tenant in cache keys, this invalidates previous cached entries. #607
* [CHANGE] Store-gateway: increased memcached index caching TTL from 1 day to 7 days. #718
* [CHANGE] Store-gateway: options `-store-gateway.sharding-enabled` and `-querier.store-gateway-addresses` were removed. Default value of `-store-gateway.sharding-ring.store` is now `memberlist` and default value for `-store-gateway.sharding-ring.wait-stability-min-duration` changed from `1m` to `0` (disabled). #976
* [CHANGE] Compactor: compactor will no longer try to compact blocks that are already marked for deletion. Previously compactor would consider blocks marked for deletion within `-compactor.deletion-delay / 2` period as eligible for compaction. [#4328](https://github.com/cortexproject/cortex/pull/4328)
* [CHANGE] Compactor: Removed support for block deletion marks migration. If you're upgrading from Cortex < 1.7.0 to Mimir, you should upgrade the compactor to Cortex >= 1.7.0 first, run it at least once and then upgrade to Mimir. #122
* [CHANGE] Compactor: removed the `cortex_compactor_group_vertical_compactions_total` metric. #278
* [CHANGE] Compactor: no longer waits for initial blocks cleanup to finish before starting compactions. #282
* [CHANGE] Compactor: removed overlapping sources detection. Overlapping sources may exist due to edge cases (timing issues) when horizontally sharding compactor, but are correctly handled by compactor. #494
* [CHANGE] Compactor: compactor now uses deletion marks from `<tenant>/markers` location in the bucket. Marker files are no longer fetched, only listed. #550
* [CHANGE] Compactor: Default value of `-compactor.block-sync-concurrency` has changed from 20 to 8. This flag is now only used to control number of goroutines for downloading and uploading blocks during compaction. #552
* [CHANGE] Compactor is now included in `all` target (single-binary). #866
* [CHANGE] Compactor: Removed `-compactor.sharding-enabled` option. Sharding in compactor is now always enabled. Default value of `-compactor.ring.store` has changed from `consul` to `memberlist`. Default value of `-compactor.ring.wait-stability-min-duration` is now 0, which disables the feature. #956
* [CHANGE] Alertmanager: removed `-alertmanager.configs.auto-webhook-root` #977
* [CHANGE] Alertmanager: removed `configdb` support from Alertmanager backend storages. #15 #38 #819
* [CHANGE] Alertmanager: Don't count user-not-found errors from replicas as failures in the `cortex_alertmanager_state_fetch_replica_state_failed_total` metric. #190
* [CHANGE] Alertmanager: Use distributor for non-API routes. #213
* [CHANGE] Alertmanager: removed `-alertmanager.storage.*` configuration options, with the exception of the CLI flags `-alertmanager.storage.path` and `-alertmanager.storage.retention`. Use `-alertmanager-storage.*` instead. #632
* [CHANGE] Alertmanager: set default value for `-alertmanager.web.external-url=http://localhost:8080/alertmanager` to match the default configuration. #808 #1067
* [CHANGE] Alertmanager: `-experimental.alertmanager.enable-api` flag has been renamed to `-alertmanager.enable-api` and is now stable. #913
* [CHANGE] Alertmanager: now always runs with sharding enabled; other modes of operation are removed. #1044 #1126
  * The following configuration options are removed:
    * `-alertmanager.sharding-enabled`
    * `-alertmanager.cluster.advertise-address`
    * `-alertmanager.cluster.gossip-interval`
    * `-alertmanager.cluster.listen-address`
    * `-alertmanager.cluster.peers`
    * `-alertmanager.cluster.push-pull-interval`
  * The following configuration options are renamed:
    * `-alertmanager.cluster.peer-timeout` to `-alertmanager.peer-timeout`
* [CHANGE] Alertmanager: the default value of `-alertmanager.sharding-ring.store` is now `memberlist`. #1171
* [CHANGE] Ring: changed default value of `-distributor.ring.store` (Distributor ring) and `-ring.store` (Ingester ring) to `memberlist`. #1046
* [CHANGE] Memberlist: the `memberlist_kv_store_value_bytes` metric has been removed due to values no longer being stored in-memory as encoded bytes. [#4345](https://github.com/cortexproject/cortex/pull/4345)
* [CHANGE] Memberlist: forward only changes, not entire original message. [#4419](https://github.com/cortexproject/cortex/pull/4419)
* [CHANGE] Memberlist: don't accept old tombstones as incoming change, and don't forward such messages to other gossip members. [#4420](https://github.com/cortexproject/cortex/pull/4420)
* [CHANGE] Memberlist: changed probe interval from `1s` to `5s` and probe timeout from `500ms` to `2s`. #563
* [CHANGE] Memberlist: the `name` label on metrics `cortex_dns_failures_total`, `cortex_dns_lookups_total` and `cortex_dns_provider_results` was renamed to `component`. #993
* [CHANGE] Limits: removed deprecated limits for rejecting old samples #799
  This removes the following flags:
  * `-validation.reject-old-samples`
  * `-validation.reject-old-samples.max-age`
* [CHANGE] Limits: removed local limit-related flags in favor of global limits. #725
  The distributor ring is now required, and can be configured via the `distributor.ring.*` flags.
  This removes the following flags:
  * `-distributor.ingestion-rate-strategy` -> will now always use the "global" strategy
  * `-ingester.max-series-per-user` -> set `-ingester.max-global-series-per-user` to `N` times the existing value of `-ingester.max-series-per-user` instead
  * `-ingester.max-series-per-metric` -> set `-ingester.max-global-series-per-metric`  to `N` times the existing value of `-ingester.max-series-per-metric` instead
  * `-ingester.max-metadata-per-user` -> set `-ingester.max-global-metadata-per-user` to `N` times the existing value of `-ingester.max-metadata-per-user` instead
  * `-ingester.max-metadata-per-metric` -> set `-ingester.max-global-metadata-per-metric` to `N` times the existing value of `-ingester.max-metadata-per-metric` instead
  * In the above notes, `N` refers to the number of ingester replicas
  Additionally, default values for the following flags have changed:
  * `-ingester.max-global-series-per-user` from `0` to `150000`
  * `-ingester.max-global-series-per-metric` from `0` to `20000`
  * `-distributor.ingestion-rate-limit` from `25000` to `10000`
  * `-distributor.ingestion-burst-size` from `50000` to `200000`
* [CHANGE] Limits: removed limit `enforce_metric_name`, now behave as if set to `true` always. #686
* [CHANGE] Limits: Option `-ingester.max-samples-per-query` and its YAML field `max_samples_per_query` have been removed. It required `-querier.ingester-streaming` option to be set to false, but since `-querier.ingester-streaming` is removed (always defaulting to true), the limit using it was removed as well. #204 #1132
* [CHANGE] Limits: Set the default max number of inflight ingester push requests (`-ingester.instance-limits.max-inflight-push-requests`) to 30000 in order to prevent clusters from being overwhelmed by request volume or temporary slow-downs. #259
* [CHANGE] Overrides exporter: renamed metric `cortex_overrides` to `cortex_limits_overrides`. #173 #407
* [FEATURE] The following features have been moved from experimental to stable: #913 #1002
  * Alertmanager config API
  * Alertmanager receiver firewall
  * Alertmanager sharding
  * Azure blob storage support
  * Blocks storage bucket index
  * Disable the ring health check in the readiness endpoint (`-ingester.readiness-check-ring-health=false`)
  * Distributor: do not extend writes on unhealthy ingesters
  * Do not unregister ingesters from ring on shutdown (`-ingester.unregister-on-shutdown=false`)
  * HA Tracker: cleanup of old replicas from KV Store
  * Instance limits in ingester and distributor
  * OpenStack Swift storage support
  * Query-frontend: query stats tracking
  * Query-scheduler
  * Querier: tenant federation
  * Ruler config API
  * S3 Server Side Encryption (SSE) using KMS
  * TLS configuration for gRPC, HTTP and etcd clients
  * Zone-aware replication
  * `/labels` API using matchers
  * The following querier limits:
    * `-querier.max-fetched-chunks-per-query`
    * `-querier.max-fetched-chunk-bytes-per-query`
    * `-querier.max-fetched-series-per-query`
  * The following alertmanager limits:
    * Notification rate (`-alertmanager.notification-rate-limit` and `-alertmanager.notification-rate-limit-per-integration`)
    * Dispatcher groups (`-alertmanager.max-dispatcher-aggregation-groups`)
    * User config size (`-alertmanager.max-config-size-bytes`)
    * Templates count in user config (`-alertmanager.max-templates-count`)
    * Max template size (`-alertmanager.max-template-size-bytes`)
* [FEATURE] The endpoints `/api/v1/status/buildinfo`, `<prometheus-http-prefix>/api/v1/status/buildinfo`, and `<alertmanager-http-prefix>/api/v1/status/buildinfo` have been added to display build information and enabled features. #1219 #1240
* [FEATURE] PromQL: added `present_over_time` support. #139
* [FEATURE] Added "Activity tracker" feature which can log ongoing activities from previous Mimir run in case of a crash. It is enabled by default and controlled by the `-activity-tracker.filepath` flag. It can be disabled by setting this path to an empty string. Currently, the Store-gateway, Ruler, Querier, Query-frontend and Ingester components use this feature to track queries. #631 #782 #822 #1121
* [FEATURE] Divide configuration parameters into categories "basic", "advanced", and "experimental". Only flags in the basic category are shown when invoking `-help`, whereas `-help-all` will include flags in all categories (basic, advanced, experimental). #840
* [FEATURE] Querier: Added support for tenant federation to exemplar endpoints. #927
* [FEATURE] Ingester: can expose metrics on active series matching custom trackers configured via `-ingester.active-series-custom-trackers` (or its respective YAML config option). When configured, active series for custom trackers are exposed by the `cortex_ingester_active_series_custom_tracker` metric. #42 #672
* [FEATURE] Ingester: Enable snapshotting of in-memory TSDB on disk during shutdown via `-blocks-storage.tsdb.memory-snapshot-on-shutdown` (experimental). #249
* [FEATURE] Ingester: Added `-blocks-storage.tsdb.isolation-enabled` flag, which allows disabling TSDB isolation feature. This is enabled by default (per TSDB default), but disabling can improve performance of write requests. #512
* [FEATURE] Ingester: Added `-blocks-storage.tsdb.head-chunks-write-queue-size` flag, which allows setting the size of the queue used by the TSDB before m-mapping chunks (experimental). #591
  * Added `cortex_ingester_tsdb_mmap_chunk_write_queue_operations_total` metric to track different operations of this queue.
* [FEATURE] Distributor: Added `-api.skip-label-name-validation-header-enabled` option to allow skipping label name validation on the HTTP write path based on `X-Mimir-SkipLabelNameValidation` header being `true` or not. #390
* [FEATURE] Query-frontend: Add `cortex_query_fetched_series_total` and `cortex_query_fetched_chunks_bytes_total` per-user counters to expose the number of series and bytes fetched as part of queries. These metrics can be enabled with the `-frontend.query-stats-enabled` flag (or its respective YAML config option `query_stats_enabled`). [#4343](https://github.com/cortexproject/cortex/pull/4343)
* [FEATURE] Query-frontend: Add `cortex_query_fetched_chunks_total` per-user counter to expose the number of chunks fetched as part of queries. This metric can be enabled with the `-query-frontend.query-stats-enabled` flag (or its respective YAML config option `query_stats_enabled`). #31
* [FEATURE] Query-frontend: Add query sharding for instant and range queries. You can enable querysharding by setting `-query-frontend.parallelize-shardable-queries` to `true`. The following additional config and exported metrics have been added. #79 #80 #100 #124 #140 #148 #150 #151 #153 #154 #155 #156 #157 #158 #159 #160 #163 #169 #172 #196 #205 #225 #226 #227 #228 #230 #235 #240 #239 #246 #244 #319 #330 #371 #385 #400 #458 #586 #630 #660 #707 #1542
  * New config options:
    * `-query-frontend.query-sharding-total-shards`: The amount of shards to use when doing parallelisation via query sharding.
    * `-query-frontend.query-sharding-max-sharded-queries`: The max number of sharded queries that can be run for a given received query. 0 to disable limit.
    * `-blocks-storage.bucket-store.series-hash-cache-max-size-bytes`: Max size - in bytes - of the in-memory series hash cache in the store-gateway.
    * `-blocks-storage.tsdb.series-hash-cache-max-size-bytes`: Max size - in bytes - of the in-memory series hash cache in the ingester.
  * New exported metrics:
    * `cortex_bucket_store_series_hash_cache_requests_total`
    * `cortex_bucket_store_series_hash_cache_hits_total`
    * `cortex_frontend_query_sharding_rewrites_succeeded_total`
    * `cortex_frontend_sharded_queries_per_query`
  * Renamed metrics:
    * `cortex_frontend_mapped_asts_total` to `cortex_frontend_query_sharding_rewrites_attempted_total`
  * Modified metrics:
    * added `sharded` label to `cortex_query_seconds_total`
  * When query sharding is enabled, the following querier config must be set on query-frontend too:
    * `-querier.max-concurrent`
    * `-querier.timeout`
    * `-querier.max-samples`
    * `-querier.at-modifier-enabled`
    * `-querier.default-evaluation-interval`
    * `-querier.active-query-tracker-dir`
    * `-querier.lookback-delta`
  * Sharding can be dynamically controlled per request using the `Sharding-Control: 64` header. (0 to disable)
  * Sharding can be dynamically controlled per tenant using the limit `query_sharding_total_shards`. (0 to disable)
  * Added `sharded_queries` count to the "query stats" log.
  * The number of shards is adjusted to be compatible with number of compactor shards that are used by a split-and-merge compactor. The querier can use this to avoid querying blocks that cannot have series in a given query shard.
* [FEATURE] Query-Frontend: Added `-query-frontend.cache-unaligned-requests` option to cache responses for requests that do not have step-aligned start and end times. This can improve speed of repeated queries, but can also pollute cache with results that are never reused. #432
* [FEATURE] Querier: Added label names cardinality endpoint `<prefix>/api/v1/cardinality/label_names` that is disabled by default. Can be enabled/disabled via the CLI flag `-querier.cardinality-analysis-enabled` or its respective YAML config option. Configurable on a per-tenant basis. #301 #377 #474
* [FEATURE] Querier: Added label values cardinality endpoint `<prefix>/api/v1/cardinality/label_values` that is disabled by default. Can be enabled/disabled via the CLI flag `-querier.cardinality-analysis-enabled` or its respective YAML config option, and configurable on a per-tenant basis. The maximum number of label names allowed to be queried in a single API call can be controlled via `-querier.label-values-max-cardinality-label-names-per-request`. #332 #395 #474
* [FEATURE] Querier: Added `-store.max-labels-query-length` to restrict the range of `/series`, label-names and label-values requests. #507
* [FEATURE] Ruler: Add new `-ruler.query-stats-enabled` which when enabled will report the `cortex_ruler_query_seconds_total` as a per-user metric that tracks the sum of the wall time of executing queries in the ruler in seconds. [#4317](https://github.com/cortexproject/cortex/pull/4317)
* [FEATURE] Ruler: Added federated rule groups. #533
  * Added `-ruler.tenant-federation.enabled` config flag.
  * Added support for `source_tenants` field on rule groups.
* [FEATURE] Store-gateway: Added `/store-gateway/tenants` and `/store-gateway/tenant/{tenant}/blocks` endpoints that provide functionality that was provided by `tools/listblocks`. #911 #973
* [FEATURE] Compactor: compactor now uses new algorithm that we call "split-and-merge". Previous compaction strategy was removed. With the `split-and-merge` compactor source blocks for a given tenant are grouped into `-compactor.split-groups` number of groups. Each group of blocks is then compacted separately, and is split into `-compactor.split-and-merge-shards` shards (configurable on a per-tenant basis). Compaction of each tenant shards can be horizontally scaled. Number of compactors that work on jobs for single tenant can be limited by using `-compactor.compactor-tenant-shard-size` parameter, or per-tenant `compactor_tenant_shard_size` override.  #275 #281 #282 #283 #288 #290 #303 #307 #317 #323 #324 #328 #353 #368 #479 #820
* [FEATURE] Compactor: Added `-compactor.max-compaction-time` to control how long can compaction for a single tenant take. If compactions for a tenant take longer, no new compactions are started in the same compaction cycle. Running compactions are not stopped however, and may take much longer. #523
* [FEATURE] Compactor: When compactor finds blocks with out-of-order chunks, it will mark them for no-compaction. Blocks marked for no-compaction are ignored in future compactions too. Added metric `cortex_compactor_blocks_marked_for_no_compaction_total` to track number of blocks marked for no-compaction. Added `CortexCompactorSkippedBlocksWithOutOfOrderChunks` alert based on new metric. Markers are only checked from `<tenant>/markers` location, but uploaded to the block directory too. #520 #535 #550
* [FEATURE] Compactor: multiple blocks are now downloaded and uploaded at once, which can shorten compaction process. #552
* [ENHANCEMENT] Exemplars are now emitted for all gRPC calls and many operations tracked by histograms. #180
* [ENHANCEMENT] New options `-server.http-listen-network` and `-server.grpc-listen-network` allow binding as 'tcp4' or 'tcp6'. #180
* [ENHANCEMENT] Query federation: improve performance in MergeQueryable by memoizing labels. #312
* [ENHANCEMENT] Add histogram metrics `cortex_distributor_sample_delay_seconds` and `cortex_ingester_tsdb_sample_out_of_order_delta_seconds` #488
* [ENHANCEMENT] Check internal directory access before starting up. #1217
* [ENHANCEMENT] Azure client: expose option to configure MSI URL and user-assigned identity. #584
* [ENHANCEMENT] Added a new metric `mimir_build_info` to coincide with `cortex_build_info`. The metric `cortex_build_info` has not been removed. #1022
* [ENHANCEMENT] Mimir runs a sanity check of storage config at startup and will fail to start if the sanity check doesn't pass. This is done to find potential config issues before starting up. #1180
* [ENHANCEMENT] Validate alertmanager and ruler storage configurations to ensure they don't use same bucket name and region values as those configured for the blocks storage. #1214
* [ENHANCEMENT] Ingester: added option `-ingester.readiness-check-ring-health` to disable the ring health check in the readiness endpoint. When disabled, the health checks are run against only the ingester itself instead of all ingesters in the ring. #48 #126
* [ENHANCEMENT] Ingester: reduce CPU and memory utilization if remote write requests contains a large amount of "out of bounds" samples. #413
* [ENHANCEMENT] Ingester: reduce CPU and memory utilization when querying chunks from ingesters. #430
* [ENHANCEMENT] Ingester: Expose ingester ring page on ingesters. #654
* [ENHANCEMENT] Distributor: added option `-distributor.excluded-zones` to exclude ingesters running in specific zones both on write and read path. #51
* [ENHANCEMENT] Distributor: add tags to tracing span for distributor push with user, cluster and replica. #210
* [ENHANCEMENT] Distributor: performance optimisations. #212 #217 #242
* [ENHANCEMENT] Distributor: reduce latency when HA-Tracking by doing KVStore updates in the background. #271
* [ENHANCEMENT] Distributor: make distributor inflight push requests count include background calls to ingester. #398
* [ENHANCEMENT] Distributor: silently drop exemplars more than 5 minutes older than samples in the same batch. #544
* [ENHANCEMENT] Distributor: reject exemplars with blank label names or values. The `cortex_discarded_exemplars_total` metric will use the `exemplar_labels_blank` reason in this case. #873
* [ENHANCEMENT] Query-frontend: added `cortex_query_frontend_workers_enqueued_requests_total` metric to track the number of requests enqueued in each query-scheduler. #384
* [ENHANCEMENT] Query-frontend: added `cortex_query_frontend_non_step_aligned_queries_total` to track the total number of range queries with start/end not aligned to step. #347 #357 #582
* [ENHANCEMENT] Query-scheduler: exported summary `cortex_query_scheduler_inflight_requests` tracking total number of inflight requests (both enqueued and processing) in percentile buckets. #675
* [ENHANCEMENT] Querier: can use the `LabelNames` call with matchers, if matchers are provided in the `/labels` API call, instead of using the more expensive `MetricsForLabelMatchers` call as before. #3 #1186
* [ENHANCEMENT] Querier / store-gateway: optimized regex matchers. #319 #334 #355
* [ENHANCEMENT] Querier: when fetching data for specific query-shard, we can ignore some blocks based on compactor-shard ID, since sharding of series by query sharding and compactor is the same. Added metrics: #438 #450
  * `cortex_querier_blocks_found_total`
  * `cortex_querier_blocks_queried_total`
  * `cortex_querier_blocks_with_compactor_shard_but_incompatible_query_shard_total`
* [ENHANCEMENT] Querier / ruler: reduce cpu usage, latency and peak memory consumption. #459 #463 #589
* [ENHANCEMENT] Querier: labels requests now obey `-querier.query-ingesters-within`, making them a little more efficient. #518
* [ENHANCEMENT] Querier: retry store-gateway in case of unexpected failure, instead of failing the query. #1003
* [ENHANCEMENT] Querier / ruler: reduce memory used by streaming queries, particularly in ruler. [#4341](https://github.com/cortexproject/cortex/pull/4341)
* [ENHANCEMENT] Ruler: Using shuffle sharding subring on GetRules API. [#4466](https://github.com/cortexproject/cortex/pull/4466)
* [ENHANCEMENT] Ruler: wait for ruler ring client to self-detect during startup. #990
* [ENHANCEMENT] Store-gateway: added `cortex_bucket_store_sent_chunk_size_bytes` metric, tracking the size of chunks sent from store-gateway to querier. #123
* [ENHANCEMENT] Store-gateway: reduced CPU and memory utilization due to exported metrics aggregation for instances with a large number of tenants. #123 #142
* [ENHANCEMENT] Store-gateway: added an in-memory LRU cache for chunks attributes. Can be enabled setting `-blocks-storage.bucket-store.chunks-cache.attributes-in-memory-max-items=X` where `X` is the max number of items to keep in the in-memory cache. The following new metrics are exposed: #279 #415 #437
  * `cortex_cache_memory_requests_total`
  * `cortex_cache_memory_hits_total`
  * `cortex_cache_memory_items_count`
* [ENHANCEMENT] Store-gateway: log index cache requests to tracing spans. #419
* [ENHANCEMENT] Store-gateway: store-gateway can now ignore blocks with minimum time within `-blocks-storage.bucket-store.ignore-blocks-within` duration. Useful when used together with `-querier.query-store-after`. #502
* [ENHANCEMENT] Store-gateway: label values with matchers now doesn't preload or list series, reducing latency and memory consumption. #534
* [ENHANCEMENT] Store-gateway: the results of `LabelNames()`, `LabelValues()` and `Series(skipChunks=true)` calls are now cached in the index cache. #590
* [ENHANCEMENT] Store-gateway: Added `-store-gateway.sharding-ring.unregister-on-shutdown` option that allows store-gateway to stay in the ring even after shutdown. Defaults to `true`, which is the same as current behaviour. #610 #614
* [ENHANCEMENT] Store-gateway: wait for ring tokens stability instead of ring stability to speed up startup and tests. #620
* [ENHANCEMENT] Compactor: add timeout for waiting on compactor to become ACTIVE in the ring. [#4262](https://github.com/cortexproject/cortex/pull/4262)
* [ENHANCEMENT] Compactor: skip already planned compaction jobs if the tenant doesn't belong to the compactor instance anymore. #303
* [ENHANCEMENT] Compactor: Blocks cleaner will ignore users that it no longer "owns" when sharding is enabled, and user ownership has changed since last scan. #325
* [ENHANCEMENT] Compactor: added `-compactor.compaction-jobs-order` support to configure which compaction jobs should run first for a given tenant (in case there are multiple ones). Supported values are: `smallest-range-oldest-blocks-first` (default), `newest-blocks-first`. #364
* [ENHANCEMENT] Compactor: delete blocks marked for deletion faster. #490
* [ENHANCEMENT] Compactor: expose low-level concurrency options for compactor: `-compactor.max-opening-blocks-concurrency`, `-compactor.max-closing-blocks-concurrency`, `-compactor.symbols-flushers-concurrency`. #569 #701
* [ENHANCEMENT] Compactor: expand compactor logs to include total compaction job time, total time for uploads and block counts. #549
* [ENHANCEMENT] Ring: allow experimental configuration of disabling of heartbeat timeouts by setting the relevant configuration value to zero. Applies to the following: [#4342](https://github.com/cortexproject/cortex/pull/4342)
  * `-distributor.ring.heartbeat-timeout`
  * `-ingester.ring.heartbeat-timeout`
  * `-ruler.ring.heartbeat-timeout`
  * `-alertmanager.sharding-ring.heartbeat-timeout`
  * `-compactor.ring.heartbeat-timeout`
  * `-store-gateway.sharding-ring.heartbeat-timeout`
* [ENHANCEMENT] Ring: allow heartbeats to be explicitly disabled by setting the interval to zero. This is considered experimental. This applies to the following configuration options: [#4344](https://github.com/cortexproject/cortex/pull/4344)
  * `-distributor.ring.heartbeat-period`
  * `-ingester.ring.heartbeat-period`
  * `-ruler.ring.heartbeat-period`
  * `-alertmanager.sharding-ring.heartbeat-period`
  * `-compactor.ring.heartbeat-period`
  * `-store-gateway.sharding-ring.heartbeat-period`
* [ENHANCEMENT] Memberlist: optimized receive path for processing ring state updates, to help reduce CPU utilization in large clusters. [#4345](https://github.com/cortexproject/cortex/pull/4345)
* [ENHANCEMENT] Memberlist: expose configuration of memberlist packet compression via `-memberlist.compression-enabled`. [#4346](https://github.com/cortexproject/cortex/pull/4346)
* [ENHANCEMENT] Memberlist: Add `-memberlist.advertise-addr` and `-memberlist.advertise-port` options for setting the address to advertise to other members of the cluster to enable NAT traversal. #260
* [ENHANCEMENT] Memberlist: reduce CPU utilization for rings with a large number of members. #537 #563 #634
* [ENHANCEMENT] Overrides exporter: include additional limits in the per-tenant override exporter. The following limits have been added to the `cortex_limit_overrides` metric: #21
  * `max_fetched_series_per_query`
  * `max_fetched_chunk_bytes_per_query`
  * `ruler_max_rules_per_rule_group`
  * `ruler_max_rule_groups_per_tenant`
* [ENHANCEMENT] Overrides exporter: add a metrics `cortex_limits_defaults` to expose the default values of limits. #173
* [ENHANCEMENT] Overrides exporter: Add `max_fetched_chunks_per_query` and `max_global_exemplars_per_user` limits to the default and per-tenant limits exported as metrics. #471 #515
* [ENHANCEMENT] Upgrade Go to 1.17.8. #1347 #1381
* [ENHANCEMENT] Upgrade Docker base images to `alpine:3.15.0`. #1348
* [BUGFIX] Azure storage: only create HTTP client once, to reduce memory utilization. #605
* [BUGFIX] Ingester: fixed ingester stuck on start up (LEAVING ring state) when `-ingester.ring.heartbeat-period=0` and `-ingester.unregister-on-shutdown=false`. [#4366](https://github.com/cortexproject/cortex/pull/4366)
* [BUGFIX] Ingester: prevent any reads or writes while the ingester is stopping. This will prevent accessing TSDB blocks once they have been already closed. [#4304](https://github.com/cortexproject/cortex/pull/4304)
* [BUGFIX] Ingester: TSDB now waits for pending readers before truncating Head block, fixing the `chunk not found` error and preventing wrong query results. #16
* [BUGFIX] Ingester: don't create TSDB or appender if no samples are sent by a tenant. #162
* [BUGFIX] Ingester: fix out-of-order chunks in TSDB head in-memory series after WAL replay in case some samples were appended to TSDB WAL before series. #530
* [BUGFIX] Distributor: when cleaning up obsolete elected replicas from KV store, HA tracker didn't update number of cluster per user correctly. [#4336](https://github.com/cortexproject/cortex/pull/4336)
* [BUGFIX] Distributor: fix bug in query-exemplar where some results would get dropped. #583
* [BUGFIX] Query-frontend: Fixes @ modifier functions (start/end) when splitting queries by time. #206
* [BUGFIX] Query-frontend: Ensure query_range requests handled by the query-frontend return JSON formatted errors. #360 #499
* [BUGFIX] Query-frontend: don't reuse cached results for queries that are not step-aligned. #424
* [BUGFIX] Query-frontend: fix API error messages that were mentioning Prometheus `--enable-feature=promql-negative-offset` and `--enable-feature=promql-at-modifier` flags. #688
* [BUGFIX] Query-frontend: worker's cancellation channels are now buffered to ensure that all request cancellations are properly handled. #741
* [BUGFIX] Querier: fixed `/api/v1/user_stats` endpoint. When zone-aware replication is enabled, `MaxUnavailableZones` param is used instead of `MaxErrors`, so setting `MaxErrors = 0` doesn't make the Querier wait for all Ingesters responses. #474
* [BUGFIX] Querier: Disable query scheduler SRV DNS lookup. #689
* [BUGFIX] Ruler: fixed counting of PromQL evaluation errors as user-errors when updating `cortex_ruler_queries_failed_total`. [#4335](https://github.com/cortexproject/cortex/pull/4335)
* [BUGFIX] Ruler: fix formatting of rule groups in `/ruler/rule_groups` endpoint. #655
* [BUGFIX] Ruler: do not log `unable to read rules directory` at startup if the directory hasn't been created yet. #1058
* [BUGFIX] Ruler: enable Prometheus-compatible endpoints regardless of `-ruler.enable-api`. The flag now only controls the configuration API. This is what the config flag description stated, but not what was happening. #1216
* [BUGFIX] Compactor: fixed panic while collecting Prometheus metrics. #28
* [BUGFIX] Compactor: compactor should now be able to correctly mark blocks for deletion and no-compaction, if such marking was previously interrupted. #1015
* [BUGFIX] Alertmanager: remove stale template files. #4495
* [BUGFIX] Alertmanager: don't replace user configurations with blank fallback configurations (when enabled), particularly during scaling up/down instances when sharding is enabled. #224
* [BUGFIX] Ring: multi KV runtime config changes are now propagated to all rings, not just ingester ring. #1047
* [BUGFIX] Memberlist: fixed corrupted packets when sending compound messages with more than 255 messages or messages bigger than 64KB. #551
* [BUGFIX] Overrides exporter: successfully startup even if runtime config is not set. #1056
* [BUGFIX] Fix internal modules to wait for other modules depending on them before stopping. #1472

### Mixin

_Changes since `grafana/cortex-jsonnet` `1.9.0`._

* [CHANGE] Removed chunks storage support from mixin. #641 #643 #645 #811 #812 #813
  * Removed `tsdb.libsonnet`: no need to import it anymore (its content is already automatically included when using Jsonnet)
  * Removed the following fields from `_config`:
    * `storage_engine` (defaults to `blocks`)
    * `chunk_index_backend`
    * `chunk_store_backend`
  * Removed schema config map
  * Removed the following dashboards:
    * "Cortex / Chunks"
    * "Cortex / WAL"
    * "Cortex / Blocks vs Chunks"
  * Removed the following alerts:
    * `CortexOldChunkInMemory`
    * `CortexCheckpointCreationFailed`
    * `CortexCheckpointDeletionFailed`
    * `CortexProvisioningMemcachedTooSmall`
    * `CortexWALCorruption`
    * `CortexTableSyncFailure`
    * `CortexTransferFailed`
  * Removed the following recording rules:
    * `cortex_chunk_store_index_lookups_per_query`
    * `cortex_chunk_store_series_pre_intersection_per_query`
    * `cortex_chunk_store_series_post_intersection_per_query`
    * `cortex_chunk_store_chunks_per_query`
    * `cortex_bigtable_request_duration_seconds`
    * `cortex_cassandra_request_duration_seconds`
    * `cortex_dynamo_request_duration_seconds`
    * `cortex_database_request_duration_seconds`
    * `cortex_gcs_request_duration_seconds`
* [CHANGE] Update grafana-builder dependency: use $__rate_interval in qpsPanel and latencyPanel. [#372](https://github.com/grafana/cortex-jsonnet/pull/372)
* [CHANGE] `namespace` template variable in dashboards now only selects namespaces for selected clusters. [#311](https://github.com/grafana/cortex-jsonnet/pull/311)
* [CHANGE] `CortexIngesterRestarts` alert severity changed from `critical` to `warning`. [#321](https://github.com/grafana/cortex-jsonnet/pull/321)
* [CHANGE] Dashboards: added overridable `job_labels` and `cluster_labels` to the configuration object as label lists to uniquely identify jobs and clusters in the metric names and group-by lists in dashboards. [#319](https://github.com/grafana/cortex-jsonnet/pull/319)
* [CHANGE] Dashboards: `alert_aggregation_labels` has been removed from the configuration and overriding this value has been deprecated. Instead the labels are now defined by the `cluster_labels` list, and should be overridden accordingly through that list. [#319](https://github.com/grafana/cortex-jsonnet/pull/319)
* [CHANGE] Renamed `CortexCompactorHasNotUploadedBlocksSinceStart` to `CortexCompactorHasNotUploadedBlocks`. [#334](https://github.com/grafana/cortex-jsonnet/pull/334)
* [CHANGE] Renamed `CortexCompactorRunFailed` to `CortexCompactorHasNotSuccessfullyRunCompaction`. [#334](https://github.com/grafana/cortex-jsonnet/pull/334)
* [CHANGE] Renamed `CortexInconsistentConfig` alert to `CortexInconsistentRuntimeConfig` and increased severity to `critical`. [#335](https://github.com/grafana/cortex-jsonnet/pull/335)
* [CHANGE] Increased `CortexBadRuntimeConfig` alert severity to `critical` and removed support for `cortex_overrides_last_reload_successful` metric (was removed in Cortex 1.3.0). [#335](https://github.com/grafana/cortex-jsonnet/pull/335)
* [CHANGE] Grafana 'min step' changed to 15s so dashboard show better detail. [#340](https://github.com/grafana/cortex-jsonnet/pull/340)
* [CHANGE] Replace `CortexRulerFailedEvaluations` with two new alerts: `CortexRulerTooManyFailedPushes` and `CortexRulerTooManyFailedQueries`. [#347](https://github.com/grafana/cortex-jsonnet/pull/347)
* [CHANGE] Removed `CortexCacheRequestErrors` alert. This alert was not working because the legacy Cortex cache client instrumentation doesn't track errors. [#346](https://github.com/grafana/cortex-jsonnet/pull/346)
* [CHANGE] Removed `CortexQuerierCapacityFull` alert. [#342](https://github.com/grafana/cortex-jsonnet/pull/342)
* [CHANGE] Changes blocks storage alerts to group metrics by the configured `cluster_labels` (supporting the deprecated `alert_aggregation_labels`). [#351](https://github.com/grafana/cortex-jsonnet/pull/351)
* [CHANGE] Increased `CortexIngesterReachingSeriesLimit` critical alert threshold from 80% to 85%. [#363](https://github.com/grafana/cortex-jsonnet/pull/363)
* [CHANGE] Changed default `job_names` for query-frontend, query-scheduler and querier to match custom deployments too. [#376](https://github.com/grafana/cortex-jsonnet/pull/376)
* [CHANGE] Split `cortex_api` recording rule group into three groups. This is a workaround for large clusters where this group can become slow to evaluate. [#401](https://github.com/grafana/cortex-jsonnet/pull/401)
* [CHANGE] Increased `CortexIngesterReachingSeriesLimit` warning threshold from 70% to 80% and critical threshold from 85% to 90%. [#404](https://github.com/grafana/cortex-jsonnet/pull/404)
* [CHANGE] Raised `CortexKVStoreFailure` alert severity from warning to critical. #493
* [CHANGE] Increase `CortexRolloutStuck` alert "for" duration from 15m to 30m. #493 #573
* [CHANGE] The Alertmanager and Ruler compiled dashboards (`alertmanager.json` and `ruler.json`) have been respectively renamed to `mimir-alertmanager.json` and `mimir-ruler.json`. #869
* [CHANGE] Removed `cortex_overrides_metric` from `_config`. #871
* [CHANGE] Renamed recording rule groups (`cortex_` prefix changed to `mimir_`). #871
* [CHANGE] Alerts name prefix has been changed from `Cortex` to `Mimir` (eg. alert `CortexIngesterUnhealthy` has been renamed to `MimirIngesterUnhealthy`). #879
* [CHANGE] Enabled resources dashboards by default. Can be disabled setting `resources_dashboards_enabled` config field to `false`. #920
* [FEATURE] Added `Cortex / Overrides` dashboard, displaying default limits and per-tenant overrides applied to Mimir. #673
* [FEATURE] Added `Mimir / Tenants` and `Mimir / Top tenants` dashboards, displaying user-based metrics. #776
* [FEATURE] Added querier autoscaling panels and alerts. #1006 #1016
* [FEATURE] Mimir / Top tenants dashboard now has tenants ranked by rule group size and evaluation time. #1338
* [ENHANCEMENT] cortex-mixin: Make `cluster_namespace_deployment:kube_pod_container_resource_requests_{cpu_cores,memory_bytes}:sum` backwards compatible with `kube-state-metrics` v2.0.0. [#317](https://github.com/grafana/cortex-jsonnet/pull/317)
* [ENHANCEMENT] Cortex-mixin: Include `cortex-gw-internal` naming variation in default `gateway` job names. [#328](https://github.com/grafana/cortex-jsonnet/pull/328)
* [ENHANCEMENT] Ruler dashboard: added object storage metrics. [#354](https://github.com/grafana/cortex-jsonnet/pull/354)
* [ENHANCEMENT] Alertmanager dashboard: added object storage metrics. [#354](https://github.com/grafana/cortex-jsonnet/pull/354)
* [ENHANCEMENT] Added documentation text panels and descriptions to reads and writes dashboards. [#324](https://github.com/grafana/cortex-jsonnet/pull/324)
* [ENHANCEMENT] Dashboards: defined container functions for common resources panels: containerDiskWritesPanel, containerDiskReadsPanel, containerDiskSpaceUtilization. [#331](https://github.com/grafana/cortex-jsonnet/pull/331)
* [ENHANCEMENT] cortex-mixin: Added `alert_excluded_routes` config to exclude specific routes from alerts. [#338](https://github.com/grafana/cortex-jsonnet/pull/338)
* [ENHANCEMENT] Added `CortexMemcachedRequestErrors` alert. [#346](https://github.com/grafana/cortex-jsonnet/pull/346)
* [ENHANCEMENT] Ruler dashboard: added "Per route p99 latency" panel in the "Configuration API" row. [#353](https://github.com/grafana/cortex-jsonnet/pull/353)
* [ENHANCEMENT] Increased the `for` duration of the `CortexIngesterReachingSeriesLimit` warning alert to 3h. [#362](https://github.com/grafana/cortex-jsonnet/pull/362)
* [ENHANCEMENT] Added a new tier (`medium_small_user`) so we have another tier between 100K and 1Mil active series. [#364](https://github.com/grafana/cortex-jsonnet/pull/364)
* [ENHANCEMENT] Extend Alertmanager dashboard: [#313](https://github.com/grafana/cortex-jsonnet/pull/313)
  * "Tenants" stat panel - shows number of discovered tenant configurations.
  * "Replication" row - information about the replication of tenants/alerts/silences over instances.
  * "Tenant Configuration Sync" row - information about the configuration sync procedure.
  * "Sharding Initial State Sync" row - information about the initial state sync procedure when sharding is enabled.
  * "Sharding Runtime State Sync" row - information about various state operations which occur when sharding is enabled (replication, fetch, marge, persist).
* [ENHANCEMENT] Update gsutil command for `not healthy index found` playbook [#370](https://github.com/grafana/cortex-jsonnet/pull/370)
* [ENHANCEMENT] Added Alertmanager alerts and playbooks covering configuration syncs and sharding operation: [#377 [#378](https://github.com/grafana/cortex-jsonnet/pull/378)
  * `CortexAlertmanagerSyncConfigsFailing`
  * `CortexAlertmanagerRingCheckFailing`
  * `CortexAlertmanagerPartialStateMergeFailing`
  * `CortexAlertmanagerReplicationFailing`
  * `CortexAlertmanagerPersistStateFailing`
  * `CortexAlertmanagerInitialSyncFailed`
* [ENHANCEMENT] Add recording rules to improve responsiveness of Alertmanager dashboard. [#387](https://github.com/grafana/cortex-jsonnet/pull/387)
* [ENHANCEMENT] Add `CortexRolloutStuck` alert. [#405](https://github.com/grafana/cortex-jsonnet/pull/405)
* [ENHANCEMENT] Added `CortexKVStoreFailure` alert. [#406](https://github.com/grafana/cortex-jsonnet/pull/406)
* [ENHANCEMENT] Use configured `ruler` jobname for ruler dashboard panels. [#409](https://github.com/grafana/cortex-jsonnet/pull/409)
* [ENHANCEMENT] Add ability to override `datasource` for generated dashboards. [#407](https://github.com/grafana/cortex-jsonnet/pull/407)
* [ENHANCEMENT] Use alertmanager jobname for alertmanager dashboard panels [#411](https://github.com/grafana/cortex-jsonnet/pull/411)
* [ENHANCEMENT] Added `CortexDistributorReachingInflightPushRequestLimit` alert. [#408](https://github.com/grafana/cortex-jsonnet/pull/408)
* [ENHANCEMENT] Added `CortexReachingTCPConnectionsLimit` alert. #403
* [ENHANCEMENT] Added "Cortex / Writes Networking" and "Cortex / Reads Networking" dashboards. #405
* [ENHANCEMENT] Improved "Queue length" panel in "Cortex / Queries" dashboard. #408
* [ENHANCEMENT] Add `CortexDistributorReachingInflightPushRequestLimit` alert and playbook. #401
* [ENHANCEMENT] Added "Recover accidentally deleted blocks (Google Cloud specific)" playbook. #475
* [ENHANCEMENT] Added support to multi-zone store-gateway deployments. #608 #615
* [ENHANCEMENT] Show supplementary alertmanager services in the Rollout Progress dashboard. #738 #855
* [ENHANCEMENT] Added `mimir` to default job names. This makes dashboards and alerts working when Mimir is installed in single-binary mode and the deployment is named `mimir`. #921
* [ENHANCEMENT] Introduced a new alert for the Alertmanager: `MimirAlertmanagerAllocatingTooMuchMemory`. It has two severities based on the memory usage against limits, a `warning` level at 80% and a `critical` level at 90%. #1206
* [ENHANCEMENT] Faster memcached cache requests. #2720
* [BUGFIX] Fixed `CortexIngesterHasNotShippedBlocks` alert false positive in case an ingester instance had ingested samples in the past, then no traffic was received for a long period and then it started receiving samples again. [#308](https://github.com/grafana/cortex-jsonnet/pull/308)
* [BUGFIX] Fixed `CortexInconsistentRuntimeConfig` metric. [#335](https://github.com/grafana/cortex-jsonnet/pull/335)
* [BUGFIX] Fixed scaling dashboard to correctly work when a Cortex service deployment spans across multiple zones (a zone is expected to have the `zone-[a-z]` suffix). [#365](https://github.com/grafana/cortex-jsonnet/pull/365)
* [BUGFIX] Fixed rollout progress dashboard to correctly work when a Cortex service deployment spans across multiple zones (a zone is expected to have the `zone-[a-z]` suffix). [#366](https://github.com/grafana/cortex-jsonnet/pull/366)
* [BUGFIX] Fixed rollout progress dashboard to include query-scheduler too. [#376](https://github.com/grafana/cortex-jsonnet/pull/376)
* [BUGFIX] Upstream recording rule `node_namespace_pod_container:container_cpu_usage_seconds_total:sum_irate` renamed. [#379](https://github.com/grafana/cortex-jsonnet/pull/379)
* [BUGFIX] Fixed writes/reads/alertmanager resources dashboards to use `$._config.job_names.gateway`. [#403](https://github.com/grafana/cortex-jsonnet/pull/403)
* [BUGFIX] Span the annotation.message in alerts as YAML multiline strings. [#412](https://github.com/grafana/cortex-jsonnet/pull/412)
* [BUGFIX] Fixed "Instant queries / sec" in "Cortex / Reads" dashboard. #445
* [BUGFIX] Fixed and added missing KV store panels in Writes, Reads, Ruler and Compactor dashboards. #448
* [BUGFIX] Fixed Alertmanager dashboard when alertmanager is running as part of single binary. #1064
* [BUGFIX] Fixed Ruler dashboard when ruler is running as part of single binary. #1260
* [BUGFIX] Query-frontend: fixed bad querier status code mapping with query-sharding enabled. #1227

### Jsonnet

_Changes since `grafana/cortex-jsonnet` `1.9.0`._

* [CHANGE] Removed chunks storage support. #639
  * Removed the following fields from `_config`:
    * `storage_engine` (defaults to `blocks`)
    * `querier_second_storage_engine` (not supported anymore)
    * `table_manager_enabled`, `table_prefix`
    * `memcached_index_writes_enabled` and `memcached_index_writes_max_item_size_mb`
    * `storeMemcachedChunksConfig`
    * `storeConfig`
    * `max_chunk_idle`
    * `schema` (the schema configmap is still added for backward compatibility reasons)
    * `bigtable_instance` and `bigtable_project`
    * `client_configs`
    * `enabledBackends`
    * `storage_backend`
    * `cassandra_addresses`
    * `s3_bucket_name`
    * `ingester_deployment_without_wal` (was only used by chunks storage)
    * `ingester` (was only used to configure chunks storage WAL)
  * Removed the following CLI flags from `ingester_args`:
    * `ingester.max-chunk-age`
    * `ingester.max-stale-chunk-idle`
    * `ingester.max-transfer-retries`
    * `ingester.retain-period`
* [CHANGE] Changed `overrides-exporter.libsonnet` from being based on cortex-tools to Mimir `overrides-exporter` target. #646
* [CHANGE] Store gateway: set `-blocks-storage.bucket-store.index-cache.memcached.max-get-multi-concurrency`,
  `-blocks-storage.bucket-store.chunks-cache.memcached.max-get-multi-concurrency`,
  `-blocks-storage.bucket-store.metadata-cache.memcached.max-get-multi-concurrency`,
  `-blocks-storage.bucket-store.index-cache.memcached.max-idle-connections`,
  `-blocks-storage.bucket-store.chunks-cache.memcached.max-idle-connections`,
  `-blocks-storage.bucket-store.metadata-cache.memcached.max-idle-connections` to 100 [#414](https://github.com/grafana/cortex-jsonnet/pull/414)
* [CHANGE] Alertmanager: mounted overrides configmap to alertmanager too. [#315](https://github.com/grafana/cortex-jsonnet/pull/315)
* [CHANGE] Memcached: upgraded memcached from `1.5.17` to `1.6.9`. [#316](https://github.com/grafana/cortex-jsonnet/pull/316)
* [CHANGE] Store-gateway: increased memory request and limit respectively from 6GB / 6GB to 12GB / 18GB. [#322](https://github.com/grafana/cortex-jsonnet/pull/322)
* [CHANGE] Store-gateway: increased `-blocks-storage.bucket-store.max-chunk-pool-bytes` from 2GB (default) to 12GB. [#322](https://github.com/grafana/cortex-jsonnet/pull/322)
* [CHANGE] Ingester/Ruler: set `-server.grpc-max-send-msg-size-bytes` and `-server.grpc-max-send-msg-size-bytes` to sensible default values (10MB). [#326](https://github.com/grafana/cortex-jsonnet/pull/326)
* [CHANGE] Decreased `-server.grpc-max-concurrent-streams` from 100k to 10k. [#369](https://github.com/grafana/cortex-jsonnet/pull/369)
* [CHANGE] Decreased blocks storage ingesters graceful termination period from 80m to 20m. [#369](https://github.com/grafana/cortex-jsonnet/pull/369)
* [CHANGE] Increase the rules per group and rule groups limits on different tiers. [#396](https://github.com/grafana/cortex-jsonnet/pull/396)
* [CHANGE] Removed `max_samples_per_query` limit, since it only works with chunks and only when using `-distributor.shard-by-all-labels=false`. [#397](https://github.com/grafana/cortex-jsonnet/pull/397)
* [CHANGE] Removed chunks storage query sharding config support. The following config options have been removed: [#398](https://github.com/grafana/cortex-jsonnet/pull/398)
  * `_config` > `queryFrontend` > `shard_factor`
  * `_config` > `queryFrontend` > `sharded_queries_enabled`
  * `_config` > `queryFrontend` > `query_split_factor`
* [CHANGE] Rename ruler_s3_bucket_name and ruler_gcs_bucket_name to ruler_storage_bucket_name: [#415](https://github.com/grafana/cortex-jsonnet/pull/415)
* [CHANGE] Fine-tuned rolling update policy for distributor, querier, query-frontend, query-scheduler. [#420](https://github.com/grafana/cortex-jsonnet/pull/420)
* [CHANGE] Increased memcached metadata/chunks/index-queries max connections from 4k to 16k. [#420](https://github.com/grafana/cortex-jsonnet/pull/420)
* [CHANGE] Disabled step alignment in query-frontend to be compliant with PromQL. [#420](https://github.com/grafana/cortex-jsonnet/pull/420)
* [CHANGE] Do not limit compactor CPU and request a number of cores equal to the configured concurrency. [#420](https://github.com/grafana/cortex-jsonnet/pull/420)
* [CHANGE] Configured split-and-merge compactor. #853
  * The following CLI flags are set on compactor:
    * `-compactor.split-and-merge-shards=0`
    * `-compactor.compactor-tenant-shard-size=1`
    * `-compactor.split-groups=1`
    * `-compactor.max-opening-blocks-concurrency=4`
    * `-compactor.max-closing-blocks-concurrency=2`
    * `-compactor.symbols-flushers-concurrency=4`
  * The following per-tenant overrides have been set on `super_user` and `mega_user` classes:
    ```
    compactor_split_and_merge_shards: 2,
    compactor_tenant_shard_size: 2,
    compactor_split_groups: 2,
    ```
* [CHANGE] The entrypoint file to include has been renamed from `cortex.libsonnet` to `mimir.libsonnet`. #897
* [CHANGE] The default image config field has been renamed from `cortex` to `mimir`. #896
   ```
   {
     _images+:: {
       mimir: '...',
     },
   }
   ```
* [CHANGE] Removed `cortex_` prefix from config fields. #898
  * The following config fields have been renamed:
    * `cortex_bucket_index_enabled` renamed to `bucket_index_enabled`
    * `cortex_compactor_cleanup_interval` renamed to `compactor_cleanup_interval`
    * `cortex_compactor_data_disk_class` renamed to `compactor_data_disk_class`
    * `cortex_compactor_data_disk_size` renamed to `compactor_data_disk_size`
    * `cortex_compactor_max_concurrency` renamed to `compactor_max_concurrency`
    * `cortex_distributor_allow_multiple_replicas_on_same_node` renamed to `distributor_allow_multiple_replicas_on_same_node`
    * `cortex_ingester_data_disk_class` renamed to `ingester_data_disk_class`
    * `cortex_ingester_data_disk_size` renamed to `ingester_data_disk_size`
    * `cortex_querier_allow_multiple_replicas_on_same_node` renamed to `querier_allow_multiple_replicas_on_same_node`
    * `cortex_query_frontend_allow_multiple_replicas_on_same_node` renamed to `query_frontend_allow_multiple_replicas_on_same_node`
    * `cortex_query_sharding_enabled` renamed to `query_sharding_enabled`
    * `cortex_query_sharding_msg_size_factor` renamed to `query_sharding_msg_size_factor`
    * `cortex_ruler_allow_multiple_replicas_on_same_node` renamed to `ruler_allow_multiple_replicas_on_same_node`
    * `cortex_store_gateway_data_disk_class` renamed to `store_gateway_data_disk_class`
    * `cortex_store_gateway_data_disk_size` renamed to `store_gateway_data_disk_size`
* [CHANGE] The overrides configmap default mountpoint has changed from `/etc/cortex` to `/etc/mimir`. It can be customized via the `overrides_configmap_mountpoint` config field. #899
* [CHANGE] Enabled in the querier the features to query label names with matchers, PromQL at modifier and query long-term storage for labels. #905
* [CHANGE] Reduced TSDB blocks retention on ingesters disk from 96h to 24h. #905
* [CHANGE] Enabled closing of idle TSDB in ingesters. #905
* [CHANGE] Disabled TSDB isolation in ingesters for better performances. #905
* [CHANGE] Changed log level of querier, query-frontend, query-scheduler and alertmanager from `debug` to `info`. #905
* [CHANGE] Enabled attributes in-memory cache in store-gateway. #905
* [CHANGE] Configured store-gateway to not load blocks containing samples more recent than 10h (because such samples are queried from ingesters). #905
* [CHANGE] Dynamically compute `-compactor.deletion-delay` based on other settings, in order to reduce the deletion delay as much as possible and lower the number of live blocks in the storage. #907
* [CHANGE] The config field `distributorConfig` has been renamed to `ingesterRingClientConfig`. Config field `ringClient` has been removed in favor of `ingesterRingClientConfig`. #997 #1057
* [CHANGE] Gossip.libsonnet has been fixed to modify all ring configurations, not only the ingester ring config. Furthermore it now supports migration via multi KV store. #1057 #1099
* [CHANGE] Changed the default of `bucket_index_enabled` to `true`. #924
* [CHANGE] Remove the support for the test-exporter. #1133
* [CHANGE] Removed `$.distributor_deployment_labels`, `$.ingester_deployment_labels` and `$.querier_deployment_labels` fields, that were used by gossip.libsonnet to inject additional label. Now the label is injected directly into pods of statefulsets and deployments. #1297
* [CHANGE] Disabled `-ingester.readiness-check-ring-health`. #1352
* [CHANGE] Changed Alertmanager CPU request from `100m` to `2` cores, and memory request from `1Gi` to `10Gi`. Set Alertmanager memory limit to `15Gi`. #1206
* [CHANGE] gossip.libsonnet has been renamed to memberlist.libsonnet, and is now imported by default. Use of memberlist for ring is enabled by setting `_config.memberlist_ring_enabled` to true. #1526
* [FEATURE] Added query sharding support. It can be enabled setting `cortex_query_sharding_enabled: true` in the `_config` object. #653
* [FEATURE] Added shuffle-sharding support. It can be enabled and configured using the following config: #902
   ```
   _config+:: {
     shuffle_sharding:: {
       ingester_write_path_enabled: true,
       ingester_read_path_enabled: true,
       querier_enabled: true,
       ruler_enabled: true,
       store_gateway_enabled: true,
     },
   }
   ```
* [FEATURE] Added multi-zone ingesters and store-gateways support. #1352 #1552
* [ENHANCEMENT] Add overrides config to compactor. This allows setting retention configs per user. [#386](https://github.com/grafana/cortex-jsonnet/pull/386)
* [ENHANCEMENT] Added 256MB memory ballast to querier. [#369](https://github.com/grafana/cortex-jsonnet/pull/369)
* [ENHANCEMENT] Update `etcd-operator` to latest version (see https://github.com/grafana/jsonnet-libs/pull/480). [#263](https://github.com/grafana/cortex-jsonnet/pull/263)
* [ENHANCEMENT] Add support for Azure storage in Alertmanager configuration. [#381](https://github.com/grafana/cortex-jsonnet/pull/381)
* [ENHANCEMENT] Add support for running Alertmanager in sharding mode. [#394](https://github.com/grafana/cortex-jsonnet/pull/394)
* [ENHANCEMENT] Allow to customize PromQL engine settings via `queryEngineConfig`. [#399](https://github.com/grafana/cortex-jsonnet/pull/399)
* [ENHANCEMENT] Define Azure object storage ruler args. [#416](https://github.com/grafana/cortex-jsonnet/pull/416)
* [ENHANCEMENT] Added the following config options to allow to schedule multiple replicas of the same service on the same node: [#418](https://github.com/grafana/cortex-jsonnet/pull/418)
  * `cortex_distributor_allow_multiple_replicas_on_same_node`
  * `cortex_ruler_allow_multiple_replicas_on_same_node`
  * `cortex_querier_allow_multiple_replicas_on_same_node`
  * `cortex_query_frontend_allow_multiple_replicas_on_same_node`
* [BUGFIX] Alertmanager: fixed `--alertmanager.cluster.peers` CLI flag passed to alertmanager when HA is enabled. [#329](https://github.com/grafana/cortex-jsonnet/pull/329)
* [BUGFIX] Fixed `-distributor.extend-writes` setting on ruler when `unregister_ingesters_on_shutdown` is disabled. [#369](https://github.com/grafana/cortex-jsonnet/pull/369)
* [BUGFIX] Treat `compactor_blocks_retention_period` type as string rather than int.[#395](https://github.com/grafana/cortex-jsonnet/pull/395)
* [BUGFIX] Pass `-ruler-storage.s3.endpoint` to ruler when using S3. [#421](https://github.com/grafana/cortex-jsonnet/pull/421)
* [BUGFIX] Remove service selector on label `gossip_ring_member` from other services than `gossip-ring`. [#1008](https://github.com/grafana/mimir/pull/1008)
* [BUGFIX] Rename `-ingester.readiness-check-ring-health` to `-ingester.ring.readiness-check-ring-health`, to reflect current name of flag. #1460

### Mimirtool

_Changes since cortextool `0.10.7`._

* [CHANGE] The following environment variables have been renamed: #883
  * `CORTEX_ADDRESS` to `MIMIR_ADDRESS`
  * `CORTEX_API_USER` to `MIMIR_API_USER`
  * `CORTEX_API_KEY` to `MIMIR_API_KEY`
  * `CORTEX_TENANT_ID` to `MIMIR_TENANT_ID`
  * `CORTEX_TLS_CA_PATH` to `MIMIR_TLS_CA_PATH`
  * `CORTEX_TLS_CERT_PATH` to `MIMIR_TLS_CERT_PATH`
  * `CORTEX_TLS_KEY_PATH` to `MIMIR_TLS_KEY_PATH`
* [CHANGE] Change `cortex` backend to `mimir`. #883
* [CHANGE] Do not publish `mimirtool` binary for 386 windows architecture. #1263
* [CHANGE] `analyse` command has been renamed to `analyze`. #1318
* [FEATURE] Support Arm64 on Darwin for all binaries (benchtool etc). https://github.com/grafana/cortex-tools/pull/215
* [ENHANCEMENT] Correctly support federated rules. #823
* [BUGFIX] Fix `cortextool rules` legends displaying wrong symbols for updates and deletions. https://github.com/grafana/cortex-tools/pull/226

### Query-tee

_Changes since Cortex `1.10.0`._

* [ENHANCEMENT] Added `/api/v1/query_exemplars` API endpoint support (no results comparison). #168
* [ENHANCEMENT] Add a flag (`--proxy.compare-use-relative-error`) in the query-tee to compare floating point values using relative error. #208
* [ENHANCEMENT] Add a flag (`--proxy.compare-skip-recent-samples`) in the query-tee to skip comparing recent samples. By default samples not older than 1 minute are skipped. #234
* [BUGFIX] Fixes a panic in the query-tee when comparing result. #207
* [BUGFIX] Ensure POST requests are handled correctly #286

### Blocksconvert

_Changes since Cortex `1.10.0`._

* [CHANGE] Blocksconvert tool was removed from Mimir. #637

### Metaconvert

_Changes since Cortex `1.10.0`._

* [CHANGE] `thanosconvert` tool has been renamed to `metaconvert`. `-config.file` option has been removed, while it now requires `-tenant` option to work on single tenant only. It now also preserves labels recognized by Mimir. #1120

### Test-exporter

_Changes since Cortex `1.10.0`._

* [CHANGE] Removed the test-exporter tool. #1133

### Tools

_Changes since Cortex `1.10.0`._

* [CHANGE] Removed `query-audit`. You can use `query-tee` to compare query results and performances of two Grafana Mimir backends. #1380

## [Cortex 1.10.0 CHANGELOG](https://github.com/grafana/mimir/blob/a13959db5d38ff65c2b7ef52c56331d2f4dbc00c/CHANGELOG.md#cortex-1100--2021-08-03)<|MERGE_RESOLUTION|>--- conflicted
+++ resolved
@@ -7,6 +7,7 @@
 * [FEATURE] Distributor: Add experimental `-distributor.otel-native-delta-ingestion` option to allow primitive delta metrics ingestion via the OTLP endpoint. #11631
 * [FEATURE] MQE: Add support for experimental `sort_by_label` and `sort_by_label_desc` PromQL functions. #11930
 * [FEATURE] Ingester/Block-builder: Handle the created timestamp field for remote-write requests. #11977
+* [FEATURE] Cost attribution: Labels specified in limit configuration may specify an output label in order to override emitted label names. #12035
 * [ENHANCEMENT] Ingester: Display user grace interval in the tenant list obtained through the `/ingester/tenants` endpoint. #11961
 * [ENHANCEMENT] `kafkatool`: add `consumer-group delete-offset` command as a way to delete the committed offset for a consumer group. #11988
 * [ENHANCEMENT] Block-builder-scheduler: Detect gaps in scheduled and completed jobs. #11867
@@ -76,12 +77,6 @@
 * [FEATURE] You can configure Mimir to export traces in OTLP exposition format through the standard `OTEL_` environment variables. #11618
 * [FEATURE] distributor: Allow configuring tenant-specific HA tracker failover timeouts. #11774
 * [FEATURE] OTLP: Add experimental support for promoting OTel scope metadata (name, version, schema URL, attributes) to metric labels, prefixed with `otel_scope_`. Enable via the `-distributor.otel-promote-scope-metadata` flag. #11795
-<<<<<<< HEAD
-* [FEATURE] MQE: Add support for experimental `sort_by_label` and `sort_by_label_desc` PromQL functions. #11930
-* [FEATURE] Cost attribution: labels specified in limit configuration may specify an output label in order to override emitted label names. #12035
-* [ENHANCEMENT] Ingester: Display user grace interval in the tenant list obtained through the `/ingester/tenants` endpoint. #11961
-=======
->>>>>>> d830fe70
 * [ENHANCEMENT] Dashboards: Add "Influx write requests" row to Writes Dashboard. #11731
 * [ENHANCEMENT] Mixin: Add `MimirHighVolumeLevel1BlocksQueried` alert that fires when level 1 blocks are queried for more than 6 hours, indicating potential compactor performance issues. #11803
 * [ENHANCEMENT] Querier: Make the maximum series limit for cardinality API requests configurable on a per-tenant basis with the `cardinality_analysis_max_results` option. #11456
