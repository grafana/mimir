--- conflicted
+++ resolved
@@ -44,9 +44,7 @@
 * [ENHANCEMENT] Add native histogram support for `cortex_request_duration_seconds` metric family. #4987
 * [ENHANCEMENT] Ruler: do not list rule groups in the object storage for disabled tenants. #5004
 * [ENHANCEMENT] Query-frontend and querier: add HTTP API endpoint `<prometheus-http-prefix>/api/v1/format_query` to format a PromQL query. #4373
-<<<<<<< HEAD
 * [ENHANCEMENT] Query-frontend: Add `cortex_query_frontend_regexp_matcher_count` and `cortex_query_frontend_regexp_matcher_optimized_count` metrics to track optimization of regular expression label matchers. #4813
-=======
 * [ENHANCEMENT] Alertmanager: Add configuration option to enable or disable the deletion of alertmanager state from object storage. This is useful when migrating alertmanager tenants from one cluster to another, because it avoids a condition where the state object is copied but then deleted before the configuration object is copied. #4989
 * [ENHANCEMENT] Querier: only use the minimum set of chunks from ingesters when querying, and cancel unnecessary requests to ingesters sooner if we know their results won't be used. #5016
 * [ENHANCEMENT] Add `-enable-go-runtime-metrics` flag to expose all go runtime metrics as Prometheus metrics. #5009
@@ -56,7 +54,6 @@
 * [ENHANCEMENT] Querier and ingester: add experimental support for streaming chunks from ingesters to queriers while evaluating queries. This can be enabled with `-querier.prefer-streaming-chunks=true`. #4886 #5078
 * [ENHANCEMENT] Update Docker base images from `alpine:3.17.3` to `alpine:3.18.0`. #5065
 * [ENHANCEMENT] Compactor: reduced the number of "object exists" API calls issued by the compactor to the object storage when syncing block's `meta.json` files. #5063
->>>>>>> 9563a04f
 * [BUGFIX] Metadata API: Mimir will now return an empty object when no metadata is available, matching Prometheus. #4782
 * [BUGFIX] Store-gateway: add collision detection on expanded postings and individual postings cache keys. #4770
 * [BUGFIX] Ruler: Support the `type=alert|record` query parameter for the API endpoint `<prometheus-http-prefix>/api/v1/rules`. #4302
