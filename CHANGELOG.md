# Changelog

## main / unreleased

### Grafana Mimir

* [CHANGE] Build: Include updated Mozilla CA bundle from Debian Testing. #12247
* [CHANGE] Query-frontend: Add support for UTF-8 label and metric names in `/api/v1/cardinality/{label_values|label_values|active_series}` endpoints. #11848.
* [CHANGE] Querier: Add support for UTF-8 label and metric names in `label_join`, `label_replace` and `count_values` PromQL functions. #11848.
* [CHANGE] Remove support for Redis as a cache backend. #12163
* [CHANGE] Memcached: Remove experimental `-<prefix>.memcached.addresses-provider` flag to use alternate DNS service discovery backends. The more reliable backend introduced in 2.16.0 (#10895) is now the default. As a result of this change, DNS-based cache service discovery no longer supports search domains. #12175
* [CHANGE] Query-frontend: Remove the CLI flag `-query-frontend.downstream-url` and corresponding YAML configuration and the ability to use the query-frontend to proxy arbitrary Prometheus backends. #12191
* [CHANGE] Query-frontend: Remove experimental instant query splitting feature. #12267
* [CHANGE] Distributor: Remove deprecated global HA tracker timeout configuration flags. #12321
* [CHANGE] Query-frontend: Use the Mimir Query Engine (MQE) by default. #12361
* [FEATURE] Distributor, ruler: Add experimental `-validation.name-validation-scheme` flag to specify the validation scheme for metric and label names. #12215
<<<<<<< HEAD
* [FEATURE] Distributor: Add experimental `-distributor.otel-translation-strategy` flag to support configuring the metric and label name translation strategy in the OTLP endpoint. #12284 #12306
* [FEATURE] Usage-tracker: Introduced a new experimental service to enforce active series limits before Kafka ingestion. #12358
=======
* [FEATURE] Distributor: Add experimental `-distributor.otel-translation-strategy` flag to support configuring the metric and label name translation strategy in the OTLP endpoint. #12284 #12306 #12369
>>>>>>> e18b5d3c
* [ENHANCEMENT] Query-scheduler/query-frontend: Add native histogram definitions to `cortex_query_{scheduler|frontend}_queue_duration_seconds`. #12288
* [ENHANCEMENT] Compactor: Add `-compactor.update-blocks-concurrency` flag to control concurrency for updating block metadata during bucket index updates, separate from deletion marker concurrency. #12117
* [ENHANCEMENT] Stagger head compaction intervals across zones to prevent compactions from aligning simultaneously, which could otherwise cause strong consistency queries to fail when experimental ingest storage is enabled. #12090
* [ENHANCEMENT] Querier: Add native histogram definition to `cortex_bucket_index_load_duration_seconds`. #12094
* [ENHANCEMENT] MQE: Add support for applying common subexpression elimination to range vector expressions in instant queries. #12236
* [ENHANCEMENT] Ingester: Improve the performance of active series custom trackers matchers. #12184
* [ENHANCEMENT] Ingester: Add postings cache sharing and invalidation. Sharing and head cache invalidation can be enabled via `-blocks-storage.tsdb.shared-postings-for-matchers-cache` and `-blocks-storage.tsdb.head-postings-for-matchers-cache-invalidation` respectively, and the number of metric versions per cache can be configured via -`blocks-storage.tsdb.head-postings-for-matchers-cache-versions`. #12333
* [BUGFIX] Querier: Samples with the same timestamp are merged deterministically. Previously, this could lead to flapping query results when an out-of-order sample is ingested that conflicts with a previously ingested in-order sample's value. #8673
* [BUGFIX] Store-gateway: Fix potential goroutine leak by passing the scoped context in LabelValues. #12048
* [BUGFIX] Distributor: Fix pooled memory reuse bug that can cause corrupt data to appear in the err-mimir-label-value-too-long error message. #12048
* [BUGFIX] Querier: Fix timeout responding to query-frontend when response size is very close to `-querier.frontend-client.grpc-max-send-msg-size`. #12261

### Jsonnet

* [CHANGE] Distributor: Reduce calculated `GOMAXPROCS` to be closer to the requested number of CPUs. #12150
* [CHANGE] Query-scheduler: The query-scheduler is now a required component that is always used by queriers and query-frontends. #12187

### Documentation

* [BUGFIX] Add a missing attribute to the list of default promoted OTel resource attributes in the docs: deployment.environment. #12181
* [ENHANCEMENT] Improve the MimirIngesterReachingSeriesLimit runbook. #12356

## 2.17.0-rc.1

### Grafana Mimir

* [FEATURE] Distributor: Add experimental `-distributor.otel-native-delta-ingestion` option to allow primitive delta metrics ingestion via the OTLP endpoint. #11631
* [FEATURE] MQE: Add support for experimental `sort_by_label` and `sort_by_label_desc` PromQL functions. #11930
* [FEATURE] Ingester/Block-builder: Handle the created timestamp field for remote-write requests. #11977
* [FEATURE] Cost attribution: Labels specified in the limit configuration may specify an output label in order to override emitted label names. #12035
* [ENHANCEMENT] Ingester: Display user grace interval in the tenant list obtained through the `/ingester/tenants` endpoint. #11961
* [ENHANCEMENT] `kafkatool`: add `consumer-group delete-offset` command as a way to delete the committed offset for a consumer group. #11988
* [ENHANCEMENT] Block-builder-scheduler: Detect gaps in scheduled and completed jobs. #11867
* [ENHANCEMENT] Distributor: Experimental support for Prometheus Remote-Write 2.0 protocol has been updated. Created timestamps are now supported. This feature includes some limitations. If samples in a write request aren't ordered by time, the created timestamp might be dropped. Additionally, per-series metadata is automatically merged on the metric family level. Ingestion might fail if the client sends ProtoBuf fields out-of-order. The label `version` is added to the metric `cortex_distributor_requests_in_total` with a value of either `1.0` or `2.0`, depending on the detected remote-write protocol. #11977
* [ENHANCEMENT] Query-frontend: Added labels query optimizer that automatically removes redundant `__name__!=""` matchers from label names and label values queries, improving query performance. You can enable the optimizer per-tenant with the `labels_query_optimizer_enabled` runtime configuration flag. #12054 #12066 #12076 #12080
* [ENHANCEMENT] Query-frontend: Standardise non-regex patterns in query blocking upon loading of config. #12102
* [ENHANCEMENT] Ruler: Propagate GCS object mutation rate limit for rule group uploads. #12086
* [ENHANCEMENT] Query-frontend: Allow users to set the `query-frontend.extra-propagated-headers` flag to specify the extra headers allowed to pass through to the rest of the query path. #12174
* [BUGFIX] Distributor: Validate the RW2 symbols field and reject invalid requests that don't have an empty string as the first symbol. #11953
* [BUGFIX] Distributor: Check `max_inflight_push_requests_bytes` before decompressing incoming requests. #11967
* [BUGFIX] Query-frontend: Allow limit parameter to be 0 in label queries to explicitly request unlimited results. #12054
* [BUGFIX] Distributor: Fix a possible panic in the OTLP push path while handling a gRPC status error. #12072
* [BUGFIX] Query-frontend: Evaluate experimental duration expressions before sharding, splitting, and caching. Otherwise, the result is not correct. #12038
* [BUGFIX] Ingester: Fix issue where ingesters can exit read-only mode during idle compactions, resulting in write errors. #12128
* [BUGFIX] Block-builder-scheduler: Fix bugs in handling of partitions with no commit. #12130

### Mixin

* [CHANGE] Remove support for the experimental read-write deployment mode. #11975
* [CHANGE] Alerts: Replace namespace with job label in golang_alerts. #11957
* [FEATURE] Add an alert if the block-builder-scheduler detects that it has skipped data. #12118

### Jsonnet

* [CHANGE] Removed support for the experimental read-write deployment mode. #11974
* [ENHANCEMENT] Add assertion to ensure ingester ScaledObject has minimum and maximum replicas set to a value greater than 0. #11979
* [ENHANCEMENT] Add `ingest_storage_migration_ignore_ingest_storage_errors` and `ingest_storage_migration_ingest_storage_max_wait_time` configs to control error handling of the partition ingesters during ingest storage migrations. #12105
* [ENHANCEMENT] Add block-builder job processing duration timings and offset-skipped errors to the Block-builder dashboard. #12118

### Documentation

* [ENHANCEMENT] Update the `MimirIngestedDataTooFarInTheFuture` runbook with a note about false positives and the endpoint to flush TSDB blocks by user. #11961

## 2.17.0-rc.0

### Grafana Mimir

* [CHANGE] Query-frontend: Ensure that cache keys generated from cardinality estimate middleware are less than 250 bytes in length by hashing the tenant IDs that are included in them. This change invalidates all cardinality estimates in the cache. #11568
* [CHANGE] Ruler: Remove experimental CLI flag `-ruler-storage.cache.rule-group-enabled` to enable or disable caching the contents of rule groups. Caching rule group contents is now always enabled when a cache is configured for the ruler. #10949
* [CHANGE] Ingester: Out-of-order native histograms are now enabled whenever both native histogram and out-of-order ingestion is enabled. The `-ingester.ooo-native-histograms-ingestion-enabled` CLI flag and corresponding `ooo_native_histograms_ingestion_enabled` runtime configuration option have been removed. #10956
* [CHANGE] Distributor: removed the `cortex_distributor_label_values_with_newlines_total` metric. #10977
* [CHANGE] Ingester/Distributor: renamed the experimental `max_cost_attribution_cardinality_per_user` config to `max_cost_attribution_cardinality`. #11092
* [CHANGE] Frontend: The subquery spin-off feature is now enabled with `-query-frontend.subquery-spin-off-enabled=true` instead of `-query-frontend.instant-queries-with-subquery-spin-off=.*` #11153
* [CHANGE] Overrides-exporter: Don't export per-tenant overrides that are set to their default values. #11173
* [CHANGE] gRPC/HTTP clients: Rename metric `cortex_client_request_invalid_cluster_validation_labels_total` to `cortex_client_invalid_cluster_validation_label_requests_total`. #11237
* [CHANGE] Querier: Use Mimir Query Engine (MQE) by default. Set `-querier.query-engine=prometheus` to continue using Prometheus' engine. #11501
* [CHANGE] Memcached: Ignore initial DNS resolution failure, meaning don't depend on Memcached on startup. #11602
* [CHANGE] Ingester: The `-ingester.stream-chunks-when-using-blocks` CLI flag and `ingester_stream_chunks_when_using_blocks` runtime configuration option have been deprecated and will be removed in a future release. #11711
* [CHANGE] Distributor: track `cortex_ingest_storage_writer_latency_seconds` metric for failed writes too. Added `outcome` label to distinguish between `success` and `failure`. #11770
* [CHANGE] Distributor: renamed few metrics used by experimental ingest storage. #11766
  * Renamed `cortex_ingest_storage_writer_produce_requests_total` to `cortex_ingest_storage_writer_produce_records_enqueued_total`
  * Renamed `cortex_ingest_storage_writer_produce_failures_total` to `cortex_ingest_storage_writer_produce_records_failed_total`
* [CHANGE] Distributor: moved HA tracker timeout config to limits. #11774
  * Moved `distributor.ha_tracker.ha_tracker_update_timeout` to `limits.ha_tracker_update_timeout`.
  * Moved `distributor.ha_tracker.ha_tracker_update_timeout_jitter_max` to `limits.ha_tracker_update_timeout_jitter_max`.
  * Moved `distributor.ha_tracker.ha_tracker_failover_timeout` to `limits.ha_tracker_failover_timeout`.
* [CHANGE] Distributor: `Memberlist` marked as stable as an option for backend storage for the HA tracker. #11861
* [CHANGE] Distributor: `etcd` deprecated as an option for backend storage for the HA tracker. #12047
* [CHANGE] Memberlist: Apply new default configuration values for MemberlistKV. This unlocks using it as backend storage for the HA Tracker. We have observed better performance with these defaults across different production loads. #11874
  * `memberlist.packet-dial-timeout`: `500ms`
  * `memberlist.packet-write-timeout`: `500ms`
  * `memberlist.max-concurrent-writes`: `5`
  * `memberlist.acquire-writer-timeout`: `1s`
    These defaults perform better but may cause long-running packets to be dropped in high-latency networks.
* [CHANGE] Query-frontend: Apply query pruning and check for disabled experimental functions earlier in query processing. #11939
* [FEATURE] Distributor: Experimental support for Prometheus Remote-Write 2.0 protocol. Limitations: Created timestamp is ignored, per series metadata is merged on metric family level automatically, ingestion might fail if client sends ProtoBuf fields out of order. The label `version` is added to the metric `cortex_distributor_requests_in_total` with a value of either `1.0` or `2.0` depending on the detected Remote-Write protocol. #11100 #11101 #11192 #11143
* [FEATURE] Query-frontend: expand `query-frontend.cache-errors` and `query-frontend.results-cache-ttl-for-errors` configuration options to cache non-transient response failures for instant queries. #11120
* [FEATURE] Query-frontend: Allow use of Mimir Query Engine (MQE) via the experimental CLI flags `-query-frontend.query-engine` or `-query-frontend.enable-query-engine-fallback` or corresponding YAML. #11417 #11775
* [FEATURE] Querier, query-frontend, ruler: Enable experimental support for duration expressions in PromQL, which are simple arithmetics on numbers in offset and range specification. #11344
* [FEATURE] You can configure Mimir to export traces in OTLP exposition format through the standard `OTEL_` environment variables. #11618
* [FEATURE] distributor: Allow configuring tenant-specific HA tracker failover timeouts. #11774
* [FEATURE] OTLP: Add experimental support for promoting OTel scope metadata (name, version, schema URL, attributes) to metric labels, prefixed with `otel_scope_`. Enable via the `-distributor.otel-promote-scope-metadata` flag. #11795
* [FEATURE] Usage-tracker: new component that tracks active series before their ingestion to Kafka in the ingest architecture. #11816
* [ENHANCEMENT] Dashboards: Add "Influx write requests" row to Writes Dashboard. #11731
* [ENHANCEMENT] Mixin: Add `MimirHighVolumeLevel1BlocksQueried` alert that fires when level 1 blocks are queried for more than 6 hours, indicating potential compactor performance issues. #11803
* [ENHANCEMENT] Querier: Make the maximum series limit for cardinality API requests configurable on a per-tenant basis with the `cardinality_analysis_max_results` option. #11456
* [ENHANCEMENT] Querier: Add configurable concurrency limit for remote read queries with the `--querier.max-concurrent-remote-read-queries` flag. Defaults to 2. Set to 0 for unlimited concurrency. #11892
* [ENHANCEMENT] Dashboards: Add "Queries / sec by read path" to Queries Dashboard. #11640
* [ENHANCEMENT] Dashboards: Add "Added Latency" row to Writes Dashboard. #11579
* [ENHANCEMENT] Ingester: Add support for exporting native histogram cost attribution metrics (`cortex_ingester_attributed_active_native_histogram_series` and `cortex_ingester_attributed_active_native_histogram_buckets`) with labels specified by customers to a custom Prometheus registry. #10892
* [ENHANCEMENT] Distributor: Add new metrics `cortex_distributor_received_native_histogram_samples_total` and `cortex_distributor_received_native_histogram_buckets_total` to track native histogram samples and bucket counts separately for billing calculations. Updated `cortex_distributor_received_samples_total` description to clarify it includes native histogram samples. #11728
* [ENHANCEMENT] Store-gateway: Download sparse headers uploaded by compactors. Compactors have to be configured with `-compactor.upload-sparse-index-headers=true` option. #10879 #11072.
* [ENHANCEMENT] Compactor: Upload block index file and multiple segment files concurrently. Concurrency scales linearly with block size up to `-compactor.max-per-block-upload-concurrency`. #10947
* [ENHANCEMENT] Ingester: Add per-user `cortex_ingester_tsdb_wal_replay_unknown_refs_total` and `cortex_ingester_tsdb_wbl_replay_unknown_refs_total` metrics to track unknown series references during WAL/WBL replay. #10981
* [ENHANCEMENT] Added `-ingest-storage.kafka.fetch-max-wait` configuration option to configure the maximum amount of time a Kafka broker waits for some records before a Fetch response is returned. #11012
* [ENHANCEMENT] Ingester: Add `cortex_ingester_tsdb_forced_compactions_in_progress` metric reporting a value of 1 when there's a forced TSDB head compaction in progress. #11006
* [ENHANCEMENT] Ingester: Add `cortex_ingest_storage_reader_records_batch_fetch_max_bytes` metric reporting the distribution of `MaxBytes` specified in the Fetch requests sent to Kafka. #11014
* [ENHANCEMENT] All: Add experimental support for cluster validation in HTTP calls. When it is enabled, HTTP server verifies if a request coming from an HTTP client comes from an expected cluster. This validation can be configured by the following experimental configuration options: #11010 #11549
  * `-server.cluster-validation.label`
  * `-server.cluster-validation.http.enabled`
  * `-server.cluster-validation.http.soft-validation`
  * `-server.cluster-validation.http.exclude-paths`
* [ENHANCEMENT] Query-frontend: Add experimental support to include the cluster validation label in HTTP request headers. When cluster validation is enabled on the HTTP server side, cluster validation labels from HTTP request headers are compared with the HTTP server's cluster validation label. #11010 #11145
  * By setting `-query-frontend.client-cluster-validation.label`, you configure the query-frontend's client cluster validation label.
  * The flag `-common.client-cluster-validation.label`, if set, provides the default for `-query-frontend.client-cluster-validation.label`.
* [ENHANCEMENT] Distributor: Add  `ignore_ingest_storage_errors` and `ingest_storage_max_wait_time` flags to control error handling and timeout behavior during ingest storage migration. #11291
  * `-ingest-storage.migration.ignore-ingest-storage-errors`
  * `-ingest-storage.migration.ingest-storage-max-wait-time`
* [ENHANCEMENT] Memberlist: Add `-memberlist.abort-if-fast-join-fails` support and retries on DNS resolution. #11067
* [ENHANCEMENT] Querier: Allow configuring all gRPC options for store-gateway client, similar to other gRPC clients. #11074
* [ENHANCEMENT] Ruler: Log the number of series returned for each query as `result_series_count` as part of `query stats` log lines. #11081
* [ENHANCEMENT] Ruler: Don't log statistics that are not available when using a remote query-frontend as part of `query stats` log lines. #11083
* [ENHANCEMENT] Ingester: Remove cost-attribution experimental `max_cost_attribution_labels_per_user` limit. #11090
* [ENHANCEMENT] Update Go to 1.24.2. #11114
* [ENHANCEMENT] Query-frontend: Add `cortex_query_samples_processed_total` metric. #11110
* [ENHANCEMENT] Query-frontend: Add `cortex_query_samples_processed_cache_adjusted_total` metric. #11164
* [ENHANCEMENT] Ingester/Distributor: Add `cortex_cost_attribution_*` metrics to observe the state of the cost-attribution trackers. #11112
* [ENHANCEMENT] Querier: Process multiple remote read queries concurrently instead of sequentially for improved performance. #11732
* [ENHANCEMENT] gRPC/HTTP servers: Add `cortex_server_invalid_cluster_validation_label_requests_total` metric, that is increased for every request with an invalid cluster validation label. #11241 #11277
* [ENHANCEMENT] OTLP: Add support for converting OTel explicit bucket histograms to Prometheus native histograms with custom buckets using the `distributor.otel-convert-histograms-to-nhcb` flag. #11077
* [ENHANCEMENT] Add configurable per-tenant `limited_queries`, which you can only run at or less than an allowed frequency. #11097
* [ENHANCEMENT] Ingest-Storage: Add `ingest-storage.kafka.producer-record-version` to allow control Kafka record versioning. #11244
* [ENHANCEMENT] Ruler: Update `<prometheus-http-prefix>/api/v1/rules` and `<prometheus-http-prefix>/api/v1/alerts` to reply with HTTP error 422 if rule evaluation is completely disabled for the tenant. If only recording rule or alerting rule evaluation is disabled for the tenant, the response now includes a corresponding warning. #11321 #11495 #11511
* [ENHANCEMENT] Add tenant configuration block `ruler_alertmanager_client_config` which allows the Ruler's Alertmanager client options to be specified on a per-tenant basis. #10816
* [ENHANCEMENT] Distributor: Trace when deduplicating a metric's samples or histograms. #11159 #11715
* [ENHANCEMENT] Store-gateway: Retry querying blocks from store-gateways with dynamic replication until trying all possible store-gateways. #11354 #11398
* [ENHANCEMENT] Query-frontend: Add optional reason to blocked_queries config. #11407 #11434
* [ENHANCEMENT] Distributor: Gracefully handle type assertion of WatchPrefix in HA Tracker to continue checking for updates. #11411 #11461
* [ENHANCEMENT] Querier: Include chunks streamed from store-gateway in Mimir Query Engine memory estimate of query memory usage. #11453 #11465
* [ENHANCEMENT] Querier: Include chunks streamed from ingester in Mimir Query Engine memory estimate of query memory usage. #11457
* [ENHANCEMENT] Query-frontend: Add retry mechanism for remote reads, series, and cardinality prometheus endpoints #11533
* [ENHANCEMENT] Ruler: Ignore rulers in non-operation states when getting and syncing rules #11569
* [ENHANCEMENT] Query-frontend: add optional reason to blocked_queries config. #11407 #11434
* [ENHANCEMENT] Tracing: Add HTTP headers as span attributes when `-server.trace-request-headers` is enabled. You can configure which headers to exclude using the `-server.trace-request-headers-exclude-list` flag. #11655
* [ENHANCEMENT] Ruler: Add new per-tenant limit on minimum rule evaluation interval. #11665
* [ENHANCEMENT] store-gateway: download sparse headers on startup when lazy loading is enabled. #11686
* [ENHANCEMENT] Distributor: added more metrics to troubleshoot Kafka records production latency when experimental ingest storage is enabled: #11766 #11771
  * `cortex_ingest_storage_writer_produce_remaining_deadline_seconds`: measures the remaining deadline (in seconds) when records are requested to be produced.
  * `cortex_ingest_storage_writer_produce_records_enqueue_duration_seconds`: measures how long it takes to enqueue produced Kafka records in the client.
  * `cortex_ingest_storage_writer_kafka_write_wait_seconds`: measures the time spent waiting to write to Kafka backend.
  * `cortex_ingest_storage_writer_kafka_write_time_seconds`: measures the time spent writing to Kafka backend.
  * `cortex_ingest_storage_writer_kafka_read_wait_seconds`: measures the time spent waiting to read from Kafka backend.
  * `cortex_ingest_storage_writer_kafka_read_time_seconds`: measures the time spent reading from Kafka backend.
  * `cortex_ingest_storage_writer_kafka_request_duration_e2e_seconds`: measures the time from the start of when a Kafka request is written to the end of when the response for that request was fully read from the Kafka backend.
  * `cortex_ingest_storage_writer_kafka_request_throttled_seconds`: measures how long Kafka requests have been throttled by the Kafka client.
* [ENHANCEMENT] Distributor: Add per-user `cortex_distributor_sample_delay_seconds` to track delay of ingested samples with regard to wall clock. #11573
* [ENHANCEMENT] Distributor: added circuit breaker to not produce Kafka records at all if the context is already canceled / expired. This applied only when experimental ingest storage is enabled. #11768
* [ENHANCEMENT] Compactor: Optimize the planning phase for tenants with a very large number of blocks, such as tens or hundreds of thousands, at the cost of making it slightly slower for tenants with a very a small number of blocks. #11819
* [ENHANCEMENT] Query-frontend: Accurate tracking of samples processed from cache. #11719
* [ENHANCEMENT] Store-gateway: Change level 0 blocks to be reported as 'unknown/old_block' in metrics instead of '0' to improve clarity. Level 0 indicates blocks with metadata from before compaction level tracking was added to the bucket index. #11891
* [ENHANCEMENT] Compactor, distributor, ruler, scheduler and store-gateway: Makes `-<component-ring-config>.auto-forget-unhealthy-periods` configurable for each component. Deprecates the `-store-gateway.sharding-ring.auto-forget-enabled` flag. #11923
* [BUGFIX] OTLP: Fix response body and Content-Type header to align with spec. #10852
* [BUGFIX] Compactor: fix issue where block becomes permanently stuck when the Compactor's block cleanup job partially deletes a block. #10888
* [BUGFIX] Storage: fix intermittent failures in S3 upload retries. #10952
* [BUGFIX] Querier: return NaN from `irate()` if the second-last sample in the range is NaN and Prometheus' query engine is in use. #10956
* [BUGFIX] Ruler: don't count alerts towards `cortex_prometheus_notifications_dropped_total` if they are dropped due to alert relabelling. #10956
* [BUGFIX] Querier: Fix issue where an entire store-gateway zone leaving caused high CPU usage trying to find active members of the leaving zone. #11028
* [BUGFIX] Query-frontend: Fix blocks retention period enforcement when a request has multiple tenants (tenant federation). #11069
* [BUGFIX] Query-frontend: Fix `-query-frontend.query-sharding-max-sharded-queries` enforcement for instant queries with binary operators. #11086
* [BUGFIX] Memberlist: Fix hash ring updates before the full-join has been completed, when `-memberlist.notify-interval` is configured. #11098
* [BUGFIX] Query-frontend: Fix an issue where transient errors could be inadvertently cached. #11198
* [BUGFIX] Ingester: read reactive limiters should activate and deactivate when the ingester changes state. #11234
* [BUGFIX] Query-frontend: Fix an issue where errors from date/time parsing methods did not include the name of the invalid parameter. #11304
* [BUGFIX] Query-frontend: Fix a panic in monolithic mode caused by a clash in labels of the `cortex_client_invalid_cluster_validation_label_requests_total` metric definition. #11455
* [BUGFIX] Compactor: Fix issue where `MimirBucketIndexNotUpdated` can fire even though the index has been updated within the alert threshold. #11303
* [BUGFIX] Distributor: fix old entries in the HA Tracker with zero valued "elected at" timestamp. #11462
* [BUGFIX] Query-scheduler: Fix issue where deregistered querier goroutines can cause a panic if their backlogged dequeue requests are serviced. #11510
* [BUGFIX] Ruler: Failures during initial sync must be fatal for the service's startup. #11545
* [BUGFIX] Querier and query-frontend: Fix issue where aggregation functions like `topk` and `quantile` could return incorrect results if the scalar parameter is not a constant and Prometheus' query engine is in use. #11548
* [BUGFIX] Querier and query-frontend: Fix issue where range vector selectors could incorrectly ignore samples at the beginning of the range. #11548
* [BUGFIX] Querier: Fix rare panic if a query is canceled while a request to ingesters or store-gateways has just begun. #11613
* [BUGFIX] Ruler: Fix QueryOffset and AlignEvaluationTimeOnInterval being ignored when either recording or alerting rule evaluation is disabled. #11647
* [BUGFIX] Ingester: Fix issue where ingesters could leave read-only mode during forced compactions, resulting in write errors. #11664
* [BUGFIX] Ruler: Fix rare panic when the ruler is shutting down. #11781
* [BUGFIX] Block-builder-scheduler: Fix data loss bug in job assignment. #11785
* [BUGFIX] Compactor: start tracking `-compactor.max-compaction-time` after the initial compaction planning phase, to avoid rare cases where planning takes longer than `-compactor.max-compaction-time` and so actual compaction never runs for a tenant. #11834

### Mixin

* [CHANGE] Alerts: Update the query for `MimirBucketIndexNotUpdated` to use `max_over_time` to prevent alert firing when pods rotate. #11311, #11426
* [CHANGE] Alerts: Make alerting threshold for `DistributorGcUsesTooMuchCpu` configurable. #11508.
* [ENHANCEMENT] Dashboards: Include absolute number of notifications attempted to alertmanager in 'Mimir / Ruler'. #10918
* [ENHANCEMENT] Alerts: Make `MimirRolloutStuck` a critical alert if it has been firing for 6h. #10890
* [ENHANCEMENT] Dashboards: Add panels to the `Mimir / Tenants` and `Mimir / Top Tenants` dashboards showing the rate of gateway requests. #10978
* [ENHANCEMENT] Alerts: Improve `MimirIngesterFailsToProcessRecordsFromKafka` to not fire during forced TSDB head compaction. #11006
* [ENHANCEMENT] Alerts: Add alerts for invalid cluster validation labels. #11255 #11282 #11413
* [ENHANCEMENT] Dashboards: Improve "Kafka 100th percentile end-to-end latency when ingesters are running (outliers)" panel, computing the baseline latency on `max(10, 10%)` of ingesters instead of a fixed 10 replicas. #11581
* [ENHANCEMENT] Dashboards: Add "per-query memory consumption" and "fallback to Prometheus' query engine" panels to the Queries dashboard. #11626
* [ENHANCEMENT] Alerts: Add `MimirGoThreadsTooHigh` alert. #11836 #11845
* [ENHANCEMENT] Dashboards: Add autoscaling row for ruler query-frontends to `Mimir / Remote ruler reads` dashboard. #11838
* [BUGFIX] Dashboards: fix "Mimir / Tenants" legends for non-Kubernetes deployments. #10891
* [BUGFIX] Dashboards: fix Query-scheduler RPS panel legend in "Mimir / Reads". #11515
* [BUGFIX] Recording rules: fix `cluster_namespace_deployment:actual_replicas:count` recording rule when there's a mix on single-zone and multi-zone deployments. #11287
* [BUGFIX] Alerts: Enhance the `MimirRolloutStuck` alert, so it checks whether rollout groups as a whole (and not spread across instances) are changing or stuck. #11288

### Jsonnet

* [CHANGE] Increase the allowed number of rule groups for small, medium_small, and extra_small user tiers by 20%. #11152
* [CHANGE] Update rollout-operator to latest release. #11232 #11748
* [CHANGE] Memcached: Set a timeout of `500ms` for the `ruler-storage` cache instead of the default `200ms`. #11231
* [CHANGE] Ruler: If ingest storage is enabled, set the maximum buffered bytes in the Kafka client used by the ruler based on the expected maximum rule evaluation response size, clamping it between 1 GB (default) and 4 GB. #11602
* [CHANGE] All: Environment variable `JAEGER_REPORTER_MAX_QUEUE_SIZE` is no longer set. Components will use OTel's default value of `2048` unless explicitly configured. You can still configure `JAEGER_REPORTER_MAX_QUEUE_SIZE` if you configure tracing using Jaeger env vars, and you can always set `OTEL_BSP_MAX_QUEUE_SIZE` OTel configuration. #11700
* [CHANGE] Removed jaeger-agent-mixin and `_config.jaeger_agent_host` configuration. You can configure tracing using an OTLP endpoint through `_config.otlp_traces_endpoint`, see `tracing.libsonnet` for more configuration options. #11773
* [CHANGE] Removed `ingester_stream_chunks_when_using_blocks` option. #11711
* [CHANGE] Enable `memberlist.abort-if-fast-join-fails` for ingesters using memberlist #11931 #11950
* [CHANGE] Remove average per-pod series scaling trigger for ingest storage ingester HPA and use one based on max owned series instead. #11952
* [CHANGE] Add `store_gateway_grpc_max_query_response_size_bytes` config option to set the max store-gateway gRCP query response send size (and corresponsing querier receive size), and set to 200MB by default. #11968
* [FEATURE] Make ingest storage ingester HPA behavior configurable through `_config.ingest_storage_ingester_hpa_behavior`. #11168
* [FEATURE] Add an alternate ingest storage HPA trigger that targets maximum owned series per pod. #11356
* [FEATURE] Make tracing of HTTP headers as span attributes configurable through `_config.trace_request_headers`. You can exclude certain headers from being traced using `_config.trace_request_exclude_headers_list`. #11655 #11714
* [FEATURE] Allow configuring tracing with OTel environment variables through `$._config.otlp_traces_endpoint`. When configured, the `$.jaeger_mixin` is no longer available for use. #11773 #11981 #12074
* [FEATURE] Updated rollout-operator to support `OTEL_` environment variables for tracing. #11787
* [ENHANCEMENT] Add `query_frontend_only_args` option to specify CLI flags that apply only to query-frontends but not ruler-query-frontends. #11799
* [ENHANCEMENT] Make querier scale up (`$_config.autoscaling_querier_scaleup_percent_cap`) and scale down rates (`$_config.autoscaling_querier_scaledown_percent_cap`) configurable. #11862
* [ENHANCEMENT] Set resource requests and limits for the Memcached Prometheus exporter. #11933 #11946
* [BUGFIX] Honor `weight` argument when building memory HPA query for resource scaled objects. #11935

### Mimirtool

* [FEATURE] Add `--enable-experimental-functions` flag to commands that parse PromQL to allow parsing experimental functions such as `sort_by_label()`.
* [ENHANCEMENT] Add `--block-size` CLI flag to `remote-read export` that allows setting the output block size. #12025
* [BUGFIX] Fix issue where `remote-read` doesn't behave like other mimirtool commands for authentication. #11402
* [BUGFIX] Fix issue where `remote-read export` could omit some samples if the query time range spans multiple blocks. #12025
* [BUGFIX] Fix issue where `remote-read export` could omit some output blocks in the list printed to the console or fail with `read/write on closed pipe`. #12025

### Mimir Continuous Test

* [FEATURE] Add `-tests.client.cluster-validation.label` flag to send the `X-Cluster` header with queries. #11418

### Query-tee

### Documentation

* [ENHANCEMENT] Update Thanos to Mimir migration guide with a tip to add the `__tenant_id__` label. #11584

### Tools

* [ENHANCEMENT] `kafkatool`: Add `offsets` command for querying various partition offsets. #11115
* [ENHANCEMENT] `listblocks`: Output can now also be JSON or YAML for easier parsing. #11184
* [ENHANCEMENT] `mark-blocks`: Allow specifying blocks from multiple tenants. #11343
* [ENHANCEMENT] `undelete-blocks`: Support removing S3 delete markers to avoid copying data when recovering blocks. #11256
* [BUGFIX] `screenshots`: Update to tar-fs v3.1.0 to address [CVE-2025-48387](https://nvd.nist.gov/vuln/detail/CVE-2025-48387). #12030

## 2.16.1

### Grafana Mimir

* [BUGFIX] Update to Go v1.23.9 to address [CVE-2025-22871](https://nvd.nist.gov/vuln/detail/CVE-2025-22871). #11543
* [BUGFIX] Update `golang.org/x/net` to v0.38.0 to address [CVE-2025-22872](https://nvd.nist.gov/vuln/detail/CVE-2025-22872). #11281
* [BUGFIX] Query-frontend: Fix a panic in monolithic mode caused by a clash in labels of the `cortex_client_invalid_cluster_validation_label_requests_total` metric definition. #11455

## 2.16.0

### Grafana Mimir

* [CHANGE] Querier: pass context to queryable `IsApplicable` hook. #10451
* [CHANGE] Distributor: OTLP and push handler replace all non-UTF8 characters with the unicode replacement character `\uFFFD` in error messages before propagating them. #10236
* [CHANGE] Querier: pass query matchers to queryable `IsApplicable` hook. #10256
* [CHANGE] Build: removed Mimir Alpine Docker image and related CI tests. #10469
* [CHANGE] Query-frontend: Add `topic` label to `cortex_ingest_storage_strong_consistency_requests_total`, `cortex_ingest_storage_strong_consistency_failures_total`, and `cortex_ingest_storage_strong_consistency_wait_duration_seconds` metrics. #10220
* [CHANGE] Ruler: cap the rate of retries for remote query evaluation to 170/sec. This is configurable via `-ruler.query-frontend.max-retries-rate`. #10375 #10403
* [CHANGE] Query-frontend: Add `topic` label to `cortex_ingest_storage_reader_last_produced_offset_requests_total`, `cortex_ingest_storage_reader_last_produced_offset_failures_total`, `cortex_ingest_storage_reader_last_produced_offset_request_duration_seconds`, `cortex_ingest_storage_reader_partition_start_offset_requests_total`, `cortex_ingest_storage_reader_partition_start_offset_failures_total`, `cortex_ingest_storage_reader_partition_start_offset_request_duration_seconds` metrics. #10462
* [CHANGE] Ingester: Set `-ingester.ooo-native-histograms-ingestion-enabled` to true by default. #10483
* [CHANGE] Ruler: Add `user` and `reason` labels to `cortex_ruler_write_requests_failed_total` and `cortex_ruler_queries_failed_total`; add `user` to
    `cortex_ruler_write_requests_total` and `cortex_ruler_queries_total` metrics. #10536
* [CHANGE] Querier / Query-frontend: Remove experimental `-querier.promql-experimental-functions-enabled` and `-query-frontend.block-promql-experimental-functions` CLI flags and respective YAML configuration options to enable experimental PromQL functions. Instead access to experimental PromQL functions is always blocked. You can enable them using the per-tenant setting `enabled_promql_experimental_functions`. #10660 #10712
* [CHANGE] Store-gateway: Include posting sampling rate in sparse index headers. When the sampling rate isn't set in a sparse index header, store gateway rebuilds the sparse header with the configured `blocks-storage.bucket-store.posting-offsets-in-mem-sampling` value. If the sparse header's sampling rate is set but doesn't match the configured rate, store gateway either rebuilds the sparse header or downsamples to the configured sampling rate. #10684 #10878
* [CHANGE] Distributor: Return specific error message when burst size limit is exceeded. #10835
* [CHANGE] Ingester: enable native histograms ingestion by default, meaning`ingester.native-histograms-ingestion-enabled` defaults to true. #10867
* [FEATURE] Query Frontend: Expose query stats in the `Server-Timing` header when the `X-Mimir-Response-Query-Stats: true` header is present in the request. #10192
* [FEATURE] Distributor: Add experimental `-distributor.otel-keep-identifying-resource-attributes` option to allow keeping `service.instance.id`, `service.name` and `service.namespace` in `target_info` on top of converting them to the `instance` and `job` labels. #10216
* [FEATURE] Ingester/Distributor: Add support for exporting cost attribution metrics (`cortex_ingester_attributed_active_series`, `cortex_distributor_received_attributed_samples_total`, and `cortex_discarded_attributed_samples_total`) with labels specified by customers to a custom Prometheus registry. This feature enables more flexible billing data tracking. #10269 #10702
* [FEATURE] Ruler: Added `/ruler/tenants` endpoints to list the discovered tenants with rule groups. #10738
* [FEATURE] Distributor: Add experimental Influx handler. #10153
* [FEATURE] Query-frontend: Configuration options `query-frontend.cache-errors` and `query-frontend.results-cache-ttl-for-errors` for caching non-transient error responses are no longer experimental. #10927
* [FEATURE] Distributor: Add experimental `memberlist` KV store for ha_tracker. You can enable it using the `-distributor.ha-tracker.kvstore.store` flag. You can configure Memberlist parameters via the `-memberlist-*` flags. #10054
* [ENHANCEMENT] Compactor: Expose `cortex_bucket_index_last_successful_update_timestamp_seconds` for all tenants assigned to the compactor before starting the block cleanup job. #10569
* [ENHANCEMENT] Query Frontend: Return server-side `samples_processed` statistics. #10103
* [ENHANCEMENT] Distributor: OTLP receiver now converts also metric metadata. See also https://github.com/prometheus/prometheus/pull/15416. #10168
* [ENHANCEMENT] Distributor: discard float and histogram samples with duplicated timestamps from each timeseries in a request before the request is forwarded to ingesters. Discarded samples are tracked by `cortex_discarded_samples_total` metrics with the reason `sample_duplicate_timestamp`. #10145 #10430
* [ENHANCEMENT] Ruler: Add `cortex_prometheus_rule_group_last_rule_duration_sum_seconds` metric to track the total evaluation duration of a rule group regardless of concurrency #10189
* [ENHANCEMENT] Distributor: Add native histogram support for `electedReplicaPropagationTime` metric in ha_tracker. #10264
* [ENHANCEMENT] Ingester: More efficient CPU/memory utilization-based read request limiting. #10325
* [ENHANCEMENT] OTLP: In addition to the flag `-distributor.otel-created-timestamp-zero-ingestion-enabled` there is now `-distributor.otel-start-time-quiet-zero` to convert OTel start timestamps to Prometheus QuietZeroNaNs. This flag is to make the change rollout safe between Ingesters and Distributors. #10238
* [ENHANCEMENT] Ruler: When rule concurrency is enabled for a rule group, its rules will now be reordered and run in batches based on their dependencies. This increases the number of rules that can potentially run concurrently. Note that the global and tenant-specific limits still apply #10400
* [ENHANCEMENT] Query-frontend: include more information about read consistency in trace spans produced when using experimental ingest storage. #10412
* [ENHANCEMENT] Ingester: Hide tokens in ingester ring status page when ingest storage is enabled #10399
* [ENHANCEMENT] Ingester: add `active_series_additional_custom_trackers` configuration, in addition to the already existing `active_series_custom_trackers`. The `active_series_additional_custom_trackers` configuration allows you to configure additional custom trackers that get merged with `active_series_custom_trackers` at runtime. #10428
* [ENHANCEMENT] Query-frontend: Allow blocking raw http requests with the `blocked_requests` configuration. Requests can be blocked based on their path, method or query parameters #10484
* [ENHANCEMENT] Ingester: Added the following metrics exported by `PostingsForMatchers` cache: #10500 #10525
  * `cortex_ingester_tsdb_head_postings_for_matchers_cache_hits_total`
  * `cortex_ingester_tsdb_head_postings_for_matchers_cache_misses_total`
  * `cortex_ingester_tsdb_head_postings_for_matchers_cache_requests_total`
  * `cortex_ingester_tsdb_head_postings_for_matchers_cache_skips_total`
  * `cortex_ingester_tsdb_head_postings_for_matchers_cache_evictions_total`
  * `cortex_ingester_tsdb_block_postings_for_matchers_cache_hits_total`
  * `cortex_ingester_tsdb_block_postings_for_matchers_cache_misses_total`
  * `cortex_ingester_tsdb_block_postings_for_matchers_cache_requests_total`
  * `cortex_ingester_tsdb_block_postings_for_matchers_cache_skips_total`
  * `cortex_ingester_tsdb_block_postings_for_matchers_cache_evictions_total`
* [ENHANCEMENT] Add support for the HTTP header `X-Filter-Queryables` which allows callers to decide which queryables should be used by the querier, useful for debugging and testing queryables in isolation. #10552 #10594
* [ENHANCEMENT] Compactor: Shuffle users' order in `BlocksCleaner`. Prevents bucket indexes from going an extended period without cleanup during compactor restarts. #10513
* [ENHANCEMENT] Distributor, querier, ingester and store-gateway: Add support for `limit` parameter for label names and values requests. #10410
* [ENHANCEMENT] Ruler: Adds support for filtering results from rule status endpoint by `file[]`, `rule_group[]` and `rule_name[]`. #10589
* [ENHANCEMENT] Query-frontend: Add option to "spin off" subqueries as actual range queries, so that they benefit from query acceleration techniques such as sharding, splitting, and caching. To enable this feature, set the `-query-frontend.instant-queries-with-subquery-spin-off=<comma separated list>` option on the frontend or the `instant_queries_with_subquery_spin_off` per-tenant override with regular expressions matching the queries to enable. #10460 #10603 #10621 #10742 #10796
* [ENHANCEMENT] Querier, ingester: The series API respects passed `limit` parameter. #10620 #10652
* [ENHANCEMENT] Store-gateway: Add experimental settings under `-store-gateway.dynamic-replication` to allow more than the default of 3 store-gateways to own recent blocks. #10382 #10637
* [ENHANCEMENT] Ingester: Add reactive concurrency limiters to protect push and read operations from overload. #10574
* [ENHANCEMENT] Compactor: Add experimental `-compactor.max-lookback` option to limit blocks considered in each compaction cycle. Blocks uploaded prior to the lookback period aren't processed. This option helps reduce CPU utilization in tenants with large block metadata files that are processed before each compaction. #10585 #10794
* [ENHANCEMENT] Distributor: Optionally expose the current HA replica for each tenant in the `cortex_ha_tracker_elected_replica_status` metric. This is enabled with the `-distributor.ha-tracker.enable-elected-replica-metric=true` flag. #10644
* [ENHANCEMENT] Enable three Go runtime metrics: #10641
  * `go_cpu_classes_gc_total_cpu_seconds_total`
  * `go_cpu_classes_total_cpu_seconds_total`
  * `go_cpu_classes_idle_cpu_seconds_total`
* [ENHANCEMENT] All: Add experimental support for cluster validation in gRPC calls. When it is enabled, gRPC server verifies if a request coming from a gRPC client comes from an expected cluster. This validation can be configured by the following experimental configuration options: #10767
  * `-server.cluster-validation.label`
  * `-server.cluster-validation.grpc.enabled`
  * `-server.cluster-validation.grpc.soft-validation`
* [ENHANCEMENT] gRPC clients: Add experimental support to include the cluster validation label in gRPC metadata. When cluster validation is enabled on gRPC server side, the cluster validation label from gRPC metadata is compared with the gRPC server's cluster validation label. #10869 #10883
  * By setting `-<grpc-client-config-path>.cluster-validation.label`, you configure the cluster validation label of _a single_ gRPC client, whose `grpcclient.Config` object is configurable through `-<grpc-client-config-path>`.
  * By setting `-common.client-cluster-validation.label`, you configure the cluster validation label of _all_ gRPC clients.
* [ENHANCEMENT] gRPC clients: Add `cortex_client_request_invalid_cluster_validation_labels_total` metrics, that are used by Mimir's gRPC clients to track invalid cluster validations. #10767
* [ENHANCEMENT] Add experimental metric `cortex_distributor_dropped_native_histograms_total` to measure native histograms silently dropped when native histograms are disabled for a tenant. #10760
* [ENHANCEMENT] Compactor: Add experimental `-compactor.upload-sparse-index-headers` option. When enabled, the compactor will attempt to upload sparse index headers to object storage. This prevents latency spikes after adding store-gateway replicas. #10684
* [ENHANCEMENT] Ruler: add support for YAML aliases in `alert`, `record` and `expr` fields in rule groups. https://github.com/prometheus/prometheus/pull/14957 #10884
* [ENHANCEMENT] Memcached: Add experimental `-<prefix>.memcached.addresses-provider` flag to use alternate DNS service discovery backends when discovering Memcached hosts. #10895
* [BUGFIX] Distributor: Use a boolean to track changes while merging the ReplicaDesc components, rather than comparing the objects directly. #10185
* [BUGFIX] Querier: fix timeout responding to query-frontend when response size is very close to `-querier.frontend-client.grpc-max-send-msg-size`. #10154
* [BUGFIX] Query-frontend and querier: show warning/info annotations in some cases where they were missing (if a lazy querier was used). #10277
* [BUGFIX] Query-frontend: Fix an issue where transient errors are inadvertently cached. #10537 #10631
* [BUGFIX] Ruler: fix indeterminate rules being always run concurrently (instead of never) when `-ruler.max-independent-rule-evaluation-concurrency` is set. https://github.com/prometheus/prometheus/pull/15560 #10258
* [BUGFIX] PromQL: Fix various UTF-8 bugs related to quoting. https://github.com/prometheus/prometheus/pull/15531 #10258
* [BUGFIX] Ruler: Fixed an issue when using the experimental `-ruler.max-independent-rule-evaluation-concurrency` feature, where if a rule group was eligible for concurrency, it would flap between running concurrently or not based on the time it took after running concurrently. #9726 #10189
* [BUGFIX] Mimirtool: `remote-read` commands will now return data. #10286
* [BUGFIX] PromQL: Fix deriv, predict_linear and double_exponential_smoothing with histograms https://github.com/prometheus/prometheus/pull/15686 #10383
* [BUGFIX] MQE: Fix deriv with histograms #10383
* [BUGFIX] PromQL: Fix <aggr_over_time> functions with histograms https://github.com/prometheus/prometheus/pull/15711 #10400
* [BUGFIX] MQE: Fix <aggr_over_time> functions with histograms #10400
* [BUGFIX] Distributor: return HTTP status 415 Unsupported Media Type instead of 200 Success for Remote Write 2.0 until we support it. #10423 #10916
* [BUGFIX] Query-frontend: Add flag `-query-frontend.prom2-range-compat` and corresponding YAML to rewrite queries with ranges that worked in Prometheus 2 but are invalid in Prometheus 3. #10445 #10461 #10502
* [BUGFIX] Distributor: Fix edge case at the HA-tracker with memberlist as KVStore, where when a replica in the KVStore is marked as deleted but not yet removed, it fails to update the KVStore. #10443
* [BUGFIX] Distributor: Fix panics in `DurationWithJitter` util functions when computed variance is zero. #10507
* [BUGFIX] Ingester: Fixed a race condition in the `PostingsForMatchers` cache that may have infrequently returned expired cached postings. #10500
* [BUGFIX] Distributor: Report partially converted OTLP requests with status 400 Bad Request. #10588
* [BUGFIX] Ruler: fix issue where rule evaluations could be missed while shutting down a ruler instance if that instance owns many rule groups. prometheus/prometheus#15804 #10762
* [BUGFIX] Ingester: Add additional check on reactive limiter queue sizes. #10722
* [BUGFIX] TSDB: fix unknown series errors and possible lost data during WAL replay when series are removed from the head due to inactivity and reappear before the next WAL checkpoint. https://github.com/prometheus/prometheus/pull/16060 https://github.com/prometheus/prometheus/pull/16231 #10824 #10955
* [BUGFIX] Querier: fix issue where `label_join` could incorrectly return multiple series with the same labels rather than failing with `vector cannot contain metrics with the same labelset`. https://github.com/prometheus/prometheus/pull/15975 #10826
* [BUGFIX] Querier: fix issue where counter resets on native histograms could be incorrectly under- or over-counted when using subqueries. https://github.com/prometheus/prometheus/pull/15987 #10871
* [BUGFIX] Querier: fix incorrect annotation emitted when `quantile_over_time` is evaluated over a range with both histograms and floats. https://github.com/prometheus/prometheus/pull/16018 #10884
* [BUGFIX] Querier: fix duplicated double quotes in invalid label name error from `count_values`. https://github.com/prometheus/prometheus/pull/16054 #10884
* [BUGFIX] Ingester: fix goroutines and memory leak when experimental ingest storage enabled and a server-side error occurs during metrics ingestion. #10915
* [BUGFIX] Alertmanager: Avoid fetching Grafana state if Grafana AM compatibility is not enabled. #10857
* [BUGFIX] Alertmanager: Fix decoding of queryFromGeneratorURL in templates. #8914
* [BUGFIX] Alertmanager: DedupStage to stop notification pipeline when the timestamp of notification log entry is after the pipeline was flushed #10989

### Mixin

* [CHANGE] Alerts: Only alert on errors performing cache operations if there are over 10 request/sec to avoid flapping. #10832
* [FEATURE] Add compiled mixin for GEM installations in `operations/mimir-mixin-compiled-gem`. #10690 #10877
* [ENHANCEMENT] Dashboards: clarify that the ingester and store-gateway panels on the 'Reads' dashboard show data from all query requests to that component, not just requests from the main query path (ie. requests from the ruler query path are included as well). #10598
* [ENHANCEMENT] Dashboards: add ingester and store-gateway panels from the 'Reads' dashboard to the 'Remote ruler reads' dashboard as well. #10598
* [ENHANCEMENT] Dashboards: add ingester and store-gateway panels showing only requests from the respective dashboard's query path to the 'Reads' and 'Remote ruler reads' dashboards. For example, the 'Remote ruler reads' dashboard now has panels showing the ingester query request rate from ruler-queriers. #10598
* [ENHANCEMENT] Dashboards: 'Writes' dashboard: show write requests broken down by request type. #10599
* [ENHANCEMENT] Dashboards: clarify when query-frontend and query-scheduler dashboard panels are expected to show no data. #10624
* [ENHANCEMENT] Alerts: Add warning alert `DistributorGcUsesTooMuchCpu`. #10641
* [ENHANCEMENT] Dashboards: Add "Federation-frontend" dashboard for GEM. #10697 #10736
* [ENHANCEMENT] Dashboards: Add Query-Scheduler <-> Querier Inflight Requests row to Query Reads and Remote Ruler reads dashboards. #10290
* [ENHANCEMENT] Alerts: Add "Federation-frontend" alert for remote clusters returning errors. #10698
* [BUGFIX] Dashboards: fix how we switch between classic and native histograms. #10018
* [BUGFIX] Alerts: Ignore cache errors performing `delete` operations since these are expected to fail when keys don't exist. #10287
* [BUGFIX] Dashboards: fix "Mimir / Rollout Progress" latency comparison when gateway is enabled. #10495
* [BUGFIX] Dashboards: fix autoscaling panels when Mimir is deployed using Helm. #10473
* [BUGFIX] Alerts: fix `MimirAutoscalerNotActive` alert. #10564

### Jsonnet

* [CHANGE] Update rollout-operator version to 0.23.0. #10229 #10750
* [CHANGE] Memcached: Update to Memcached 1.6.34. #10318
* [CHANGE] Change multi-AZ deployments default toleration value from 'multi-az' to 'secondary-az', and make it configurable via the following settings: #10596
  * `_config.multi_zone_schedule_toleration` (default)
  * `_config.multi_zone_distributor_schedule_toleration` (distributor's override)
  * `_config.multi_zone_etcd_schedule_toleration` (etcd's override)
* [CHANGE] Ring: relaxed the hash ring heartbeat timeout for store-gateways: #10634
  * `-store-gateway.sharding-ring.heartbeat-timeout` set to `10m`
* [CHANGE] Memcached: Use 3 replicas for all cache types by default. #10739
* [ENHANCEMENT] Enforce `persistentVolumeClaimRetentionPolicy` `Retain` policy on partition ingesters during migration to experimental ingest storage. #10395
* [ENHANCEMENT] Allow to not configure `topologySpreadConstraints` by setting the following configuration options to a negative value: #10540
  * `distributor_topology_spread_max_skew`
  * `query_frontend_topology_spread_max_skew`
  * `querier_topology_spread_max_skew`
  * `ruler_topology_spread_max_skew`
  * `ruler_querier_topology_spread_max_skew`
* [ENHANCEMENT] Validate the `$._config.shuffle_sharding.ingester_partitions_shard_size` value when partition shuffle sharding is enabled in the ingest-storage mode. #10746
* [BUGFIX] Ports in container rollout-operator. #10273
* [BUGFIX] When downscaling is enabled, the components must annotate `prepare-downscale-http-port` with the value set in `$._config.server_http_port`. #10367

### Mimirtool

* [BUGFIX] Fix issue where `MIMIR_HTTP_PREFIX` environment variable was ignored and the value from `MIMIR_MIMIR_HTTP_PREFIX` was used instead. #10207
* [ENHANCEMENT] Unify mimirtool authentication options and add extra-headers support for commands that depend on MimirClient. #10178
* [ENHANCEMENT] `mimirtool grafana analyze` now supports custom panels. #10669
* [ENHANCEMENT] `mimirtool grafana analyze` now supports bar chart, pie chart, state timeline, status history,
  histogram, candlestick, canvas, flame graph, geomap, node graph, trend, and XY chart panels. #10669

### Mimir Continuous Test

### Query-tee

* [ENHANCEMENT] Allow skipping comparisons when preferred backend fails. Disabled by default, enable with `-proxy.compare-skip-preferred-backend-failures=true`. #10612

### Documentation

* [CHANGE] Add production tips related to cache size, heavy multi-tenancy and latency spikes. #9978
* [ENHANCEMENT] Update `MimirAutoscalerNotActive` and `MimirAutoscalerKedaFailing` runbooks, with an instruction to check whether Prometheus has enough CPU allocated. #10257

### Tools

* [CHANGE] `copyblocks`: Remove /pprof endpoint. #10329
* [CHANGE] `mark-blocks`: Replace `markblocks` with added features including removing markers and reading block identifiers from a file. #10597

## 2.15.3

### Grafana Mimir

* [BUGFIX] Update to Go v1.23.9 to address [CVE-2025-22871](https://nvd.nist.gov/vuln/detail/CVE-2025-22871). #11537

### Mimirtool

* [BUGFIX] Upgrade Alpine Linux to 3.20.6, fixes CVE-2025-26519. #11530

### Mimir Continuous Test

* [BUGFIX] Upgrade Alpine Linux to 3.20.6, fixes CVE-2025-26519. #11530

## 2.15.2

### Grafana Mimir

* [BUGFIX] Update module golang.org/x/net to v0.36.0 to address [CVE-2025-22870](https://nvd.nist.gov/vuln/detail/CVE-2025-22870). #10875
* [BUGFIX] Update module github.com/golang-jwt/jwt/v5 to v5.2.2 to address [CVE-2025-30204](https://nvd.nist.gov/vuln/detail/CVE-2025-30204). #11045


## 2.15.1

### Grafana Mimir

* [BUGFIX] Update module github.com/golang/glog to v1.2.4 to address [CVE-2024-45339](https://nvd.nist.gov/vuln/detail/CVE-2024-45339). #10541
* [BUGFIX] Update module github.com/go-jose/go-jose/v4 to v4.0.5 to address [CVE-2025-27144](https://nvd.nist.gov/vuln/detail/CVE-2025-27144). #10783
* [BUGFIX] Update module golang.org/x/oauth2 to v0.27.0 to address [CVE-2025-22868](https://nvd.nist.gov/vuln/detail/CVE-2025-22868). #10803
* [BUGFIX] Update module golang.org/x/crypto to v0.35.0 to address [CVE-2025-22869](https://nvd.nist.gov/vuln/detail/CVE-2025-22869). #10804
* [BUGFIX] Upgrade Go to 1.23.7 to address [CVE-2024-45336](https://nvd.nist.gov/vuln/detail/CVE-2024-45336), [CVE-2024-45341](https://nvd.nist.gov/vuln/detail/CVE-2024-45341), and [CVE-2025-22866](https://nvd.nist.gov/vuln/detail/CVE-2025-22866). #10862


## 2.15.0

### Grafana Mimir

* [CHANGE] Alertmanager: the following metrics are not exported for a given `user` when the metric value is zero: #9359
  * `cortex_alertmanager_alerts_received_total`
  * `cortex_alertmanager_alerts_invalid_total`
  * `cortex_alertmanager_partial_state_merges_total`
  * `cortex_alertmanager_partial_state_merges_failed_total`
  * `cortex_alertmanager_state_replication_total`
  * `cortex_alertmanager_state_replication_failed_total`
  * `cortex_alertmanager_alerts`
  * `cortex_alertmanager_silences`
* [CHANGE] Distributor: Drop experimental `-distributor.direct-otlp-translation-enabled` flag, since direct OTLP translation is well tested at this point. #9647
* [CHANGE] Ingester: Change `-initial-delay` for circuit breakers to begin when the first request is received, rather than at breaker activation. #9842
* [CHANGE] Query-frontend: apply query pruning before query sharding instead of after. #9913
* [CHANGE] Ingester: remove experimental flags `-ingest-storage.kafka.ongoing-records-per-fetch` and `-ingest-storage.kafka.startup-records-per-fetch`. They are removed in favour of `-ingest-storage.kafka.max-buffered-bytes`. #9906
* [CHANGE] Ingester: Replace `cortex_discarded_samples_total` label from `sample-out-of-bounds` to `sample-timestamp-too-old`. #9885
* [CHANGE] Ruler: the `/prometheus/config/v1/rules` does not return an error anymore if a rule group is missing in the object storage after been successfully returned by listing the storage, because it could have been deleted in the meanwhile. #9936
* [CHANGE] Querier: The `.` pattern in regular expressions in PromQL matches newline characters. With this change regular expressions like `.*` match strings that include `\n`. To maintain the old behaviour, you will have to change regular expressions by replacing all `.` patterns with `[^\n]`, e.g. `foo[^\n]*`. This upgrades PromQL compatibility from Prometheus 2.0 to 3.0. #9844
* [CHANGE] Querier: Lookback and range selectors are left open and right closed (previously left closed and right closed). This change affects queries and subqueries when the evaluation time perfectly aligns with the sample timestamps. For example assume querying a timeseries with evenly spaced samples exactly 1 minute apart. Previously, a range query with `5m` would usually return 5 samples, or 6 samples if the query evaluation aligns perfectly with a scrape. Now, queries like this will always return 5 samples. This upgrades PromQL compatibility from Prometheus 2.0 to 3.0. #9844 #10188
* [CHANGE] Querier: promql(native histograms): Introduce exponential interpolation. #9844
* [CHANGE] Remove deprecated `api.get-request-for-ingester-shutdown-enabled` setting, which scheduled for removal in 2.15. #10197
* [FEATURE] Querier: add experimental streaming PromQL engine, enabled with `-querier.query-engine=mimir`. #10067
* [FEATURE] Distributor: Add support for `lz4` OTLP compression. #9763
* [FEATURE] Query-frontend: added experimental configuration options `query-frontend.cache-errors` and `query-frontend.results-cache-ttl-for-errors` to allow non-transient responses to be cached. When set to `true` error responses from hitting limits or bad data are cached for a short TTL. #9028
* [FEATURE] Query-frontend: add middleware to control access to specific PromQL experimental functions on a per-tenant basis. #9798
* [FEATURE] gRPC: Support S2 compression. #9322
  * `-alertmanager.alertmanager-client.grpc-compression=s2`
  * `-ingester.client.grpc-compression=s2`
  * `-querier.frontend-client.grpc-compression=s2`
  * `-querier.scheduler-client.grpc-compression=s2`
  * `-query-frontend.grpc-client-config.grpc-compression=s2`
  * `-query-scheduler.grpc-client-config.grpc-compression=s2`
  * `-ruler.client.grpc-compression=s2`
  * `-ruler.query-frontend.grpc-client-config.grpc-compression=s2`
* [FEATURE] Alertmanager: limit added for maximum size of the Grafana state (`-alertmanager.max-grafana-state-size-bytes`). #9475
* [FEATURE] Alertmanager: limit added for maximum size of the Grafana configuration (`-alertmanager.max-config-size-bytes`). #9402
* [FEATURE] Ingester: Experimental support for ingesting out-of-order native histograms. This is disabled by default and can be enabled by setting `-ingester.ooo-native-histograms-ingestion-enabled` to `true`. #7175
* [FEATURE] Distributor: Added `-api.skip-label-count-validation-header-enabled` option to allow skipping label count validation on the HTTP write path based on `X-Mimir-SkipLabelCountValidation` header being `true` or not. #9576
* [FEATURE] Ruler: Add experimental support for caching the contents of rule groups. This is disabled by default and can be enabled by setting `-ruler-storage.cache.rule-group-enabled`. #9595 #10024
* [FEATURE] PromQL: Add experimental `info` function. Experimental functions are disabled by default, but can be enabled setting `-querier.promql-experimental-functions-enabled=true` in the query-frontend and querier. #9879
* [FEATURE] Distributor: Support promotion of OTel resource attributes to labels. #8271
* [FEATURE] Querier: Add experimental `double_exponential_smoothing` PromQL function. Experimental functions are disabled by default, but can be enabled by setting `-querier.promql-experimental-functions-enabled=true` in the query-frontend and querier. #9844
* [ENHANCEMENT] Query Frontend: Return server-side `bytes_processed` statistics following Server-Timing format. #9645 #9985
* [ENHANCEMENT] mimirtool: Adds bearer token support for mimirtool's analyze ruler/prometheus commands. #9587
* [ENHANCEMENT] Ruler: Support `exclude_alerts` parameter in `<prometheus-http-prefix>/api/v1/rules` endpoint. #9300
* [ENHANCEMENT] Distributor: add a metric to track tenants who are sending newlines in their label values called `cortex_distributor_label_values_with_newlines_total`. #9400
* [ENHANCEMENT] Ingester: improve performance of reading the WAL. #9508
* [ENHANCEMENT] Query-scheduler: improve the errors and traces emitted by query-schedulers when communicating with queriers. #9519
* [ENHANCEMENT] Compactor: uploaded blocks cannot be bigger than max configured compactor time range, and cannot cross the boundary for given time range. #9524
* [ENHANCEMENT] The distributor now validates that received label values only contain allowed characters. #9185
* [ENHANCEMENT] Add SASL plain authentication support to Kafka client used by the experimental ingest storage. Configure SASL credentials via the following settings: #9584
  * `-ingest-storage.kafka.sasl-password`
  * `-ingest-storage.kafka.sasl-username`
* [ENHANCEMENT] memberlist: TCP transport write path is now non-blocking, and is configurable by new flags: #9594
  * `-memberlist.max-concurrent-writes`
  * `-memberlist.acquire-writer-timeout`
* [ENHANCEMENT] memberlist: Notifications can now be processed once per interval specified by `-memberlist.notify-interval` to reduce notify storm CPU activity in large clusters. #9594
* [ENHANCEMENT] Query-scheduler: Remove the experimental `query-scheduler.prioritize-query-components` flag. Request queues always prioritize query component dequeuing above tenant fairness. #9703
* [ENHANCEMENT] Ingester: Emit traces for block syncing, to join up block-upload traces. #9656
* [ENHANCEMENT] Querier: Enable the optional querying of additional storage queryables. #9712
* [ENHANCEMENT] Ingester: Disable the push circuit breaker when ingester is in read-only mode. #9760
* [ENHANCEMENT] Ingester: Reduced lock contention in the `PostingsForMatchers` cache. #9773
* [ENHANCEMENT] Storage: Allow HTTP client settings to be tuned for GCS and Azure backends via an `http` block or corresponding CLI flags. This was already supported by the S3 backend. #9778
* [ENHANCEMENT] Ruler: Support `group_limit` and `group_next_token` parameters in the `<prometheus-http-prefix>/api/v1/rules` endpoint. #9563
* [ENHANCEMENT] Ingester: improved lock contention affecting read and write latencies during TSDB head compaction. #9822
* [ENHANCEMENT] Distributor: when a label value fails validation due to invalid UTF-8 characters, don't include the invalid characters in the returned error. #9828
* [ENHANCEMENT] Ingester: when experimental ingest storage is enabled, do not buffer records in the Kafka client when fetch concurrency is in use. #9838 #9850
* [ENHANCEMENT] Compactor: refresh deletion marks when updating the bucket index concurrently. This speeds up updating the bucket index by up to 16 times when there is a lot of blocks churn (thousands of blocks churning every cleanup cycle). #9881
* [ENHANCEMENT] PromQL: make `sort_by_label` stable. #9879
* [ENHANCEMENT] Distributor: Initialize ha_tracker cache before ha_tracker and distributor reach running state and begin serving writes. #9826 #9976
* [ENHANCEMENT] Ingester: `-ingest-storage.kafka.max-buffered-bytes` to limit the memory for buffered records when using concurrent fetching. #9892
* [ENHANCEMENT] Querier: improve performance and memory consumption of queries that select many series. #9914
* [ENHANCEMENT] Ruler: Support OAuth2 and proxies in Alertmanager client #9945 #10030
* [ENHANCEMENT] Ingester: Add `-blocks-storage.tsdb.bigger-out-of-order-blocks-for-old-samples` to build 24h blocks for out-of-order data belonging to the previous days instead of building smaller 2h blocks. This reduces pressure on compactors and ingesters when the out-of-order samples span multiple days in the past. #9844 #10033 #10035
* [ENHANCEMENT] Distributor: allow a different limit for info series (series ending in `_info`) label count, via `-validation.max-label-names-per-info-series`. #10028
* [ENHANCEMENT] Ingester: do not reuse labels, samples and histograms slices in the write request if there are more entries than 10x the pre-allocated size. This should help to reduce the in-use memory in case of few requests with a very large number of labels, samples or histograms. #10040
* [ENHANCEMENT] Query-Frontend: prune `<subquery> and on() (vector(x)==y)` style queries and stop pruning `<subquery> < -Inf`. Triggered by https://github.com/prometheus/prometheus/pull/15245. #10026
* [ENHANCEMENT] Query-Frontend: perform request format validation before processing the request. #10093
* [BUGFIX] Fix issue where functions such as `rate()` over native histograms could return incorrect values if a float stale marker was present in the selected range. #9508
* [BUGFIX] Fix issue where negation of native histograms (eg. `-some_native_histogram_series`) did nothing. #9508
* [BUGFIX] Fix issue where `metric might not be a counter, name does not end in _total/_sum/_count/_bucket` annotation would be emitted even if `rate` or `increase` did not have enough samples to compute a result. #9508
* [BUGFIX] Fix issue where sharded queries could return annotations with incorrect or confusing position information. #9536
* [BUGFIX] Fix issue where downstream consumers may not generate correct cache keys for experimental error caching. #9644
* [BUGFIX] Fix issue where active series requests error when encountering a stale posting. #9580
* [BUGFIX] Fix pooling buffer reuse logic when `-distributor.max-request-pool-buffer-size` is set. #9666
* [BUGFIX] Fix issue when using the experimental `-ruler.max-independent-rule-evaluation-concurrency` feature, where the ruler could panic as it updates a running ruleset or shutdowns. #9726
* [BUGFIX] Always return unknown hint for first sample in non-gauge native histograms chunk to avoid incorrect counter reset hints when merging chunks from different sources. #10033
* [BUGFIX] Ensure native histograms counter reset hints are corrected when merging results from different sources. #9909
* [BUGFIX] Ingester: Fix race condition in per-tenant TSDB creation. #9708
* [BUGFIX] Ingester: Fix race condition in exemplar adding. #9765
* [BUGFIX] Ingester: Fix race condition in native histogram appending. #9765
* [BUGFIX] Ingester: Fix bug in concurrent fetching where a failure to list topics on startup would cause to use an invalid topic ID (0x00000000000000000000000000000000). #9883
* [BUGFIX] Ingester: Fix data loss bug in the experimental ingest storage when a Kafka Fetch is split into multiple requests and some of them return an error. #9963 #9964
* [BUGFIX] PromQL: `round` now removes the metric name again. #9879
* [BUGFIX] Query-Frontend: fix `QueryFrontendCodec` module initialization to set lookback delta from `-querier.lookback-delta`. #9984
* [BUGFIX] OTLP: Support integer exemplar value type. #9844
* [BUGFIX] Querier: Correct the behaviour of binary operators between native histograms and floats. #9844
* [BUGFIX] Querier: Fix stddev+stdvar aggregations to always ignore native histograms. #9844
* [BUGFIX] Querier: Fix stddev+stdvar aggregations to treat Infinity consistently. #9844
* [BUGFIX] Ingester: Chunks could have one unnecessary zero byte at the end. #9844
* [BUGFIX] OTLP receiver: Preserve colons and combine multiple consecutive underscores into one when generating metric names in suffix adding mode (`-distributor.otel-metric-suffixes-enabled`). #10075
* [BUGFIX] PromQL: Ignore native histograms in `clamp`, `clamp_max` and `clamp_min` functions. #10136
* [BUGFIX] PromQL: Ignore native histograms in `max`, `min`, `stdvar`, `stddev` aggregation operators and instead return an info annotation. #10136
* [BUGFIX] PromQL: Ignore native histograms when compared to float values with `==`, `!=`, `<`, `>`, `<=`, `>=` and instead return an info annotation. #10136
* [BUGFIX] PromQL: Return an info annotation if the `quantile` function is used on a float series that does not have `le` label. #10136
* [BUGFIX] PromQL: Fix `count_values` to take into account native histograms. #10168
* [BUGFIX] PromQL: Ignore native histograms in time functions `day_of_month`, `day_of_week`, `day_of_year`, `days_in_month`, `hour`, `minute`, `month` and `year`, which means they no longer yield any value when encountering a native histograms series. #10188
* [BUGFIX] PromQL: Ignore native histograms in `topk` and `bottomk` functions and return info annotation instead. #10188
* [BUGFIX] PromQL: Let `limitk` and `limit_ratio` include native histograms if applicable. #10188
* [BUGFIX] PromQL: Fix `changes` and `resets` functions to count switch between float and native histograms sample type as change and reset. #10188

### Mixin

* [CHANGE] Remove backwards compatibility for `thanos_memcached_` prefixed metrics in dashboards and alerts removed in 2.12. #9674 #9758
* [CHANGE] Reworked the alert `MimirIngesterStuckProcessingRecordsFromKafka` to also work when concurrent fetching is enabled. #9855
* [ENHANCEMENT] Unify ingester autoscaling panels on 'Mimir / Writes' dashboard to work for both ingest-storage and non-ingest-storage autoscaling. #9617
* [ENHANCEMENT] Alerts: Enable configuring job prefix for alerts to prevent clashes with metrics from Loki/Tempo. #9659
* [ENHANCEMENT] Dashboards: visualize the age of source blocks in the "Mimir / Compactor" dashboard. #9697
* [ENHANCEMENT] Dashboards: Include block compaction level on queried blocks in 'Mimir / Queries' dashboard. #9706
* [ENHANCEMENT] Alerts: add `MimirIngesterMissedRecordsFromKafka` to detect gaps in consumed records in the ingester when using the experimental Kafka-based storage. #9921 #9972
* [ENHANCEMENT] Dashboards: Add more panels to 'Mimir / Writes' for concurrent ingestion and fetching when using ingest storage. #10021
* [ENHANCEMENT] Dashboards: Include CPU and memory resources in 'Mimir / Ruler' dashboard. #10656
* [BUGFIX] Dashboards: Fix autoscaling metrics joins when series churn. #9412 #9450 #9432
* [BUGFIX] Alerts: Fix autoscaling metrics joins in `MimirAutoscalerNotActive` when series churn. #9412
* [BUGFIX] Alerts: Exclude failed cache "add" operations from alerting since failures are expected in normal operation. #9658
* [BUGFIX] Alerts: Exclude read-only replicas from `IngesterInstanceHasNoTenants` alert. #9843
* [BUGFIX] Alerts: Use resident set memory for the `EtcdAllocatingTooMuchMemory` alert so that ephemeral file cache memory doesn't cause the alert to misfire. #9997
* [BUGFIX] Query-frontend: support `X-Read-Consistency-Offsets` on labels queries too.

### Jsonnet

* [CHANGE] Remove support to set Redis as a cache backend from jsonnet. #9677
* [CHANGE] Rollout-operator now defaults to storing scaling operation metadata in a Kubernetes ConfigMap. This avoids recursively invoking the admission webhook in some Kubernetes environments. #9699
* [CHANGE] Update rollout-operator version to 0.20.0. #9995
* [CHANGE] Remove the `track_sizes` feature for Memcached pods since it is unused. #10032
* [CHANGE] The configuration options `autoscaling_distributor_min_replicas` and `autoscaling_distributor_max_replicas` has been renamed to `autoscaling_distributor_min_replicas_per_zone` and `autoscaling_distributor_max_replicas_per_zone` respectively. #10019
* [FEATURE] Add support to deploy distributors in multi availability zones. #9548
* [FEATURE] Add configuration settings to set the number of Memcached replicas for each type of cache (`memcached_frontend_replicas`, `memcached_index_queries_replicas`, `memcached_chunks_replicas`, `memcached_metadata_replicas`). #9679
* [ENHANCEMENT] Add `ingest_storage_ingester_autoscaling_triggers` option to specify multiple triggers in ScaledObject created for ingest-store ingester autoscaling. #9422
* [ENHANCEMENT] Add `ingest_storage_ingester_autoscaling_scale_up_stabilization_window_seconds` and `ingest_storage_ingester_autoscaling_scale_down_stabilization_window_seconds` config options to make stabilization window for ingester autoscaling when using ingest-storage configurable. #9445
* [ENHANCEMENT] Make label-selector in ReplicaTemplate/ingester-zone-a object configurable when using ingest-storage. #9480
* [ENHANCEMENT] Add `querier_only_args` option to specify CLI flags that apply only to queriers but not ruler-queriers. #9503
* [ENHANCEMENT] Validate the Kafka client ID configured when ingest storage is enabled. #9573
* [ENHANCEMENT] Configure pod anti-affinity and tolerations to run etcd pods multi-AZ when `_config.multi_zone_etcd_enabled` is set to `true`. #9725

### Mimirtool

### Mimir Continuous Test

### Query-tee

* [FEATURE] Added `-proxy.compare-skip-samples-before` to skip samples before the given time when comparing responses. The time can be in RFC3339 format (or) RFC3339 without the timezone and seconds (or) date only. #9515
* [FEATURE] Add `-backend.config-file` for a YAML configuration file for per-backend options. Currently, it only supports additional HTTP request headers. #10081
* [ENHANCEMENT] Added human-readable timestamps to comparison failure messages. #9665

### Documentation

* [BUGFIX] Send native histograms: update the migration guide with the corrected dashboard query for switching between classic and native histograms queries. #10052

### Tools

* [FEATURE] `splitblocks`: add new tool to split blocks larger than a specified duration into multiple blocks. #9517, #9779
* [ENHANCEMENT] `copyblocks`: add `--skip-no-compact-block-duration-check`, which defaults to `false`, to simplify targeting blocks that are not awaiting compaction. #9439
* [ENHANCEMENT] `copyblocks`: add `--user-mapping` to support copying blocks between users. #10110
* [ENHANCEMENT] `kafkatool`: add SASL plain authentication support. The following new CLI flags have been added: #9584
  * `--kafka-sasl-username`
  * `--kafka-sasl-password`
* [ENHANCEMENT] `kafkatool`: add `dump print` command to print the content of write requests from a dump. #9942
* [ENHANCEMENT] Updated `KubePersistentVolumeFillingUp` runbook, including a sample command to debug the distroless image. #9802

## 2.14.3

### Grafana Mimir

* [BUGFIX] Update `golang.org/x/crypto` to address [CVE-2024-45337](https://github.com/advisories/GHSA-v778-237x-gjrc). #10251
* [BUGFIX] Update `golang.org/x/net` to address [CVE-2024-45338](https://github.com/advisories/GHSA-w32m-9786-jp63). #10298

## 2.14.2

### Grafana Mimir

* [BUGFIX] Query-frontend: Do not break scheduler connection on malformed queries. #9833

## 2.14.1

### Grafana Mimir

* [BUGFIX] Update objstore library to resolve issues observed for some S3-compatible object stores, which respond to `StatObject` with `Range` incorrectly. #9625

## 2.14.0

### Grafana Mimir

* [CHANGE] Update minimal supported version of Go to 1.22. #9134
* [CHANGE] Store-gateway / querier: enable streaming chunks from store-gateways to queriers by default. #6646
* [CHANGE] Querier: honor the start/end time range specified in the read hints when executing a remote read request. #8431
* [CHANGE] Querier: return only samples within the queried start/end time range when executing a remote read request using "SAMPLES" mode. Previously, samples outside of the range could have been returned. Samples outside of the queried time range may still be returned when executing a remote read request using "STREAMED_XOR_CHUNKS" mode. #8463
* [CHANGE] Querier: Set minimum for `-querier.max-concurrent` to four to prevent queue starvation with querier-worker queue prioritization algorithm; values below the minimum four are ignored and set to the minimum. #9054
* [CHANGE] Store-gateway: enabled `-blocks-storage.bucket-store.max-concurrent-queue-timeout` by default with a timeout of 5 seconds. #8496
* [CHANGE] Store-gateway: enabled `-blocks-storage.bucket-store.index-header.lazy-loading-concurrency-queue-timeout` by default with a timeout of 5 seconds . #8667
* [CHANGE] Distributor: Incoming OTLP requests were previously size-limited by using limit from `-distributor.max-recv-msg-size` option. We have added option `-distributor.max-otlp-request-size` for limiting OTLP requests, with default value of 100 MiB. #8574
* [CHANGE] Distributor: remove metric `cortex_distributor_sample_delay_seconds`. #8698
* [CHANGE] Query-frontend: Remove deprecated `frontend.align_queries_with_step` YAML configuration. The configuration option has been moved to per-tenant and default `limits` since Mimir 2.12. #8733 #8735
* [CHANGE] Store-gateway: Change default of `-blocks-storage.bucket-store.max-concurrent` to 200. #8768
* [CHANGE] Added new metric `cortex_compactor_disk_out_of_space_errors_total` which counts how many times a compaction failed due to the compactor being out of disk, alert if there is a single increase. #8237 #8278
* [CHANGE] Store-gateway: Remove experimental parameter `-blocks-storage.bucket-store.series-selection-strategy`. The default strategy is now `worst-case`. #8702
* [CHANGE] Store-gateway: Rename `-blocks-storage.bucket-store.series-selection-strategies.worst-case-series-preference` to `-blocks-storage.bucket-store.series-fetch-preference` and promote to stable. #8702
* [CHANGE] Querier, store-gateway: remove deprecated `-querier.prefer-streaming-chunks-from-store-gateways=true`. Streaming from store-gateways is now always enabled. #8696
* [CHANGE] Ingester: remove deprecated `-ingester.return-only-grpc-errors`. #8699 #8828
* [CHANGE] Distributor, ruler: remove deprecated `-ingester.client.report-grpc-codes-in-instrumentation-label-enabled`. #8700
* [CHANGE] Ingester client: experimental support for client-side circuit breakers, their configuration options (`-ingester.client.circuit-breaker.*`) and metrics (`cortex_ingester_client_circuit_breaker_results_total`, `cortex_ingester_client_circuit_breaker_transitions_total`) were removed. #8802
* [CHANGE] Ingester: circuit breakers do not open in case of per-instance limit errors anymore. Opening can be triggered only in case of push and pull requests exceeding the configured duration. #8854
* [CHANGE] Query-frontend: Return `413 Request Entity Too Large` if a response shard for an `/active_series` request is too large. #8861
* [CHANGE] Distributor: Promote replying with `Retry-After` header on retryable errors to stable and set `-distributor.retry-after-header.enabled=true` by default. #8694
* [CHANGE] Distributor: Replace `-distributor.retry-after-header.max-backoff-exponent` and `-distributor.retry-after-header.base-seconds` with `-distributor.retry-after-header.min-backoff` and `-distributor.retry-after-header.max-backoff` for easier configuration. #8694
* [CHANGE] Ingester: increase the default inactivity timeout of active series (`-ingester.active-series-metrics-idle-timeout`) from `10m` to `20m`. #8975
* [CHANGE] Distributor: Remove `-distributor.enable-otlp-metadata-storage` flag, which was deprecated in version 2.12. #9069
* [CHANGE] Ruler: Removed `-ruler.drain-notification-queue-on-shutdown` option, which is now enabled by default. #9115
* [CHANGE] Querier: allow wrapping errors with context errors only when the former actually correspond to `context.Canceled` and `context.DeadlineExceeded`. #9175
* [CHANGE] Query-scheduler: Remove the experimental `-query-scheduler.use-multi-algorithm-query-queue` flag. The new multi-algorithm tree queue is always used for the scheduler. #9210
* [CHANGE] Distributor: reject incoming requests until the distributor service has started. #9317
* [CHANGE] Ingester, Distributor: Remove deprecated `-ingester.limit-inflight-requests-using-grpc-method-limiter` and `-distributor.limit-inflight-requests-using-grpc-method-limiter`. The feature was deprecated and enabled by default in Mimir 2.12. #9407
* [CHANGE] Querier: Remove deprecated `-querier.max-query-into-future`. The feature was deprecated in Mimir 2.12. #9407
* [CHANGE] Cache: Deprecate experimental support for Redis as a cache backend. The support is set to be removed in the next major release. #9453
* [FEATURE] Alertmanager: Added `-alertmanager.log-parsing-label-matchers` to control logging when parsing label matchers. This flag is intended to be used with `-alertmanager.utf8-strict-mode-enabled` to validate UTF-8 strict mode is working as intended. The default value is `false`. #9173
* [FEATURE] Alertmanager: Added `-alertmanager.utf8-migration-logging-enabled` to enable logging of tenant configurations that are incompatible with UTF-8 strict mode. The default value is `false`. #9174
* [FEATURE] Querier: add experimental streaming PromQL engine, enabled with `-querier.query-engine=mimir`. #8422 #8430 #8454 #8455 #8360 #8490 #8508 #8577 #8660 #8671 #8677 #8747 #8850 #8872 #8838 #8911 #8909 #8923 #8924 #8925 #8932 #8933 #8934 #8962 #8986 #8993 #8995 #9008 #9017 #9018 #9019 #9120 #9121 #9136 #9139 #9140 #9145 #9191 #9192 #9194 #9196 #9201 #9212 #9225 #9260 #9272 #9277 #9278 #9280 #9281 #9342 #9343 #9371 #9859 #9858
* [FEATURE] Experimental Kafka-based ingest storage. #6888 #6894 #6929 #6940 #6951 #6974 #6982 #7029 #7030 #7091 #7142 #7147 #7148 #7153 #7160 #7193 #7349 #7376 #7388 #7391 #7393 #7394 #7402 #7404 #7423 #7424 #7437 #7486 #7503 #7508 #7540 #7621 #7682 #7685 #7694 #7695 #7696 #7697 #7701 #7733 #7734 #7741 #7752 #7838 #7851 #7871 #7877 #7880 #7882 #7887 #7891 #7925 #7955 #7967 #8031 #8063 #8077 #8088 #8135 #8176 #8184 #8194 #8216 #8217 #8222 #8233 #8503 #8542 #8579 #8657 #8686 #8688 #8703 #8706 #8708 #8738 #8750 #8778 #8808 #8809 #8841 #8842 #8845 #8853 #8886 #8988
  * What it is:
    * When the new ingest storage architecture is enabled, distributors write incoming write requests to a Kafka-compatible backend, and the ingesters asynchronously replay ingested data from Kafka. In this architecture, the write and read path are de-coupled through a Kafka-compatible backend. The write path and Kafka load is a function of the incoming write traffic, the read path load is a function of received queries. Whatever the load on the read path, it doesn't affect the write path.
  * New configuration options:
    * `-ingest-storage.enabled`
    * `-ingest-storage.kafka.*`: configures Kafka-compatible backend and how clients interact with it.
    * `-ingest-storage.ingestion-partition-tenant-shard-size`: configures the per-tenant shuffle-sharding shard size used by partitions ring.
    * `-ingest-storage.read-consistency`: configures the default read consistency.
    * `-ingest-storage.migration.distributor-send-to-ingesters-enabled`: enabled tee-ing writes to classic ingesters and Kafka, used during a live migration to the new ingest storage architecture.
    * `-ingester.partition-ring.*`: configures partitions ring backend.
* [FEATURE] Querier: added support for `limitk()` and `limit_ratio()` experimental PromQL functions. Experimental functions are disabled by default, but can be enabled setting `-querier.promql-experimental-functions-enabled=true` in the query-frontend and querier. #8632
* [FEATURE] Querier: experimental support for `X-Mimir-Chunk-Info-Logger` header that triggers logging information about TSDB chunks loaded from ingesters and store-gateways in the querier. The header should contain the comma separated list of labels for which their value will be included in the logs. #8599
* [FEATURE] Query frontend: added new query pruning middleware to enable pruning dead code (eg. expressions that cannot produce any results) and simplifying expressions (eg. expressions that can be evaluated immediately) in queries. #9086
* [FEATURE] Ruler: added experimental configuration, `-ruler.rule-evaluation-write-enabled`, to disable writing the result of rule evaluation to ingesters. This feature can be used for testing purposes. #9060
* [FEATURE] Ingester: added experimental configuration `ingester.ignore-ooo-exemplars`. When set to `true` out of order exemplars are no longer reported to the remote write client. #9151
* [ENHANCEMENT] Compactor: Add `cortex_compactor_compaction_job_duration_seconds` and `cortex_compactor_compaction_job_blocks` histogram metrics to track duration of individual compaction jobs and number of blocks per job. #8371
* [ENHANCEMENT] Rules: Added per namespace max rules per rule group limit. The maximum number of rules per rule groups for all namespaces continues to be configured by `-ruler.max-rules-per-rule-group`, but now, this can be superseded by the new `-ruler.max-rules-per-rule-group-by-namespace` option on a per namespace basis. This new limit can be overridden using the overrides mechanism to be applied per-tenant. #8378
* [ENHANCEMENT] Rules: Added per namespace max rule groups per tenant limit. The maximum number of rule groups per rule tenant for all namespaces continues to be configured by `-ruler.max-rule-groups-per-tenant`, but now, this can be superseded by the new `-ruler.max-rule-groups-per-tenant-by-namespace` option on a per namespace basis. This new limit can be overridden using the overrides mechanism to be applied per-tenant. #8425
* [ENHANCEMENT] Ruler: Added support to protect rules namespaces from modification. The `-ruler.protected-namespaces` flag can be used to specify namespaces that are protected from rule modifications. The header `X-Mimir-Ruler-Override-Namespace-Protection` can be used to override the protection. #8444
* [ENHANCEMENT] Query-frontend: be able to block remote read queries via the per tenant runtime override `blocked_queries`. #8372 #8415
* [ENHANCEMENT] Query-frontend: added `remote_read` to `op` supported label values for the `cortex_query_frontend_queries_total` metric. #8412
* [ENHANCEMENT] Query-frontend: log the overall length and start, end time offset from current time for remote read requests. The start and end times are calculated as the miminum and maximum times of the individual queries in the remote read request. #8404
* [ENHANCEMENT] Storage Provider: Added option `-<prefix>.s3.dualstack-enabled` that allows disabling S3 client from resolving AWS S3 endpoint into dual-stack IPv4/IPv6 endpoint. Defaults to true. #8405
* [ENHANCEMENT] HA Tracker: Added reporting of most recent elected replica change via `cortex_ha_tracker_last_election_timestamp_seconds` gauge, logging, and a new column in the HA Tracker status page. #8507
* [ENHANCEMENT] Use sd_notify to send events to systemd at start and stop of mimir services. Default systemd mimir.service config now wait for those events with a configurable timeout `TimeoutStartSec` default is 3 min to handle long start time (ex. store-gateway). #8220 #8555 #8658
* [ENHANCEMENT] Alertmanager: Reloading config and templates no longer needs to hit the disk. #4967
* [ENHANCEMENT] Compactor: Added experimental `-compactor.in-memory-tenant-meta-cache-size` option to set size of in-memory cache (in number of items) for parsed meta.json files. This can help when a tenant has many meta.json files and their parsing before each compaction cycle is using a lot of CPU time. #8544
* [ENHANCEMENT] Distributor: Interrupt OTLP write request translation when context is canceled or has timed out. #8524
* [ENHANCEMENT] Ingester, store-gateway: optimised regular expression matching for patterns like `1.*|2.*|3.*|...|1000.*`. #8632
* [ENHANCEMENT] Query-frontend: Add `header_cache_control` to query stats. #8590
* [ENHANCEMENT] Query-scheduler: Introduce `query-scheduler.use-multi-algorithm-query-queue`, which allows use of an experimental queue structure, with no change in external queue behavior. #7873
* [ENHANCEMENT] Query-scheduler: Improve CPU/memory performance of experimental query-scheduler. #8871
* [ENHANCEMENT] Expose a new `s3.trace.enabled` configuration option to enable detailed logging of operations against S3-compatible object stores. #8690
* [ENHANCEMENT] memberlist: locally-generated messages (e.g. ring updates) are sent to gossip network before forwarded messages. Introduced `-memberlist.broadcast-timeout-for-local-updates-on-shutdown` option to modify how long to wait until queue with locally-generated messages is empty when shutting down. Previously this was hard-coded to 10s, and wait included all messages (locally-generated and forwarded). Now it defaults to 10s, 0 means no timeout. Increasing this value may help to avoid problem when ring updates on shutdown are not propagated to other nodes, and ring entry is left in a wrong state. #8761
* [ENHANCEMENT] Querier: allow using both raw numbers of seconds and duration literals in queries where previously only one or the other was permitted. For example, `predict_linear` now accepts a duration literal (eg. `predict_linear(..., 4h)`), and range vector selectors now accept a number of seconds (eg. `rate(metric[2])`). #8780
* [ENHANCEMENT] Ruler: Add `ruler.max-independent-rule-evaluation-concurrency` to allow independent rules of a tenant to be run concurrently. You can control the amount of concurrency per tenant is controlled via the `-ruler.max-independent-rule-evaluation-concurrency-per-tenan` as a limit. Use a `-ruler.max-independent-rule-evaluation-concurrency` value of `0` can be used to disable the feature for all tenants. By default, this feature is disabled. A rule is eligible for concurrency as long as it doesn't depend on any other rules, doesn't have any other rules that depend on it, and has a total rule group runtime that exceeds 50% of its interval by default. The threshold can can be adjusted with `-ruler.independent-rule-evaluation-concurrency-min-duration-percentage`. #8146 #8858 #8880 #8884
  * This work introduces the following metrics:
    * `cortex_ruler_independent_rule_evaluation_concurrency_slots_in_use`
    * `cortex_ruler_independent_rule_evaluation_concurrency_attempts_started_total`
    * `cortex_ruler_independent_rule_evaluation_concurrency_attempts_incomplete_total`
    * `cortex_ruler_independent_rule_evaluation_concurrency_attempts_completed_total`
* [ENHANCEMENT] Expose a new `s3.session-token` configuration option to enable using temporary security credentials. #8952
* [ENHANCEMENT] Add HA deduplication features to the `mimir-microservices-mode` development environment. #9012
* [ENHANCEMENT] Remove experimental `-query-frontend.additional-query-queue-dimensions-enabled` and `-query-scheduler.additional-query-queue-dimensions-enabled`. Mimir now always includes "query components" as a queue dimension. #8984 #9135
* [ENHANCEMENT] Add a new ingester endpoint to prepare instances to downscale. #8956
* [ENHANCEMENT] Query-scheduler: Add `query-scheduler.prioritize-query-components` which, when enabled, will primarily prioritize dequeuing fairly across queue components, and secondarily prioritize dequeuing fairly across tenants. When disabled, tenant fairness is primarily prioritized. `query-scheduler.use-multi-algorithm-query-queue` must be enabled in order to use this flag. #9016 #9071
* [ENHANCEMENT] Update runtime configuration to read gzip-compressed files with `.gz` extension. #9074
* [ENHANCEMENT] Ingester: add `cortex_lifecycler_read_only` metric which is set to 1 when ingester's lifecycler is set to read-only mode. #9095
* [ENHANCEMENT] Add a new field, `encode_time_seconds` to query stats log messages, to record the amount of time it takes the query-frontend to encode a response. This does not include any serialization time for downstream components. #9062
* [ENHANCEMENT] OTLP: If the flag `-distributor.otel-created-timestamp-zero-ingestion-enabled` is true, OTel start timestamps are converted to Prometheus zero samples to mark series start. #9131 #10053
* [ENHANCEMENT] Querier: attach logs emitted during query consistency check to trace span for query. #9213
* [ENHANCEMENT] Query-scheduler: Experimental `-query-scheduler.prioritize-query-components` flag enables the querier-worker queue priority algorithm to take precedence over tenant rotation when dequeuing requests. #9220
* [ENHANCEMENT] Add application credential arguments for Openstack Swift storage backend. #9181
* [ENHANCEMENT] Make MemberlistKV module targetable (can be run through `-target=memberlist-kv`). #9940
* [BUGFIX] Ruler: add support for draining any outstanding alert notifications before shutting down. This can be enabled with the `-ruler.drain-notification-queue-on-shutdown=true` CLI flag. #8346
* [BUGFIX] Query-frontend: fix `-querier.max-query-lookback` enforcement when `-compactor.blocks-retention-period` is not set, and viceversa. #8388
* [BUGFIX] Ingester: fix sporadic `not found` error causing an internal server error if label names are queried with matchers during head compaction. #8391
* [BUGFIX] Ingester, store-gateway: fix case insensitive regular expressions not matching correctly some Unicode characters. #8391
* [BUGFIX] Query-frontend: "query stats" log now includes the actual `status_code` when the request fails due to an error occurring in the query-frontend itself. #8407
* [BUGFIX] Store-gateway: fixed a case where, on a quick subsequent restart, the previous lazy-loaded index header snapshot was overwritten by a partially loaded one. #8281
* [BUGFIX] Ingester: fixed timestamp reported in the "the sample has been rejected because its timestamp is too old" error when the write request contains only histograms. #8462
* [BUGFIX] Store-gateway: store sparse index headers atomically to disk. #8485
* [BUGFIX] Query scheduler: fix a panic in request queueing. #8451
* [BUGFIX] Querier: fix issue where "context canceled" is logged for trace spans for requests to store-gateways that return no series when chunks streaming is enabled. #8510
* [BUGFIX] Alertmanager: Fix per-tenant silence limits not reloaded during runtime. #8456
* [BUGFIX] Alertmanager: Fixes a number of bugs in silences which could cause an existing silence to be deleted/expired when updating the silence failed. This could happen when the replacing silence was invalid or exceeded limits. #8525
* [BUGFIX] Alertmanager: Fix help message for utf-8-strict-mode. #8572
* [BUGFIX] Query-frontend: Ensure that internal errors result in an HTTP 500 response code instead of 422. #8595 #8666
* [BUGFIX] Configuration: Multi line envs variables are flatten during injection to be compatible with YAML syntax
* [BUGFIX] Querier: fix issue where queries can return incorrect results if a single store-gateway returns overlapping chunks for a series. #8827
* [BUGFIX] HA Tracker: store correct timestamp for last received request from elected replica. #8821
* [BUGFIX] Querier: do not return `grpc: the client connection is closing` errors as HTTP `499`. #8865 #8888
* [BUGFIX] Compactor: fix a race condition between different compactor replicas that may cause a deleted block to be still referenced as non-deleted in the bucket index. #8905
* [BUGFIX] Querier: fix issue where some native histogram-related warnings were not emitted when `rate()` was used over native histograms. #8918
* [BUGFIX] Ruler: map invalid org-id errors to 400 status code. #8935
* [BUGFIX] Querier: Fix invalid query results when multiple chunks are being merged. #8992
* [BUGFIX] Query-frontend: return annotations generated during evaluation of sharded queries. #9138
* [BUGFIX] Querier: Support optional start and end times on `/prometheus/api/v1/labels`, `/prometheus/api/v1/label/<label>/values`, and `/prometheus/api/v1/series` when `max_query_into_future: 0`. #9129
* [BUGFIX] Alertmanager: Fix config validation gap around unreferenced templates. #9207
* [BUGFIX] Alertmanager: Fix goroutine leak when stored config fails to apply and there is no existing tenant alertmanager #9211
* [BUGFIX] Querier: fix issue where both recently compacted blocks and their source blocks can be skipped during querying if store-gateways are restarting. #9224
* [BUGFIX] Alertmanager: fix receiver firewall to detect `0.0.0.0` and IPv6 interface-local multicast address as local addresses. #9308

### Mixin

* [CHANGE] Dashboards: set default auto-refresh rate to 5m. #8758
* [ENHANCEMENT] Dashboards: allow switching between using classic or native histograms in dashboards.
  * Overview dashboard: status, read/write latency and queries/ingestion per sec panels, `cortex_request_duration_seconds` metric. #7674 #8502 #8791
  * Writes dashboard: `cortex_request_duration_seconds` metric. #8757 #8791
  * Reads dashboard: `cortex_request_duration_seconds` metric. #8752
  * Rollout progress dashboard: `cortex_request_duration_seconds` metric. #8779
  * Alertmanager dashboard: `cortex_request_duration_seconds` metric. #8792
  * Ruler dashboard: `cortex_request_duration_seconds` metric. #8795
  * Queries dashboard: `cortex_request_duration_seconds` metric. #8800
  * Remote ruler reads dashboard: `cortex_request_duration_seconds` metric. #8801
* [ENHANCEMENT] Alerts: `MimirRunningIngesterReceiveDelayTooHigh` alert has been tuned to be more reactive to high receive delay. #8538
* [ENHANCEMENT] Dashboards: improve end-to-end latency and strong read consistency panels when experimental ingest storage is enabled. #8543 #8830
* [ENHANCEMENT] Dashboards: Add panels for monitoring ingester autoscaling when not using ingest-storage. These panels are disabled by default, but can be enabled using the `autoscaling.ingester.enabled: true` config option. #8484
* [ENHANCEMENT] Dashboards: Add panels for monitoring store-gateway autoscaling. These panels are disabled by default, but can be enabled using the `autoscaling.store_gateway.enabled: true` config option. #8824
* [ENHANCEMENT] Dashboards: add panels to show writes to experimental ingest storage backend in the "Mimir / Ruler" dashboard, when `_config.show_ingest_storage_panels` is enabled. #8732
* [ENHANCEMENT] Dashboards: show all series in tooltips on time series dashboard panels. #8748
* [ENHANCEMENT] Dashboards: add compactor autoscaling panels to "Mimir / Compactor" dashboard. The panels are disabled by default, but can be enabled setting `_config.autoscaling.compactor.enabled` to `true`. #8777
* [ENHANCEMENT] Alerts: added `MimirKafkaClientBufferedProduceBytesTooHigh` alert. #8763
* [ENHANCEMENT] Dashboards: added "Kafka produced records / sec" panel to "Mimir / Writes" dashboard. #8763
* [ENHANCEMENT] Alerts: added `MimirStrongConsistencyOffsetNotPropagatedToIngesters` alert, and rename `MimirIngesterFailsEnforceStrongConsistencyOnReadPath` alert to `MimirStrongConsistencyEnforcementFailed`. #8831
* [ENHANCEMENT] Dashboards: remove "All" option for namespace dropdown in dashboards. #8829
* [ENHANCEMENT] Dashboards: add Kafka end-to-end latency outliers panel in the "Mimir / Writes" dashboard. #8948
* [ENHANCEMENT] Dashboards: add "Out-of-order samples appended" panel to "Mimir / Tenants" dashboard. #8939
* [ENHANCEMENT] Alerts: `RequestErrors` and `RulerRemoteEvaluationFailing` have been enriched with a native histogram version. #9004
* [ENHANCEMENT] Dashboards: add 'Read path' selector to 'Mimir / Queries' dashboard. #8878
* [ENHANCEMENT] Dashboards: add annotation indicating active series are being reloaded to 'Mimir / Tenants' dashboard. #9257
* [ENHANCEMENT] Dashboards: limit results on the 'Failed evaluations rate' panel of the 'Mimir / Tenants' dashboard to 50 to avoid crashing the page when there are many failing groups. #9262
* [FEATURE] Alerts: add `MimirGossipMembersEndpointsOutOfSync` alert. #9347
* [BUGFIX] Dashboards: fix "current replicas" in autoscaling panels when HPA is not active. #8566
* [BUGFIX] Alerts: do not fire `MimirRingMembersMismatch` during the migration to experimental ingest storage. #8727
* [BUGFIX] Dashboards: avoid over-counting of ingesters metrics when migrating to experimental ingest storage. #9170
* [BUGFIX] Dashboards: fix `job_prefix` not utilized in `jobSelector`. #9155

### Jsonnet

* [CHANGE] Changed the following config options when the experimental ingest storage is enabled: #8874
  * `ingest_storage_ingester_autoscaling_min_replicas` changed to `ingest_storage_ingester_autoscaling_min_replicas_per_zone`
  * `ingest_storage_ingester_autoscaling_max_replicas` changed to `ingest_storage_ingester_autoscaling_max_replicas_per_zone`
* [CHANGE] Changed the overrides configmap generation to remove any field with `null` value. #9116
* [CHANGE] `$.replicaTemplate` function now takes replicas and labelSelector parameter. #9248
* [CHANGE] Renamed `ingest_storage_ingester_autoscaling_replica_template_custom_resource_definition_enabled` to `replica_template_custom_resource_definition_enabled`. #9248
* [FEATURE] Add support for automatically deleting compactor, store-gateway, ingester and read-write mode backend PVCs when the corresponding StatefulSet is scaled down. #8382 #8736
* [FEATURE] Automatically set GOMAXPROCS on ingesters. #9273
* [ENHANCEMENT] Added the following config options to set the number of partition ingester replicas when migrating to experimental ingest storage. #8517
  * `ingest_storage_migration_partition_ingester_zone_a_replicas`
  * `ingest_storage_migration_partition_ingester_zone_b_replicas`
  * `ingest_storage_migration_partition_ingester_zone_c_replicas`
* [ENHANCEMENT] Distributor: increase `-distributor.remote-timeout` when the experimental ingest storage is enabled. #8518
* [ENHANCEMENT] Memcached: Update to Memcached 1.6.28 and memcached-exporter 0.14.4. #8557
* [ENHANCEMENT] Rollout-operator: Allow the rollout-operator to be used as Kubernetes statefulset webhook to enable `no-downscale` and `prepare-downscale` annotations to be used on ingesters or store-gateways. #8743
* [ENHANCEMENT] Do not deploy ingester-zone-c when experimental ingest storage is enabled and `ingest_storage_ingester_zones` is configured to `2`. #8776
* [ENHANCEMENT] Added the config option `ingest_storage_migration_classic_ingesters_no_scale_down_delay` to disable the downscale delay on classic ingesters when migrating to experimental ingest storage. #8775 #8873
* [ENHANCEMENT] Configure experimental ingest storage on query-frontend too when enabled. #8843
* [ENHANCEMENT] Allow to override Kafka client ID on a per-component basis. #9026
* [ENHANCEMENT] Rollout-operator's access to ReplicaTemplate is now configured via config option `rollout_operator_replica_template_access_enabled`. #9252
* [ENHANCEMENT] Added support for new way of downscaling ingesters, using rollout-operator's resource-mirroring feature and read-only mode of ingesters. This can be enabled by using `ingester_automated_downscale_v2_enabled` config option. This is mutually exclusive with both `ingester_automated_downscale_enabled` (previous downscale mode) and `ingest_storage_ingester_autoscaling_enabled` (autoscaling for ingest-storage).
* [ENHANCEMENT] Update rollout-operator to `v0.19.1`. #9388
* [BUGFIX] Added missing node affinity matchers to write component. #8910

### Mimirtool

* [CHANGE] Disable colored output on mimirtool when the output is not to a terminal. #9423
* [CHANGE] Add `--force-color` flag to be able to enable colored output when the output is not to a terminal. #9423
* [CHANGE] Analyze Rules: Count recording rules used in rules group as used. #6133
* [CHANGE] Remove deprecated `--rule-files` flag in favor of CLI arguments for the following commands: #8701
  * `mimirtool rules load`
  * `mimirtool rules sync`
  * `mimirtool rules diff`
  * `mimirtool rules check`
  * `mimirtool rules prepare`
* [ENHANCEMENT] Remote read and backfill now supports the experimental native histograms. #9156

### Mimir Continuous Test

* [CHANGE] Use test metrics that do not pass through 0 to make identifying incorrect results easier. #8630
* [CHANGE] Allowed authentication to Mimir using both Tenant ID and basic/bearer auth. #9038
* [FEATURE] Experimental support for the `-tests.send-chunks-debugging-header` boolean flag to send the `X-Mimir-Chunk-Info-Logger: series_id` header with queries. #8599
* [ENHANCEMENT] Include human-friendly timestamps in diffs logged when a test fails. #8630
* [ENHANCEMENT] Add histograms to measure latency of read and write requests. #8583
* [ENHANCEMENT] Log successful test runs in addition to failed test runs. #8817
* [ENHANCEMENT] Series emitted by continuous-test now distribute more uniformly across ingesters. #9218 #9243
* [ENHANCEMENT] Configure `User-Agent` header for the Mimir client via `-tests.client.user-agent`. #9338
* [BUGFIX] Initialize test result metrics to 0 at startup so that alerts can correctly identify the first failure after startup. #8630

### Query-tee

* [CHANGE] If a preferred backend is configured, then query-tee always returns its response, regardless of the response status code. Previously, query-tee would only return the response from the preferred backend if it did not have a 5xx status code. #8634
* [ENHANCEMENT] Emit trace spans from query-tee. #8419
* [ENHANCEMENT] Log trace ID (if present) with all log messages written while processing a request. #8419
* [ENHANCEMENT] Log user agent when processing a request. #8419
* [ENHANCEMENT] Add `time` parameter to proxied instant queries if it is not included in the incoming request. This is optional but enabled by default, and can be disabled with `-proxy.add-missing-time-parameter-to-instant-queries=false`. #8419
* [ENHANCEMENT] Add support for sending only a proportion of requests to all backends, with the remainder only sent to the preferred backend. The default behaviour is to send all requests to all backends. This can be configured with `-proxy.secondary-backends-request-proportion`. #8532
* [ENHANCEMENT] Check annotations emitted by both backends are the same when comparing responses from two backends. #8660
* [ENHANCEMENT] Compare native histograms in query results when comparing results between two backends. #8724
* [ENHANCEMENT] Don't consider responses to be different during response comparison if both backends' responses contain different series, but all samples are within the recent sample window. #8749 #8894
* [ENHANCEMENT] When the expected and actual response for a matrix series is different, the full set of samples for that series from both backends will now be logged. #8947
* [ENHANCEMENT] Wait up to `-server.graceful-shutdown-timeout` for inflight requests to finish when shutting down, rather than immediately terminating inflight requests on shutdown. #8985
* [ENHANCEMENT] Optionally consider equivalent error messages the same when comparing responses. Enabled by default, disable with `-proxy.require-exact-error-match=true`. #9143 #9350 #9366
* [BUGFIX] Ensure any errors encountered while forwarding a request to a backend (eg. DNS resolution failures) are logged. #8419
* [BUGFIX] The comparison of the results should not fail when either side contains extra samples from within SkipRecentSamples duration. #8920
* [BUGFIX] When `-proxy.compare-skip-recent-samples` is enabled, compare sample timestamps with the time the query requests were made, rather than the time at which the comparison is occurring. #9416

### Documentation

* [ENHANCEMENT] Specify in which component the configuration flags `-compactor.blocks-retention-period`, `-querier.max-query-lookback`, `-query-frontend.max-total-query-length`, `-query-frontend.max-query-expression-size-bytes` are applied and that they are applied to remote read as well. #8433
* [ENHANCEMENT] Provide more detailed recommendations on how to migrate from classic to native histograms. #8864
* [ENHANCEMENT] Clarify that `{namespace}` and `{groupName}` path segments in the ruler config API should be URL-escaped. #8969
* [ENHANCEMENT] Include stalled compactor network drive information in runbooks. #9297
* [ENHANCEMENT] Document `/ingester/prepare-partition-downscale` and `/ingester/prepare-instance-ring-downscale` endpoints. #9132
* [ENHANCEMENT] Describe read-only mode of ingesters in component documentation. #9132

### Tools

* [CHANGE] `wal-reader`: Renamed `-series-entries` to `-print-series`. Renamed `-print-series-with-samples` to `-print-samples`. #8568
* [FEATURE] `query-bucket-index`: add new tool to query a bucket index file and print the blocks that would be used for a given query time range. #8818
* [FEATURE] `kafkatool`: add new CLI tool to operate Kafka. Supported commands: #9000
  * `brokers list-leaders-by-partition`
  * `consumer-group commit-offset`
  * `consumer-group copy-offset`
  * `consumer-group list-offsets`
  * `create-partitions`
* [ENHANCEMENT] `wal-reader`: References to unknown series from Samples, Exemplars, histogram or tombstones records are now always logged. #8568
* [ENHANCEMENT] `tsdb-series`: added `-stats` option to print min/max time of chunks, total number of samples and DPM for each series. #8420
* [ENHANCEMENT] `tsdb-print-chunk`: print counter reset information for native histograms. #8812
* [ENHANCEMENT] `grpcurl-query-ingesters`: print counter reset information for native histograms. #8820
* [ENHANCEMENT] `grpcurl-query-ingesters`: concurrently query ingesters. #9102
* [ENHANCEMENT] `grpcurl-query-ingesters`: sort series and chunks in output. #9180
* [ENHANCEMENT] `grpcurl-query-ingesters`: print full chunk timestamps, not just time component. #9180
* [ENHANCEMENT] `tsdb-series`: Added `-json` option to generate JSON output for easier post-processing. #8844
* [ENHANCEMENT] `tsdb-series`: Added `-min-time` and `-max-time` options to filter samples that are used for computing data-points per minute. #8844
* [ENHANCEMENT] `mimir-rules-action`: Added new input to support matching target namespaces by regex. #9244
* [ENHANCEMENT] `mimir-rules-action`: Added new inputs to support ignoring namespaces and ignoring namespaces by regex. #9258 #9324
* [BUGFIX] `copyblocks`, `undelete-blocks`, `copyprefix`: use a multipart upload to server-side copy objects greater than 5GiB in size on S3. #9357

## 2.13.1

### Grafana Mimir

* [BUGFIX] Upgrade Go to 1.22.9 to address [CVE-2024-34156](https://nvd.nist.gov/vuln/detail/CVE-2024-34156). #10097
* [BUGFIX] Update module google.golang.org/grpc to v1.64.1 to address [GHSA-xr7q-jx4m-x55m](https://github.com/advisories/GHSA-xr7q-jx4m-x55m). #8717
* [BUGFIX] Upgrade github.com/rs/cors to v1.11.0 address [GHSA-mh55-gqvf-xfwm](https://github.com/advisories/GHSA-mh55-gqvf-xfwm). #8611

## 2.13.0

### Grafana Mimir

* [CHANGE] Build: `grafana/mimir` docker image is now based on `gcr.io/distroless/static-debian12` image. Alpine-based docker image is still available as `grafana/mimir-alpine`, until Mimir 2.15. #8204 #8235
* [CHANGE] Ingester: `/ingester/flush` endpoint is now only allowed to execute only while the ingester is in `Running` state. The 503 status code is returned if the endpoint is called while the ingester is not in `Running` state. #7486
* [CHANGE] Distributor: Include label name in `err-mimir-label-value-too-long` error message: #7740
* [CHANGE] Ingester: enabled 1 out 10 errors log sampling by default. All the discarded samples will still be tracked by the `cortex_discarded_samples_total` metric. The feature can be configured via `-ingester.error-sample-rate` (0 to log all errors). #7807
* [CHANGE] Query-frontend: Query results caching and experimental query blocking now utilize the PromQL string-formatted query format rather than the unvalidated query as submitted to the frontend. #7742
  * Query results caching should be more stable as all equivalent queries receive the same cache key, but there may be cache churn on first deploy with the updated format
  * Query blocking can no longer be circumvented with an equivalent query in a different format; see [Configure queries to block](https://grafana.com/docs/mimir/latest/configure/configure-blocked-queries/)
* [CHANGE] Query-frontend: stop using `-validation.create-grace-period` to clamp how far into the future a query can span. #8075
* [CHANGE] Clamp [`GOMAXPROCS`](https://pkg.go.dev/runtime#GOMAXPROCS) to [`runtime.NumCPU`](https://pkg.go.dev/runtime#NumCPU). #8201
* [CHANGE] Anonymous usage statistics tracking: add CPU usage percentage tracking. #8282
* [CHANGE] Added new metric `cortex_compactor_disk_out_of_space_errors_total` which counts how many times a compaction failed due to the compactor being out of disk. #8237
* [CHANGE] Anonymous usage statistics tracking: report active series in addition to in-memory series. #8279
* [CHANGE] Ruler: `evaluation_delay` field in the rule group configuration has been deprecated. Please use `query_offset` instead (it has the same exact meaning and behaviour). #8295
* [CHANGE] General: remove `-log.buffered`. The configuration option has been enabled by default and deprecated since Mimir 2.11. #8395
* [CHANGE] Ruler: promote tenant federation from experimental to stable. #8400
* [CHANGE] Ruler: promote `-ruler.recording-rules-evaluation-enabled` and `-ruler.alerting-rules-evaluation-enabled` from experimental to stable. #8400
* [CHANGE] General: promote `-tenant-federation.max-tenants` from experimental to stable. #8400
* [FEATURE] Continuous-test: now runable as a module with `mimir -target=continuous-test`. #7747
* [FEATURE] Store-gateway: Allow specific tenants to be enabled or disabled via `-store-gateway.enabled-tenants` or `-store-gateway.disabled-tenants` CLI flags or their corresponding YAML settings. #7653
* [FEATURE] New `-<prefix>.s3.bucket-lookup-type` flag configures lookup style type, used to access bucket in s3 compatible providers. #7684
* [FEATURE] Querier: add experimental streaming PromQL engine, enabled with `-querier.promql-engine=mimir`. #7693 #7898 #7899 #8023 #8058 #8096 #8121 #8197 #8230 #8247 #8270 #8276 #8277 #8291 #8303 #8340 #8256 #8348
* [FEATURE] New `/ingester/unregister-on-shutdown` HTTP endpoint allows dynamic access to ingesters' `-ingester.ring.unregister-on-shutdown` configuration. #7739
* [FEATURE] Server: added experimental [PROXY protocol support](https://www.haproxy.org/download/2.3/doc/proxy-protocol.txt). The PROXY protocol support can be enabled via `-server.proxy-protocol-enabled=true`. When enabled, the support is added both to HTTP and gRPC listening ports. #7698
* [FEATURE] Query-frontend, querier: new experimental `/cardinality/active_native_histogram_metrics` API to get active native histogram metric names with statistics about active native histogram buckets. #7982 #7986 #8008
* [FEATURE] Alertmanager: Added `-alertmanager.max-silences-count` and `-alertmanager.max-silence-size-bytes` to set limits on per tenant silences. Disabled by default. #8241 #8249
* [FEATURE] Ingester: add experimental support for the server-side circuit breakers when writing to and reading from ingesters. This can be enabled using `-ingester.push-circuit-breaker.enabled` and `-ingester.read-circuit-breaker.enabled` options. Further `-ingester.push-circuit-breaker.*` and `-ingester.read-circuit-breaker.*` options for configuring circuit-breaker are available. Added metrics `cortex_ingester_circuit_breaker_results_total`,  `cortex_ingester_circuit_breaker_transitions_total`, `cortex_ingester_circuit_breaker_current_state` and `cortex_ingester_circuit_breaker_request_timeouts_total`. #8180 #8285 #8315 #8446
* [FEATURE] Distributor, ingester: add new setting `-validation.past-grace-period` to limit how old (based on the wall clock minus OOO window) the ingested samples can be. The default 0 value disables this limit. #8262
* [ENHANCEMENT] Distributor: add metrics `cortex_distributor_samples_per_request` and `cortex_distributor_exemplars_per_request` to track samples/exemplars per request. #8265
* [ENHANCEMENT] Reduced memory allocations in functions used to propagate contextual information between gRPC calls. #7529
* [ENHANCEMENT] Distributor: add experimental limit for exemplars per series per request, enabled with `-distributor.max-exemplars-per-series-per-request`, the number of discarded exemplars are tracked with `cortex_discarded_exemplars_total{reason="too_many_exemplars_per_series_per_request"}` #7989 #8010
* [ENHANCEMENT] Store-gateway: merge series from different blocks concurrently. #7456
* [ENHANCEMENT] Store-gateway: Add `stage="wait_max_concurrent"` to `cortex_bucket_store_series_request_stage_duration_seconds` which records how long the query had to wait for its turn for `-blocks-storage.bucket-store.max-concurrent`. #7609
* [ENHANCEMENT] Querier: add `cortex_querier_federation_upstream_query_wait_duration_seconds` to observe time from when a querier picks up a cross-tenant query to when work begins on its single-tenant counterparts. #7209
* [ENHANCEMENT] Compactor: Add `cortex_compactor_block_compaction_delay_seconds` metric to track how long it takes to compact blocks since the blocks are created. #7635
* [ENHANCEMENT] Store-gateway: add `outcome` label to `cortex_bucket_stores_gate_duration_seconds` histogram metric. Possible values for the `outcome` label are: `rejected_canceled`, `rejected_deadline_exceeded`, `rejected_other`, and `permitted`. #7784
* [ENHANCEMENT] Query-frontend: use zero-allocation experimental decoder for active series queries via `-query-frontend.use-active-series-decoder`. #7665
* [ENHANCEMENT] Go: updated to 1.22.2. #7802
* [ENHANCEMENT] Query-frontend: support `limit` parameter on `/prometheus/api/v1/label/{name}/values` and `/prometheus/api/v1/labels` endpoints. #7722
* [ENHANCEMENT] Expose TLS configuration for the S3 backend client. #7959
* [ENHANCEMENT] Rules: Support expansion of native histogram values when using rule templates #7974
* [ENHANCEMENT] Rules: Add metric `cortex_prometheus_rule_group_last_restore_duration_seconds` which measures how long it takes to restore rule groups using the `ALERTS_FOR_STATE` series #7974
* [ENHANCEMENT] OTLP: Improve remote write format translation performance by using label set hashes for metric identifiers instead of string based ones. #8012
* [ENHANCEMENT] Querying: Remove OpEmptyMatch from regex concatenations. #8012
* [ENHANCEMENT] Store-gateway: add `-blocks-storage.bucket-store.max-concurrent-queue-timeout`. When set, queries at the store-gateway's query gate will not wait longer than that to execute. If a query reaches the wait timeout, then the querier will retry the blocks on a different store-gateway. If all store-gateways are unavailable, then the query will fail with `err-mimir-store-consistency-check-failed`. #7777 #8149
* [ENHANCEMENT] Store-gateway: add `-blocks-storage.bucket-store.index-header.lazy-loading-concurrency-queue-timeout`. When set, loads of index-headers at the store-gateway's index-header lazy load gate will not wait longer than that to execute. If a load reaches the wait timeout, then the querier will retry the blocks on a different store-gateway. If all store-gateways are unavailable, then the query will fail with `err-mimir-store-consistency-check-failed`. #8138
* [ENHANCEMENT] Ingester: Optimize querying with regexp matchers. #8106
* [ENHANCEMENT] Distributor: Introduce `-distributor.max-request-pool-buffer-size` to allow configuring the maximum size of the request pool buffers. #8082
* [ENHANCEMENT] Store-gateway: improve performance when streaming chunks to queriers is enabled (`-querier.prefer-streaming-chunks-from-store-gateways=true`) and the query selects fewer than `-blocks-storage.bucket-store.batch-series-size` series (defaults to 5000 series). #8039
* [ENHANCEMENT] Ingester: active series are now updated along with owned series. They decrease when series change ownership between ingesters. This helps provide a more accurate total of active series when ingesters are added. This is only enabled when `-ingester.track-ingester-owned-series` or `-ingester.use-ingester-owned-series-for-limits` are enabled. #8084
* [ENHANCEMENT] Query-frontend: include route name in query stats log lines. #8191
* [ENHANCEMENT] OTLP: Speed up conversion from OTel to Mimir format by about 8% and reduce memory consumption by about 30%. Can be disabled via `-distributor.direct-otlp-translation-enabled=false` #7957
* [ENHANCEMENT] Ingester/Querier: Optimise regexps with long lists of alternates. #8221, #8234
* [ENHANCEMENT] Ingester: Include more detail in tracing of queries. #8242
* [ENHANCEMENT] Distributor: add `insight=true` to remote-write and OTLP write handlers when the HTTP response status code is 4xx. #8294
* [ENHANCEMENT] Ingester: reduce locked time while matching postings for a label, improving the write latency and compaction speed. #8327
* [ENHANCEMENT] Ingester: reduce the amount of locks taken during the Head compaction's garbage-collection process, improving the write latency and compaction speed. #8327
* [ENHANCEMENT] Query-frontend: log the start, end time and matchers for remote read requests to the query stats logs. #8326 #8370 #8373
* [BUGFIX] Distributor: prometheus retry on 5xx and 429 errors, while otlp collector only retry on 429, 502, 503 and 504, mapping other 5xx errors to the retryable ones in otlp endpoint. #8324 #8339
* [BUGFIX] Distributor: make OTLP endpoint return marshalled proto bytes as response body for 4xx/5xx errors. #8227
* [BUGFIX] Rules: improve error handling when querier is local to the ruler. #7567
* [BUGFIX] Querier, store-gateway: Protect against panics raised during snappy encoding. #7520
* [BUGFIX] Ingester: Prevent timely compaction of empty blocks. #7624
* [BUGFIX] Querier: Don't cache context.Canceled errors for bucket index. #7620
* [BUGFIX] Store-gateway: account for `"other"` time in LabelValues and LabelNames requests. #7622
* [BUGFIX] Query-frontend: Don't panic when using the `-query-frontend.downstream-url` flag. #7651
* [BUGFIX] Ingester: when receiving multiple exemplars for a native histogram via remote write, sort them and only report an error if all are older than the latest exemplar as this could be a partial update. #7640 #7948 #8014
* [BUGFIX] Ingester: don't retain blocks if they finish exactly on the boundary of the retention window. #7656
* [BUGFIX] Bug-fixes and improvements to experimental native histograms. #7744 #7813
* [BUGFIX] Querier: return an error when a query uses `label_join` with an invalid destination label name. #7744
* [BUGFIX] Compactor: correct outstanding job estimation in metrics and `compaction-planner` tool when block labels differ. #7745
* [BUGFIX] Ingester: turn native histogram validation errors in TSDB into soft ingester errors that result in returning 4xx to the end-user instead of 5xx. In the case of TSDB validation errors, the counter `cortex_discarded_samples_total` will be increased with the `reason` label set to `"invalid-native-histogram"`. #7736 #7773
* [BUGFIX] Do not wrap error message with `sampled 1/<frequency>` if it's not actually sampled. #7784
* [BUGFIX] Store-gateway: do not track cortex_querier_blocks_consistency_checks_failed_total metric if query has been canceled or interrued due to any error not related to blocks consistency check failed. #7752
* [BUGFIX] Ingester: ignore instances with no tokens when calculating local limits to prevent discards during ingester scale-up #7881
* [BUGFIX] Ingester: do not reuse exemplars slice in the write request if there are more than 10 exemplars per series. This should help to reduce the in-use memory in case of few requests with a very large number of exemplars. #7936
* [BUGFIX] Distributor: fix down scaling of native histograms in the distributor when timeseries unmarshal cache is in use. #7947
* [BUGFIX] Distributor: fix cardinality API to return more accurate number of in-memory series when number of zones is larger than replication factor. #7984
* [BUGFIX] All: fix config validation for non-ingester modules, when ingester's ring is configured with spread-minimizing token generation strategy. #7990
* [BUGFIX] Ingester: copy LabelValues strings out of mapped memory to avoid a segmentation fault if the region becomes unmapped before the result is marshaled. #8003
* [BUGFIX] OTLP: Don't generate target_info unless at least one identifying label is defined. #8012
* [BUGFIX] OTLP: Don't generate target_info unless there are metrics. #8012
* [BUGFIX] Query-frontend: Experimental query queue splitting: fix issue where offset and range selector duration were not considered when predicting query component. #7742
* [BUGFIX] Querying: Empty matrix results were incorrectly returning `null` instead of `[]`. #8029
* [BUGFIX] All: don't increment `thanos_objstore_bucket_operation_failures_total` metric for cancelled requests. #8072
* [BUGFIX] Query-frontend: fix empty metric name matcher not being applied under certain conditions. #8076
* [BUGFIX] Querying: Fix regex matching of multibyte runes with dot operator. #8089
* [BUGFIX] Querying: matrix results returned from instant queries were not sorted by series. #8113
* [BUGFIX] Query scheduler: Fix a crash in result marshaling. #8140
* [BUGFIX] Store-gateway: Allow long-running index scans to be interrupted. #8154
* [BUGFIX] Query-frontend: fix splitting of queries using `@ start()` and `@end()` modifiers on a subquery. Previously the `start()` and `end()` would be evaluated using the start end end of the split query instead of the original query. #8162
* [BUGFIX] Distributor: Don't discard time series with invalid exemplars, just drop affected exemplars. #8224
* [BUGFIX] Ingester: fixed in-memory series count when replaying a corrupted WAL. #8295
* [BUGFIX] Ingester: fix context cancellation handling when a query is busy looking up series in the TSDB index and `-blocks-storage.tsdb.head-postings-for-matchers-cache*` or `-blocks-storage.tsdb.block-postings-for-matchers-cache*` are in use. #8337
* [BUGFIX] Querier: fix edge case where bucket indexes are sometimes cached forever instead of with the expected TTL. #8343
* [BUGFIX] OTLP handler: fix errors returned by OTLP handler when used via httpgrpc tunneling. #8363
* [BUGFIX] Update `github.com/hashicorp/go-retryablehttp` to address [CVE-2024-6104](https://github.com/advisories/GHSA-v6v8-xj6m-xwqh). #8539
* [BUGFIX] Alertmanager: Fixes a number of bugs in silences which could cause an existing silence to be deleted/expired when updating the silence failed. This could happen when the replacing silence was invalid or exceeded limits. #8525
* [BUGFIX] Alertmanager: Fix per-tenant silence limits not reloaded during runtime. #8456
* [BUGFIX] Alertmanager: Fix help message for utf-8-strict-mode. #8572
* [BUGFIX] Upgrade golang to 1.22.5 to address [CVE-2024-24791](https://nvd.nist.gov/vuln/detail/CVE-2024-24791). #8600

### Mixin

* [CHANGE] Alerts: Removed obsolete `MimirQueriesIncorrect` alert that used test-exporter metrics. Test-exporter support was however removed in Mimir 2.0 release. #7774
* [CHANGE] Alerts: Change threshold for `MimirBucketIndexNotUpdated` alert to fire before queries begin to fail due to bucket index age. #7879
* [FEATURE] Dashboards: added 'Remote ruler reads networking' dashboard. #7751
* [FEATURE] Alerts: Add `MimirIngesterStuckProcessingRecordsFromKafka` alert. #8147
* [ENHANCEMENT] Alerts: allow configuring alerts range interval via `_config.base_alerts_range_interval_minutes`. #7591
* [ENHANCEMENT] Dashboards: Add panels for monitoring distributor and ingester when using ingest-storage. These panels are disabled by default, but can be enabled using `show_ingest_storage_panels: true` config option. Similarly existing panels used when distributors and ingesters use gRPC for forwarding requests can be disabled by setting `show_grpc_ingestion_panels: false`. #7670 #7699
* [ENHANCEMENT] Alerts: add the following alerts when using ingest-storage: #7699 #7702 #7867
  * `MimirIngesterLastConsumedOffsetCommitFailed`
  * `MimirIngesterFailedToReadRecordsFromKafka`
  * `MimirIngesterKafkaFetchErrorsRateTooHigh`
  * `MimirStartingIngesterKafkaReceiveDelayIncreasing`
  * `MimirRunningIngesterReceiveDelayTooHigh`
  * `MimirIngesterFailsToProcessRecordsFromKafka`
  * `MimirIngesterFailsEnforceStrongConsistencyOnReadPath`
* [ENHANCEMENT] Dashboards: add in-flight queries scaling metric panel for ruler-querier. #7749
* [ENHANCEMENT] Dashboards: renamed rows in the "Remote ruler reads" and "Remote ruler reads resources" dashboards to match the actual component names. #7750
* [ENHANCEMENT] Dashboards: allow switching between using classic of native histograms in dashboards. #7627
  * Overview dashboard, Status panel, `cortex_request_duration_seconds` metric.
* [ENHANCEMENT] Alerts: exclude `529` and `598` status codes from failure codes in `MimirRequestsError`. #7889
* [ENHANCEMENT] Dashboards: renamed "TCP Connections" panel to "Ingress TCP Connections" in the networking dashboards. #8092
* [ENHANCEMENT] Dashboards: update the use of deprecated "table (old)" panels to "table". #8181
* [ENHANCEMENT] Dashboards: added a `component` variable to "Slow queries" dashboard to allow checking the slow queries of the remote ruler evaluation query path. #8309
* [BUGFIX] Dashboards: fix regular expression for matching read-path gRPC ingester methods to include querying of exemplars, label-related queries, or active series queries. #7676
* [BUGFIX] Dashboards: fix user id abbreviations and column heads for Top Tenants dashboard. #7724
* [BUGFIX] Dashboards: fix incorrect query used for "queue length" panel on "Ruler" dashboard. #8006
* [BUGFIX] Dashboards: fix disk space utilization panels when running with a recent version of kube-state-metrics. #8212

### Jsonnet

* [CHANGE] Memcached: Change default read timeout for chunks and index caches to `750ms` from `450ms`. #7778
* [CHANGE] Fine-tuned `terminationGracePeriodSeconds` for the following components: #7364
  * Querier: changed from `30` to `180`
  * Query-scheduler: changed from `30` to `180`
* [CHANGE] Change TCP port exposed by `mimir-continuous-test` deployment to match with updated defaults of its container image (see changes below). #7958
* [FEATURE] Add support to deploy Mimir with experimental ingest storage enabled. #8028 #8222
* [ENHANCEMENT] Compactor: add `$._config.cortex_compactor_concurrent_rollout_enabled` option (disabled by default) that makes use of rollout-operator to speed up the rollout of compactors. #7783 #7878
* [ENHANCEMENT] Shuffle-sharding: add `$._config.shuffle_sharding.ingest_storage_partitions_enabled` and `$._config.shuffle_sharding.ingester_partitions_shard_size` options, that allow configuring partitions shard size in ingest-storage mode. #7804
* [ENHANCEMENT] Update rollout-operator to `v0.17.0`. #8399
* [ENHANCEMENT] Add `_config.autoscaling_querier_predictive_scaling_enabled` to scale querier based on inflight queries 7 days ago. #7775
* [ENHANCEMENT] Add support to autoscale ruler-querier replicas based on in-flight queries too (in addition to CPU and memory based scaling). #8060 #8188
* [ENHANCEMENT] Distributor: improved distributor HPA scaling metric to only take in account ready pods. This requires the metric `kube_pod_status_ready` to be available in the data source used by KEDA to query scaling metrics (configured via `_config.autoscaling_prometheus_url`). #8251
* [BUGFIX] Guard against missing samples in KEDA queries. #7691 #10013
* [BUGFIX] Alertmanager: Set -server.http-idle-timeout to avoid EOF errors in ruler. #8192

### Mimirtool

* [CHANGE] Deprecated `--rule-files` flag in favor of CLI arguments. #7756
* [FEATURE] mimirtool: Add `runtime-config verify` sub-command, for verifying Mimir runtime config files. #8123
* [ENHANCEMENT] `mimirtool promql format`: Format PromQL query with Prometheus' string or pretty-print formatter. #7742
* [ENHANCEMENT] Add `mimir-http-prefix` configuration to set the Mimir URL prefix when using legacy routes. #8069
* [ENHANCEMENT] Add option `--output-dir` to `mimirtool rules get` and `mimirtool rules print` to allow persisting rule groups to a file for edit and re-upload. #8142
* [BUGFIX] Fix panic in `loadgen` subcommand. #7629
* [BUGFIX] `mimirtool rules prepare`: do not add aggregation label to `on()` clause if already present in `group_left()` or `group_right()`. #7839
* [BUGFIX] Analyze Grafana: fix parsing queries with variables. #8062
* [BUGFIX] `mimirtool rules sync`: detect a change when the `query_offset` or the deprecated `evaluation_delay` configuration changes. #8297

### Mimir Continuous Test

* [CHANGE] `mimir-continuous-test` has been deprecated and replaced by a Mimir module that can be run as a target from the `mimir` binary using `mimir -target=continuous-test`. #7753
* [CHANGE] `-server.metrics-port` flag is no longer available for use in the module run of mimir-continuous-test, including the grafana/mimir-continuous-test Docker image which uses the new module. Configuring this port is still possible in the binary, which is deprecated. #7747
* [CHANGE] Allowed authenticatication to Mimir using both Tenant ID and basic/bearer auth #7619.
* [BUGFIX] Set `User-Agent` header for all requests sent from the testing client. #7607

### Query-tee

* [ENHANCEMENT] Log queries that take longer than `proxy.log-slow-query-response-threshold` when compared to other backends. #7346
* [ENHANCEMENT] Add two new metrics for measuring the relative duration between backends: #7782 #8013 #8330
  * `cortex_querytee_backend_response_relative_duration_seconds`
  * `cortex_querytee_backend_response_relative_duration_proportional`

### Documentation

* [CHANGE] Note that the _Play with Grafana Mimir_ tutorial directory path changed after the release of the video. #8319
* [ENHANCEMENT] Clarify Compactor and its storage volume when configured under Kubernetes. #7675
* [ENHANCEMENT] Add OTLP route to _Mimir routes by path_ runbooks section. #8074
* [ENHANCEMENT] Document option server.log-source-ips-full. #8268

### Tools

* [ENHANCEMENT] ulidtime: add option to show random part of ULID, timestamp in milliseconds and header. #7615
* [ENHANCEMENT] copyblocks: add a flag to configure part-size for multipart uploads in s3 client-side copying. #8292
* [ENHANCEMENT] copyblocks: enable pprof HTTP endpoints. #8292

## 2.12.0

### Grafana Mimir

* [CHANGE] Alertmanager: Deprecates the `v1` API. All `v1` API endpoints now respond with a JSON deprecation notice and a status code of `410`. All endpoints have a `v2` equivalent. The list of endpoints is: #7103
  * `<alertmanager-web.external-url>/api/v1/alerts`
  * `<alertmanager-web.external-url>/api/v1/receivers`
  * `<alertmanager-web.external-url>/api/v1/silence/{id}`
  * `<alertmanager-web.external-url>/api/v1/silences`
  * `<alertmanager-web.external-url>/api/v1/status`
* [CHANGE] Ingester: Increase default value of `-blocks-storage.tsdb.head-postings-for-matchers-cache-max-bytes` and `-blocks-storage.tsdb.block-postings-for-matchers-cache-max-bytes` to 100 MiB (previous default value was 10 MiB). #6764
* [CHANGE] Validate tenant IDs according to [documented behavior](https://grafana.com/docs/mimir/latest/configure/about-tenant-ids/) even when tenant federation is not enabled. Note that this will cause some previously accepted tenant IDs to be rejected such as those longer than 150 bytes or containing `|` characters. #6959
* [CHANGE] Ruler: don't use backoff retry on remote evaluation in case of `4xx` errors. #7004
* [CHANGE] Server: responses with HTTP 4xx status codes are now treated as errors and used in `status_code` label of request duration metric. #7045
* [CHANGE] Memberlist: change default for `-memberlist.stream-timeout` from `10s` to `2s`. #7076
* [CHANGE] Memcached: remove legacy `thanos_cache_memcached_*` and `thanos_memcached_*` prefixed metrics. Instead, Memcached and Redis cache clients now emit `thanos_cache_*` prefixed metrics with a `backend` label. #7076
* [CHANGE] Ruler: the following metrics, exposed when the ruler is configured to discover Alertmanager instances via service discovery, have been renamed: #7057
  * `prometheus_sd_failed_configs` renamed to `cortex_prometheus_sd_failed_configs`
  * `prometheus_sd_discovered_targets` renamed to `cortex_prometheus_sd_discovered_targets`
  * `prometheus_sd_received_updates_total` renamed to `cortex_prometheus_sd_received_updates_total`
  * `prometheus_sd_updates_delayed_total` renamed to `cortex_prometheus_sd_updates_delayed_total`
  * `prometheus_sd_updates_total` renamed to `cortex_prometheus_sd_updates_total`
  * `prometheus_sd_refresh_failures_total` renamed to `cortex_prometheus_sd_refresh_failures_total`
  * `prometheus_sd_refresh_duration_seconds` renamed to `cortex_prometheus_sd_refresh_duration_seconds`
* [CHANGE] Query-frontend: the default value for `-query-frontend.not-running-timeout` has been changed from 0 (disabled) to 2s. The configuration option has also been moved from "experimental" to "advanced". #7127
* [CHANGE] Store-gateway: to reduce disk contention on HDDs the default value for `blocks-storage.bucket-store.tenant-sync-concurrency` has been changed from `10` to `1` and the default value for `blocks-storage.bucket-store.block-sync-concurrency` has been changed from `20` to `4`. #7136
* [CHANGE] Store-gateway: Remove deprecated CLI flags `-blocks-storage.bucket-store.index-header-lazy-loading-enabled` and `-blocks-storage.bucket-store.index-header-lazy-loading-idle-timeout` and their corresponding YAML settings. Instead, use `-blocks-storage.bucket-store.index-header.lazy-loading-enabled` and `-blocks-storage.bucket-store.index-header.lazy-loading-idle-timeout`. #7521
* [CHANGE] Store-gateway: Mark experimental CLI flag `-blocks-storage.bucket-store.index-header.lazy-loading-concurrency` and its corresponding YAML settings as advanced. #7521
* [CHANGE] Store-gateway: Remove experimental CLI flag `-blocks-storage.bucket-store.index-header.sparse-persistence-enabled` since this is now the default behavior. #7535
* [CHANGE] All: set `-server.report-grpc-codes-in-instrumentation-label-enabled` to `true` by default, which enables reporting gRPC status codes as `status_code` labels in the `cortex_request_duration_seconds` metric. #7144
* [CHANGE] Distributor: report gRPC status codes as `status_code` labels in the `cortex_ingester_client_request_duration_seconds` metric by default. #7144
* [CHANGE] Distributor: CLI flag `-ingester.client.report-grpc-codes-in-instrumentation-label-enabled` has been deprecated, and its default value is set to `true`. #7144
* [CHANGE] Ingester: CLI flag `-ingester.return-only-grpc-errors` has been deprecated, and its default value is set to `true`. To ensure backwards compatibility, during a migration from a version prior to 2.11.0 to 2.12 or later, `-ingester.return-only-grpc-errors` should be set to `false`. Once all the components are migrated, the flag can be removed.   #7151
* [CHANGE] Ingester: the following CLI flags have been moved from "experimental" to "advanced": #7169
  * `-ingester.ring.token-generation-strategy`
  * `-ingester.ring.spread-minimizing-zones`
  * `-ingester.ring.spread-minimizing-join-ring-in-order`
* [CHANGE] Query-frontend: the default value of the CLI flag `-query-frontend.max-cache-freshness` (and its respective YAML configuration parameter) has been changed from `1m` to `10m`. #7161
* [CHANGE] Distributor: default the optimization `-distributor.write-requests-buffer-pooling-enabled` to `true`. #7165
* [CHANGE] Tracing: Move query information to span attributes instead of span logs. #7046
* [CHANGE] Distributor: the default value of circuit breaker's CLI flag `-ingester.client.circuit-breaker.cooldown-period` has been changed from `1m` to `10s`. #7310
* [CHANGE] Store-gateway: remove `cortex_bucket_store_blocks_loaded_by_duration`. `cortex_bucket_store_series_blocks_queried` is better suited for detecting when compactors are not able to keep up with the number of blocks to compact. #7309
* [CHANGE] Ingester, Distributor: the support for rejecting push requests received via gRPC before reading them into memory, enabled via `-ingester.limit-inflight-requests-using-grpc-method-limiter` and `-distributor.limit-inflight-requests-using-grpc-method-limiter`, is now stable and enabled by default. The configuration options have been deprecated and will be removed in Mimir 2.14. #7360
* [CHANGE] Distributor: Change`-distributor.enable-otlp-metadata-storage` flag's default to true, and deprecate it. The flag will be removed in Mimir 2.14. #7366
* [CHANGE] Store-gateway: Use a shorter TTL for cached items related to temporary blocks. #7407 #7534
* [CHANGE] Standardise exemplar label as "trace_id". #7475
* [CHANGE] The configuration option `-querier.max-query-into-future` has been deprecated and will be removed in Mimir 2.14. #7496
* [CHANGE] Distributor: the metric `cortex_distributor_sample_delay_seconds` has been deprecated and will be removed in Mimir 2.14. #7516
* [CHANGE] Query-frontend: The deprecated YAML setting `frontend.cache_unaligned_requests` has been moved to `limits.cache_unaligned_requests`. #7519
* [CHANGE] Querier: the CLI flag `-querier.minimize-ingester-requests` has been moved from "experimental" to "advanced". #7638
* [CHANGE] Ingester: allow only POST method on `/ingester/shutdown`, as previously it was too easy to accidentally trigger through GET requests. At the same time, add an option to keep the existing behavior by introducing an `-api.get-request-for-ingester-shutdown-enabled` flag. This flag will be removed in Mimir 2.15. #7707
* [FEATURE] Introduce `-server.log-source-ips-full` option to log all IPs from `Forwarded`, `X-Real-IP`, `X-Forwarded-For` headers. #7250
* [FEATURE] Introduce `-tenant-federation.max-tenants` option to limit the max number of tenants allowed for requests when federation is enabled. #6959
* [FEATURE] Cardinality API: added a new `count_method` parameter which enables counting active label names. #7085
* [FEATURE] Querier / query-frontend: added `-querier.promql-experimental-functions-enabled` CLI flag (and respective YAML config option) to enable experimental PromQL functions. The experimental functions introduced are: `mad_over_time()`, `sort_by_label()` and `sort_by_label_desc()`. #7057
* [FEATURE] Alertmanager API: added `-alertmanager.grafana-alertmanager-compatibility-enabled` CLI flag (and respective YAML config option) to enable an experimental API endpoints that support the migration of the Grafana Alertmanager. #7057
* [FEATURE] Alertmanager: Added `-alertmanager.utf8-strict-mode-enabled` to control support for any UTF-8 character as part of Alertmanager configuration/API matchers and labels. It's default value is set to `false`. #6898
* [FEATURE] Querier: added `histogram_avg()` function support to PromQL. #7293
* [FEATURE] Ingester: added `-blocks-storage.tsdb.timely-head-compaction` flag, which enables more timely head compaction, and defaults to `false`. #7372
* [FEATURE] Compactor: Added `/compactor/tenants` and `/compactor/tenant/{tenant}/planned_jobs` endpoints that provide functionality that was provided by `tools/compaction-planner` -- listing of planned compaction jobs based on tenants' bucket index. #7381
* [FEATURE] Add experimental support for streaming response bodies from queriers to frontends via `-querier.response-streaming-enabled`. This is currently only supported for the `/api/v1/cardinality/active_series` endpoint. #7173
* [FEATURE] Release: Added mimir distroless docker image. #7371
* [FEATURE] Add support for the new grammar of `{"metric_name", "l1"="val"}` to promql and some of the exposition formats. #7475 #7541
* [ENHANCEMENT] Distributor: Add a new metric `cortex_distributor_otlp_requests_total` to track the total number of OTLP requests. #7385
* [ENHANCEMENT] Vault: add lifecycle manager for token used to authenticate to Vault. This ensures the client token is always valid. Includes a gauge (`cortex_vault_token_lease_renewal_active`) to check whether token renewal is active, and the counters `cortex_vault_token_lease_renewal_success_total` and `cortex_vault_auth_success_total` to see the total number of successful lease renewals / authentications. #7337
* [ENHANCEMENT] Store-gateway: add no-compact details column on store-gateway tenants admin UI. #6848
* [ENHANCEMENT] PromQL: ignore small errors for bucketQuantile #6766
* [ENHANCEMENT] Distributor: improve efficiency of some errors #6785
* [ENHANCEMENT] Ruler: exclude vector queries from being tracked in `cortex_ruler_queries_zero_fetched_series_total`. #6544
* [ENHANCEMENT] Ruler: local storage backend now supports reading a rule group via `/config/api/v1/rules/{namespace}/{groupName}` configuration API endpoint. #6632
* [ENHANCEMENT] Query-Frontend and Query-Scheduler: split tenant query request queues by query component with `query-frontend.additional-query-queue-dimensions-enabled` and `query-scheduler.additional-query-queue-dimensions-enabled`. #6772
* [ENHANCEMENT] Distributor: support disabling metric relabel rules per-tenant via the flag `-distributor.metric-relabeling-enabled` or associated YAML. #6970
* [ENHANCEMENT] Distributor: `-distributor.remote-timeout` is now accounted from the first ingester push request being sent. #6972
* [ENHANCEMENT] Storage Provider: `-<prefix>.s3.sts-endpoint` sets a custom endpoint for AWS Security Token Service (AWS STS) in s3 storage provider. #6172
* [ENHANCEMENT] Querier: add `cortex_querier_queries_storage_type_total ` metric that indicates how many queries have executed for a source, ingesters or store-gateways. Add `cortex_querier_query_storegateway_chunks_total` metric to count the number of chunks fetched from a store gateway. #7099,#7145
* [ENHANCEMENT] Query-frontend: add experimental support for sharding active series queries via `-query-frontend.shard-active-series-queries`. #6784
* [ENHANCEMENT] Distributor: set `-distributor.reusable-ingester-push-workers=2000` by default and mark feature as `advanced`. #7128
* [ENHANCEMENT] All: set `-server.grpc.num-workers=100` by default and mark feature as `advanced`. #7131
* [ENHANCEMENT] Distributor: invalid metric name error message gets cleaned up to not include non-ascii strings. #7146
* [ENHANCEMENT] Store-gateway: add `source`, `level`, and `out_or_order` to `cortex_bucket_store_series_blocks_queried` metric that indicates the number of blocks that were queried from store gateways by block metadata. #7112 #7262 #7267
* [ENHANCEMENT] Compactor: After updating bucket-index, compactor now also computes estimated number of compaction jobs based on current bucket-index, and reports the result in `cortex_bucket_index_estimated_compaction_jobs` metric. If computation of jobs fails, `cortex_bucket_index_estimated_compaction_jobs_errors_total` is updated instead. #7299
* [ENHANCEMENT] Mimir: Integrate profiling into tracing instrumentation. #7363
* [ENHANCEMENT] Alertmanager: Adds metric `cortex_alertmanager_notifications_suppressed_total` that counts the total number of notifications suppressed for being silenced, inhibited, outside of active time intervals or within muted time intervals. #7384
* [ENHANCEMENT] Query-scheduler: added more buckets to `cortex_query_scheduler_queue_duration_seconds` histogram metric, in order to better track queries staying in the queue for longer than 10s. #7470
* [ENHANCEMENT] A `type` label is added to `prometheus_tsdb_head_out_of_order_samples_appended_total` metric. #7475
* [ENHANCEMENT] Distributor: Optimize OTLP endpoint. #7475
* [ENHANCEMENT] API: Use github.com/klauspost/compress for faster gzip and deflate compression of API responses. #7475
* [ENHANCEMENT] Ingester: Limiting on owned series (`-ingester.use-ingester-owned-series-for-limits`) now prevents discards in cases where a tenant is sharded across all ingesters (or shuffle sharding is disabled) and the ingester count increases. #7411
* [ENHANCEMENT] Block upload: include converted timestamps in the error message if block is from the future. #7538
* [ENHANCEMENT] Query-frontend: Introduce `-query-frontend.active-series-write-timeout` to allow configuring the server-side write timeout for active series requests. #7553 #7569
* [BUGFIX] Ingester: don't ignore errors encountered while iterating through chunks or samples in response to a query request. #6451
* [BUGFIX] Fix issue where queries can fail or omit OOO samples if OOO head compaction occurs between creating a querier and reading chunks #6766
* [BUGFIX] Fix issue where concatenatingChunkIterator can obscure errors #6766
* [BUGFIX] Fix panic during tsdb Commit #6766
* [BUGFIX] tsdb/head: wlog exemplars after samples #6766
* [BUGFIX] Ruler: fix issue where "failed to remotely evaluate query expression, will retry" messages are logged without context such as the trace ID and do not appear in trace events. #6789
* [BUGFIX] Ruler: do not retry requests to remote querier when server's response exceeds its configured max payload size. #7216
* [BUGFIX] Querier: fix issue where spans in query request traces were not nested correctly. #6893
* [BUGFIX] Fix issue where all incoming HTTP requests have duplicate trace spans. #6920
* [BUGFIX] Querier: do not retry requests to store-gateway when a query gets canceled. #6934
* [BUGFIX] Querier: return 499 status code instead of 500 when a request to remote read endpoint gets canceled. #6934
* [BUGFIX] Querier: fix issue where `-querier.max-fetched-series-per-query` is not applied to `/series` endpoint if the series are loaded from ingesters. #7055
* [BUGFIX] Distributor: fix issue where `-distributor.metric-relabeling-enabled` may cause distributors to panic #7176
* [BUGFIX] Distributor: fix issue where `-distributor.metric-relabeling-enabled` may cause distributors to write unsorted labels and corrupt blocks #7326
* [BUGFIX] Query-frontend: the `cortex_query_frontend_queries_total` report incorrectly reported `op="query"` for any request which wasn't a range query. Now the `op` label value can be one of the following: #7207
  * `query`: instant query
  * `query_range`: range query
  * `cardinality`: cardinality query
  * `label_names_and_values`: label names / values query
  * `active_series`: active series query
  * `other`: any other request
* [BUGFIX] Fix performance regression introduced in Mimir 2.11.0 when uploading blocks to AWS S3. #7240
* [BUGFIX] Query-frontend: fix race condition when sharding active series is enabled (see above) and response is compressed with snappy. #7290
* [BUGFIX] Query-frontend: "query stats" log unsuccessful replies from downstream as "failed". #7296
* [BUGFIX] Packaging: remove reload from systemd file as mimir does not take into account SIGHUP. #7345
* [BUGFIX] Compactor: do not allow out-of-order blocks to prevent timely compaction. #7342
* [BUGFIX] Update `google.golang.org/grpc` to resolve occasional issues with gRPC server closing its side of connection before it was drained by the client. #7380
* [BUGFIX] Query-frontend: abort response streaming for `active_series` requests when the request context is canceled. #7378
* [BUGFIX] Compactor: improve compaction of sporadic blocks. #7329
* [BUGFIX] Ruler: fix regression that caused client errors to be tracked in `cortex_ruler_write_requests_failed_total` metric. #7472
* [BUGFIX] promql: Fix Range selectors with an @ modifier are wrongly scoped in range queries. #7475
* [BUGFIX] Fix metadata API using wrong JSON field names. #7475
* [BUGFIX] Ruler: fix native histogram recording rule result corruption. #7552
* [BUGFIX] Querier: fix HTTP status code translations for remote read requests. Previously, remote-read had conflicting behaviours: when returning samples all internal errors were translated to HTTP 400; when returning chunks all internal errors were translated to HTTP 500. #7487
* [BUGFIX] Query-frontend: Fix memory leak on every request. #7654

### Mixin

* [CHANGE] The `job` label matcher for distributor and gateway have been extended to include any deployment matching `distributor.*` and `cortex-gw.*` respectively. This change allows to match custom and multi-zone distributor and gateway deployments too. #6817
* [ENHANCEMENT] Dashboards: Add panels for alertmanager activity of a tenant #6826
* [ENHANCEMENT] Dashboards: Add graphs to "Slow Queries" dashboard. #6880
* [ENHANCEMENT] Dashboards: Update all deprecated "graph" panels to "timeseries" panels. #6864 #7413 #7457
* [ENHANCEMENT] Dashboards: Make most columns in "Slow Queries" sortable. #7000
* [ENHANCEMENT] Dashboards: Render graph panels at full resolution as opposed to at half resolution. #7027
* [ENHANCEMENT] Dashboards: show query-scheduler queue length on "Reads" and "Remote Ruler Reads" dashboards. #7088
* [ENHANCEMENT] Dashboards: Add estimated number of compaction jobs to "Compactor", "Tenants" and "Top tenants" dashboards. #7449 #7481
* [ENHANCEMENT] Recording rules: add native histogram recording rules to `cortex_request_duration_seconds`. #7528
* [ENHANCEMENT] Dashboards: Add total owned series, and per-ingester in-memory and owned series to "Tenants" dashboard. #7511
* [BUGFIX] Dashboards: drop `step` parameter from targets as it is not supported. #7157
* [BUGFIX] Recording rules: drop rules for metrics removed in 2.0: `cortex_memcache_request_duration_seconds` and `cortex_cache_request_duration_seconds`. #7514

### Jsonnet

* [CHANGE] Distributor: Increase `JAEGER_REPORTER_MAX_QUEUE_SIZE` from the default (100) to 1000, to avoid dropping tracing spans. #7259
* [CHANGE] Querier: Increase `JAEGER_REPORTER_MAX_QUEUE_SIZE` from 1000 to 5000, to avoid dropping tracing spans. #6764
* [CHANGE] rollout-operator: remove default CPU limit. #7066
* [CHANGE] Store-gateway: Increase `JAEGER_REPORTER_MAX_QUEUE_SIZE` from the default (100) to 1000, to avoid dropping tracing spans. #7068
* [CHANGE] Query-frontend, ingester, ruler, backend and write instances: Increase `JAEGER_REPORTER_MAX_QUEUE_SIZE` from the default (100), to avoid dropping tracing spans. #7086
* [CHANGE] Ring: relaxed the hash ring heartbeat period and timeout for distributor, ingester, store-gateway and compactor: #6860
  * `-distributor.ring.heartbeat-period` set to `1m`
  * `-distributor.ring.heartbeat-timeout` set to `4m`
  * `-ingester.ring.heartbeat-period` set to `2m`
  * `-store-gateway.sharding-ring.heartbeat-period` set to `1m`
  * `-store-gateway.sharding-ring.heartbeat-timeout` set to `4m`
  * `-compactor.ring.heartbeat-period` set to `1m`
  * `-compactor.ring.heartbeat-timeout` set to `4m`
* [CHANGE] Ruler-querier: the topology spread constrain max skew is now configured through the configuration option `ruler_querier_topology_spread_max_skew` instead of `querier_topology_spread_max_skew`. #7204
* [CHANGE] Distributor: `-server.grpc.keepalive.max-connection-age` lowered from `2m` to `60s` and configured `-shutdown-delay=90s` and termination grace period to `100` seconds in order to reduce the chances of failed gRPC write requests when distributors gracefully shutdown. #7361
* [FEATURE] Added support for the following root-level settings to configure the list of matchers to apply to node affinity: #6782 #6829
  * `alertmanager_node_affinity_matchers`
  * `compactor_node_affinity_matchers`
  * `continuous_test_node_affinity_matchers`
  * `distributor_node_affinity_matchers`
  * `ingester_node_affinity_matchers`
  * `ingester_zone_a_node_affinity_matchers`
  * `ingester_zone_b_node_affinity_matchers`
  * `ingester_zone_c_node_affinity_matchers`
  * `mimir_backend_node_affinity_matchers`
  * `mimir_backend_zone_a_node_affinity_matchers`
  * `mimir_backend_zone_b_node_affinity_matchers`
  * `mimir_backend_zone_c_node_affinity_matchers`
  * `mimir_read_node_affinity_matchers`
  * `mimir_write_node_affinity_matchers`
  * `mimir_write_zone_a_node_affinity_matchers`
  * `mimir_write_zone_b_node_affinity_matchers`
  * `mimir_write_zone_c_node_affinity_matchers`
  * `overrides_exporter_node_affinity_matchers`
  * `querier_node_affinity_matchers`
  * `query_frontend_node_affinity_matchers`
  * `query_scheduler_node_affinity_matchers`
  * `rollout_operator_node_affinity_matchers`
  * `ruler_node_affinity_matchers`
  * `ruler_node_affinity_matchers`
  * `ruler_querier_node_affinity_matchers`
  * `ruler_query_frontend_node_affinity_matchers`
  * `ruler_query_scheduler_node_affinity_matchers`
  * `store_gateway_node_affinity_matchers`
  * `store_gateway_node_affinity_matchers`
  * `store_gateway_zone_a_node_affinity_matchers`
  * `store_gateway_zone_b_node_affinity_matchers`
  * `store_gateway_zone_c_node_affinity_matchers`
* [FEATURE] Ingester: Allow automated zone-by-zone downscaling, that can be enabled via the `ingester_automated_downscale_enabled` flag. It is disabled by default. #6850
* [ENHANCEMENT] Alerts: Add `MimirStoreGatewayTooManyFailedOperations` warning alert that triggers when Mimir store-gateway report error when interacting with the object storage. #6831
* [ENHANCEMENT] Querier HPA: improved scaling metric and scaling policies, in order to scale up and down more gradually. #6971
* [ENHANCEMENT] Rollout-operator: upgraded to v0.13.0. #7469
* [ENHANCEMENT] Rollout-operator: add tracing configuration to rollout-operator container (when tracing is enabled and configured). #7469
* [ENHANCEMENT] Query-frontend: configured `-shutdown-delay`, `-server.grpc.keepalive.max-connection-age` and termination grace period to reduce the likelihood of queries hitting terminated query-frontends. #7129
* [ENHANCEMENT] Autoscaling: add support for KEDA's `ignoreNullValues` option for Prometheus scaler. #7471
* [BUGFIX] Update memcached-exporter to 0.14.1 due to CVE-2023-39325. #6861

### Mimirtool

* [FEATURE] Add command `migrate-utf8` to migrate Alertmanager configurations for Alertmanager versions 0.27.0 and later. #7383
* [ENHANCEMENT] Add template render command to render locally a template. #7325
* [ENHANCEMENT] Add `--extra-headers` option to `mimirtool rules` command to add extra headers to requests for auth. #7141
* [ENHANCEMENT] Analyze Prometheus: set tenant header. #6737
* [ENHANCEMENT] Add argument `--output-dir` to `mimirtool alertmanager get` where the config and templates will be written to and can be loaded via `mimirtool alertmanager load` #6760
* [BUGFIX] Analyze rule-file: .metricsUsed field wasn't populated. #6953

### Mimir Continuous Test

* [ENHANCEMENT] Include comparison of all expected and actual values when any float sample does not match. #6756

### Query-tee

* [BUGFIX] Fix issue where `Host` HTTP header was not being correctly changed for the proxy targets. #7386
* [ENHANCEMENT] Allow using the value of X-Scope-OrgID for basic auth username in the forwarded request if URL username is set as `__REQUEST_HEADER_X_SCOPE_ORGID__`. #7452

### Documentation

* [CHANGE] No longer mark OTLP distributor endpoint as experimental. #7348
* [ENHANCEMENT] Added runbook for `KubePersistentVolumeFillingUp` alert. #7297
* [ENHANCEMENT] Add Grafana Cloud recommendations to OTLP documentation. #7375
* [BUGFIX] Fixed typo on single zone->zone aware replication Helm page. #7327

### Tools

* [CHANGE] copyblocks: The flags for copyblocks have been changed to align more closely with other tools. #6607
* [CHANGE] undelete-blocks: undelete-blocks-gcs has been removed and replaced with undelete-blocks, which supports recovering deleted blocks in versioned buckets from ABS, GCS, and S3-compatible object storage. #6607
* [FEATURE] copyprefix: Add tool to copy objects between prefixes. Supports ABS, GCS, and S3-compatible object storage. #6607

## 2.11.0

### Grafana Mimir

* [CHANGE] The following deprecated configurations have been removed: #6673 #6779 #6808 #6814
  * `-querier.iterators`
  * `-querier.batch-iterators`
  * `-blocks-storage.bucket-store.max-chunk-pool-bytes`
  * `-blocks-storage.bucket-store.chunk-pool-min-bucket-size-bytes`
  * `-blocks-storage.bucket-store.chunk-pool-max-bucket-size-bytes`
  * `-blocks-storage.bucket-store.bucket-index.enabled`
* [CHANGE] Querier: Split worker GRPC config into separate client configs for the frontend and scheduler to allow TLS to be configured correctly when specifying the `tls_server_name`. The GRPC config specified under `-querier.frontend-client.*` will no longer apply to the scheduler client, and will need to be set explicitly under `-querier.scheduler-client.*`. #6445 #6573
* [CHANGE] Store-gateway: enable sparse index headers by default. Sparse index headers reduce the time to load an index header up to 90%. #6005
* [CHANGE] Store-gateway: lazy-loading concurrency limit default value is now 4. #6004
* [CHANGE] General: enabled `-log.buffered` by default. The `-log.buffered` has been deprecated and will be removed in Mimir 2.13. #6131
* [CHANGE] Ingester: changed default `-blocks-storage.tsdb.series-hash-cache-max-size-bytes` setting from `1GB` to `350MB`. The new default cache size is enough to store the hashes for all series in a ingester, assuming up to 2M in-memory series per ingester and using the default 13h retention period for local TSDB blocks in the ingesters. #6130
* [CHANGE] Query-frontend: removed `cortex_query_frontend_workers_enqueued_requests_total`. Use `cortex_query_frontend_enqueue_duration_seconds_count` instead. #6121
* [CHANGE] Ingester / querier: enable ingester to querier chunks streaming by default and mark it as stable. #6174
* [CHANGE] Ingester / querier: enable ingester query request minimisation by default and mark it as stable. #6174
* [CHANGE] Ingester: changed the default value for the experimental configuration parameter `-blocks-storage.tsdb.early-head-compaction-min-estimated-series-reduction-percentage` from 10 to 15. #6186
* [CHANGE] Ingester: `/ingester/push` HTTP endpoint has been removed. This endpoint was added for testing and troubleshooting, but was never documented or used for anything. #6299
* [CHANGE] Experimental setting `-log.rate-limit-logs-per-second-burst` renamed to `-log.rate-limit-logs-burst-size`. #6230
* [CHANGE] Ingester: by setting the newly introduced experimental CLI flag `-ingester.return-only-grpc-errors` to true, ingester will return only gRPC errors. #6443 #6680 #6723
* [CHANGE] Upgrade Node.js to v20. #6540
* [CHANGE] Querier: `cortex_querier_blocks_consistency_checks_failed_total` is now incremented when a block couldn't be queried from any attempted store-gateway as opposed to incremented after each attempt. Also `cortex_querier_blocks_consistency_checks_total` is incremented once per query as opposed to once per attempt (with 3 attempts). #6590
* [CHANGE] Ingester: Modify utilization based read path limiter to base memory usage on Go heap size. #6584
* [FEATURE] Distributor: added option `-distributor.retry-after-header.enabled` to include the `Retry-After` header in recoverable error responses. #6608
* [FEATURE] Query-frontend: add experimental support for query blocking. Queries are blocked on a per-tenant basis and is configured via the limit `blocked_queries`. #5609
* [FEATURE] Vault: Added support for new Vault authentication methods: `AppRole`, `Kubernetes`, `UserPass` and `Token`. #6143
* [FEATURE] Add experimental endpoint `/api/v1/cardinality/active_series` to return the set of active series for a given selector. #6536 #6619 #6651 #6667 #6717
* [FEATURE] Added `-<prefix>.s3.part-size` flag to configure the S3 minimum file size in bytes used for multipart uploads. #6592
* [FEATURE] Add the experimental `-<prefix>.s3.send-content-md5` flag (defaults to `false`) to configure S3 Put Object requests to send a `Content-MD5` header. Setting this flag is not recommended unless your object storage does not support checksums. #6622
* [FEATURE] Distributor: add an experimental flag `-distributor.reusable-ingester-push-worker` that can be used to pre-allocate a pool of workers to be used to send push requests to the ingesters. #6660
* [FEATURE] Distributor: Support enabling of automatically generated name suffixes for metrics ingested via OTLP, through the flag `-distributor.otel-metric-suffixes-enabled`. #6542
* [FEATURE] Ingester: ingester can now track which of the user's series the ingester actually owns according to the ring, and only consider owned series when checking for user series limit. This helps to avoid hitting the user's series limit when scaling up ingesters or changing user's ingester shard size. Feature is currently experimental, and disabled by default. It can be enabled by setting `-ingester.use-ingester-owned-series-for-limits` (to use owned series for limiting). This is currently limited to multi-zone ingester setup, with replication factor being equal to number of zones. #6718 #7087
* [ENHANCEMENT] Query-frontend: don't treat cancel as an error. #4648
* [ENHANCEMENT] Ingester: exported summary `cortex_ingester_inflight_push_requests_summary` tracking total number of inflight requests in percentile buckets. #5845
* [ENHANCEMENT] Query-scheduler: add `cortex_query_scheduler_enqueue_duration_seconds` metric that records the time taken to enqueue or reject a query request. #5879
* [ENHANCEMENT] Query-frontend: add `cortex_query_frontend_enqueue_duration_seconds` metric that records the time taken to enqueue or reject a query request. When query-scheduler is in use, the metric has the `scheduler_address` label to differentiate the enqueue duration by query-scheduler backend. #5879 #6087 #6120
* [ENHANCEMENT] Store-gateway: add metric `cortex_bucket_store_blocks_loaded_by_duration` for counting the loaded number of blocks based on their duration. #6074  #6129
* [ENHANCEMENT] Expose `/sync/mutex/wait/total:seconds` Go runtime metric as `go_sync_mutex_wait_total_seconds_total` from all components. #5879
* [ENHANCEMENT] Query-scheduler: improve latency with many concurrent queriers. #5880
* [ENHANCEMENT] Ruler: add new per-tenant `cortex_ruler_queries_zero_fetched_series_total` metric to track rules that fetched no series. #5925
* [ENHANCEMENT] Implement support for `limit`, `limit_per_metric` and `metric` parameters for `<Prometheus HTTP prefix>/api/v1/metadata` endpoint. #5890
* [ENHANCEMENT] Distributor: add experimental support for storing metadata when ingesting metrics via OTLP. This makes metrics description and type available when ingesting metrics via OTLP. Enable with `-distributor.enable-otlp-metadata-storage=true`. #5693 #6035 #6254
* [ENHANCEMENT] Ingester: added support for sampling errors, which can be enabled by setting `-ingester.error-sample-rate`. This way each error will be logged once in the configured number of times. All the discarded samples will still be tracked by the `cortex_discarded_samples_total` metric. #5584 #6014
* [ENHANCEMENT] Ruler: Fetch secrets used to configure TLS on the Alertmanager client from Vault when `-vault.enabled` is true. #5239
* [ENHANCEMENT] Query-frontend: added query-sharding support for `group by` aggregation queries. #6024
* [ENHANCEMENT] Fetch secrets used to configure server-side TLS from Vault when `-vault.enabled` is true. #6052.
* [ENHANCEMENT] Packaging: add logrotate config file. #6142
* [ENHANCEMENT] Ingester: add the experimental configuration options `-blocks-storage.tsdb.head-postings-for-matchers-cache-max-bytes` and `-blocks-storage.tsdb.block-postings-for-matchers-cache-max-bytes` to enforce a limit in bytes on the `PostingsForMatchers()` cache used by ingesters (the cache limit is per TSDB head and block basis, not a global one). The experimental configuration options `-blocks-storage.tsdb.head-postings-for-matchers-cache-size` and `-blocks-storage.tsdb.block-postings-for-matchers-cache-size` have been deprecated. #6151
* [ENHANCEMENT] Ingester: use the `PostingsForMatchers()` in-memory cache for label values queries with matchers too. #6151
* [ENHANCEMENT] Ingester / store-gateway: optimized regex matchers. #6168 #6250
* [ENHANCEMENT] Distributor: Include ingester IDs in circuit breaker related metrics and logs. #6206
* [ENHANCEMENT] Querier: improve errors and logging when streaming chunks from ingesters and store-gateways. #6194 #6309
* [ENHANCEMENT] Querier: Add `cortex_querier_federation_exemplar_tenants_queried` and `cortex_querier_federation_tenants_queried` metrics to track the number of tenants queried by multi-tenant queries. #6374 #6409
* [ENHANCEMENT] All: added an experimental `-server.grpc.num-workers` flag that configures the number of long-living workers used to process gRPC requests. This could decrease the CPU usage by reducing the number of stack allocations. #6311
* [ENHANCEMENT] All: improved IPv6 support by using the proper host:port formatting. #6311
* [ENHANCEMENT] Querier: always return error encountered during chunks streaming, rather than `the stream has already been exhausted`. #6345 #6433
* [ENHANCEMENT] Query-frontend: add `instance_enable_ipv6` to support IPv6. #6111
* [ENHANCEMENT] Store-gateway: return same detailed error messages as queriers when chunks or series limits are reached. #6347
* [ENHANCEMENT] Querier: reduce memory consumed for queries that hit store-gateways. #6348
* [ENHANCEMENT] Ruler: include corresponding trace ID with log messages associated with rule evaluation. #6379 #6520
* [ENHANCEMENT] Querier: clarify log messages and span events emitted while querying ingesters, and include both ingester name and address when relevant. #6381
* [ENHANCEMENT] Memcached: introduce new experimental configuration parameters `-<prefix>.memcached.write-buffer-size-bytes` `-<prefix>.memcached.read-buffer-size-bytes` to customise the memcached client write and read buffer size (the buffer is allocated for each memcached connection). #6468
* [ENHANCEMENT] Ingester, Distributor: added experimental support for rejecting push requests received via gRPC before reading them into memory, if ingester or distributor is unable to accept the request. This is activated by using `-ingester.limit-inflight-requests-using-grpc-method-limiter` for ingester, and `-distributor.limit-inflight-requests-using-grpc-method-limiter` for distributor. #5976 #6300
* [ENHANCEMENT] Add capability in store-gateways to accept number of tokens through config. `-store-gateway.sharding-ring.num-tokens`, `default-value=512` #4863
* [ENHANCEMENT] Query-frontend: return warnings generated during query evaluation. #6391
* [ENHANCEMENT] Server: Add the option `-server.http-read-header-timeout` to enable specifying a timeout for reading HTTP request headers. It defaults to 0, in which case reading of headers can take up to `-server.http-read-timeout`, leaving no time for reading body, if there's any. #6517
* [ENHANCEMENT] Add connection-string option, `-<prefix>.azure.connection-string`, for Azure Blob Storage. #6487
* [ENHANCEMENT] Ingester: Add `-ingester.instance-limits.max-inflight-push-requests-bytes`. This limit protects the ingester against requests that together may cause an OOM. #6492
* [ENHANCEMENT] Ingester: add new per-tenant `cortex_ingester_local_limits` metric to expose the calculated local per-tenant limits seen at each ingester. Exports the local per-tenant series limit with label `{limit="max_global_series_per_user"}` #6403
* [ENHANCEMENT] Query-frontend: added "queue_time_seconds" field to "query stats" log. This is total time that query and subqueries spent in the queue, before queriers picked it up. #6537
* [ENHANCEMENT] Server: Add `-server.report-grpc-codes-in-instrumentation-label-enabled` CLI flag to specify whether gRPC status codes should be used in `status_code` label of `cortex_request_duration_seconds` metric. It defaults to false, meaning that successful and erroneous gRPC status codes are represented with `success` and `error` respectively. #6562
* [ENHANCEMENT] Server: Add `-ingester.client.report-grpc-codes-in-instrumentation-label-enabled` CLI flag to specify whether gRPC status codes should be used in `status_code` label of `cortex_ingester_client_request_duration_seconds` metric. It defaults to false, meaning that successful and erroneous gRPC status codes are represented with `2xx` and `error` respectively. #6562
* [ENHANCEMENT] Server: Add `-server.http-log-closed-connections-without-response-enabled` option to log details about connections to HTTP server that were closed before any data was sent back. This can happen if client doesn't manage to send complete HTTP headers before timeout. #6612
* [ENHANCEMENT] Query-frontend: include length of query, time since the earliest and latest points of a query, time since the earliest and latest points of a query, cached/uncached bytes in "query stats" logs. Time parameters (start/end/time) are always formatted as RFC3339 now. #6473 #6477 #6709 #6710
* [ENHANCEMENT] Query-frontend: `-query-frontend.align-queries-with-step` has been moved from a global flag to a per-tenant override. #6714
* [ENHANCEMENT] Distributor: added support for reducing the resolution of native histogram samples upon ingestion if the sample has too many buckets compared to `-validation.max-native-histogram-buckets`. This is enabled by default and can be turned off by setting `-validation.reduce-native-histogram-over-max-buckets` to `false`. #6535
* [ENHANCEMENT] Query-frontend: optionally wait for the frontend to complete startup if requests are received while the frontend is still starting. Disabled by default, set `-query-frontend.not-running-timeout` to a non-zero value to enable. #6621
* [ENHANCEMENT] Distributor: Include source IPs in OTLP push handler logs. #6652
* [ENHANCEMENT] Query-frontend: return clearer error message when a query request is received while shutting down. #6675
* [ENHANCEMENT] Querier: return clearer error message when a query request is cancelled by the caller. #6697
* [ENHANCEMENT] Compactor: Mark corrupted blocks for no-compaction to avoid blocking compactor future runs. #6588
* [ENHANCEMENT] Distributor: Added an experimental configuration option `distributor.ingestion-burst-factor` that overrides the `distributor.ingestion-burst-size` option if set. The `distributor.ingestion-burst-factor` is used to set the underlying ingestion rate limiter token bucket's burst size to a multiple of the per distributor `distributor.ingestion-rate-limit` and the `distributor.ingestion-burst-factor`. This is disabled by default. #6662
* [ENHANCEMENT] Add debug message to track tenants sending queries that are not able to benefit from caches. #6732
* [BUGFIX] Distributor: return server overload error in the event of exceeding the ingestion rate limit. #6549
* [BUGFIX] Ring: Ensure network addresses used for component hash rings are formatted correctly when using IPv6. #6068
* [BUGFIX] Query-scheduler: don't retain connections from queriers that have shut down, leading to gradually increasing enqueue latency over time. #6100 #6145
* [BUGFIX] Ingester: prevent query logic from continuing to execute after queries are canceled. #6085
* [BUGFIX] Ensure correct nesting of children of the `querier.Select` tracing span. #6085
* [BUGFIX] Packaging: fix preremove script preventing upgrades on RHEL based OS. #6067
* [BUGFIX] Querier: return actual error rather than `attempted to read series at index XXX from stream, but the stream has already been exhausted` (or even no error at all) when streaming chunks from ingesters or store-gateways is enabled and an error occurs while streaming chunks. #6346
* [BUGFIX] Querier: reduce log volume when querying ingesters with zone-awareness enabled and one or more instances in a single zone unavailable. #6381
* [BUGFIX] Querier: don't try to query further ingesters if ingester query request minimization is enabled and a query limit is reached as a result of the responses from the initial set of ingesters. #6402
* [BUGFIX] Ingester: Don't cache context cancellation error when querying. #6446
* [BUGFIX] Ingester: don't ignore errors encountered while iterating through chunks or samples in response to a query request. #6469
* [BUGFIX] All: fix issue where traces for some inter-component gRPC calls would incorrectly show the call as failing due to cancellation. #6470
* [BUGFIX] Querier: correctly mark streaming requests to ingesters or store-gateways as successful, not cancelled, in metrics and traces. #6471 #6505
* [BUGFIX] Querier: fix issue where queries fail with "context canceled" error when an ingester or store-gateway fails healthcheck while the query is in progress. #6550
* [BUGFIX] Tracing: When creating an OpenTelemetry tracing span, add it to the context for later retrieval. #6614
* [BUGFIX] Querier: always report query results to query-frontends, even when cancelled, to ensure query-frontends don't wait for results that will otherwise never arrive. #6703
* [BUGFIX] Querier: attempt to query ingesters in PENDING state, to reduce the likelihood that scaling up the number of ingesters in multiple zones simultaneously causes a read outage. #6726 #6727
* [BUGFIX] Querier: don't cancel inflight queries from a query-scheduler if the stream between the querier and query-scheduler is broken. #6728
* [BUGFIX] Store-gateway: Fix double-counting of some duration metrics. #6616
* [BUGFIX] Fixed possible series matcher corruption leading to wrong series being included in query results. #6884

### Mixin

* [CHANGE] Dashboards: enabled reporting gRPC codes as `status_code` label in Mimir dashboards. In case of gRPC calls, the successful `status_code` label on `cortex_request_duration_seconds` and gRPC client request duration metrics has changed from 'success' and '2xx' to 'OK'. #6561
* [CHANGE] Alerts: remove `MimirGossipMembersMismatch` alert and replace it with `MimirGossipMembersTooHigh` and `MimirGossipMembersTooLow` alerts that should have a higher signal-to-noise ratio. #6508
* [ENHANCEMENT] Dashboards: Optionally show rejected requests on Mimir Writes dashboard. Useful when used together with "early request rejection" in ingester and distributor. #6132 #6556
* [ENHANCEMENT] Alerts: added a critical alert for `CompactorSkippedBlocksWithOutOfOrderChunks` when multiple blocks are affected. #6410
* [ENHANCEMENT] Dashboards: Added the min-replicas for autoscaling dashboards. #6528
* [ENHANCEMENT] Dashboards: Show queries per second for the `/api/v1/cardinality/` endpoints on the "Overview" dashboard. #6720
* [BUGFIX] Alerts: fixed issue where `GossipMembersMismatch` warning message referred to per-instance labels that were not produced by the alert query. #6146
* [BUGFIX] Dashboards: Fix autoscaling dashboard panels for KEDA > 2.9. [Requires scraping the KEDA operator for metrics since they moved](https://github.com/kedacore/keda/issues/3972). #6528
* [BUGFIX] Alerts: Fix autoscaling alerts for KEDA > 2.9. [Requires scraping the KEDA operator for metrics since they moved](https://github.com/kedacore/keda/issues/3972). #6528

### Jsonnet

* [CHANGE] Ingester: reduce `-server.grpc-max-concurrent-streams` to 500. #5666
* [CHANGE] Changed default `_config.cluster_domain` from `cluster.local` to `cluster.local.` to reduce the number of DNS lookups made by Mimir. #6389
* [CHANGE] Query-frontend: changed default `_config.autoscaling_query_frontend_cpu_target_utilization` from `1` to `0.75`. #6395
* [CHANGE] Distributor: Increase HPA scale down period such that distributors are slower to scale down after autoscaling up. #6589
* [CHANGE] Store-gateway: Change the default timeout used for index-queries caches from `200ms` to `450ms`. #6786
* [FEATURE] Store-gateway: Allow automated zone-by-zone downscaling, that can be enabled via the `store_gateway_automated_downscale_enabled` flag. It is disabled by default. #6149
* [FEATURE] Ingester: Allow to configure TSDB Head early compaction using the following `_config` parameters: #6181
  * `ingester_tsdb_head_early_compaction_enabled` (disabled by default)
  * `ingester_tsdb_head_early_compaction_reduction_percentage`
  * `ingester_tsdb_head_early_compaction_min_in_memory_series`
* [ENHANCEMENT] Double the amount of rule groups for each user tier. #5897
* [ENHANCEMENT] Set `maxUnavailable` to 0 for `distributor`, `overrides-exporter`, `querier`, `query-frontend`, `query-scheduler` `ruler-querier`, `ruler-query-frontend`, `ruler-query-scheduler` and `consul` deployments, to ensure they don't become completely unavailable during a rollout. #5924
* [ENHANCEMENT] Update rollout-operator to `v0.9.0`. #6022 #6110 #6558 #6681
* [ENHANCEMENT] Update memcached to `memcached:1.6.22-alpine`. #6585
* [ENHANCEMENT] Store-gateway: replaced the following deprecated CLI flags: #6319
  * `-blocks-storage.bucket-store.index-header-lazy-loading-enabled` replaced with `-blocks-storage.bucket-store.index-header.lazy-loading-enabled`
  * `-blocks-storage.bucket-store.index-header-lazy-loading-idle-timeout` replaced with `-blocks-storage.bucket-store.index-header.lazy-loading-idle-timeout`
* [ENHANCEMENT] Store-gateway: Allow selective enablement of store-gateway automated scaling on a per-zone basis. #6302
* [BUGFIX] Autoscaling: KEDA > 2.9 removed the ability to set metricName in the trigger metadata. To help discern which metric is used by the HPA, we set the trigger name to what was the metricName. This is available as the `scaler` label on `keda_*` metrics. #6528

### Mimirtool

* [ENHANCEMENT] Analyze Grafana: Improve support for variables in range. #6657
* [BUGFIX] Fix out of bounds error on export with large timespans and/or series count. #5700
* [BUGFIX] Fix the issue where `--read-timeout` was applied to the entire `mimirtool analyze grafana` invocation rather than to individual Grafana API calls. #5915
* [BUGFIX] Fix incorrect remote-read path joining for `mimirtool remote-read` commands on Windows. #6011
* [BUGFIX] Fix template files full path being sent in `mimirtool alertmanager load` command. #6138
* [BUGFIX] Analyze rule-file: .metricsUsed field wasn't populated. #6953

### Mimir Continuous Test

### Query-tee

### Documentation

* [ENHANCEMENT] Document the concept of native histograms and how to send them to Mimir, migration path. #5956 #6488 #6539 #6752
* [ENHANCEMENT] Document native histograms query and visualization. #6231

### Tools

* [CHANGE] tsdb-index: Rename tool to tsdb-series. #6317
* [FEATURE] tsdb-labels: Add tool to print label names and values of a TSDB block. #6317
* [ENHANCEMENT] trafficdump: Trafficdump can now parse OTEL requests. Entire request is dumped to output, there's no filtering of fields or matching of series done. #6108

## 2.10.5

### Grafana Mimir

* [ENHANCEMENT] Update Docker base images from `alpine:3.18.3` to `alpine:3.18.5`. #6897
* [BUGFIX] Fixed possible series matcher corruption leading to wrong series being included in query results. #6886

### Documentation

* [ENHANCEMENT] Document the concept of native histograms and how to send them to Mimir, migration path. #6757
* [ENHANCEMENT] Document native histograms query and visualization. #6757

## 2.10.4

### Grafana Mimir

* [BUGFIX] Update otelhttp library to v0.44.0 as a mitigation for CVE-2023-45142. #6634

## 2.10.3

### Grafana Mimir

* [BUGFIX] Update grpc-go library to 1.57.2-dev that includes a fix for a bug introduced in 1.57.1. #6419

## 2.10.2

### Grafana Mimir

* [BUGFIX] Update grpc-go library to 1.57.1 and `golang.org/x/net` to `0.17`, which include fix for CVE-2023-44487. #6349

## 2.10.1

### Grafana Mimir

* [CHANGE] Update Go version to 1.21.3. #6244 #6325
* [BUGFIX] Query-frontend: Don't retry read requests rejected by the ingester due to utilization based read path limiting. #6032
* [BUGFIX] Ingester: fix panic in WAL replay of certain native histograms. #6086

## 2.10.0

### Grafana Mimir

* [CHANGE] Store-gateway: skip verifying index header integrity upon loading. To enable verification set `blocks_storage.bucket_store.index_header.verify_on_load: true`. #5174
* [CHANGE] Querier: change the default value of the experimental `-querier.streaming-chunks-per-ingester-buffer-size` flag to 256. #5203
* [CHANGE] Querier: only initiate query requests to ingesters in the `ACTIVE` state in the ring. #5342
* [CHANGE] Querier: renamed `-querier.prefer-streaming-chunks` to `-querier.prefer-streaming-chunks-from-ingesters` to enable streaming chunks from ingesters to queriers. #5182
* [CHANGE] Querier: `-query-frontend.cache-unaligned-requests` has been moved from a global flag to a per-tenant override. #5312
* [CHANGE] Ingester: removed `cortex_ingester_shipper_dir_syncs_total` and `cortex_ingester_shipper_dir_sync_failures_total` metrics. The former metric was not much useful, and the latter was never incremented. #5396
* [CHANGE] Ingester: removed logging of errors related to hitting per-instance limits to reduce resource usage when ingesters are under pressure. #5585
* [CHANGE] gRPC clients: use default connect timeout of 5s, and therefore enable default connect backoff max delay of 5s. #5562
* [CHANGE] Ingester: the `-validation.create-grace-period` is now enforced in the ingester too, other than distributor and query-frontend. If you've configured `-validation.create-grace-period` then make sure the configuration is applied to ingesters too. #5712
* [CHANGE] Distributor: the `-validation.create-grace-period` is now enforced for examplars too in the distributor. If an examplar has timestamp greater than "now + grace_period", then the exemplar will be dropped and the metric `cortex_discarded_exemplars_total{reason="exemplar_too_far_in_future",user="..."}` increased. #5761
* [CHANGE] Query-frontend: the `-validation.create-grace-period` is now enforced in the query-frontend even when the configured value is 0. When the value is 0, the query end time range is truncated to the current real-world time. #5829
* [CHANGE] Store-gateway: deprecated configuration parameters for index header under `blocks-storage.bucket-store` and use a new configurations in `blocks-storage.bucket-store.index-header`, deprecated configuration will be removed in Mimir 2.12. Configuration changes: #5726
  * `-blocks-storage.bucket-store.index-header-lazy-loading-enabled` is deprecated, use the new configuration `-blocks-storage.bucket-store.index-header.lazy-loading-enabled`
  * `-blocks-storage.bucket-store.index-header-lazy-loading-idle-timeout` is deprecated, use the new configuration `-blocks-storage.bucket-store.index-header.lazy-loading-idle-timeout`
  * `-blocks-storage.bucket-store.index-header-lazy-loading-concurrency` is deprecated, use the new configuration `-blocks-storage.bucket-store.index-header.lazy-loading-concurrency`
* [CHANGE] Store-gateway: remove experimental fine-grained chunks caching. The following experimental configuration parameters have been removed `-blocks-storage.bucket-store.chunks-cache.fine-grained-chunks-caching-enabled`, `-blocks-storage.bucket-store.fine-grained-chunks-caching-ranges-per-series`. #5816 #5875
* [CHANGE] Ingester: remove deprecated `blocks-storage.tsdb.max-tsdb-opening-concurrency-on-startup`. #5850
* [FEATURE] Introduced `-distributor.service-overload-status-code-on-rate-limit-enabled` flag for configuring status code to 529 instead of 429 upon rate limit exhaustion. #5752
* [FEATURE] Cardinality API: added a new `count_method` parameter which enables counting active series. #5136
* [FEATURE] Query-frontend: added experimental support to cache cardinality, label names and label values query responses. The cache will be used when `-query-frontend.cache-results` is enabled, and `-query-frontend.results-cache-ttl-for-cardinality-query` or `-query-frontend.results-cache-ttl-for-labels-query` set to a value greater than 0. The following metrics have been added to track the query results cache hit ratio per `request_type`: #5212 #5235 #5426 #5524
  * `cortex_frontend_query_result_cache_requests_total{request_type="query_range|cardinality|label_names_and_values"}`
  * `cortex_frontend_query_result_cache_hits_total{request_type="query_range|cardinality|label_names_and_values"}`
* [FEATURE] Added `-<prefix>.s3.list-objects-version` flag to configure the S3 list objects version. #5099
* [FEATURE] Ingester: add optional CPU/memory utilization based read request limiting, considered experimental. Disabled by default, enable by configuring limits via both of the following flags: #5012 #5392 #5394 #5526 #5508 #5704
  * `-ingester.read-path-cpu-utilization-limit`
  * `-ingester.read-path-memory-utilization-limit`
  * `-ingester.log-utilization-based-limiter-cpu-samples`
* [FEATURE] Ruler: support filtering results from rule status endpoint by `file`, `rule_group` and `rule_name`. #5291
* [FEATURE] Ingester: add experimental support for creating tokens by using spread minimizing strategy. This can be enabled with `-ingester.ring.token-generation-strategy: spread-minimizing` and `-ingester.ring.spread-minimizing-zones: <all available zones>`. In that case `-ingester.ring.tokens-file-path` must be empty. #5308 #5324
* [FEATURE] Storegateway: Persist sparse index-headers to disk and read from disk on index-header loads instead of reconstructing. #5465 #5651 #5726
* [FEATURE] Ingester: add experimental CLI flag `-ingester.ring.spread-minimizing-join-ring-in-order` that allows an ingester to register tokens in the ring only after all previous ingesters (with ID lower than its own ID) have already been registered. #5541
* [FEATURE] Ingester: add experimental support to compact the TSDB Head when the number of in-memory series is equal or greater than `-blocks-storage.tsdb.early-head-compaction-min-in-memory-series`, and the ingester estimates that the per-tenant TSDB Head compaction will reduce in-memory series by at least `-blocks-storage.tsdb.early-head-compaction-min-estimated-series-reduction-percentage`. #5371
* [FEATURE] Ingester: add new metrics for tracking native histograms in active series: `cortex_ingester_active_native_histogram_series`, `cortex_ingester_active_native_histogram_series_custom_tracker`, `cortex_ingester_active_native_histogram_buckets`, `cortex_ingester_active_native_histogram_buckets_custom_tracker`. The first 2 are the subsets of the existing and unmodified `cortex_ingester_active_series` and `cortex_ingester_active_series_custom_tracker` respectively, only tracking native histogram series, and the last 2 are the equivalents for tracking the number of buckets in native histogram series. #5318
* [FEATURE] Add experimental CLI flag `-<prefix>.s3.native-aws-auth-enabled` that allows to enable the default credentials provider chain of the AWS SDK. #5636
* [FEATURE] Distributor: add experimental support for circuit breaking when writing to ingesters via `-ingester.client.circuit-breaker.enabled`, `-ingester.client.circuit-breaker.failure-threshold`, or `-ingester.client.circuit-breaker.cooldown-period` or their corresponding YAML. #5650
* [FEATURE] The following features are no longer considered experimental. #5701 #5872
  * Ruler storage cache (`-ruler-storage.cache.*`)
  * Exclude ingesters running in specific zones (`-ingester.ring.excluded-zones`)
  * Cardinality-based query sharding (`-query-frontend.query-sharding-target-series-per-shard`)
  * Cardinality query result caching (`-query-frontend.results-cache-ttl-for-cardinality-query`)
  * Label names and values query result caching (`-query-frontend.results-cache-ttl-for-labels-query`)
  * Query expression size limit (`-query-frontend.max-query-expression-size-bytes`)
  * Peer discovery / tenant sharding for overrides exporters (`-overrides-exporter.ring.enabled`)
  * Configuring enabled metrics in overrides exporter (`-overrides-exporter.enabled-metrics`)
  * Per-tenant results cache TTL (`-query-frontend.results-cache-ttl`, `-query-frontend.results-cache-ttl-for-out-of-order-time-window`)
  * Shutdown delay (`-shutdown-delay`)
* [FEATURE] Querier: add experimental CLI flag `-tenant-federation.max-concurrent` to adjust the max number of per-tenant queries that can be run at a time when executing a single multi-tenant query. #5874
* [FEATURE] Alertmanager: add Microsoft Teams as a supported integration. #5840
* [ENHANCEMENT] Overrides-exporter: Add new metrics for write path and alertmanager (`max_global_metadata_per_user`, `max_global_metadata_per_metric`, `request_rate`, `request_burst_size`, `alertmanager_notification_rate_limit`, `alertmanager_max_dispatcher_aggregation_groups`, `alertmanager_max_alerts_count`, `alertmanager_max_alerts_size_bytes`) and added flag `-overrides-exporter.enabled-metrics` to explicitly configure desired metrics, e.g. `-overrides-exporter.enabled-metrics=request_rate,ingestion_rate`. Default value for this flag is: `ingestion_rate,ingestion_burst_size,max_global_series_per_user,max_global_series_per_metric,max_global_exemplars_per_user,max_fetched_chunks_per_query,max_fetched_series_per_query,ruler_max_rules_per_rule_group,ruler_max_rule_groups_per_tenant`. #5376
* [ENHANCEMENT] Cardinality API: when zone aware replication is enabled, the label values cardinality API can now tolerate single zone failure #5178
* [ENHANCEMENT] Distributor: optimize sending requests to ingesters when incoming requests don't need to be modified. For now this feature can be disabled by setting `-timeseries-unmarshal-caching-optimization-enabled=false`. #5137
* [ENHANCEMENT] Add advanced CLI flags to control gRPC client behaviour: #5161
  * `-<prefix>.connect-timeout`
  * `-<prefix>.connect-backoff-base-delay`
  * `-<prefix>.connect-backoff-max-delay`
  * `-<prefix>.initial-stream-window-size`
  * `-<prefix>.initial-connection-window-size`
* [ENHANCEMENT] Query-frontend: added "response_size_bytes" field to "query stats" log. #5196
* [ENHANCEMENT] Querier: refine error messages for per-tenant query limits, informing the user of the preferred strategy for not hitting the limit, in addition to how they may tweak the limit. #5059
* [ENHANCEMENT] Distributor: optimize sending of requests to ingesters by reusing memory buffers for marshalling requests. This optimization can be enabled by setting `-distributor.write-requests-buffer-pooling-enabled` to `true`. #5195 #5805 #5830
* [ENHANCEMENT] Querier: add experimental `-querier.minimize-ingester-requests` option to initially query only the minimum set of ingesters required to reach quorum. #5202 #5259 #5263
* [ENHANCEMENT] Querier: improve error message when streaming chunks from ingesters to queriers and a query limit is reached. #5245
* [ENHANCEMENT] Use new data structure for labels, to reduce memory consumption. #3555 #5731
* [ENHANCEMENT] Update alpine base image to 3.18.2. #5276
* [ENHANCEMENT] Ruler: add `cortex_ruler_sync_rules_duration_seconds` metric, tracking the time spent syncing all rule groups owned by the ruler instance. #5311
* [ENHANCEMENT] Store-gateway: add experimental `blocks-storage.bucket-store.index-header-lazy-loading-concurrency` config option to limit the number of concurrent index-headers loads when lazy loading. #5313 #5605
* [ENHANCEMENT] Ingester and querier: improve level of detail in traces emitted for queries that hit ingesters. #5315
* [ENHANCEMENT] Querier: add `cortex_querier_queries_rejected_total` metric that counts the number of queries rejected due to hitting a limit (eg. max series per query or max chunks per query). #5316 #5440 #5450
* [ENHANCEMENT] Querier: add experimental `-querier.minimize-ingester-requests-hedging-delay` option to initiate requests to further ingesters when request minimisation is enabled and not all initial requests have completed. #5368
* [ENHANCEMENT] Clarify docs for `-ingester.client.*` flags to make it clear that these are used by both queriers and distributors. #5375
* [ENHANCEMENT] Querier and store-gateway: add experimental support for streaming chunks from store-gateways to queriers while evaluating queries. This can be enabled with `-querier.prefer-streaming-chunks-from-store-gateways=true`. #5182
* [ENHANCEMENT] Querier: enforce `max-chunks-per-query` limit earlier in query processing when streaming chunks from ingesters to queriers to avoid unnecessarily consuming resources for queries that will be aborted. #5369 #5447
* [ENHANCEMENT] Ingester: added `cortex_ingester_shipper_last_successful_upload_timestamp_seconds` metric tracking the last successful TSDB block uploaded to the bucket (unix timestamp in seconds). #5396
* [ENHANCEMENT] Ingester: add two metrics tracking resource utilization calculated by utilization based limiter: #5496
  * `cortex_ingester_utilization_limiter_current_cpu_load`: The current exponential weighted moving average of the ingester's CPU load
  * `cortex_ingester_utilization_limiter_current_memory_usage_bytes`: The current ingester memory utilization
* [ENHANCEMENT] Ruler: added `insight=true` field to ruler's prometheus component for rule evaluation logs. #5510
* [ENHANCEMENT] Distributor Ingester: add metrics to count the number of requests rejected for hitting per-instance limits, `cortex_distributor_instance_rejected_requests_total` and `cortex_ingester_instance_rejected_requests_total` respectively. #5551
* [ENHANCEMENT] Distributor: add support for ingesting exponential histograms that are over the native histogram scale limit of 8 in OpenTelemetry format by downscaling them. #5532 #5607
* [ENHANCEMENT] General: buffered logging: #5506
  * `-log.buffered` CLI flag enable buffered logging.
* [ENHANCEMENT] Distributor: add more detailed information to traces generated while processing OTLP write requests. #5539
* [ENHANCEMENT] Distributor: improve performance ingesting OTLP payloads. #5531 #5607 #5616
* [ENHANCEMENT] Ingester: optimize label-values with matchers call when number of matched series is small. #5600
* [ENHANCEMENT] Compactor: delete bucket-index, markers and debug files if there are no blocks left in the bucket index. This cleanup must be enabled by using `-compactor.no-blocks-file-cleanup-enabled` option. #5648
* [ENHANCEMENT] Ingester: reduce memory usage of active series tracker. #5665
* [ENHANCEMENT] Store-gateway: added `-store-gateway.sharding-ring.auto-forget-enabled` configuration parameter to control whether store-gateway auto-forget feature should be enabled or disabled (enabled by default). #5702
* [ENHANCEMENT] Compactor: added per tenant block upload counters `cortex_block_upload_api_blocks_total`, `cortex_block_upload_api_bytes_total`, and `cortex_block_upload_api_files_total`. #5738
* [ENHANCEMENT] Compactor: verify time range of compacted block(s) matches the time range of input blocks. #5760
* [ENHANCEMENT] Querier: improved observability of calls to ingesters during queries. #5724
* [ENHANCEMENT] Compactor: block backfilling logging is now more verbose. #5711
* [ENHANCEMENT] Added support to rate limit application logs: #5764
  * `-log.rate-limit-enabled`
  * `-log.rate-limit-logs-per-second`
  * `-log.rate-limit-logs-per-second-burst`
* [ENHANCEMENT] Ingester: added `cortex_ingester_tsdb_head_min_timestamp_seconds` and `cortex_ingester_tsdb_head_max_timestamp_seconds` metrics which return min and max time of all TSDB Heads open in an ingester. #5786 #5815
* [ENHANCEMENT] Querier: cancel query requests to ingesters in a zone upon first error received from the zone, to reduce wasted effort spent computing results that won't be used #5764
* [ENHANCEMENT] All: improve tracing of internal HTTP requests sent over httpgrpc. #5782
* [ENHANCEMENT] Querier: add experimental per-query chunks limit based on an estimate of the number of chunks that will be sent from ingesters and store-gateways that is enforced earlier during query evaluation. This limit is disabled by default and can be configured with `-querier.max-estimated-fetched-chunks-per-query-multiplier`. #5765
* [ENHANCEMENT] Ingester: add UI for listing tenants with TSDB on given ingester and viewing details of tenants's TSDB on given ingester. #5803 #5824
* [ENHANCEMENT] Querier: improve observability of calls to store-gateways during queries. #5809
* [ENHANCEMENT] Query-frontend: improve tracing of interactions with query-scheduler. #5818
* [ENHANCEMENT] Query-scheduler: improve tracing of requests when request is rejected by query-scheduler. #5848
* [ENHANCEMENT] Ingester: avoid logging some errors that could cause logging contention. #5494 #5581
* [ENHANCEMENT] Store-gateway: wait for query gate after loading blocks. #5507
* [ENHANCEMENT] Store-gateway: always include `__name__` posting group in selection in order to reduce the number of object storage API calls. #5246
* [ENHANCEMENT] Ingester: track active series by ref instead of hash/labels to reduce memory usage. #5134 #5193
* [ENHANCEMENT] Go: updated to 1.21.1. #5955 #5960
* [ENHANCEMENT] Alertmanager: updated to alertmanager 0.26.0. #5840
* [BUGFIX] Ingester: Handle when previous ring state is leaving and the number of tokens has changed. #5204
* [BUGFIX] Querier: fix issue where queries that use the `timestamp()` function fail with `execution: attempted to read series at index 0 from stream, but the stream has already been exhausted` if streaming chunks from ingesters to queriers is enabled. #5370
* [BUGFIX] memberlist: bring back `memberlist_client_kv_store_count` metric that used to exist in Cortex, but got lost during dskit updates before Mimir 2.0. #5377
* [BUGFIX] Querier: pass on HTTP 503 query response code. #5364
* [BUGFIX] Store-gateway: Fix issue where stopping a store-gateway could cause all store-gateways to unload all blocks. #5464
* [BUGFIX] Allocate ballast in smaller blocks to avoid problem when entire ballast was kept in memory working set. #5565
* [BUGFIX] Querier: retry frontend result notification when an error is returned. #5591
* [BUGFIX] Querier: fix issue where `cortex_ingester_client_request_duration_seconds` metric did not include streaming query requests that did not return any series. #5695
* [BUGFIX] Ingester: fix ActiveSeries tracker double-counting series that have been deleted from the Head while still being active and then recreated again. #5678
* [BUGFIX] Ingester: don't set "last update time" of TSDB into the future when opening TSDB. This could prevent detecting of idle TSDB for a long time, if sample in distant future was ingested. #5787
* [BUGFIX] Store-gateway: fix bug when lazy index header could be closed prematurely even when still in use. #5795
* [BUGFIX] Ruler: gracefully shut down rule evaluations. #5778
* [BUGFIX] Querier: fix performance when ingesters stream samples. #5836
* [BUGFIX] Ingester: fix spurious `not found` errors on label values API during head compaction. #5957
* [BUGFIX] All: updated Minio object storage client from 7.0.62 to 7.0.63 to fix auto-detection of AWS GovCloud environments. #5905

### Mixin

* [CHANGE] Dashboards: show all workloads in selected namespace on "rollout progress" dashboard. #5113
* [CHANGE] Dashboards: show the number of updated and ready pods for each workload in the "rollout progress" panel on the "rollout progress" dashboard. #5113
* [CHANGE] Dashboards: removed "Query results cache misses" panel on the "Mimir / Queries" dashboard. #5423
* [CHANGE] Dashboards: default to shared crosshair on all dashboards. #5489
* [CHANGE] Dashboards: sort variable drop-down lists from A to Z, rather than Z to A. #5490
* [CHANGE] Alerts: removed `MimirProvisioningTooManyActiveSeries` alert. You should configure `-ingester.instance-limits.max-series` and rely on `MimirIngesterReachingSeriesLimit` alert instead. #5593
* [CHANGE] Alerts: removed `MimirProvisioningTooManyWrites` alert. The alerting threshold used in this alert was chosen arbitrarily and ingesters receiving an higher number of samples / sec don't necessarily have any issue. You should rely on SLOs metrics and alerts instead. #5706
* [CHANGE] Alerts: don't raise `MimirRequestErrors` or `MimirRequestLatency` alert for the `/debug/pprof` endpoint. #5826
* [ENHANCEMENT] Dashboards: adjust layout of "rollout progress" dashboard panels so that the "rollout progress" panel doesn't require scrolling. #5113
* [ENHANCEMENT] Dashboards: show container name first in "pods count per version" panel on "rollout progress" dashboard. #5113
* [ENHANCEMENT] Dashboards: show time spend waiting for turn when lazy loading index headers in the "index-header lazy load gate latency" panel on the "queries" dashboard. #5313
* [ENHANCEMENT] Dashboards: split query results cache hit ratio by request type in "Query results cache hit ratio" panel on the "Mimir / Queries" dashboard. #5423
* [ENHANCEMENT] Dashboards: add "rejected queries" panel to "queries" dashboard. #5429
* [ENHANCEMENT] Dashboards: add native histogram active series and active buckets to "tenants" dashboard. #5543
* [ENHANCEMENT] Dashboards: add panels to "Mimir / Writes" for requests rejected for per-instance limits. #5638
* [ENHANCEMENT] Dashboards: rename "Blocks currently loaded" to "Blocks currently owned" in the "Mimir / Queries" dashboard. #5705
* [ENHANCEMENT] Alerts: Add `MimirIngestedDataTooFarInTheFuture` warning alert that triggers when Mimir ingests sample with timestamp more than 1h in the future. #5822
* [BUGFIX] Alerts: fix `MimirIngesterRestarts` to fire only when the ingester container is restarted, excluding the cases the pod is rescheduled. #5397
* [BUGFIX] Dashboards: fix "unhealthy pods" panel on "rollout progress" dashboard showing only a number rather than the name of the workload and the number of unhealthy pods if only one workload has unhealthy pods. #5113 #5200
* [BUGFIX] Alerts: fixed `MimirIngesterHasNotShippedBlocks` and `MimirIngesterHasNotShippedBlocksSinceStart` alerts. #5396
* [BUGFIX] Alerts: Fix `MimirGossipMembersMismatch` to include `admin-api` and custom compactor pods. `admin-api` is a GEM component. #5641 #5797
* [BUGFIX] Dashboards: fix autoscaling dashboard panels that could show multiple series for a single component. #5810
* [BUGFIX] Dashboards: fix ruler-querier scaling metric panel query and split into CPU and memory scaling metric panels. #5739

### Jsonnet

* [CHANGE] Removed `_config.querier.concurrency` configuration option and replaced it with `_config.querier_max_concurrency` and `_config.ruler_querier_max_concurrency` to allow to easily fine tune it for different querier deployments. #5322
* [CHANGE] Change `_config.multi_zone_ingester_max_unavailable` to 50. #5327
* [CHANGE] Change distributors rolling update strategy configuration: `maxSurge` and `maxUnavailable` are set to `15%` and `0`. #5714
* [FEATURE] Alertmanager: Add horizontal pod autoscaler config, that can be enabled using `autoscaling_alertmanager_enabled: true`. #5194 #5249
* [ENHANCEMENT] Enable the `track_sizes` feature for Memcached pods to help determine cache efficiency. #5209
* [ENHANCEMENT] Add per-container map for environment variables. #5181
* [ENHANCEMENT] Add `PodDisruptionBudget`s for compactor, continuous-test, distributor, overrides-exporter, querier, query-frontend, query-scheduler, rollout-operator, ruler, ruler-querier, ruler-query-frontend, ruler-query-scheduler, and all memcached workloads. #5098
* [ENHANCEMENT] Ruler: configure the ruler storage cache when the metadata cache is enabled. #5326 #5334
* [ENHANCEMENT] Shuffle-sharding: ingester shards in user-classes can now be configured to target different series and limit percentage utilization through `_config.shuffle_sharding.target_series_per_ingester` and `_config.shuffle_sharding.target_utilization_percentage` values. #5470
* [ENHANCEMENT] Distributor: allow adjustment of the targeted CPU usage as a percentage of requested CPU. This can be adjusted with `_config.autoscaling_distributor_cpu_target_utilization`. #5525
* [ENHANCEMENT] Ruler: add configuration option `_config.ruler_remote_evaluation_max_query_response_size_bytes` to easily set the maximum query response size allowed (in bytes). #5592
* [ENHANCEMENT] Distributor: dynamically set `GOMAXPROCS` based on the CPU request. This should reduce distributor CPU utilization, assuming the CPU request is set to a value close to the actual utilization. #5588
* [ENHANCEMENT] Querier: dynamically set `GOMAXPROCS` based on the CPU request. This should reduce noisy neighbour issues created by the querier, whose CPU utilization could eventually saturate the Kubernetes node if unbounded. #5646 #5658
* [ENHANCEMENT] Allow to remove an entry from the configured environment variable for a given component, setting the environment value to `null` in the `*_env_map` objects (e.g. `store_gateway_env_map+:: { 'field': null}`). #5599
* [ENHANCEMENT] Allow overriding the default number of replicas for `etcd`. #5589
* [ENHANCEMENT] Memcached: reduce memory request for results, chunks and metadata caches. The requested memory is 5% greater than the configured memcached max cache size. #5661
* [ENHANCEMENT] Autoscaling: Add the following configuration options to fine tune autoscaler target utilization: #5679 #5682 #5689
  * `autoscaling_querier_target_utilization` (defaults to `0.75`)
  * `autoscaling_mimir_read_target_utilization` (defaults to `0.75`)
  * `autoscaling_ruler_querier_cpu_target_utilization` (defaults to `1`)
  * `autoscaling_distributor_memory_target_utilization` (defaults to `1`)
  * `autoscaling_ruler_cpu_target_utilization` (defaults to `1`)
  * `autoscaling_query_frontend_cpu_target_utilization` (defaults to `1`)
  * `autoscaling_ruler_query_frontend_cpu_target_utilization` (defaults to `1`)
  * `autoscaling_alertmanager_cpu_target_utilization` (defaults to `1`)
* [ENHANCEMENT] Gossip-ring: add appProtocol for istio compatibility. #5680
* [ENHANCEMENT] Add _config.commonConfig to allow adding common configuration parameters for all Mimir components. #5703
* [ENHANCEMENT] Update rollout-operator to `v0.7.0`. #5718
* [ENHANCEMENT] Increase the default rollout speed for store-gateway when lazy loading is disabled. #5823
* [ENHANCEMENT] Add autoscaling on memory for ruler-queriers. #5739
* [ENHANCEMENT] Deduplicate scaled object creation for most objects that scale on CPU and memory. #6411
* [BUGFIX] Fix compilation when index, chunks or metadata caches are disabled. #5710
* [BUGFIX] Autoscaling: treat OOMing containers as though they are using their full memory request. #5739
* [BUGFIX] Autoscaling: if no containers are up, report 0 memory usage instead of no data. #6411

### Mimirtool

* [ENHANCEMENT] Mimirtool uses paging to fetch all dashboards from Grafana when running `mimirtool analyse grafana`. This allows the tool to work correctly when running against Grafana instances with more than a 1000 dashboards. #5825
* [ENHANCEMENT] Extract metric name from queries that have a `__name__` matcher. #5911
* [BUGFIX] Mimirtool no longer parses label names as metric names when handling templating variables that are populated using `label_values(<label_name>)` when running `mimirtool analyse grafana`. #5832
* [BUGFIX] Fix panic when analyzing a grafana dashboard with multiline queries in templating variables. #5911

### Query-tee

* [CHANGE] Proxy `Content-Type` response header from backend. Previously `Content-Type: text/plain; charset=utf-8` was returned on all requests. #5183
* [CHANGE] Increase default value of `-proxy.compare-skip-recent-samples` to avoid racing with recording rule evaluation. #5561
* [CHANGE] Add `-backend.skip-tls-verify` to optionally skip TLS verification on backends. #5656

### Documentation

* [CHANGE] Fix reference to `get-started` documentation directory. #5476
* [CHANGE] Fix link to external OTLP/HTTP documentation.
* [ENHANCEMENT] Improved `MimirRulerTooManyFailedQueries` runbook. #5586
* [ENHANCEMENT] Improved "Recover accidentally deleted blocks" runbook. #5620
* [ENHANCEMENT] Documented options and trade-offs to query label names and values. #5582
* [ENHANCEMENT] Improved `MimirRequestErrors` runbook for alertmanager. #5694

### Tools

* [CHANGE] copyblocks: add support for S3 and the ability to copy between different object storage services. Due to this, the `-source-service` and `-destination-service` flags are now required and the `-service` flag has been removed. #5486
* [FEATURE] undelete-block-gcs: Added new tool for undeleting blocks on GCS storage. #5610 #5855
* [FEATURE] wal-reader: Added new tool for printing entries in TSDB WAL. #5780
* [ENHANCEMENT] ulidtime: add -seconds flag to print timestamps as Unix timestamps. #5621
* [ENHANCEMENT] ulidtime: exit with status code 1 if some ULIDs can't be parsed. #5621
* [ENHANCEMENT] tsdb-index-toc: added index-header size estimates. #5652
* [BUGFIX] Stop tools from panicking when `-help` flag is passed. #5412
* [BUGFIX] Remove github.com/golang/glog command line flags from tools. #5413

## 2.9.4

### Grafana Mimir

* [ENHANCEMENT] Update Docker base images from `alpine:3.18.3` to `alpine:3.18.5`. #6895

## 2.9.3

### Grafana Mimir

* [BUGFIX] Update `go.opentelemetry.io/contrib/instrumentation/net/http/otelhttp` to `0.44` which includes a fix for CVE-2023-45142. #6637

## 2.9.2

### Grafana Mimir

* [BUGFIX] Update grpc-go library to 1.56.3 and `golang.org/x/net` to `0.17`, which include fix for CVE-2023-44487. #6353 #6364

## 2.9.1

### Grafana Mimir

* [ENHANCEMENT] Update alpine base image to 3.18.3. #6021

## 2.9.0

### Grafana Mimir

* [CHANGE] Store-gateway: change expanded postings, postings, and label values index cache key format. These caches will be invalidated when rolling out the new Mimir version. #4770 #4978 #5037
* [CHANGE] Distributor: remove the "forwarding" feature as it isn't necessary anymore. #4876
* [CHANGE] Query-frontend: Change the default value of `-query-frontend.query-sharding-max-regexp-size-bytes` from `0` to `4096`. #4932
* [CHANGE] Querier: `-querier.query-ingesters-within` has been moved from a global flag to a per-tenant override. #4287
* [CHANGE] Querier: Use `-blocks-storage.tsdb.retention-period` instead of `-querier.query-ingesters-within` for calculating the lookback period for shuffle sharded ingesters. Setting `-querier.query-ingesters-within=0` no longer disables shuffle sharding on the read path. #4287
* [CHANGE] Block upload: `/api/v1/upload/block/{block}/files` endpoint now allows file uploads with no `Content-Length`. #4956
* [CHANGE] Store-gateway: deprecate configuration parameters for chunk pooling, they will be removed in Mimir 2.11. The following options are now also ignored: #4996
  * `-blocks-storage.bucket-store.max-chunk-pool-bytes`
  * `-blocks-storage.bucket-store.chunk-pool-min-bucket-size-bytes`
  * `-blocks-storage.bucket-store.chunk-pool-max-bucket-size-bytes`
* [CHANGE] Store-gateway: remove metrics `cortex_bucket_store_chunk_pool_requested_bytes_total` and `cortex_bucket_store_chunk_pool_returned_bytes_total`. #4996
* [CHANGE] Compactor: change default of `-compactor.partial-block-deletion-delay` to `1d`. This will automatically clean up partial blocks that were a result of failed block upload or deletion. #5026
* [CHANGE] Compactor: the deprecated configuration parameter `-compactor.consistency-delay` has been removed. #5050
* [CHANGE] Store-gateway: the deprecated configuration parameter `-blocks-storage.bucket-store.consistency-delay` has been removed. #5050
* [CHANGE] The configuration parameter `-blocks-storage.bucket-store.bucket-index.enabled` has been deprecated and will be removed in Mimir 2.11. Mimir is running by default with the bucket index enabled since version 2.0, and starting from the version 2.11 it will not be possible to disable it. #5051
* [CHANGE] The configuration parameters `-querier.iterators` and `-query.batch-iterators` have been deprecated and will be removed in Mimir 2.11. Mimir runs by default with `-querier.batch-iterators=true`, and starting from version 2.11 it will not be possible to change this. #5114
* [CHANGE] Compactor: change default of `-compactor.first-level-compaction-wait-period` to 25m. #5128
* [CHANGE] Ruler: changed default of `-ruler.poll-interval` from `1m` to `10m`. Starting from this release, the configured rule groups will also be re-synced each time they're modified calling the ruler configuration API. #5170
* [FEATURE] Query-frontend: add `-query-frontend.log-query-request-headers` to enable logging of request headers in query logs. #5030
* [FEATURE] Store-gateway: add experimental feature to retain lazy-loaded index headers between restarts by eagerly loading them during startup. This is disabled by default and can only be enabled if lazy loading is enabled. To enable this set the following: #5606
  * `-blocks-storage.bucket-store.index-header-lazy-loading-enabled` must be set to true
  * `-blocks-storage.bucket-store.index-header.eager-loading-startup-enabled` must be set to true
* [ENHANCEMENT] Add per-tenant limit `-validation.max-native-histogram-buckets` to be able to ignore native histogram samples that have too many buckets. #4765
* [ENHANCEMENT] Store-gateway: reduce memory usage in some LabelValues calls. #4789
* [ENHANCEMENT] Store-gateway: add a `stage` label to the metric `cortex_bucket_store_series_data_touched`. This label now applies to `data_type="chunks"` and `data_type="series"`. The `stage` label has 2 values: `processed` - the number of series that parsed - and `returned` - the number of series selected from the processed bytes to satisfy the query. #4797 #4830
* [ENHANCEMENT] Distributor: make `__meta_tenant_id` label available in relabeling rules configured via `metric_relabel_configs`. #4725
* [ENHANCEMENT] Compactor: added the configurable limit `compactor.block-upload-max-block-size-bytes` or `compactor_block_upload_max_block_size_bytes` to limit the byte size of uploaded or validated blocks. #4680
* [ENHANCEMENT] Querier: reduce CPU utilisation when shuffle sharding is enabled with large shard sizes. #4851
* [ENHANCEMENT] Packaging: facilitate configuration management by instructing systemd to start mimir with a configuration file. #4810
* [ENHANCEMENT] Store-gateway: reduce memory allocations when looking up postings from cache. #4861 #4869 #4962 #5047
* [ENHANCEMENT] Store-gateway: retain only necessary bytes when reading series from the bucket. #4926
* [ENHANCEMENT] Ingester, store-gateway: clear the shutdown marker after a successful shutdown to enable reusing their persistent volumes in case the ingester or store-gateway is restarted. #4985
* [ENHANCEMENT] Store-gateway, query-frontend: Reduced memory allocations when looking up cached entries from Memcached. #4862
* [ENHANCEMENT] Alertmanager: Add additional template function `queryFromGeneratorURL` returning query URL decoded query from the `GeneratorURL` field of an alert. #4301
* [ENHANCEMENT] Ruler: added experimental ruler storage cache support. The cache should reduce the number of "list objects" API calls issued to the object storage when there are 2+ ruler replicas running in a Mimir cluster. The cache can be configured setting `-ruler-storage.cache.*` CLI flags or their respective YAML config options. #4950 #5054
* [ENHANCEMENT] Store-gateway: added HTTP `/store-gateway/prepare-shutdown` endpoint for gracefully scaling down of store-gateways. A gauge `cortex_store_gateway_prepare_shutdown_requested` has been introduced for tracing this process. #4955
* [ENHANCEMENT] Updated Kuberesolver dependency (github.com/sercand/kuberesolver) from v2.4.0 to v4.0.0 and gRPC dependency (google.golang.org/grpc) from v1.47.0 to v1.53.0. #4922
* [ENHANCEMENT] Introduced new options for logging HTTP request headers: `-server.log-request-headers` enables logging HTTP request headers, `-server.log-request-headers-exclude-list` lists headers which should not be logged. #4922
* [ENHANCEMENT] Block upload: `/api/v1/upload/block/{block}/files` endpoint now disables read and write HTTP timeout, overriding `-server.http-read-timeout` and `-server.http-write-timeout` values. This is done to allow large file uploads to succeed. #4956
* [ENHANCEMENT] Alertmanager: Introduce new metrics from upstream. #4918
  * `cortex_alertmanager_notifications_failed_total` (added `reason` label)
  * `cortex_alertmanager_nflog_maintenance_total`
  * `cortex_alertmanager_nflog_maintenance_errors_total`
  * `cortex_alertmanager_silences_maintenance_total`
  * `cortex_alertmanager_silences_maintenance_errors_total`
* [ENHANCEMENT] Add native histogram support for `cortex_request_duration_seconds` metric family. #4987
* [ENHANCEMENT] Ruler: do not list rule groups in the object storage for disabled tenants. #5004
* [ENHANCEMENT] Query-frontend and querier: add HTTP API endpoint `<prometheus-http-prefix>/api/v1/format_query` to format a PromQL query. #4373
* [ENHANCEMENT] Query-frontend: Add `cortex_query_frontend_regexp_matcher_count` and `cortex_query_frontend_regexp_matcher_optimized_count` metrics to track optimization of regular expression label matchers. #4813
* [ENHANCEMENT] Alertmanager: Add configuration option to enable or disable the deletion of alertmanager state from object storage. This is useful when migrating alertmanager tenants from one cluster to another, because it avoids a condition where the state object is copied but then deleted before the configuration object is copied. #4989
* [ENHANCEMENT] Querier: only use the minimum set of chunks from ingesters when querying, and cancel unnecessary requests to ingesters sooner if we know their results won't be used. #5016
* [ENHANCEMENT] Add `-enable-go-runtime-metrics` flag to expose all go runtime metrics as Prometheus metrics. #5009
* [ENHANCEMENT] Ruler: trigger a synchronization of tenant's rule groups as soon as they change the rules configuration via API. This synchronization is in addition of the periodic syncing done every `-ruler.poll-interval`. The new behavior is enabled by default, but can be disabled with `-ruler.sync-rules-on-changes-enabled=false` (configurable on a per-tenant basis too). If you disable the new behaviour, then you may want to revert `-ruler.poll-interval` to `1m`. #4975 #5053 #5115 #5170
* [ENHANCEMENT] Distributor: Improve invalid tenant shard size error message. #5024
* [ENHANCEMENT] Store-gateway: record index header loading time separately in `cortex_bucket_store_series_request_stage_duration_seconds{stage="load_index_header"}`. Now index header loading will be visible in the "Mimir / Queries" dashboard in the "Series request p99/average latency" panels. #5011 #5062
* [ENHANCEMENT] Querier and ingester: add experimental support for streaming chunks from ingesters to queriers while evaluating queries. This can be enabled with `-querier.prefer-streaming-chunks=true`. #4886 #5078 #5094 #5126
* [ENHANCEMENT] Update Docker base images from `alpine:3.17.3` to `alpine:3.18.0`. #5065
* [ENHANCEMENT] Compactor: reduced the number of "object exists" API calls issued by the compactor to the object storage when syncing block's `meta.json` files. #5063
* [ENHANCEMENT] Distributor: Push request rate limits (`-distributor.request-rate-limit` and `-distributor.request-burst-size`) and their associated YAML configuration are now stable. #5124
* [ENHANCEMENT] Go: updated to 1.20.5. #5185
* [ENHANCEMENT] Update alpine base image to 3.18.2. #5274 #5276
* [BUGFIX] Metadata API: Mimir will now return an empty object when no metadata is available, matching Prometheus. #4782
* [BUGFIX] Store-gateway: add collision detection on expanded postings and individual postings cache keys. #4770
* [BUGFIX] Ruler: Support the `type=alert|record` query parameter for the API endpoint `<prometheus-http-prefix>/api/v1/rules`. #4302
* [BUGFIX] Backend: Check that alertmanager's data-dir doesn't overlap with bucket-sync dir. #4921
* [BUGFIX] Alertmanager: Allow to rate-limit webex, telegram and discord notifications. #4979
* [BUGFIX] Store-gateway: panics when decoding LabelValues responses that contain more than 655360 values. These responses are no longer cached. #5021
* [BUGFIX] Querier: don't leak memory when processing query requests from query-frontends (ie. when the query-scheduler is disabled). #5199

### Documentation

* [ENHANCEMENT] Improve `MimirIngesterReachingTenantsLimit` runbook. #4744 #4752
* [ENHANCEMENT] Add `symbol table size exceeds` case to `MimirCompactorHasNotSuccessfullyRunCompaction` runbook. #4945
* [ENHANCEMENT] Clarify which APIs use query sharding. #4948

### Mixin

* [CHANGE] Alerts: Remove `MimirQuerierHighRefetchRate`. #4980
* [CHANGE] Alerts: Remove `MimirTenantHasPartialBlocks`. This is obsoleted by the changed default of `-compactor.partial-block-deletion-delay` to `1d`, which will auto remediate this alert. #5026
* [ENHANCEMENT] Alertmanager dashboard: display active aggregation groups #4772
* [ENHANCEMENT] Alerts: `MimirIngesterTSDBWALCorrupted` now only fires when there are more than one corrupted WALs in single-zone deployments and when there are more than two zones affected in multi-zone deployments. #4920
* [ENHANCEMENT] Alerts: added labels to duplicated `MimirRolloutStuck` and `MimirCompactorHasNotUploadedBlocks` rules in order to distinguish them. #5023
* [ENHANCEMENT] Dashboards: fix holes in graph for lightly loaded clusters #4915
* [ENHANCEMENT] Dashboards: allow configuring additional services for the Rollout Progress dashboard. #5007
* [ENHANCEMENT] Alerts: do not fire `MimirAllocatingTooMuchMemory` alert for any matching container outside of namespaces where Mimir is running. #5089
* [BUGFIX] Dashboards: show cancelled requests in a different color to successful requests in throughput panels on dashboards. #5039
* [BUGFIX] Dashboards: fix dashboard panels that showed percentages with axes from 0 to 10000%. #5084
* [BUGFIX] Remove dependency on upstream Kubernetes mixin. #4732

### Jsonnet

* [CHANGE] Ruler: changed ruler autoscaling policy, extended scale down period from 60s to 600s. #4786
* [CHANGE] Update to v0.5.0 rollout-operator. #4893
* [CHANGE] Backend: add `alertmanager_args` to `mimir-backend` when running in read-write deployment mode. Remove hardcoded `filesystem` alertmanager storage. This moves alertmanager's data-dir to `/data/alertmanager` by default. #4907 #4921
* [CHANGE] Remove `-pdb` suffix from `PodDisruptionBudget` names. This will create new `PodDisruptionBudget` resources. Make sure to prune the old resources; otherwise, rollouts will be blocked. #5109
* [CHANGE] Query-frontend: enable query sharding for cardinality estimation via `-query-frontend.query-sharding-target-series-per-shard` by default if the results cache is enabled. #5128
* [ENHANCEMENT] Ingester: configure `-blocks-storage.tsdb.head-compaction-interval=15m` to spread TSDB head compaction over a wider time range. #4870
* [ENHANCEMENT] Ingester: configure `-blocks-storage.tsdb.wal-replay-concurrency` to CPU request minus 1. #4864
* [ENHANCEMENT] Compactor: configure `-compactor.first-level-compaction-wait-period` to TSDB head compaction interval plus 10 minutes. #4872
* [ENHANCEMENT] Store-gateway: set `GOMEMLIMIT` to the memory request value. This should reduce the likelihood the store-gateway may go out of memory, at the cost of an higher CPU utilization due to more frequent garbage collections when the memory utilization gets closer or above the configured requested memory. #4971
* [ENHANCEMENT] Store-gateway: dynamically set `GOMAXPROCS` based on the CPU request. This should reduce the likelihood a high load on the store-gateway will slow down the entire Kubernetes node. #5104
* [ENHANCEMENT] Store-gateway: add `store_gateway_lazy_loading_enabled` configuration option which combines disabled lazy-loading and reducing blocks sync concurrency. Reducing blocks sync concurrency improves startup times with disabled lazy loading on HDDs. #5025
* [ENHANCEMENT] Update `rollout-operator` image to `v0.6.0`. #5155
* [BUGFIX] Backend: configure `-ruler.alertmanager-url` to `mimir-backend` when running in read-write deployment mode. #4892
* [ENHANCEMENT] Memcached: don't overwrite upsteam memcached statefulset jsonnet to allow chosing between antiAffinity and topologySpreadConstraints.

### Mimirtool

* [CHANGE] check rules: will fail on duplicate rules when `--strict` is provided. #5035
* [FEATURE] sync/diff can now include/exclude namespaces based on a regular expression using `--namespaces-regex` and `--ignore-namespaces-regex`. #5100
* [ENHANCEMENT] analyze prometheus: allow to specify `-prometheus-http-prefix`. #4966
* [ENHANCEMENT] analyze grafana: allow to specify `--folder-title` to limit dashboards analysis based on their exact folder title. #4973

### Tools

* [CHANGE] copyblocks: copying between Azure Blob Storage buckets is now supported in addition to copying between Google Cloud Storage buckets. As a result, the `--service` flag is now required to be specified (accepted values are `gcs` or `abs`). #4756

## 2.8.0

### Grafana Mimir

* [CHANGE] Ingester: changed experimental CLI flag from `-out-of-order-blocks-external-label-enabled` to `-ingester.out-of-order-blocks-external-label-enabled` #4440
* [CHANGE] Store-gateway: The following metrics have been removed: #4332
  * `cortex_bucket_store_series_get_all_duration_seconds`
  * `cortex_bucket_store_series_merge_duration_seconds`
* [CHANGE] Ingester: changed default value of `-blocks-storage.tsdb.retention-period` from `24h` to `13h`. If you're running Mimir with a custom configuration and you're overriding `-querier.query-store-after` to a value greater than the default `12h` then you should increase `-blocks-storage.tsdb.retention-period` accordingly. #4382
* [CHANGE] Ingester: the configuration parameter `-blocks-storage.tsdb.max-tsdb-opening-concurrency-on-startup` has been deprecated and will be removed in Mimir 2.10. #4445
* [CHANGE] Query-frontend: Cached results now contain timestamp which allows Mimir to check if cached results are still valid based on current TTL configured for tenant. Results cached by previous Mimir version are used until they expire from cache, which can take up to 7 days. If you need to use per-tenant TTL sooner, please flush results cache manually. #4439
* [CHANGE] Ingester: the `cortex_ingester_tsdb_wal_replay_duration_seconds` metrics has been removed. #4465
* [CHANGE] Query-frontend and ruler: use protobuf internal query result payload format by default. This feature is no longer considered experimental. #4557 #4709
* [CHANGE] Ruler: reject creating federated rule groups while tenant federation is disabled. Previously the rule groups would be silently dropped during bucket sync. #4555
* [CHANGE] Compactor: the `/api/v1/upload/block/{block}/finish` endpoint now returns a `429` status code when the compactor has reached the limit specified by `-compactor.max-block-upload-validation-concurrency`. #4598
* [CHANGE] Compactor: when starting a block upload the maximum byte size of the block metadata provided in the request body is now limited to 1 MiB. If this limit is exceeded a `413` status code is returned. #4683
* [CHANGE] Store-gateway: cache key format for expanded postings has changed. This will invalidate the expanded postings in the index cache when deployed. #4667
* [FEATURE] Cache: Introduce experimental support for using Redis for results, chunks, index, and metadata caches. #4371
* [FEATURE] Vault: Introduce experimental integration with Vault to fetch secrets used to configure TLS for clients. Server TLS secrets will still be read from a file. `tls-ca-path`, `tls-cert-path` and `tls-key-path` will denote the path in Vault for the following CLI flags when `-vault.enabled` is true: #4446.
  * `-distributor.ha-tracker.etcd.*`
  * `-distributor.ring.etcd.*`
  * `-distributor.forwarding.grpc-client.*`
  * `-querier.store-gateway-client.*`
  * `-ingester.client.*`
  * `-ingester.ring.etcd.*`
  * `-querier.frontend-client.*`
  * `-query-frontend.grpc-client-config.*`
  * `-query-frontend.results-cache.redis.*`
  * `-blocks-storage.bucket-store.index-cache.redis.*`
  * `-blocks-storage.bucket-store.chunks-cache.redis.*`
  * `-blocks-storage.bucket-store.metadata-cache.redis.*`
  * `-compactor.ring.etcd.*`
  * `-store-gateway.sharding-ring.etcd.*`
  * `-ruler.client.*`
  * `-ruler.alertmanager-client.*`
  * `-ruler.ring.etcd.*`
  * `-ruler.query-frontend.grpc-client-config.*`
  * `-alertmanager.sharding-ring.etcd.*`
  * `-alertmanager.alertmanager-client.*`
  * `-memberlist.*`
  * `-query-scheduler.grpc-client-config.*`
  * `-query-scheduler.ring.etcd.*`
  * `-overrides-exporter.ring.etcd.*`
* [FEATURE] Distributor, ingester, querier, query-frontend, store-gateway: add experimental support for native histograms. Requires that the experimental protobuf query result response format is enabled by `-query-frontend.query-result-response-format=protobuf` on the query frontend. #4286 #4352 #4354 #4376 #4377 #4387 #4396 #4425 #4442 #4494 #4512 #4513 #4526
* [FEATURE] Added `-<prefix>.s3.storage-class` flag to configure the S3 storage class for objects written to S3 buckets. #4300
* [FEATURE] Add `freebsd` to the target OS when generating binaries for a Mimir release. #4654
* [FEATURE] Ingester: Add `prepare-shutdown` endpoint which can be used as part of Kubernetes scale down automations. #4718
* [ENHANCEMENT] Add timezone information to Alpine Docker images. #4583
* [ENHANCEMENT] Ruler: Sync rules when ruler JOINING the ring instead of ACTIVE, In order to reducing missed rule iterations during ruler restarts. #4451
* [ENHANCEMENT] Allow to define service name used for tracing via `JAEGER_SERVICE_NAME` environment variable. #4394
* [ENHANCEMENT] Querier and query-frontend: add experimental, more performant protobuf query result response format enabled with `-query-frontend.query-result-response-format=protobuf`. #4304 #4318 #4375
* [ENHANCEMENT] Compactor: added experimental configuration parameter `-compactor.first-level-compaction-wait-period`, to configure how long the compactor should wait before compacting 1st level blocks (uploaded by ingesters). This configuration option allows to reduce the chances compactor begins compacting blocks before all ingesters have uploaded their blocks to the storage. #4401
* [ENHANCEMENT] Store-gateway: use more efficient chunks fetching and caching. #4255
* [ENHANCEMENT] Query-frontend and ruler: add experimental, more performant protobuf internal query result response format enabled with `-ruler.query-frontend.query-result-response-format=protobuf`. #4331
* [ENHANCEMENT] Ruler: increased tolerance for missed iterations on alerts, reducing the chances of flapping firing alerts during ruler restarts. #4432
* [ENHANCEMENT] Optimized `.*` and `.+` regular expression label matchers. #4432
* [ENHANCEMENT] Optimized regular expression label matchers with alternates (e.g. `a|b|c`). #4647
* [ENHANCEMENT] Added an in-memory cache for regular expression matchers, to avoid parsing and compiling the same expression multiple times when used in recurring queries. #4633
* [ENHANCEMENT] Query-frontend: results cache TTL is now configurable by using `-query-frontend.results-cache-ttl` and `-query-frontend.results-cache-ttl-for-out-of-order-time-window` options. These values can also be specified per tenant. Default values are unchanged (7 days and 10 minutes respectively). #4385
* [ENHANCEMENT] Ingester: added advanced configuration parameter `-blocks-storage.tsdb.wal-replay-concurrency` representing the maximum number of CPUs used during WAL replay. #4445
* [ENHANCEMENT] Ingester: added metrics `cortex_ingester_tsdb_open_duration_seconds_total` to measure the total time it takes to open all existing TSDBs. The time tracked by this metric also includes the TSDBs WAL replay duration. #4465
* [ENHANCEMENT] Store-gateway: use streaming implementation for LabelNames RPC. The batch size for streaming is controlled by `-blocks-storage.bucket-store.batch-series-size`. #4464
* [ENHANCEMENT] Memcached: Add support for TLS or mTLS connections to cache servers. #4535
* [ENHANCEMENT] Compactor: blocks index files are now validated for correctness for blocks uploaded via the TSDB block upload feature. #4503
* [ENHANCEMENT] Compactor: block chunks and segment files are now validated for correctness for blocks uploaded via the TSDB block upload feature. #4549
* [ENHANCEMENT] Ingester: added configuration options to configure the "postings for matchers" cache of each compacted block queried from ingesters: #4561
  * `-blocks-storage.tsdb.block-postings-for-matchers-cache-ttl`
  * `-blocks-storage.tsdb.block-postings-for-matchers-cache-size`
  * `-blocks-storage.tsdb.block-postings-for-matchers-cache-force`
* [ENHANCEMENT] Compactor: validation of blocks uploaded via the TSDB block upload feature is now configurable on a per tenant basis: #4585
  * `-compactor.block-upload-validation-enabled` has been added, `compactor_block_upload_validation_enabled` can be used to override per tenant
  * `-compactor.block-upload.block-validation-enabled` was the previous global flag and has been removed
* [ENHANCEMENT] TSDB Block Upload: block upload validation concurrency can now be limited with `-compactor.max-block-upload-validation-concurrency`. #4598
* [ENHANCEMENT] OTLP: Add support for converting OTel exponential histograms to Prometheus native histograms. The ingestion of native histograms must be enabled, please set `-ingester.native-histograms-ingestion-enabled` to `true`. #4063 #4639
* [ENHANCEMENT] Query-frontend: add metric `cortex_query_fetched_index_bytes_total` to measure TSDB index bytes fetched to execute a query. #4597
* [ENHANCEMENT] Query-frontend: add experimental limit to enforce a max query expression size in bytes via `-query-frontend.max-query-expression-size-bytes` or `max_query_expression_size_bytes`. #4604
* [ENHANCEMENT] Query-tee: improve message logged when comparing responses and one response contains a non-JSON payload. #4588
* [ENHANCEMENT] Distributor: add ability to set per-distributor limits via `distributor_limits` block in runtime configuration in addition to the existing configuration. #4619
* [ENHANCEMENT] Querier: reduce peak memory consumption for queries that touch a large number of chunks. #4625
* [ENHANCEMENT] Query-frontend: added experimental `-query-frontend.query-sharding-max-regexp-size-bytes` limit to query-frontend. When set to a value greater than 0, query-frontend disabled query sharding for any query with a regexp matcher longer than the configured limit. #4632
* [ENHANCEMENT] Store-gateway: include statistics from LabelValues and LabelNames calls in `cortex_bucket_store_series*` metrics. #4673
* [ENHANCEMENT] Query-frontend: improve readability of distributed tracing spans. #4656
* [ENHANCEMENT] Update Docker base images from `alpine:3.17.2` to `alpine:3.17.3`. #4685
* [ENHANCEMENT] Querier: improve performance when shuffle sharding is enabled and the shard size is large. #4711
* [ENHANCEMENT] Ingester: improve performance when Active Series Tracker is in use. #4717
* [ENHANCEMENT] Store-gateway: optionally select `-blocks-storage.bucket-store.series-selection-strategy`, which can limit the impact of large posting lists (when many series share the same label name and value). #4667 #4695 #4698
* [ENHANCEMENT] Querier: Cache the converted float histogram from chunk iterator, hence there is no need to lookup chunk every time to get the converted float histogram. #4684
* [ENHANCEMENT] Ruler: Improve rule upload performance when not enforcing per-tenant rule group limits. #4828
* [ENHANCEMENT] Improved memory limit on the in-memory cache used for regular expression matchers. #4751
* [BUGFIX] Querier: Streaming remote read will now continue to return multiple chunks per frame after the first frame. #4423
* [BUGFIX] Store-gateway: the values for `stage="processed"` for the metrics `cortex_bucket_store_series_data_touched` and  `cortex_bucket_store_series_data_size_touched_bytes` when using fine-grained chunks caching is now reporting the correct values of chunks held in memory. #4449
* [BUGFIX] Compactor: fixed reporting a compaction error when compactor is correctly shut down while populating blocks. #4580
* [BUGFIX] OTLP: Do not drop exemplars of the OTLP Monotonic Sum metric. #4063
* [BUGFIX] Packaging: flag `/etc/default/mimir` and `/etc/sysconfig/mimir` as config to prevent overwrite. #4587
* [BUGFIX] Query-frontend: don't retry queries which error inside PromQL. #4643
* [BUGFIX] Store-gateway & query-frontend: report more consistent statistics for fetched index bytes. #4671
* [BUGFIX] Native histograms: fix how IsFloatHistogram determines if mimirpb.Histogram is a float histogram. #4706
* [BUGFIX] Query-frontend: fix query sharding for native histograms. #4666
* [BUGFIX] Ring status page: fixed the owned tokens percentage value displayed. #4730
* [BUGFIX] Querier: fixed chunk iterator that can return sample with wrong timestamp. #4450
* [BUGFIX] Packaging: fix preremove script preventing upgrades. #4801
* [BUGFIX] Security: updates Go to version 1.20.4 to fix CVE-2023-24539, CVE-2023-24540, CVE-2023-29400. #4903

### Mixin

* [ENHANCEMENT] Queries: Display data touched per sec in bytes instead of number of items. #4492
* [ENHANCEMENT] `_config.job_names.<job>` values can now be arrays of regular expressions in addition to a single string. Strings are still supported and behave as before. #4543
* [ENHANCEMENT] Queries dashboard: remove mention to store-gateway "streaming enabled" in panels because store-gateway only support streaming series since Mimir 2.7. #4569
* [ENHANCEMENT] Ruler: Add panel description for Read QPS panel in Ruler dashboard to explain values when in remote ruler mode. #4675
* [BUGFIX] Ruler dashboard: show data for reads from ingesters. #4543
* [BUGFIX] Pod selector regex for deployments: change `(.*-mimir-)` to `(.*mimir-)`. #4603

### Jsonnet

* [CHANGE] Ruler: changed ruler deployment max surge from `0` to `50%`, and max unavailable from `1` to `0`. #4381
* [CHANGE] Memcached connections parameters `-blocks-storage.bucket-store.index-cache.memcached.max-idle-connections`, `-blocks-storage.bucket-store.chunks-cache.memcached.max-idle-connections` and `-blocks-storage.bucket-store.metadata-cache.memcached.max-idle-connections` settings are now configured based on `max-get-multi-concurrency` and `max-async-concurrency`. #4591
* [CHANGE] Add support to use external Redis as cache. Following are some changes in the jsonnet config: #4386 #4640
  * Renamed `memcached_*_enabled` config options to `cache_*_enabled`
  * Renamed `memcached_*_max_item_size_mb` config options to `cache_*_max_item_size_mb`
  * Added `cache_*_backend` config options
* [CHANGE] Store-gateway StatefulSets with disabled multi-zone deployment are also unregistered from the ring on shutdown. This eliminated resharding during rollouts, at the cost of extra effort during scaling down store-gateways. For more information see [Scaling down store-gateways](https://grafana.com/docs/mimir/v2.7.x/operators-guide/run-production-environment/scaling-out/#scaling-down-store-gateways). #4713
* [CHANGE] Removed `$._config.querier.replicas` and `$._config.queryFrontend.replicas`. If you need to customize the number of querier or query-frontend replicas, and autoscaling is disabled, please set an override as is done for other stateless components (e.g. distributors). #5130
* [ENHANCEMENT] Alertmanager: add `alertmanager_data_disk_size` and  `alertmanager_data_disk_class` configuration options, by default no storage class is set. #4389
* [ENHANCEMENT] Update `rollout-operator` to `v0.4.0`. #4524
* [ENHANCEMENT] Update memcached to `memcached:1.6.19-alpine`. #4581
* [ENHANCEMENT] Add support for mTLS connections to Memcached servers. #4553
* [ENHANCEMENT] Update the `memcached-exporter` to `v0.11.2`. #4570
* [ENHANCEMENT] Autoscaling: Add `autoscaling_query_frontend_memory_target_utilization`, `autoscaling_ruler_query_frontend_memory_target_utilization`, and `autoscaling_ruler_memory_target_utilization` configuration options, for controlling the corresponding autoscaler memory thresholds. Each has a default of 1, i.e. 100%. #4612
* [ENHANCEMENT] Distributor: add ability to set per-distributor limits via `distributor_instance_limits` using runtime configuration. #4627
* [BUGFIX] Add missing query sharding settings for user_24M and user_32M plans. #4374

### Mimirtool

* [ENHANCEMENT] Backfill: mimirtool will now sleep and retry if it receives a 429 response while trying to finish an upload due to validation concurrency limits. #4598
* [ENHANCEMENT] `gauge` panel type is supported now in `mimirtool analyze dashboard`. #4679
* [ENHANCEMENT] Set a `User-Agent` header on requests to Mimir or Prometheus servers. #4700

### Mimir Continuous Test

* [FEATURE] Allow continuous testing of native histograms as well by enabling the flag `-tests.write-read-series-test.histogram-samples-enabled`. The metrics exposed by the tool will now have a new label called `type` with possible values of `float`, `histogram_float_counter`, `histogram_float_gauge`, `histogram_int_counter`, `histogram_int_gauge`, the list of metrics impacted: #4457
  * `mimir_continuous_test_writes_total`
  * `mimir_continuous_test_writes_failed_total`
  * `mimir_continuous_test_queries_total`
  * `mimir_continuous_test_queries_failed_total`
  * `mimir_continuous_test_query_result_checks_total`
  * `mimir_continuous_test_query_result_checks_failed_total`
* [ENHANCEMENT] Added a new metric `mimir_continuous_test_build_info` that reports version information, similar to the existing `cortex_build_info` metric exposed by other Mimir components. #4712
* [ENHANCEMENT] Add coherency for the selected ranges and instants of test queries. #4704

### Query-tee

### Documentation

* [CHANGE] Clarify what deprecation means in the lifecycle of configuration parameters. #4499
* [CHANGE] Update compactor `split-groups` and `split-and-merge-shards` recommendation on component page. #4623
* [FEATURE] Add instructions about how to configure native histograms. #4527
* [ENHANCEMENT] Runbook for MimirCompactorHasNotSuccessfullyRunCompaction extended to include scenario where compaction has fallen behind. #4609
* [ENHANCEMENT] Add explanation for QPS values for reads in remote ruler mode and writes generally, to the Ruler dashboard page. #4629
* [ENHANCEMENT] Expand zone-aware replication page to cover single physical availability zone deployments. #4631
* [FEATURE] Add instructions to use puppet module. #4610
* [FEATURE] Add documentation on how deploy mixin with terraform. #4161

### Tools

* [ENHANCEMENT] tsdb-index: iteration over index is now faster when any equal matcher is supplied. #4515

## 2.7.3

### Grafana Mimir

* [BUGFIX] Security: updates Go to version 1.20.4 to fix CVE-2023-24539, CVE-2023-24540, CVE-2023-29400. #4905

## 2.7.2

### Grafana Mimir

* [BUGFIX] Security: updated Go version to 1.20.3 to fix CVE-2023-24538 #4795

## 2.7.1

**Note**: During the release process, version 2.7.0 was tagged too early, before completing the release checklist and production testing. Release 2.7.1 doesn't include any code changes since 2.7.0, but now has proper release notes, published documentation, and has been fully tested in our production environment.

### Grafana Mimir

* [CHANGE] Ingester: the configuration parameter `-ingester.ring.readiness-check-ring-health` has been deprecated and will be removed in Mimir 2.9. #4422
* [CHANGE] Ruler: changed default value of `-ruler.evaluation-delay-duration` option from 0 to 1m. #4250
* [CHANGE] Querier: Errors with status code `422` coming from the store-gateway are propagated and not converted to the consistency check error anymore. #4100
* [CHANGE] Store-gateway: When a query hits `max_fetched_chunks_per_query` and `max_fetched_series_per_query` limits, an error with the status code `422` is created and returned. #4056
* [CHANGE] Packaging: Migrate FPM packaging solution to NFPM. Rationalize packages dependencies and add package for all binaries. #3911
* [CHANGE] Store-gateway: Deprecate flag `-blocks-storage.bucket-store.chunks-cache.subrange-size` since there's no benefit to changing the default of `16000`. #4135
* [CHANGE] Experimental support for ephemeral storage introduced in Mimir 2.6.0 has been removed. Following options are no longer available: #4252
  * `-blocks-storage.ephemeral-tsdb.*`
  * `-distributor.ephemeral-series-enabled`
  * `-distributor.ephemeral-series-matchers`
  * `-ingester.max-ephemeral-series-per-user`
  * `-ingester.instance-limits.max-ephemeral-series`
Querying with using `{__mimir_storage__="ephemeral"}` selector no longer works. All label values with `ephemeral-` prefix in `reason` label of `cortex_discarded_samples_total` metric are no longer available. Following metrics have been removed:
  * `cortex_ingester_ephemeral_series`
  * `cortex_ingester_ephemeral_series_created_total`
  * `cortex_ingester_ephemeral_series_removed_total`
  * `cortex_ingester_ingested_ephemeral_samples_total`
  * `cortex_ingester_ingested_ephemeral_samples_failures_total`
  * `cortex_ingester_memory_ephemeral_users`
  * `cortex_ingester_queries_ephemeral_total`
  * `cortex_ingester_queried_ephemeral_samples`
  * `cortex_ingester_queried_ephemeral_series`
* [CHANGE] Store-gateway: use mmap-less index-header reader by default and remove mmap-based index header reader. The following flags have changed: #4280
   * `-blocks-storage.bucket-store.index-header.map-populate-enabled` has been removed
   * `-blocks-storage.bucket-store.index-header.stream-reader-enabled` has been removed
   * `-blocks-storage.bucket-store.index-header.stream-reader-max-idle-file-handles` has been renamed to `-blocks-storage.bucket-store.index-header.max-idle-file-handles`, and the corresponding configuration file option has been renamed from `stream_reader_max_idle_file_handles` to `max_idle_file_handles`
* [CHANGE] Store-gateway: the streaming store-gateway is now enabled by default. The new default setting for `-blocks-storage.bucket-store.batch-series-size` is `5000`. #4330
* [CHANGE] Compactor: the configuration parameter `-compactor.consistency-delay` has been deprecated and will be removed in Mimir 2.9. #4409
* [CHANGE] Store-gateway: the configuration parameter `-blocks-storage.bucket-store.consistency-delay` has been deprecated and will be removed in Mimir 2.9. #4409
* [FEATURE] Ruler: added `keep_firing_for` support to alerting rules. #4099
* [FEATURE] Distributor, ingester: ingestion of native histograms. The new per-tenant limit `-ingester.native-histograms-ingestion-enabled` controls whether native histograms are stored or ignored. #4159
* [FEATURE] Query-frontend: Introduce experimental `-query-frontend.query-sharding-target-series-per-shard` to allow query sharding to take into account cardinality of similar requests executed previously. This feature uses the same cache that's used for results caching. #4121 #4177 #4188 #4254
* [ENHANCEMENT] Go: update go to 1.20.1. #4266
* [ENHANCEMENT] Ingester: added `out_of_order_blocks_external_label_enabled` shipper option to label out-of-order blocks before shipping them to cloud storage. #4182 #4297
* [ENHANCEMENT] Ruler: introduced concurrency when loading per-tenant rules configuration. This improvement is expected to speed up the ruler start up time in a Mimir cluster with a large number of tenants. #4258
* [ENHANCEMENT] Compactor: Add `reason` label to `cortex_compactor_runs_failed_total`. The value can be `shutdown` or `error`. #4012
* [ENHANCEMENT] Store-gateway: enforce `max_fetched_series_per_query`. #4056
* [ENHANCEMENT] Query-frontend: Disambiguate logs for failed queries. #4067
* [ENHANCEMENT] Query-frontend: log caller user agent in query stats logs. #4093
* [ENHANCEMENT] Store-gateway: add `data_type` label with values on `cortex_bucket_store_partitioner_extended_ranges_total`, `cortex_bucket_store_partitioner_expanded_ranges_total`, `cortex_bucket_store_partitioner_requested_ranges_total`, `cortex_bucket_store_partitioner_expanded_bytes_total`, `cortex_bucket_store_partitioner_requested_bytes_total` for `postings`, `series`, and `chunks`. #4095
* [ENHANCEMENT] Store-gateway: Reduce memory allocation rate when loading TSDB chunks from Memcached. #4074
* [ENHANCEMENT] Query-frontend: track `cortex_frontend_query_response_codec_duration_seconds` and `cortex_frontend_query_response_codec_payload_bytes` metrics to measure the time taken and bytes read / written while encoding and decoding query result payloads. #4110
* [ENHANCEMENT] Alertmanager: expose additional upstream metrics `cortex_alertmanager_dispatcher_aggregation_groups`, `cortex_alertmanager_dispatcher_alert_processing_duration_seconds`. #4151
* [ENHANCEMENT] Querier and query-frontend: add experimental, more performant protobuf internal query result response format enabled with `-query-frontend.query-result-response-format=protobuf`. #4153
* [ENHANCEMENT] Store-gateway: use more efficient chunks fetching and caching. This should reduce CPU, memory utilization, and receive bandwidth of a store-gateway. Enable with `-blocks-storage.bucket-store.chunks-cache.fine-grained-chunks-caching-enabled=true`. #4163 #4174 #4227
* [ENHANCEMENT] Query-frontend: Wait for in-flight queries to finish before shutting down. #4073 #4170
* [ENHANCEMENT] Store-gateway: added `encode` and `other` stage to `cortex_bucket_store_series_request_stage_duration_seconds` metric. #4179
* [ENHANCEMENT] Ingester: log state of TSDB when shipping or forced compaction can't be done due to unexpected state of TSDB. #4211
* [ENHANCEMENT] Update Docker base images from `alpine:3.17.1` to `alpine:3.17.2`. #4240
* [ENHANCEMENT] Store-gateway: add a `stage` label to the metrics `cortex_bucket_store_series_data_fetched`, `cortex_bucket_store_series_data_size_fetched_bytes`, `cortex_bucket_store_series_data_touched`, `cortex_bucket_store_series_data_size_touched_bytes`. This label only applies to `data_type="chunks"`. For `fetched` metrics with `data_type="chunks"` the `stage` label has 2 values: `fetched` - the chunks or bytes that were fetched from the cache or the object store, `refetched` - the chunks or bytes that had to be refetched from the cache or the object store because their size was underestimated during the first fetch. For `touched` metrics with `data_type="chunks"` the `stage` label has 2 values: `processed` - the chunks or bytes that were read from the fetched chunks or bytes and were processed in memory, `returned` - the chunks or bytes that were selected from the processed bytes to satisfy the query. #4227 #4316
* [ENHANCEMENT] Compactor: improve the partial block check related to `compactor.partial-block-deletion-delay` to potentially issue less requests to object storage. #4246
* [ENHANCEMENT] Memcached: added `-*.memcached.min-idle-connections-headroom-percentage` support to configure the minimum number of idle connections to keep open as a percentage (0-100) of the number of recently used idle connections. This feature is disabled when set to a negative value (default), which means idle connections are kept open indefinitely. #4249
* [ENHANCEMENT] Querier and store-gateway: optimized regular expression label matchers with case insensitive alternate operator. #4340 #4357
* [ENHANCEMENT] Compactor: added the experimental flag `-compactor.block-upload.block-validation-enabled` with the default `true` to configure whether block validation occurs on backfilled blocks. #3411
* [ENHANCEMENT] Ingester: apply a jitter to the first TSDB head compaction interval configured via `-blocks-storage.tsdb.head-compaction-interval`. Subsequent checks will happen at the configured interval. This should help to spread the TSDB head compaction among different ingesters over the configured interval. #4364
* [ENHANCEMENT] Ingester: the maximum accepted value for `-blocks-storage.tsdb.head-compaction-interval` has been increased from 5m to 15m. #4364
* [BUGFIX] Store-gateway: return `Canceled` rather than `Aborted` or `Internal` error when the calling querier cancels a label names or values request, and return `Internal` if processing the request fails for another reason. #4061
* [BUGFIX] Querier: track canceled requests with status code `499` in the metrics instead of `503` or `422`. #4099
* [BUGFIX] Ingester: compact out-of-order data during `/ingester/flush` or when TSDB is idle. #4180
* [BUGFIX] Ingester: conversion of global limits `max-series-per-user`, `max-series-per-metric`, `max-metadata-per-user` and `max-metadata-per-metric` into corresponding local limits now takes into account the number of ingesters in each zone. #4238
* [BUGFIX] Ingester: track `cortex_ingester_memory_series` metric consistently with `cortex_ingester_memory_series_created_total` and `cortex_ingester_memory_series_removed_total`. #4312
* [BUGFIX] Querier: fixed a bug which was incorrectly matching series with regular expression label matchers with begin/end anchors in the middle of the regular expression. #4340

### Mixin

* [CHANGE] Move auto-scaling panel rows down beneath logical network path in Reads and Writes dashboards. #4049
* [CHANGE] Make distributor auto-scaling metric panels show desired number of replicas. #4218
* [CHANGE] Alerts: The alert `MimirMemcachedRequestErrors` has been renamed to `MimirCacheRequestErrors`. #4242
* [ENHANCEMENT] Alerts: Added `MimirAutoscalerKedaFailing` alert firing when a KEDA scaler is failing. #4045
* [ENHANCEMENT] Add auto-scaling panels to ruler dashboard. #4046
* [ENHANCEMENT] Add gateway auto-scaling panels to Reads and Writes dashboards. #4049 #4216
* [ENHANCEMENT] Dashboards: distinguish between label names and label values queries. #4065
* [ENHANCEMENT] Add query-frontend and ruler-query-frontend auto-scaling panels to Reads and Ruler dashboards. #4199
* [BUGFIX] Alerts: Fixed `MimirAutoscalerNotActive` to not fire if scaling metric does not exist, to avoid false positives on scaled objects with 0 min replicas. #4045
* [BUGFIX] Alerts: `MimirCompactorHasNotSuccessfullyRunCompaction` is no longer triggered by frequent compactor restarts. #4012
* [BUGFIX] Tenants dashboard: Correctly show the ruler-query-scheduler queue size. #4152

### Jsonnet

* [CHANGE] Create the `query-frontend-discovery` service only when Mimir is deployed in microservice mode without query-scheduler. #4353
* [CHANGE] Add results cache backend config to `ruler-query-frontend` configuration to allow cache reuse for cardinality-estimation based sharding. #4257
* [ENHANCEMENT] Add support for ruler auto-scaling. #4046
* [ENHANCEMENT] Add optional `weight` param to `newQuerierScaledObject` and `newRulerQuerierScaledObject` to allow running multiple querier deployments on different node types. #4141
* [ENHANCEMENT] Add support for query-frontend and ruler-query-frontend auto-scaling. #4199
* [BUGFIX] Shuffle sharding: when applying user class limits, honor the minimum shard size configured in `$._config.shuffle_sharding.*`. #4363

### Mimirtool

* [FEATURE] Added `keep_firing_for` support to rules configuration. #4099
* [ENHANCEMENT] Add `-tls-insecure-skip-verify` to rules, alertmanager and backfill commands. #4162

### Query-tee

* [CHANGE] Increase default value of `-backend.read-timeout` to 150s, to accommodate default querier and query frontend timeout of 120s. #4262
* [ENHANCEMENT] Log errors that occur while performing requests to compare two endpoints. #4262
* [ENHANCEMENT] When comparing two responses that both contain an error, only consider the comparison failed if the errors differ. Previously, if either response contained an error, the comparison always failed, even if both responses contained the same error. #4262
* [ENHANCEMENT] Include the value of the `X-Scope-OrgID` header when logging a comparison failure. #4262
* [BUGFIX] Parameters (expression, time range etc.) for a query request where the parameters are in the HTTP request body rather than in the URL are now logged correctly when responses differ. #4265

### Documentation

* [ENHANCEMENT] Add guide on alternative migration method for Thanos to Mimir #3554
* [ENHANCEMENT] Restore "Migrate from Cortex" for Jsonnet. #3929
* [ENHANCEMENT] Document migration from microservices to read-write deployment mode. #3951
* [ENHANCEMENT] Do not error when there is nothing to commit as part of a publish #4058
* [ENHANCEMENT] Explain how to run Mimir locally using docker-compose #4079
* [ENHANCEMENT] Docs: use long flag names in runbook commands. #4088
* [ENHANCEMENT] Clarify how ingester replication happens. #4101
* [ENHANCEMENT] Improvements to the Get Started guide. #4315
* [BUGFIX] Added indentation to Azure and SWIFT backend definition. #4263

### Tools

* [ENHANCEMENT] Adapt tsdb-print-chunk for native histograms. #4186
* [ENHANCEMENT] Adapt tsdb-index-health for blocks containing native histograms. #4186
* [ENHANCEMENT] Adapt tsdb-chunks tool to handle native histograms. #4186

## 2.6.2

* [BUGFIX] Security: updates Go to version 1.20.4 to fix CVE-2023-24539, CVE-2023-24540, CVE-2023-29400. #4903

## 2.6.1

### Grafana Mimir

* [BUGFIX] Security: updates Go to version 1.20.3 to fix CVE-2023-24538 #4798

## 2.6.0

### Grafana Mimir

* [CHANGE] Querier: Introduce `-querier.max-partial-query-length` to limit the time range for partial queries at the querier level and deprecate `-store.max-query-length`. #3825 #4017
* [CHANGE] Store-gateway: Remove experimental `-blocks-storage.bucket-store.max-concurrent-reject-over-limit` flag. #3706
* [CHANGE] Ingester: If shipping is enabled block retention will now be relative to the upload time to cloud storage. If shipping is disabled block retention will be relative to the creation time of the block instead of the mintime of the last block created. #3816
* [CHANGE] Query-frontend: Deprecated CLI flag `-query-frontend.align-querier-with-step` has been removed. #3982
* [CHANGE] Alertmanager: added default configuration for `-alertmanager.configs.fallback`. Allows tenants to send alerts without first uploading an Alertmanager configuration. #3541
* [FEATURE] Store-gateway: streaming of series. The store-gateway can now stream results back to the querier instead of buffering them. This is expected to greatly reduce peak memory consumption while keeping latency the same. You can enable this feature by setting `-blocks-storage.bucket-store.batch-series-size` to a value in the high thousands (5000-10000). This is still an experimental feature and is subject to a changing API and instability. #3540 #3546 #3587 #3606 #3611 #3620 #3645 #3355 #3697 #3666 #3687 #3728 #3739 #3751 #3779 #3839
* [FEATURE] Alertmanager: Added support for the Webex receiver. #3758
* [FEATURE] Limits: Added the `-validation.separate-metrics-group-label` flag. This allows further separation of the `cortex_discarded_samples_total` metric by an additional `group` label - which is configured by this flag to be the value of a specific label on an incoming timeseries. Active groups are tracked and inactive groups are cleaned up on a defined interval. The maximum number of groups tracked is controlled by the `-max-separate-metrics-groups-per-user` flag. #3439
* [FEATURE] Overrides-exporter: Added experimental ring support to overrides-exporter via `-overrides-exporter.ring.enabled`. When enabled, the ring is used to establish a leader replica for the export of limit override metrics. #3908 #3953
* [FEATURE] Ephemeral storage (experimental): Mimir can now accept samples into "ephemeral storage". Such samples are available for querying for a short amount of time (`-blocks-storage.ephemeral-tsdb.retention-period`, defaults to 10 minutes), and then removed from memory. To use ephemeral storage, distributor must be configured with `-distributor.ephemeral-series-enabled` option. Series matching `-distributor.ephemeral-series-matchers` will be marked for storing into ephemeral storage in ingesters. Each tenant needs to have ephemeral storage enabled by using `-ingester.max-ephemeral-series-per-user` limit, which defaults to 0 (no ephemeral storage). Ingesters have new `-ingester.instance-limits.max-ephemeral-series` limit for total number of series in ephemeral storage across all tenants. If ingestion of samples into ephemeral storage fails, `cortex_discarded_samples_total` metric will use values prefixed with `ephemeral-` for `reason` label. Querying of ephemeral storage is possible by using `{__mimir_storage__="ephemeral"}` as metric selector. Following new metrics related to ephemeral storage are introduced: #3897 #3922 #3961 #3997 #4004
  * `cortex_ingester_ephemeral_series`
  * `cortex_ingester_ephemeral_series_created_total`
  * `cortex_ingester_ephemeral_series_removed_total`
  * `cortex_ingester_ingested_ephemeral_samples_total`
  * `cortex_ingester_ingested_ephemeral_samples_failures_total`
  * `cortex_ingester_memory_ephemeral_users`
  * `cortex_ingester_queries_ephemeral_total`
  * `cortex_ingester_queried_ephemeral_samples`
  * `cortex_ingester_queried_ephemeral_series`
* [ENHANCEMENT] Added new metric `thanos_shipper_last_successful_upload_time`: Unix timestamp (in seconds) of the last successful TSDB block uploaded to the bucket. #3627
* [ENHANCEMENT] Ruler: Added `-ruler.alertmanager-client.tls-enabled` configuration for alertmanager client. #3432 #3597
* [ENHANCEMENT] Activity tracker logs now have `component=activity-tracker` label. #3556
* [ENHANCEMENT] Distributor: remove labels with empty values #2439
* [ENHANCEMENT] Query-frontend: track query HTTP requests in the Activity Tracker. #3561
* [ENHANCEMENT] Store-gateway: Add experimental alternate implementation of index-header reader that does not use memory mapped files. The index-header reader is expected to improve stability of the store-gateway. You can enable this implementation with the flag `-blocks-storage.bucket-store.index-header.stream-reader-enabled`. #3639 #3691 #3703 #3742 #3785 #3787 #3797
* [ENHANCEMENT] Query-scheduler: add `cortex_query_scheduler_cancelled_requests_total` metric to track the number of requests that are already cancelled when dequeued. #3696
* [ENHANCEMENT] Store-gateway: add `cortex_bucket_store_partitioner_extended_ranges_total` metric to keep track of the ranges that the partitioner decided to overextend and merge in order to save API call to the object storage. #3769
* [ENHANCEMENT] Compactor: Auto-forget unhealthy compactors after ten failed ring heartbeats. #3771
* [ENHANCEMENT] Ruler: change default value of `-ruler.for-grace-period` from `10m` to `2m` and update help text. The new default value reflects how we operate Mimir at Grafana Labs. #3817
* [ENHANCEMENT] Ingester: Added experimental flags to force usage of _postings for matchers cache_. These flags will be removed in the future and it's not recommended to change them. #3823
  * `-blocks-storage.tsdb.head-postings-for-matchers-cache-ttl`
  * `-blocks-storage.tsdb.head-postings-for-matchers-cache-size`
  * `-blocks-storage.tsdb.head-postings-for-matchers-cache-force`
* [ENHANCEMENT] Ingester: Improved series selection performance when some of the matchers do not match any series. #3827
* [ENHANCEMENT] Alertmanager: Add new additional template function `tenantID` returning id of the tenant owning the alert. #3758
* [ENHANCEMENT] Alertmanager: Add additional template function `grafanaExploreURL` returning URL to grafana explore with range query. #3849
* [ENHANCEMENT] Reduce overhead of debug logging when filtered out. #3875
* [ENHANCEMENT] Update Docker base images from `alpine:3.16.2` to `alpine:3.17.1`. #3898
* [ENHANCEMENT] Ingester: Add new `/ingester/tsdb_metrics` endpoint to return tenant-specific TSDB metrics. #3923
* [ENHANCEMENT] Query-frontend: CLI flag `-query-frontend.max-total-query-length` and its associated YAML configuration is now stable. #3882
* [ENHANCEMENT] Ruler: rule groups now support optional and experimental `align_evaluation_time_on_interval` field, which causes all evaluations to happen on interval-aligned timestamp. #4013
* [ENHANCEMENT] Query-scheduler: ring-based service discovery is now stable. #4028
* [ENHANCEMENT] Store-gateway: improved performance of prefix matching on the labels. #4055 #4080
* [BUGFIX] Log the names of services that are not yet running rather than `unsupported value type` when calling `/ready` and some services are not running. #3625
* [BUGFIX] Alertmanager: Fix template spurious deletion with relative data dir. #3604
* [BUGFIX] Security: update prometheus/exporter-toolkit for CVE-2022-46146. #3675
* [BUGFIX] Security: update golang.org/x/net for CVE-2022-41717. #3755
* [BUGFIX] Debian package: Fix post-install, environment file path and user creation. #3720
* [BUGFIX] memberlist: Fix panic during Mimir startup when Mimir receives gossip message before it's ready. #3746
* [BUGFIX] Store-gateway: fix `cortex_bucket_store_partitioner_requested_bytes_total` metric to not double count overlapping ranges. #3769
* [BUGFIX] Update `github.com/thanos-io/objstore` to address issue with Multipart PUT on s3-compatible Object Storage. #3802 #3821
* [BUGFIX] Distributor, Query-scheduler: Make sure ring metrics include a `cortex_` prefix as expected by dashboards. #3809
* [BUGFIX] Querier: canceled requests are no longer reported as "consistency check" failures. #3837 #3927
* [BUGFIX] Distributor: don't panic when `metric_relabel_configs` in overrides contains null element. #3868
* [BUGFIX] Distributor: don't panic when OTLP histograms don't have any buckets. #3853
* [BUGFIX] Ingester, Compactor: fix panic that can occur when compaction fails. #3955
* [BUGFIX] Store-gateway: return `Canceled` rather than `Aborted` error when the calling querier cancels the request. #4007

### Mixin

* [ENHANCEMENT] Alerts: Added `MimirIngesterInstanceHasNoTenants` alert that fires when an ingester replica is not receiving write requests for any tenant. #3681
* [ENHANCEMENT] Alerts: Extended `MimirAllocatingTooMuchMemory` to check read-write deployment containers. #3710
* [ENHANCEMENT] Alerts: Added `MimirAlertmanagerInstanceHasNoTenants` alert that fires when an alertmanager instance ows no tenants. #3826
* [ENHANCEMENT] Alerts: Added `MimirRulerInstanceHasNoRuleGroups` alert that fires when a ruler replica is not assigned any rule group to evaluate. #3723
* [ENHANCEMENT] Support for baremetal deployment for alerts and scaling recording rules. #3719
* [ENHANCEMENT] Dashboards: querier autoscaling now supports multiple scaled objects (configurable via `$._config.autoscale.querier.hpa_name`). #3962
* [BUGFIX] Alerts: Fixed `MimirIngesterRestarts` alert when Mimir is deployed in read-write mode. #3716
* [BUGFIX] Alerts: Fixed `MimirIngesterHasNotShippedBlocks` and `MimirIngesterHasNotShippedBlocksSinceStart` alerts for when Mimir is deployed in read-write or monolithic modes and updated them to use new `thanos_shipper_last_successful_upload_time` metric. #3627
* [BUGFIX] Alerts: Fixed `MimirMemoryMapAreasTooHigh` alert when Mimir is deployed in read-write mode. #3626
* [BUGFIX] Alerts: Fixed `MimirCompactorSkippedBlocksWithOutOfOrderChunks` matching on non-existent label. #3628
* [BUGFIX] Dashboards: Fix `Rollout Progress` dashboard incorrectly using Gateway metrics when Gateway was not enabled. #3709
* [BUGFIX] Tenants dashboard: Make it compatible with all deployment types. #3754
* [BUGFIX] Alerts: Fixed `MimirCompactorHasNotUploadedBlocks` to not fire if compactor has nothing to do. #3793
* [BUGFIX] Alerts: Fixed `MimirAutoscalerNotActive` to not fire if scaling metric is 0, to avoid false positives on scaled objects with 0 min replicas. #3999

### Jsonnet

* [CHANGE] Replaced the deprecated `policy/v1beta1` with `policy/v1` when configuring a PodDisruptionBudget for read-write deployment mode. #3811
* [CHANGE] Removed `-server.http-write-timeout` default option value from querier and query-frontend, as it defaults to a higher value in the code now, and cannot be lower than `-querier.timeout`. #3836
* [CHANGE] Replaced `-store.max-query-length` with `-query-frontend.max-total-query-length` in the query-frontend config. #3879
* [CHANGE] Changed default `mimir_backend_data_disk_size` from `100Gi` to `250Gi`. #3894
* [ENHANCEMENT] Update `rollout-operator` to `v0.2.0`. #3624
* [ENHANCEMENT] Add `user_24M` and `user_32M` classes to operations config. #3367
* [ENHANCEMENT] Update memcached image from `memcached:1.6.16-alpine` to `memcached:1.6.17-alpine`. #3914
* [ENHANCEMENT] Allow configuring the ring for overrides-exporter. #3995
* [BUGFIX] Apply ingesters and store-gateways per-zone CLI flags overrides to read-write deployment mode too. #3766
* [BUGFIX] Apply overrides-exporter CLI flags to mimir-backend when running Mimir in read-write deployment mode. #3790
* [BUGFIX] Fixed `mimir-write` and `mimir-read` Kubernetes service to correctly balance requests among pods. #3855 #3864 #3906
* [BUGFIX] Fixed `ruler-query-frontend` and `mimir-read` gRPC server configuration to force clients to periodically re-resolve the backend addresses. #3862
* [BUGFIX] Fixed `mimir-read` CLI flags to ensure query-frontend configuration takes precedence over querier configuration. #3877

### Mimirtool

* [ENHANCEMENT] Update `mimirtool config convert` to work with Mimir 2.4, 2.5, 2.6 changes. #3952
* [ENHANCEMENT] Mimirtool is now available to install through Homebrew with `brew install mimirtool`. #3776
* [ENHANCEMENT] Added `--concurrency` to `mimirtool rules sync` command. #3996
* [BUGFIX] Fix summary output from `mimirtool rules sync` to display correct number of groups created and updated. #3918

### Documentation

* [BUGFIX] Querier: Remove assertion that the `-querier.max-concurrent` flag must also be set for the query-frontend. #3678
* [ENHANCEMENT] Update migration from cortex documentation. #3662
* [ENHANCEMENT] Query-scheduler: documented how to migrate from DNS-based to ring-based service discovery. #4028

### Tools

## 2.5.0

### Grafana Mimir

* [CHANGE] Flag `-azure.msi-resource` is now ignored, and will be removed in Mimir 2.7. This setting is now made automatically by Azure. #2682
* [CHANGE] Experimental flag `-blocks-storage.tsdb.out-of-order-capacity-min` has been removed. #3261
* [CHANGE] Distributor: Wrap errors from pushing to ingesters with useful context, for example clarifying timeouts. #3307
* [CHANGE] The default value of `-server.http-write-timeout` has changed from 30s to 2m. #3346
* [CHANGE] Reduce period of health checks in connection pools for querier->store-gateway, ruler->ruler, and alertmanager->alertmanager clients to 10s. This reduces the time to fail a gRPC call when the remote stops responding. #3168
* [CHANGE] Hide TSDB block ranges period config from doc and mark it experimental. #3518
* [FEATURE] Alertmanager: added Discord support. #3309
* [ENHANCEMENT] Added `-server.tls-min-version` and `-server.tls-cipher-suites` flags to configure cipher suites and min TLS version supported by HTTP and gRPC servers. #2898
* [ENHANCEMENT] Distributor: Add age filter to forwarding functionality, to not forward samples which are older than defined duration. If such samples are not ingested, `cortex_discarded_samples_total{reason="forwarded-sample-too-old"}` is increased. #3049 #3113
* [ENHANCEMENT] Store-gateway: Reduce memory allocation when generating ids in index cache. #3179
* [ENHANCEMENT] Query-frontend: truncate queries based on the configured creation grace period (`--validation.create-grace-period`) to avoid querying too far into the future. #3172
* [ENHANCEMENT] Ingester: Reduce activity tracker memory allocation. #3203
* [ENHANCEMENT] Query-frontend: Log more detailed information in the case of a failed query. #3190
* [ENHANCEMENT] Added `-usage-stats.installation-mode` configuration to track the installation mode via the anonymous usage statistics. #3244
* [ENHANCEMENT] Compactor: Add new `cortex_compactor_block_max_time_delta_seconds` histogram for detecting if compaction of blocks is lagging behind. #3240 #3429
* [ENHANCEMENT] Ingester: reduced the memory footprint of active series custom trackers. #2568
* [ENHANCEMENT] Distributor: Include `X-Scope-OrgId` header in requests forwarded to configured forwarding endpoint. #3283 #3385
* [ENHANCEMENT] Alertmanager: reduced memory utilization in Mimir clusters with a large number of tenants. #3309
* [ENHANCEMENT] Add experimental flag `-shutdown-delay` to allow components to wait after receiving SIGTERM and before stopping. In this time the component returns 503 from /ready endpoint. #3298
* [ENHANCEMENT] Go: update to go 1.19.3. #3371
* [ENHANCEMENT] Alerts: added `RulerRemoteEvaluationFailing` alert, firing when communication between ruler and frontend fails in remote operational mode. #3177 #3389
* [ENHANCEMENT] Clarify which S3 signature versions are supported in the error "unsupported signature version". #3376
* [ENHANCEMENT] Store-gateway: improved index header reading performance. #3393 #3397 #3436
* [ENHANCEMENT] Store-gateway: improved performance of series matching. #3391
* [ENHANCEMENT] Move the validation of incoming series before the distributor's forwarding functionality, so that we don't forward invalid series. #3386 #3458
* [ENHANCEMENT] S3 bucket configuration now validates that the endpoint does not have the bucket name prefix. #3414
* [ENHANCEMENT] Query-frontend: added "fetched index bytes" to query statistics, so that the statistics contain the total bytes read by store-gateways from TSDB block indexes. #3206
* [ENHANCEMENT] Distributor: push wrapper should only receive unforwarded samples. #2980
* [ENHANCEMENT] Added `/api/v1/status/config` and `/api/v1/status/flags` APIs to maintain compatibility with prometheus. #3596 #3983
* [BUGFIX] Flusher: Add `Overrides` as a dependency to prevent panics when starting with `-target=flusher`. #3151
* [BUGFIX] Updated `golang.org/x/text` dependency to fix CVE-2022-32149. #3285
* [BUGFIX] Query-frontend: properly close gRPC streams to the query-scheduler to stop memory and goroutines leak. #3302
* [BUGFIX] Ruler: persist evaluation delay configured in the rulegroup. #3392
* [BUGFIX] Ring status pages: show 100% ownership as "100%", not "1e+02%". #3435
* [BUGFIX] Fix panics in OTLP ingest path when parse errors exist. #3538

### Mixin

* [CHANGE] Alerts: Change `MimirSchedulerQueriesStuck` `for` time to 7 minutes to account for the time it takes for HPA to scale up. #3223
* [CHANGE] Dashboards: Removed the `Querier > Stages` panel from the `Mimir / Queries` dashboard. #3311
* [CHANGE] Configuration: The format of the `autoscaling` section of the configuration has changed to support more components. #3378
  * Instead of specific config variables for each component, they are listed in a dictionary. For example, `autoscaling.querier_enabled` becomes `autoscaling.querier.enabled`.
* [FEATURE] Dashboards: Added "Mimir / Overview resources" dashboard, providing an high level view over a Mimir cluster resources utilization. #3481
* [FEATURE] Dashboards: Added "Mimir / Overview networking" dashboard, providing an high level view over a Mimir cluster network bandwidth, inflight requests and TCP connections. #3487
* [FEATURE] Compile baremetal mixin along k8s mixin. #3162 #3514
* [ENHANCEMENT] Alerts: Add MimirRingMembersMismatch firing when a component does not have the expected number of running jobs. #2404
* [ENHANCEMENT] Dashboards: Add optional row about the Distributor's metric forwarding feature to the `Mimir / Writes` dashboard. #3182 #3394 #3394 #3461
* [ENHANCEMENT] Dashboards: Remove the "Instance Mapper" row from the "Alertmanager Resources Dashboard". This is a Grafana Cloud specific service and not relevant for external users. #3152
* [ENHANCEMENT] Dashboards: Add "remote read", "metadata", and "exemplar" queries to "Mimir / Overview" dashboard. #3245
* [ENHANCEMENT] Dashboards: Use non-red colors for non-error series in the "Mimir / Overview" dashboard. #3246
* [ENHANCEMENT] Dashboards: Add support to multi-zone deployments for the experimental read-write deployment mode. #3256
* [ENHANCEMENT] Dashboards: If enabled, add new row to the `Mimir / Writes` for distributor autoscaling metrics. #3378
* [ENHANCEMENT] Dashboards: Add read path insights row to the "Mimir / Tenants" dashboard. #3326
* [ENHANCEMENT] Alerts: Add runbook urls for alerts. #3452
* [ENHANCEMENT] Configuration: Make it possible to configure namespace label, job label, and job prefix. #3482
* [ENHANCEMENT] Dashboards: improved resources and networking dashboards to work with read-write deployment mode too. #3497 #3504 #3519 #3531
* [ENHANCEMENT] Alerts: Added "MimirDistributorForwardingErrorRate" alert, which fires on high error rates in the distributor’s forwarding feature. #3200
* [ENHANCEMENT] Improve phrasing in Overview dashboard. #3488
* [BUGFIX] Dashboards: Fix legend showing `persistentvolumeclaim` when using `deployment_type=baremetal` for `Disk space utilization` panels. #3173 #3184
* [BUGFIX] Alerts: Fixed `MimirGossipMembersMismatch` alert when Mimir is deployed in read-write mode. #3489
* [BUGFIX] Dashboards: Remove "Inflight requests" from object store panels because the panel is not tracking the inflight requests to object storage. #3521

### Jsonnet

* [CHANGE] Replaced the deprecated `policy/v1beta1` with `policy/v1` when configuring a PodDisruptionBudget. #3284
* [CHANGE] [Common storage configuration](https://grafana.com/docs/mimir/v2.3.x/operators-guide/configure/configure-object-storage-backend/#common-configuration) is now used to configure object storage in all components. This is a breaking change in terms of Jsonnet manifests and also a CLI flag update for components that use object storage, so it will require a rollout of those components. The changes include: #3257
  * `blocks_storage_backend` was renamed to `storage_backend` and is now used as the common storage backend for all components.
    * So were the related `blocks_storage_azure_account_(name|key)` and `blocks_storage_s3_endpoint` configurations.
  * `storage_s3_endpoint` is now rendered by default using the `aws_region` configuration instead of a hardcoded `us-east-1`.
  * `ruler_client_type` and `alertmanager_client_type` were renamed to `ruler_storage_backend` and `alertmanager_storage_backend` respectively, and their corresponding CLI flags won't be rendered unless explicitly set to a value different from the one in `storage_backend` (like `local`).
  * `alertmanager_s3_bucket_name`, `alertmanager_gcs_bucket_name` and `alertmanager_azure_container_name` have been removed, and replaced by a single `alertmanager_storage_bucket_name` configuration used for all object storages.
  * `genericBlocksStorageConfig` configuration object was removed, and so any extensions to it will be now ignored. Use `blockStorageConfig` instead.
  * `rulerClientConfig` and `alertmanagerStorageClientConfig` configuration objects were renamed to `rulerStorageConfig` and `alertmanagerStorageConfig` respectively, and so any extensions to their previous names will be now ignored. Use the new names instead.
  * The CLI flags `*.s3.region` are no longer rendered as they are optional and the region can be inferred by Mimir by performing an initial API call to the endpoint.
  * The migration to this change should usually consist of:
    * Renaming `blocks_storage_backend` key to `storage_backend`.
    * For Azure/S3:
      * Renaming `blocks_storage_(azure|s3)_*` configurations to `storage_(azure|s3)_*`.
      * If `ruler_storage_(azure|s3)_*` and `alertmanager_storage_(azure|s3)_*` keys were different from the `block_storage_*` ones, they should be now provided using CLI flags, see [configuration reference](https://grafana.com/docs/mimir/v2.3.x/operators-guide/configure/reference-configuration-parameters/) for more details.
    * Removing `ruler_client_type` and `alertmanager_client_type` if their value match the `storage_backend`, or renaming them to their new names otherwise.
    * Reviewing any possible extensions to `genericBlocksStorageConfig`, `rulerClientConfig` and `alertmanagerStorageClientConfig` and moving them to the corresponding new options.
    * Renaming the alertmanager's bucket name configuration from provider-specific to the new `alertmanager_storage_bucket_name` key.
* [CHANGE] The `overrides-exporter.libsonnet` file is now always imported. The overrides-exporter can be enabled in jsonnet setting the following: #3379
  ```jsonnet
  {
    _config+:: {
      overrides_exporter_enabled: true,
    }
  }
  ```
* [FEATURE] Added support for experimental read-write deployment mode. Enabling the read-write deployment mode on a existing Mimir cluster is a destructive operation, because the cluster will be re-created. If you're creating a new Mimir cluster, you can deploy it in read-write mode adding the following configuration: #3379 #3475 #3405
  ```jsonnet
  {
    _config+:: {
      deployment_mode: 'read-write',

      // See operations/mimir/read-write-deployment.libsonnet for more configuration options.
      mimir_write_replicas: 3,
      mimir_read_replicas: 2,
      mimir_backend_replicas: 3,
    }
  }
  ```
* [ENHANCEMENT] Add autoscaling support to the `mimir-read` component when running the read-write-deployment model. #3419
* [ENHANCEMENT] Added `$._config.usageStatsConfig` to track the installation mode via the anonymous usage statistics. #3294
* [ENHANCEMENT] The query-tee node port (`$._config.query_tee_node_port`) is now optional. #3272
* [ENHANCEMENT] Add support for autoscaling distributors. #3378
* [ENHANCEMENT] Make auto-scaling logic ensure integer KEDA thresholds. #3512
* [BUGFIX] Fixed query-scheduler ring configuration for dedicated ruler's queries and query-frontends. #3237 #3239
* [BUGFIX] Jsonnet: Fix auto-scaling so that ruler-querier CPU threshold is a string-encoded integer millicores value. #3520

### Mimirtool

* [FEATURE] Added `mimirtool alertmanager verify` command to validate configuration without uploading. #3440
* [ENHANCEMENT] Added `mimirtool rules delete-namespace` command to delete all of the rule groups in a namespace including the namespace itself. #3136
* [ENHANCEMENT] Refactor `mimirtool analyze prometheus`: add concurrency and resiliency #3349
  * Add `--concurrency` flag. Default: number of logical CPUs
* [BUGFIX] `--log.level=debug` now correctly prints the response from the remote endpoint when a request fails. #3180

### Documentation

* [ENHANCEMENT] Documented how to configure HA deduplication using Consul in a Mimir Helm deployment. #2972
* [ENHANCEMENT] Improve `MimirQuerierAutoscalerNotActive` runbook. #3186
* [ENHANCEMENT] Improve `MimirSchedulerQueriesStuck` runbook to reflect debug steps with querier auto-scaling enabled. #3223
* [ENHANCEMENT] Use imperative for docs titles. #3178 #3332 #3343
* [ENHANCEMENT] Docs: mention gRPC compression in "Production tips". #3201
* [ENHANCEMENT] Update ADOPTERS.md. #3224 #3225
* [ENHANCEMENT] Add a note for jsonnet deploying. #3213
* [ENHANCEMENT] out-of-order runbook update with use case. #3253
* [ENHANCEMENT] Fixed TSDB retention mentioned in the "Recover source blocks from ingesters" runbook. #3280
* [ENHANCEMENT] Run Grafana Mimir in production using the Helm chart. #3072
* [ENHANCEMENT] Use common configuration in the tutorial. #3282
* [ENHANCEMENT] Updated detailed steps for migrating blocks from Thanos to Mimir. #3290
* [ENHANCEMENT] Add scheme to DNS service discovery docs. #3450
* [BUGFIX] Remove reference to file that no longer exists in contributing guide. #3404
* [BUGFIX] Fix some minor typos in the contributing guide and on the runbooks page. #3418
* [BUGFIX] Fix small typos in API reference. #3526
* [BUGFIX] Fixed TSDB retention mentioned in the "Recover source blocks from ingesters" runbook. #3278
* [BUGFIX] Fixed configuration example in the "Configuring the Grafana Mimir query-frontend to work with Prometheus" guide. #3374

### Tools

* [FEATURE] Add `copyblocks` tool, to copy Mimir blocks between two GCS buckets. #3264
* [ENHANCEMENT] copyblocks: copy no-compact global markers and optimize min time filter check. #3268
* [ENHANCEMENT] Mimir rules GitHub action: Added the ability to change default value of `label` when running `prepare` command. #3236
* [BUGFIX] Mimir rules Github action: Fix single line output. #3421

## 2.4.0

### Grafana Mimir

* [CHANGE] Distributor: change the default value of `-distributor.remote-timeout` to `2s` from `20s` and `-distributor.forwarding.request-timeout` to `2s` from `10s` to improve distributor resource usage when ingesters crash. #2728 #2912
* [CHANGE] Anonymous usage statistics tracking: added the `-ingester.ring.store` value. #2981
* [CHANGE] Series metadata `HELP` that is longer than `-validation.max-metadata-length` is now truncated silently, instead of being dropped with a 400 status code. #2993
* [CHANGE] Ingester: changed default setting for `-ingester.ring.readiness-check-ring-health` from `true` to `false`. #2953
* [CHANGE] Anonymous usage statistics tracking has been enabled by default, to help Mimir maintainers make better decisions to support the open source community. #2939 #3034
* [CHANGE] Anonymous usage statistics tracking: added the minimum and maximum value of `-ingester.out-of-order-time-window`. #2940
* [CHANGE] The default hash ring heartbeat period for distributors, ingesters, rulers and compactors has been increased from `5s` to `15s`. Now the default heartbeat period for all Mimir hash rings is `15s`. #3033
* [CHANGE] Reduce the default TSDB head compaction concurrency (`-blocks-storage.tsdb.head-compaction-concurrency`) from 5 to 1, in order to reduce CPU spikes. #3093
* [CHANGE] Ruler: the ruler's [remote evaluation mode](https://grafana.com/docs/mimir/latest/operators-guide/architecture/components/ruler/#remote) (`-ruler.query-frontend.address`) is now stable. #3109
* [CHANGE] Limits: removed the deprecated YAML configuration option `active_series_custom_trackers_config`. Please use `active_series_custom_trackers` instead. #3110
* [CHANGE] Ingester: removed the deprecated configuration option `-ingester.ring.join-after`. #3111
* [CHANGE] Querier: removed the deprecated configuration option `-querier.shuffle-sharding-ingesters-lookback-period`. The value of `-querier.query-ingesters-within` is now used internally for shuffle sharding lookback, while you can use `-querier.shuffle-sharding-ingesters-enabled` to enable or disable shuffle sharding on the read path. #3111
* [CHANGE] Memberlist: cluster label verification feature (`-memberlist.cluster-label` and `-memberlist.cluster-label-verification-disabled`) is now marked as stable. #3108
* [CHANGE] Distributor: only single per-tenant forwarding endpoint can be configured now. Support for per-rule endpoint has been removed. #3095
* [FEATURE] Query-scheduler: added an experimental ring-based service discovery support for the query-scheduler. Refer to [query-scheduler configuration](https://grafana.com/docs/mimir/next/operators-guide/architecture/components/query-scheduler/#configuration) for more information. #2957
* [FEATURE] Introduced the experimental endpoint `/api/v1/user_limits` exposed by all components that load runtime configuration. This endpoint exposes realtime limits for the authenticated tenant, in JSON format. #2864 #3017
* [FEATURE] Query-scheduler: added the experimental configuration option `-query-scheduler.max-used-instances` to restrict the number of query-schedulers effectively used regardless how many replicas are running. This feature can be useful when using the experimental read-write deployment mode. #3005
* [ENHANCEMENT] Go: updated to go 1.19.2. #2637 #3127 #3129
* [ENHANCEMENT] Runtime config: don't unmarshal runtime configuration files if they haven't changed. This can save a bit of CPU and memory on every component using runtime config. #2954
* [ENHANCEMENT] Query-frontend: Add `cortex_frontend_query_result_cache_skipped_total` and `cortex_frontend_query_result_cache_attempted_total` metrics to track the reason why query results are not cached. #2855
* [ENHANCEMENT] Distributor: pool more connections per host when forwarding request. Mark requests as idempotent so they can be retried under some conditions. #2968
* [ENHANCEMENT] Distributor: failure to send request to forwarding target now also increments `cortex_distributor_forward_errors_total`, with `status_code="failed"`. #2968
* [ENHANCEMENT] Distributor: added support forwarding push requests via gRPC, using `httpgrpc` messages from weaveworks/common library. #2996
* [ENHANCEMENT] Query-frontend / Querier: increase internal backoff period used to retry connections to query-frontend / query-scheduler. #3011
* [ENHANCEMENT] Querier: do not log "error processing requests from scheduler" when the query-scheduler is shutting down. #3012
* [ENHANCEMENT] Query-frontend: query sharding process is now time-bounded and it is cancelled if the request is aborted. #3028
* [ENHANCEMENT] Query-frontend: improved Prometheus response JSON encoding performance. #2450
* [ENHANCEMENT] TLS: added configuration parameters to configure the client's TLS cipher suites and minimum version. The following new CLI flags have been added: #3070
  * `-alertmanager.alertmanager-client.tls-cipher-suites`
  * `-alertmanager.alertmanager-client.tls-min-version`
  * `-alertmanager.sharding-ring.etcd.tls-cipher-suites`
  * `-alertmanager.sharding-ring.etcd.tls-min-version`
  * `-compactor.ring.etcd.tls-cipher-suites`
  * `-compactor.ring.etcd.tls-min-version`
  * `-distributor.forwarding.grpc-client.tls-cipher-suites`
  * `-distributor.forwarding.grpc-client.tls-min-version`
  * `-distributor.ha-tracker.etcd.tls-cipher-suites`
  * `-distributor.ha-tracker.etcd.tls-min-version`
  * `-distributor.ring.etcd.tls-cipher-suites`
  * `-distributor.ring.etcd.tls-min-version`
  * `-ingester.client.tls-cipher-suites`
  * `-ingester.client.tls-min-version`
  * `-ingester.ring.etcd.tls-cipher-suites`
  * `-ingester.ring.etcd.tls-min-version`
  * `-memberlist.tls-cipher-suites`
  * `-memberlist.tls-min-version`
  * `-querier.frontend-client.tls-cipher-suites`
  * `-querier.frontend-client.tls-min-version`
  * `-querier.store-gateway-client.tls-cipher-suites`
  * `-querier.store-gateway-client.tls-min-version`
  * `-query-frontend.grpc-client-config.tls-cipher-suites`
  * `-query-frontend.grpc-client-config.tls-min-version`
  * `-query-scheduler.grpc-client-config.tls-cipher-suites`
  * `-query-scheduler.grpc-client-config.tls-min-version`
  * `-query-scheduler.ring.etcd.tls-cipher-suites`
  * `-query-scheduler.ring.etcd.tls-min-version`
  * `-ruler.alertmanager-client.tls-cipher-suites`
  * `-ruler.alertmanager-client.tls-min-version`
  * `-ruler.client.tls-cipher-suites`
  * `-ruler.client.tls-min-version`
  * `-ruler.query-frontend.grpc-client-config.tls-cipher-suites`
  * `-ruler.query-frontend.grpc-client-config.tls-min-version`
  * `-ruler.ring.etcd.tls-cipher-suites`
  * `-ruler.ring.etcd.tls-min-version`
  * `-store-gateway.sharding-ring.etcd.tls-cipher-suites`
  * `-store-gateway.sharding-ring.etcd.tls-min-version`
* [ENHANCEMENT] Store-gateway: Add `-blocks-storage.bucket-store.max-concurrent-reject-over-limit` option to allow requests that exceed the max number of inflight object storage requests to be rejected. #2999
* [ENHANCEMENT] Query-frontend: allow setting a separate limit on the total (before splitting/sharding) query length of range queries with the new experimental `-query-frontend.max-total-query-length` flag, which defaults to `-store.max-query-length` if unset or set to 0. #3058
* [ENHANCEMENT] Query-frontend: Lower TTL for cache entries overlapping the out-of-order samples ingestion window (re-using `-ingester.out-of-order-allowance` from ingesters). #2935
* [ENHANCEMENT] Ruler: added support to forcefully disable recording and/or alerting rules evaluation. The following new configuration options have been introduced, which can be overridden on a per-tenant basis in the runtime configuration: #3088
  * `-ruler.recording-rules-evaluation-enabled`
  * `-ruler.alerting-rules-evaluation-enabled`
* [ENHANCEMENT] Distributor: Improved error messages reported when the distributor fails to remote write to ingesters. #3055
* [ENHANCEMENT] Improved tracing spans tracked by distributors, ingesters and store-gateways. #2879 #3099 #3089
* [ENHANCEMENT] Ingester: improved the performance of label value cardinality endpoint. #3044
* [ENHANCEMENT] Ruler: use backoff retry on remote evaluation #3098
* [ENHANCEMENT] Query-frontend: Include multiple tenant IDs in query logs when present instead of dropping them. #3125
* [ENHANCEMENT] Query-frontend: truncate queries based on the configured blocks retention period (`-compactor.blocks-retention-period`) to avoid querying past this period. #3134
* [ENHANCEMENT] Alertmanager: reduced memory utilization in Mimir clusters with a large number of tenants. #3143
* [ENHANCEMENT] Store-gateway: added extra span logging to improve observability. #3131
* [ENHANCEMENT] Compactor: cleaning up different tenants' old blocks and updating bucket indexes is now more independent. This prevents a single tenant from delaying cleanup for other tenants. #2631
* [ENHANCEMENT] Distributor: request rate, ingestion rate, and inflight requests limits are now enforced before reading and parsing the body of the request. This makes the distributor more resilient against a burst of requests over those limit. #2419
* [BUGFIX] Querier: Fix 400 response while handling streaming remote read. #2963
* [BUGFIX] Fix a bug causing query-frontend, query-scheduler, and querier not failing if one of their internal components fail. #2978
* [BUGFIX] Querier: re-balance the querier worker connections when a query-frontend or query-scheduler is terminated. #3005
* [BUGFIX] Distributor: Now returns the quorum error from ingesters. For example, with replication_factor=3, two HTTP 400 errors and one HTTP 500 error, now the distributor will always return HTTP 400. Previously the behaviour was to return the error which the distributor first received. #2979
* [BUGFIX] Ruler: fix panic when ruler.external_url is explicitly set to an empty string ("") in YAML. #2915
* [BUGFIX] Alertmanager: Fix support for the Telegram API URL in the global settings. #3097
* [BUGFIX] Alertmanager: Fix parsing of label matchers without label value in the API used to retrieve alerts. #3097
* [BUGFIX] Ruler: Fix not restoring alert state for rule groups when other ruler replicas shut down. #3156
* [BUGFIX] Updated `golang.org/x/net` dependency to fix CVE-2022-27664. #3124
* [BUGFIX] Fix distributor from returning a `500` status code when a `400` was received from the ingester. #3211
* [BUGFIX] Fix incorrect OS value set in Mimir v2.3.* RPM packages. #3221

### Mixin

* [CHANGE] Alerts: MimirQuerierAutoscalerNotActive is now critical and fires after 1h instead of 15m. #2958
* [FEATURE] Dashboards: Added "Mimir / Overview" dashboards, providing an high level view over a Mimir cluster. #3122 #3147 #3155
* [ENHANCEMENT] Dashboards: Updated the "Writes" and "Rollout progress" dashboards to account for samples ingested via the new OTLP ingestion endpoint. #2919 #2938
* [ENHANCEMENT] Dashboards: Include per-tenant request rate in "Tenants" dashboard. #2874
* [ENHANCEMENT] Dashboards: Include inflight object store requests in "Reads" dashboard. #2914
* [ENHANCEMENT] Dashboards: Make queries used to find job, cluster and namespace for dropdown menus configurable. #2893
* [ENHANCEMENT] Dashboards: Include rate of label and series queries in "Reads" dashboard. #3065 #3074
* [ENHANCEMENT] Dashboards: Fix legend showing on per-pod panels. #2944
* [ENHANCEMENT] Dashboards: Use the "req/s" unit on panels showing the requests rate. #3118
* [ENHANCEMENT] Dashboards: Use a consistent color across dashboards for the error rate. #3154

### Jsonnet

* [FEATURE] Added support for query-scheduler ring-based service discovery. #3128
* [ENHANCEMENT] Querier autoscaling is now slower on scale downs: scale down 10% every 1m instead of 100%. #2962
* [BUGFIX] Memberlist: `gossip_member_label` is now set for ruler-queriers. #3141

### Mimirtool

* [ENHANCEMENT] mimirtool analyze: Store the query errors instead of exit during the analysis. #3052
* [BUGFIX] mimir-tool remote-read: fix returns where some conditions [return nil error even if there is error](https://github.com/grafana/cortex-tools/issues/260). #3053

### Documentation

* [ENHANCEMENT] Added documentation on how to configure storage retention. #2970
* [ENHANCEMENT] Improved gRPC clients config documentation. #3020
* [ENHANCEMENT] Added documentation on how to manage alerting and recording rules. #2983
* [ENHANCEMENT] Improved `MimirSchedulerQueriesStuck` runbook. #3006
* [ENHANCEMENT] Added "Cluster label verification" section to memberlist documentation. #3096
* [ENHANCEMENT] Mention compression in multi-zone replication documentation. #3107
* [BUGFIX] Fixed configuration option names in "Enabling zone-awareness via the Grafana Mimir Jsonnet". #3018
* [BUGFIX] Fixed `mimirtool analyze` parameters documentation. #3094
* [BUGFIX] Fixed YAML configuraton in the "Manage the configuration of Grafana Mimir with Helm" guide. #3042
* [BUGFIX] Fixed Alertmanager capacity planning documentation. #3132

### Tools

- [BUGFIX] trafficdump: Fixed panic occurring when `-success-only=true` and the captured request failed. #2863

## 2.3.1

### Grafana Mimir
* [BUGFIX] Query-frontend: query sharding took exponential time to map binary expressions. #3027
* [BUGFIX] Distributor: Stop panics on OTLP endpoint when a single metric has multiple timeseries. #3040

## 2.3.0

### Grafana Mimir

* [CHANGE] Ingester: Added user label to ingester metric `cortex_ingester_tsdb_out_of_order_samples_appended_total`. On multitenant clusters this helps us find the rate of appended out-of-order samples for a specific tenant. #2493
* [CHANGE] Compactor: delete source and output blocks from local disk on compaction failed, to reduce likelihood that subsequent compactions fail because of no space left on disk. #2261
* [CHANGE] Ruler: Remove unused CLI flags `-ruler.search-pending-for` and `-ruler.flush-period` (and their respective YAML config options). #2288
* [CHANGE] Successful gRPC requests are no longer logged (only affects internal API calls). #2309
* [CHANGE] Add new `-*.consul.cas-retry-delay` flags. They have a default value of `1s`, while previously there was no delay between retries. #2309
* [CHANGE] Store-gateway: Remove the experimental ability to run requests in a dedicated OS thread pool and associated CLI flag `-store-gateway.thread-pool-size`. #2423
* [CHANGE] Memberlist: disabled TCP-based ping fallback, because Mimir already uses a custom transport based on TCP. #2456
* [CHANGE] Change default value for `-distributor.ha-tracker.max-clusters` to `100` to provide a DoS protection. #2465
* [CHANGE] Experimental block upload API exposed by compactor has changed: Previous `/api/v1/upload/block/{block}` endpoint for starting block upload is now `/api/v1/upload/block/{block}/start`, and previous endpoint `/api/v1/upload/block/{block}?uploadComplete=true` for finishing block upload is now `/api/v1/upload/block/{block}/finish`. New API endpoint has been added: `/api/v1/upload/block/{block}/check`. #2486 #2548
* [CHANGE] Compactor: changed `-compactor.max-compaction-time` default from `0s` (disabled) to `1h`. When compacting blocks for a tenant, the compactor will move to compact blocks of another tenant or re-plan blocks to compact at least every 1h. #2514
* [CHANGE] Distributor: removed previously deprecated `extend_writes` (see #1856) YAML key and `-distributor.extend-writes` CLI flag from the distributor config. #2551
* [CHANGE] Ingester: removed previously deprecated `active_series_custom_trackers` (see #1188) YAML key from the ingester config. #2552
* [CHANGE] The tenant ID `__mimir_cluster` is reserved by Mimir and not allowed to store metrics. #2643
* [CHANGE] Purger: removed the purger component and moved its API endpoints `/purger/delete_tenant` and `/purger/delete_tenant_status` to the compactor at `/compactor/delete_tenant` and `/compactor/delete_tenant_status`. The new endpoints on the compactor are stable. #2644
* [CHANGE] Memberlist: Change the leave timeout duration (`-memberlist.leave-timeout duration`) from 5s to 20s and connection timeout (`-memberlist.packet-dial-timeout`) from 5s to 2s. This makes leave timeout 10x the connection timeout, so that we can communicate the leave to at least 1 node, if the first 9 we try to contact times out. #2669
* [CHANGE] Alertmanager: return status code `412 Precondition Failed` and log info message when alertmanager isn't configured for a tenant. #2635
* [CHANGE] Distributor: if forwarding rules are used to forward samples, exemplars are now removed from the request. #2710 #2725
* [CHANGE] Limits: change the default value of `max_global_series_per_metric` limit to `0` (disabled). Setting this limit by default does not provide much benefit because series are sharded by all labels. #2714
* [CHANGE] Ingester: experimental `-blocks-storage.tsdb.new-chunk-disk-mapper` has been removed, new chunk disk mapper is now always used, and is no longer marked experimental. Default value of `-blocks-storage.tsdb.head-chunks-write-queue-size` has changed to 1000000, this enables async chunk queue by default, which leads to improved latency on the write path when new chunks are created in ingesters. #2762
* [CHANGE] Ingester: removed deprecated `-blocks-storage.tsdb.isolation-enabled` option. TSDB-level isolation is now always disabled in Mimir. #2782
* [CHANGE] Compactor: `-compactor.partial-block-deletion-delay` must either be set to 0 (to disable partial blocks deletion) or a value higher than `4h`. #2787
* [CHANGE] Query-frontend: CLI flag `-query-frontend.align-querier-with-step` has been deprecated. Please use `-query-frontend.align-queries-with-step` instead. #2840
* [FEATURE] Compactor: Adds the ability to delete partial blocks after a configurable delay. This option can be configured per tenant. #2285
  - `-compactor.partial-block-deletion-delay`, as a duration string, allows you to set the delay since a partial block has been modified before marking it for deletion. A value of `0`, the default, disables this feature.
  - The metric `cortex_compactor_blocks_marked_for_deletion_total` has a new value for the `reason` label `reason="partial"`, when a block deletion marker is triggered by the partial block deletion delay.
* [FEATURE] Querier: enabled support for queries with negative offsets, which are not cached in the query results cache. #2429
* [FEATURE] EXPERIMENTAL: OpenTelemetry Metrics ingestion path on `/otlp/v1/metrics`. #695 #2436 #2461
* [FEATURE] Querier: Added support for tenant federation to metric metadata endpoint. #2467
* [FEATURE] Query-frontend: introduced experimental support to split instant queries by time. The instant query splitting can be enabled setting `-query-frontend.split-instant-queries-by-interval`. #2469 #2564 #2565 #2570 #2571 #2572 #2573 #2574 #2575 #2576 #2581 #2582 #2601 #2632 #2633 #2634 #2641 #2642 #2766
* [FEATURE] Introduced an experimental anonymous usage statistics tracking (disabled by default), to help Mimir maintainers make better decisions to support the open source community. The tracking system anonymously collects non-sensitive, non-personally identifiable information about the running Mimir cluster, and is disabled by default. #2643 #2662 #2685 #2732 #2733 #2735
* [FEATURE] Introduced an experimental deployment mode called read-write and running a fully featured Mimir cluster with three components: write, read and backend. The read-write deployment mode is a trade-off between the monolithic mode (only one component, no isolation) and the microservices mode (many components, high isolation). #2754 #2838
* [ENHANCEMENT] Distributor: Decreased distributor tests execution time. #2562
* [ENHANCEMENT] Alertmanager: Allow the HTTP `proxy_url` configuration option in the receiver's configuration. #2317
* [ENHANCEMENT] ring: optimize shuffle-shard computation when lookback is used, and all instances have registered timestamp within the lookback window. In that case we can immediately return origial ring, because we would select all instances anyway. #2309
* [ENHANCEMENT] Memberlist: added experimental memberlist cluster label support via `-memberlist.cluster-label` and `-memberlist.cluster-label-verification-disabled` CLI flags (and their respective YAML config options). #2354
* [ENHANCEMENT] Object storage can now be configured for all components using the `common` YAML config option key (or `-common.storage.*` CLI flags). #2330 #2347
* [ENHANCEMENT] Go: updated to go 1.18.4. #2400
* [ENHANCEMENT] Store-gateway, listblocks: list of blocks now includes stats from `meta.json` file: number of series, samples and chunks. #2425
* [ENHANCEMENT] Added more buckets to `cortex_ingester_client_request_duration_seconds` histogram metric, to correctly track requests taking longer than 1s (up until 16s). #2445
* [ENHANCEMENT] Azure client: Improve memory usage for large object storage downloads. #2408
* [ENHANCEMENT] Distributor: Add `-distributor.instance-limits.max-inflight-push-requests-bytes`. This limit protects the distributor against multiple large requests that together may cause an OOM, but are only a few, so do not trigger the `max-inflight-push-requests` limit. #2413
* [ENHANCEMENT] Distributor: Drop exemplars in distributor for tenants where exemplars are disabled. #2504
* [ENHANCEMENT] Runtime Config: Allow operator to specify multiple comma-separated yaml files in `-runtime-config.file` that will be merged in left to right order. #2583
* [ENHANCEMENT] Query sharding: shard binary operations only if it doesn't lead to non-shardable vector selectors in one of the operands. #2696
* [ENHANCEMENT] Add packaging for both debian based deb file and redhat based rpm file using FPM. #1803
* [ENHANCEMENT] Distributor: Add `cortex_distributor_query_ingester_chunks_deduped_total` and `cortex_distributor_query_ingester_chunks_total` metrics for determining how effective ingester chunk deduplication at query time is. #2713
* [ENHANCEMENT] Upgrade Docker base images to `alpine:3.16.2`. #2729
* [ENHANCEMENT] Ruler: Add `<prometheus-http-prefix>/api/v1/status/buildinfo` endpoint. #2724
* [ENHANCEMENT] Querier: Ensure all queries pulled from query-frontend or query-scheduler are immediately executed. The maximum workers concurrency in each querier is configured by `-querier.max-concurrent`. #2598
* [ENHANCEMENT] Distributor: Add `cortex_distributor_received_requests_total` and `cortex_distributor_requests_in_total` metrics to provide visiblity into appropriate per-tenant request limits. #2770
* [ENHANCEMENT] Distributor: Add single forwarding remote-write endpoint for a tenant (`forwarding_endpoint`), instead of using per-rule endpoints. This takes precendence over per-rule endpoints. #2801
* [ENHANCEMENT] Added `err-mimir-distributor-max-write-message-size` to the errors catalog. #2470
* [ENHANCEMENT] Add sanity check at startup to ensure the configured filesystem directories don't overlap for different components. #2828 #2947
* [BUGFIX] TSDB: Fixed a bug on the experimental out-of-order implementation that led to wrong query results. #2701
* [BUGFIX] Compactor: log the actual error on compaction failed. #2261
* [BUGFIX] Alertmanager: restore state from storage even when running a single replica. #2293
* [BUGFIX] Ruler: do not block "List Prometheus rules" API endpoint while syncing rules. #2289
* [BUGFIX] Ruler: return proper `*status.Status` error when running in remote operational mode. #2417
* [BUGFIX] Alertmanager: ensure the configured `-alertmanager.web.external-url` is either a path starting with `/`, or a full URL including the scheme and hostname. #2381 #2542
* [BUGFIX] Memberlist: fix problem with loss of some packets, typically ring updates when instances were removed from the ring during shutdown. #2418
* [BUGFIX] Ingester: fix misfiring `MimirIngesterHasUnshippedBlocks` and stale `cortex_ingester_oldest_unshipped_block_timestamp_seconds` when some block uploads fail. #2435
* [BUGFIX] Query-frontend: fix incorrect mapping of http status codes 429 to 500 when request queue is full. #2447
* [BUGFIX] Memberlist: Fix problem with ring being empty right after startup. Memberlist KV store now tries to "fast-join" the cluster to avoid serving empty KV store. #2505
* [BUGFIX] Compactor: Fix bug when using `-compactor.partial-block-deletion-delay`: compactor didn't correctly check for modification time of all block files. #2559
* [BUGFIX] Query-frontend: fix wrong query sharding results for queries with boolean result like `1 < bool 0`. #2558
* [BUGFIX] Fixed error messages related to per-instance limits incorrectly reporting they can be set on a per-tenant basis. #2610
* [BUGFIX] Perform HA-deduplication before forwarding samples according to forwarding rules in the distributor. #2603 #2709
* [BUGFIX] Fix reporting of tracing spans from PromQL engine. #2707
* [BUGFIX] Apply relabel and drop_label rules before forwarding rules in the distributor. #2703
* [BUGFIX] Distributor: Register `cortex_discarded_requests_total` metric, which previously was not registered and therefore not exported. #2712
* [BUGFIX] Ruler: fix not restoring alerts' state at startup. #2648
* [BUGFIX] Ingester: Fix disk filling up after restarting ingesters with out-of-order support disabled while it was enabled before. #2799
* [BUGFIX] Memberlist: retry joining memberlist cluster on startup when no nodes are resolved. #2837
* [BUGFIX] Query-frontend: fix incorrect mapping of http status codes 413 to 500 when request is too large. #2819
* [BUGFIX] Alertmanager: revert upstream alertmananger to v0.24.0 to fix panic when unmarshalling email headers #2924 #2925

### Mixin

* [CHANGE] Dashboards: "Slow Queries" dashboard no longer works with versions older than Grafana 9.0. #2223
* [CHANGE] Alerts: use RSS memory instead of working set memory in the `MimirAllocatingTooMuchMemory` alert for ingesters. #2480
* [CHANGE] Dashboards: remove the "Cache - Latency (old)" panel from the "Mimir / Queries" dashboard. #2796
* [FEATURE] Dashboards: added support to experimental read-write deployment mode. #2780
* [ENHANCEMENT] Dashboards: added missed rule evaluations to the "Evaluations per second" panel in the "Mimir / Ruler" dashboard. #2314
* [ENHANCEMENT] Dashboards: add k8s resource requests to CPU and memory panels. #2346
* [ENHANCEMENT] Dashboards: add RSS memory utilization panel for ingesters, store-gateways and compactors. #2479
* [ENHANCEMENT] Dashboards: allow to configure graph tooltip. #2647
* [ENHANCEMENT] Alerts: MimirFrontendQueriesStuck and MimirSchedulerQueriesStuck alerts are more reliable now as they consider all the intermediate samples in the minute prior to the evaluation. #2630
* [ENHANCEMENT] Alerts: added `RolloutOperatorNotReconciling` alert, firing if the optional rollout-operator is not successfully reconciling. #2700
* [ENHANCEMENT] Dashboards: added support to query-tee in front of ruler-query-frontend in the "Remote ruler reads" dashboard. #2761
* [ENHANCEMENT] Dashboards: Introduce support for baremetal deployment, setting `deployment_type: 'baremetal'` in the mixin `_config`. #2657
* [ENHANCEMENT] Dashboards: use timeseries panel to show exemplars. #2800
* [BUGFIX] Dashboards: fixed unit of latency panels in the "Mimir / Ruler" dashboard. #2312
* [BUGFIX] Dashboards: fixed "Intervals per query" panel in the "Mimir / Queries" dashboard. #2308
* [BUGFIX] Dashboards: Make "Slow Queries" dashboard works with Grafana 9.0. #2223
* [BUGFIX] Dashboards: add missing API routes to Ruler dashboard. #2412
* [BUGFIX] Dashboards: stop setting 'interval' in dashboards; it should be set on your datasource. #2802

### Jsonnet

* [CHANGE] query-scheduler is enabled by default. We advise to deploy the query-scheduler to improve the scalability of the query-frontend. #2431
* [CHANGE] Replaced anti-affinity rules with pod topology spread constraints for distributor, query-frontend, querier and ruler. #2517
  - The following configuration options have been removed:
    - `distributor_allow_multiple_replicas_on_same_node`
    - `query_frontend_allow_multiple_replicas_on_same_node`
    - `querier_allow_multiple_replicas_on_same_node`
    - `ruler_allow_multiple_replicas_on_same_node`
  - The following configuration options have been added:
    - `distributor_topology_spread_max_skew`
    - `query_frontend_topology_spread_max_skew`
    - `querier_topology_spread_max_skew`
    - `ruler_topology_spread_max_skew`
* [CHANGE] Change `max_global_series_per_metric` to 0 in all plans, and as a default value. #2669
* [FEATURE] Memberlist: added support for experimental memberlist cluster label, through the jsonnet configuration options `memberlist_cluster_label` and `memberlist_cluster_label_verification_disabled`. #2349
* [FEATURE] Added ruler-querier autoscaling support. It requires [KEDA](https://keda.sh) installed in the Kubernetes cluster. Ruler-querier autoscaler can be enabled and configure through the following options in the jsonnet config: #2545
  * `autoscaling_ruler_querier_enabled`: `true` to enable autoscaling.
  * `autoscaling_ruler_querier_min_replicas`: minimum number of ruler-querier replicas.
  * `autoscaling_ruler_querier_max_replicas`: maximum number of ruler-querier replicas.
  * `autoscaling_prometheus_url`: Prometheus base URL from which to scrape Mimir metrics (e.g. `http://prometheus.default:9090/prometheus`).
* [ENHANCEMENT] Memberlist now uses DNS service-discovery by default. #2549
* [ENHANCEMENT] Upgrade memcached image tag to `memcached:1.6.16-alpine`. #2740
* [ENHANCEMENT] Added `$._config.configmaps` and `$._config.runtime_config_files` to make it easy to add new configmaps or runtime config file to all components. #2748

### Mimirtool

* [ENHANCEMENT] Added `mimirtool backfill` command to upload Prometheus blocks using API available in the compactor. #1822
* [ENHANCEMENT] mimirtool bucket-validation: Verify existing objects can be overwritten by subsequent uploads. #2491
* [ENHANCEMENT] mimirtool config convert: Now supports migrating to the current version of Mimir. #2629
* [BUGFIX] mimirtool analyze: Fix dashboard JSON unmarshalling errors by using custom parsing. #2386
* [BUGFIX] Version checking no longer prompts for updating when already on latest version. #2723

### Mimir Continuous Test

* [ENHANCEMENT] Added basic authentication and bearer token support for when Mimir is behind a gateway authenticating the calls. #2717

### Query-tee

* [CHANGE] Renamed CLI flag `-server.service-port` to `-server.http-service-port`. #2683
* [CHANGE] Renamed metric `cortex_querytee_request_duration_seconds` to `cortex_querytee_backend_request_duration_seconds`. Metric `cortex_querytee_request_duration_seconds` is now reported without label `backend`. #2683
* [ENHANCEMENT] Added HTTP over gRPC support to `query-tee` to allow testing gRPC requests to Mimir instances. #2683

### Documentation

* [ENHANCEMENT] Referenced `mimirtool` commands in the HTTP API documentation. #2516
* [ENHANCEMENT] Improved DNS service discovery documentation. #2513

### Tools

* [ENHANCEMENT] `markblocks` now processes multiple blocks concurrently. #2677

## 2.2.0

### Grafana Mimir

* [CHANGE] Increased default configuration for `-server.grpc-max-recv-msg-size-bytes` and `-server.grpc-max-send-msg-size-bytes` from 4MB to 100MB. #1884
* [CHANGE] Default values have changed for the following settings. This improves query performance for recent data (within 12h) by only reading from ingesters: #1909 #1921
    - `-blocks-storage.bucket-store.ignore-blocks-within` now defaults to `10h` (previously `0`)
    - `-querier.query-store-after` now defaults to `12h` (previously `0`)
* [CHANGE] Alertmanager: removed support for migrating local files from Cortex 1.8 or earlier. Related to original Cortex PR https://github.com/cortexproject/cortex/pull/3910. #2253
* [CHANGE] The following settings are now classified as advanced because the defaults should work for most users and tuning them requires in-depth knowledge of how the read path works: #1929
    - `-querier.query-ingesters-within`
    - `-querier.query-store-after`
* [CHANGE] Config flag category overrides can be set dynamically at runtime. #1934
* [CHANGE] Ingester: deprecated `-ingester.ring.join-after`. Mimir now behaves as this setting is always set to 0s. This configuration option will be removed in Mimir 2.4.0. #1965
* [CHANGE] Blocks uploaded by ingester no longer contain `__org_id__` label. Compactor now ignores this label and will compact blocks with and without this label together. `mimirconvert` tool will remove the label from blocks as "unknown" label. #1972
* [CHANGE] Querier: deprecated `-querier.shuffle-sharding-ingesters-lookback-period`, instead adding `-querier.shuffle-sharding-ingesters-enabled` to enable or disable shuffle sharding on the read path. The value of `-querier.query-ingesters-within` is now used internally for shuffle sharding lookback. #2110
* [CHANGE] Memberlist: `-memberlist.abort-if-join-fails` now defaults to false. Previously it defaulted to true. #2168
* [CHANGE] Ruler: `/api/v1/rules*` and `/prometheus/rules*` configuration endpoints are removed. Use `/prometheus/config/v1/rules*`. #2182
* [CHANGE] Ingester: `-ingester.exemplars-update-period` has been renamed to `-ingester.tsdb-config-update-period`. You can use it to update multiple, per-tenant TSDB configurations. #2187
* [FEATURE] Ingester: (Experimental) Add the ability to ingest out-of-order samples up to an allowed limit. If you enable this feature, it requires additional memory and disk space. This feature also enables a write-behind log, which might lead to longer ingester-start replays. When this feature is disabled, there is no overhead on memory, disk space, or startup times. #2187
  * `-ingester.out-of-order-time-window`, as duration string, allows you to set how back in time a sample can be. The default is `0s`, where `s` is seconds.
  * `cortex_ingester_tsdb_out_of_order_samples_appended_total` metric tracks the total number of out-of-order samples ingested by the ingester.
  * `cortex_discarded_samples_total` has a new label `reason="sample-too-old"`, when the `-ingester.out-of-order-time-window` flag is greater than zero. The label tracks the number of samples that were discarded for being too old; they were out of order, but beyond the time window allowed. The labels `reason="sample-out-of-order"` and `reason="sample-out-of-bounds"` are not used when out-of-order ingestion is enabled.
* [ENHANCEMENT] Distributor: Added limit to prevent tenants from sending excessive number of requests: #1843
  * The following CLI flags (and their respective YAML config options) have been added:
    * `-distributor.request-rate-limit`
    * `-distributor.request-burst-limit`
  * The following metric is exposed to tell how many requests have been rejected:
    * `cortex_discarded_requests_total`
* [ENHANCEMENT] Store-gateway: Add the experimental ability to run requests in a dedicated OS thread pool. This feature can be configured using `-store-gateway.thread-pool-size` and is disabled by default. Replaces the ability to run index header operations in a dedicated thread pool. #1660 #1812
* [ENHANCEMENT] Improved error messages to make them easier to understand; each now have a unique, global identifier that you can use to look up in the runbooks for more information. #1907 #1919 #1888 #1939 #1984 #2009 #2056 #2066 #2104 #2150 #2234
* [ENHANCEMENT] Memberlist KV: incoming messages are now processed on per-key goroutine. This may reduce loss of "maintanance" packets in busy memberlist installations, but use more CPU. New `memberlist_client_received_broadcasts_dropped_total` counter tracks number of dropped per-key messages. #1912
* [ENHANCEMENT] Blocks Storage, Alertmanager, Ruler: add support a prefix to the bucket store (`*_storage.storage_prefix`). This enables using the same bucket for the three components. #1686 #1951
* [ENHANCEMENT] Upgrade Docker base images to `alpine:3.16.0`. #2028
* [ENHANCEMENT] Store-gateway: Add experimental configuration option for the store-gateway to attempt to pre-populate the file system cache when memory-mapping index-header files. Enabled with `-blocks-storage.bucket-store.index-header.map-populate-enabled=true`. Note this flag only has an effect when running on Linux. #2019 #2054
* [ENHANCEMENT] Chunk Mapper: reduce memory usage of async chunk mapper. #2043
* [ENHANCEMENT] Ingester: reduce sleep time when reading WAL. #2098
* [ENHANCEMENT] Compactor: Run sanity check on blocks storage configuration at startup. #2144
* [ENHANCEMENT] Compactor: Add HTTP API for uploading TSDB blocks. Enabled with `-compactor.block-upload-enabled`. #1694 #2126
* [ENHANCEMENT] Ingester: Enable querying overlapping blocks by default. #2187
* [ENHANCEMENT] Distributor: Auto-forget unhealthy distributors after ten failed ring heartbeats. #2154
* [ENHANCEMENT] Distributor: Add new metric `cortex_distributor_forward_errors_total` for error codes resulting from forwarding requests. #2077
* [ENHANCEMENT] `/ready` endpoint now returns and logs detailed services information. #2055
* [ENHANCEMENT] Memcached client: Reduce number of connections required to fetch cached keys from memcached. #1920
* [ENHANCEMENT] Improved error message returned when `-querier.query-store-after` validation fails. #1914
* [BUGFIX] Fix regexp parsing panic for regexp label matchers with start/end quantifiers. #1883
* [BUGFIX] Ingester: fixed deceiving error log "failed to update cached shipped blocks after shipper initialisation", occurring for each new tenant in the ingester. #1893
* [BUGFIX] Ring: fix bug where instances may appear unhealthy in the hash ring web UI even though they are not. #1933
* [BUGFIX] API: gzip is now enforced when identity encoding is explicitly rejected. #1864
* [BUGFIX] Fix panic at startup when Mimir is running in monolithic mode and query sharding is enabled. #2036
* [BUGFIX] Ruler: report `cortex_ruler_queries_failed_total` metric for any remote query error except 4xx when remote operational mode is enabled. #2053 #2143
* [BUGFIX] Ingester: fix slow rollout when using `-ingester.ring.unregister-on-shutdown=false` with long `-ingester.ring.heartbeat-period`. #2085
* [BUGFIX] Ruler: add timeout for remote rule evaluation queries to prevent rule group evaluations getting stuck indefinitely. The duration is configurable with `-querier.timeout` (default `2m`). #2090 #2222
* [BUGFIX] Limits: Active series custom tracker configuration has been named back from `active_series_custom_trackers_config` to `active_series_custom_trackers`. For backwards compatibility both version is going to be supported for until Mimir v2.4. When both fields are specified, `active_series_custom_trackers_config` takes precedence over `active_series_custom_trackers`. #2101
* [BUGFIX] Ingester: fixed the order of labels applied when incrementing the `cortex_discarded_metadata_total` metric. #2096
* [BUGFIX] Ingester: fixed bug where retrieving metadata for a metric with multiple metadata entries would return multiple copies of a single metadata entry rather than all available entries. #2096
* [BUGFIX] Distributor: canceled requests are no longer accounted as internal errors. #2157
* [BUGFIX] Memberlist: Fix typo in memberlist admin UI. #2202
* [BUGFIX] Ruler: fixed typo in error message when ruler failed to decode a rule group. #2151
* [BUGFIX] Active series custom tracker configuration is now displayed properly on `/runtime_config` page. #2065
* [BUGFIX] Query-frontend: `vector` and `time` functions were sharded, which made expressions like `vector(1) > 0 and vector(1)` fail. #2355

### Mixin

* [CHANGE] Split `mimir_queries` rules group into `mimir_queries` and `mimir_ingester_queries` to keep number of rules per group within the default per-tenant limit. #1885
* [CHANGE] Dashboards: Expose full image tag in "Mimir / Rollout progress" dashboard's "Pod per version panel." #1932
* [CHANGE] Dashboards: Disabled gateway panels by default, because most users don't have a gateway exposing the metrics expected by Mimir dashboards. You can re-enable it setting `gateway_enabled: true` in the mixin config and recompiling the mixin running `make build-mixin`. #1955
* [CHANGE] Alerts: adapt `MimirFrontendQueriesStuck` and `MimirSchedulerQueriesStuck` to consider ruler query path components. #1949
* [CHANGE] Alerts: Change `MimirRulerTooManyFailedQueries` severity to `critical`. #2165
* [ENHANCEMENT] Dashboards: Add config option `datasource_regex` to customise the regular expression used to select valid datasources for Mimir dashboards. #1802
* [ENHANCEMENT] Dashboards: Added "Mimir / Remote ruler reads" and "Mimir / Remote ruler reads resources" dashboards. #1911 #1937
* [ENHANCEMENT] Dashboards: Make networking panels work for pods created by the mimir-distributed helm chart. #1927
* [ENHANCEMENT] Alerts: Add `MimirStoreGatewayNoSyncedTenants` alert that fires when there is a store-gateway owning no tenants. #1882
* [ENHANCEMENT] Rules: Make `recording_rules_range_interval` configurable for cases where Mimir metrics are scraped less often that every 30 seconds. #2118
* [ENHANCEMENT] Added minimum Grafana version to mixin dashboards. #1943
* [BUGFIX] Fix `container_memory_usage_bytes:sum` recording rule. #1865
* [BUGFIX] Fix `MimirGossipMembersMismatch` alerts if Mimir alertmanager is activated. #1870
* [BUGFIX] Fix `MimirRulerMissedEvaluations` to show % of missed alerts as a value between 0 and 100 instead of 0 and 1. #1895
* [BUGFIX] Fix `MimirCompactorHasNotUploadedBlocks` alert false positive when Mimir is deployed in monolithic mode. #1902
* [BUGFIX] Fix `MimirGossipMembersMismatch` to make it less sensitive during rollouts and fire one alert per installation, not per job. #1926
* [BUGFIX] Do not trigger `MimirAllocatingTooMuchMemory` alerts if no container limits are supplied. #1905
* [BUGFIX] Dashboards: Remove empty "Chunks per query" panel from `Mimir / Queries` dashboard. #1928
* [BUGFIX] Dashboards: Use Grafana's `$__rate_interval` for rate queries in dashboards to support scrape intervals of >15s. #2011
* [BUGFIX] Alerts: Make each version of `MimirCompactorHasNotUploadedBlocks` distinct to avoid rule evaluation failures due to duplicate series being generated. #2197
* [BUGFIX] Fix `MimirGossipMembersMismatch` alert when using remote ruler evaluation. #2159

### Jsonnet

* [CHANGE] Remove use of `-querier.query-store-after`, `-querier.shuffle-sharding-ingesters-lookback-period`, `-blocks-storage.bucket-store.ignore-blocks-within`, and `-blocks-storage.tsdb.close-idle-tsdb-timeout` CLI flags since the values now match defaults. #1915 #1921
* [CHANGE] Change default value for `-blocks-storage.bucket-store.chunks-cache.memcached.timeout` to `450ms` to increase use of cached data. #2035
* [CHANGE] The `memberlist_ring_enabled` configuration now applies to Alertmanager. #2102 #2103 #2107
* [CHANGE] Default value for `memberlist_ring_enabled` is now true. It means that all hash rings use Memberlist as default KV store instead of Consul (previous default). #2161
* [CHANGE] Configure `-ingester.max-global-metadata-per-user` to correspond to 20% of the configured max number of series per tenant. #2250
* [CHANGE] Configure `-ingester.max-global-metadata-per-metric` to be 10. #2250
* [CHANGE] Change `_config.multi_zone_ingester_max_unavailable` to 25. #2251
* [FEATURE] Added querier autoscaling support. It requires [KEDA](https://keda.sh) installed in the Kubernetes cluster and query-scheduler enabled in the Mimir cluster. Querier autoscaler can be enabled and configure through the following options in the jsonnet config: #2013 #2023
  * `autoscaling_querier_enabled`: `true` to enable autoscaling.
  * `autoscaling_querier_min_replicas`: minimum number of querier replicas.
  * `autoscaling_querier_max_replicas`: maximum number of querier replicas.
  * `autoscaling_prometheus_url`: Prometheus base URL from which to scrape Mimir metrics (e.g. `http://prometheus.default:9090/prometheus`).
* [FEATURE] Jsonnet: Add support for ruler remote evaluation mode (`ruler_remote_evaluation_enabled`), which deploys and uses a dedicated query path for rule evaluation. This enables the benefits of the query-frontend for rule evaluation, such as query sharding. #2073
* [ENHANCEMENT] Added `compactor` service, that can be used to route requests directly to compactor (e.g. admin UI). #2063
* [ENHANCEMENT] Added a `consul_enabled` configuration option to provide the ability to disable consul. It is automatically set to false when `memberlist_ring_enabled` is true and `multikv_migration_enabled` (used for migration from Consul to memberlist) is not set. #2093 #2152
* [BUGFIX] Querier: Fix disabling shuffle sharding on the read path whilst keeping it enabled on write path. #2164

### Mimirtool

* [CHANGE] mimirtool rules: `--use-legacy-routes` now toggles between using `/prometheus/config/v1/rules` (default) and `/api/v1/rules` (legacy) endpoints. #2182
* [FEATURE] Added bearer token support for when Mimir is behind a gateway authenticating by bearer token. #2146
* [BUGFIX] mimirtool analyze: Fix dashboard JSON unmarshalling errors (#1840). #1973
* [BUGFIX] Make mimirtool build for Windows work again. #2273

### Mimir Continuous Test

* [ENHANCEMENT] Added the `-tests.smoke-test` flag to run the `mimir-continuous-test` suite once and immediately exit. #2047 #2094
* [ENHANCEMENT] Added the `-tests.write-protocol` flag to write using the `prometheus` remote write protocol or `otlp-http` in the `mimir-continuous-test` suite. #5719

### Documentation

* [ENHANCEMENT] Published Grafana Mimir runbooks as part of documentation. #1970
* [ENHANCEMENT] Improved ruler's "remote operational mode" documentation. #1906
* [ENHANCEMENT] Recommend fast disks for ingesters and store-gateways in production tips. #1903
* [ENHANCEMENT] Explain the runtime override of active series matchers. #1868
* [ENHANCEMENT] Clarify "Set rule group" API specification. #1869
* [ENHANCEMENT] Published Mimir jsonnet documentation. #2024
* [ENHANCEMENT] Documented required scrape interval for using alerting and recording rules from Mimir jsonnet. #2147
* [ENHANCEMENT] Runbooks: Mention memberlist as possible source of problems for various alerts. #2158
* [ENHANCEMENT] Added step-by-step article about migrating from Consul to Memberlist KV store using jsonnet without downtime. #2166
* [ENHANCEMENT] Documented `/memberlist` admin page. #2166
* [ENHANCEMENT] Documented how to configure Grafana Mimir's ruler with Jsonnet. #2127
* [ENHANCEMENT] Documented how to configure queriers’ autoscaling with Jsonnet. #2128
* [ENHANCEMENT] Updated mixin building instructions in "Installing Grafana Mimir dashboards and alerts" article. #2015 #2163
* [ENHANCEMENT] Fix location of "Monitoring Grafana Mimir" article in the documentation hierarchy. #2130
* [ENHANCEMENT] Runbook for `MimirRequestLatency` was expanded with more practical advice. #1967
* [BUGFIX] Fixed ruler configuration used in the getting started guide. #2052
* [BUGFIX] Fixed Mimir Alertmanager datasource in Grafana used by "Play with Grafana Mimir" tutorial. #2115
* [BUGFIX] Fixed typos in "Scaling out Grafana Mimir" article. #2170
* [BUGFIX] Added missing ring endpoint exposed by Ingesters. #1918

## 2.1.0

### Grafana Mimir

* [CHANGE] Compactor: No longer upload debug meta files to object storage. #1257
* [CHANGE] Default values have changed for the following settings: #1547
    - `-alertmanager.alertmanager-client.grpc-max-recv-msg-size` now defaults to 100 MiB (previously was not configurable and set to 16 MiB)
    - `-alertmanager.alertmanager-client.grpc-max-send-msg-size` now defaults to 100 MiB (previously was not configurable and set to 4 MiB)
    - `-alertmanager.max-recv-msg-size` now defaults to 100 MiB (previously was 16 MiB)
* [CHANGE] Ingester: Add `user` label to metrics `cortex_ingester_ingested_samples_total` and `cortex_ingester_ingested_samples_failures_total`. #1533
* [CHANGE] Ingester: Changed `-blocks-storage.tsdb.isolation-enabled` default from `true` to `false`. The config option has also been deprecated and will be removed in 2 minor version. #1655
* [CHANGE] Query-frontend: results cache keys are now versioned, this will cause cache to be re-filled when rolling out this version. #1631
* [CHANGE] Store-gateway: enabled attributes in-memory cache by default. New default configuration is `-blocks-storage.bucket-store.chunks-cache.attributes-in-memory-max-items=50000`. #1727
* [CHANGE] Compactor: Removed the metric `cortex_compactor_garbage_collected_blocks_total` since it duplicates `cortex_compactor_blocks_marked_for_deletion_total`. #1728
* [CHANGE] All: Logs that used the`org_id` label now use `user` label. #1634 #1758
* [CHANGE] Alertmanager: the following metrics are not exported for a given `user` and `integration` when the metric value is zero: #1783
  * `cortex_alertmanager_notifications_total`
  * `cortex_alertmanager_notifications_failed_total`
  * `cortex_alertmanager_notification_requests_total`
  * `cortex_alertmanager_notification_requests_failed_total`
  * `cortex_alertmanager_notification_rate_limited_total`
* [CHANGE] Removed the following metrics exposed by the Mimir hash rings: #1791
  * `cortex_member_ring_tokens_owned`
  * `cortex_member_ring_tokens_to_own`
  * `cortex_ring_tokens_owned`
  * `cortex_ring_member_ownership_percent`
* [CHANGE] Querier / Ruler: removed the following metrics tracking number of query requests send to each ingester. You can use `cortex_request_duration_seconds_count{route=~"/cortex.Ingester/(QueryStream|QueryExemplars)"}` instead. #1797
  * `cortex_distributor_ingester_queries_total`
  * `cortex_distributor_ingester_query_failures_total`
* [CHANGE] Distributor: removed the following metrics tracking the number of requests from a distributor to ingesters: #1799
  * `cortex_distributor_ingester_appends_total`
  * `cortex_distributor_ingester_append_failures_total`
* [CHANGE] Distributor / Ruler: deprecated `-distributor.extend-writes`. Now Mimir always behaves as if this setting was set to `false`, which we expect to be safe for every Mimir cluster setup. #1856
* [FEATURE] Querier: Added support for [streaming remote read](https://prometheus.io/blog/2019/10/10/remote-read-meets-streaming/). Should be noted that benefits of chunking the response are partial here, since in a typical `query-frontend` setup responses will be buffered until they've been completed. #1735
* [FEATURE] Ruler: Allow setting `evaluation_delay` for each rule group via rules group configuration file. #1474
* [FEATURE] Ruler: Added support for expression remote evaluation. #1536 #1818
  * The following CLI flags (and their respective YAML config options) have been added:
    * `-ruler.query-frontend.address`
    * `-ruler.query-frontend.grpc-client-config.grpc-max-recv-msg-size`
    * `-ruler.query-frontend.grpc-client-config.grpc-max-send-msg-size`
    * `-ruler.query-frontend.grpc-client-config.grpc-compression`
    * `-ruler.query-frontend.grpc-client-config.grpc-client-rate-limit`
    * `-ruler.query-frontend.grpc-client-config.grpc-client-rate-limit-burst`
    * `-ruler.query-frontend.grpc-client-config.backoff-on-ratelimits`
    * `-ruler.query-frontend.grpc-client-config.backoff-min-period`
    * `-ruler.query-frontend.grpc-client-config.backoff-max-period`
    * `-ruler.query-frontend.grpc-client-config.backoff-retries`
    * `-ruler.query-frontend.grpc-client-config.tls-enabled`
    * `-ruler.query-frontend.grpc-client-config.tls-ca-path`
    * `-ruler.query-frontend.grpc-client-config.tls-cert-path`
    * `-ruler.query-frontend.grpc-client-config.tls-key-path`
    * `-ruler.query-frontend.grpc-client-config.tls-server-name`
    * `-ruler.query-frontend.grpc-client-config.tls-insecure-skip-verify`
* [FEATURE] Distributor: Added the ability to forward specifics metrics to alternative remote_write API endpoints. #1052
* [FEATURE] Ingester: Active series custom trackers now supports runtime tenant-specific overrides. The configuration has been moved to limit config, the ingester config has been deprecated.  #1188
* [ENHANCEMENT] Alertmanager API: Concurrency limit for GET requests is now configurable using `-alertmanager.max-concurrent-get-requests-per-tenant`. #1547
* [ENHANCEMENT] Alertmanager: Added the ability to configure additional gRPC client settings for the Alertmanager distributor #1547
  - `-alertmanager.alertmanager-client.backoff-max-period`
  - `-alertmanager.alertmanager-client.backoff-min-period`
  - `-alertmanager.alertmanager-client.backoff-on-ratelimits`
  - `-alertmanager.alertmanager-client.backoff-retries`
  - `-alertmanager.alertmanager-client.grpc-client-rate-limit`
  - `-alertmanager.alertmanager-client.grpc-client-rate-limit-burst`
  - `-alertmanager.alertmanager-client.grpc-compression`
  - `-alertmanager.alertmanager-client.grpc-max-recv-msg-size`
  - `-alertmanager.alertmanager-client.grpc-max-send-msg-size`
* [ENHANCEMENT] Ruler: Add more detailed query information to ruler query stats logging. #1411
* [ENHANCEMENT] Admin: Admin API now has some styling. #1482 #1549 #1821 #1824
* [ENHANCEMENT] Alertmanager: added `insight=true` field to alertmanager dispatch logs. #1379
* [ENHANCEMENT] Store-gateway: Add the experimental ability to run index header operations in a dedicated thread pool. This feature can be configured using `-blocks-storage.bucket-store.index-header-thread-pool-size` and is disabled by default. #1660
* [ENHANCEMENT] Store-gateway: don't drop all blocks if instance finds itself as unhealthy or missing in the ring. #1806 #1823
* [ENHANCEMENT] Querier: wait until inflight queries are completed when shutting down queriers. #1756 #1767
* [BUGFIX] Query-frontend: do not shard queries with a subquery unless the subquery is inside a shardable aggregation function call. #1542
* [BUGFIX] Query-frontend: added `component=query-frontend` label to results cache memcached metrics to fix a panic when Mimir is running in single binary mode and results cache is enabled. #1704
* [BUGFIX] Mimir: services' status content-type is now correctly set to `text/html`. #1575
* [BUGFIX] Multikv: Fix panic when using using runtime config to set primary KV store used by `multi` KV. #1587
* [BUGFIX] Multikv: Fix watching for runtime config changes in `multi` KV store in ruler and querier. #1665
* [BUGFIX] Memcached: allow to use CNAME DNS records for the memcached backend addresses. #1654
* [BUGFIX] Querier: fixed temporary partial query results when shuffle sharding is enabled and hash ring backend storage is flushed / reset. #1829
* [BUGFIX] Alertmanager: prevent more file traversal cases related to template names. #1833
* [BUGFUX] Alertmanager: Allow usage with `-alertmanager-storage.backend=local`. Note that when using this storage type, the Alertmanager is not able persist state remotely, so it not recommended for production use. #1836
* [BUGFIX] Alertmanager: Do not validate alertmanager configuration if it's not running. #1835

### Mixin

* [CHANGE] Dashboards: Remove per-user series legends from Tenants dashboard. #1605
* [CHANGE] Dashboards: Show in-memory series and the per-user series limit on Tenants dashboard. #1613
* [CHANGE] Dashboards: Slow-queries dashboard now uses `user` label from logs instead of `org_id`. #1634
* [CHANGE] Dashboards: changed all Grafana dashboards UIDs to not conflict with Cortex ones, to let people install both while migrating from Cortex to Mimir: #1801 #1808
  * Alertmanager from `a76bee5913c97c918d9e56a3cc88cc28` to `b0d38d318bbddd80476246d4930f9e55`
  * Alertmanager Resources from `68b66aed90ccab448009089544a8d6c6` to `a6883fb22799ac74479c7db872451092`
  * Compactor from `9c408e1d55681ecb8a22c9fab46875cc` to `1b3443aea86db629e6efdb7d05c53823`
  * Compactor Resources from `df9added6f1f4332f95848cca48ebd99` to `09a5c49e9cdb2f2b24c6d184574a07fd`
  * Config from `61bb048ced9817b2d3e07677fb1c6290` to `5d9d0b4724c0f80d68467088ec61e003`
  * Object Store from `d5a3a4489d57c733b5677fb55370a723` to `e1324ee2a434f4158c00a9ee279d3292`
  * Overrides from `b5c95fee2e5e7c4b5930826ff6e89a12` to `1e2c358600ac53f09faea133f811b5bb`
  * Queries from `d9931b1054053c8b972d320774bb8f1d` to `b3abe8d5c040395cc36615cb4334c92d`
  * Reads from `8d6ba60eccc4b6eedfa329b24b1bd339` to `e327503188913dc38ad571c647eef643`
  * Reads Networking from `c0464f0d8bd026f776c9006b05910000` to `54b2a0a4748b3bd1aefa92ce5559a1c2`
  * Reads Resources from `2fd2cda9eea8d8af9fbc0a5960425120` to `cc86fd5aa9301c6528986572ad974db9`
  * Rollout Progress from `7544a3a62b1be6ffd919fc990ab8ba8f` to `7f0b5567d543a1698e695b530eb7f5de`
  * Ruler from `44d12bcb1f95661c6ab6bc946dfc3473` to `631e15d5d85afb2ca8e35d62984eeaa0`
  * Scaling from `88c041017b96856c9176e07cf557bdcf` to `64bbad83507b7289b514725658e10352`
  * Slow queries from `e6f3091e29d2636e3b8393447e925668` to `6089e1ce1e678788f46312a0a1e647e6`
  * Tenants from `35fa247ce651ba189debf33d7ae41611` to `35fa247ce651ba189debf33d7ae41611`
  * Top Tenants from `bc6e12d4fe540e4a1785b9d3ca0ffdd9` to `bc6e12d4fe540e4a1785b9d3ca0ffdd9`
  * Writes from `0156f6d15aa234d452a33a4f13c838e3` to `8280707b8f16e7b87b840fc1cc92d4c5`
  * Writes Networking from `681cd62b680b7154811fe73af55dcfd4` to `978c1cb452585c96697a238eaac7fe2d`
  * Writes Resources from `c0464f0d8bd026f776c9006b0591bb0b` to `bc9160e50b52e89e0e49c840fea3d379`
* [FEATURE] Alerts: added the following alerts on `mimir-continuous-test` tool: #1676
  - `MimirContinuousTestNotRunningOnWrites`
  - `MimirContinuousTestNotRunningOnReads`
  - `MimirContinuousTestFailed`
* [ENHANCEMENT] Added `per_cluster_label` support to allow to change the label name used to differentiate between Kubernetes clusters. #1651
* [ENHANCEMENT] Dashboards: Show QPS and latency of the Alertmanager Distributor. #1696
* [ENHANCEMENT] Playbooks: Add Alertmanager suggestions for `MimirRequestErrors` and `MimirRequestLatency` #1702
* [ENHANCEMENT] Dashboards: Allow custom datasources. #1749
* [ENHANCEMENT] Dashboards: Add config option `gateway_enabled` (defaults to `true`) to disable gateway panels from dashboards. #1761
* [ENHANCEMENT] Dashboards: Extend Top tenants dashboard with queries for tenants with highest sample rate, discard rate, and discard rate growth. #1842
* [ENHANCEMENT] Dashboards: Show ingestion rate limit and rule group limit on Tenants dashboard. #1845
* [ENHANCEMENT] Dashboards: Add "last successful run" panel to compactor dashboard. #1628
* [BUGFIX] Dashboards: Fix "Failed evaluation rate" panel on Tenants dashboard. #1629
* [BUGFIX] Honor the configured `per_instance_label` in all dashboards and alerts. #1697

### Jsonnet

* [FEATURE] Added support for `mimir-continuous-test`. To deploy `mimir-continuous-test` you can use the following configuration: #1675 #1850
  ```jsonnet
  _config+: {
    continuous_test_enabled: true,
    continuous_test_tenant_id: 'type-tenant-id',
    continuous_test_write_endpoint: 'http://type-write-path-hostname',
    continuous_test_read_endpoint: 'http://type-read-path-hostname/prometheus',
  },
  ```
* [ENHANCEMENT] Ingester anti-affinity can now be disabled by using `ingester_allow_multiple_replicas_on_same_node` configuration key. #1581
* [ENHANCEMENT] Added `node_selector` configuration option to select Kubernetes nodes where Mimir should run. #1596
* [ENHANCEMENT] Alertmanager: Added a `PodDisruptionBudget` of `withMaxUnavailable = 1`, to ensure we maintain quorum during rollouts. #1683
* [ENHANCEMENT] Store-gateway anti-affinity can now be enabled/disabled using `store_gateway_allow_multiple_replicas_on_same_node` configuration key. #1730
* [ENHANCEMENT] Added `store_gateway_zone_a_args`, `store_gateway_zone_b_args` and `store_gateway_zone_c_args` configuration options. #1807
* [BUGFIX] Pass primary and secondary multikv stores via CLI flags. Introduced new `multikv_switch_primary_secondary` config option to flip primary and secondary in runtime config.

### Mimirtool

* [BUGFIX] `config convert`: Retain Cortex defaults for `blocks_storage.backend`, `ruler_storage.backend`, `alertmanager_storage.backend`, `auth.type`, `activity_tracker.filepath`, `alertmanager.data_dir`, `blocks_storage.filesystem.dir`, `compactor.data_dir`, `ruler.rule_path`, `ruler_storage.filesystem.dir`, and `graphite.querier.schemas.backend`. #1626 #1762

### Tools

* [FEATURE] Added a `markblocks` tool that creates `no-compact` and `delete` marks for the blocks. #1551
* [FEATURE] Added `mimir-continuous-test` tool to continuously run smoke tests on live Mimir clusters. #1535 #1540 #1653 #1603 #1630 #1691 #1675 #1676 #1692 #1706 #1709 #1775 #1777 #1778 #1795
* [FEATURE] Added `mimir-rules-action` GitHub action, located at `operations/mimir-rules-action/`, used to lint, prepare, verify, diff, and sync rules to a Mimir cluster. #1723

## 2.0.0

### Grafana Mimir

_Changes since Cortex 1.10.0._

* [CHANGE] Remove chunks storage engine. #86 #119 #510 #545 #743 #744 #748 #753 #755 #757 #758 #759 #760 #762 #764 #789 #812 #813
  * The following CLI flags (and their respective YAML config options) have been removed:
    * `-store.engine`
    * `-schema-config-file`
    * `-ingester.checkpoint-duration`
    * `-ingester.checkpoint-enabled`
    * `-ingester.chunk-encoding`
    * `-ingester.chunk-age-jitter`
    * `-ingester.concurrent-flushes`
    * `-ingester.flush-on-shutdown-with-wal-enabled`
    * `-ingester.flush-op-timeout`
    * `-ingester.flush-period`
    * `-ingester.max-chunk-age`
    * `-ingester.max-chunk-idle`
    * `-ingester.max-series-per-query` (and `max_series_per_query` from runtime config)
    * `-ingester.max-stale-chunk-idle`
    * `-ingester.max-transfer-retries`
    * `-ingester.min-chunk-length`
    * `-ingester.recover-from-wal`
    * `-ingester.retain-period`
    * `-ingester.spread-flushes`
    * `-ingester.wal-dir`
    * `-ingester.wal-enabled`
    * `-querier.query-parallelism`
    * `-querier.second-store-engine`
    * `-querier.use-second-store-before-time`
    * `-flusher.wal-dir`
    * `-flusher.concurrent-flushes`
    * `-flusher.flush-op-timeout`
    * All `-table-manager.*` flags
    * All `-deletes.*` flags
    * All `-purger.*` flags
    * All `-metrics.*` flags
    * All `-dynamodb.*` flags
    * All `-s3.*` flags
    * All `-azure.*` flags
    * All `-bigtable.*` flags
    * All `-gcs.*` flags
    * All `-cassandra.*` flags
    * All `-boltdb.*` flags
    * All `-local.*` flags
    * All `-swift.*` flags
    * All `-store.*` flags except `-store.engine`, `-store.max-query-length`, `-store.max-labels-query-length`
    * All `-grpc-store.*` flags
  * The following API endpoints have been removed:
    * `/api/v1/chunks` and `/chunks`
  * The following metrics have been removed:
    * `cortex_ingester_flush_queue_length`
    * `cortex_ingester_queried_chunks`
    * `cortex_ingester_chunks_created_total`
    * `cortex_ingester_wal_replay_duration_seconds`
    * `cortex_ingester_wal_corruptions_total`
    * `cortex_ingester_sent_chunks`
    * `cortex_ingester_received_chunks`
    * `cortex_ingester_flush_series_in_progress`
    * `cortex_ingester_chunk_utilization`
    * `cortex_ingester_chunk_length`
    * `cortex_ingester_chunk_size_bytes`
    * `cortex_ingester_chunk_age_seconds`
    * `cortex_ingester_memory_chunks`
    * `cortex_ingester_flushing_enqueued_series_total`
    * `cortex_ingester_flushing_dequeued_series_total`
    * `cortex_ingester_dropped_chunks_total`
    * `cortex_oldest_unflushed_chunk_timestamp_seconds`
    * `prometheus_local_storage_chunk_ops_total`
    * `prometheus_local_storage_chunkdesc_ops_total`
    * `prometheus_local_storage_memory_chunkdescs`
* [CHANGE] Changed default storage backends from `s3` to `filesystem` #833
  This effects the following flags:
  * `-blocks-storage.backend` now defaults to `filesystem`
  * `-blocks-storage.filesystem.dir` now defaults to `blocks`
  * `-alertmanager-storage.backend` now defaults to `filesystem`
  * `-alertmanager-storage.filesystem.dir` now defaults to `alertmanager`
  * `-ruler-storage.backend` now defaults to `filesystem`
  * `-ruler-storage.filesystem.dir` now defaults to `ruler`
* [CHANGE] Renamed metric `cortex_experimental_features_in_use_total` as `cortex_experimental_features_used_total` and added `feature` label. #32 #658
* [CHANGE] Removed `log_messages_total` metric. #32
* [CHANGE] Some files and directories created by Mimir components on local disk now have stricter permissions, and are only readable by owner, but not group or others. #58
* [CHANGE] Memcached client DNS resolution switched from golang built-in to [`miekg/dns`](https://github.com/miekg/dns). #142
* [CHANGE] The metric `cortex_deprecated_flags_inuse_total` has been renamed to `deprecated_flags_inuse_total` as part of using grafana/dskit functionality. #185
* [CHANGE] API: The `-api.response-compression-enabled` flag has been removed, and GZIP response compression is always enabled except on `/api/v1/push` and `/push` endpoints. #880
* [CHANGE] Update Go version to 1.17.3. #480
* [CHANGE] The `status_code` label on gRPC client metrics has changed from '200' and '500' to '2xx', '5xx', '4xx', 'cancel' or 'error'. #537
* [CHANGE] Removed the deprecated `-<prefix>.fifocache.size` flag. #618
* [CHANGE] Enable index header lazy loading by default. #693
  * `-blocks-storage.bucket-store.index-header-lazy-loading-enabled` default from `false` to `true`
  * `-blocks-storage.bucket-store.index-header-lazy-loading-idle-timeout` default from `20m` to `1h`
* [CHANGE] Shuffle-sharding:
  * `-distributor.sharding-strategy` option has been removed, and shuffle sharding is enabled by default. Default shard size is set to 0, which disables shuffle sharding for the tenant (all ingesters will receive tenants's samples). #888
  * `-ruler.sharding-strategy` option has been removed from ruler. Ruler now uses shuffle-sharding by default, but respects `ruler_tenant_shard_size`, which defaults to 0 (ie. use all rulers for tenant). #889
  * `-store-gateway.sharding-strategy` option has been removed store-gateways. Store-gateway now uses shuffle-sharding by default, but respects `store_gateway_tenant_shard_size` for tenant, and this value defaults to 0. #891
* [CHANGE] Server: `-server.http-listen-port` (yaml: `server.http_listen_port`) now defaults to `8080` (previously `80`). #871
* [CHANGE] Changed the default value of `-blocks-storage.bucket-store.ignore-deletion-marks-delay` from 6h to 1h. #892
* [CHANGE] Changed default settings for memcached clients: #959 #1000
  * The default value for the following config options has changed from `10000` to `25000`:
    * `-blocks-storage.bucket-store.chunks-cache.memcached.max-async-buffer-size`
    * `-blocks-storage.bucket-store.index-cache.memcached.max-async-buffer-size`
    * `-blocks-storage.bucket-store.metadata-cache.memcached.max-async-buffer-size`
    * `-query-frontend.results-cache.memcached.max-async-buffer-size`
  * The default value for the following config options has changed from `0` (unlimited) to `100`:
    * `-blocks-storage.bucket-store.chunks-cache.memcached.max-get-multi-batch-size`
    * `-blocks-storage.bucket-store.index-cache.memcached.max-get-multi-batch-size`
    * `-blocks-storage.bucket-store.metadata-cache.memcached.max-get-multi-batch-size`
    * `-query-frontend.results-cache.memcached.max-get-multi-batch-size`
  * The default value for the following config options has changed from `16` to `100`:
    * `-blocks-storage.bucket-store.chunks-cache.memcached.max-idle-connections`
    * `-blocks-storage.bucket-store.index-cache.memcached.max-idle-connections`
    * `-blocks-storage.bucket-store.metadata-cache.memcached.max-idle-connections`
    * `-query-frontend.results-cache.memcached.max-idle-connections`
  * The default value for the following config options has changed from `100ms` to `200ms`:
    * `-blocks-storage.bucket-store.metadata-cache.memcached.timeout`
    * `-blocks-storage.bucket-store.index-cache.memcached.timeout`
    * `-blocks-storage.bucket-store.chunks-cache.memcached.timeout`
    * `-query-frontend.results-cache.memcached.timeout`
* [CHANGE] Changed the default value of `-blocks-storage.bucket-store.bucket-index.enabled` to `true`. The default configuration must now run the compactor in order to write the bucket index or else queries to long term storage will fail. #924
* [CHANGE] Option `-auth.enabled` has been renamed to `-auth.multitenancy-enabled`. #1130
* [CHANGE] Default tenant ID used with disabled auth (`-auth.multitenancy-enabled=false`) has changed from `fake` to `anonymous`. This tenant ID can now be changed with `-auth.no-auth-tenant` option. #1063
* [CHANGE] The default values for the following local directories have changed: #1072
  * `-alertmanager.storage.path` default value changed to `./data-alertmanager/`
  * `-compactor.data-dir` default value changed to `./data-compactor/`
  * `-ruler.rule-path` default value changed to `./data-ruler/`
* [CHANGE] The default value for gRPC max send message size has been changed from 16MB to 100MB. This affects the following parameters: #1152
  * `-query-frontend.grpc-client-config.grpc-max-send-msg-size`
  * `-ingester.client.grpc-max-send-msg-size`
  * `-querier.frontend-client.grpc-max-send-msg-size`
  * `-query-scheduler.grpc-client-config.grpc-max-send-msg-size`
  * `-ruler.client.grpc-max-send-msg-size`
* [CHANGE] Remove `-http.prefix` flag (and `http_prefix` config file option). #763
* [CHANGE] Remove legacy endpoints. Please use their alternatives listed below. As part of the removal process we are
  introducing two new sets of endpoints for the ruler configuration API: `<prometheus-http-prefix>/rules` and
  `<prometheus-http-prefix>/config/v1/rules/**`. We are also deprecating `<prometheus-http-prefix>/rules` and `/api/v1/rules`;
  and will remove them in Mimir 2.2.0. #763 #1222
  * Query endpoints

    | Legacy                                                  | Alternative                                                |
    | ------------------------------------------------------- | ---------------------------------------------------------- |
    | `/<legacy-http-prefix>/api/v1/query`                    | `<prometheus-http-prefix>/api/v1/query`                    |
    | `/<legacy-http-prefix>/api/v1/query_range`              | `<prometheus-http-prefix>/api/v1/query_range`              |
    | `/<legacy-http-prefix>/api/v1/query_exemplars`          | `<prometheus-http-prefix>/api/v1/query_exemplars`          |
    | `/<legacy-http-prefix>/api/v1/series`                   | `<prometheus-http-prefix>/api/v1/series`                   |
    | `/<legacy-http-prefix>/api/v1/labels`                   | `<prometheus-http-prefix>/api/v1/labels`                   |
    | `/<legacy-http-prefix>/api/v1/label/{name}/values`      | `<prometheus-http-prefix>/api/v1/label/{name}/values`      |
    | `/<legacy-http-prefix>/api/v1/metadata`                 | `<prometheus-http-prefix>/api/v1/metadata`                 |
    | `/<legacy-http-prefix>/api/v1/read`                     | `<prometheus-http-prefix>/api/v1/read`                     |
    | `/<legacy-http-prefix>/api/v1/cardinality/label_names`  | `<prometheus-http-prefix>/api/v1/cardinality/label_names`  |
    | `/<legacy-http-prefix>/api/v1/cardinality/label_values` | `<prometheus-http-prefix>/api/v1/cardinality/label_values` |
    | `/api/prom/user_stats`                                  | `/api/v1/user_stats`                                       |

  * Distributor endpoints

    | Legacy endpoint               | Alternative                   |
    | ----------------------------- | ----------------------------- |
    | `/<legacy-http-prefix>/push`  | `/api/v1/push`                |
    | `/all_user_stats`             | `/distributor/all_user_stats` |
    | `/ha-tracker`                 | `/distributor/ha_tracker`     |

  * Ingester endpoints

    | Legacy          | Alternative           |
    | --------------- | --------------------- |
    | `/ring`         | `/ingester/ring`      |
    | `/shutdown`     | `/ingester/shutdown`  |
    | `/flush`        | `/ingester/flush`     |
    | `/push`         | `/ingester/push`      |

  * Ruler endpoints

    | Legacy                                                | Alternative                                         | Alternative #2 (not available before Mimir 2.0.0)                    |
    | ----------------------------------------------------- | --------------------------------------------------- | ------------------------------------------------------------------- |
    | `/<legacy-http-prefix>/api/v1/rules`                  | `<prometheus-http-prefix>/api/v1/rules`             |                                                                     |
    | `/<legacy-http-prefix>/api/v1/alerts`                 | `<prometheus-http-prefix>/api/v1/alerts`            |                                                                     |
    | `/<legacy-http-prefix>/rules`                         | `/api/v1/rules` (see below)                         |  `<prometheus-http-prefix>/config/v1/rules`                         |
    | `/<legacy-http-prefix>/rules/{namespace}`             | `/api/v1/rules/{namespace}` (see below)             |  `<prometheus-http-prefix>/config/v1/rules/{namespace}`             |
    | `/<legacy-http-prefix>/rules/{namespace}/{groupName}` | `/api/v1/rules/{namespace}/{groupName}` (see below) |  `<prometheus-http-prefix>/config/v1/rules/{namespace}/{groupName}` |
    | `/<legacy-http-prefix>/rules/{namespace}`             | `/api/v1/rules/{namespace}` (see below)             |  `<prometheus-http-prefix>/config/v1/rules/{namespace}`             |
    | `/<legacy-http-prefix>/rules/{namespace}/{groupName}` | `/api/v1/rules/{namespace}/{groupName}` (see below) |  `<prometheus-http-prefix>/config/v1/rules/{namespace}/{groupName}` |
    | `/<legacy-http-prefix>/rules/{namespace}`             | `/api/v1/rules/{namespace}` (see below)             |  `<prometheus-http-prefix>/config/v1/rules/{namespace}`             |
    | `/ruler_ring`                                         | `/ruler/ring`                                       |                                                                     |

    > __Note:__ The `/api/v1/rules/**` endpoints are considered deprecated with Mimir 2.0.0 and will be removed
    in Mimir 2.2.0. After upgrading to 2.0.0 we recommend switching uses to the equivalent
    `/<prometheus-http-prefix>/config/v1/**` endpoints that Mimir 2.0.0 introduces.

  * Alertmanager endpoints

    | Legacy                      | Alternative                        |
    | --------------------------- | ---------------------------------- |
    | `/<legacy-http-prefix>`     | `/alertmanager`                    |
    | `/status`                   | `/multitenant_alertmanager/status` |

* [CHANGE] Ingester: changed `-ingester.stream-chunks-when-using-blocks` default value from `false` to `true`. #717
* [CHANGE] Ingester: default `-ingester.ring.min-ready-duration` reduced from 1m to 15s. #126
* [CHANGE] Ingester: `-ingester.ring.min-ready-duration` now start counting the delay after the ring's health checks have passed instead of when the ring client was started. #126
* [CHANGE] Ingester: allow experimental ingester max-exemplars setting to be changed dynamically #144
  * CLI flag `-blocks-storage.tsdb.max-exemplars` is renamed to `-ingester.max-global-exemplars-per-user`.
  * YAML `max_exemplars` is moved from `tsdb` to `overrides` and renamed to `max_global_exemplars_per_user`.
* [CHANGE] Ingester: active series metrics `cortex_ingester_active_series` and `cortex_ingester_active_series_custom_tracker` are now removed when their value is zero. #672 #690
* [CHANGE] Ingester: changed default value of `-blocks-storage.tsdb.retention-period` from `6h` to `24h`. #966
* [CHANGE] Ingester: changed default value of `-blocks-storage.tsdb.close-idle-tsdb-timeout` from `0` to `13h`. #967
* [CHANGE] Ingester: changed default value of `-ingester.ring.final-sleep` from `30s` to `0s`. #981
* [CHANGE] Ingester: the following low level settings have been removed: #1153
  * `-ingester-client.expected-labels`
  * `-ingester-client.expected-samples-per-series`
  * `-ingester-client.expected-timeseries`
* [CHANGE] Ingester: following command line options related to ingester ring were renamed: #1155
  * `-consul.*` changed to `-ingester.ring.consul.*`
  * `-etcd.*` changed to `-ingester.ring.etcd.*`
  * `-multi.*` changed to `-ingester.ring.multi.*`
  * `-distributor.excluded-zones` changed to `-ingester.ring.excluded-zones`
  * `-distributor.replication-factor` changed to `-ingester.ring.replication-factor`
  * `-distributor.zone-awareness-enabled` changed to `-ingester.ring.zone-awareness-enabled`
  * `-ingester.availability-zone` changed to `-ingester.ring.instance-availability-zone`
  * `-ingester.final-sleep` changed to `-ingester.ring.final-sleep`
  * `-ingester.heartbeat-period` changed to `-ingester.ring.heartbeat-period`
  * `-ingester.join-after` changed to `-ingester.ring.join-after`
  * `-ingester.lifecycler.ID` changed to `-ingester.ring.instance-id`
  * `-ingester.lifecycler.addr` changed to `-ingester.ring.instance-addr`
  * `-ingester.lifecycler.interface` changed to `-ingester.ring.instance-interface-names`
  * `-ingester.lifecycler.port` changed to `-ingester.ring.instance-port`
  * `-ingester.min-ready-duration` changed to `-ingester.ring.min-ready-duration`
  * `-ingester.num-tokens` changed to `-ingester.ring.num-tokens`
  * `-ingester.observe-period` changed to `-ingester.ring.observe-period`
  * `-ingester.readiness-check-ring-health` changed to `-ingester.ring.readiness-check-ring-health`
  * `-ingester.tokens-file-path` changed to `-ingester.ring.tokens-file-path`
  * `-ingester.unregister-on-shutdown` changed to `-ingester.ring.unregister-on-shutdown`
  * `-ring.heartbeat-timeout` changed to `-ingester.ring.heartbeat-timeout`
  * `-ring.prefix` changed to `-ingester.ring.prefix`
  * `-ring.store` changed to `-ingester.ring.store`
* [CHANGE] Ingester: fields in YAML configuration for ingester ring have been changed: #1155
  * `ingester.lifecycler` changed to `ingester.ring`
  * Fields from `ingester.lifecycler.ring` moved to `ingester.ring`
  * `ingester.lifecycler.address` changed to `ingester.ring.instance_addr`
  * `ingester.lifecycler.id` changed to `ingester.ring.instance_id`
  * `ingester.lifecycler.port` changed to `ingester.ring.instance_port`
  * `ingester.lifecycler.availability_zone` changed to `ingester.ring.instance_availability_zone`
  * `ingester.lifecycler.interface_names` changed to `ingester.ring.instance_interface_names`
* [CHANGE] Distributor: removed the `-distributor.shard-by-all-labels` configuration option. It is now assumed to be true. #698
* [CHANGE] Distributor: change default value of `-distributor.instance-limits.max-inflight-push-requests` to `2000`. #964
* [CHANGE] Distributor: change default value of `-distributor.remote-timeout` from `2s` to `20s`. #970
* [CHANGE] Distributor: removed the `-distributor.extra-query-delay` flag (and its respective YAML config option). #1048
* [CHANGE] Query-frontend: Enable query stats by default, they can still be disabled with `-query-frontend.query-stats-enabled=false`. #83
* [CHANGE] Query-frontend: the `cortex_frontend_mapped_asts_total` metric has been renamed to `cortex_frontend_query_sharding_rewrites_attempted_total`. #150
* [CHANGE] Query-frontend: added `sharded` label to `cortex_query_seconds_total` metric. #235
* [CHANGE] Query-frontend: changed the flag name for controlling query sharding total shards from `-querier.total-shards` to `-query-frontend.query-sharding-total-shards`. #230
* [CHANGE] Query-frontend: flag `-querier.parallelise-shardable-queries` has been renamed to `-query-frontend.parallelize-shardable-queries` #284
* [CHANGE] Query-frontend: removed the deprecated (and unused) `-frontend.cache-split-interval`. Use `-query-frontend.split-queries-by-interval` instead. #587
* [CHANGE] Query-frontend: range query response now omits the `data` field when it's empty (error case) like Prometheus does, previously it was `"data":{"resultType":"","result":null}`. #629
* [CHANGE] Query-frontend: instant queries now honor the `-query-frontend.max-retries-per-request` flag. #630
* [CHANGE] Query-frontend: removed in-memory and Redis cache support. Reason is that these caching backends were just supported by query-frontend, while all other Mimir services only support memcached. #796
  * The following CLI flags (and their respective YAML config options) have been removed:
    * `-frontend.cache.enable-fifocache`
    * `-frontend.redis.*`
    * `-frontend.fifocache.*`
  * The following metrics have been removed:
    * `querier_cache_added_total`
    * `querier_cache_added_new_total`
    * `querier_cache_evicted_total`
    * `querier_cache_entries`
    * `querier_cache_gets_total`
    * `querier_cache_misses_total`
    * `querier_cache_stale_gets_total`
    * `querier_cache_memory_bytes`
    * `cortex_rediscache_request_duration_seconds`
* [CHANGE] Query-frontend: migrated memcached backend client to the same one used in other components (memcached config and metrics are now consistent across all Mimir services). #821
  * The following CLI flags (and their respective YAML config options) have been added:
    * `-query-frontend.results-cache.backend` (set it to `memcached` if `-query-frontend.cache-results=true`)
  * The following CLI flags (and their respective YAML config options) have been changed:
    * `-frontend.memcached.hostname` and `-frontend.memcached.service` have been removed: use `-query-frontend.results-cache.memcached.addresses` instead
  * The following CLI flags (and their respective YAML config options) have been renamed:
    * `-frontend.background.write-back-concurrency` renamed to `-query-frontend.results-cache.memcached.max-async-concurrency`
    * `-frontend.background.write-back-buffer` renamed to `-query-frontend.results-cache.memcached.max-async-buffer-size`
    * `-frontend.memcached.batchsize` renamed to `-query-frontend.results-cache.memcached.max-get-multi-batch-size`
    * `-frontend.memcached.parallelism` renamed to `-query-frontend.results-cache.memcached.max-get-multi-concurrency`
    * `-frontend.memcached.timeout` renamed to `-query-frontend.results-cache.memcached.timeout`
    * `-frontend.memcached.max-item-size` renamed to `-query-frontend.results-cache.memcached.max-item-size`
    * `-frontend.memcached.max-idle-conns` renamed to `-query-frontend.results-cache.memcached.max-idle-connections`
    * `-frontend.compression` renamed to `-query-frontend.results-cache.compression`
  * The following CLI flags (and their respective YAML config options) have been removed:
    * `-frontend.memcached.circuit-breaker-consecutive-failures`: feature removed
    * `-frontend.memcached.circuit-breaker-timeout`: feature removed
    * `-frontend.memcached.circuit-breaker-interval`: feature removed
    * `-frontend.memcached.update-interval`: new setting is hardcoded to 30s
    * `-frontend.memcached.consistent-hash`: new setting is always enabled
    * `-frontend.default-validity` and `-frontend.memcached.expiration`: new setting is hardcoded to 7 days
  * The following metrics have been changed:
    * `cortex_cache_dropped_background_writes_total{name}` changed to `thanos_memcached_operation_skipped_total{name, operation, reason}`
    * `cortex_cache_value_size_bytes{name, method}` changed to `thanos_memcached_operation_data_size_bytes{name}`
    * `cortex_cache_request_duration_seconds{name, method, status_code}` changed to `thanos_memcached_operation_duration_seconds{name, operation}`
    * `cortex_cache_fetched_keys{name}` changed to `thanos_cache_memcached_requests_total{name}`
    * `cortex_cache_hits{name}` changed to `thanos_cache_memcached_hits_total{name}`
    * `cortex_memcache_request_duration_seconds{name, method, status_code}` changed to `thanos_memcached_operation_duration_seconds{name, operation}`
    * `cortex_memcache_client_servers{name}` changed to `thanos_memcached_dns_provider_results{name, addr}`
    * `cortex_memcache_client_set_skip_total{name}` changed to `thanos_memcached_operation_skipped_total{name, operation, reason}`
    * `cortex_dns_lookups_total` changed to `thanos_memcached_dns_lookups_total`
    * For all metrics the value of the "name" label has changed from `frontend.memcached` to `frontend-cache`
  * The following metrics have been removed:
    * `cortex_cache_background_queue_length{name}`
* [CHANGE] Query-frontend: merged `query_range` into `frontend` in the YAML config (keeping the same keys) and renamed flags: #825
  * `-querier.max-retries-per-request` renamed to `-query-frontend.max-retries-per-request`
  * `-querier.split-queries-by-interval` renamed to `-query-frontend.split-queries-by-interval`
  * `-querier.align-querier-with-step` renamed to `-query-frontend.align-querier-with-step`
  * `-querier.cache-results` renamed to `-query-frontend.cache-results`
  * `-querier.parallelise-shardable-queries` renamed to `-query-frontend.parallelize-shardable-queries`
* [CHANGE] Query-frontend: the default value of `-query-frontend.split-queries-by-interval` has changed from `0` to `24h`. #1131
* [CHANGE] Query-frontend: `-frontend.` flags were renamed to `-query-frontend.`: #1167
* [CHANGE] Query-frontend / Query-scheduler: classified the `-query-frontend.querier-forget-delay` and `-query-scheduler.querier-forget-delay` flags (and their respective YAML config options) as experimental. #1208
* [CHANGE] Querier / ruler: Change `-querier.max-fetched-chunks-per-query` configuration to limit to maximum number of chunks that can be fetched in a single query. The number of chunks fetched by ingesters AND long-term storare combined should not exceed the value configured on `-querier.max-fetched-chunks-per-query`. [#4260](https://github.com/cortexproject/cortex/pull/4260)
* [CHANGE] Querier / ruler: Option `-querier.ingester-streaming` has been removed. Querier/ruler now always use streaming method to query ingesters. #204
* [CHANGE] Querier: always fetch labels from store and respect start/end times in request; the option `-querier.query-store-for-labels-enabled` has been removed and is now always on. #518 #1132
* [CHANGE] Querier / ruler: removed the `-store.query-chunk-limit` flag (and its respective YAML config option `max_chunks_per_query`). `-querier.max-fetched-chunks-per-query` (and its respective YAML config option `max_fetched_chunks_per_query`) should be used instead. #705
* [CHANGE] Querier/Ruler: `-querier.active-query-tracker-dir` option has been removed. Active query tracking is now done via Activity tracker configured by `-activity-tracker.filepath` and enabled by default. Limit for max number of concurrent queries (`-querier.max-concurrent`) is now respected even if activity tracking is not enabled. #661 #822
* [CHANGE] Querier/ruler/query-frontend: the experimental `-querier.at-modifier-enabled` CLI flag has been removed and the PromQL `@` modifier is always enabled. #941
* [CHANGE] Querier: removed `-querier.worker-match-max-concurrent` and `-querier.worker-parallelism` CLI flags (and their respective YAML config options). Mimir now behaves like if `-querier.worker-match-max-concurrent` is always enabled and you should configure the max concurrency per querier process using `-querier.max-concurrent` instead. #958
* [CHANGE] Querier: changed default value of `-querier.query-ingesters-within` from `0` to `13h`. #967
* [CHANGE] Querier: rename metric `cortex_query_fetched_chunks_bytes_total` to `cortex_query_fetched_chunk_bytes_total` to be consistent with the limit name. #476
* [CHANGE] Ruler: add two new metrics `cortex_ruler_list_rules_seconds` and `cortex_ruler_load_rule_groups_seconds` to the ruler. #906
* [CHANGE] Ruler: endpoints for listing configured rules now return HTTP status code 200 and an empty map when there are no rules instead of an HTTP 404 and plain text error message. The following endpoints are affected: #456
  * `<prometheus-http-prefix>/config/v1/rules`
  * `<prometheus-http-prefix>/config/v1/rules/{namespace}`
  * `<prometheus-http-prefix>/rules` (deprecated)
  * `<prometheus-http-prefix>/rules/{namespace}` (deprecated)
  * `/api/v1/rules` (deprecated)
  * `/api/v1/rules/{namespace}` (deprecated)
* [CHANGE] Ruler: removed `configdb` support from Ruler backend storages. #15 #38 #819
* [CHANGE] Ruler: removed the support for the deprecated storage configuration via `-ruler.storage.*` CLI flags (and their respective YAML config options). Use `-ruler-storage.*` instead. #628
* [CHANGE] Ruler: set new default limits for rule groups: `-ruler.max-rules-per-rule-group` to 20 (previously 0, disabled) and `-ruler.max-rule-groups-per-tenant` to 70 (previously 0, disabled). #847
* [CHANGE] Ruler: removed `-ruler.enable-sharding` option, and changed default value of `-ruler.ring.store` to `memberlist`. #943
* [CHANGE] Ruler: `-ruler.alertmanager-use-v2` has been removed. The ruler will always use the `v2` endpoints. #954 #1100
* [CHANGE] Ruler: `-experimental.ruler.enable-api` flag has been renamed to `-ruler.enable-api` and is now stable. The default value has also changed from `false` to `true`, so both ruler and alertmanager API are enabled by default. #913 #1065
* [CHANGE] Ruler: add support for [DNS service discovery format](./docs/sources/configuration/arguments.md#dns-service-discovery) for `-ruler.alertmanager-url`. `-ruler.alertmanager-discovery` flag has been removed. URLs following the prior SRV format, will be treated as a static target. To continue using service discovery for these URLs prepend `dnssrvnoa+` to them. #993
  * The following metrics for Alertmanager DNS service discovery are replaced:
    * `prometheus_sd_dns_lookups_total` replaced by `cortex_dns_lookups_total{component="ruler"}`
    * `prometheus_sd_dns_lookup_failures_total` replaced by `cortex_dns_failures_total{component="ruler"}`
* [CHANGE] Ruler: deprecate `/api/v1/rules/**` and `<prometheus-http-prefix/rules/**` configuration API endpoints in favour of `/<prometheus-http-prefix>/config/v1/rules/**`. Deprecated endpoints will be removed in Mimir 2.2.0. Main configuration API endpoints are now `/<prometheus-http-prefix>/config/api/v1/rules/**` introduced in Mimir 2.0.0. #1222
* [CHANGE] Store-gateway: index cache now includes tenant in cache keys, this invalidates previous cached entries. #607
* [CHANGE] Store-gateway: increased memcached index caching TTL from 1 day to 7 days. #718
* [CHANGE] Store-gateway: options `-store-gateway.sharding-enabled` and `-querier.store-gateway-addresses` were removed. Default value of `-store-gateway.sharding-ring.store` is now `memberlist` and default value for `-store-gateway.sharding-ring.wait-stability-min-duration` changed from `1m` to `0` (disabled). #976
* [CHANGE] Compactor: compactor will no longer try to compact blocks that are already marked for deletion. Previously compactor would consider blocks marked for deletion within `-compactor.deletion-delay / 2` period as eligible for compaction. [#4328](https://github.com/cortexproject/cortex/pull/4328)
* [CHANGE] Compactor: Removed support for block deletion marks migration. If you're upgrading from Cortex < 1.7.0 to Mimir, you should upgrade the compactor to Cortex >= 1.7.0 first, run it at least once and then upgrade to Mimir. #122
* [CHANGE] Compactor: removed the `cortex_compactor_group_vertical_compactions_total` metric. #278
* [CHANGE] Compactor: no longer waits for initial blocks cleanup to finish before starting compactions. #282
* [CHANGE] Compactor: removed overlapping sources detection. Overlapping sources may exist due to edge cases (timing issues) when horizontally sharding compactor, but are correctly handled by compactor. #494
* [CHANGE] Compactor: compactor now uses deletion marks from `<tenant>/markers` location in the bucket. Marker files are no longer fetched, only listed. #550
* [CHANGE] Compactor: Default value of `-compactor.block-sync-concurrency` has changed from 20 to 8. This flag is now only used to control number of goroutines for downloading and uploading blocks during compaction. #552
* [CHANGE] Compactor is now included in `all` target (single-binary). #866
* [CHANGE] Compactor: Removed `-compactor.sharding-enabled` option. Sharding in compactor is now always enabled. Default value of `-compactor.ring.store` has changed from `consul` to `memberlist`. Default value of `-compactor.ring.wait-stability-min-duration` is now 0, which disables the feature. #956
* [CHANGE] Alertmanager: removed `-alertmanager.configs.auto-webhook-root` #977
* [CHANGE] Alertmanager: removed `configdb` support from Alertmanager backend storages. #15 #38 #819
* [CHANGE] Alertmanager: Don't count user-not-found errors from replicas as failures in the `cortex_alertmanager_state_fetch_replica_state_failed_total` metric. #190
* [CHANGE] Alertmanager: Use distributor for non-API routes. #213
* [CHANGE] Alertmanager: removed `-alertmanager.storage.*` configuration options, with the exception of the CLI flags `-alertmanager.storage.path` and `-alertmanager.storage.retention`. Use `-alertmanager-storage.*` instead. #632
* [CHANGE] Alertmanager: set default value for `-alertmanager.web.external-url=http://localhost:8080/alertmanager` to match the default configuration. #808 #1067
* [CHANGE] Alertmanager: `-experimental.alertmanager.enable-api` flag has been renamed to `-alertmanager.enable-api` and is now stable. #913
* [CHANGE] Alertmanager: now always runs with sharding enabled; other modes of operation are removed. #1044 #1126
  * The following configuration options are removed:
    * `-alertmanager.sharding-enabled`
    * `-alertmanager.cluster.advertise-address`
    * `-alertmanager.cluster.gossip-interval`
    * `-alertmanager.cluster.listen-address`
    * `-alertmanager.cluster.peers`
    * `-alertmanager.cluster.push-pull-interval`
  * The following configuration options are renamed:
    * `-alertmanager.cluster.peer-timeout` to `-alertmanager.peer-timeout`
* [CHANGE] Alertmanager: the default value of `-alertmanager.sharding-ring.store` is now `memberlist`. #1171
* [CHANGE] Ring: changed default value of `-distributor.ring.store` (Distributor ring) and `-ring.store` (Ingester ring) to `memberlist`. #1046
* [CHANGE] Memberlist: the `memberlist_kv_store_value_bytes` metric has been removed due to values no longer being stored in-memory as encoded bytes. [#4345](https://github.com/cortexproject/cortex/pull/4345)
* [CHANGE] Memberlist: forward only changes, not entire original message. [#4419](https://github.com/cortexproject/cortex/pull/4419)
* [CHANGE] Memberlist: don't accept old tombstones as incoming change, and don't forward such messages to other gossip members. [#4420](https://github.com/cortexproject/cortex/pull/4420)
* [CHANGE] Memberlist: changed probe interval from `1s` to `5s` and probe timeout from `500ms` to `2s`. #563
* [CHANGE] Memberlist: the `name` label on metrics `cortex_dns_failures_total`, `cortex_dns_lookups_total` and `cortex_dns_provider_results` was renamed to `component`. #993
* [CHANGE] Limits: removed deprecated limits for rejecting old samples #799
  This removes the following flags:
  * `-validation.reject-old-samples`
  * `-validation.reject-old-samples.max-age`
* [CHANGE] Limits: removed local limit-related flags in favor of global limits. #725
  The distributor ring is now required, and can be configured via the `distributor.ring.*` flags.
  This removes the following flags:
  * `-distributor.ingestion-rate-strategy` -> will now always use the "global" strategy
  * `-ingester.max-series-per-user` -> set `-ingester.max-global-series-per-user` to `N` times the existing value of `-ingester.max-series-per-user` instead
  * `-ingester.max-series-per-metric` -> set `-ingester.max-global-series-per-metric`  to `N` times the existing value of `-ingester.max-series-per-metric` instead
  * `-ingester.max-metadata-per-user` -> set `-ingester.max-global-metadata-per-user` to `N` times the existing value of `-ingester.max-metadata-per-user` instead
  * `-ingester.max-metadata-per-metric` -> set `-ingester.max-global-metadata-per-metric` to `N` times the existing value of `-ingester.max-metadata-per-metric` instead
  * In the above notes, `N` refers to the number of ingester replicas
  Additionally, default values for the following flags have changed:
  * `-ingester.max-global-series-per-user` from `0` to `150000`
  * `-ingester.max-global-series-per-metric` from `0` to `20000`
  * `-distributor.ingestion-rate-limit` from `25000` to `10000`
  * `-distributor.ingestion-burst-size` from `50000` to `200000`
* [CHANGE] Limits: removed limit `enforce_metric_name`, now behave as if set to `true` always. #686
* [CHANGE] Limits: Option `-ingester.max-samples-per-query` and its YAML field `max_samples_per_query` have been removed. It required `-querier.ingester-streaming` option to be set to false, but since `-querier.ingester-streaming` is removed (always defaulting to true), the limit using it was removed as well. #204 #1132
* [CHANGE] Limits: Set the default max number of inflight ingester push requests (`-ingester.instance-limits.max-inflight-push-requests`) to 30000 in order to prevent clusters from being overwhelmed by request volume or temporary slow-downs. #259
* [CHANGE] Overrides exporter: renamed metric `cortex_overrides` to `cortex_limits_overrides`. #173 #407
* [FEATURE] The following features have been moved from experimental to stable: #913 #1002
  * Alertmanager config API
  * Alertmanager receiver firewall
  * Alertmanager sharding
  * Azure blob storage support
  * Blocks storage bucket index
  * Disable the ring health check in the readiness endpoint (`-ingester.readiness-check-ring-health=false`)
  * Distributor: do not extend writes on unhealthy ingesters
  * Do not unregister ingesters from ring on shutdown (`-ingester.unregister-on-shutdown=false`)
  * HA Tracker: cleanup of old replicas from KV Store
  * Instance limits in ingester and distributor
  * OpenStack Swift storage support
  * Query-frontend: query stats tracking
  * Query-scheduler
  * Querier: tenant federation
  * Ruler config API
  * S3 Server Side Encryption (SSE) using KMS
  * TLS configuration for gRPC, HTTP and etcd clients
  * Zone-aware replication
  * `/labels` API using matchers
  * The following querier limits:
    * `-querier.max-fetched-chunks-per-query`
    * `-querier.max-fetched-chunk-bytes-per-query`
    * `-querier.max-fetched-series-per-query`
  * The following alertmanager limits:
    * Notification rate (`-alertmanager.notification-rate-limit` and `-alertmanager.notification-rate-limit-per-integration`)
    * Dispatcher groups (`-alertmanager.max-dispatcher-aggregation-groups`)
    * User config size (`-alertmanager.max-config-size-bytes`)
    * Templates count in user config (`-alertmanager.max-templates-count`)
    * Max template size (`-alertmanager.max-template-size-bytes`)
* [FEATURE] The endpoints `/api/v1/status/buildinfo`, `<prometheus-http-prefix>/api/v1/status/buildinfo`, and `<alertmanager-http-prefix>/api/v1/status/buildinfo` have been added to display build information and enabled features. #1219 #1240
* [FEATURE] PromQL: added `present_over_time` support. #139
* [FEATURE] Added "Activity tracker" feature which can log ongoing activities from previous Mimir run in case of a crash. It is enabled by default and controlled by the `-activity-tracker.filepath` flag. It can be disabled by setting this path to an empty string. Currently, the Store-gateway, Ruler, Querier, Query-frontend and Ingester components use this feature to track queries. #631 #782 #822 #1121
* [FEATURE] Divide configuration parameters into categories "basic", "advanced", and "experimental". Only flags in the basic category are shown when invoking `-help`, whereas `-help-all` will include flags in all categories (basic, advanced, experimental). #840
* [FEATURE] Querier: Added support for tenant federation to exemplar endpoints. #927
* [FEATURE] Ingester: can expose metrics on active series matching custom trackers configured via `-ingester.active-series-custom-trackers` (or its respective YAML config option). When configured, active series for custom trackers are exposed by the `cortex_ingester_active_series_custom_tracker` metric. #42 #672
* [FEATURE] Ingester: Enable snapshotting of in-memory TSDB on disk during shutdown via `-blocks-storage.tsdb.memory-snapshot-on-shutdown` (experimental). #249
* [FEATURE] Ingester: Added `-blocks-storage.tsdb.isolation-enabled` flag, which allows disabling TSDB isolation feature. This is enabled by default (per TSDB default), but disabling can improve performance of write requests. #512
* [FEATURE] Ingester: Added `-blocks-storage.tsdb.head-chunks-write-queue-size` flag, which allows setting the size of the queue used by the TSDB before m-mapping chunks (experimental). #591
  * Added `cortex_ingester_tsdb_mmap_chunk_write_queue_operations_total` metric to track different operations of this queue.
* [FEATURE] Distributor: Added `-api.skip-label-name-validation-header-enabled` option to allow skipping label name validation on the HTTP write path based on `X-Mimir-SkipLabelNameValidation` header being `true` or not. #390
* [FEATURE] Query-frontend: Add `cortex_query_fetched_series_total` and `cortex_query_fetched_chunks_bytes_total` per-user counters to expose the number of series and bytes fetched as part of queries. These metrics can be enabled with the `-frontend.query-stats-enabled` flag (or its respective YAML config option `query_stats_enabled`). [#4343](https://github.com/cortexproject/cortex/pull/4343)
* [FEATURE] Query-frontend: Add `cortex_query_fetched_chunks_total` per-user counter to expose the number of chunks fetched as part of queries. This metric can be enabled with the `-query-frontend.query-stats-enabled` flag (or its respective YAML config option `query_stats_enabled`). #31
* [FEATURE] Query-frontend: Add query sharding for instant and range queries. You can enable querysharding by setting `-query-frontend.parallelize-shardable-queries` to `true`. The following additional config and exported metrics have been added. #79 #80 #100 #124 #140 #148 #150 #151 #153 #154 #155 #156 #157 #158 #159 #160 #163 #169 #172 #196 #205 #225 #226 #227 #228 #230 #235 #240 #239 #246 #244 #319 #330 #371 #385 #400 #458 #586 #630 #660 #707 #1542
  * New config options:
    * `-query-frontend.query-sharding-total-shards`: The amount of shards to use when doing parallelisation via query sharding.
    * `-query-frontend.query-sharding-max-sharded-queries`: The max number of sharded queries that can be run for a given received query. 0 to disable limit.
    * `-blocks-storage.bucket-store.series-hash-cache-max-size-bytes`: Max size - in bytes - of the in-memory series hash cache in the store-gateway.
    * `-blocks-storage.tsdb.series-hash-cache-max-size-bytes`: Max size - in bytes - of the in-memory series hash cache in the ingester.
  * New exported metrics:
    * `cortex_bucket_store_series_hash_cache_requests_total`
    * `cortex_bucket_store_series_hash_cache_hits_total`
    * `cortex_frontend_query_sharding_rewrites_succeeded_total`
    * `cortex_frontend_sharded_queries_per_query`
  * Renamed metrics:
    * `cortex_frontend_mapped_asts_total` to `cortex_frontend_query_sharding_rewrites_attempted_total`
  * Modified metrics:
    * added `sharded` label to `cortex_query_seconds_total`
  * When query sharding is enabled, the following querier config must be set on query-frontend too:
    * `-querier.max-concurrent`
    * `-querier.timeout`
    * `-querier.max-samples`
    * `-querier.at-modifier-enabled`
    * `-querier.default-evaluation-interval`
    * `-querier.active-query-tracker-dir`
    * `-querier.lookback-delta`
  * Sharding can be dynamically controlled per request using the `Sharding-Control: 64` header. (0 to disable)
  * Sharding can be dynamically controlled per tenant using the limit `query_sharding_total_shards`. (0 to disable)
  * Added `sharded_queries` count to the "query stats" log.
  * The number of shards is adjusted to be compatible with number of compactor shards that are used by a split-and-merge compactor. The querier can use this to avoid querying blocks that cannot have series in a given query shard.
* [FEATURE] Query-Frontend: Added `-query-frontend.cache-unaligned-requests` option to cache responses for requests that do not have step-aligned start and end times. This can improve speed of repeated queries, but can also pollute cache with results that are never reused. #432
* [FEATURE] Querier: Added label names cardinality endpoint `<prefix>/api/v1/cardinality/label_names` that is disabled by default. Can be enabled/disabled via the CLI flag `-querier.cardinality-analysis-enabled` or its respective YAML config option. Configurable on a per-tenant basis. #301 #377 #474
* [FEATURE] Querier: Added label values cardinality endpoint `<prefix>/api/v1/cardinality/label_values` that is disabled by default. Can be enabled/disabled via the CLI flag `-querier.cardinality-analysis-enabled` or its respective YAML config option, and configurable on a per-tenant basis. The maximum number of label names allowed to be queried in a single API call can be controlled via `-querier.label-values-max-cardinality-label-names-per-request`. #332 #395 #474
* [FEATURE] Querier: Added `-store.max-labels-query-length` to restrict the range of `/series`, label-names and label-values requests. #507
* [FEATURE] Ruler: Add new `-ruler.query-stats-enabled` which when enabled will report the `cortex_ruler_query_seconds_total` as a per-user metric that tracks the sum of the wall time of executing queries in the ruler in seconds. [#4317](https://github.com/cortexproject/cortex/pull/4317)
* [FEATURE] Ruler: Added federated rule groups. #533
  * Added `-ruler.tenant-federation.enabled` config flag.
  * Added support for `source_tenants` field on rule groups.
* [FEATURE] Store-gateway: Added `/store-gateway/tenants` and `/store-gateway/tenant/{tenant}/blocks` endpoints that provide functionality that was provided by `tools/listblocks`. #911 #973
* [FEATURE] Compactor: compactor now uses new algorithm that we call "split-and-merge". Previous compaction strategy was removed. With the `split-and-merge` compactor source blocks for a given tenant are grouped into `-compactor.split-groups` number of groups. Each group of blocks is then compacted separately, and is split into `-compactor.split-and-merge-shards` shards (configurable on a per-tenant basis). Compaction of each tenant shards can be horizontally scaled. Number of compactors that work on jobs for single tenant can be limited by using `-compactor.compactor-tenant-shard-size` parameter, or per-tenant `compactor_tenant_shard_size` override.  #275 #281 #282 #283 #288 #290 #303 #307 #317 #323 #324 #328 #353 #368 #479 #820
* [FEATURE] Compactor: Added `-compactor.max-compaction-time` to control how long can compaction for a single tenant take. If compactions for a tenant take longer, no new compactions are started in the same compaction cycle. Running compactions are not stopped however, and may take much longer. #523
* [FEATURE] Compactor: When compactor finds blocks with out-of-order chunks, it will mark them for no-compaction. Blocks marked for no-compaction are ignored in future compactions too. Added metric `cortex_compactor_blocks_marked_for_no_compaction_total` to track number of blocks marked for no-compaction. Added `CortexCompactorSkippedBlocksWithOutOfOrderChunks` alert based on new metric. Markers are only checked from `<tenant>/markers` location, but uploaded to the block directory too. #520 #535 #550
* [FEATURE] Compactor: multiple blocks are now downloaded and uploaded at once, which can shorten compaction process. #552
* [ENHANCEMENT] Exemplars are now emitted for all gRPC calls and many operations tracked by histograms. #180
* [ENHANCEMENT] New options `-server.http-listen-network` and `-server.grpc-listen-network` allow binding as 'tcp4' or 'tcp6'. #180
* [ENHANCEMENT] Query federation: improve performance in MergeQueryable by memoizing labels. #312
* [ENHANCEMENT] Add histogram metrics `cortex_distributor_sample_delay_seconds` and `cortex_ingester_tsdb_sample_out_of_order_delta_seconds` #488
* [ENHANCEMENT] Check internal directory access before starting up. #1217
* [ENHANCEMENT] Azure client: expose option to configure MSI URL and user-assigned identity. #584
* [ENHANCEMENT] Added a new metric `mimir_build_info` to coincide with `cortex_build_info`. The metric `cortex_build_info` has not been removed. #1022
* [ENHANCEMENT] Mimir runs a sanity check of storage config at startup and will fail to start if the sanity check doesn't pass. This is done to find potential config issues before starting up. #1180
* [ENHANCEMENT] Validate alertmanager and ruler storage configurations to ensure they don't use same bucket name and region values as those configured for the blocks storage. #1214
* [ENHANCEMENT] Ingester: added option `-ingester.readiness-check-ring-health` to disable the ring health check in the readiness endpoint. When disabled, the health checks are run against only the ingester itself instead of all ingesters in the ring. #48 #126
* [ENHANCEMENT] Ingester: reduce CPU and memory utilization if remote write requests contains a large amount of "out of bounds" samples. #413
* [ENHANCEMENT] Ingester: reduce CPU and memory utilization when querying chunks from ingesters. #430
* [ENHANCEMENT] Ingester: Expose ingester ring page on ingesters. #654
* [ENHANCEMENT] Distributor: added option `-distributor.excluded-zones` to exclude ingesters running in specific zones both on write and read path. #51
* [ENHANCEMENT] Distributor: add tags to tracing span for distributor push with user, cluster and replica. #210
* [ENHANCEMENT] Distributor: performance optimisations. #212 #217 #242
* [ENHANCEMENT] Distributor: reduce latency when HA-Tracking by doing KVStore updates in the background. #271
* [ENHANCEMENT] Distributor: make distributor inflight push requests count include background calls to ingester. #398
* [ENHANCEMENT] Distributor: silently drop exemplars more than 5 minutes older than samples in the same batch. #544
* [ENHANCEMENT] Distributor: reject exemplars with blank label names or values. The `cortex_discarded_exemplars_total` metric will use the `exemplar_labels_blank` reason in this case. #873
* [ENHANCEMENT] Query-frontend: added `cortex_query_frontend_workers_enqueued_requests_total` metric to track the number of requests enqueued in each query-scheduler. #384
* [ENHANCEMENT] Query-frontend: added `cortex_query_frontend_non_step_aligned_queries_total` to track the total number of range queries with start/end not aligned to step. #347 #357 #582
* [ENHANCEMENT] Query-scheduler: exported summary `cortex_query_scheduler_inflight_requests` tracking total number of inflight requests (both enqueued and processing) in percentile buckets. #675
* [ENHANCEMENT] Querier: can use the `LabelNames` call with matchers, if matchers are provided in the `/labels` API call, instead of using the more expensive `MetricsForLabelMatchers` call as before. #3 #1186
* [ENHANCEMENT] Querier / store-gateway: optimized regex matchers. #319 #334 #355
* [ENHANCEMENT] Querier: when fetching data for specific query-shard, we can ignore some blocks based on compactor-shard ID, since sharding of series by query sharding and compactor is the same. Added metrics: #438 #450
  * `cortex_querier_blocks_found_total`
  * `cortex_querier_blocks_queried_total`
  * `cortex_querier_blocks_with_compactor_shard_but_incompatible_query_shard_total`
* [ENHANCEMENT] Querier / ruler: reduce cpu usage, latency and peak memory consumption. #459 #463 #589
* [ENHANCEMENT] Querier: labels requests now obey `-querier.query-ingesters-within`, making them a little more efficient. #518
* [ENHANCEMENT] Querier: retry store-gateway in case of unexpected failure, instead of failing the query. #1003
* [ENHANCEMENT] Querier / ruler: reduce memory used by streaming queries, particularly in ruler. [#4341](https://github.com/cortexproject/cortex/pull/4341)
* [ENHANCEMENT] Ruler: Using shuffle sharding subring on GetRules API. [#4466](https://github.com/cortexproject/cortex/pull/4466)
* [ENHANCEMENT] Ruler: wait for ruler ring client to self-detect during startup. #990
* [ENHANCEMENT] Store-gateway: added `cortex_bucket_store_sent_chunk_size_bytes` metric, tracking the size of chunks sent from store-gateway to querier. #123
* [ENHANCEMENT] Store-gateway: reduced CPU and memory utilization due to exported metrics aggregation for instances with a large number of tenants. #123 #142
* [ENHANCEMENT] Store-gateway: added an in-memory LRU cache for chunks attributes. Can be enabled setting `-blocks-storage.bucket-store.chunks-cache.attributes-in-memory-max-items=X` where `X` is the max number of items to keep in the in-memory cache. The following new metrics are exposed: #279 #415 #437
  * `cortex_cache_memory_requests_total`
  * `cortex_cache_memory_hits_total`
  * `cortex_cache_memory_items_count`
* [ENHANCEMENT] Store-gateway: log index cache requests to tracing spans. #419
* [ENHANCEMENT] Store-gateway: store-gateway can now ignore blocks with minimum time within `-blocks-storage.bucket-store.ignore-blocks-within` duration. Useful when used together with `-querier.query-store-after`. #502
* [ENHANCEMENT] Store-gateway: label values with matchers now doesn't preload or list series, reducing latency and memory consumption. #534
* [ENHANCEMENT] Store-gateway: the results of `LabelNames()`, `LabelValues()` and `Series(skipChunks=true)` calls are now cached in the index cache. #590
* [ENHANCEMENT] Store-gateway: Added `-store-gateway.sharding-ring.unregister-on-shutdown` option that allows store-gateway to stay in the ring even after shutdown. Defaults to `true`, which is the same as current behaviour. #610 #614
* [ENHANCEMENT] Store-gateway: wait for ring tokens stability instead of ring stability to speed up startup and tests. #620
* [ENHANCEMENT] Compactor: add timeout for waiting on compactor to become ACTIVE in the ring. [#4262](https://github.com/cortexproject/cortex/pull/4262)
* [ENHANCEMENT] Compactor: skip already planned compaction jobs if the tenant doesn't belong to the compactor instance anymore. #303
* [ENHANCEMENT] Compactor: Blocks cleaner will ignore users that it no longer "owns" when sharding is enabled, and user ownership has changed since last scan. #325
* [ENHANCEMENT] Compactor: added `-compactor.compaction-jobs-order` support to configure which compaction jobs should run first for a given tenant (in case there are multiple ones). Supported values are: `smallest-range-oldest-blocks-first` (default), `newest-blocks-first`. #364
* [ENHANCEMENT] Compactor: delete blocks marked for deletion faster. #490
* [ENHANCEMENT] Compactor: expose low-level concurrency options for compactor: `-compactor.max-opening-blocks-concurrency`, `-compactor.max-closing-blocks-concurrency`, `-compactor.symbols-flushers-concurrency`. #569 #701
* [ENHANCEMENT] Compactor: expand compactor logs to include total compaction job time, total time for uploads and block counts. #549
* [ENHANCEMENT] Ring: allow experimental configuration of disabling of heartbeat timeouts by setting the relevant configuration value to zero. Applies to the following: [#4342](https://github.com/cortexproject/cortex/pull/4342)
  * `-distributor.ring.heartbeat-timeout`
  * `-ingester.ring.heartbeat-timeout`
  * `-ruler.ring.heartbeat-timeout`
  * `-alertmanager.sharding-ring.heartbeat-timeout`
  * `-compactor.ring.heartbeat-timeout`
  * `-store-gateway.sharding-ring.heartbeat-timeout`
* [ENHANCEMENT] Ring: allow heartbeats to be explicitly disabled by setting the interval to zero. This is considered experimental. This applies to the following configuration options: [#4344](https://github.com/cortexproject/cortex/pull/4344)
  * `-distributor.ring.heartbeat-period`
  * `-ingester.ring.heartbeat-period`
  * `-ruler.ring.heartbeat-period`
  * `-alertmanager.sharding-ring.heartbeat-period`
  * `-compactor.ring.heartbeat-period`
  * `-store-gateway.sharding-ring.heartbeat-period`
* [ENHANCEMENT] Memberlist: optimized receive path for processing ring state updates, to help reduce CPU utilization in large clusters. [#4345](https://github.com/cortexproject/cortex/pull/4345)
* [ENHANCEMENT] Memberlist: expose configuration of memberlist packet compression via `-memberlist.compression-enabled`. [#4346](https://github.com/cortexproject/cortex/pull/4346)
* [ENHANCEMENT] Memberlist: Add `-memberlist.advertise-addr` and `-memberlist.advertise-port` options for setting the address to advertise to other members of the cluster to enable NAT traversal. #260
* [ENHANCEMENT] Memberlist: reduce CPU utilization for rings with a large number of members. #537 #563 #634
* [ENHANCEMENT] Overrides exporter: include additional limits in the per-tenant override exporter. The following limits have been added to the `cortex_limit_overrides` metric: #21
  * `max_fetched_series_per_query`
  * `max_fetched_chunk_bytes_per_query`
  * `ruler_max_rules_per_rule_group`
  * `ruler_max_rule_groups_per_tenant`
* [ENHANCEMENT] Overrides exporter: add a metrics `cortex_limits_defaults` to expose the default values of limits. #173
* [ENHANCEMENT] Overrides exporter: Add `max_fetched_chunks_per_query` and `max_global_exemplars_per_user` limits to the default and per-tenant limits exported as metrics. #471 #515
* [ENHANCEMENT] Upgrade Go to 1.17.8. #1347 #1381
* [ENHANCEMENT] Upgrade Docker base images to `alpine:3.15.0`. #1348
* [BUGFIX] Azure storage: only create HTTP client once, to reduce memory utilization. #605
* [BUGFIX] Ingester: fixed ingester stuck on start up (LEAVING ring state) when `-ingester.ring.heartbeat-period=0` and `-ingester.unregister-on-shutdown=false`. [#4366](https://github.com/cortexproject/cortex/pull/4366)
* [BUGFIX] Ingester: prevent any reads or writes while the ingester is stopping. This will prevent accessing TSDB blocks once they have been already closed. [#4304](https://github.com/cortexproject/cortex/pull/4304)
* [BUGFIX] Ingester: TSDB now waits for pending readers before truncating Head block, fixing the `chunk not found` error and preventing wrong query results. #16
* [BUGFIX] Ingester: don't create TSDB or appender if no samples are sent by a tenant. #162
* [BUGFIX] Ingester: fix out-of-order chunks in TSDB head in-memory series after WAL replay in case some samples were appended to TSDB WAL before series. #530
* [BUGFIX] Distributor: when cleaning up obsolete elected replicas from KV store, HA tracker didn't update number of cluster per user correctly. [#4336](https://github.com/cortexproject/cortex/pull/4336)
* [BUGFIX] Distributor: fix bug in query-exemplar where some results would get dropped. #583
* [BUGFIX] Query-frontend: Fixes @ modifier functions (start/end) when splitting queries by time. #206
* [BUGFIX] Query-frontend: Ensure query_range requests handled by the query-frontend return JSON formatted errors. #360 #499
* [BUGFIX] Query-frontend: don't reuse cached results for queries that are not step-aligned. #424
* [BUGFIX] Query-frontend: fix API error messages that were mentioning Prometheus `--enable-feature=promql-negative-offset` and `--enable-feature=promql-at-modifier` flags. #688
* [BUGFIX] Query-frontend: worker's cancellation channels are now buffered to ensure that all request cancellations are properly handled. #741
* [BUGFIX] Querier: fixed `/api/v1/user_stats` endpoint. When zone-aware replication is enabled, `MaxUnavailableZones` param is used instead of `MaxErrors`, so setting `MaxErrors = 0` doesn't make the Querier wait for all Ingesters responses. #474
* [BUGFIX] Querier: Disable query scheduler SRV DNS lookup. #689
* [BUGFIX] Ruler: fixed counting of PromQL evaluation errors as user-errors when updating `cortex_ruler_queries_failed_total`. [#4335](https://github.com/cortexproject/cortex/pull/4335)
* [BUGFIX] Ruler: fix formatting of rule groups in `/ruler/rule_groups` endpoint. #655
* [BUGFIX] Ruler: do not log `unable to read rules directory` at startup if the directory hasn't been created yet. #1058
* [BUGFIX] Ruler: enable Prometheus-compatible endpoints regardless of `-ruler.enable-api`. The flag now only controls the configuration API. This is what the config flag description stated, but not what was happening. #1216
* [BUGFIX] Compactor: fixed panic while collecting Prometheus metrics. #28
* [BUGFIX] Compactor: compactor should now be able to correctly mark blocks for deletion and no-compaction, if such marking was previously interrupted. #1015
* [BUGFIX] Alertmanager: remove stale template files. #4495
* [BUGFIX] Alertmanager: don't replace user configurations with blank fallback configurations (when enabled), particularly during scaling up/down instances when sharding is enabled. #224
* [BUGFIX] Ring: multi KV runtime config changes are now propagated to all rings, not just ingester ring. #1047
* [BUGFIX] Memberlist: fixed corrupted packets when sending compound messages with more than 255 messages or messages bigger than 64KB. #551
* [BUGFIX] Overrides exporter: successfully startup even if runtime config is not set. #1056
* [BUGFIX] Fix internal modules to wait for other modules depending on them before stopping. #1472

### Mixin

_Changes since `grafana/cortex-jsonnet` `1.9.0`._

* [CHANGE] Removed chunks storage support from mixin. #641 #643 #645 #811 #812 #813
  * Removed `tsdb.libsonnet`: no need to import it anymore (its content is already automatically included when using Jsonnet)
  * Removed the following fields from `_config`:
    * `storage_engine` (defaults to `blocks`)
    * `chunk_index_backend`
    * `chunk_store_backend`
  * Removed schema config map
  * Removed the following dashboards:
    * "Cortex / Chunks"
    * "Cortex / WAL"
    * "Cortex / Blocks vs Chunks"
  * Removed the following alerts:
    * `CortexOldChunkInMemory`
    * `CortexCheckpointCreationFailed`
    * `CortexCheckpointDeletionFailed`
    * `CortexProvisioningMemcachedTooSmall`
    * `CortexWALCorruption`
    * `CortexTableSyncFailure`
    * `CortexTransferFailed`
  * Removed the following recording rules:
    * `cortex_chunk_store_index_lookups_per_query`
    * `cortex_chunk_store_series_pre_intersection_per_query`
    * `cortex_chunk_store_series_post_intersection_per_query`
    * `cortex_chunk_store_chunks_per_query`
    * `cortex_bigtable_request_duration_seconds`
    * `cortex_cassandra_request_duration_seconds`
    * `cortex_dynamo_request_duration_seconds`
    * `cortex_database_request_duration_seconds`
    * `cortex_gcs_request_duration_seconds`
* [CHANGE] Update grafana-builder dependency: use $__rate_interval in qpsPanel and latencyPanel. [#372](https://github.com/grafana/cortex-jsonnet/pull/372)
* [CHANGE] `namespace` template variable in dashboards now only selects namespaces for selected clusters. [#311](https://github.com/grafana/cortex-jsonnet/pull/311)
* [CHANGE] `CortexIngesterRestarts` alert severity changed from `critical` to `warning`. [#321](https://github.com/grafana/cortex-jsonnet/pull/321)
* [CHANGE] Dashboards: added overridable `job_labels` and `cluster_labels` to the configuration object as label lists to uniquely identify jobs and clusters in the metric names and group-by lists in dashboards. [#319](https://github.com/grafana/cortex-jsonnet/pull/319)
* [CHANGE] Dashboards: `alert_aggregation_labels` has been removed from the configuration and overriding this value has been deprecated. Instead the labels are now defined by the `cluster_labels` list, and should be overridden accordingly through that list. [#319](https://github.com/grafana/cortex-jsonnet/pull/319)
* [CHANGE] Renamed `CortexCompactorHasNotUploadedBlocksSinceStart` to `CortexCompactorHasNotUploadedBlocks`. [#334](https://github.com/grafana/cortex-jsonnet/pull/334)
* [CHANGE] Renamed `CortexCompactorRunFailed` to `CortexCompactorHasNotSuccessfullyRunCompaction`. [#334](https://github.com/grafana/cortex-jsonnet/pull/334)
* [CHANGE] Renamed `CortexInconsistentConfig` alert to `CortexInconsistentRuntimeConfig` and increased severity to `critical`. [#335](https://github.com/grafana/cortex-jsonnet/pull/335)
* [CHANGE] Increased `CortexBadRuntimeConfig` alert severity to `critical` and removed support for `cortex_overrides_last_reload_successful` metric (was removed in Cortex 1.3.0). [#335](https://github.com/grafana/cortex-jsonnet/pull/335)
* [CHANGE] Grafana 'min step' changed to 15s so dashboard show better detail. [#340](https://github.com/grafana/cortex-jsonnet/pull/340)
* [CHANGE] Replace `CortexRulerFailedEvaluations` with two new alerts: `CortexRulerTooManyFailedPushes` and `CortexRulerTooManyFailedQueries`. [#347](https://github.com/grafana/cortex-jsonnet/pull/347)
* [CHANGE] Removed `CortexCacheRequestErrors` alert. This alert was not working because the legacy Cortex cache client instrumentation doesn't track errors. [#346](https://github.com/grafana/cortex-jsonnet/pull/346)
* [CHANGE] Removed `CortexQuerierCapacityFull` alert. [#342](https://github.com/grafana/cortex-jsonnet/pull/342)
* [CHANGE] Changes blocks storage alerts to group metrics by the configured `cluster_labels` (supporting the deprecated `alert_aggregation_labels`). [#351](https://github.com/grafana/cortex-jsonnet/pull/351)
* [CHANGE] Increased `CortexIngesterReachingSeriesLimit` critical alert threshold from 80% to 85%. [#363](https://github.com/grafana/cortex-jsonnet/pull/363)
* [CHANGE] Changed default `job_names` for query-frontend, query-scheduler and querier to match custom deployments too. [#376](https://github.com/grafana/cortex-jsonnet/pull/376)
* [CHANGE] Split `cortex_api` recording rule group into three groups. This is a workaround for large clusters where this group can become slow to evaluate. [#401](https://github.com/grafana/cortex-jsonnet/pull/401)
* [CHANGE] Increased `CortexIngesterReachingSeriesLimit` warning threshold from 70% to 80% and critical threshold from 85% to 90%. [#404](https://github.com/grafana/cortex-jsonnet/pull/404)
* [CHANGE] Raised `CortexKVStoreFailure` alert severity from warning to critical. #493
* [CHANGE] Increase `CortexRolloutStuck` alert "for" duration from 15m to 30m. #493 #573
* [CHANGE] The Alertmanager and Ruler compiled dashboards (`alertmanager.json` and `ruler.json`) have been respectively renamed to `mimir-alertmanager.json` and `mimir-ruler.json`. #869
* [CHANGE] Removed `cortex_overrides_metric` from `_config`. #871
* [CHANGE] Renamed recording rule groups (`cortex_` prefix changed to `mimir_`). #871
* [CHANGE] Alerts name prefix has been changed from `Cortex` to `Mimir` (eg. alert `CortexIngesterUnhealthy` has been renamed to `MimirIngesterUnhealthy`). #879
* [CHANGE] Enabled resources dashboards by default. Can be disabled setting `resources_dashboards_enabled` config field to `false`. #920
* [FEATURE] Added `Cortex / Overrides` dashboard, displaying default limits and per-tenant overrides applied to Mimir. #673
* [FEATURE] Added `Mimir / Tenants` and `Mimir / Top tenants` dashboards, displaying user-based metrics. #776
* [FEATURE] Added querier autoscaling panels and alerts. #1006 #1016
* [FEATURE] Mimir / Top tenants dashboard now has tenants ranked by rule group size and evaluation time. #1338
* [ENHANCEMENT] cortex-mixin: Make `cluster_namespace_deployment:kube_pod_container_resource_requests_{cpu_cores,memory_bytes}:sum` backwards compatible with `kube-state-metrics` v2.0.0. [#317](https://github.com/grafana/cortex-jsonnet/pull/317)
* [ENHANCEMENT] Cortex-mixin: Include `cortex-gw-internal` naming variation in default `gateway` job names. [#328](https://github.com/grafana/cortex-jsonnet/pull/328)
* [ENHANCEMENT] Ruler dashboard: added object storage metrics. [#354](https://github.com/grafana/cortex-jsonnet/pull/354)
* [ENHANCEMENT] Alertmanager dashboard: added object storage metrics. [#354](https://github.com/grafana/cortex-jsonnet/pull/354)
* [ENHANCEMENT] Added documentation text panels and descriptions to reads and writes dashboards. [#324](https://github.com/grafana/cortex-jsonnet/pull/324)
* [ENHANCEMENT] Dashboards: defined container functions for common resources panels: containerDiskWritesPanel, containerDiskReadsPanel, containerDiskSpaceUtilization. [#331](https://github.com/grafana/cortex-jsonnet/pull/331)
* [ENHANCEMENT] cortex-mixin: Added `alert_excluded_routes` config to exclude specific routes from alerts. [#338](https://github.com/grafana/cortex-jsonnet/pull/338)
* [ENHANCEMENT] Added `CortexMemcachedRequestErrors` alert. [#346](https://github.com/grafana/cortex-jsonnet/pull/346)
* [ENHANCEMENT] Ruler dashboard: added "Per route p99 latency" panel in the "Configuration API" row. [#353](https://github.com/grafana/cortex-jsonnet/pull/353)
* [ENHANCEMENT] Increased the `for` duration of the `CortexIngesterReachingSeriesLimit` warning alert to 3h. [#362](https://github.com/grafana/cortex-jsonnet/pull/362)
* [ENHANCEMENT] Added a new tier (`medium_small_user`) so we have another tier between 100K and 1Mil active series. [#364](https://github.com/grafana/cortex-jsonnet/pull/364)
* [ENHANCEMENT] Extend Alertmanager dashboard: [#313](https://github.com/grafana/cortex-jsonnet/pull/313)
  * "Tenants" stat panel - shows number of discovered tenant configurations.
  * "Replication" row - information about the replication of tenants/alerts/silences over instances.
  * "Tenant Configuration Sync" row - information about the configuration sync procedure.
  * "Sharding Initial State Sync" row - information about the initial state sync procedure when sharding is enabled.
  * "Sharding Runtime State Sync" row - information about various state operations which occur when sharding is enabled (replication, fetch, marge, persist).
* [ENHANCEMENT] Update gsutil command for `not healthy index found` playbook [#370](https://github.com/grafana/cortex-jsonnet/pull/370)
* [ENHANCEMENT] Added Alertmanager alerts and playbooks covering configuration syncs and sharding operation: [#377 [#378](https://github.com/grafana/cortex-jsonnet/pull/378)
  * `CortexAlertmanagerSyncConfigsFailing`
  * `CortexAlertmanagerRingCheckFailing`
  * `CortexAlertmanagerPartialStateMergeFailing`
  * `CortexAlertmanagerReplicationFailing`
  * `CortexAlertmanagerPersistStateFailing`
  * `CortexAlertmanagerInitialSyncFailed`
* [ENHANCEMENT] Add recording rules to improve responsiveness of Alertmanager dashboard. [#387](https://github.com/grafana/cortex-jsonnet/pull/387)
* [ENHANCEMENT] Add `CortexRolloutStuck` alert. [#405](https://github.com/grafana/cortex-jsonnet/pull/405)
* [ENHANCEMENT] Added `CortexKVStoreFailure` alert. [#406](https://github.com/grafana/cortex-jsonnet/pull/406)
* [ENHANCEMENT] Use configured `ruler` jobname for ruler dashboard panels. [#409](https://github.com/grafana/cortex-jsonnet/pull/409)
* [ENHANCEMENT] Add ability to override `datasource` for generated dashboards. [#407](https://github.com/grafana/cortex-jsonnet/pull/407)
* [ENHANCEMENT] Use alertmanager jobname for alertmanager dashboard panels [#411](https://github.com/grafana/cortex-jsonnet/pull/411)
* [ENHANCEMENT] Added `CortexDistributorReachingInflightPushRequestLimit` alert. [#408](https://github.com/grafana/cortex-jsonnet/pull/408)
* [ENHANCEMENT] Added `CortexReachingTCPConnectionsLimit` alert. #403
* [ENHANCEMENT] Added "Cortex / Writes Networking" and "Cortex / Reads Networking" dashboards. #405
* [ENHANCEMENT] Improved "Queue length" panel in "Cortex / Queries" dashboard. #408
* [ENHANCEMENT] Add `CortexDistributorReachingInflightPushRequestLimit` alert and playbook. #401
* [ENHANCEMENT] Added "Recover accidentally deleted blocks (Google Cloud specific)" playbook. #475
* [ENHANCEMENT] Added support to multi-zone store-gateway deployments. #608 #615
* [ENHANCEMENT] Show supplementary alertmanager services in the Rollout Progress dashboard. #738 #855
* [ENHANCEMENT] Added `mimir` to default job names. This makes dashboards and alerts working when Mimir is installed in single-binary mode and the deployment is named `mimir`. #921
* [ENHANCEMENT] Introduced a new alert for the Alertmanager: `MimirAlertmanagerAllocatingTooMuchMemory`. It has two severities based on the memory usage against limits, a `warning` level at 80% and a `critical` level at 90%. #1206
* [ENHANCEMENT] Faster memcached cache requests. #2720
* [BUGFIX] Fixed `CortexIngesterHasNotShippedBlocks` alert false positive in case an ingester instance had ingested samples in the past, then no traffic was received for a long period and then it started receiving samples again. [#308](https://github.com/grafana/cortex-jsonnet/pull/308)
* [BUGFIX] Fixed `CortexInconsistentRuntimeConfig` metric. [#335](https://github.com/grafana/cortex-jsonnet/pull/335)
* [BUGFIX] Fixed scaling dashboard to correctly work when a Cortex service deployment spans across multiple zones (a zone is expected to have the `zone-[a-z]` suffix). [#365](https://github.com/grafana/cortex-jsonnet/pull/365)
* [BUGFIX] Fixed rollout progress dashboard to correctly work when a Cortex service deployment spans across multiple zones (a zone is expected to have the `zone-[a-z]` suffix). [#366](https://github.com/grafana/cortex-jsonnet/pull/366)
* [BUGFIX] Fixed rollout progress dashboard to include query-scheduler too. [#376](https://github.com/grafana/cortex-jsonnet/pull/376)
* [BUGFIX] Upstream recording rule `node_namespace_pod_container:container_cpu_usage_seconds_total:sum_irate` renamed. [#379](https://github.com/grafana/cortex-jsonnet/pull/379)
* [BUGFIX] Fixed writes/reads/alertmanager resources dashboards to use `$._config.job_names.gateway`. [#403](https://github.com/grafana/cortex-jsonnet/pull/403)
* [BUGFIX] Span the annotation.message in alerts as YAML multiline strings. [#412](https://github.com/grafana/cortex-jsonnet/pull/412)
* [BUGFIX] Fixed "Instant queries / sec" in "Cortex / Reads" dashboard. #445
* [BUGFIX] Fixed and added missing KV store panels in Writes, Reads, Ruler and Compactor dashboards. #448
* [BUGFIX] Fixed Alertmanager dashboard when alertmanager is running as part of single binary. #1064
* [BUGFIX] Fixed Ruler dashboard when ruler is running as part of single binary. #1260
* [BUGFIX] Query-frontend: fixed bad querier status code mapping with query-sharding enabled. #1227

### Jsonnet

_Changes since `grafana/cortex-jsonnet` `1.9.0`._

* [CHANGE] Removed chunks storage support. #639
  * Removed the following fields from `_config`:
    * `storage_engine` (defaults to `blocks`)
    * `querier_second_storage_engine` (not supported anymore)
    * `table_manager_enabled`, `table_prefix`
    * `memcached_index_writes_enabled` and `memcached_index_writes_max_item_size_mb`
    * `storeMemcachedChunksConfig`
    * `storeConfig`
    * `max_chunk_idle`
    * `schema` (the schema configmap is still added for backward compatibility reasons)
    * `bigtable_instance` and `bigtable_project`
    * `client_configs`
    * `enabledBackends`
    * `storage_backend`
    * `cassandra_addresses`
    * `s3_bucket_name`
    * `ingester_deployment_without_wal` (was only used by chunks storage)
    * `ingester` (was only used to configure chunks storage WAL)
  * Removed the following CLI flags from `ingester_args`:
    * `ingester.max-chunk-age`
    * `ingester.max-stale-chunk-idle`
    * `ingester.max-transfer-retries`
    * `ingester.retain-period`
* [CHANGE] Changed `overrides-exporter.libsonnet` from being based on cortex-tools to Mimir `overrides-exporter` target. #646
* [CHANGE] Store gateway: set `-blocks-storage.bucket-store.index-cache.memcached.max-get-multi-concurrency`,
  `-blocks-storage.bucket-store.chunks-cache.memcached.max-get-multi-concurrency`,
  `-blocks-storage.bucket-store.metadata-cache.memcached.max-get-multi-concurrency`,
  `-blocks-storage.bucket-store.index-cache.memcached.max-idle-connections`,
  `-blocks-storage.bucket-store.chunks-cache.memcached.max-idle-connections`,
  `-blocks-storage.bucket-store.metadata-cache.memcached.max-idle-connections` to 100 [#414](https://github.com/grafana/cortex-jsonnet/pull/414)
* [CHANGE] Alertmanager: mounted overrides configmap to alertmanager too. [#315](https://github.com/grafana/cortex-jsonnet/pull/315)
* [CHANGE] Memcached: upgraded memcached from `1.5.17` to `1.6.9`. [#316](https://github.com/grafana/cortex-jsonnet/pull/316)
* [CHANGE] Store-gateway: increased memory request and limit respectively from 6GB / 6GB to 12GB / 18GB. [#322](https://github.com/grafana/cortex-jsonnet/pull/322)
* [CHANGE] Store-gateway: increased `-blocks-storage.bucket-store.max-chunk-pool-bytes` from 2GB (default) to 12GB. [#322](https://github.com/grafana/cortex-jsonnet/pull/322)
* [CHANGE] Ingester/Ruler: set `-server.grpc-max-send-msg-size-bytes` and `-server.grpc-max-send-msg-size-bytes` to sensible default values (10MB). [#326](https://github.com/grafana/cortex-jsonnet/pull/326)
* [CHANGE] Decreased `-server.grpc-max-concurrent-streams` from 100k to 10k. [#369](https://github.com/grafana/cortex-jsonnet/pull/369)
* [CHANGE] Decreased blocks storage ingesters graceful termination period from 80m to 20m. [#369](https://github.com/grafana/cortex-jsonnet/pull/369)
* [CHANGE] Increase the rules per group and rule groups limits on different tiers. [#396](https://github.com/grafana/cortex-jsonnet/pull/396)
* [CHANGE] Removed `max_samples_per_query` limit, since it only works with chunks and only when using `-distributor.shard-by-all-labels=false`. [#397](https://github.com/grafana/cortex-jsonnet/pull/397)
* [CHANGE] Removed chunks storage query sharding config support. The following config options have been removed: [#398](https://github.com/grafana/cortex-jsonnet/pull/398)
  * `_config` > `queryFrontend` > `shard_factor`
  * `_config` > `queryFrontend` > `sharded_queries_enabled`
  * `_config` > `queryFrontend` > `query_split_factor`
* [CHANGE] Rename ruler_s3_bucket_name and ruler_gcs_bucket_name to ruler_storage_bucket_name: [#415](https://github.com/grafana/cortex-jsonnet/pull/415)
* [CHANGE] Fine-tuned rolling update policy for distributor, querier, query-frontend, query-scheduler. [#420](https://github.com/grafana/cortex-jsonnet/pull/420)
* [CHANGE] Increased memcached metadata/chunks/index-queries max connections from 4k to 16k. [#420](https://github.com/grafana/cortex-jsonnet/pull/420)
* [CHANGE] Disabled step alignment in query-frontend to be compliant with PromQL. [#420](https://github.com/grafana/cortex-jsonnet/pull/420)
* [CHANGE] Do not limit compactor CPU and request a number of cores equal to the configured concurrency. [#420](https://github.com/grafana/cortex-jsonnet/pull/420)
* [CHANGE] Configured split-and-merge compactor. #853
  * The following CLI flags are set on compactor:
    * `-compactor.split-and-merge-shards=0`
    * `-compactor.compactor-tenant-shard-size=1`
    * `-compactor.split-groups=1`
    * `-compactor.max-opening-blocks-concurrency=4`
    * `-compactor.max-closing-blocks-concurrency=2`
    * `-compactor.symbols-flushers-concurrency=4`
  * The following per-tenant overrides have been set on `super_user` and `mega_user` classes:
    ```
    compactor_split_and_merge_shards: 2,
    compactor_tenant_shard_size: 2,
    compactor_split_groups: 2,
    ```
* [CHANGE] The entrypoint file to include has been renamed from `cortex.libsonnet` to `mimir.libsonnet`. #897
* [CHANGE] The default image config field has been renamed from `cortex` to `mimir`. #896
   ```
   {
     _images+:: {
       mimir: '...',
     },
   }
   ```
* [CHANGE] Removed `cortex_` prefix from config fields. #898
  * The following config fields have been renamed:
    * `cortex_bucket_index_enabled` renamed to `bucket_index_enabled`
    * `cortex_compactor_cleanup_interval` renamed to `compactor_cleanup_interval`
    * `cortex_compactor_data_disk_class` renamed to `compactor_data_disk_class`
    * `cortex_compactor_data_disk_size` renamed to `compactor_data_disk_size`
    * `cortex_compactor_max_concurrency` renamed to `compactor_max_concurrency`
    * `cortex_distributor_allow_multiple_replicas_on_same_node` renamed to `distributor_allow_multiple_replicas_on_same_node`
    * `cortex_ingester_data_disk_class` renamed to `ingester_data_disk_class`
    * `cortex_ingester_data_disk_size` renamed to `ingester_data_disk_size`
    * `cortex_querier_allow_multiple_replicas_on_same_node` renamed to `querier_allow_multiple_replicas_on_same_node`
    * `cortex_query_frontend_allow_multiple_replicas_on_same_node` renamed to `query_frontend_allow_multiple_replicas_on_same_node`
    * `cortex_query_sharding_enabled` renamed to `query_sharding_enabled`
    * `cortex_query_sharding_msg_size_factor` renamed to `query_sharding_msg_size_factor`
    * `cortex_ruler_allow_multiple_replicas_on_same_node` renamed to `ruler_allow_multiple_replicas_on_same_node`
    * `cortex_store_gateway_data_disk_class` renamed to `store_gateway_data_disk_class`
    * `cortex_store_gateway_data_disk_size` renamed to `store_gateway_data_disk_size`
* [CHANGE] The overrides configmap default mountpoint has changed from `/etc/cortex` to `/etc/mimir`. It can be customized via the `overrides_configmap_mountpoint` config field. #899
* [CHANGE] Enabled in the querier the features to query label names with matchers, PromQL at modifier and query long-term storage for labels. #905
* [CHANGE] Reduced TSDB blocks retention on ingesters disk from 96h to 24h. #905
* [CHANGE] Enabled closing of idle TSDB in ingesters. #905
* [CHANGE] Disabled TSDB isolation in ingesters for better performances. #905
* [CHANGE] Changed log level of querier, query-frontend, query-scheduler and alertmanager from `debug` to `info`. #905
* [CHANGE] Enabled attributes in-memory cache in store-gateway. #905
* [CHANGE] Configured store-gateway to not load blocks containing samples more recent than 10h (because such samples are queried from ingesters). #905
* [CHANGE] Dynamically compute `-compactor.deletion-delay` based on other settings, in order to reduce the deletion delay as much as possible and lower the number of live blocks in the storage. #907
* [CHANGE] The config field `distributorConfig` has been renamed to `ingesterRingClientConfig`. Config field `ringClient` has been removed in favor of `ingesterRingClientConfig`. #997 #1057
* [CHANGE] Gossip.libsonnet has been fixed to modify all ring configurations, not only the ingester ring config. Furthermore it now supports migration via multi KV store. #1057 #1099
* [CHANGE] Changed the default of `bucket_index_enabled` to `true`. #924
* [CHANGE] Remove the support for the test-exporter. #1133
* [CHANGE] Removed `$.distributor_deployment_labels`, `$.ingester_deployment_labels` and `$.querier_deployment_labels` fields, that were used by gossip.libsonnet to inject additional label. Now the label is injected directly into pods of statefulsets and deployments. #1297
* [CHANGE] Disabled `-ingester.readiness-check-ring-health`. #1352
* [CHANGE] Changed Alertmanager CPU request from `100m` to `2` cores, and memory request from `1Gi` to `10Gi`. Set Alertmanager memory limit to `15Gi`. #1206
* [CHANGE] gossip.libsonnet has been renamed to memberlist.libsonnet, and is now imported by default. Use of memberlist for ring is enabled by setting `_config.memberlist_ring_enabled` to true. #1526
* [FEATURE] Added query sharding support. It can be enabled setting `cortex_query_sharding_enabled: true` in the `_config` object. #653
* [FEATURE] Added shuffle-sharding support. It can be enabled and configured using the following config: #902
   ```
   _config+:: {
     shuffle_sharding:: {
       ingester_write_path_enabled: true,
       ingester_read_path_enabled: true,
       querier_enabled: true,
       ruler_enabled: true,
       store_gateway_enabled: true,
     },
   }
   ```
* [FEATURE] Added multi-zone ingesters and store-gateways support. #1352 #1552
* [ENHANCEMENT] Add overrides config to compactor. This allows setting retention configs per user. [#386](https://github.com/grafana/cortex-jsonnet/pull/386)
* [ENHANCEMENT] Added 256MB memory ballast to querier. [#369](https://github.com/grafana/cortex-jsonnet/pull/369)
* [ENHANCEMENT] Update `etcd-operator` to latest version (see https://github.com/grafana/jsonnet-libs/pull/480). [#263](https://github.com/grafana/cortex-jsonnet/pull/263)
* [ENHANCEMENT] Add support for Azure storage in Alertmanager configuration. [#381](https://github.com/grafana/cortex-jsonnet/pull/381)
* [ENHANCEMENT] Add support for running Alertmanager in sharding mode. [#394](https://github.com/grafana/cortex-jsonnet/pull/394)
* [ENHANCEMENT] Allow to customize PromQL engine settings via `queryEngineConfig`. [#399](https://github.com/grafana/cortex-jsonnet/pull/399)
* [ENHANCEMENT] Define Azure object storage ruler args. [#416](https://github.com/grafana/cortex-jsonnet/pull/416)
* [ENHANCEMENT] Added the following config options to allow to schedule multiple replicas of the same service on the same node: [#418](https://github.com/grafana/cortex-jsonnet/pull/418)
  * `cortex_distributor_allow_multiple_replicas_on_same_node`
  * `cortex_ruler_allow_multiple_replicas_on_same_node`
  * `cortex_querier_allow_multiple_replicas_on_same_node`
  * `cortex_query_frontend_allow_multiple_replicas_on_same_node`
* [BUGFIX] Alertmanager: fixed `--alertmanager.cluster.peers` CLI flag passed to alertmanager when HA is enabled. [#329](https://github.com/grafana/cortex-jsonnet/pull/329)
* [BUGFIX] Fixed `-distributor.extend-writes` setting on ruler when `unregister_ingesters_on_shutdown` is disabled. [#369](https://github.com/grafana/cortex-jsonnet/pull/369)
* [BUGFIX] Treat `compactor_blocks_retention_period` type as string rather than int.[#395](https://github.com/grafana/cortex-jsonnet/pull/395)
* [BUGFIX] Pass `-ruler-storage.s3.endpoint` to ruler when using S3. [#421](https://github.com/grafana/cortex-jsonnet/pull/421)
* [BUGFIX] Remove service selector on label `gossip_ring_member` from other services than `gossip-ring`. [#1008](https://github.com/grafana/mimir/pull/1008)
* [BUGFIX] Rename `-ingester.readiness-check-ring-health` to `-ingester.ring.readiness-check-ring-health`, to reflect current name of flag. #1460

### Mimirtool

_Changes since cortextool `0.10.7`._

* [CHANGE] The following environment variables have been renamed: #883
  * `CORTEX_ADDRESS` to `MIMIR_ADDRESS`
  * `CORTEX_API_USER` to `MIMIR_API_USER`
  * `CORTEX_API_KEY` to `MIMIR_API_KEY`
  * `CORTEX_TENANT_ID` to `MIMIR_TENANT_ID`
  * `CORTEX_TLS_CA_PATH` to `MIMIR_TLS_CA_PATH`
  * `CORTEX_TLS_CERT_PATH` to `MIMIR_TLS_CERT_PATH`
  * `CORTEX_TLS_KEY_PATH` to `MIMIR_TLS_KEY_PATH`
* [CHANGE] Change `cortex` backend to `mimir`. #883
* [CHANGE] Do not publish `mimirtool` binary for 386 windows architecture. #1263
* [CHANGE] `analyse` command has been renamed to `analyze`. #1318
* [FEATURE] Support Arm64 on Darwin for all binaries (benchtool etc). https://github.com/grafana/cortex-tools/pull/215
* [ENHANCEMENT] Correctly support federated rules. #823
* [BUGFIX] Fix `cortextool rules` legends displaying wrong symbols for updates and deletions. https://github.com/grafana/cortex-tools/pull/226

### Query-tee

_Changes since Cortex `1.10.0`._

* [ENHANCEMENT] Added `/api/v1/query_exemplars` API endpoint support (no results comparison). #168
* [ENHANCEMENT] Add a flag (`--proxy.compare-use-relative-error`) in the query-tee to compare floating point values using relative error. #208
* [ENHANCEMENT] Add a flag (`--proxy.compare-skip-recent-samples`) in the query-tee to skip comparing recent samples. By default samples not older than 1 minute are skipped. #234
* [BUGFIX] Fixes a panic in the query-tee when comparing result. #207
* [BUGFIX] Ensure POST requests are handled correctly #286

### Blocksconvert

_Changes since Cortex `1.10.0`._

* [CHANGE] Blocksconvert tool was removed from Mimir. #637

### Metaconvert

_Changes since Cortex `1.10.0`._

* [CHANGE] `thanosconvert` tool has been renamed to `metaconvert`. `-config.file` option has been removed, while it now requires `-tenant` option to work on single tenant only. It now also preserves labels recognized by Mimir. #1120

### Test-exporter

_Changes since Cortex `1.10.0`._

* [CHANGE] Removed the test-exporter tool. #1133

### Tools

_Changes since Cortex `1.10.0`._

* [CHANGE] Removed `query-audit`. You can use `query-tee` to compare query results and performances of two Grafana Mimir backends. #1380

## [Cortex 1.10.0 CHANGELOG](https://github.com/grafana/mimir/blob/a13959db5d38ff65c2b7ef52c56331d2f4dbc00c/CHANGELOG.md#cortex-1100--2021-08-03)<|MERGE_RESOLUTION|>--- conflicted
+++ resolved
@@ -14,12 +14,9 @@
 * [CHANGE] Distributor: Remove deprecated global HA tracker timeout configuration flags. #12321
 * [CHANGE] Query-frontend: Use the Mimir Query Engine (MQE) by default. #12361
 * [FEATURE] Distributor, ruler: Add experimental `-validation.name-validation-scheme` flag to specify the validation scheme for metric and label names. #12215
-<<<<<<< HEAD
+* [FEATURE] Distributor: Add experimental `-distributor.otel-translation-strategy` flag to support configuring the metric and label name translation strategy in the OTLP endpoint. #12284 #12306 #12369
 * [FEATURE] Distributor: Add experimental `-distributor.otel-translation-strategy` flag to support configuring the metric and label name translation strategy in the OTLP endpoint. #12284 #12306
 * [FEATURE] Usage-tracker: Introduced a new experimental service to enforce active series limits before Kafka ingestion. #12358
-=======
-* [FEATURE] Distributor: Add experimental `-distributor.otel-translation-strategy` flag to support configuring the metric and label name translation strategy in the OTLP endpoint. #12284 #12306 #12369
->>>>>>> e18b5d3c
 * [ENHANCEMENT] Query-scheduler/query-frontend: Add native histogram definitions to `cortex_query_{scheduler|frontend}_queue_duration_seconds`. #12288
 * [ENHANCEMENT] Compactor: Add `-compactor.update-blocks-concurrency` flag to control concurrency for updating block metadata during bucket index updates, separate from deletion marker concurrency. #12117
 * [ENHANCEMENT] Stagger head compaction intervals across zones to prevent compactions from aligning simultaneously, which could otherwise cause strong consistency queries to fail when experimental ingest storage is enabled. #12090
