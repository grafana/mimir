# Changelog

## main / unreleased

<<<<<<< HEAD
* [ENHANCEMENT] Cardinality API: When zone aware replication is enabled, the label values cardinality API can now tolerate single zone failure #5178
=======
### Grafana Mimir

* [CHANGE] Store-gateway: skip verifying index header integrity upon loading. To enable verification set `blocks_storage.bucket_store.index_header.verify_on_load: true`.

### Mixin

### Jsonnet

* [ENHANCEMENT] Add per-container map for environment variables. #5181

### Mimirtool

### Mimir Continuous Test

### Query-tee

### Documentation

### Tools
>>>>>>> 880cc8db

## 2.9.0-rc.0

### Grafana Mimir

* [CHANGE] Store-gateway: change expanded postings, postings, and label values index cache key format. These caches will be invalidated when rolling out the new Mimir version. #4770 #4978 #5037
* [CHANGE] Distributor: remove the "forwarding" feature as it isn't necessary anymore. #4876
* [CHANGE] Query-frontend: Change the default value of `-query-frontend.query-sharding-max-regexp-size-bytes` from `0` to `4096`. #4932
* [CHANGE] Querier: `-querier.query-ingesters-within` has been moved from a global flag to a per-tenant override. #4287
* [CHANGE] Querier: Use `-blocks-storage.tsdb.retention-period` instead of `-querier.query-ingesters-within` for calculating the lookback period for shuffle sharded ingesters. Setting `-querier.query-ingesters-within=0` no longer disables shuffle sharding on the read path. #4287
* [CHANGE] Block upload: `/api/v1/upload/block/{block}/files` endpoint now allows file uploads with no `Content-Length`. #4956
* [CHANGE] Store-gateway: deprecate configuration parameters for chunk pooling, they will be removed in Mimir 2.11. The following options are now also ignored: #4996
  * `-blocks-storage.bucket-store.max-chunk-pool-bytes`
  * `-blocks-storage.bucket-store.chunk-pool-min-bucket-size-bytes`
  * `-blocks-storage.bucket-store.chunk-pool-max-bucket-size-bytes`
* [CHANGE] Store-gateway: remove metrics `cortex_bucket_store_chunk_pool_requested_bytes_total` and `cortex_bucket_store_chunk_pool_returned_bytes_total`. #4996
* [CHANGE] Compactor: change default of `-compactor.partial-block-deletion-delay` to `1d`. This will automatically clean up partial blocks that were a result of failed block upload or deletion. #5026
* [CHANGE] Compactor: the deprecated configuration parameter `-compactor.consistency-delay` has been removed. #5050
* [CHANGE] Store-gateway: the deprecated configuration parameter `-blocks-storage.bucket-store.consistency-delay` has been removed. #5050
* [CHANGE] The configuration parameter `-blocks-storage.bucket-store.bucket-index.enabled` has been deprecated and will be removed in Mimir 2.11. Mimir is running by default with the bucket index enabled since version 2.0, and starting from the version 2.11 it will not be possible to disable it. #5051
* [CHANGE] The configuration parameters `-querier.iterators` and `-query.batch-iterators` have been deprecated and will be removed in Mimir 2.11. Mimir runs by default with `-querier.batch-iterators=true`, and starting from version 2.11 it will not be possible to change this. #5114
* [CHANGE] Compactor: change default of `-compactor.first-level-compaction-wait-period` to 25m. #5128
* [CHANGE] Ruler: changed default of `-ruler.poll-interval` from `1m` to `10m`. Starting from this release, the configured rule groups will also be re-synced each time they're modified calling the ruler configuration API. #5170
* [FEATURE] Query-frontend: add `-query-frontend.log-query-request-headers` to enable logging of request headers in query logs. #5030
* [ENHANCEMENT] Add per-tenant limit `-validation.max-native-histogram-buckets` to be able to ignore native histogram samples that have too many buckets. #4765
* [ENHANCEMENT] Store-gateway: reduce memory usage in some LabelValues calls. #4789
* [ENHANCEMENT] Store-gateway: add a `stage` label to the metric `cortex_bucket_store_series_data_touched`. This label now applies to `data_type="chunks"` and `data_type="series"`. The `stage` label has 2 values: `processed` - the number of series that parsed - and `returned` - the number of series selected from the processed bytes to satisfy the query. #4797 #4830
* [ENHANCEMENT] Distributor: make `__meta_tenant_id` label available in relabeling rules configured via `metric_relabel_configs`. #4725
* [ENHANCEMENT] Compactor: added the configurable limit `compactor.block-upload-max-block-size-bytes` or `compactor_block_upload_max_block_size_bytes` to limit the byte size of uploaded or validated blocks. #4680
* [ENHANCEMENT] Querier: reduce CPU utilisation when shuffle sharding is enabled with large shard sizes. #4851
* [ENHANCEMENT] Packaging: facilitate configuration management by instructing systemd to start mimir with a configuration file. #4810
* [ENHANCEMENT] Store-gateway: reduce memory allocations when looking up postings from cache. #4861 #4869 #4962 #5047
* [ENHANCEMENT] Store-gateway: retain only necessary bytes when reading series from the bucket. #4926
* [ENHANCEMENT] Ingester, store-gateway: clear the shutdown marker after a successful shutdown to enable reusing their persistent volumes in case the ingester or store-gateway is restarted. #4985
* [ENHANCEMENT] Store-gateway, query-frontend: Reduced memory allocations when looking up cached entries from Memcached. #4862
* [ENHANCEMENT] Alertmanager: Add additional template function `queryFromGeneratorURL` returning query URL decoded query from the `GeneratorURL` field of an alert. #4301
* [ENHANCEMENT] Go: update to 1.20.4. #4092
* [ENHANCEMENT] Ruler: added experimental ruler storage cache support. The cache should reduce the number of "list objects" API calls issued to the object storage when there are 2+ ruler replicas running in a Mimir cluster. The cache can be configured setting `-ruler-storage.cache.*` CLI flags or their respective YAML config options. #4950 #5054
* [ENHANCEMENT] Store-gateway: added HTTP `/store-gateway/prepare-shutdown` endpoint for gracefully scaling down of store-gateways. A gauge `cortex_store_gateway_prepare_shutdown_requested` has been introduced for tracing this process. #4955
* [ENHANCEMENT] Updated Kuberesolver dependency (github.com/sercand/kuberesolver) from v2.4.0 to v4.0.0 and gRPC dependency (google.golang.org/grpc) from v1.47.0 to v1.53.0. #4922
* [ENHANCEMENT] Introduced new options for logging HTTP request headers: `-server.log-request-headers` enables logging HTTP request headers, `-server.log-request-headers-exclude-list` lists headers which should not be logged. #4922
* [ENHANCEMENT] Block upload: `/api/v1/upload/block/{block}/files` endpoint now disables read and write HTTP timeout, overriding `-server.http-read-timeout` and `-server.http-write-timeout` values. This is done to allow large file uploads to succeed. #4956
* [ENHANCEMENT] Alertmanager: Introduce new metrics from upstream. #4918
  * `cortex_alertmanager_notifications_failed_total` (added `reason` label)
  * `cortex_alertmanager_nflog_maintenance_total`
  * `cortex_alertmanager_nflog_maintenance_errors_total`
  * `cortex_alertmanager_silences_maintenance_total`
  * `cortex_alertmanager_silences_maintenance_errors_total`
* [ENHANCEMENT] Add native histogram support for `cortex_request_duration_seconds` metric family. #4987
* [ENHANCEMENT] Ruler: do not list rule groups in the object storage for disabled tenants. #5004
* [ENHANCEMENT] Query-frontend and querier: add HTTP API endpoint `<prometheus-http-prefix>/api/v1/format_query` to format a PromQL query. #4373
* [ENHANCEMENT] Query-frontend: Add `cortex_query_frontend_regexp_matcher_count` and `cortex_query_frontend_regexp_matcher_optimized_count` metrics to track optimization of regular expression label matchers. #4813
* [ENHANCEMENT] Alertmanager: Add configuration option to enable or disable the deletion of alertmanager state from object storage. This is useful when migrating alertmanager tenants from one cluster to another, because it avoids a condition where the state object is copied but then deleted before the configuration object is copied. #4989
* [ENHANCEMENT] Querier: only use the minimum set of chunks from ingesters when querying, and cancel unnecessary requests to ingesters sooner if we know their results won't be used. #5016
* [ENHANCEMENT] Add `-enable-go-runtime-metrics` flag to expose all go runtime metrics as Prometheus metrics. #5009
* [ENHANCEMENT] Ruler: trigger a synchronization of tenant's rule groups as soon as they change the rules configuration via API. This synchronization is in addition of the periodic syncing done every `-ruler.poll-interval`. The new behavior is enabled by default, but can be disabled with `-ruler.sync-rules-on-changes-enabled=false` (configurable on a per-tenant basis too). If you disable the new behaviour, then you may want to revert `-ruler.poll-interval` to `1m`. #4975 #5053 #5115 #5170
* [ENHANCEMENT] Distributor: Improve invalid tenant shard size error message. #5024
* [ENHANCEMENT] Store-gateway: record index header loading time separately in `cortex_bucket_store_series_request_stage_duration_seconds{stage="load_index_header"}`. Now index header loading will be visible in the "Mimir / Queries" dashboard in the "Series request p99/average latency" panels. #5011 #5062
* [ENHANCEMENT] Querier and ingester: add experimental support for streaming chunks from ingesters to queriers while evaluating queries. This can be enabled with `-querier.prefer-streaming-chunks=true`. #4886 #5078 #5094 #5126
* [ENHANCEMENT] Update Docker base images from `alpine:3.17.3` to `alpine:3.18.0`. #5065
* [ENHANCEMENT] Compactor: reduced the number of "object exists" API calls issued by the compactor to the object storage when syncing block's `meta.json` files. #5063
* [ENHANCEMENT] Distributor: Push request rate limits (`-distributor.request-rate-limit` and `-distributor.request-burst-size`) and their associated YAML configuration are now stable. #5124
* [BUGFIX] Metadata API: Mimir will now return an empty object when no metadata is available, matching Prometheus. #4782
* [BUGFIX] Store-gateway: add collision detection on expanded postings and individual postings cache keys. #4770
* [BUGFIX] Ruler: Support the `type=alert|record` query parameter for the API endpoint `<prometheus-http-prefix>/api/v1/rules`. #4302
* [BUGFIX] Backend: Check that alertmanager's data-dir doesn't overlap with bucket-sync dir. #4921
* [BUGFIX] Alertmanager: Allow to rate-limit webex, telegram and discord notifications. #4979
* [BUGFIX] Store-gateway: panics when decoding LabelValues responses that contain more than 655360 values. These responses are no longer cached. #5021

### Documentation

* [ENHANCEMENT] Improve `MimirIngesterReachingTenantsLimit` runbook. #4744 #4752
* [ENHANCEMENT] Add `symbol table size exceeds` case to `MimirCompactorHasNotSuccessfullyRunCompaction` runbook. #4945
* [ENHANCEMENT] Clarify which APIs use query sharding. #4948

### Mixin

* [CHANGE] Alerts: Remove `MimirQuerierHighRefetchRate`. #4980
* [CHANGE] Alerts: Remove `MimirTenantHasPartialBlocks`. This is obsoleted by the changed default of `-compactor.partial-block-deletion-delay` to `1d`, which will auto remediate this alert. #5026
* [ENHANCEMENT] Alertmanager dashboard: display active aggregation groups #4772
* [ENHANCEMENT] Alerts: `MimirIngesterTSDBWALCorrupted` now only fires when there are more than one corrupted WALs in single-zone deployments and when there are more than two zones affected in multi-zone deployments. #4920
* [ENHANCEMENT] Alerts: added labels to duplicated `MimirRolloutStuck` and `MimirCompactorHasNotUploadedBlocks` rules in order to distinguish them. #5023
* [ENHANCEMENT] Dashboards: fix holes in graph for lightly loaded clusters #4915
* [ENHANCEMENT] Dashboards: allow configuring additional services for the Rollout Progress dashboard. #5007
* [ENHANCEMENT] Alerts: do not fire `MimirAllocatingTooMuchMemory` alert for any matching container outside of namespaces where Mimir is running. #5089
* [BUGFIX] Dashboards: show cancelled requests in a different color to successful requests in throughput panels on dashboards. #5039
* [BUGFIX] Dashboards: fix dashboard panels that showed percentages with axes from 0 to 10000%. #5084
* [BUGFIX] Remove dependency on upstream Kubernetes mixin. #4732

### Jsonnet

* [CHANGE] Ruler: changed ruler autoscaling policy, extended scale down period from 60s to 600s. #4786
* [CHANGE] Update to v0.5.0 rollout-operator. #4893
* [CHANGE] Backend: add `alertmanager_args` to `mimir-backend` when running in read-write deployment mode. Remove hardcoded `filesystem` alertmanager storage. This moves alertmanager's data-dir to `/data/alertmanager` by default. #4907 #4921
* [CHANGE] Remove `-pdb` suffix from `PodDisruptionBudget` names. This will create new `PodDisruptionBudget` resources. Make sure to prune the old resources; otherwise, rollouts will be blocked. #5109
* [CHANGE] Query-frontend: enable query sharding for cardinality estimation via `-query-frontend.query-sharding-target-series-per-shard` by default if the results cache is enabled. #5128
* [ENHANCEMENT] Ingester: configure `-blocks-storage.tsdb.head-compaction-interval=15m` to spread TSDB head compaction over a wider time range. #4870
* [ENHANCEMENT] Ingester: configure `-blocks-storage.tsdb.wal-replay-concurrency` to CPU request minus 1. #4864
* [ENHANCEMENT] Compactor: configure `-compactor.first-level-compaction-wait-period` to TSDB head compaction interval plus 10 minutes. #4872
* [ENHANCEMENT] Store-gateway: set `GOMEMLIMIT` to the memory request value. This should reduce the likelihood the store-gateway may go out of memory, at the cost of an higher CPU utilization due to more frequent garbage collections when the memory utilization gets closer or above the configured requested memory. #4971
* [ENHANCEMENT] Store-gateway: dynamically set `GOMAXPROCS` based on the CPU request. This should reduce the likelihood a high load on the store-gateway will slow down the entire Kubernetes node. #5104
* [ENHANCEMENT] Store-gateway: add `store_gateway_lazy_loading_enabled` configuration option which combines disabled lazy-loading and reducing blocks sync concurrency. Reducing blocks sync concurrency improves startup times with disabled lazy loading on HDDs. #5025
* [ENHANCEMENT] Update `rollout-operator` image to `v0.6.0`. #5155
* [BUGFIX] Backend: configure `-ruler.alertmanager-url` to `mimir-backend` when running in read-write deployment mode. #4892

### Mimirtool

* [CHANGE] check rules: will fail on duplicate rules when `--strict` is provided. #5035
* [FEATURE] sync/diff can now include/exclude namespaces based on a regular expression using `--namespaces-regex` and `--ignore-namespaces-regex`. #5100
* [ENHANCEMENT] analyze prometheus: allow to specify `-prometheus-http-prefix`. #4966
* [ENHANCEMENT] analyze grafana: allow to specify `--folder-title` to limit dashboards analysis based on their exact folder title. #4973

### Tools

* [CHANGE] copyblocks: copying between Azure Blob Storage buckets is now supported in addition to copying between Google Cloud Storage buckets. As a result, the `--service` flag is now required to be specified (accepted values are `gcs` or `abs`). #4756

## 2.8.0

### Grafana Mimir

* [CHANGE] Ingester: changed experimental CLI flag from `-out-of-order-blocks-external-label-enabled` to `-ingester.out-of-order-blocks-external-label-enabled` #4440
* [CHANGE] Store-gateway: The following metrics have been removed: #4332
  * `cortex_bucket_store_series_get_all_duration_seconds`
  * `cortex_bucket_store_series_merge_duration_seconds`
* [CHANGE] Ingester: changed default value of `-blocks-storage.tsdb.retention-period` from `24h` to `13h`. If you're running Mimir with a custom configuration and you're overriding `-querier.query-store-after` to a value greater than the default `12h` then you should increase `-blocks-storage.tsdb.retention-period` accordingly. #4382
* [CHANGE] Ingester: the configuration parameter `-blocks-storage.tsdb.max-tsdb-opening-concurrency-on-startup` has been deprecated and will be removed in Mimir 2.10. #4445
* [CHANGE] Query-frontend: Cached results now contain timestamp which allows Mimir to check if cached results are still valid based on current TTL configured for tenant. Results cached by previous Mimir version are used until they expire from cache, which can take up to 7 days. If you need to use per-tenant TTL sooner, please flush results cache manually. #4439
* [CHANGE] Ingester: the `cortex_ingester_tsdb_wal_replay_duration_seconds` metrics has been removed. #4465
* [CHANGE] Query-frontend and ruler: use protobuf internal query result payload format by default. This feature is no longer considered experimental. #4557 #4709
* [CHANGE] Ruler: reject creating federated rule groups while tenant federation is disabled. Previously the rule groups would be silently dropped during bucket sync. #4555
* [CHANGE] Compactor: the `/api/v1/upload/block/{block}/finish` endpoint now returns a `429` status code when the compactor has reached the limit specified by `-compactor.max-block-upload-validation-concurrency`. #4598
* [CHANGE] Compactor: when starting a block upload the maximum byte size of the block metadata provided in the request body is now limited to 1 MiB. If this limit is exceeded a `413` status code is returned. #4683
* [CHANGE] Store-gateway: cache key format for expanded postings has changed. This will invalidate the expanded postings in the index cache when deployed. #4667
* [FEATURE] Cache: Introduce experimental support for using Redis for results, chunks, index, and metadata caches. #4371
* [FEATURE] Vault: Introduce experimental integration with Vault to fetch secrets used to configure TLS for clients. Server TLS secrets will still be read from a file. `tls-ca-path`, `tls-cert-path` and `tls-key-path` will denote the path in Vault for the following CLI flags when `-vault.enabled` is true: #4446.
  * `-distributor.ha-tracker.etcd.*`
  * `-distributor.ring.etcd.*`
  * `-distributor.forwarding.grpc-client.*`
  * `-querier.store-gateway-client.*`
  * `-ingester.client.*`
  * `-ingester.ring.etcd.*`
  * `-querier.frontend-client.*`
  * `-query-frontend.grpc-client-config.*`
  * `-query-frontend.results-cache.redis.*`
  * `-blocks-storage.bucket-store.index-cache.redis.*`
  * `-blocks-storage.bucket-store.chunks-cache.redis.*`
  * `-blocks-storage.bucket-store.metadata-cache.redis.*`
  * `-compactor.ring.etcd.*`
  * `-store-gateway.sharding-ring.etcd.*`
  * `-ruler.client.*`
  * `-ruler.alertmanager-client.*`
  * `-ruler.ring.etcd.*`
  * `-ruler.query-frontend.grpc-client-config.*`
  * `-alertmanager.sharding-ring.etcd.*`
  * `-alertmanager.alertmanager-client.*`
  * `-memberlist.*`
  * `-query-scheduler.grpc-client-config.*`
  * `-query-scheduler.ring.etcd.*`
  * `-overrides-exporter.ring.etcd.*`
* [FEATURE] Distributor, ingester, querier, query-frontend, store-gateway: add experimental support for native histograms. Requires that the experimental protobuf query result response format is enabled by `-query-frontend.query-result-response-format=protobuf` on the query frontend. #4286 #4352 #4354 #4376 #4377 #4387 #4396 #4425 #4442 #4494 #4512 #4513 #4526
* [FEATURE] Added `-<prefix>.s3.storage-class` flag to configure the S3 storage class for objects written to S3 buckets. #4300
* [FEATURE] Add `freebsd` to the target OS when generating binaries for a Mimir release. #4654
* [FEATURE] Ingester: Add `prepare-shutdown` endpoint which can be used as part of Kubernetes scale down automations. #4718
* [ENHANCEMENT] Add timezone information to Alpine Docker images. #4583
* [ENHANCEMENT] Ruler: Sync rules when ruler JOINING the ring instead of ACTIVE, In order to reducing missed rule iterations during ruler restarts. #4451
* [ENHANCEMENT] Allow to define service name used for tracing via `JAEGER_SERVICE_NAME` environment variable. #4394
* [ENHANCEMENT] Querier and query-frontend: add experimental, more performant protobuf query result response format enabled with `-query-frontend.query-result-response-format=protobuf`. #4304 #4318 #4375
* [ENHANCEMENT] Compactor: added experimental configuration parameter `-compactor.first-level-compaction-wait-period`, to configure how long the compactor should wait before compacting 1st level blocks (uploaded by ingesters). This configuration option allows to reduce the chances compactor begins compacting blocks before all ingesters have uploaded their blocks to the storage. #4401
* [ENHANCEMENT] Store-gateway: use more efficient chunks fetching and caching. #4255
* [ENHANCEMENT] Query-frontend and ruler: add experimental, more performant protobuf internal query result response format enabled with `-ruler.query-frontend.query-result-response-format=protobuf`. #4331
* [ENHANCEMENT] Ruler: increased tolerance for missed iterations on alerts, reducing the chances of flapping firing alerts during ruler restarts. #4432
* [ENHANCEMENT] Optimized `.*` and `.+` regular expression label matchers. #4432
* [ENHANCEMENT] Optimized regular expression label matchers with alternates (e.g. `a|b|c`). #4647
* [ENHANCEMENT] Added an in-memory cache for regular expression matchers, to avoid parsing and compiling the same expression multiple times when used in recurring queries. #4633
* [ENHANCEMENT] Query-frontend: results cache TTL is now configurable by using `-query-frontend.results-cache-ttl` and `-query-frontend.results-cache-ttl-for-out-of-order-time-window` options. These values can also be specified per tenant. Default values are unchanged (7 days and 10 minutes respectively). #4385
* [ENHANCEMENT] Ingester: added advanced configuration parameter `-blocks-storage.tsdb.wal-replay-concurrency` representing the maximum number of CPUs used during WAL replay. #4445
* [ENHANCEMENT] Ingester: added metrics `cortex_ingester_tsdb_open_duration_seconds_total` to measure the total time it takes to open all existing TSDBs. The time tracked by this metric also includes the TSDBs WAL replay duration. #4465
* [ENHANCEMENT] Store-gateway: use streaming implementation for LabelNames RPC. The batch size for streaming is controlled by `-blocks-storage.bucket-store.batch-series-size`. #4464
* [ENHANCEMENT] Memcached: Add support for TLS or mTLS connections to cache servers. #4535
* [ENHANCEMENT] Compactor: blocks index files are now validated for correctness for blocks uploaded via the TSDB block upload feature. #4503
* [ENHANCEMENT] Compactor: block chunks and segment files are now validated for correctness for blocks uploaded via the TSDB block upload feature. #4549
* [ENHANCEMENT] Ingester: added configuration options to configure the "postings for matchers" cache of each compacted block queried from ingesters: #4561
  * `-blocks-storage.tsdb.block-postings-for-matchers-cache-ttl`
  * `-blocks-storage.tsdb.block-postings-for-matchers-cache-size`
  * `-blocks-storage.tsdb.block-postings-for-matchers-cache-force`
* [ENHANCEMENT] Compactor: validation of blocks uploaded via the TSDB block upload feature is now configurable on a per tenant basis: #4585
  * `-compactor.block-upload-validation-enabled` has been added, `compactor_block_upload_validation_enabled` can be used to override per tenant
  * `-compactor.block-upload.block-validation-enabled` was the previous global flag and has been removed
* [ENHANCEMENT] TSDB Block Upload: block upload validation concurrency can now be limited with `-compactor.max-block-upload-validation-concurrency`. #4598
* [ENHANCEMENT] OTLP: Add support for converting OTel exponential histograms to Prometheus native histograms. The ingestion of native histograms must be enabled, please set `-ingester.native-histograms-ingestion-enabled` to `true`. #4063 #4639
* [ENHANCEMENT] Query-frontend: add metric `cortex_query_fetched_index_bytes_total` to measure TSDB index bytes fetched to execute a query. #4597
* [ENHANCEMENT] Query-frontend: add experimental limit to enforce a max query expression size in bytes via `-query-frontend.max-query-expression-size-bytes` or `max_query_expression_size_bytes`. #4604
* [ENHANCEMENT] Query-tee: improve message logged when comparing responses and one response contains a non-JSON payload. #4588
* [ENHANCEMENT] Distributor: add ability to set per-distributor limits via `distributor_limits` block in runtime configuration in addition to the existing configuration. #4619
* [ENHANCEMENT] Querier: reduce peak memory consumption for queries that touch a large number of chunks. #4625
* [ENHANCEMENT] Query-frontend: added experimental `-query-frontend.query-sharding-max-regexp-size-bytes` limit to query-frontend. When set to a value greater than 0, query-frontend disabled query sharding for any query with a regexp matcher longer than the configured limit. #4632
* [ENHANCEMENT] Store-gateway: include statistics from LabelValues and LabelNames calls in `cortex_bucket_store_series*` metrics. #4673
* [ENHANCEMENT] Query-frontend: improve readability of distributed tracing spans. #4656
* [ENHANCEMENT] Update Docker base images from `alpine:3.17.2` to `alpine:3.17.3`. #4685
* [ENHANCEMENT] Querier: improve performance when shuffle sharding is enabled and the shard size is large. #4711
* [ENHANCEMENT] Ingester: improve performance when Active Series Tracker is in use. #4717
* [ENHANCEMENT] Store-gateway: optionally select `-blocks-storage.bucket-store.series-selection-strategy`, which can limit the impact of large posting lists (when many series share the same label name and value). #4667 #4695 #4698
* [ENHANCEMENT] Querier: Cache the converted float histogram from chunk iterator, hence there is no need to lookup chunk every time to get the converted float histogram. #4684
* [ENHANCEMENT] Ruler: Improve rule upload performance when not enforcing per-tenant rule group limits. #4828
* [ENHANCEMENT] Improved memory limit on the in-memory cache used for regular expression matchers. #4751
* [BUGFIX] Querier: Streaming remote read will now continue to return multiple chunks per frame after the first frame. #4423
* [BUGFIX] Store-gateway: the values for `stage="processed"` for the metrics `cortex_bucket_store_series_data_touched` and  `cortex_bucket_store_series_data_size_touched_bytes` when using fine-grained chunks caching is now reporting the correct values of chunks held in memory. #4449
* [BUGFIX] Compactor: fixed reporting a compaction error when compactor is correctly shut down while populating blocks. #4580
* [BUGFIX] OTLP: Do not drop exemplars of the OTLP Monotonic Sum metric. #4063
* [BUGFIX] Packaging: flag `/etc/default/mimir` and `/etc/sysconfig/mimir` as config to prevent overwrite. #4587
* [BUGFIX] Query-frontend: don't retry queries which error inside PromQL. #4643
* [BUGFIX] Store-gateway & query-frontend: report more consistent statistics for fetched index bytes. #4671
* [BUGFIX] Native histograms: fix how IsFloatHistogram determines if mimirpb.Histogram is a float histogram. #4706
* [BUGFIX] Query-frontend: fix query sharding for native histograms. #4666
* [BUGFIX] Ring status page: fixed the owned tokens percentage value displayed. #4730
* [BUGFIX] Querier: fixed chunk iterator that can return sample with wrong timestamp. #4450
* [BUGFIX] Packaging: fix preremove script preventing upgrades. #4801
* [BUGFIX] Security: updates Go to version 1.20.4 to fix CVE-2023-24539, CVE-2023-24540, CVE-2023-29400. #4903

### Mixin

* [ENHANCEMENT] Queries: Display data touched per sec in bytes instead of number of items. #4492
* [ENHANCEMENT] `_config.job_names.<job>` values can now be arrays of regular expressions in addition to a single string. Strings are still supported and behave as before. #4543
* [ENHANCEMENT] Queries dashboard: remove mention to store-gateway "streaming enabled" in panels because store-gateway only support streaming series since Mimir 2.7. #4569
* [ENHANCEMENT] Ruler: Add panel description for Read QPS panel in Ruler dashboard to explain values when in remote ruler mode. #4675
* [BUGFIX] Ruler dashboard: show data for reads from ingesters. #4543
* [BUGFIX] Pod selector regex for deployments: change `(.*-mimir-)` to `(.*mimir-)`. #4603

### Jsonnet

* [CHANGE] Ruler: changed ruler deployment max surge from `0` to `50%`, and max unavailable from `1` to `0`. #4381
* [CHANGE] Memcached connections parameters `-blocks-storage.bucket-store.index-cache.memcached.max-idle-connections`, `-blocks-storage.bucket-store.chunks-cache.memcached.max-idle-connections` and `-blocks-storage.bucket-store.metadata-cache.memcached.max-idle-connections` settings are now configured based on `max-get-multi-concurrency` and `max-async-concurrency`. #4591
* [CHANGE] Add support to use external Redis as cache. Following are some changes in the jsonnet config: #4386 #4640
  * Renamed `memcached_*_enabled` config options to `cache_*_enabled`
  * Renamed `memcached_*_max_item_size_mb` config options to `cache_*_max_item_size_mb`
  * Added `cache_*_backend` config options
* [CHANGE] Store-gateway StatefulSets with disabled multi-zone deployment are also unregistered from the ring on shutdown. This eliminated resharding during rollouts, at the cost of extra effort during scaling down store-gateways. For more information see [Scaling down store-gateways](https://grafana.com/docs/mimir/v2.7.x/operators-guide/run-production-environment/scaling-out/#scaling-down-store-gateways). #4713
* [CHANGE] Removed `$._config.querier.replicas` and `$._config.queryFrontend.replicas`. If you need to customize the number of querier or query-frontend replicas, and autoscaling is disabled, please set an override as is done for other stateless components (e.g. distributors). #5130
* [ENHANCEMENT] Alertmanager: add `alertmanager_data_disk_size` and  `alertmanager_data_disk_class` configuration options, by default no storage class is set. #4389
* [ENHANCEMENT] Update `rollout-operator` to `v0.4.0`. #4524
* [ENHANCEMENT] Update memcached to `memcached:1.6.19-alpine`. #4581
* [ENHANCEMENT] Add support for mTLS connections to Memcached servers. #4553
* [ENHANCEMENT] Update the `memcached-exporter` to `v0.11.2`. #4570
* [ENHANCEMENT] Autoscaling: Add `autoscaling_query_frontend_memory_target_utilization`, `autoscaling_ruler_query_frontend_memory_target_utilization`, and `autoscaling_ruler_memory_target_utilization` configuration options, for controlling the corresponding autoscaler memory thresholds. Each has a default of 1, i.e. 100%. #4612
* [ENHANCEMENT] Distributor: add ability to set per-distributor limits via `distributor_instance_limits` using runtime configuration. #4627
* [BUGFIX] Add missing query sharding settings for user_24M and user_32M plans. #4374

### Mimirtool

* [ENHANCEMENT] Backfill: mimirtool will now sleep and retry if it receives a 429 response while trying to finish an upload due to validation concurrency limits. #4598
* [ENHANCEMENT] `gauge` panel type is supported now in `mimirtool analyze dashboard`. #4679
* [ENHANCEMENT] Set a `User-Agent` header on requests to Mimir or Prometheus servers. #4700

### Mimir Continuous Test

* [FEATURE] Allow continuous testing of native histograms as well by enabling the flag `-tests.write-read-series-test.histogram-samples-enabled`. The metrics exposed by the tool will now have a new label called `type` with possible values of `float`, `histogram_float_counter`, `histogram_float_gauge`, `histogram_int_counter`, `histogram_int_gauge`, the list of metrics impacted: #4457
  * `mimir_continuous_test_writes_total`
  * `mimir_continuous_test_writes_failed_total`
  * `mimir_continuous_test_queries_total`
  * `mimir_continuous_test_queries_failed_total`
  * `mimir_continuous_test_query_result_checks_total`
  * `mimir_continuous_test_query_result_checks_failed_total`
* [ENHANCEMENT] Added a new metric `mimir_continuous_test_build_info` that reports version information, similar to the existing `cortex_build_info` metric exposed by other Mimir components. #4712
* [ENHANCEMENT] Add coherency for the selected ranges and instants of test queries. #4704

### Query-tee

### Documentation

* [CHANGE] Clarify what deprecation means in the lifecycle of configuration parameters. #4499
* [CHANGE] Update compactor `split-groups` and `split-and-merge-shards` recommendation on component page. #4623
* [FEATURE] Add instructions about how to configure native histograms. #4527
* [ENHANCEMENT] Runbook for MimirCompactorHasNotSuccessfullyRunCompaction extended to include scenario where compaction has fallen behind. #4609
* [ENHANCEMENT] Add explanation for QPS values for reads in remote ruler mode and writes generally, to the Ruler dashboard page. #4629
* [ENHANCEMENT] Expand zone-aware replication page to cover single physical availability zone deployments. #4631
* [FEATURE] Add instructions to use puppet module. #4610
* [FEATURE] Add documentation on how deploy mixin with terraform. #4161

### Tools

* [ENHANCEMENT] tsdb-index: iteration over index is now faster when any equal matcher is supplied. #4515

## 2.7.3

### Grafana Mimir

* [BUGFIX] Security: updates Go to version 1.20.4 to fix CVE-2023-24539, CVE-2023-24540, CVE-2023-29400. #4905

## 2.7.2

### Grafana Mimir

* [BUGFIX] Security: updated Go version to 1.20.3 to fix CVE-2023-24538 #4795

## 2.7.1

**Note**: During the release process, version 2.7.0 was tagged too early, before completing the release checklist and production testing. Release 2.7.1 doesn't include any code changes since 2.7.0, but now has proper release notes, published documentation, and has been fully tested in our production environment.

### Grafana Mimir

* [CHANGE] Ingester: the configuration parameter `-ingester.ring.readiness-check-ring-health` has been deprecated and will be removed in Mimir 2.9. #4422
* [CHANGE] Ruler: changed default value of `-ruler.evaluation-delay-duration` option from 0 to 1m. #4250
* [CHANGE] Querier: Errors with status code `422` coming from the store-gateway are propagated and not converted to the consistency check error anymore. #4100
* [CHANGE] Store-gateway: When a query hits `max_fetched_chunks_per_query` and `max_fetched_series_per_query` limits, an error with the status code `422` is created and returned. #4056
* [CHANGE] Packaging: Migrate FPM packaging solution to NFPM. Rationalize packages dependencies and add package for all binaries. #3911
* [CHANGE] Store-gateway: Deprecate flag `-blocks-storage.bucket-store.chunks-cache.subrange-size` since there's no benefit to changing the default of `16000`. #4135
* [CHANGE] Experimental support for ephemeral storage introduced in Mimir 2.6.0 has been removed. Following options are no longer available: #4252
  * `-blocks-storage.ephemeral-tsdb.*`
  * `-distributor.ephemeral-series-enabled`
  * `-distributor.ephemeral-series-matchers`
  * `-ingester.max-ephemeral-series-per-user`
  * `-ingester.instance-limits.max-ephemeral-series`
Querying with using `{__mimir_storage__="ephemeral"}` selector no longer works. All label values with `ephemeral-` prefix in `reason` label of `cortex_discarded_samples_total` metric are no longer available. Following metrics have been removed:
  * `cortex_ingester_ephemeral_series`
  * `cortex_ingester_ephemeral_series_created_total`
  * `cortex_ingester_ephemeral_series_removed_total`
  * `cortex_ingester_ingested_ephemeral_samples_total`
  * `cortex_ingester_ingested_ephemeral_samples_failures_total`
  * `cortex_ingester_memory_ephemeral_users`
  * `cortex_ingester_queries_ephemeral_total`
  * `cortex_ingester_queried_ephemeral_samples`
  * `cortex_ingester_queried_ephemeral_series`
* [CHANGE] Store-gateway: use mmap-less index-header reader by default and remove mmap-based index header reader. The following flags have changed: #4280
   * `-blocks-storage.bucket-store.index-header.map-populate-enabled` has been removed
   * `-blocks-storage.bucket-store.index-header.stream-reader-enabled` has been removed
   * `-blocks-storage.bucket-store.index-header.stream-reader-max-idle-file-handles` has been renamed to `-blocks-storage.bucket-store.index-header.max-idle-file-handles`, and the corresponding configuration file option has been renamed from `stream_reader_max_idle_file_handles` to `max_idle_file_handles`
* [CHANGE] Store-gateway: the streaming store-gateway is now enabled by default. The new default setting for `-blocks-storage.bucket-store.batch-series-size` is `5000`. #4330
* [CHANGE] Compactor: the configuration parameter `-compactor.consistency-delay` has been deprecated and will be removed in Mimir 2.9. #4409
* [CHANGE] Store-gateway: the configuration parameter `-blocks-storage.bucket-store.consistency-delay` has been deprecated and will be removed in Mimir 2.9. #4409
* [FEATURE] Ruler: added `keep_firing_for` support to alerting rules. #4099
* [FEATURE] Distributor, ingester: ingestion of native histograms. The new per-tenant limit `-ingester.native-histograms-ingestion-enabled` controls whether native histograms are stored or ignored. #4159
* [FEATURE] Query-frontend: Introduce experimental `-query-frontend.query-sharding-target-series-per-shard` to allow query sharding to take into account cardinality of similar requests executed previously. This feature uses the same cache that's used for results caching. #4121 #4177 #4188 #4254
* [ENHANCEMENT] Go: update go to 1.20.1. #4266
* [ENHANCEMENT] Ingester: added `out_of_order_blocks_external_label_enabled` shipper option to label out-of-order blocks before shipping them to cloud storage. #4182 #4297
* [ENHANCEMENT] Ruler: introduced concurrency when loading per-tenant rules configuration. This improvement is expected to speed up the ruler start up time in a Mimir cluster with a large number of tenants. #4258
* [ENHANCEMENT] Compactor: Add `reason` label to `cortex_compactor_runs_failed_total`. The value can be `shutdown` or `error`. #4012
* [ENHANCEMENT] Store-gateway: enforce `max_fetched_series_per_query`. #4056
* [ENHANCEMENT] Query-frontend: Disambiguate logs for failed queries. #4067
* [ENHANCEMENT] Query-frontend: log caller user agent in query stats logs. #4093
* [ENHANCEMENT] Store-gateway: add `data_type` label with values on `cortex_bucket_store_partitioner_extended_ranges_total`, `cortex_bucket_store_partitioner_expanded_ranges_total`, `cortex_bucket_store_partitioner_requested_ranges_total`, `cortex_bucket_store_partitioner_expanded_bytes_total`, `cortex_bucket_store_partitioner_requested_bytes_total` for `postings`, `series`, and `chunks`. #4095
* [ENHANCEMENT] Store-gateway: Reduce memory allocation rate when loading TSDB chunks from Memcached. #4074
* [ENHANCEMENT] Query-frontend: track `cortex_frontend_query_response_codec_duration_seconds` and `cortex_frontend_query_response_codec_payload_bytes` metrics to measure the time taken and bytes read / written while encoding and decoding query result payloads. #4110
* [ENHANCEMENT] Alertmanager: expose additional upstream metrics `cortex_alertmanager_dispatcher_aggregation_groups`, `cortex_alertmanager_dispatcher_alert_processing_duration_seconds`. #4151
* [ENHANCEMENT] Querier and query-frontend: add experimental, more performant protobuf internal query result response format enabled with `-query-frontend.query-result-response-format=protobuf`. #4153
* [ENHANCEMENT] Store-gateway: use more efficient chunks fetching and caching. This should reduce CPU, memory utilization, and receive bandwidth of a store-gateway. Enable with `-blocks-storage.bucket-store.chunks-cache.fine-grained-chunks-caching-enabled=true`. #4163 #4174 #4227
* [ENHANCEMENT] Query-frontend: Wait for in-flight queries to finish before shutting down. #4073 #4170
* [ENHANCEMENT] Store-gateway: added `encode` and `other` stage to `cortex_bucket_store_series_request_stage_duration_seconds` metric. #4179
* [ENHANCEMENT] Ingester: log state of TSDB when shipping or forced compaction can't be done due to unexpected state of TSDB. #4211
* [ENHANCEMENT] Update Docker base images from `alpine:3.17.1` to `alpine:3.17.2`. #4240
* [ENHANCEMENT] Store-gateway: add a `stage` label to the metrics `cortex_bucket_store_series_data_fetched`, `cortex_bucket_store_series_data_size_fetched_bytes`, `cortex_bucket_store_series_data_touched`, `cortex_bucket_store_series_data_size_touched_bytes`. This label only applies to `data_type="chunks"`. For `fetched` metrics with `data_type="chunks"` the `stage` label has 2 values: `fetched` - the chunks or bytes that were fetched from the cache or the object store, `refetched` - the chunks or bytes that had to be refetched from the cache or the object store because their size was underestimated during the first fetch. For `touched` metrics with `data_type="chunks"` the `stage` label has 2 values: `processed` - the chunks or bytes that were read from the fetched chunks or bytes and were processed in memory, `returned` - the chunks or bytes that were selected from the processed bytes to satisfy the query. #4227 #4316
* [ENHANCEMENT] Compactor: improve the partial block check related to `compactor.partial-block-deletion-delay` to potentially issue less requests to object storage. #4246
* [ENHANCEMENT] Memcached: added `-*.memcached.min-idle-connections-headroom-percentage` support to configure the minimum number of idle connections to keep open as a percentage (0-100) of the number of recently used idle connections. This feature is disabled when set to a negative value (default), which means idle connections are kept open indefinitely. #4249
* [ENHANCEMENT] Querier and store-gateway: optimized regular expression label matchers with case insensitive alternate operator. #4340 #4357
* [ENHANCEMENT] Compactor: added the experimental flag `-compactor.block-upload.block-validation-enabled` with the default `true` to configure whether block validation occurs on backfilled blocks. #3411
* [ENHANCEMENT] Ingester: apply a jitter to the first TSDB head compaction interval configured via `-blocks-storage.tsdb.head-compaction-interval`. Subsequent checks will happen at the configured interval. This should help to spread the TSDB head compaction among different ingesters over the configured interval. #4364
* [ENHANCEMENT] Ingester: the maximum accepted value for `-blocks-storage.tsdb.head-compaction-interval` has been increased from 5m to 15m. #4364
* [BUGFIX] Store-gateway: return `Canceled` rather than `Aborted` or `Internal` error when the calling querier cancels a label names or values request, and return `Internal` if processing the request fails for another reason. #4061
* [BUGFIX] Querier: track canceled requests with status code `499` in the metrics instead of `503` or `422`. #4099
* [BUGFIX] Ingester: compact out-of-order data during `/ingester/flush` or when TSDB is idle. #4180
* [BUGFIX] Ingester: conversion of global limits `max-series-per-user`, `max-series-per-metric`, `max-metadata-per-user` and `max-metadata-per-metric` into corresponding local limits now takes into account the number of ingesters in each zone. #4238
* [BUGFIX] Ingester: track `cortex_ingester_memory_series` metric consistently with `cortex_ingester_memory_series_created_total` and `cortex_ingester_memory_series_removed_total`. #4312
* [BUGFIX] Querier: fixed a bug which was incorrectly matching series with regular expression label matchers with begin/end anchors in the middle of the regular expression. #4340

### Mixin

* [CHANGE] Move auto-scaling panel rows down beneath logical network path in Reads and Writes dashboards. #4049
* [CHANGE] Make distributor auto-scaling metric panels show desired number of replicas. #4218
* [CHANGE] Alerts: The alert `MimirMemcachedRequestErrors` has been renamed to `MimirCacheRequestErrors`. #4242
* [ENHANCEMENT] Alerts: Added `MimirAutoscalerKedaFailing` alert firing when a KEDA scaler is failing. #4045
* [ENHANCEMENT] Add auto-scaling panels to ruler dashboard. #4046
* [ENHANCEMENT] Add gateway auto-scaling panels to Reads and Writes dashboards. #4049 #4216
* [ENHANCEMENT] Dashboards: distinguish between label names and label values queries. #4065
* [ENHANCEMENT] Add query-frontend and ruler-query-frontend auto-scaling panels to Reads and Ruler dashboards. #4199
* [BUGFIX] Alerts: Fixed `MimirAutoscalerNotActive` to not fire if scaling metric does not exist, to avoid false positives on scaled objects with 0 min replicas. #4045
* [BUGFIX] Alerts: `MimirCompactorHasNotSuccessfullyRunCompaction` is no longer triggered by frequent compactor restarts. #4012
* [BUGFIX] Tenants dashboard: Correctly show the ruler-query-scheduler queue size. #4152

### Jsonnet

* [CHANGE] Create the `query-frontend-discovery` service only when Mimir is deployed in microservice mode without query-scheduler. #4353
* [CHANGE] Add results cache backend config to `ruler-query-frontend` configuration to allow cache reuse for cardinality-estimation based sharding. #4257
* [ENHANCEMENT] Add support for ruler auto-scaling. #4046
* [ENHANCEMENT] Add optional `weight` param to `newQuerierScaledObject` and `newRulerQuerierScaledObject` to allow running multiple querier deployments on different node types. #4141
* [ENHANCEMENT] Add support for query-frontend and ruler-query-frontend auto-scaling. #4199
* [BUGFIX] Shuffle sharding: when applying user class limits, honor the minimum shard size configured in `$._config.shuffle_sharding.*`. #4363

### Mimirtool

* [FEATURE] Added `keep_firing_for` support to rules configuration. #4099
* [ENHANCEMENT] Add `-tls-insecure-skip-verify` to rules, alertmanager and backfill commands. #4162

### Query-tee

* [CHANGE] Increase default value of `-backend.read-timeout` to 150s, to accommodate default querier and query frontend timeout of 120s. #4262
* [ENHANCEMENT] Log errors that occur while performing requests to compare two endpoints. #4262
* [ENHANCEMENT] When comparing two responses that both contain an error, only consider the comparison failed if the errors differ. Previously, if either response contained an error, the comparison always failed, even if both responses contained the same error. #4262
* [ENHANCEMENT] Include the value of the `X-Scope-OrgID` header when logging a comparison failure. #4262
* [BUGFIX] Parameters (expression, time range etc.) for a query request where the parameters are in the HTTP request body rather than in the URL are now logged correctly when responses differ. #4265

### Documentation

* [ENHANCEMENT] Add guide on alternative migration method for Thanos to Mimir #3554
* [ENHANCEMENT] Restore "Migrate from Cortex" for Jsonnet. #3929
* [ENHANCEMENT] Document migration from microservices to read-write deployment mode. #3951
* [ENHANCEMENT] Do not error when there is nothing to commit as part of a publish #4058
* [ENHANCEMENT] Explain how to run Mimir locally using docker-compose #4079
* [ENHANCEMENT] Docs: use long flag names in runbook commands. #4088
* [ENHANCEMENT] Clarify how ingester replication happens. #4101
* [ENHANCEMENT] Improvements to the Get Started guide. #4315
* [BUGFIX] Added indentation to Azure and SWIFT backend definition. #4263

### Tools

* [ENHANCEMENT] Adapt tsdb-print-chunk for native histograms. #4186
* [ENHANCEMENT] Adapt tsdb-index-health for blocks containing native histograms. #4186
* [ENHANCEMENT] Adapt tsdb-chunks tool to handle native histograms. #4186

## 2.6.2

* [BUGFIX] Security: updates Go to version 1.20.4 to fix CVE-2023-24539, CVE-2023-24540, CVE-2023-29400. #4903

## 2.6.1

### Grafana Mimir

* [BUGFIX] Security: updates Go to version 1.20.3 to fix CVE-2023-24538 #4798

## 2.6.0

### Grafana Mimir

* [CHANGE] Querier: Introduce `-querier.max-partial-query-length` to limit the time range for partial queries at the querier level and deprecate `-store.max-query-length`. #3825 #4017
* [CHANGE] Store-gateway: Remove experimental `-blocks-storage.bucket-store.max-concurrent-reject-over-limit` flag. #3706
* [CHANGE] Ingester: If shipping is enabled block retention will now be relative to the upload time to cloud storage. If shipping is disabled block retention will be relative to the creation time of the block instead of the mintime of the last block created. #3816
* [CHANGE] Query-frontend: Deprecated CLI flag `-query-frontend.align-querier-with-step` has been removed. #3982
* [CHANGE] Alertmanager: added default configuration for `-alertmanager.configs.fallback`. Allows tenants to send alerts without first uploading an Alertmanager configuration. #3541
* [FEATURE] Store-gateway: streaming of series. The store-gateway can now stream results back to the querier instead of buffering them. This is expected to greatly reduce peak memory consumption while keeping latency the same. You can enable this feature by setting `-blocks-storage.bucket-store.batch-series-size` to a value in the high thousands (5000-10000). This is still an experimental feature and is subject to a changing API and instability. #3540 #3546 #3587 #3606 #3611 #3620 #3645 #3355 #3697 #3666 #3687 #3728 #3739 #3751 #3779 #3839
* [FEATURE] Alertmanager: Added support for the Webex receiver. #3758
* [FEATURE] Limits: Added the `-validation.separate-metrics-group-label` flag. This allows further separation of the `cortex_discarded_samples_total` metric by an additional `group` label - which is configured by this flag to be the value of a specific label on an incoming timeseries. Active groups are tracked and inactive groups are cleaned up on a defined interval. The maximum number of groups tracked is controlled by the `-max-separate-metrics-groups-per-user` flag. #3439
* [FEATURE] Overrides-exporter: Added experimental ring support to overrides-exporter via `-overrides-exporter.ring.enabled`. When enabled, the ring is used to establish a leader replica for the export of limit override metrics. #3908 #3953
* [FEATURE] Ephemeral storage (experimental): Mimir can now accept samples into "ephemeral storage". Such samples are available for querying for a short amount of time (`-blocks-storage.ephemeral-tsdb.retention-period`, defaults to 10 minutes), and then removed from memory. To use ephemeral storage, distributor must be configured with `-distributor.ephemeral-series-enabled` option. Series matching `-distributor.ephemeral-series-matchers` will be marked for storing into ephemeral storage in ingesters. Each tenant needs to have ephemeral storage enabled by using `-ingester.max-ephemeral-series-per-user` limit, which defaults to 0 (no ephemeral storage). Ingesters have new `-ingester.instance-limits.max-ephemeral-series` limit for total number of series in ephemeral storage across all tenants. If ingestion of samples into ephemeral storage fails, `cortex_discarded_samples_total` metric will use values prefixed with `ephemeral-` for `reason` label. Querying of ephemeral storage is possible by using `{__mimir_storage__="ephemeral"}` as metric selector. Following new metrics related to ephemeral storage are introduced: #3897 #3922 #3961 #3997 #4004
  * `cortex_ingester_ephemeral_series`
  * `cortex_ingester_ephemeral_series_created_total`
  * `cortex_ingester_ephemeral_series_removed_total`
  * `cortex_ingester_ingested_ephemeral_samples_total`
  * `cortex_ingester_ingested_ephemeral_samples_failures_total`
  * `cortex_ingester_memory_ephemeral_users`
  * `cortex_ingester_queries_ephemeral_total`
  * `cortex_ingester_queried_ephemeral_samples`
  * `cortex_ingester_queried_ephemeral_series`
* [ENHANCEMENT] Added new metric `thanos_shipper_last_successful_upload_time`: Unix timestamp (in seconds) of the last successful TSDB block uploaded to the bucket. #3627
* [ENHANCEMENT] Ruler: Added `-ruler.alertmanager-client.tls-enabled` configuration for alertmanager client. #3432 #3597
* [ENHANCEMENT] Activity tracker logs now have `component=activity-tracker` label. #3556
* [ENHANCEMENT] Distributor: remove labels with empty values #2439
* [ENHANCEMENT] Query-frontend: track query HTTP requests in the Activity Tracker. #3561
* [ENHANCEMENT] Store-gateway: Add experimental alternate implementation of index-header reader that does not use memory mapped files. The index-header reader is expected to improve stability of the store-gateway. You can enable this implementation with the flag `-blocks-storage.bucket-store.index-header.stream-reader-enabled`. #3639 #3691 #3703 #3742 #3785 #3787 #3797
* [ENHANCEMENT] Query-scheduler: add `cortex_query_scheduler_cancelled_requests_total` metric to track the number of requests that are already cancelled when dequeued. #3696
* [ENHANCEMENT] Store-gateway: add `cortex_bucket_store_partitioner_extended_ranges_total` metric to keep track of the ranges that the partitioner decided to overextend and merge in order to save API call to the object storage. #3769
* [ENHANCEMENT] Compactor: Auto-forget unhealthy compactors after ten failed ring heartbeats. #3771
* [ENHANCEMENT] Ruler: change default value of `-ruler.for-grace-period` from `10m` to `2m` and update help text. The new default value reflects how we operate Mimir at Grafana Labs. #3817
* [ENHANCEMENT] Ingester: Added experimental flags to force usage of _postings for matchers cache_. These flags will be removed in the future and it's not recommended to change them. #3823
  * `-blocks-storage.tsdb.head-postings-for-matchers-cache-ttl`
  * `-blocks-storage.tsdb.head-postings-for-matchers-cache-size`
  * `-blocks-storage.tsdb.head-postings-for-matchers-cache-force`
* [ENHANCEMENT] Ingester: Improved series selection performance when some of the matchers do not match any series. #3827
* [ENHANCEMENT] Alertmanager: Add new additional template function `tenantID` returning id of the tenant owning the alert. #3758
* [ENHANCEMENT] Alertmanager: Add additional template function `grafanaExploreURL` returning URL to grafana explore with range query. #3849
* [ENHANCEMENT] Reduce overhead of debug logging when filtered out. #3875
* [ENHANCEMENT] Update Docker base images from `alpine:3.16.2` to `alpine:3.17.1`. #3898
* [ENHANCEMENT] Ingester: Add new `/ingester/tsdb_metrics` endpoint to return tenant-specific TSDB metrics. #3923
* [ENHANCEMENT] Query-frontend: CLI flag `-query-frontend.max-total-query-length` and its associated YAML configuration is now stable. #3882
* [ENHANCEMENT] Ruler: rule groups now support optional and experimental `align_evaluation_time_on_interval` field, which causes all evaluations to happen on interval-aligned timestamp. #4013
* [ENHANCEMENT] Query-scheduler: ring-based service discovery is now stable. #4028
* [ENHANCEMENT] Store-gateway: improved performance of prefix matching on the labels. #4055 #4080
* [BUGFIX] Log the names of services that are not yet running rather than `unsupported value type` when calling `/ready` and some services are not running. #3625
* [BUGFIX] Alertmanager: Fix template spurious deletion with relative data dir. #3604
* [BUGFIX] Security: update prometheus/exporter-toolkit for CVE-2022-46146. #3675
* [BUGFIX] Security: update golang.org/x/net for CVE-2022-41717. #3755
* [BUGFIX] Debian package: Fix post-install, environment file path and user creation. #3720
* [BUGFIX] memberlist: Fix panic during Mimir startup when Mimir receives gossip message before it's ready. #3746
* [BUGFIX] Store-gateway: fix `cortex_bucket_store_partitioner_requested_bytes_total` metric to not double count overlapping ranges. #3769
* [BUGFIX] Update `github.com/thanos-io/objstore` to address issue with Multipart PUT on s3-compatible Object Storage. #3802 #3821
* [BUGFIX] Distributor, Query-scheduler: Make sure ring metrics include a `cortex_` prefix as expected by dashboards. #3809
* [BUGFIX] Querier: canceled requests are no longer reported as "consistency check" failures. #3837 #3927
* [BUGFIX] Distributor: don't panic when `metric_relabel_configs` in overrides contains null element. #3868
* [BUGFIX] Distributor: don't panic when OTLP histograms don't have any buckets. #3853
* [BUGFIX] Ingester, Compactor: fix panic that can occur when compaction fails. #3955
* [BUGFIX] Store-gateway: return `Canceled` rather than `Aborted` error when the calling querier cancels the request. #4007

### Mixin

* [ENHANCEMENT] Alerts: Added `MimirIngesterInstanceHasNoTenants` alert that fires when an ingester replica is not receiving write requests for any tenant. #3681
* [ENHANCEMENT] Alerts: Extended `MimirAllocatingTooMuchMemory` to check read-write deployment containers. #3710
* [ENHANCEMENT] Alerts: Added `MimirAlertmanagerInstanceHasNoTenants` alert that fires when an alertmanager instance ows no tenants. #3826
* [ENHANCEMENT] Alerts: Added `MimirRulerInstanceHasNoRuleGroups` alert that fires when a ruler replica is not assigned any rule group to evaluate. #3723
* [ENHANCEMENT] Support for baremetal deployment for alerts and scaling recording rules. #3719
* [ENHANCEMENT] Dashboards: querier autoscaling now supports multiple scaled objects (configurable via `$._config.autoscale.querier.hpa_name`). #3962
* [BUGFIX] Alerts: Fixed `MimirIngesterRestarts` alert when Mimir is deployed in read-write mode. #3716
* [BUGFIX] Alerts: Fixed `MimirIngesterHasNotShippedBlocks` and `MimirIngesterHasNotShippedBlocksSinceStart` alerts for when Mimir is deployed in read-write or monolithic modes and updated them to use new `thanos_shipper_last_successful_upload_time` metric. #3627
* [BUGFIX] Alerts: Fixed `MimirMemoryMapAreasTooHigh` alert when Mimir is deployed in read-write mode. #3626
* [BUGFIX] Alerts: Fixed `MimirCompactorSkippedBlocksWithOutOfOrderChunks` matching on non-existent label. #3628
* [BUGFIX] Dashboards: Fix `Rollout Progress` dashboard incorrectly using Gateway metrics when Gateway was not enabled. #3709
* [BUGFIX] Tenants dashboard: Make it compatible with all deployment types. #3754
* [BUGFIX] Alerts: Fixed `MimirCompactorHasNotUploadedBlocks` to not fire if compactor has nothing to do. #3793
* [BUGFIX] Alerts: Fixed `MimirAutoscalerNotActive` to not fire if scaling metric is 0, to avoid false positives on scaled objects with 0 min replicas. #3999

### Jsonnet

* [CHANGE] Replaced the deprecated `policy/v1beta1` with `policy/v1` when configuring a PodDisruptionBudget for read-write deployment mode. #3811
* [CHANGE] Removed `-server.http-write-timeout` default option value from querier and query-frontend, as it defaults to a higher value in the code now, and cannot be lower than `-querier.timeout`. #3836
* [CHANGE] Replaced `-store.max-query-length` with `-query-frontend.max-total-query-length` in the query-frontend config. #3879
* [CHANGE] Changed default `mimir_backend_data_disk_size` from `100Gi` to `250Gi`. #3894
* [ENHANCEMENT] Update `rollout-operator` to `v0.2.0`. #3624
* [ENHANCEMENT] Add `user_24M` and `user_32M` classes to operations config. #3367
* [ENHANCEMENT] Update memcached image from `memcached:1.6.16-alpine` to `memcached:1.6.17-alpine`. #3914
* [ENHANCEMENT] Allow configuring the ring for overrides-exporter. #3995
* [BUGFIX] Apply ingesters and store-gateways per-zone CLI flags overrides to read-write deployment mode too. #3766
* [BUGFIX] Apply overrides-exporter CLI flags to mimir-backend when running Mimir in read-write deployment mode. #3790
* [BUGFIX] Fixed `mimir-write` and `mimir-read` Kubernetes service to correctly balance requests among pods. #3855 #3864 #3906
* [BUGFIX] Fixed `ruler-query-frontend` and `mimir-read` gRPC server configuration to force clients to periodically re-resolve the backend addresses. #3862
* [BUGFIX] Fixed `mimir-read` CLI flags to ensure query-frontend configuration takes precedence over querier configuration. #3877

### Mimirtool

* [ENHANCEMENT] Update `mimirtool config convert` to work with Mimir 2.4, 2.5, 2.6 changes. #3952
* [ENHANCEMENT] Mimirtool is now available to install through Homebrew with `brew install mimirtool`. #3776
* [ENHANCEMENT] Added `--concurrency` to `mimirtool rules sync` command. #3996
* [BUGFIX] Fix summary output from `mimirtool rules sync` to display correct number of groups created and updated. #3918

### Documentation

* [BUGFIX] Querier: Remove assertion that the `-querier.max-concurrent` flag must also be set for the query-frontend. #3678
* [ENHANCEMENT] Update migration from cortex documentation. #3662
* [ENHANCEMENT] Query-scheduler: documented how to migrate from DNS-based to ring-based service discovery. #4028

### Tools

## 2.5.0

### Grafana Mimir

* [CHANGE] Flag `-azure.msi-resource` is now ignored, and will be removed in Mimir 2.7. This setting is now made automatically by Azure. #2682
* [CHANGE] Experimental flag `-blocks-storage.tsdb.out-of-order-capacity-min` has been removed. #3261
* [CHANGE] Distributor: Wrap errors from pushing to ingesters with useful context, for example clarifying timeouts. #3307
* [CHANGE] The default value of `-server.http-write-timeout` has changed from 30s to 2m. #3346
* [CHANGE] Reduce period of health checks in connection pools for querier->store-gateway, ruler->ruler, and alertmanager->alertmanager clients to 10s. This reduces the time to fail a gRPC call when the remote stops responding. #3168
* [CHANGE] Hide TSDB block ranges period config from doc and mark it experimental. #3518
* [FEATURE] Alertmanager: added Discord support. #3309
* [ENHANCEMENT] Added `-server.tls-min-version` and `-server.tls-cipher-suites` flags to configure cipher suites and min TLS version supported by HTTP and gRPC servers. #2898
* [ENHANCEMENT] Distributor: Add age filter to forwarding functionality, to not forward samples which are older than defined duration. If such samples are not ingested, `cortex_discarded_samples_total{reason="forwarded-sample-too-old"}` is increased. #3049 #3113
* [ENHANCEMENT] Store-gateway: Reduce memory allocation when generating ids in index cache. #3179
* [ENHANCEMENT] Query-frontend: truncate queries based on the configured creation grace period (`--validation.create-grace-period`) to avoid querying too far into the future. #3172
* [ENHANCEMENT] Ingester: Reduce activity tracker memory allocation. #3203
* [ENHANCEMENT] Query-frontend: Log more detailed information in the case of a failed query. #3190
* [ENHANCEMENT] Added `-usage-stats.installation-mode` configuration to track the installation mode via the anonymous usage statistics. #3244
* [ENHANCEMENT] Compactor: Add new `cortex_compactor_block_max_time_delta_seconds` histogram for detecting if compaction of blocks is lagging behind. #3240 #3429
* [ENHANCEMENT] Ingester: reduced the memory footprint of active series custom trackers. #2568
* [ENHANCEMENT] Distributor: Include `X-Scope-OrgId` header in requests forwarded to configured forwarding endpoint. #3283 #3385
* [ENHANCEMENT] Alertmanager: reduced memory utilization in Mimir clusters with a large number of tenants. #3309
* [ENHANCEMENT] Add experimental flag `-shutdown-delay` to allow components to wait after receiving SIGTERM and before stopping. In this time the component returns 503 from /ready endpoint. #3298
* [ENHANCEMENT] Go: update to go 1.19.3. #3371
* [ENHANCEMENT] Alerts: added `RulerRemoteEvaluationFailing` alert, firing when communication between ruler and frontend fails in remote operational mode. #3177 #3389
* [ENHANCEMENT] Clarify which S3 signature versions are supported in the error "unsupported signature version". #3376
* [ENHANCEMENT] Store-gateway: improved index header reading performance. #3393 #3397 #3436
* [ENHANCEMENT] Store-gateway: improved performance of series matching. #3391
* [ENHANCEMENT] Move the validation of incoming series before the distributor's forwarding functionality, so that we don't forward invalid series. #3386 #3458
* [ENHANCEMENT] S3 bucket configuration now validates that the endpoint does not have the bucket name prefix. #3414
* [ENHANCEMENT] Query-frontend: added "fetched index bytes" to query statistics, so that the statistics contain the total bytes read by store-gateways from TSDB block indexes. #3206
* [ENHANCEMENT] Distributor: push wrapper should only receive unforwarded samples. #2980
* [ENHANCEMENT] Added `/api/v1/status/config` and `/api/v1/status/flags` APIs to maintain compatibility with prometheus. #3596 #3983
* [BUGFIX] Flusher: Add `Overrides` as a dependency to prevent panics when starting with `-target=flusher`. #3151
* [BUGFIX] Updated `golang.org/x/text` dependency to fix CVE-2022-32149. #3285
* [BUGFIX] Query-frontend: properly close gRPC streams to the query-scheduler to stop memory and goroutines leak. #3302
* [BUGFIX] Ruler: persist evaluation delay configured in the rulegroup. #3392
* [BUGFIX] Ring status pages: show 100% ownership as "100%", not "1e+02%". #3435
* [BUGFIX] Fix panics in OTLP ingest path when parse errors exist. #3538

### Mixin

* [CHANGE] Alerts: Change `MimirSchedulerQueriesStuck` `for` time to 7 minutes to account for the time it takes for HPA to scale up. #3223
* [CHANGE] Dashboards: Removed the `Querier > Stages` panel from the `Mimir / Queries` dashboard. #3311
* [CHANGE] Configuration: The format of the `autoscaling` section of the configuration has changed to support more components. #3378
  * Instead of specific config variables for each component, they are listed in a dictionary. For example, `autoscaling.querier_enabled` becomes `autoscaling.querier.enabled`.
* [FEATURE] Dashboards: Added "Mimir / Overview resources" dashboard, providing an high level view over a Mimir cluster resources utilization. #3481
* [FEATURE] Dashboards: Added "Mimir / Overview networking" dashboard, providing an high level view over a Mimir cluster network bandwidth, inflight requests and TCP connections. #3487
* [FEATURE] Compile baremetal mixin along k8s mixin. #3162 #3514
* [ENHANCEMENT] Alerts: Add MimirRingMembersMismatch firing when a component does not have the expected number of running jobs. #2404
* [ENHANCEMENT] Dashboards: Add optional row about the Distributor's metric forwarding feature to the `Mimir / Writes` dashboard. #3182 #3394 #3394 #3461
* [ENHANCEMENT] Dashboards: Remove the "Instance Mapper" row from the "Alertmanager Resources Dashboard". This is a Grafana Cloud specific service and not relevant for external users. #3152
* [ENHANCEMENT] Dashboards: Add "remote read", "metadata", and "exemplar" queries to "Mimir / Overview" dashboard. #3245
* [ENHANCEMENT] Dashboards: Use non-red colors for non-error series in the "Mimir / Overview" dashboard. #3246
* [ENHANCEMENT] Dashboards: Add support to multi-zone deployments for the experimental read-write deployment mode. #3256
* [ENHANCEMENT] Dashboards: If enabled, add new row to the `Mimir / Writes` for distributor autoscaling metrics. #3378
* [ENHANCEMENT] Dashboards: Add read path insights row to the "Mimir / Tenants" dashboard. #3326
* [ENHANCEMENT] Alerts: Add runbook urls for alerts. #3452
* [ENHANCEMENT] Configuration: Make it possible to configure namespace label, job label, and job prefix. #3482
* [ENHANCEMENT] Dashboards: improved resources and networking dashboards to work with read-write deployment mode too. #3497 #3504 #3519 #3531
* [ENHANCEMENT] Alerts: Added "MimirDistributorForwardingErrorRate" alert, which fires on high error rates in the distributor’s forwarding feature. #3200
* [ENHANCEMENT] Improve phrasing in Overview dashboard. #3488
* [BUGFIX] Dashboards: Fix legend showing `persistentvolumeclaim` when using `deployment_type=baremetal` for `Disk space utilization` panels. #3173 #3184
* [BUGFIX] Alerts: Fixed `MimirGossipMembersMismatch` alert when Mimir is deployed in read-write mode. #3489
* [BUGFIX] Dashboards: Remove "Inflight requests" from object store panels because the panel is not tracking the inflight requests to object storage. #3521

### Jsonnet

* [CHANGE] Replaced the deprecated `policy/v1beta1` with `policy/v1` when configuring a PodDisruptionBudget. #3284
* [CHANGE] [Common storage configuration](https://grafana.com/docs/mimir/v2.3.x/operators-guide/configure/configure-object-storage-backend/#common-configuration) is now used to configure object storage in all components. This is a breaking change in terms of Jsonnet manifests and also a CLI flag update for components that use object storage, so it will require a rollout of those components. The changes include: #3257
  * `blocks_storage_backend` was renamed to `storage_backend` and is now used as the common storage backend for all components.
    * So were the related `blocks_storage_azure_account_(name|key)` and `blocks_storage_s3_endpoint` configurations.
  * `storage_s3_endpoint` is now rendered by default using the `aws_region` configuration instead of a hardcoded `us-east-1`.
  * `ruler_client_type` and `alertmanager_client_type` were renamed to `ruler_storage_backend` and `alertmanager_storage_backend` respectively, and their corresponding CLI flags won't be rendered unless explicitly set to a value different from the one in `storage_backend` (like `local`).
  * `alertmanager_s3_bucket_name`, `alertmanager_gcs_bucket_name` and `alertmanager_azure_container_name` have been removed, and replaced by a single `alertmanager_storage_bucket_name` configuration used for all object storages.
  * `genericBlocksStorageConfig` configuration object was removed, and so any extensions to it will be now ignored. Use `blockStorageConfig` instead.
  * `rulerClientConfig` and `alertmanagerStorageClientConfig` configuration objects were renamed to `rulerStorageConfig` and `alertmanagerStorageConfig` respectively, and so any extensions to their previous names will be now ignored. Use the new names instead.
  * The CLI flags `*.s3.region` are no longer rendered as they are optional and the region can be inferred by Mimir by performing an initial API call to the endpoint.
  * The migration to this change should usually consist of:
    * Renaming `blocks_storage_backend` key to `storage_backend`.
    * For Azure/S3:
      * Renaming `blocks_storage_(azure|s3)_*` configurations to `storage_(azure|s3)_*`.
      * If `ruler_storage_(azure|s3)_*` and `alertmanager_storage_(azure|s3)_*` keys were different from the `block_storage_*` ones, they should be now provided using CLI flags, see [configuration reference](https://grafana.com/docs/mimir/v2.3.x/operators-guide/configure/reference-configuration-parameters/) for more details.
    * Removing `ruler_client_type` and `alertmanager_client_type` if their value match the `storage_backend`, or renaming them to their new names otherwise.
    * Reviewing any possible extensions to `genericBlocksStorageConfig`, `rulerClientConfig` and `alertmanagerStorageClientConfig` and moving them to the corresponding new options.
    * Renaming the alertmanager's bucket name configuration from provider-specific to the new `alertmanager_storage_bucket_name` key.
* [CHANGE] The `overrides-exporter.libsonnet` file is now always imported. The overrides-exporter can be enabled in jsonnet setting the following: #3379
  ```jsonnet
  {
    _config+:: {
      overrides_exporter_enabled: true,
    }
  }
  ```
* [FEATURE] Added support for experimental read-write deployment mode. Enabling the read-write deployment mode on a existing Mimir cluster is a destructive operation, because the cluster will be re-created. If you're creating a new Mimir cluster, you can deploy it in read-write mode adding the following configuration: #3379 #3475 #3405
  ```jsonnet
  {
    _config+:: {
      deployment_mode: 'read-write',

      // See operations/mimir/read-write-deployment.libsonnet for more configuration options.
      mimir_write_replicas: 3,
      mimir_read_replicas: 2,
      mimir_backend_replicas: 3,
    }
  }
  ```
* [ENHANCEMENT] Add autoscaling support to the `mimir-read` component when running the read-write-deployment model. #3419
* [ENHANCEMENT] Added `$._config.usageStatsConfig` to track the installation mode via the anonymous usage statistics. #3294
* [ENHANCEMENT] The query-tee node port (`$._config.query_tee_node_port`) is now optional. #3272
* [ENHANCEMENT] Add support for autoscaling distributors. #3378
* [ENHANCEMENT] Make auto-scaling logic ensure integer KEDA thresholds. #3512
* [BUGFIX] Fixed query-scheduler ring configuration for dedicated ruler's queries and query-frontends. #3237 #3239
* [BUGFIX] Jsonnet: Fix auto-scaling so that ruler-querier CPU threshold is a string-encoded integer millicores value. #3520

### Mimirtool

* [FEATURE] Added `mimirtool alertmanager verify` command to validate configuration without uploading. #3440
* [ENHANCEMENT] Added `mimirtool rules delete-namespace` command to delete all of the rule groups in a namespace including the namespace itself. #3136
* [ENHANCEMENT] Refactor `mimirtool analyze prometheus`: add concurrency and resiliency #3349
  * Add `--concurrency` flag. Default: number of logical CPUs
* [BUGFIX] `--log.level=debug` now correctly prints the response from the remote endpoint when a request fails. #3180

### Documentation

* [ENHANCEMENT] Documented how to configure HA deduplication using Consul in a Mimir Helm deployment. #2972
* [ENHANCEMENT] Improve `MimirQuerierAutoscalerNotActive` runbook. #3186
* [ENHANCEMENT] Improve `MimirSchedulerQueriesStuck` runbook to reflect debug steps with querier auto-scaling enabled. #3223
* [ENHANCEMENT] Use imperative for docs titles. #3178 #3332 #3343
* [ENHANCEMENT] Docs: mention gRPC compression in "Production tips". #3201
* [ENHANCEMENT] Update ADOPTERS.md. #3224 #3225
* [ENHANCEMENT] Add a note for jsonnet deploying. #3213
* [ENHANCEMENT] out-of-order runbook update with use case. #3253
* [ENHANCEMENT] Fixed TSDB retention mentioned in the "Recover source blocks from ingesters" runbook. #3280
* [ENHANCEMENT] Run Grafana Mimir in production using the Helm chart. #3072
* [ENHANCEMENT] Use common configuration in the tutorial. #3282
* [ENHANCEMENT] Updated detailed steps for migrating blocks from Thanos to Mimir. #3290
* [ENHANCEMENT] Add scheme to DNS service discovery docs. #3450
* [BUGFIX] Remove reference to file that no longer exists in contributing guide. #3404
* [BUGFIX] Fix some minor typos in the contributing guide and on the runbooks page. #3418
* [BUGFIX] Fix small typos in API reference. #3526
* [BUGFIX] Fixed TSDB retention mentioned in the "Recover source blocks from ingesters" runbook. #3278
* [BUGFIX] Fixed configuration example in the "Configuring the Grafana Mimir query-frontend to work with Prometheus" guide. #3374

### Tools

* [FEATURE] Add `copyblocks` tool, to copy Mimir blocks between two GCS buckets. #3264
* [ENHANCEMENT] copyblocks: copy no-compact global markers and optimize min time filter check. #3268
* [ENHANCEMENT] Mimir rules GitHub action: Added the ability to change default value of `label` when running `prepare` command. #3236
* [BUGFIX] Mimir rules Github action: Fix single line output. #3421

## 2.4.0

### Grafana Mimir

* [CHANGE] Distributor: change the default value of `-distributor.remote-timeout` to `2s` from `20s` and `-distributor.forwarding.request-timeout` to `2s` from `10s` to improve distributor resource usage when ingesters crash. #2728 #2912
* [CHANGE] Anonymous usage statistics tracking: added the `-ingester.ring.store` value. #2981
* [CHANGE] Series metadata `HELP` that is longer than `-validation.max-metadata-length` is now truncated silently, instead of being dropped with a 400 status code. #2993
* [CHANGE] Ingester: changed default setting for `-ingester.ring.readiness-check-ring-health` from `true` to `false`. #2953
* [CHANGE] Anonymous usage statistics tracking has been enabled by default, to help Mimir maintainers make better decisions to support the open source community. #2939 #3034
* [CHANGE] Anonymous usage statistics tracking: added the minimum and maximum value of `-ingester.out-of-order-time-window`. #2940
* [CHANGE] The default hash ring heartbeat period for distributors, ingesters, rulers and compactors has been increased from `5s` to `15s`. Now the default heartbeat period for all Mimir hash rings is `15s`. #3033
* [CHANGE] Reduce the default TSDB head compaction concurrency (`-blocks-storage.tsdb.head-compaction-concurrency`) from 5 to 1, in order to reduce CPU spikes. #3093
* [CHANGE] Ruler: the ruler's [remote evaluation mode](https://grafana.com/docs/mimir/latest/operators-guide/architecture/components/ruler/#remote) (`-ruler.query-frontend.address`) is now stable. #3109
* [CHANGE] Limits: removed the deprecated YAML configuration option `active_series_custom_trackers_config`. Please use `active_series_custom_trackers` instead. #3110
* [CHANGE] Ingester: removed the deprecated configuration option `-ingester.ring.join-after`. #3111
* [CHANGE] Querier: removed the deprecated configuration option `-querier.shuffle-sharding-ingesters-lookback-period`. The value of `-querier.query-ingesters-within` is now used internally for shuffle sharding lookback, while you can use `-querier.shuffle-sharding-ingesters-enabled` to enable or disable shuffle sharding on the read path. #3111
* [CHANGE] Memberlist: cluster label verification feature (`-memberlist.cluster-label` and `-memberlist.cluster-label-verification-disabled`) is now marked as stable. #3108
* [CHANGE] Distributor: only single per-tenant forwarding endpoint can be configured now. Support for per-rule endpoint has been removed. #3095
* [FEATURE] Query-scheduler: added an experimental ring-based service discovery support for the query-scheduler. Refer to [query-scheduler configuration](https://grafana.com/docs/mimir/next/operators-guide/architecture/components/query-scheduler/#configuration) for more information. #2957
* [FEATURE] Introduced the experimental endpoint `/api/v1/user_limits` exposed by all components that load runtime configuration. This endpoint exposes realtime limits for the authenticated tenant, in JSON format. #2864 #3017
* [FEATURE] Query-scheduler: added the experimental configuration option `-query-scheduler.max-used-instances` to restrict the number of query-schedulers effectively used regardless how many replicas are running. This feature can be useful when using the experimental read-write deployment mode. #3005
* [ENHANCEMENT] Go: updated to go 1.19.2. #2637 #3127 #3129
* [ENHANCEMENT] Runtime config: don't unmarshal runtime configuration files if they haven't changed. This can save a bit of CPU and memory on every component using runtime config. #2954
* [ENHANCEMENT] Query-frontend: Add `cortex_frontend_query_result_cache_skipped_total` and `cortex_frontend_query_result_cache_attempted_total` metrics to track the reason why query results are not cached. #2855
* [ENHANCEMENT] Distributor: pool more connections per host when forwarding request. Mark requests as idempotent so they can be retried under some conditions. #2968
* [ENHANCEMENT] Distributor: failure to send request to forwarding target now also increments `cortex_distributor_forward_errors_total`, with `status_code="failed"`. #2968
* [ENHANCEMENT] Distributor: added support forwarding push requests via gRPC, using `httpgrpc` messages from weaveworks/common library. #2996
* [ENHANCEMENT] Query-frontend / Querier: increase internal backoff period used to retry connections to query-frontend / query-scheduler. #3011
* [ENHANCEMENT] Querier: do not log "error processing requests from scheduler" when the query-scheduler is shutting down. #3012
* [ENHANCEMENT] Query-frontend: query sharding process is now time-bounded and it is cancelled if the request is aborted. #3028
* [ENHANCEMENT] Query-frontend: improved Prometheus response JSON encoding performance. #2450
* [ENHANCEMENT] TLS: added configuration parameters to configure the client's TLS cipher suites and minimum version. The following new CLI flags have been added: #3070
  * `-alertmanager.alertmanager-client.tls-cipher-suites`
  * `-alertmanager.alertmanager-client.tls-min-version`
  * `-alertmanager.sharding-ring.etcd.tls-cipher-suites`
  * `-alertmanager.sharding-ring.etcd.tls-min-version`
  * `-compactor.ring.etcd.tls-cipher-suites`
  * `-compactor.ring.etcd.tls-min-version`
  * `-distributor.forwarding.grpc-client.tls-cipher-suites`
  * `-distributor.forwarding.grpc-client.tls-min-version`
  * `-distributor.ha-tracker.etcd.tls-cipher-suites`
  * `-distributor.ha-tracker.etcd.tls-min-version`
  * `-distributor.ring.etcd.tls-cipher-suites`
  * `-distributor.ring.etcd.tls-min-version`
  * `-ingester.client.tls-cipher-suites`
  * `-ingester.client.tls-min-version`
  * `-ingester.ring.etcd.tls-cipher-suites`
  * `-ingester.ring.etcd.tls-min-version`
  * `-memberlist.tls-cipher-suites`
  * `-memberlist.tls-min-version`
  * `-querier.frontend-client.tls-cipher-suites`
  * `-querier.frontend-client.tls-min-version`
  * `-querier.store-gateway-client.tls-cipher-suites`
  * `-querier.store-gateway-client.tls-min-version`
  * `-query-frontend.grpc-client-config.tls-cipher-suites`
  * `-query-frontend.grpc-client-config.tls-min-version`
  * `-query-scheduler.grpc-client-config.tls-cipher-suites`
  * `-query-scheduler.grpc-client-config.tls-min-version`
  * `-query-scheduler.ring.etcd.tls-cipher-suites`
  * `-query-scheduler.ring.etcd.tls-min-version`
  * `-ruler.alertmanager-client.tls-cipher-suites`
  * `-ruler.alertmanager-client.tls-min-version`
  * `-ruler.client.tls-cipher-suites`
  * `-ruler.client.tls-min-version`
  * `-ruler.query-frontend.grpc-client-config.tls-cipher-suites`
  * `-ruler.query-frontend.grpc-client-config.tls-min-version`
  * `-ruler.ring.etcd.tls-cipher-suites`
  * `-ruler.ring.etcd.tls-min-version`
  * `-store-gateway.sharding-ring.etcd.tls-cipher-suites`
  * `-store-gateway.sharding-ring.etcd.tls-min-version`
* [ENHANCEMENT] Store-gateway: Add `-blocks-storage.bucket-store.max-concurrent-reject-over-limit` option to allow requests that exceed the max number of inflight object storage requests to be rejected. #2999
* [ENHANCEMENT] Query-frontend: allow setting a separate limit on the total (before splitting/sharding) query length of range queries with the new experimental `-query-frontend.max-total-query-length` flag, which defaults to `-store.max-query-length` if unset or set to 0. #3058
* [ENHANCEMENT] Query-frontend: Lower TTL for cache entries overlapping the out-of-order samples ingestion window (re-using `-ingester.out-of-order-allowance` from ingesters). #2935
* [ENHANCEMENT] Ruler: added support to forcefully disable recording and/or alerting rules evaluation. The following new configuration options have been introduced, which can be overridden on a per-tenant basis in the runtime configuration: #3088
  * `-ruler.recording-rules-evaluation-enabled`
  * `-ruler.alerting-rules-evaluation-enabled`
* [ENHANCEMENT] Distributor: Improved error messages reported when the distributor fails to remote write to ingesters. #3055
* [ENHANCEMENT] Improved tracing spans tracked by distributors, ingesters and store-gateways. #2879 #3099 #3089
* [ENHANCEMENT] Ingester: improved the performance of label value cardinality endpoint. #3044
* [ENHANCEMENT] Ruler: use backoff retry on remote evaluation #3098
* [ENHANCEMENT] Query-frontend: Include multiple tenant IDs in query logs when present instead of dropping them. #3125
* [ENHANCEMENT] Query-frontend: truncate queries based on the configured blocks retention period (`-compactor.blocks-retention-period`) to avoid querying past this period. #3134
* [ENHANCEMENT] Alertmanager: reduced memory utilization in Mimir clusters with a large number of tenants. #3143
* [ENHANCEMENT] Store-gateway: added extra span logging to improve observability. #3131
* [ENHANCEMENT] Compactor: cleaning up different tenants' old blocks and updating bucket indexes is now more independent. This prevents a single tenant from delaying cleanup for other tenants. #2631
* [ENHANCEMENT] Distributor: request rate, ingestion rate, and inflight requests limits are now enforced before reading and parsing the body of the request. This makes the distributor more resilient against a burst of requests over those limit. #2419
* [BUGFIX] Querier: Fix 400 response while handling streaming remote read. #2963
* [BUGFIX] Fix a bug causing query-frontend, query-scheduler, and querier not failing if one of their internal components fail. #2978
* [BUGFIX] Querier: re-balance the querier worker connections when a query-frontend or query-scheduler is terminated. #3005
* [BUGFIX] Distributor: Now returns the quorum error from ingesters. For example, with replication_factor=3, two HTTP 400 errors and one HTTP 500 error, now the distributor will always return HTTP 400. Previously the behaviour was to return the error which the distributor first received. #2979
* [BUGFIX] Ruler: fix panic when ruler.external_url is explicitly set to an empty string ("") in YAML. #2915
* [BUGFIX] Alertmanager: Fix support for the Telegram API URL in the global settings. #3097
* [BUGFIX] Alertmanager: Fix parsing of label matchers without label value in the API used to retrieve alerts. #3097
* [BUGFIX] Ruler: Fix not restoring alert state for rule groups when other ruler replicas shut down. #3156
* [BUGFIX] Updated `golang.org/x/net` dependency to fix CVE-2022-27664. #3124
* [BUGFIX] Fix distributor from returning a `500` status code when a `400` was received from the ingester. #3211
* [BUGFIX] Fix incorrect OS value set in Mimir v2.3.* RPM packages. #3221

### Mixin

* [CHANGE] Alerts: MimirQuerierAutoscalerNotActive is now critical and fires after 1h instead of 15m. #2958
* [FEATURE] Dashboards: Added "Mimir / Overview" dashboards, providing an high level view over a Mimir cluster. #3122 #3147 #3155
* [ENHANCEMENT] Dashboards: Updated the "Writes" and "Rollout progress" dashboards to account for samples ingested via the new OTLP ingestion endpoint. #2919 #2938
* [ENHANCEMENT] Dashboards: Include per-tenant request rate in "Tenants" dashboard. #2874
* [ENHANCEMENT] Dashboards: Include inflight object store requests in "Reads" dashboard. #2914
* [ENHANCEMENT] Dashboards: Make queries used to find job, cluster and namespace for dropdown menus configurable. #2893
* [ENHANCEMENT] Dashboards: Include rate of label and series queries in "Reads" dashboard. #3065 #3074
* [ENHANCEMENT] Dashboards: Fix legend showing on per-pod panels. #2944
* [ENHANCEMENT] Dashboards: Use the "req/s" unit on panels showing the requests rate. #3118
* [ENHANCEMENT] Dashboards: Use a consistent color across dashboards for the error rate. #3154

### Jsonnet

* [FEATURE] Added support for query-scheduler ring-based service discovery. #3128
* [ENHANCEMENT] Querier autoscaling is now slower on scale downs: scale down 10% every 1m instead of 100%. #2962
* [BUGFIX] Memberlist: `gossip_member_label` is now set for ruler-queriers. #3141

### Mimirtool

* [ENHANCEMENT] mimirtool analyze: Store the query errors instead of exit during the analysis. #3052
* [BUGFIX] mimir-tool remote-read: fix returns where some conditions [return nil error even if there is error](https://github.com/grafana/cortex-tools/issues/260). #3053

### Documentation

* [ENHANCEMENT] Added documentation on how to configure storage retention. #2970
* [ENHANCEMENT] Improved gRPC clients config documentation. #3020
* [ENHANCEMENT] Added documentation on how to manage alerting and recording rules. #2983
* [ENHANCEMENT] Improved `MimirSchedulerQueriesStuck` runbook. #3006
* [ENHANCEMENT] Added "Cluster label verification" section to memberlist documentation. #3096
* [ENHANCEMENT] Mention compression in multi-zone replication documentation. #3107
* [BUGFIX] Fixed configuration option names in "Enabling zone-awareness via the Grafana Mimir Jsonnet". #3018
* [BUGFIX] Fixed `mimirtool analyze` parameters documentation. #3094
* [BUGFIX] Fixed YAML configuraton in the "Manage the configuration of Grafana Mimir with Helm" guide. #3042
* [BUGFIX] Fixed Alertmanager capacity planning documentation. #3132

### Tools

- [BUGFIX] trafficdump: Fixed panic occurring when `-success-only=true` and the captured request failed. #2863

## 2.3.1

### Grafana Mimir
* [BUGFIX] Query-frontend: query sharding took exponential time to map binary expressions. #3027
* [BUGFIX] Distributor: Stop panics on OTLP endpoint when a single metric has multiple timeseries. #3040

## 2.3.0

### Grafana Mimir

* [CHANGE] Ingester: Added user label to ingester metric `cortex_ingester_tsdb_out_of_order_samples_appended_total`. On multitenant clusters this helps us find the rate of appended out-of-order samples for a specific tenant. #2493
* [CHANGE] Compactor: delete source and output blocks from local disk on compaction failed, to reduce likelihood that subsequent compactions fail because of no space left on disk. #2261
* [CHANGE] Ruler: Remove unused CLI flags `-ruler.search-pending-for` and `-ruler.flush-period` (and their respective YAML config options). #2288
* [CHANGE] Successful gRPC requests are no longer logged (only affects internal API calls). #2309
* [CHANGE] Add new `-*.consul.cas-retry-delay` flags. They have a default value of `1s`, while previously there was no delay between retries. #2309
* [CHANGE] Store-gateway: Remove the experimental ability to run requests in a dedicated OS thread pool and associated CLI flag `-store-gateway.thread-pool-size`. #2423
* [CHANGE] Memberlist: disabled TCP-based ping fallback, because Mimir already uses a custom transport based on TCP. #2456
* [CHANGE] Change default value for `-distributor.ha-tracker.max-clusters` to `100` to provide a DoS protection. #2465
* [CHANGE] Experimental block upload API exposed by compactor has changed: Previous `/api/v1/upload/block/{block}` endpoint for starting block upload is now `/api/v1/upload/block/{block}/start`, and previous endpoint `/api/v1/upload/block/{block}?uploadComplete=true` for finishing block upload is now `/api/v1/upload/block/{block}/finish`. New API endpoint has been added: `/api/v1/upload/block/{block}/check`. #2486 #2548
* [CHANGE] Compactor: changed `-compactor.max-compaction-time` default from `0s` (disabled) to `1h`. When compacting blocks for a tenant, the compactor will move to compact blocks of another tenant or re-plan blocks to compact at least every 1h. #2514
* [CHANGE] Distributor: removed previously deprecated `extend_writes` (see #1856) YAML key and `-distributor.extend-writes` CLI flag from the distributor config. #2551
* [CHANGE] Ingester: removed previously deprecated `active_series_custom_trackers` (see #1188) YAML key from the ingester config. #2552
* [CHANGE] The tenant ID `__mimir_cluster` is reserved by Mimir and not allowed to store metrics. #2643
* [CHANGE] Purger: removed the purger component and moved its API endpoints `/purger/delete_tenant` and `/purger/delete_tenant_status` to the compactor at `/compactor/delete_tenant` and `/compactor/delete_tenant_status`. The new endpoints on the compactor are stable. #2644
* [CHANGE] Memberlist: Change the leave timeout duration (`-memberlist.leave-timeout duration`) from 5s to 20s and connection timeout (`-memberlist.packet-dial-timeout`) from 5s to 2s. This makes leave timeout 10x the connection timeout, so that we can communicate the leave to at least 1 node, if the first 9 we try to contact times out. #2669
* [CHANGE] Alertmanager: return status code `412 Precondition Failed` and log info message when alertmanager isn't configured for a tenant. #2635
* [CHANGE] Distributor: if forwarding rules are used to forward samples, exemplars are now removed from the request. #2710 #2725
* [CHANGE] Limits: change the default value of `max_global_series_per_metric` limit to `0` (disabled). Setting this limit by default does not provide much benefit because series are sharded by all labels. #2714
* [CHANGE] Ingester: experimental `-blocks-storage.tsdb.new-chunk-disk-mapper` has been removed, new chunk disk mapper is now always used, and is no longer marked experimental. Default value of `-blocks-storage.tsdb.head-chunks-write-queue-size` has changed to 1000000, this enables async chunk queue by default, which leads to improved latency on the write path when new chunks are created in ingesters. #2762
* [CHANGE] Ingester: removed deprecated `-blocks-storage.tsdb.isolation-enabled` option. TSDB-level isolation is now always disabled in Mimir. #2782
* [CHANGE] Compactor: `-compactor.partial-block-deletion-delay` must either be set to 0 (to disable partial blocks deletion) or a value higher than `4h`. #2787
* [CHANGE] Query-frontend: CLI flag `-query-frontend.align-querier-with-step` has been deprecated. Please use `-query-frontend.align-queries-with-step` instead. #2840
* [FEATURE] Compactor: Adds the ability to delete partial blocks after a configurable delay. This option can be configured per tenant. #2285
  - `-compactor.partial-block-deletion-delay`, as a duration string, allows you to set the delay since a partial block has been modified before marking it for deletion. A value of `0`, the default, disables this feature.
  - The metric `cortex_compactor_blocks_marked_for_deletion_total` has a new value for the `reason` label `reason="partial"`, when a block deletion marker is triggered by the partial block deletion delay.
* [FEATURE] Querier: enabled support for queries with negative offsets, which are not cached in the query results cache. #2429
* [FEATURE] EXPERIMENTAL: OpenTelemetry Metrics ingestion path on `/otlp/v1/metrics`. #695 #2436 #2461
* [FEATURE] Querier: Added support for tenant federation to metric metadata endpoint. #2467
* [FEATURE] Query-frontend: introduced experimental support to split instant queries by time. The instant query splitting can be enabled setting `-query-frontend.split-instant-queries-by-interval`. #2469 #2564 #2565 #2570 #2571 #2572 #2573 #2574 #2575 #2576 #2581 #2582 #2601 #2632 #2633 #2634 #2641 #2642 #2766
* [FEATURE] Introduced an experimental anonymous usage statistics tracking (disabled by default), to help Mimir maintainers make better decisions to support the open source community. The tracking system anonymously collects non-sensitive, non-personally identifiable information about the running Mimir cluster, and is disabled by default. #2643 #2662 #2685 #2732 #2733 #2735
* [FEATURE] Introduced an experimental deployment mode called read-write and running a fully featured Mimir cluster with three components: write, read and backend. The read-write deployment mode is a trade-off between the monolithic mode (only one component, no isolation) and the microservices mode (many components, high isolation). #2754 #2838
* [ENHANCEMENT] Distributor: Decreased distributor tests execution time. #2562
* [ENHANCEMENT] Alertmanager: Allow the HTTP `proxy_url` configuration option in the receiver's configuration. #2317
* [ENHANCEMENT] ring: optimize shuffle-shard computation when lookback is used, and all instances have registered timestamp within the lookback window. In that case we can immediately return origial ring, because we would select all instances anyway. #2309
* [ENHANCEMENT] Memberlist: added experimental memberlist cluster label support via `-memberlist.cluster-label` and `-memberlist.cluster-label-verification-disabled` CLI flags (and their respective YAML config options). #2354
* [ENHANCEMENT] Object storage can now be configured for all components using the `common` YAML config option key (or `-common.storage.*` CLI flags). #2330 #2347
* [ENHANCEMENT] Go: updated to go 1.18.4. #2400
* [ENHANCEMENT] Store-gateway, listblocks: list of blocks now includes stats from `meta.json` file: number of series, samples and chunks. #2425
* [ENHANCEMENT] Added more buckets to `cortex_ingester_client_request_duration_seconds` histogram metric, to correctly track requests taking longer than 1s (up until 16s). #2445
* [ENHANCEMENT] Azure client: Improve memory usage for large object storage downloads. #2408
* [ENHANCEMENT] Distributor: Add `-distributor.instance-limits.max-inflight-push-requests-bytes`. This limit protects the distributor against multiple large requests that together may cause an OOM, but are only a few, so do not trigger the `max-inflight-push-requests` limit. #2413
* [ENHANCEMENT] Distributor: Drop exemplars in distributor for tenants where exemplars are disabled. #2504
* [ENHANCEMENT] Runtime Config: Allow operator to specify multiple comma-separated yaml files in `-runtime-config.file` that will be merged in left to right order. #2583
* [ENHANCEMENT] Query sharding: shard binary operations only if it doesn't lead to non-shardable vector selectors in one of the operands. #2696
* [ENHANCEMENT] Add packaging for both debian based deb file and redhat based rpm file using FPM. #1803
* [ENHANCEMENT] Distributor: Add `cortex_distributor_query_ingester_chunks_deduped_total` and `cortex_distributor_query_ingester_chunks_total` metrics for determining how effective ingester chunk deduplication at query time is. #2713
* [ENHANCEMENT] Upgrade Docker base images to `alpine:3.16.2`. #2729
* [ENHANCEMENT] Ruler: Add `<prometheus-http-prefix>/api/v1/status/buildinfo` endpoint. #2724
* [ENHANCEMENT] Querier: Ensure all queries pulled from query-frontend or query-scheduler are immediately executed. The maximum workers concurrency in each querier is configured by `-querier.max-concurrent`. #2598
* [ENHANCEMENT] Distributor: Add `cortex_distributor_received_requests_total` and `cortex_distributor_requests_in_total` metrics to provide visiblity into appropriate per-tenant request limits. #2770
* [ENHANCEMENT] Distributor: Add single forwarding remote-write endpoint for a tenant (`forwarding_endpoint`), instead of using per-rule endpoints. This takes precendence over per-rule endpoints. #2801
* [ENHANCEMENT] Added `err-mimir-distributor-max-write-message-size` to the errors catalog. #2470
* [ENHANCEMENT] Add sanity check at startup to ensure the configured filesystem directories don't overlap for different components. #2828 #2947
* [BUGFIX] TSDB: Fixed a bug on the experimental out-of-order implementation that led to wrong query results. #2701
* [BUGFIX] Compactor: log the actual error on compaction failed. #2261
* [BUGFIX] Alertmanager: restore state from storage even when running a single replica. #2293
* [BUGFIX] Ruler: do not block "List Prometheus rules" API endpoint while syncing rules. #2289
* [BUGFIX] Ruler: return proper `*status.Status` error when running in remote operational mode. #2417
* [BUGFIX] Alertmanager: ensure the configured `-alertmanager.web.external-url` is either a path starting with `/`, or a full URL including the scheme and hostname. #2381 #2542
* [BUGFIX] Memberlist: fix problem with loss of some packets, typically ring updates when instances were removed from the ring during shutdown. #2418
* [BUGFIX] Ingester: fix misfiring `MimirIngesterHasUnshippedBlocks` and stale `cortex_ingester_oldest_unshipped_block_timestamp_seconds` when some block uploads fail. #2435
* [BUGFIX] Query-frontend: fix incorrect mapping of http status codes 429 to 500 when request queue is full. #2447
* [BUGFIX] Memberlist: Fix problem with ring being empty right after startup. Memberlist KV store now tries to "fast-join" the cluster to avoid serving empty KV store. #2505
* [BUGFIX] Compactor: Fix bug when using `-compactor.partial-block-deletion-delay`: compactor didn't correctly check for modification time of all block files. #2559
* [BUGFIX] Query-frontend: fix wrong query sharding results for queries with boolean result like `1 < bool 0`. #2558
* [BUGFIX] Fixed error messages related to per-instance limits incorrectly reporting they can be set on a per-tenant basis. #2610
* [BUGFIX] Perform HA-deduplication before forwarding samples according to forwarding rules in the distributor. #2603 #2709
* [BUGFIX] Fix reporting of tracing spans from PromQL engine. #2707
* [BUGFIX] Apply relabel and drop_label rules before forwarding rules in the distributor. #2703
* [BUGFIX] Distributor: Register `cortex_discarded_requests_total` metric, which previously was not registered and therefore not exported. #2712
* [BUGFIX] Ruler: fix not restoring alerts' state at startup. #2648
* [BUGFIX] Ingester: Fix disk filling up after restarting ingesters with out-of-order support disabled while it was enabled before. #2799
* [BUGFIX] Memberlist: retry joining memberlist cluster on startup when no nodes are resolved. #2837
* [BUGFIX] Query-frontend: fix incorrect mapping of http status codes 413 to 500 when request is too large. #2819
* [BUGFIX] Alertmanager: revert upstream alertmananger to v0.24.0 to fix panic when unmarshalling email headers #2924 #2925

### Mixin

* [CHANGE] Dashboards: "Slow Queries" dashboard no longer works with versions older than Grafana 9.0. #2223
* [CHANGE] Alerts: use RSS memory instead of working set memory in the `MimirAllocatingTooMuchMemory` alert for ingesters. #2480
* [CHANGE] Dashboards: remove the "Cache - Latency (old)" panel from the "Mimir / Queries" dashboard. #2796
* [FEATURE] Dashboards: added support to experimental read-write deployment mode. #2780
* [ENHANCEMENT] Dashboards: added missed rule evaluations to the "Evaluations per second" panel in the "Mimir / Ruler" dashboard. #2314
* [ENHANCEMENT] Dashboards: add k8s resource requests to CPU and memory panels. #2346
* [ENHANCEMENT] Dashboards: add RSS memory utilization panel for ingesters, store-gateways and compactors. #2479
* [ENHANCEMENT] Dashboards: allow to configure graph tooltip. #2647
* [ENHANCEMENT] Alerts: MimirFrontendQueriesStuck and MimirSchedulerQueriesStuck alerts are more reliable now as they consider all the intermediate samples in the minute prior to the evaluation. #2630
* [ENHANCEMENT] Alerts: added `RolloutOperatorNotReconciling` alert, firing if the optional rollout-operator is not successfully reconciling. #2700
* [ENHANCEMENT] Dashboards: added support to query-tee in front of ruler-query-frontend in the "Remote ruler reads" dashboard. #2761
* [ENHANCEMENT] Dashboards: Introduce support for baremetal deployment, setting `deployment_type: 'baremetal'` in the mixin `_config`. #2657
* [ENHANCEMENT] Dashboards: use timeseries panel to show exemplars. #2800
* [BUGFIX] Dashboards: fixed unit of latency panels in the "Mimir / Ruler" dashboard. #2312
* [BUGFIX] Dashboards: fixed "Intervals per query" panel in the "Mimir / Queries" dashboard. #2308
* [BUGFIX] Dashboards: Make "Slow Queries" dashboard works with Grafana 9.0. #2223
* [BUGFIX] Dashboards: add missing API routes to Ruler dashboard. #2412
* [BUGFIX] Dashboards: stop setting 'interval' in dashboards; it should be set on your datasource. #2802

### Jsonnet

* [CHANGE] query-scheduler is enabled by default. We advise to deploy the query-scheduler to improve the scalability of the query-frontend. #2431
* [CHANGE] Replaced anti-affinity rules with pod topology spread constraints for distributor, query-frontend, querier and ruler. #2517
  - The following configuration options have been removed:
    - `distributor_allow_multiple_replicas_on_same_node`
    - `query_frontend_allow_multiple_replicas_on_same_node`
    - `querier_allow_multiple_replicas_on_same_node`
    - `ruler_allow_multiple_replicas_on_same_node`
  - The following configuration options have been added:
    - `distributor_topology_spread_max_skew`
    - `query_frontend_topology_spread_max_skew`
    - `querier_topology_spread_max_skew`
    - `ruler_topology_spread_max_skew`
* [CHANGE] Change `max_global_series_per_metric` to 0 in all plans, and as a default value. #2669
* [FEATURE] Memberlist: added support for experimental memberlist cluster label, through the jsonnet configuration options `memberlist_cluster_label` and `memberlist_cluster_label_verification_disabled`. #2349
* [FEATURE] Added ruler-querier autoscaling support. It requires [KEDA](https://keda.sh) installed in the Kubernetes cluster. Ruler-querier autoscaler can be enabled and configure through the following options in the jsonnet config: #2545
  * `autoscaling_ruler_querier_enabled`: `true` to enable autoscaling.
  * `autoscaling_ruler_querier_min_replicas`: minimum number of ruler-querier replicas.
  * `autoscaling_ruler_querier_max_replicas`: maximum number of ruler-querier replicas.
  * `autoscaling_prometheus_url`: Prometheus base URL from which to scrape Mimir metrics (e.g. `http://prometheus.default:9090/prometheus`).
* [ENHANCEMENT] Memberlist now uses DNS service-discovery by default. #2549
* [ENHANCEMENT] Upgrade memcached image tag to `memcached:1.6.16-alpine`. #2740
* [ENHANCEMENT] Added `$._config.configmaps` and `$._config.runtime_config_files` to make it easy to add new configmaps or runtime config file to all components. #2748

### Mimirtool

* [ENHANCEMENT] Added `mimirtool backfill` command to upload Prometheus blocks using API available in the compactor. #1822
* [ENHANCEMENT] mimirtool bucket-validation: Verify existing objects can be overwritten by subsequent uploads. #2491
* [ENHANCEMENT] mimirtool config convert: Now supports migrating to the current version of Mimir. #2629
* [BUGFIX] mimirtool analyze: Fix dashboard JSON unmarshalling errors by using custom parsing. #2386
* [BUGFIX] Version checking no longer prompts for updating when already on latest version. #2723

### Mimir Continuous Test

* [ENHANCEMENT] Added basic authentication and bearer token support for when Mimir is behind a gateway authenticating the calls. #2717

### Query-tee

* [CHANGE] Renamed CLI flag `-server.service-port` to `-server.http-service-port`. #2683
* [CHANGE] Renamed metric `cortex_querytee_request_duration_seconds` to `cortex_querytee_backend_request_duration_seconds`. Metric `cortex_querytee_request_duration_seconds` is now reported without label `backend`. #2683
* [ENHANCEMENT] Added HTTP over gRPC support to `query-tee` to allow testing gRPC requests to Mimir instances. #2683

### Documentation

* [ENHANCEMENT] Referenced `mimirtool` commands in the HTTP API documentation. #2516
* [ENHANCEMENT] Improved DNS service discovery documentation. #2513

### Tools

* [ENHANCEMENT] `markblocks` now processes multiple blocks concurrently. #2677

## 2.2.0

### Grafana Mimir

* [CHANGE] Increased default configuration for `-server.grpc-max-recv-msg-size-bytes` and `-server.grpc-max-send-msg-size-bytes` from 4MB to 100MB. #1884
* [CHANGE] Default values have changed for the following settings. This improves query performance for recent data (within 12h) by only reading from ingesters: #1909 #1921
    - `-blocks-storage.bucket-store.ignore-blocks-within` now defaults to `10h` (previously `0`)
    - `-querier.query-store-after` now defaults to `12h` (previously `0`)
* [CHANGE] Alertmanager: removed support for migrating local files from Cortex 1.8 or earlier. Related to original Cortex PR https://github.com/cortexproject/cortex/pull/3910. #2253
* [CHANGE] The following settings are now classified as advanced because the defaults should work for most users and tuning them requires in-depth knowledge of how the read path works: #1929
    - `-querier.query-ingesters-within`
    - `-querier.query-store-after`
* [CHANGE] Config flag category overrides can be set dynamically at runtime. #1934
* [CHANGE] Ingester: deprecated `-ingester.ring.join-after`. Mimir now behaves as this setting is always set to 0s. This configuration option will be removed in Mimir 2.4.0. #1965
* [CHANGE] Blocks uploaded by ingester no longer contain `__org_id__` label. Compactor now ignores this label and will compact blocks with and without this label together. `mimirconvert` tool will remove the label from blocks as "unknown" label. #1972
* [CHANGE] Querier: deprecated `-querier.shuffle-sharding-ingesters-lookback-period`, instead adding `-querier.shuffle-sharding-ingesters-enabled` to enable or disable shuffle sharding on the read path. The value of `-querier.query-ingesters-within` is now used internally for shuffle sharding lookback. #2110
* [CHANGE] Memberlist: `-memberlist.abort-if-join-fails` now defaults to false. Previously it defaulted to true. #2168
* [CHANGE] Ruler: `/api/v1/rules*` and `/prometheus/rules*` configuration endpoints are removed. Use `/prometheus/config/v1/rules*`. #2182
* [CHANGE] Ingester: `-ingester.exemplars-update-period` has been renamed to `-ingester.tsdb-config-update-period`. You can use it to update multiple, per-tenant TSDB configurations. #2187
* [FEATURE] Ingester: (Experimental) Add the ability to ingest out-of-order samples up to an allowed limit. If you enable this feature, it requires additional memory and disk space. This feature also enables a write-behind log, which might lead to longer ingester-start replays. When this feature is disabled, there is no overhead on memory, disk space, or startup times. #2187
  * `-ingester.out-of-order-time-window`, as duration string, allows you to set how back in time a sample can be. The default is `0s`, where `s` is seconds.
  * `cortex_ingester_tsdb_out_of_order_samples_appended_total` metric tracks the total number of out-of-order samples ingested by the ingester.
  * `cortex_discarded_samples_total` has a new label `reason="sample-too-old"`, when the `-ingester.out-of-order-time-window` flag is greater than zero. The label tracks the number of samples that were discarded for being too old; they were out of order, but beyond the time window allowed. The labels `reason="sample-out-of-order"` and `reason="sample-out-of-bounds"` are not used when out-of-order ingestion is enabled.
* [ENHANCEMENT] Distributor: Added limit to prevent tenants from sending excessive number of requests: #1843
  * The following CLI flags (and their respective YAML config options) have been added:
    * `-distributor.request-rate-limit`
    * `-distributor.request-burst-limit`
  * The following metric is exposed to tell how many requests have been rejected:
    * `cortex_discarded_requests_total`
* [ENHANCEMENT] Store-gateway: Add the experimental ability to run requests in a dedicated OS thread pool. This feature can be configured using `-store-gateway.thread-pool-size` and is disabled by default. Replaces the ability to run index header operations in a dedicated thread pool. #1660 #1812
* [ENHANCEMENT] Improved error messages to make them easier to understand; each now have a unique, global identifier that you can use to look up in the runbooks for more information. #1907 #1919 #1888 #1939 #1984 #2009 #2056 #2066 #2104 #2150 #2234
* [ENHANCEMENT] Memberlist KV: incoming messages are now processed on per-key goroutine. This may reduce loss of "maintanance" packets in busy memberlist installations, but use more CPU. New `memberlist_client_received_broadcasts_dropped_total` counter tracks number of dropped per-key messages. #1912
* [ENHANCEMENT] Blocks Storage, Alertmanager, Ruler: add support a prefix to the bucket store (`*_storage.storage_prefix`). This enables using the same bucket for the three components. #1686 #1951
* [ENHANCEMENT] Upgrade Docker base images to `alpine:3.16.0`. #2028
* [ENHANCEMENT] Store-gateway: Add experimental configuration option for the store-gateway to attempt to pre-populate the file system cache when memory-mapping index-header files. Enabled with `-blocks-storage.bucket-store.index-header.map-populate-enabled=true`. Note this flag only has an effect when running on Linux. #2019 #2054
* [ENHANCEMENT] Chunk Mapper: reduce memory usage of async chunk mapper. #2043
* [ENHANCEMENT] Ingester: reduce sleep time when reading WAL. #2098
* [ENHANCEMENT] Compactor: Run sanity check on blocks storage configuration at startup. #2144
* [ENHANCEMENT] Compactor: Add HTTP API for uploading TSDB blocks. Enabled with `-compactor.block-upload-enabled`. #1694 #2126
* [ENHANCEMENT] Ingester: Enable querying overlapping blocks by default. #2187
* [ENHANCEMENT] Distributor: Auto-forget unhealthy distributors after ten failed ring heartbeats. #2154
* [ENHANCEMENT] Distributor: Add new metric `cortex_distributor_forward_errors_total` for error codes resulting from forwarding requests. #2077
* [ENHANCEMENT] `/ready` endpoint now returns and logs detailed services information. #2055
* [ENHANCEMENT] Memcached client: Reduce number of connections required to fetch cached keys from memcached. #1920
* [ENHANCEMENT] Improved error message returned when `-querier.query-store-after` validation fails. #1914
* [BUGFIX] Fix regexp parsing panic for regexp label matchers with start/end quantifiers. #1883
* [BUGFIX] Ingester: fixed deceiving error log "failed to update cached shipped blocks after shipper initialisation", occurring for each new tenant in the ingester. #1893
* [BUGFIX] Ring: fix bug where instances may appear unhealthy in the hash ring web UI even though they are not. #1933
* [BUGFIX] API: gzip is now enforced when identity encoding is explicitly rejected. #1864
* [BUGFIX] Fix panic at startup when Mimir is running in monolithic mode and query sharding is enabled. #2036
* [BUGFIX] Ruler: report `cortex_ruler_queries_failed_total` metric for any remote query error except 4xx when remote operational mode is enabled. #2053 #2143
* [BUGFIX] Ingester: fix slow rollout when using `-ingester.ring.unregister-on-shutdown=false` with long `-ingester.ring.heartbeat-period`. #2085
* [BUGFIX] Ruler: add timeout for remote rule evaluation queries to prevent rule group evaluations getting stuck indefinitely. The duration is configurable with `-querier.timeout` (default `2m`). #2090 #2222
* [BUGFIX] Limits: Active series custom tracker configuration has been named back from `active_series_custom_trackers_config` to `active_series_custom_trackers`. For backwards compatibility both version is going to be supported for until Mimir v2.4. When both fields are specified, `active_series_custom_trackers_config` takes precedence over `active_series_custom_trackers`. #2101
* [BUGFIX] Ingester: fixed the order of labels applied when incrementing the `cortex_discarded_metadata_total` metric. #2096
* [BUGFIX] Ingester: fixed bug where retrieving metadata for a metric with multiple metadata entries would return multiple copies of a single metadata entry rather than all available entries. #2096
* [BUGFIX] Distributor: canceled requests are no longer accounted as internal errors. #2157
* [BUGFIX] Memberlist: Fix typo in memberlist admin UI. #2202
* [BUGFIX] Ruler: fixed typo in error message when ruler failed to decode a rule group. #2151
* [BUGFIX] Active series custom tracker configuration is now displayed properly on `/runtime_config` page. #2065
* [BUGFIX] Query-frontend: `vector` and `time` functions were sharded, which made expressions like `vector(1) > 0 and vector(1)` fail. #2355

### Mixin

* [CHANGE] Split `mimir_queries` rules group into `mimir_queries` and `mimir_ingester_queries` to keep number of rules per group within the default per-tenant limit. #1885
* [CHANGE] Dashboards: Expose full image tag in "Mimir / Rollout progress" dashboard's "Pod per version panel." #1932
* [CHANGE] Dashboards: Disabled gateway panels by default, because most users don't have a gateway exposing the metrics expected by Mimir dashboards. You can re-enable it setting `gateway_enabled: true` in the mixin config and recompiling the mixin running `make build-mixin`. #1955
* [CHANGE] Alerts: adapt `MimirFrontendQueriesStuck` and `MimirSchedulerQueriesStuck` to consider ruler query path components. #1949
* [CHANGE] Alerts: Change `MimirRulerTooManyFailedQueries` severity to `critical`. #2165
* [ENHANCEMENT] Dashboards: Add config option `datasource_regex` to customise the regular expression used to select valid datasources for Mimir dashboards. #1802
* [ENHANCEMENT] Dashboards: Added "Mimir / Remote ruler reads" and "Mimir / Remote ruler reads resources" dashboards. #1911 #1937
* [ENHANCEMENT] Dashboards: Make networking panels work for pods created by the mimir-distributed helm chart. #1927
* [ENHANCEMENT] Alerts: Add `MimirStoreGatewayNoSyncedTenants` alert that fires when there is a store-gateway owning no tenants. #1882
* [ENHANCEMENT] Rules: Make `recording_rules_range_interval` configurable for cases where Mimir metrics are scraped less often that every 30 seconds. #2118
* [ENHANCEMENT] Added minimum Grafana version to mixin dashboards. #1943
* [BUGFIX] Fix `container_memory_usage_bytes:sum` recording rule. #1865
* [BUGFIX] Fix `MimirGossipMembersMismatch` alerts if Mimir alertmanager is activated. #1870
* [BUGFIX] Fix `MimirRulerMissedEvaluations` to show % of missed alerts as a value between 0 and 100 instead of 0 and 1. #1895
* [BUGFIX] Fix `MimirCompactorHasNotUploadedBlocks` alert false positive when Mimir is deployed in monolithic mode. #1902
* [BUGFIX] Fix `MimirGossipMembersMismatch` to make it less sensitive during rollouts and fire one alert per installation, not per job. #1926
* [BUGFIX] Do not trigger `MimirAllocatingTooMuchMemory` alerts if no container limits are supplied. #1905
* [BUGFIX] Dashboards: Remove empty "Chunks per query" panel from `Mimir / Queries` dashboard. #1928
* [BUGFIX] Dashboards: Use Grafana's `$__rate_interval` for rate queries in dashboards to support scrape intervals of >15s. #2011
* [BUGFIX] Alerts: Make each version of `MimirCompactorHasNotUploadedBlocks` distinct to avoid rule evaluation failures due to duplicate series being generated. #2197
* [BUGFIX] Fix `MimirGossipMembersMismatch` alert when using remote ruler evaluation. #2159

### Jsonnet

* [CHANGE] Remove use of `-querier.query-store-after`, `-querier.shuffle-sharding-ingesters-lookback-period`, `-blocks-storage.bucket-store.ignore-blocks-within`, and `-blocks-storage.tsdb.close-idle-tsdb-timeout` CLI flags since the values now match defaults. #1915 #1921
* [CHANGE] Change default value for `-blocks-storage.bucket-store.chunks-cache.memcached.timeout` to `450ms` to increase use of cached data. #2035
* [CHANGE] The `memberlist_ring_enabled` configuration now applies to Alertmanager. #2102 #2103 #2107
* [CHANGE] Default value for `memberlist_ring_enabled` is now true. It means that all hash rings use Memberlist as default KV store instead of Consul (previous default). #2161
* [CHANGE] Configure `-ingester.max-global-metadata-per-user` to correspond to 20% of the configured max number of series per tenant. #2250
* [CHANGE] Configure `-ingester.max-global-metadata-per-metric` to be 10. #2250
* [CHANGE] Change `_config.multi_zone_ingester_max_unavailable` to 25. #2251
* [FEATURE] Added querier autoscaling support. It requires [KEDA](https://keda.sh) installed in the Kubernetes cluster and query-scheduler enabled in the Mimir cluster. Querier autoscaler can be enabled and configure through the following options in the jsonnet config: #2013 #2023
  * `autoscaling_querier_enabled`: `true` to enable autoscaling.
  * `autoscaling_querier_min_replicas`: minimum number of querier replicas.
  * `autoscaling_querier_max_replicas`: maximum number of querier replicas.
  * `autoscaling_prometheus_url`: Prometheus base URL from which to scrape Mimir metrics (e.g. `http://prometheus.default:9090/prometheus`).
* [FEATURE] Jsonnet: Add support for ruler remote evaluation mode (`ruler_remote_evaluation_enabled`), which deploys and uses a dedicated query path for rule evaluation. This enables the benefits of the query-frontend for rule evaluation, such as query sharding. #2073
* [ENHANCEMENT] Added `compactor` service, that can be used to route requests directly to compactor (e.g. admin UI). #2063
* [ENHANCEMENT] Added a `consul_enabled` configuration option to provide the ability to disable consul. It is automatically set to false when `memberlist_ring_enabled` is true and `multikv_migration_enabled` (used for migration from Consul to memberlist) is not set. #2093 #2152
* [BUGFIX] Querier: Fix disabling shuffle sharding on the read path whilst keeping it enabled on write path. #2164

### Mimirtool

* [CHANGE] mimirtool rules: `--use-legacy-routes` now toggles between using `/prometheus/config/v1/rules` (default) and `/api/v1/rules` (legacy) endpoints. #2182
* [FEATURE] Added bearer token support for when Mimir is behind a gateway authenticating by bearer token. #2146
* [BUGFIX] mimirtool analyze: Fix dashboard JSON unmarshalling errors (#1840). #1973
* [BUGFIX] Make mimirtool build for Windows work again. #2273

### Mimir Continuous Test

* [ENHANCEMENT] Added the `-tests.smoke-test` flag to run the `mimir-continuous-test` suite once and immediately exit. #2047 #2094

### Documentation

* [ENHANCEMENT] Published Grafana Mimir runbooks as part of documentation. #1970
* [ENHANCEMENT] Improved ruler's "remote operational mode" documentation. #1906
* [ENHANCEMENT] Recommend fast disks for ingesters and store-gateways in production tips. #1903
* [ENHANCEMENT] Explain the runtime override of active series matchers. #1868
* [ENHANCEMENT] Clarify "Set rule group" API specification. #1869
* [ENHANCEMENT] Published Mimir jsonnet documentation. #2024
* [ENHANCEMENT] Documented required scrape interval for using alerting and recording rules from Mimir jsonnet. #2147
* [ENHANCEMENT] Runbooks: Mention memberlist as possible source of problems for various alerts. #2158
* [ENHANCEMENT] Added step-by-step article about migrating from Consul to Memberlist KV store using jsonnet without downtime. #2166
* [ENHANCEMENT] Documented `/memberlist` admin page. #2166
* [ENHANCEMENT] Documented how to configure Grafana Mimir's ruler with Jsonnet. #2127
* [ENHANCEMENT] Documented how to configure queriers’ autoscaling with Jsonnet. #2128
* [ENHANCEMENT] Updated mixin building instructions in "Installing Grafana Mimir dashboards and alerts" article. #2015 #2163
* [ENHANCEMENT] Fix location of "Monitoring Grafana Mimir" article in the documentation hierarchy. #2130
* [ENHANCEMENT] Runbook for `MimirRequestLatency` was expanded with more practical advice. #1967
* [BUGFIX] Fixed ruler configuration used in the getting started guide. #2052
* [BUGFIX] Fixed Mimir Alertmanager datasource in Grafana used by "Play with Grafana Mimir" tutorial. #2115
* [BUGFIX] Fixed typos in "Scaling out Grafana Mimir" article. #2170
* [BUGFIX] Added missing ring endpoint exposed by Ingesters. #1918

## 2.1.0

### Grafana Mimir

* [CHANGE] Compactor: No longer upload debug meta files to object storage. #1257
* [CHANGE] Default values have changed for the following settings: #1547
    - `-alertmanager.alertmanager-client.grpc-max-recv-msg-size` now defaults to 100 MiB (previously was not configurable and set to 16 MiB)
    - `-alertmanager.alertmanager-client.grpc-max-send-msg-size` now defaults to 100 MiB (previously was not configurable and set to 4 MiB)
    - `-alertmanager.max-recv-msg-size` now defaults to 100 MiB (previously was 16 MiB)
* [CHANGE] Ingester: Add `user` label to metrics `cortex_ingester_ingested_samples_total` and `cortex_ingester_ingested_samples_failures_total`. #1533
* [CHANGE] Ingester: Changed `-blocks-storage.tsdb.isolation-enabled` default from `true` to `false`. The config option has also been deprecated and will be removed in 2 minor version. #1655
* [CHANGE] Query-frontend: results cache keys are now versioned, this will cause cache to be re-filled when rolling out this version. #1631
* [CHANGE] Store-gateway: enabled attributes in-memory cache by default. New default configuration is `-blocks-storage.bucket-store.chunks-cache.attributes-in-memory-max-items=50000`. #1727
* [CHANGE] Compactor: Removed the metric `cortex_compactor_garbage_collected_blocks_total` since it duplicates `cortex_compactor_blocks_marked_for_deletion_total`. #1728
* [CHANGE] All: Logs that used the`org_id` label now use `user` label. #1634 #1758
* [CHANGE] Alertmanager: the following metrics are not exported for a given `user` and `integration` when the metric value is zero: #1783
  * `cortex_alertmanager_notifications_total`
  * `cortex_alertmanager_notifications_failed_total`
  * `cortex_alertmanager_notification_requests_total`
  * `cortex_alertmanager_notification_requests_failed_total`
  * `cortex_alertmanager_notification_rate_limited_total`
* [CHANGE] Removed the following metrics exposed by the Mimir hash rings: #1791
  * `cortex_member_ring_tokens_owned`
  * `cortex_member_ring_tokens_to_own`
  * `cortex_ring_tokens_owned`
  * `cortex_ring_member_ownership_percent`
* [CHANGE] Querier / Ruler: removed the following metrics tracking number of query requests send to each ingester. You can use `cortex_request_duration_seconds_count{route=~"/cortex.Ingester/(QueryStream|QueryExemplars)"}` instead. #1797
  * `cortex_distributor_ingester_queries_total`
  * `cortex_distributor_ingester_query_failures_total`
* [CHANGE] Distributor: removed the following metrics tracking the number of requests from a distributor to ingesters: #1799
  * `cortex_distributor_ingester_appends_total`
  * `cortex_distributor_ingester_append_failures_total`
* [CHANGE] Distributor / Ruler: deprecated `-distributor.extend-writes`. Now Mimir always behaves as if this setting was set to `false`, which we expect to be safe for every Mimir cluster setup. #1856
* [FEATURE] Querier: Added support for [streaming remote read](https://prometheus.io/blog/2019/10/10/remote-read-meets-streaming/). Should be noted that benefits of chunking the response are partial here, since in a typical `query-frontend` setup responses will be buffered until they've been completed. #1735
* [FEATURE] Ruler: Allow setting `evaluation_delay` for each rule group via rules group configuration file. #1474
* [FEATURE] Ruler: Added support for expression remote evaluation. #1536 #1818
  * The following CLI flags (and their respective YAML config options) have been added:
    * `-ruler.query-frontend.address`
    * `-ruler.query-frontend.grpc-client-config.grpc-max-recv-msg-size`
    * `-ruler.query-frontend.grpc-client-config.grpc-max-send-msg-size`
    * `-ruler.query-frontend.grpc-client-config.grpc-compression`
    * `-ruler.query-frontend.grpc-client-config.grpc-client-rate-limit`
    * `-ruler.query-frontend.grpc-client-config.grpc-client-rate-limit-burst`
    * `-ruler.query-frontend.grpc-client-config.backoff-on-ratelimits`
    * `-ruler.query-frontend.grpc-client-config.backoff-min-period`
    * `-ruler.query-frontend.grpc-client-config.backoff-max-period`
    * `-ruler.query-frontend.grpc-client-config.backoff-retries`
    * `-ruler.query-frontend.grpc-client-config.tls-enabled`
    * `-ruler.query-frontend.grpc-client-config.tls-ca-path`
    * `-ruler.query-frontend.grpc-client-config.tls-cert-path`
    * `-ruler.query-frontend.grpc-client-config.tls-key-path`
    * `-ruler.query-frontend.grpc-client-config.tls-server-name`
    * `-ruler.query-frontend.grpc-client-config.tls-insecure-skip-verify`
* [FEATURE] Distributor: Added the ability to forward specifics metrics to alternative remote_write API endpoints. #1052
* [FEATURE] Ingester: Active series custom trackers now supports runtime tenant-specific overrides. The configuration has been moved to limit config, the ingester config has been deprecated.  #1188
* [ENHANCEMENT] Alertmanager API: Concurrency limit for GET requests is now configurable using `-alertmanager.max-concurrent-get-requests-per-tenant`. #1547
* [ENHANCEMENT] Alertmanager: Added the ability to configure additional gRPC client settings for the Alertmanager distributor #1547
  - `-alertmanager.alertmanager-client.backoff-max-period`
  - `-alertmanager.alertmanager-client.backoff-min-period`
  - `-alertmanager.alertmanager-client.backoff-on-ratelimits`
  - `-alertmanager.alertmanager-client.backoff-retries`
  - `-alertmanager.alertmanager-client.grpc-client-rate-limit`
  - `-alertmanager.alertmanager-client.grpc-client-rate-limit-burst`
  - `-alertmanager.alertmanager-client.grpc-compression`
  - `-alertmanager.alertmanager-client.grpc-max-recv-msg-size`
  - `-alertmanager.alertmanager-client.grpc-max-send-msg-size`
* [ENHANCEMENT] Ruler: Add more detailed query information to ruler query stats logging. #1411
* [ENHANCEMENT] Admin: Admin API now has some styling. #1482 #1549 #1821 #1824
* [ENHANCEMENT] Alertmanager: added `insight=true` field to alertmanager dispatch logs. #1379
* [ENHANCEMENT] Store-gateway: Add the experimental ability to run index header operations in a dedicated thread pool. This feature can be configured using `-blocks-storage.bucket-store.index-header-thread-pool-size` and is disabled by default. #1660
* [ENHANCEMENT] Store-gateway: don't drop all blocks if instance finds itself as unhealthy or missing in the ring. #1806 #1823
* [ENHANCEMENT] Querier: wait until inflight queries are completed when shutting down queriers. #1756 #1767
* [BUGFIX] Query-frontend: do not shard queries with a subquery unless the subquery is inside a shardable aggregation function call. #1542
* [BUGFIX] Query-frontend: added `component=query-frontend` label to results cache memcached metrics to fix a panic when Mimir is running in single binary mode and results cache is enabled. #1704
* [BUGFIX] Mimir: services' status content-type is now correctly set to `text/html`. #1575
* [BUGFIX] Multikv: Fix panic when using using runtime config to set primary KV store used by `multi` KV. #1587
* [BUGFIX] Multikv: Fix watching for runtime config changes in `multi` KV store in ruler and querier. #1665
* [BUGFIX] Memcached: allow to use CNAME DNS records for the memcached backend addresses. #1654
* [BUGFIX] Querier: fixed temporary partial query results when shuffle sharding is enabled and hash ring backend storage is flushed / reset. #1829
* [BUGFIX] Alertmanager: prevent more file traversal cases related to template names. #1833
* [BUGFUX] Alertmanager: Allow usage with `-alertmanager-storage.backend=local`. Note that when using this storage type, the Alertmanager is not able persist state remotely, so it not recommended for production use. #1836
* [BUGFIX] Alertmanager: Do not validate alertmanager configuration if it's not running. #1835

### Mixin

* [CHANGE] Dashboards: Remove per-user series legends from Tenants dashboard. #1605
* [CHANGE] Dashboards: Show in-memory series and the per-user series limit on Tenants dashboard. #1613
* [CHANGE] Dashboards: Slow-queries dashboard now uses `user` label from logs instead of `org_id`. #1634
* [CHANGE] Dashboards: changed all Grafana dashboards UIDs to not conflict with Cortex ones, to let people install both while migrating from Cortex to Mimir: #1801 #1808
  * Alertmanager from `a76bee5913c97c918d9e56a3cc88cc28` to `b0d38d318bbddd80476246d4930f9e55`
  * Alertmanager Resources from `68b66aed90ccab448009089544a8d6c6` to `a6883fb22799ac74479c7db872451092`
  * Compactor from `9c408e1d55681ecb8a22c9fab46875cc` to `1b3443aea86db629e6efdb7d05c53823`
  * Compactor Resources from `df9added6f1f4332f95848cca48ebd99` to `09a5c49e9cdb2f2b24c6d184574a07fd`
  * Config from `61bb048ced9817b2d3e07677fb1c6290` to `5d9d0b4724c0f80d68467088ec61e003`
  * Object Store from `d5a3a4489d57c733b5677fb55370a723` to `e1324ee2a434f4158c00a9ee279d3292`
  * Overrides from `b5c95fee2e5e7c4b5930826ff6e89a12` to `1e2c358600ac53f09faea133f811b5bb`
  * Queries from `d9931b1054053c8b972d320774bb8f1d` to `b3abe8d5c040395cc36615cb4334c92d`
  * Reads from `8d6ba60eccc4b6eedfa329b24b1bd339` to `e327503188913dc38ad571c647eef643`
  * Reads Networking from `c0464f0d8bd026f776c9006b05910000` to `54b2a0a4748b3bd1aefa92ce5559a1c2`
  * Reads Resources from `2fd2cda9eea8d8af9fbc0a5960425120` to `cc86fd5aa9301c6528986572ad974db9`
  * Rollout Progress from `7544a3a62b1be6ffd919fc990ab8ba8f` to `7f0b5567d543a1698e695b530eb7f5de`
  * Ruler from `44d12bcb1f95661c6ab6bc946dfc3473` to `631e15d5d85afb2ca8e35d62984eeaa0`
  * Scaling from `88c041017b96856c9176e07cf557bdcf` to `64bbad83507b7289b514725658e10352`
  * Slow queries from `e6f3091e29d2636e3b8393447e925668` to `6089e1ce1e678788f46312a0a1e647e6`
  * Tenants from `35fa247ce651ba189debf33d7ae41611` to `35fa247ce651ba189debf33d7ae41611`
  * Top Tenants from `bc6e12d4fe540e4a1785b9d3ca0ffdd9` to `bc6e12d4fe540e4a1785b9d3ca0ffdd9`
  * Writes from `0156f6d15aa234d452a33a4f13c838e3` to `8280707b8f16e7b87b840fc1cc92d4c5`
  * Writes Networking from `681cd62b680b7154811fe73af55dcfd4` to `978c1cb452585c96697a238eaac7fe2d`
  * Writes Resources from `c0464f0d8bd026f776c9006b0591bb0b` to `bc9160e50b52e89e0e49c840fea3d379`
* [FEATURE] Alerts: added the following alerts on `mimir-continuous-test` tool: #1676
  - `MimirContinuousTestNotRunningOnWrites`
  - `MimirContinuousTestNotRunningOnReads`
  - `MimirContinuousTestFailed`
* [ENHANCEMENT] Added `per_cluster_label` support to allow to change the label name used to differentiate between Kubernetes clusters. #1651
* [ENHANCEMENT] Dashboards: Show QPS and latency of the Alertmanager Distributor. #1696
* [ENHANCEMENT] Playbooks: Add Alertmanager suggestions for `MimirRequestErrors` and `MimirRequestLatency` #1702
* [ENHANCEMENT] Dashboards: Allow custom datasources. #1749
* [ENHANCEMENT] Dashboards: Add config option `gateway_enabled` (defaults to `true`) to disable gateway panels from dashboards. #1761
* [ENHANCEMENT] Dashboards: Extend Top tenants dashboard with queries for tenants with highest sample rate, discard rate, and discard rate growth. #1842
* [ENHANCEMENT] Dashboards: Show ingestion rate limit and rule group limit on Tenants dashboard. #1845
* [ENHANCEMENT] Dashboards: Add "last successful run" panel to compactor dashboard. #1628
* [BUGFIX] Dashboards: Fix "Failed evaluation rate" panel on Tenants dashboard. #1629
* [BUGFIX] Honor the configured `per_instance_label` in all dashboards and alerts. #1697

### Jsonnet

* [FEATURE] Added support for `mimir-continuous-test`. To deploy `mimir-continuous-test` you can use the following configuration: #1675 #1850
  ```jsonnet
  _config+: {
    continuous_test_enabled: true,
    continuous_test_tenant_id: 'type-tenant-id',
    continuous_test_write_endpoint: 'http://type-write-path-hostname',
    continuous_test_read_endpoint: 'http://type-read-path-hostname/prometheus',
  },
  ```
* [ENHANCEMENT] Ingester anti-affinity can now be disabled by using `ingester_allow_multiple_replicas_on_same_node` configuration key. #1581
* [ENHANCEMENT] Added `node_selector` configuration option to select Kubernetes nodes where Mimir should run. #1596
* [ENHANCEMENT] Alertmanager: Added a `PodDisruptionBudget` of `withMaxUnavailable = 1`, to ensure we maintain quorum during rollouts. #1683
* [ENHANCEMENT] Store-gateway anti-affinity can now be enabled/disabled using `store_gateway_allow_multiple_replicas_on_same_node` configuration key. #1730
* [ENHANCEMENT] Added `store_gateway_zone_a_args`, `store_gateway_zone_b_args` and `store_gateway_zone_c_args` configuration options. #1807
* [BUGFIX] Pass primary and secondary multikv stores via CLI flags. Introduced new `multikv_switch_primary_secondary` config option to flip primary and secondary in runtime config.

### Mimirtool

* [BUGFIX] `config convert`: Retain Cortex defaults for `blocks_storage.backend`, `ruler_storage.backend`, `alertmanager_storage.backend`, `auth.type`, `activity_tracker.filepath`, `alertmanager.data_dir`, `blocks_storage.filesystem.dir`, `compactor.data_dir`, `ruler.rule_path`, `ruler_storage.filesystem.dir`, and `graphite.querier.schemas.backend`. #1626 #1762

### Tools

* [FEATURE] Added a `markblocks` tool that creates `no-compact` and `delete` marks for the blocks. #1551
* [FEATURE] Added `mimir-continuous-test` tool to continuously run smoke tests on live Mimir clusters. #1535 #1540 #1653 #1603 #1630 #1691 #1675 #1676 #1692 #1706 #1709 #1775 #1777 #1778 #1795
* [FEATURE] Added `mimir-rules-action` GitHub action, located at `operations/mimir-rules-action/`, used to lint, prepare, verify, diff, and sync rules to a Mimir cluster. #1723

## 2.0.0

### Grafana Mimir

_Changes since Cortex 1.10.0._

* [CHANGE] Remove chunks storage engine. #86 #119 #510 #545 #743 #744 #748 #753 #755 #757 #758 #759 #760 #762 #764 #789 #812 #813
  * The following CLI flags (and their respective YAML config options) have been removed:
    * `-store.engine`
    * `-schema-config-file`
    * `-ingester.checkpoint-duration`
    * `-ingester.checkpoint-enabled`
    * `-ingester.chunk-encoding`
    * `-ingester.chunk-age-jitter`
    * `-ingester.concurrent-flushes`
    * `-ingester.flush-on-shutdown-with-wal-enabled`
    * `-ingester.flush-op-timeout`
    * `-ingester.flush-period`
    * `-ingester.max-chunk-age`
    * `-ingester.max-chunk-idle`
    * `-ingester.max-series-per-query` (and `max_series_per_query` from runtime config)
    * `-ingester.max-stale-chunk-idle`
    * `-ingester.max-transfer-retries`
    * `-ingester.min-chunk-length`
    * `-ingester.recover-from-wal`
    * `-ingester.retain-period`
    * `-ingester.spread-flushes`
    * `-ingester.wal-dir`
    * `-ingester.wal-enabled`
    * `-querier.query-parallelism`
    * `-querier.second-store-engine`
    * `-querier.use-second-store-before-time`
    * `-flusher.wal-dir`
    * `-flusher.concurrent-flushes`
    * `-flusher.flush-op-timeout`
    * All `-table-manager.*` flags
    * All `-deletes.*` flags
    * All `-purger.*` flags
    * All `-metrics.*` flags
    * All `-dynamodb.*` flags
    * All `-s3.*` flags
    * All `-azure.*` flags
    * All `-bigtable.*` flags
    * All `-gcs.*` flags
    * All `-cassandra.*` flags
    * All `-boltdb.*` flags
    * All `-local.*` flags
    * All `-swift.*` flags
    * All `-store.*` flags except `-store.engine`, `-store.max-query-length`, `-store.max-labels-query-length`
    * All `-grpc-store.*` flags
  * The following API endpoints have been removed:
    * `/api/v1/chunks` and `/chunks`
  * The following metrics have been removed:
    * `cortex_ingester_flush_queue_length`
    * `cortex_ingester_queried_chunks`
    * `cortex_ingester_chunks_created_total`
    * `cortex_ingester_wal_replay_duration_seconds`
    * `cortex_ingester_wal_corruptions_total`
    * `cortex_ingester_sent_chunks`
    * `cortex_ingester_received_chunks`
    * `cortex_ingester_flush_series_in_progress`
    * `cortex_ingester_chunk_utilization`
    * `cortex_ingester_chunk_length`
    * `cortex_ingester_chunk_size_bytes`
    * `cortex_ingester_chunk_age_seconds`
    * `cortex_ingester_memory_chunks`
    * `cortex_ingester_flushing_enqueued_series_total`
    * `cortex_ingester_flushing_dequeued_series_total`
    * `cortex_ingester_dropped_chunks_total`
    * `cortex_oldest_unflushed_chunk_timestamp_seconds`
    * `prometheus_local_storage_chunk_ops_total`
    * `prometheus_local_storage_chunkdesc_ops_total`
    * `prometheus_local_storage_memory_chunkdescs`
* [CHANGE] Changed default storage backends from `s3` to `filesystem` #833
  This effects the following flags:
  * `-blocks-storage.backend` now defaults to `filesystem`
  * `-blocks-storage.filesystem.dir` now defaults to `blocks`
  * `-alertmanager-storage.backend` now defaults to `filesystem`
  * `-alertmanager-storage.filesystem.dir` now defaults to `alertmanager`
  * `-ruler-storage.backend` now defaults to `filesystem`
  * `-ruler-storage.filesystem.dir` now defaults to `ruler`
* [CHANGE] Renamed metric `cortex_experimental_features_in_use_total` as `cortex_experimental_features_used_total` and added `feature` label. #32 #658
* [CHANGE] Removed `log_messages_total` metric. #32
* [CHANGE] Some files and directories created by Mimir components on local disk now have stricter permissions, and are only readable by owner, but not group or others. #58
* [CHANGE] Memcached client DNS resolution switched from golang built-in to [`miekg/dns`](https://github.com/miekg/dns). #142
* [CHANGE] The metric `cortex_deprecated_flags_inuse_total` has been renamed to `deprecated_flags_inuse_total` as part of using grafana/dskit functionality. #185
* [CHANGE] API: The `-api.response-compression-enabled` flag has been removed, and GZIP response compression is always enabled except on `/api/v1/push` and `/push` endpoints. #880
* [CHANGE] Update Go version to 1.17.3. #480
* [CHANGE] The `status_code` label on gRPC client metrics has changed from '200' and '500' to '2xx', '5xx', '4xx', 'cancel' or 'error'. #537
* [CHANGE] Removed the deprecated `-<prefix>.fifocache.size` flag. #618
* [CHANGE] Enable index header lazy loading by default. #693
  * `-blocks-storage.bucket-store.index-header-lazy-loading-enabled` default from `false` to `true`
  * `-blocks-storage.bucket-store.index-header-lazy-loading-idle-timeout` default from `20m` to `1h`
* [CHANGE] Shuffle-sharding:
  * `-distributor.sharding-strategy` option has been removed, and shuffle sharding is enabled by default. Default shard size is set to 0, which disables shuffle sharding for the tenant (all ingesters will receive tenants's samples). #888
  * `-ruler.sharding-strategy` option has been removed from ruler. Ruler now uses shuffle-sharding by default, but respects `ruler_tenant_shard_size`, which defaults to 0 (ie. use all rulers for tenant). #889
  * `-store-gateway.sharding-strategy` option has been removed store-gateways. Store-gateway now uses shuffle-sharding by default, but respects `store_gateway_tenant_shard_size` for tenant, and this value defaults to 0. #891
* [CHANGE] Server: `-server.http-listen-port` (yaml: `server.http_listen_port`) now defaults to `8080` (previously `80`). #871
* [CHANGE] Changed the default value of `-blocks-storage.bucket-store.ignore-deletion-marks-delay` from 6h to 1h. #892
* [CHANGE] Changed default settings for memcached clients: #959 #1000
  * The default value for the following config options has changed from `10000` to `25000`:
    * `-blocks-storage.bucket-store.chunks-cache.memcached.max-async-buffer-size`
    * `-blocks-storage.bucket-store.index-cache.memcached.max-async-buffer-size`
    * `-blocks-storage.bucket-store.metadata-cache.memcached.max-async-buffer-size`
    * `-query-frontend.results-cache.memcached.max-async-buffer-size`
  * The default value for the following config options has changed from `0` (unlimited) to `100`:
    * `-blocks-storage.bucket-store.chunks-cache.memcached.max-get-multi-batch-size`
    * `-blocks-storage.bucket-store.index-cache.memcached.max-get-multi-batch-size`
    * `-blocks-storage.bucket-store.metadata-cache.memcached.max-get-multi-batch-size`
    * `-query-frontend.results-cache.memcached.max-get-multi-batch-size`
  * The default value for the following config options has changed from `16` to `100`:
    * `-blocks-storage.bucket-store.chunks-cache.memcached.max-idle-connections`
    * `-blocks-storage.bucket-store.index-cache.memcached.max-idle-connections`
    * `-blocks-storage.bucket-store.metadata-cache.memcached.max-idle-connections`
    * `-query-frontend.results-cache.memcached.max-idle-connections`
  * The default value for the following config options has changed from `100ms` to `200ms`:
    * `-blocks-storage.bucket-store.metadata-cache.memcached.timeout`
    * `-blocks-storage.bucket-store.index-cache.memcached.timeout`
    * `-blocks-storage.bucket-store.chunks-cache.memcached.timeout`
    * `-query-frontend.results-cache.memcached.timeout`
* [CHANGE] Changed the default value of `-blocks-storage.bucket-store.bucket-index.enabled` to `true`. The default configuration must now run the compactor in order to write the bucket index or else queries to long term storage will fail. #924
* [CHANGE] Option `-auth.enabled` has been renamed to `-auth.multitenancy-enabled`. #1130
* [CHANGE] Default tenant ID used with disabled auth (`-auth.multitenancy-enabled=false`) has changed from `fake` to `anonymous`. This tenant ID can now be changed with `-auth.no-auth-tenant` option. #1063
* [CHANGE] The default values for the following local directories have changed: #1072
  * `-alertmanager.storage.path` default value changed to `./data-alertmanager/`
  * `-compactor.data-dir` default value changed to `./data-compactor/`
  * `-ruler.rule-path` default value changed to `./data-ruler/`
* [CHANGE] The default value for gRPC max send message size has been changed from 16MB to 100MB. This affects the following parameters: #1152
  * `-query-frontend.grpc-client-config.grpc-max-send-msg-size`
  * `-ingester.client.grpc-max-send-msg-size`
  * `-querier.frontend-client.grpc-max-send-msg-size`
  * `-query-scheduler.grpc-client-config.grpc-max-send-msg-size`
  * `-ruler.client.grpc-max-send-msg-size`
* [CHANGE] Remove `-http.prefix` flag (and `http_prefix` config file option). #763
* [CHANGE] Remove legacy endpoints. Please use their alternatives listed below. As part of the removal process we are
  introducing two new sets of endpoints for the ruler configuration API: `<prometheus-http-prefix>/rules` and
  `<prometheus-http-prefix>/config/v1/rules/**`. We are also deprecating `<prometheus-http-prefix>/rules` and `/api/v1/rules`;
  and will remove them in Mimir 2.2.0. #763 #1222
  * Query endpoints

    | Legacy                                                  | Alternative                                                |
    | ------------------------------------------------------- | ---------------------------------------------------------- |
    | `/<legacy-http-prefix>/api/v1/query`                    | `<prometheus-http-prefix>/api/v1/query`                    |
    | `/<legacy-http-prefix>/api/v1/query_range`              | `<prometheus-http-prefix>/api/v1/query_range`              |
    | `/<legacy-http-prefix>/api/v1/query_exemplars`          | `<prometheus-http-prefix>/api/v1/query_exemplars`          |
    | `/<legacy-http-prefix>/api/v1/series`                   | `<prometheus-http-prefix>/api/v1/series`                   |
    | `/<legacy-http-prefix>/api/v1/labels`                   | `<prometheus-http-prefix>/api/v1/labels`                   |
    | `/<legacy-http-prefix>/api/v1/label/{name}/values`      | `<prometheus-http-prefix>/api/v1/label/{name}/values`      |
    | `/<legacy-http-prefix>/api/v1/metadata`                 | `<prometheus-http-prefix>/api/v1/metadata`                 |
    | `/<legacy-http-prefix>/api/v1/read`                     | `<prometheus-http-prefix>/api/v1/read`                     |
    | `/<legacy-http-prefix>/api/v1/cardinality/label_names`  | `<prometheus-http-prefix>/api/v1/cardinality/label_names`  |
    | `/<legacy-http-prefix>/api/v1/cardinality/label_values` | `<prometheus-http-prefix>/api/v1/cardinality/label_values` |
    | `/api/prom/user_stats`                                  | `/api/v1/user_stats`                                       |

  * Distributor endpoints

    | Legacy endpoint               | Alternative                   |
    | ----------------------------- | ----------------------------- |
    | `/<legacy-http-prefix>/push`  | `/api/v1/push`                |
    | `/all_user_stats`             | `/distributor/all_user_stats` |
    | `/ha-tracker`                 | `/distributor/ha_tracker`     |

  * Ingester endpoints

    | Legacy          | Alternative           |
    | --------------- | --------------------- |
    | `/ring`         | `/ingester/ring`      |
    | `/shutdown`     | `/ingester/shutdown`  |
    | `/flush`        | `/ingester/flush`     |
    | `/push`         | `/ingester/push`      |

  * Ruler endpoints

    | Legacy                                                | Alternative                                         | Alternative #2 (not available before Mimir 2.0.0)                    |
    | ----------------------------------------------------- | --------------------------------------------------- | ------------------------------------------------------------------- |
    | `/<legacy-http-prefix>/api/v1/rules`                  | `<prometheus-http-prefix>/api/v1/rules`             |                                                                     |
    | `/<legacy-http-prefix>/api/v1/alerts`                 | `<prometheus-http-prefix>/api/v1/alerts`            |                                                                     |
    | `/<legacy-http-prefix>/rules`                         | `/api/v1/rules` (see below)                         |  `<prometheus-http-prefix>/config/v1/rules`                         |
    | `/<legacy-http-prefix>/rules/{namespace}`             | `/api/v1/rules/{namespace}` (see below)             |  `<prometheus-http-prefix>/config/v1/rules/{namespace}`             |
    | `/<legacy-http-prefix>/rules/{namespace}/{groupName}` | `/api/v1/rules/{namespace}/{groupName}` (see below) |  `<prometheus-http-prefix>/config/v1/rules/{namespace}/{groupName}` |
    | `/<legacy-http-prefix>/rules/{namespace}`             | `/api/v1/rules/{namespace}` (see below)             |  `<prometheus-http-prefix>/config/v1/rules/{namespace}`             |
    | `/<legacy-http-prefix>/rules/{namespace}/{groupName}` | `/api/v1/rules/{namespace}/{groupName}` (see below) |  `<prometheus-http-prefix>/config/v1/rules/{namespace}/{groupName}` |
    | `/<legacy-http-prefix>/rules/{namespace}`             | `/api/v1/rules/{namespace}` (see below)             |  `<prometheus-http-prefix>/config/v1/rules/{namespace}`             |
    | `/ruler_ring`                                         | `/ruler/ring`                                       |                                                                     |

    > __Note:__ The `/api/v1/rules/**` endpoints are considered deprecated with Mimir 2.0.0 and will be removed
    in Mimir 2.2.0. After upgrading to 2.0.0 we recommend switching uses to the equivalent
    `/<prometheus-http-prefix>/config/v1/**` endpoints that Mimir 2.0.0 introduces.

  * Alertmanager endpoints

    | Legacy                      | Alternative                        |
    | --------------------------- | ---------------------------------- |
    | `/<legacy-http-prefix>`     | `/alertmanager`                    |
    | `/status`                   | `/multitenant_alertmanager/status` |

* [CHANGE] Ingester: changed `-ingester.stream-chunks-when-using-blocks` default value from `false` to `true`. #717
* [CHANGE] Ingester: default `-ingester.ring.min-ready-duration` reduced from 1m to 15s. #126
* [CHANGE] Ingester: `-ingester.ring.min-ready-duration` now start counting the delay after the ring's health checks have passed instead of when the ring client was started. #126
* [CHANGE] Ingester: allow experimental ingester max-exemplars setting to be changed dynamically #144
  * CLI flag `-blocks-storage.tsdb.max-exemplars` is renamed to `-ingester.max-global-exemplars-per-user`.
  * YAML `max_exemplars` is moved from `tsdb` to `overrides` and renamed to `max_global_exemplars_per_user`.
* [CHANGE] Ingester: active series metrics `cortex_ingester_active_series` and `cortex_ingester_active_series_custom_tracker` are now removed when their value is zero. #672 #690
* [CHANGE] Ingester: changed default value of `-blocks-storage.tsdb.retention-period` from `6h` to `24h`. #966
* [CHANGE] Ingester: changed default value of `-blocks-storage.tsdb.close-idle-tsdb-timeout` from `0` to `13h`. #967
* [CHANGE] Ingester: changed default value of `-ingester.ring.final-sleep` from `30s` to `0s`. #981
* [CHANGE] Ingester: the following low level settings have been removed: #1153
  * `-ingester-client.expected-labels`
  * `-ingester-client.expected-samples-per-series`
  * `-ingester-client.expected-timeseries`
* [CHANGE] Ingester: following command line options related to ingester ring were renamed: #1155
  * `-consul.*` changed to `-ingester.ring.consul.*`
  * `-etcd.*` changed to `-ingester.ring.etcd.*`
  * `-multi.*` changed to `-ingester.ring.multi.*`
  * `-distributor.excluded-zones` changed to `-ingester.ring.excluded-zones`
  * `-distributor.replication-factor` changed to `-ingester.ring.replication-factor`
  * `-distributor.zone-awareness-enabled` changed to `-ingester.ring.zone-awareness-enabled`
  * `-ingester.availability-zone` changed to `-ingester.ring.instance-availability-zone`
  * `-ingester.final-sleep` changed to `-ingester.ring.final-sleep`
  * `-ingester.heartbeat-period` changed to `-ingester.ring.heartbeat-period`
  * `-ingester.join-after` changed to `-ingester.ring.join-after`
  * `-ingester.lifecycler.ID` changed to `-ingester.ring.instance-id`
  * `-ingester.lifecycler.addr` changed to `-ingester.ring.instance-addr`
  * `-ingester.lifecycler.interface` changed to `-ingester.ring.instance-interface-names`
  * `-ingester.lifecycler.port` changed to `-ingester.ring.instance-port`
  * `-ingester.min-ready-duration` changed to `-ingester.ring.min-ready-duration`
  * `-ingester.num-tokens` changed to `-ingester.ring.num-tokens`
  * `-ingester.observe-period` changed to `-ingester.ring.observe-period`
  * `-ingester.readiness-check-ring-health` changed to `-ingester.ring.readiness-check-ring-health`
  * `-ingester.tokens-file-path` changed to `-ingester.ring.tokens-file-path`
  * `-ingester.unregister-on-shutdown` changed to `-ingester.ring.unregister-on-shutdown`
  * `-ring.heartbeat-timeout` changed to `-ingester.ring.heartbeat-timeout`
  * `-ring.prefix` changed to `-ingester.ring.prefix`
  * `-ring.store` changed to `-ingester.ring.store`
* [CHANGE] Ingester: fields in YAML configuration for ingester ring have been changed: #1155
  * `ingester.lifecycler` changed to `ingester.ring`
  * Fields from `ingester.lifecycler.ring` moved to `ingester.ring`
  * `ingester.lifecycler.address` changed to `ingester.ring.instance_addr`
  * `ingester.lifecycler.id` changed to `ingester.ring.instance_id`
  * `ingester.lifecycler.port` changed to `ingester.ring.instance_port`
  * `ingester.lifecycler.availability_zone` changed to `ingester.ring.instance_availability_zone`
  * `ingester.lifecycler.interface_names` changed to `ingester.ring.instance_interface_names`
* [CHANGE] Distributor: removed the `-distributor.shard-by-all-labels` configuration option. It is now assumed to be true. #698
* [CHANGE] Distributor: change default value of `-distributor.instance-limits.max-inflight-push-requests` to `2000`. #964
* [CHANGE] Distributor: change default value of `-distributor.remote-timeout` from `2s` to `20s`. #970
* [CHANGE] Distributor: removed the `-distributor.extra-query-delay` flag (and its respective YAML config option). #1048
* [CHANGE] Query-frontend: Enable query stats by default, they can still be disabled with `-query-frontend.query-stats-enabled=false`. #83
* [CHANGE] Query-frontend: the `cortex_frontend_mapped_asts_total` metric has been renamed to `cortex_frontend_query_sharding_rewrites_attempted_total`. #150
* [CHANGE] Query-frontend: added `sharded` label to `cortex_query_seconds_total` metric. #235
* [CHANGE] Query-frontend: changed the flag name for controlling query sharding total shards from `-querier.total-shards` to `-query-frontend.query-sharding-total-shards`. #230
* [CHANGE] Query-frontend: flag `-querier.parallelise-shardable-queries` has been renamed to `-query-frontend.parallelize-shardable-queries` #284
* [CHANGE] Query-frontend: removed the deprecated (and unused) `-frontend.cache-split-interval`. Use `-query-frontend.split-queries-by-interval` instead. #587
* [CHANGE] Query-frontend: range query response now omits the `data` field when it's empty (error case) like Prometheus does, previously it was `"data":{"resultType":"","result":null}`. #629
* [CHANGE] Query-frontend: instant queries now honor the `-query-frontend.max-retries-per-request` flag. #630
* [CHANGE] Query-frontend: removed in-memory and Redis cache support. Reason is that these caching backends were just supported by query-frontend, while all other Mimir services only support memcached. #796
  * The following CLI flags (and their respective YAML config options) have been removed:
    * `-frontend.cache.enable-fifocache`
    * `-frontend.redis.*`
    * `-frontend.fifocache.*`
  * The following metrics have been removed:
    * `querier_cache_added_total`
    * `querier_cache_added_new_total`
    * `querier_cache_evicted_total`
    * `querier_cache_entries`
    * `querier_cache_gets_total`
    * `querier_cache_misses_total`
    * `querier_cache_stale_gets_total`
    * `querier_cache_memory_bytes`
    * `cortex_rediscache_request_duration_seconds`
* [CHANGE] Query-frontend: migrated memcached backend client to the same one used in other components (memcached config and metrics are now consistent across all Mimir services). #821
  * The following CLI flags (and their respective YAML config options) have been added:
    * `-query-frontend.results-cache.backend` (set it to `memcached` if `-query-frontend.cache-results=true`)
  * The following CLI flags (and their respective YAML config options) have been changed:
    * `-frontend.memcached.hostname` and `-frontend.memcached.service` have been removed: use `-query-frontend.results-cache.memcached.addresses` instead
  * The following CLI flags (and their respective YAML config options) have been renamed:
    * `-frontend.background.write-back-concurrency` renamed to `-query-frontend.results-cache.memcached.max-async-concurrency`
    * `-frontend.background.write-back-buffer` renamed to `-query-frontend.results-cache.memcached.max-async-buffer-size`
    * `-frontend.memcached.batchsize` renamed to `-query-frontend.results-cache.memcached.max-get-multi-batch-size`
    * `-frontend.memcached.parallelism` renamed to `-query-frontend.results-cache.memcached.max-get-multi-concurrency`
    * `-frontend.memcached.timeout` renamed to `-query-frontend.results-cache.memcached.timeout`
    * `-frontend.memcached.max-item-size` renamed to `-query-frontend.results-cache.memcached.max-item-size`
    * `-frontend.memcached.max-idle-conns` renamed to `-query-frontend.results-cache.memcached.max-idle-connections`
    * `-frontend.compression` renamed to `-query-frontend.results-cache.compression`
  * The following CLI flags (and their respective YAML config options) have been removed:
    * `-frontend.memcached.circuit-breaker-consecutive-failures`: feature removed
    * `-frontend.memcached.circuit-breaker-timeout`: feature removed
    * `-frontend.memcached.circuit-breaker-interval`: feature removed
    * `-frontend.memcached.update-interval`: new setting is hardcoded to 30s
    * `-frontend.memcached.consistent-hash`: new setting is always enabled
    * `-frontend.default-validity` and `-frontend.memcached.expiration`: new setting is hardcoded to 7 days
  * The following metrics have been changed:
    * `cortex_cache_dropped_background_writes_total{name}` changed to `thanos_memcached_operation_skipped_total{name, operation, reason}`
    * `cortex_cache_value_size_bytes{name, method}` changed to `thanos_memcached_operation_data_size_bytes{name}`
    * `cortex_cache_request_duration_seconds{name, method, status_code}` changed to `thanos_memcached_operation_duration_seconds{name, operation}`
    * `cortex_cache_fetched_keys{name}` changed to `thanos_cache_memcached_requests_total{name}`
    * `cortex_cache_hits{name}` changed to `thanos_cache_memcached_hits_total{name}`
    * `cortex_memcache_request_duration_seconds{name, method, status_code}` changed to `thanos_memcached_operation_duration_seconds{name, operation}`
    * `cortex_memcache_client_servers{name}` changed to `thanos_memcached_dns_provider_results{name, addr}`
    * `cortex_memcache_client_set_skip_total{name}` changed to `thanos_memcached_operation_skipped_total{name, operation, reason}`
    * `cortex_dns_lookups_total` changed to `thanos_memcached_dns_lookups_total`
    * For all metrics the value of the "name" label has changed from `frontend.memcached` to `frontend-cache`
  * The following metrics have been removed:
    * `cortex_cache_background_queue_length{name}`
* [CHANGE] Query-frontend: merged `query_range` into `frontend` in the YAML config (keeping the same keys) and renamed flags: #825
  * `-querier.max-retries-per-request` renamed to `-query-frontend.max-retries-per-request`
  * `-querier.split-queries-by-interval` renamed to `-query-frontend.split-queries-by-interval`
  * `-querier.align-querier-with-step` renamed to `-query-frontend.align-querier-with-step`
  * `-querier.cache-results` renamed to `-query-frontend.cache-results`
  * `-querier.parallelise-shardable-queries` renamed to `-query-frontend.parallelize-shardable-queries`
* [CHANGE] Query-frontend: the default value of `-query-frontend.split-queries-by-interval` has changed from `0` to `24h`. #1131
* [CHANGE] Query-frontend: `-frontend.` flags were renamed to `-query-frontend.`: #1167
* [CHANGE] Query-frontend / Query-scheduler: classified the `-query-frontend.querier-forget-delay` and `-query-scheduler.querier-forget-delay` flags (and their respective YAML config options) as experimental. #1208
* [CHANGE] Querier / ruler: Change `-querier.max-fetched-chunks-per-query` configuration to limit to maximum number of chunks that can be fetched in a single query. The number of chunks fetched by ingesters AND long-term storare combined should not exceed the value configured on `-querier.max-fetched-chunks-per-query`. [#4260](https://github.com/cortexproject/cortex/pull/4260)
* [CHANGE] Querier / ruler: Option `-querier.ingester-streaming` has been removed. Querier/ruler now always use streaming method to query ingesters. #204
* [CHANGE] Querier: always fetch labels from store and respect start/end times in request; the option `-querier.query-store-for-labels-enabled` has been removed and is now always on. #518 #1132
* [CHANGE] Querier / ruler: removed the `-store.query-chunk-limit` flag (and its respective YAML config option `max_chunks_per_query`). `-querier.max-fetched-chunks-per-query` (and its respective YAML config option `max_fetched_chunks_per_query`) should be used instead. #705
* [CHANGE] Querier/Ruler: `-querier.active-query-tracker-dir` option has been removed. Active query tracking is now done via Activity tracker configured by `-activity-tracker.filepath` and enabled by default. Limit for max number of concurrent queries (`-querier.max-concurrent`) is now respected even if activity tracking is not enabled. #661 #822
* [CHANGE] Querier/ruler/query-frontend: the experimental `-querier.at-modifier-enabled` CLI flag has been removed and the PromQL `@` modifier is always enabled. #941
* [CHANGE] Querier: removed `-querier.worker-match-max-concurrent` and `-querier.worker-parallelism` CLI flags (and their respective YAML config options). Mimir now behaves like if `-querier.worker-match-max-concurrent` is always enabled and you should configure the max concurrency per querier process using `-querier.max-concurrent` instead. #958
* [CHANGE] Querier: changed default value of `-querier.query-ingesters-within` from `0` to `13h`. #967
* [CHANGE] Querier: rename metric `cortex_query_fetched_chunks_bytes_total` to `cortex_query_fetched_chunk_bytes_total` to be consistent with the limit name. #476
* [CHANGE] Ruler: add two new metrics `cortex_ruler_list_rules_seconds` and `cortex_ruler_load_rule_groups_seconds` to the ruler. #906
* [CHANGE] Ruler: endpoints for listing configured rules now return HTTP status code 200 and an empty map when there are no rules instead of an HTTP 404 and plain text error message. The following endpoints are affected: #456
  * `<prometheus-http-prefix>/config/v1/rules`
  * `<prometheus-http-prefix>/config/v1/rules/{namespace}`
  * `<prometheus-http-prefix>/rules` (deprecated)
  * `<prometheus-http-prefix>/rules/{namespace}` (deprecated)
  * `/api/v1/rules` (deprecated)
  * `/api/v1/rules/{namespace}` (deprecated)
* [CHANGE] Ruler: removed `configdb` support from Ruler backend storages. #15 #38 #819
* [CHANGE] Ruler: removed the support for the deprecated storage configuration via `-ruler.storage.*` CLI flags (and their respective YAML config options). Use `-ruler-storage.*` instead. #628
* [CHANGE] Ruler: set new default limits for rule groups: `-ruler.max-rules-per-rule-group` to 20 (previously 0, disabled) and `-ruler.max-rule-groups-per-tenant` to 70 (previously 0, disabled). #847
* [CHANGE] Ruler: removed `-ruler.enable-sharding` option, and changed default value of `-ruler.ring.store` to `memberlist`. #943
* [CHANGE] Ruler: `-ruler.alertmanager-use-v2` has been removed. The ruler will always use the `v2` endpoints. #954 #1100
* [CHANGE] Ruler: `-experimental.ruler.enable-api` flag has been renamed to `-ruler.enable-api` and is now stable. The default value has also changed from `false` to `true`, so both ruler and alertmanager API are enabled by default. #913 #1065
* [CHANGE] Ruler: add support for [DNS service discovery format](./docs/sources/configuration/arguments.md#dns-service-discovery) for `-ruler.alertmanager-url`. `-ruler.alertmanager-discovery` flag has been removed. URLs following the prior SRV format, will be treated as a static target. To continue using service discovery for these URLs prepend `dnssrvnoa+` to them. #993
  * The following metrics for Alertmanager DNS service discovery are replaced:
    * `prometheus_sd_dns_lookups_total` replaced by `cortex_dns_lookups_total{component="ruler"}`
    * `prometheus_sd_dns_lookup_failures_total` replaced by `cortex_dns_failures_total{component="ruler"}`
* [CHANGE] Ruler: deprecate `/api/v1/rules/**` and `<prometheus-http-prefix/rules/**` configuration API endpoints in favour of `/<prometheus-http-prefix>/config/v1/rules/**`. Deprecated endpoints will be removed in Mimir 2.2.0. Main configuration API endpoints are now `/<prometheus-http-prefix>/config/api/v1/rules/**` introduced in Mimir 2.0.0. #1222
* [CHANGE] Store-gateway: index cache now includes tenant in cache keys, this invalidates previous cached entries. #607
* [CHANGE] Store-gateway: increased memcached index caching TTL from 1 day to 7 days. #718
* [CHANGE] Store-gateway: options `-store-gateway.sharding-enabled` and `-querier.store-gateway-addresses` were removed. Default value of `-store-gateway.sharding-ring.store` is now `memberlist` and default value for `-store-gateway.sharding-ring.wait-stability-min-duration` changed from `1m` to `0` (disabled). #976
* [CHANGE] Compactor: compactor will no longer try to compact blocks that are already marked for deletion. Previously compactor would consider blocks marked for deletion within `-compactor.deletion-delay / 2` period as eligible for compaction. [#4328](https://github.com/cortexproject/cortex/pull/4328)
* [CHANGE] Compactor: Removed support for block deletion marks migration. If you're upgrading from Cortex < 1.7.0 to Mimir, you should upgrade the compactor to Cortex >= 1.7.0 first, run it at least once and then upgrade to Mimir. #122
* [CHANGE] Compactor: removed the `cortex_compactor_group_vertical_compactions_total` metric. #278
* [CHANGE] Compactor: no longer waits for initial blocks cleanup to finish before starting compactions. #282
* [CHANGE] Compactor: removed overlapping sources detection. Overlapping sources may exist due to edge cases (timing issues) when horizontally sharding compactor, but are correctly handled by compactor. #494
* [CHANGE] Compactor: compactor now uses deletion marks from `<tenant>/markers` location in the bucket. Marker files are no longer fetched, only listed. #550
* [CHANGE] Compactor: Default value of `-compactor.block-sync-concurrency` has changed from 20 to 8. This flag is now only used to control number of goroutines for downloading and uploading blocks during compaction. #552
* [CHANGE] Compactor is now included in `all` target (single-binary). #866
* [CHANGE] Compactor: Removed `-compactor.sharding-enabled` option. Sharding in compactor is now always enabled. Default value of `-compactor.ring.store` has changed from `consul` to `memberlist`. Default value of `-compactor.ring.wait-stability-min-duration` is now 0, which disables the feature. #956
* [CHANGE] Alertmanager: removed `-alertmanager.configs.auto-webhook-root` #977
* [CHANGE] Alertmanager: removed `configdb` support from Alertmanager backend storages. #15 #38 #819
* [CHANGE] Alertmanager: Don't count user-not-found errors from replicas as failures in the `cortex_alertmanager_state_fetch_replica_state_failed_total` metric. #190
* [CHANGE] Alertmanager: Use distributor for non-API routes. #213
* [CHANGE] Alertmanager: removed `-alertmanager.storage.*` configuration options, with the exception of the CLI flags `-alertmanager.storage.path` and `-alertmanager.storage.retention`. Use `-alertmanager-storage.*` instead. #632
* [CHANGE] Alertmanager: set default value for `-alertmanager.web.external-url=http://localhost:8080/alertmanager` to match the default configuration. #808 #1067
* [CHANGE] Alertmanager: `-experimental.alertmanager.enable-api` flag has been renamed to `-alertmanager.enable-api` and is now stable. #913
* [CHANGE] Alertmanager: now always runs with sharding enabled; other modes of operation are removed. #1044 #1126
  * The following configuration options are removed:
    * `-alertmanager.sharding-enabled`
    * `-alertmanager.cluster.advertise-address`
    * `-alertmanager.cluster.gossip-interval`
    * `-alertmanager.cluster.listen-address`
    * `-alertmanager.cluster.peers`
    * `-alertmanager.cluster.push-pull-interval`
  * The following configuration options are renamed:
    * `-alertmanager.cluster.peer-timeout` to `-alertmanager.peer-timeout`
* [CHANGE] Alertmanager: the default value of `-alertmanager.sharding-ring.store` is now `memberlist`. #1171
* [CHANGE] Ring: changed default value of `-distributor.ring.store` (Distributor ring) and `-ring.store` (Ingester ring) to `memberlist`. #1046
* [CHANGE] Memberlist: the `memberlist_kv_store_value_bytes` metric has been removed due to values no longer being stored in-memory as encoded bytes. [#4345](https://github.com/cortexproject/cortex/pull/4345)
* [CHANGE] Memberlist: forward only changes, not entire original message. [#4419](https://github.com/cortexproject/cortex/pull/4419)
* [CHANGE] Memberlist: don't accept old tombstones as incoming change, and don't forward such messages to other gossip members. [#4420](https://github.com/cortexproject/cortex/pull/4420)
* [CHANGE] Memberlist: changed probe interval from `1s` to `5s` and probe timeout from `500ms` to `2s`. #563
* [CHANGE] Memberlist: the `name` label on metrics `cortex_dns_failures_total`, `cortex_dns_lookups_total` and `cortex_dns_provider_results` was renamed to `component`. #993
* [CHANGE] Limits: removed deprecated limits for rejecting old samples #799
  This removes the following flags:
  * `-validation.reject-old-samples`
  * `-validation.reject-old-samples.max-age`
* [CHANGE] Limits: removed local limit-related flags in favor of global limits. #725
  The distributor ring is now required, and can be configured via the `distributor.ring.*` flags.
  This removes the following flags:
  * `-distributor.ingestion-rate-strategy` -> will now always use the "global" strategy
  * `-ingester.max-series-per-user` -> set `-ingester.max-global-series-per-user` to `N` times the existing value of `-ingester.max-series-per-user` instead
  * `-ingester.max-series-per-metric` -> set `-ingester.max-global-series-per-metric`  to `N` times the existing value of `-ingester.max-series-per-metric` instead
  * `-ingester.max-metadata-per-user` -> set `-ingester.max-global-metadata-per-user` to `N` times the existing value of `-ingester.max-metadata-per-user` instead
  * `-ingester.max-metadata-per-metric` -> set `-ingester.max-global-metadata-per-metric` to `N` times the existing value of `-ingester.max-metadata-per-metric` instead
  * In the above notes, `N` refers to the number of ingester replicas
  Additionally, default values for the following flags have changed:
  * `-ingester.max-global-series-per-user` from `0` to `150000`
  * `-ingester.max-global-series-per-metric` from `0` to `20000`
  * `-distributor.ingestion-rate-limit` from `25000` to `10000`
  * `-distributor.ingestion-burst-size` from `50000` to `200000`
* [CHANGE] Limits: removed limit `enforce_metric_name`, now behave as if set to `true` always. #686
* [CHANGE] Limits: Option `-ingester.max-samples-per-query` and its YAML field `max_samples_per_query` have been removed. It required `-querier.ingester-streaming` option to be set to false, but since `-querier.ingester-streaming` is removed (always defaulting to true), the limit using it was removed as well. #204 #1132
* [CHANGE] Limits: Set the default max number of inflight ingester push requests (`-ingester.instance-limits.max-inflight-push-requests`) to 30000 in order to prevent clusters from being overwhelmed by request volume or temporary slow-downs. #259
* [CHANGE] Overrides exporter: renamed metric `cortex_overrides` to `cortex_limits_overrides`. #173 #407
* [FEATURE] The following features have been moved from experimental to stable: #913 #1002
  * Alertmanager config API
  * Alertmanager receiver firewall
  * Alertmanager sharding
  * Azure blob storage support
  * Blocks storage bucket index
  * Disable the ring health check in the readiness endpoint (`-ingester.readiness-check-ring-health=false`)
  * Distributor: do not extend writes on unhealthy ingesters
  * Do not unregister ingesters from ring on shutdown (`-ingester.unregister-on-shutdown=false`)
  * HA Tracker: cleanup of old replicas from KV Store
  * Instance limits in ingester and distributor
  * OpenStack Swift storage support
  * Query-frontend: query stats tracking
  * Query-scheduler
  * Querier: tenant federation
  * Ruler config API
  * S3 Server Side Encryption (SSE) using KMS
  * TLS configuration for gRPC, HTTP and etcd clients
  * Zone-aware replication
  * `/labels` API using matchers
  * The following querier limits:
    * `-querier.max-fetched-chunks-per-query`
    * `-querier.max-fetched-chunk-bytes-per-query`
    * `-querier.max-fetched-series-per-query`
  * The following alertmanager limits:
    * Notification rate (`-alertmanager.notification-rate-limit` and `-alertmanager.notification-rate-limit-per-integration`)
    * Dispatcher groups (`-alertmanager.max-dispatcher-aggregation-groups`)
    * User config size (`-alertmanager.max-config-size-bytes`)
    * Templates count in user config (`-alertmanager.max-templates-count`)
    * Max template size (`-alertmanager.max-template-size-bytes`)
* [FEATURE] The endpoints `/api/v1/status/buildinfo`, `<prometheus-http-prefix>/api/v1/status/buildinfo`, and `<alertmanager-http-prefix>/api/v1/status/buildinfo` have been added to display build information and enabled features. #1219 #1240
* [FEATURE] PromQL: added `present_over_time` support. #139
* [FEATURE] Added "Activity tracker" feature which can log ongoing activities from previous Mimir run in case of a crash. It is enabled by default and controlled by the `-activity-tracker.filepath` flag. It can be disabled by setting this path to an empty string. Currently, the Store-gateway, Ruler, Querier, Query-frontend and Ingester components use this feature to track queries. #631 #782 #822 #1121
* [FEATURE] Divide configuration parameters into categories "basic", "advanced", and "experimental". Only flags in the basic category are shown when invoking `-help`, whereas `-help-all` will include flags in all categories (basic, advanced, experimental). #840
* [FEATURE] Querier: Added support for tenant federation to exemplar endpoints. #927
* [FEATURE] Ingester: can expose metrics on active series matching custom trackers configured via `-ingester.active-series-custom-trackers` (or its respective YAML config option). When configured, active series for custom trackers are exposed by the `cortex_ingester_active_series_custom_tracker` metric. #42 #672
* [FEATURE] Ingester: Enable snapshotting of in-memory TSDB on disk during shutdown via `-blocks-storage.tsdb.memory-snapshot-on-shutdown` (experimental). #249
* [FEATURE] Ingester: Added `-blocks-storage.tsdb.isolation-enabled` flag, which allows disabling TSDB isolation feature. This is enabled by default (per TSDB default), but disabling can improve performance of write requests. #512
* [FEATURE] Ingester: Added `-blocks-storage.tsdb.head-chunks-write-queue-size` flag, which allows setting the size of the queue used by the TSDB before m-mapping chunks (experimental). #591
  * Added `cortex_ingester_tsdb_mmap_chunk_write_queue_operations_total` metric to track different operations of this queue.
* [FEATURE] Distributor: Added `-api.skip-label-name-validation-header-enabled` option to allow skipping label name validation on the HTTP write path based on `X-Mimir-SkipLabelNameValidation` header being `true` or not. #390
* [FEATURE] Query-frontend: Add `cortex_query_fetched_series_total` and `cortex_query_fetched_chunks_bytes_total` per-user counters to expose the number of series and bytes fetched as part of queries. These metrics can be enabled with the `-frontend.query-stats-enabled` flag (or its respective YAML config option `query_stats_enabled`). [#4343](https://github.com/cortexproject/cortex/pull/4343)
* [FEATURE] Query-frontend: Add `cortex_query_fetched_chunks_total` per-user counter to expose the number of chunks fetched as part of queries. This metric can be enabled with the `-query-frontend.query-stats-enabled` flag (or its respective YAML config option `query_stats_enabled`). #31
* [FEATURE] Query-frontend: Add query sharding for instant and range queries. You can enable querysharding by setting `-query-frontend.parallelize-shardable-queries` to `true`. The following additional config and exported metrics have been added. #79 #80 #100 #124 #140 #148 #150 #151 #153 #154 #155 #156 #157 #158 #159 #160 #163 #169 #172 #196 #205 #225 #226 #227 #228 #230 #235 #240 #239 #246 #244 #319 #330 #371 #385 #400 #458 #586 #630 #660 #707 #1542
  * New config options:
    * `-query-frontend.query-sharding-total-shards`: The amount of shards to use when doing parallelisation via query sharding.
    * `-query-frontend.query-sharding-max-sharded-queries`: The max number of sharded queries that can be run for a given received query. 0 to disable limit.
    * `-blocks-storage.bucket-store.series-hash-cache-max-size-bytes`: Max size - in bytes - of the in-memory series hash cache in the store-gateway.
    * `-blocks-storage.tsdb.series-hash-cache-max-size-bytes`: Max size - in bytes - of the in-memory series hash cache in the ingester.
  * New exported metrics:
    * `cortex_bucket_store_series_hash_cache_requests_total`
    * `cortex_bucket_store_series_hash_cache_hits_total`
    * `cortex_frontend_query_sharding_rewrites_succeeded_total`
    * `cortex_frontend_sharded_queries_per_query`
  * Renamed metrics:
    * `cortex_frontend_mapped_asts_total` to `cortex_frontend_query_sharding_rewrites_attempted_total`
  * Modified metrics:
    * added `sharded` label to `cortex_query_seconds_total`
  * When query sharding is enabled, the following querier config must be set on query-frontend too:
    * `-querier.max-concurrent`
    * `-querier.timeout`
    * `-querier.max-samples`
    * `-querier.at-modifier-enabled`
    * `-querier.default-evaluation-interval`
    * `-querier.active-query-tracker-dir`
    * `-querier.lookback-delta`
  * Sharding can be dynamically controlled per request using the `Sharding-Control: 64` header. (0 to disable)
  * Sharding can be dynamically controlled per tenant using the limit `query_sharding_total_shards`. (0 to disable)
  * Added `sharded_queries` count to the "query stats" log.
  * The number of shards is adjusted to be compatible with number of compactor shards that are used by a split-and-merge compactor. The querier can use this to avoid querying blocks that cannot have series in a given query shard.
* [FEATURE] Query-Frontend: Added `-query-frontend.cache-unaligned-requests` option to cache responses for requests that do not have step-aligned start and end times. This can improve speed of repeated queries, but can also pollute cache with results that are never reused. #432
* [FEATURE] Querier: Added label names cardinality endpoint `<prefix>/api/v1/cardinality/label_names` that is disabled by default. Can be enabled/disabled via the CLI flag `-querier.cardinality-analysis-enabled` or its respective YAML config option. Configurable on a per-tenant basis. #301 #377 #474
* [FEATURE] Querier: Added label values cardinality endpoint `<prefix>/api/v1/cardinality/label_values` that is disabled by default. Can be enabled/disabled via the CLI flag `-querier.cardinality-analysis-enabled` or its respective YAML config option, and configurable on a per-tenant basis. The maximum number of label names allowed to be queried in a single API call can be controlled via `-querier.label-values-max-cardinality-label-names-per-request`. #332 #395 #474
* [FEATURE] Querier: Added `-store.max-labels-query-length` to restrict the range of `/series`, label-names and label-values requests. #507
* [FEATURE] Ruler: Add new `-ruler.query-stats-enabled` which when enabled will report the `cortex_ruler_query_seconds_total` as a per-user metric that tracks the sum of the wall time of executing queries in the ruler in seconds. [#4317](https://github.com/cortexproject/cortex/pull/4317)
* [FEATURE] Ruler: Added federated rule groups. #533
  * Added `-ruler.tenant-federation.enabled` config flag.
  * Added support for `source_tenants` field on rule groups.
* [FEATURE] Store-gateway: Added `/store-gateway/tenants` and `/store-gateway/tenant/{tenant}/blocks` endpoints that provide functionality that was provided by `tools/listblocks`. #911 #973
* [FEATURE] Compactor: compactor now uses new algorithm that we call "split-and-merge". Previous compaction strategy was removed. With the `split-and-merge` compactor source blocks for a given tenant are grouped into `-compactor.split-groups` number of groups. Each group of blocks is then compacted separately, and is split into `-compactor.split-and-merge-shards` shards (configurable on a per-tenant basis). Compaction of each tenant shards can be horizontally scaled. Number of compactors that work on jobs for single tenant can be limited by using `-compactor.compactor-tenant-shard-size` parameter, or per-tenant `compactor_tenant_shard_size` override.  #275 #281 #282 #283 #288 #290 #303 #307 #317 #323 #324 #328 #353 #368 #479 #820
* [FEATURE] Compactor: Added `-compactor.max-compaction-time` to control how long can compaction for a single tenant take. If compactions for a tenant take longer, no new compactions are started in the same compaction cycle. Running compactions are not stopped however, and may take much longer. #523
* [FEATURE] Compactor: When compactor finds blocks with out-of-order chunks, it will mark them for no-compaction. Blocks marked for no-compaction are ignored in future compactions too. Added metric `cortex_compactor_blocks_marked_for_no_compaction_total` to track number of blocks marked for no-compaction. Added `CortexCompactorSkippedBlocksWithOutOfOrderChunks` alert based on new metric. Markers are only checked from `<tenant>/markers` location, but uploaded to the block directory too. #520 #535 #550
* [FEATURE] Compactor: multiple blocks are now downloaded and uploaded at once, which can shorten compaction process. #552
* [ENHANCEMENT] Exemplars are now emitted for all gRPC calls and many operations tracked by histograms. #180
* [ENHANCEMENT] New options `-server.http-listen-network` and `-server.grpc-listen-network` allow binding as 'tcp4' or 'tcp6'. #180
* [ENHANCEMENT] Query federation: improve performance in MergeQueryable by memoizing labels. #312
* [ENHANCEMENT] Add histogram metrics `cortex_distributor_sample_delay_seconds` and `cortex_ingester_tsdb_sample_out_of_order_delta_seconds` #488
* [ENHANCEMENT] Check internal directory access before starting up. #1217
* [ENHANCEMENT] Azure client: expose option to configure MSI URL and user-assigned identity. #584
* [ENHANCEMENT] Added a new metric `mimir_build_info` to coincide with `cortex_build_info`. The metric `cortex_build_info` has not been removed. #1022
* [ENHANCEMENT] Mimir runs a sanity check of storage config at startup and will fail to start if the sanity check doesn't pass. This is done to find potential config issues before starting up. #1180
* [ENHANCEMENT] Validate alertmanager and ruler storage configurations to ensure they don't use same bucket name and region values as those configured for the blocks storage. #1214
* [ENHANCEMENT] Ingester: added option `-ingester.readiness-check-ring-health` to disable the ring health check in the readiness endpoint. When disabled, the health checks are run against only the ingester itself instead of all ingesters in the ring. #48 #126
* [ENHANCEMENT] Ingester: reduce CPU and memory utilization if remote write requests contains a large amount of "out of bounds" samples. #413
* [ENHANCEMENT] Ingester: reduce CPU and memory utilization when querying chunks from ingesters. #430
* [ENHANCEMENT] Ingester: Expose ingester ring page on ingesters. #654
* [ENHANCEMENT] Distributor: added option `-distributor.excluded-zones` to exclude ingesters running in specific zones both on write and read path. #51
* [ENHANCEMENT] Distributor: add tags to tracing span for distributor push with user, cluster and replica. #210
* [ENHANCEMENT] Distributor: performance optimisations. #212 #217 #242
* [ENHANCEMENT] Distributor: reduce latency when HA-Tracking by doing KVStore updates in the background. #271
* [ENHANCEMENT] Distributor: make distributor inflight push requests count include background calls to ingester. #398
* [ENHANCEMENT] Distributor: silently drop exemplars more than 5 minutes older than samples in the same batch. #544
* [ENHANCEMENT] Distributor: reject exemplars with blank label names or values. The `cortex_discarded_exemplars_total` metric will use the `exemplar_labels_blank` reason in this case. #873
* [ENHANCEMENT] Query-frontend: added `cortex_query_frontend_workers_enqueued_requests_total` metric to track the number of requests enqueued in each query-scheduler. #384
* [ENHANCEMENT] Query-frontend: added `cortex_query_frontend_non_step_aligned_queries_total` to track the total number of range queries with start/end not aligned to step. #347 #357 #582
* [ENHANCEMENT] Query-scheduler: exported summary `cortex_query_scheduler_inflight_requests` tracking total number of inflight requests (both enqueued and processing) in percentile buckets. #675
* [ENHANCEMENT] Querier: can use the `LabelNames` call with matchers, if matchers are provided in the `/labels` API call, instead of using the more expensive `MetricsForLabelMatchers` call as before. #3 #1186
* [ENHANCEMENT] Querier / store-gateway: optimized regex matchers. #319 #334 #355
* [ENHANCEMENT] Querier: when fetching data for specific query-shard, we can ignore some blocks based on compactor-shard ID, since sharding of series by query sharding and compactor is the same. Added metrics: #438 #450
  * `cortex_querier_blocks_found_total`
  * `cortex_querier_blocks_queried_total`
  * `cortex_querier_blocks_with_compactor_shard_but_incompatible_query_shard_total`
* [ENHANCEMENT] Querier / ruler: reduce cpu usage, latency and peak memory consumption. #459 #463 #589
* [ENHANCEMENT] Querier: labels requests now obey `-querier.query-ingesters-within`, making them a little more efficient. #518
* [ENHANCEMENT] Querier: retry store-gateway in case of unexpected failure, instead of failing the query. #1003
* [ENHANCEMENT] Querier / ruler: reduce memory used by streaming queries, particularly in ruler. [#4341](https://github.com/cortexproject/cortex/pull/4341)
* [ENHANCEMENT] Ruler: Using shuffle sharding subring on GetRules API. [#4466](https://github.com/cortexproject/cortex/pull/4466)
* [ENHANCEMENT] Ruler: wait for ruler ring client to self-detect during startup. #990
* [ENHANCEMENT] Store-gateway: added `cortex_bucket_store_sent_chunk_size_bytes` metric, tracking the size of chunks sent from store-gateway to querier. #123
* [ENHANCEMENT] Store-gateway: reduced CPU and memory utilization due to exported metrics aggregation for instances with a large number of tenants. #123 #142
* [ENHANCEMENT] Store-gateway: added an in-memory LRU cache for chunks attributes. Can be enabled setting `-blocks-storage.bucket-store.chunks-cache.attributes-in-memory-max-items=X` where `X` is the max number of items to keep in the in-memory cache. The following new metrics are exposed: #279 #415 #437
  * `cortex_cache_memory_requests_total`
  * `cortex_cache_memory_hits_total`
  * `cortex_cache_memory_items_count`
* [ENHANCEMENT] Store-gateway: log index cache requests to tracing spans. #419
* [ENHANCEMENT] Store-gateway: store-gateway can now ignore blocks with minimum time within `-blocks-storage.bucket-store.ignore-blocks-within` duration. Useful when used together with `-querier.query-store-after`. #502
* [ENHANCEMENT] Store-gateway: label values with matchers now doesn't preload or list series, reducing latency and memory consumption. #534
* [ENHANCEMENT] Store-gateway: the results of `LabelNames()`, `LabelValues()` and `Series(skipChunks=true)` calls are now cached in the index cache. #590
* [ENHANCEMENT] Store-gateway: Added `-store-gateway.sharding-ring.unregister-on-shutdown` option that allows store-gateway to stay in the ring even after shutdown. Defaults to `true`, which is the same as current behaviour. #610 #614
* [ENHANCEMENT] Store-gateway: wait for ring tokens stability instead of ring stability to speed up startup and tests. #620
* [ENHANCEMENT] Compactor: add timeout for waiting on compactor to become ACTIVE in the ring. [#4262](https://github.com/cortexproject/cortex/pull/4262)
* [ENHANCEMENT] Compactor: skip already planned compaction jobs if the tenant doesn't belong to the compactor instance anymore. #303
* [ENHANCEMENT] Compactor: Blocks cleaner will ignore users that it no longer "owns" when sharding is enabled, and user ownership has changed since last scan. #325
* [ENHANCEMENT] Compactor: added `-compactor.compaction-jobs-order` support to configure which compaction jobs should run first for a given tenant (in case there are multiple ones). Supported values are: `smallest-range-oldest-blocks-first` (default), `newest-blocks-first`. #364
* [ENHANCEMENT] Compactor: delete blocks marked for deletion faster. #490
* [ENHANCEMENT] Compactor: expose low-level concurrency options for compactor: `-compactor.max-opening-blocks-concurrency`, `-compactor.max-closing-blocks-concurrency`, `-compactor.symbols-flushers-concurrency`. #569 #701
* [ENHANCEMENT] Compactor: expand compactor logs to include total compaction job time, total time for uploads and block counts. #549
* [ENHANCEMENT] Ring: allow experimental configuration of disabling of heartbeat timeouts by setting the relevant configuration value to zero. Applies to the following: [#4342](https://github.com/cortexproject/cortex/pull/4342)
  * `-distributor.ring.heartbeat-timeout`
  * `-ingester.ring.heartbeat-timeout`
  * `-ruler.ring.heartbeat-timeout`
  * `-alertmanager.sharding-ring.heartbeat-timeout`
  * `-compactor.ring.heartbeat-timeout`
  * `-store-gateway.sharding-ring.heartbeat-timeout`
* [ENHANCEMENT] Ring: allow heartbeats to be explicitly disabled by setting the interval to zero. This is considered experimental. This applies to the following configuration options: [#4344](https://github.com/cortexproject/cortex/pull/4344)
  * `-distributor.ring.heartbeat-period`
  * `-ingester.ring.heartbeat-period`
  * `-ruler.ring.heartbeat-period`
  * `-alertmanager.sharding-ring.heartbeat-period`
  * `-compactor.ring.heartbeat-period`
  * `-store-gateway.sharding-ring.heartbeat-period`
* [ENHANCEMENT] Memberlist: optimized receive path for processing ring state updates, to help reduce CPU utilization in large clusters. [#4345](https://github.com/cortexproject/cortex/pull/4345)
* [ENHANCEMENT] Memberlist: expose configuration of memberlist packet compression via `-memberlist.compression-enabled`. [#4346](https://github.com/cortexproject/cortex/pull/4346)
* [ENHANCEMENT] Memberlist: Add `-memberlist.advertise-addr` and `-memberlist.advertise-port` options for setting the address to advertise to other members of the cluster to enable NAT traversal. #260
* [ENHANCEMENT] Memberlist: reduce CPU utilization for rings with a large number of members. #537 #563 #634
* [ENHANCEMENT] Overrides exporter: include additional limits in the per-tenant override exporter. The following limits have been added to the `cortex_limit_overrides` metric: #21
  * `max_fetched_series_per_query`
  * `max_fetched_chunk_bytes_per_query`
  * `ruler_max_rules_per_rule_group`
  * `ruler_max_rule_groups_per_tenant`
* [ENHANCEMENT] Overrides exporter: add a metrics `cortex_limits_defaults` to expose the default values of limits. #173
* [ENHANCEMENT] Overrides exporter: Add `max_fetched_chunks_per_query` and `max_global_exemplars_per_user` limits to the default and per-tenant limits exported as metrics. #471 #515
* [ENHANCEMENT] Upgrade Go to 1.17.8. #1347 #1381
* [ENHANCEMENT] Upgrade Docker base images to `alpine:3.15.0`. #1348
* [BUGFIX] Azure storage: only create HTTP client once, to reduce memory utilization. #605
* [BUGFIX] Ingester: fixed ingester stuck on start up (LEAVING ring state) when `-ingester.ring.heartbeat-period=0` and `-ingester.unregister-on-shutdown=false`. [#4366](https://github.com/cortexproject/cortex/pull/4366)
* [BUGFIX] Ingester: prevent any reads or writes while the ingester is stopping. This will prevent accessing TSDB blocks once they have been already closed. [#4304](https://github.com/cortexproject/cortex/pull/4304)
* [BUGFIX] Ingester: TSDB now waits for pending readers before truncating Head block, fixing the `chunk not found` error and preventing wrong query results. #16
* [BUGFIX] Ingester: don't create TSDB or appender if no samples are sent by a tenant. #162
* [BUGFIX] Ingester: fix out-of-order chunks in TSDB head in-memory series after WAL replay in case some samples were appended to TSDB WAL before series. #530
* [BUGFIX] Distributor: when cleaning up obsolete elected replicas from KV store, HA tracker didn't update number of cluster per user correctly. [#4336](https://github.com/cortexproject/cortex/pull/4336)
* [BUGFIX] Distributor: fix bug in query-exemplar where some results would get dropped. #583
* [BUGFIX] Query-frontend: Fixes @ modifier functions (start/end) when splitting queries by time. #206
* [BUGFIX] Query-frontend: Ensure query_range requests handled by the query-frontend return JSON formatted errors. #360 #499
* [BUGFIX] Query-frontend: don't reuse cached results for queries that are not step-aligned. #424
* [BUGFIX] Query-frontend: fix API error messages that were mentioning Prometheus `--enable-feature=promql-negative-offset` and `--enable-feature=promql-at-modifier` flags. #688
* [BUGFIX] Query-frontend: worker's cancellation channels are now buffered to ensure that all request cancellations are properly handled. #741
* [BUGFIX] Querier: fixed `/api/v1/user_stats` endpoint. When zone-aware replication is enabled, `MaxUnavailableZones` param is used instead of `MaxErrors`, so setting `MaxErrors = 0` doesn't make the Querier wait for all Ingesters responses. #474
* [BUGFIX] Querier: Disable query scheduler SRV DNS lookup. #689
* [BUGFIX] Ruler: fixed counting of PromQL evaluation errors as user-errors when updating `cortex_ruler_queries_failed_total`. [#4335](https://github.com/cortexproject/cortex/pull/4335)
* [BUGFIX] Ruler: fix formatting of rule groups in `/ruler/rule_groups` endpoint. #655
* [BUGFIX] Ruler: do not log `unable to read rules directory` at startup if the directory hasn't been created yet. #1058
* [BUGFIX] Ruler: enable Prometheus-compatible endpoints regardless of `-ruler.enable-api`. The flag now only controls the configuration API. This is what the config flag description stated, but not what was happening. #1216
* [BUGFIX] Compactor: fixed panic while collecting Prometheus metrics. #28
* [BUGFIX] Compactor: compactor should now be able to correctly mark blocks for deletion and no-compaction, if such marking was previously interrupted. #1015
* [BUGFIX] Alertmanager: remove stale template files. #4495
* [BUGFIX] Alertmanager: don't replace user configurations with blank fallback configurations (when enabled), particularly during scaling up/down instances when sharding is enabled. #224
* [BUGFIX] Ring: multi KV runtime config changes are now propagated to all rings, not just ingester ring. #1047
* [BUGFIX] Memberlist: fixed corrupted packets when sending compound messages with more than 255 messages or messages bigger than 64KB. #551
* [BUGFIX] Overrides exporter: successfully startup even if runtime config is not set. #1056
* [BUGFIX] Fix internal modules to wait for other modules depending on them before stopping. #1472

### Mixin

_Changes since `grafana/cortex-jsonnet` `1.9.0`._

* [CHANGE] Removed chunks storage support from mixin. #641 #643 #645 #811 #812 #813
  * Removed `tsdb.libsonnet`: no need to import it anymore (its content is already automatically included when using Jsonnet)
  * Removed the following fields from `_config`:
    * `storage_engine` (defaults to `blocks`)
    * `chunk_index_backend`
    * `chunk_store_backend`
  * Removed schema config map
  * Removed the following dashboards:
    * "Cortex / Chunks"
    * "Cortex / WAL"
    * "Cortex / Blocks vs Chunks"
  * Removed the following alerts:
    * `CortexOldChunkInMemory`
    * `CortexCheckpointCreationFailed`
    * `CortexCheckpointDeletionFailed`
    * `CortexProvisioningMemcachedTooSmall`
    * `CortexWALCorruption`
    * `CortexTableSyncFailure`
    * `CortexTransferFailed`
  * Removed the following recording rules:
    * `cortex_chunk_store_index_lookups_per_query`
    * `cortex_chunk_store_series_pre_intersection_per_query`
    * `cortex_chunk_store_series_post_intersection_per_query`
    * `cortex_chunk_store_chunks_per_query`
    * `cortex_bigtable_request_duration_seconds`
    * `cortex_cassandra_request_duration_seconds`
    * `cortex_dynamo_request_duration_seconds`
    * `cortex_database_request_duration_seconds`
    * `cortex_gcs_request_duration_seconds`
* [CHANGE] Update grafana-builder dependency: use $__rate_interval in qpsPanel and latencyPanel. [#372](https://github.com/grafana/cortex-jsonnet/pull/372)
* [CHANGE] `namespace` template variable in dashboards now only selects namespaces for selected clusters. [#311](https://github.com/grafana/cortex-jsonnet/pull/311)
* [CHANGE] `CortexIngesterRestarts` alert severity changed from `critical` to `warning`. [#321](https://github.com/grafana/cortex-jsonnet/pull/321)
* [CHANGE] Dashboards: added overridable `job_labels` and `cluster_labels` to the configuration object as label lists to uniquely identify jobs and clusters in the metric names and group-by lists in dashboards. [#319](https://github.com/grafana/cortex-jsonnet/pull/319)
* [CHANGE] Dashboards: `alert_aggregation_labels` has been removed from the configuration and overriding this value has been deprecated. Instead the labels are now defined by the `cluster_labels` list, and should be overridden accordingly through that list. [#319](https://github.com/grafana/cortex-jsonnet/pull/319)
* [CHANGE] Renamed `CortexCompactorHasNotUploadedBlocksSinceStart` to `CortexCompactorHasNotUploadedBlocks`. [#334](https://github.com/grafana/cortex-jsonnet/pull/334)
* [CHANGE] Renamed `CortexCompactorRunFailed` to `CortexCompactorHasNotSuccessfullyRunCompaction`. [#334](https://github.com/grafana/cortex-jsonnet/pull/334)
* [CHANGE] Renamed `CortexInconsistentConfig` alert to `CortexInconsistentRuntimeConfig` and increased severity to `critical`. [#335](https://github.com/grafana/cortex-jsonnet/pull/335)
* [CHANGE] Increased `CortexBadRuntimeConfig` alert severity to `critical` and removed support for `cortex_overrides_last_reload_successful` metric (was removed in Cortex 1.3.0). [#335](https://github.com/grafana/cortex-jsonnet/pull/335)
* [CHANGE] Grafana 'min step' changed to 15s so dashboard show better detail. [#340](https://github.com/grafana/cortex-jsonnet/pull/340)
* [CHANGE] Replace `CortexRulerFailedEvaluations` with two new alerts: `CortexRulerTooManyFailedPushes` and `CortexRulerTooManyFailedQueries`. [#347](https://github.com/grafana/cortex-jsonnet/pull/347)
* [CHANGE] Removed `CortexCacheRequestErrors` alert. This alert was not working because the legacy Cortex cache client instrumentation doesn't track errors. [#346](https://github.com/grafana/cortex-jsonnet/pull/346)
* [CHANGE] Removed `CortexQuerierCapacityFull` alert. [#342](https://github.com/grafana/cortex-jsonnet/pull/342)
* [CHANGE] Changes blocks storage alerts to group metrics by the configured `cluster_labels` (supporting the deprecated `alert_aggregation_labels`). [#351](https://github.com/grafana/cortex-jsonnet/pull/351)
* [CHANGE] Increased `CortexIngesterReachingSeriesLimit` critical alert threshold from 80% to 85%. [#363](https://github.com/grafana/cortex-jsonnet/pull/363)
* [CHANGE] Changed default `job_names` for query-frontend, query-scheduler and querier to match custom deployments too. [#376](https://github.com/grafana/cortex-jsonnet/pull/376)
* [CHANGE] Split `cortex_api` recording rule group into three groups. This is a workaround for large clusters where this group can become slow to evaluate. [#401](https://github.com/grafana/cortex-jsonnet/pull/401)
* [CHANGE] Increased `CortexIngesterReachingSeriesLimit` warning threshold from 70% to 80% and critical threshold from 85% to 90%. [#404](https://github.com/grafana/cortex-jsonnet/pull/404)
* [CHANGE] Raised `CortexKVStoreFailure` alert severity from warning to critical. #493
* [CHANGE] Increase `CortexRolloutStuck` alert "for" duration from 15m to 30m. #493 #573
* [CHANGE] The Alertmanager and Ruler compiled dashboards (`alertmanager.json` and `ruler.json`) have been respectively renamed to `mimir-alertmanager.json` and `mimir-ruler.json`. #869
* [CHANGE] Removed `cortex_overrides_metric` from `_config`. #871
* [CHANGE] Renamed recording rule groups (`cortex_` prefix changed to `mimir_`). #871
* [CHANGE] Alerts name prefix has been changed from `Cortex` to `Mimir` (eg. alert `CortexIngesterUnhealthy` has been renamed to `MimirIngesterUnhealthy`). #879
* [CHANGE] Enabled resources dashboards by default. Can be disabled setting `resources_dashboards_enabled` config field to `false`. #920
* [FEATURE] Added `Cortex / Overrides` dashboard, displaying default limits and per-tenant overrides applied to Mimir. #673
* [FEATURE] Added `Mimir / Tenants` and `Mimir / Top tenants` dashboards, displaying user-based metrics. #776
* [FEATURE] Added querier autoscaling panels and alerts. #1006 #1016
* [FEATURE] Mimir / Top tenants dashboard now has tenants ranked by rule group size and evaluation time. #1338
* [ENHANCEMENT] cortex-mixin: Make `cluster_namespace_deployment:kube_pod_container_resource_requests_{cpu_cores,memory_bytes}:sum` backwards compatible with `kube-state-metrics` v2.0.0. [#317](https://github.com/grafana/cortex-jsonnet/pull/317)
* [ENHANCEMENT] Cortex-mixin: Include `cortex-gw-internal` naming variation in default `gateway` job names. [#328](https://github.com/grafana/cortex-jsonnet/pull/328)
* [ENHANCEMENT] Ruler dashboard: added object storage metrics. [#354](https://github.com/grafana/cortex-jsonnet/pull/354)
* [ENHANCEMENT] Alertmanager dashboard: added object storage metrics. [#354](https://github.com/grafana/cortex-jsonnet/pull/354)
* [ENHANCEMENT] Added documentation text panels and descriptions to reads and writes dashboards. [#324](https://github.com/grafana/cortex-jsonnet/pull/324)
* [ENHANCEMENT] Dashboards: defined container functions for common resources panels: containerDiskWritesPanel, containerDiskReadsPanel, containerDiskSpaceUtilization. [#331](https://github.com/grafana/cortex-jsonnet/pull/331)
* [ENHANCEMENT] cortex-mixin: Added `alert_excluded_routes` config to exclude specific routes from alerts. [#338](https://github.com/grafana/cortex-jsonnet/pull/338)
* [ENHANCEMENT] Added `CortexMemcachedRequestErrors` alert. [#346](https://github.com/grafana/cortex-jsonnet/pull/346)
* [ENHANCEMENT] Ruler dashboard: added "Per route p99 latency" panel in the "Configuration API" row. [#353](https://github.com/grafana/cortex-jsonnet/pull/353)
* [ENHANCEMENT] Increased the `for` duration of the `CortexIngesterReachingSeriesLimit` warning alert to 3h. [#362](https://github.com/grafana/cortex-jsonnet/pull/362)
* [ENHANCEMENT] Added a new tier (`medium_small_user`) so we have another tier between 100K and 1Mil active series. [#364](https://github.com/grafana/cortex-jsonnet/pull/364)
* [ENHANCEMENT] Extend Alertmanager dashboard: [#313](https://github.com/grafana/cortex-jsonnet/pull/313)
  * "Tenants" stat panel - shows number of discovered tenant configurations.
  * "Replication" row - information about the replication of tenants/alerts/silences over instances.
  * "Tenant Configuration Sync" row - information about the configuration sync procedure.
  * "Sharding Initial State Sync" row - information about the initial state sync procedure when sharding is enabled.
  * "Sharding Runtime State Sync" row - information about various state operations which occur when sharding is enabled (replication, fetch, marge, persist).
* [ENHANCEMENT] Update gsutil command for `not healthy index found` playbook [#370](https://github.com/grafana/cortex-jsonnet/pull/370)
* [ENHANCEMENT] Added Alertmanager alerts and playbooks covering configuration syncs and sharding operation: [#377 [#378](https://github.com/grafana/cortex-jsonnet/pull/378)
  * `CortexAlertmanagerSyncConfigsFailing`
  * `CortexAlertmanagerRingCheckFailing`
  * `CortexAlertmanagerPartialStateMergeFailing`
  * `CortexAlertmanagerReplicationFailing`
  * `CortexAlertmanagerPersistStateFailing`
  * `CortexAlertmanagerInitialSyncFailed`
* [ENHANCEMENT] Add recording rules to improve responsiveness of Alertmanager dashboard. [#387](https://github.com/grafana/cortex-jsonnet/pull/387)
* [ENHANCEMENT] Add `CortexRolloutStuck` alert. [#405](https://github.com/grafana/cortex-jsonnet/pull/405)
* [ENHANCEMENT] Added `CortexKVStoreFailure` alert. [#406](https://github.com/grafana/cortex-jsonnet/pull/406)
* [ENHANCEMENT] Use configured `ruler` jobname for ruler dashboard panels. [#409](https://github.com/grafana/cortex-jsonnet/pull/409)
* [ENHANCEMENT] Add ability to override `datasource` for generated dashboards. [#407](https://github.com/grafana/cortex-jsonnet/pull/407)
* [ENHANCEMENT] Use alertmanager jobname for alertmanager dashboard panels [#411](https://github.com/grafana/cortex-jsonnet/pull/411)
* [ENHANCEMENT] Added `CortexDistributorReachingInflightPushRequestLimit` alert. [#408](https://github.com/grafana/cortex-jsonnet/pull/408)
* [ENHANCEMENT] Added `CortexReachingTCPConnectionsLimit` alert. #403
* [ENHANCEMENT] Added "Cortex / Writes Networking" and "Cortex / Reads Networking" dashboards. #405
* [ENHANCEMENT] Improved "Queue length" panel in "Cortex / Queries" dashboard. #408
* [ENHANCEMENT] Add `CortexDistributorReachingInflightPushRequestLimit` alert and playbook. #401
* [ENHANCEMENT] Added "Recover accidentally deleted blocks (Google Cloud specific)" playbook. #475
* [ENHANCEMENT] Added support to multi-zone store-gateway deployments. #608 #615
* [ENHANCEMENT] Show supplementary alertmanager services in the Rollout Progress dashboard. #738 #855
* [ENHANCEMENT] Added `mimir` to default job names. This makes dashboards and alerts working when Mimir is installed in single-binary mode and the deployment is named `mimir`. #921
* [ENHANCEMENT] Introduced a new alert for the Alertmanager: `MimirAlertmanagerAllocatingTooMuchMemory`. It has two severities based on the memory usage against limits, a `warning` level at 80% and a `critical` level at 90%. #1206
* [ENHANCEMENT] Faster memcached cache requests. #2720
* [BUGFIX] Fixed `CortexIngesterHasNotShippedBlocks` alert false positive in case an ingester instance had ingested samples in the past, then no traffic was received for a long period and then it started receiving samples again. [#308](https://github.com/grafana/cortex-jsonnet/pull/308)
* [BUGFIX] Fixed `CortexInconsistentRuntimeConfig` metric. [#335](https://github.com/grafana/cortex-jsonnet/pull/335)
* [BUGFIX] Fixed scaling dashboard to correctly work when a Cortex service deployment spans across multiple zones (a zone is expected to have the `zone-[a-z]` suffix). [#365](https://github.com/grafana/cortex-jsonnet/pull/365)
* [BUGFIX] Fixed rollout progress dashboard to correctly work when a Cortex service deployment spans across multiple zones (a zone is expected to have the `zone-[a-z]` suffix). [#366](https://github.com/grafana/cortex-jsonnet/pull/366)
* [BUGFIX] Fixed rollout progress dashboard to include query-scheduler too. [#376](https://github.com/grafana/cortex-jsonnet/pull/376)
* [BUGFIX] Upstream recording rule `node_namespace_pod_container:container_cpu_usage_seconds_total:sum_irate` renamed. [#379](https://github.com/grafana/cortex-jsonnet/pull/379)
* [BUGFIX] Fixed writes/reads/alertmanager resources dashboards to use `$._config.job_names.gateway`. [#403](https://github.com/grafana/cortex-jsonnet/pull/403)
* [BUGFIX] Span the annotation.message in alerts as YAML multiline strings. [#412](https://github.com/grafana/cortex-jsonnet/pull/412)
* [BUGFIX] Fixed "Instant queries / sec" in "Cortex / Reads" dashboard. #445
* [BUGFIX] Fixed and added missing KV store panels in Writes, Reads, Ruler and Compactor dashboards. #448
* [BUGFIX] Fixed Alertmanager dashboard when alertmanager is running as part of single binary. #1064
* [BUGFIX] Fixed Ruler dashboard when ruler is running as part of single binary. #1260
* [BUGFIX] Query-frontend: fixed bad querier status code mapping with query-sharding enabled. #1227

### Jsonnet

_Changes since `grafana/cortex-jsonnet` `1.9.0`._

* [CHANGE] Removed chunks storage support. #639
  * Removed the following fields from `_config`:
    * `storage_engine` (defaults to `blocks`)
    * `querier_second_storage_engine` (not supported anymore)
    * `table_manager_enabled`, `table_prefix`
    * `memcached_index_writes_enabled` and `memcached_index_writes_max_item_size_mb`
    * `storeMemcachedChunksConfig`
    * `storeConfig`
    * `max_chunk_idle`
    * `schema` (the schema configmap is still added for backward compatibility reasons)
    * `bigtable_instance` and `bigtable_project`
    * `client_configs`
    * `enabledBackends`
    * `storage_backend`
    * `cassandra_addresses`
    * `s3_bucket_name`
    * `ingester_deployment_without_wal` (was only used by chunks storage)
    * `ingester` (was only used to configure chunks storage WAL)
  * Removed the following CLI flags from `ingester_args`:
    * `ingester.max-chunk-age`
    * `ingester.max-stale-chunk-idle`
    * `ingester.max-transfer-retries`
    * `ingester.retain-period`
* [CHANGE] Changed `overrides-exporter.libsonnet` from being based on cortex-tools to Mimir `overrides-exporter` target. #646
* [CHANGE] Store gateway: set `-blocks-storage.bucket-store.index-cache.memcached.max-get-multi-concurrency`,
  `-blocks-storage.bucket-store.chunks-cache.memcached.max-get-multi-concurrency`,
  `-blocks-storage.bucket-store.metadata-cache.memcached.max-get-multi-concurrency`,
  `-blocks-storage.bucket-store.index-cache.memcached.max-idle-connections`,
  `-blocks-storage.bucket-store.chunks-cache.memcached.max-idle-connections`,
  `-blocks-storage.bucket-store.metadata-cache.memcached.max-idle-connections` to 100 [#414](https://github.com/grafana/cortex-jsonnet/pull/414)
* [CHANGE] Alertmanager: mounted overrides configmap to alertmanager too. [#315](https://github.com/grafana/cortex-jsonnet/pull/315)
* [CHANGE] Memcached: upgraded memcached from `1.5.17` to `1.6.9`. [#316](https://github.com/grafana/cortex-jsonnet/pull/316)
* [CHANGE] Store-gateway: increased memory request and limit respectively from 6GB / 6GB to 12GB / 18GB. [#322](https://github.com/grafana/cortex-jsonnet/pull/322)
* [CHANGE] Store-gateway: increased `-blocks-storage.bucket-store.max-chunk-pool-bytes` from 2GB (default) to 12GB. [#322](https://github.com/grafana/cortex-jsonnet/pull/322)
* [CHANGE] Ingester/Ruler: set `-server.grpc-max-send-msg-size-bytes` and `-server.grpc-max-send-msg-size-bytes` to sensible default values (10MB). [#326](https://github.com/grafana/cortex-jsonnet/pull/326)
* [CHANGE] Decreased `-server.grpc-max-concurrent-streams` from 100k to 10k. [#369](https://github.com/grafana/cortex-jsonnet/pull/369)
* [CHANGE] Decreased blocks storage ingesters graceful termination period from 80m to 20m. [#369](https://github.com/grafana/cortex-jsonnet/pull/369)
* [CHANGE] Increase the rules per group and rule groups limits on different tiers. [#396](https://github.com/grafana/cortex-jsonnet/pull/396)
* [CHANGE] Removed `max_samples_per_query` limit, since it only works with chunks and only when using `-distributor.shard-by-all-labels=false`. [#397](https://github.com/grafana/cortex-jsonnet/pull/397)
* [CHANGE] Removed chunks storage query sharding config support. The following config options have been removed: [#398](https://github.com/grafana/cortex-jsonnet/pull/398)
  * `_config` > `queryFrontend` > `shard_factor`
  * `_config` > `queryFrontend` > `sharded_queries_enabled`
  * `_config` > `queryFrontend` > `query_split_factor`
* [CHANGE] Rename ruler_s3_bucket_name and ruler_gcs_bucket_name to ruler_storage_bucket_name: [#415](https://github.com/grafana/cortex-jsonnet/pull/415)
* [CHANGE] Fine-tuned rolling update policy for distributor, querier, query-frontend, query-scheduler. [#420](https://github.com/grafana/cortex-jsonnet/pull/420)
* [CHANGE] Increased memcached metadata/chunks/index-queries max connections from 4k to 16k. [#420](https://github.com/grafana/cortex-jsonnet/pull/420)
* [CHANGE] Disabled step alignment in query-frontend to be compliant with PromQL. [#420](https://github.com/grafana/cortex-jsonnet/pull/420)
* [CHANGE] Do not limit compactor CPU and request a number of cores equal to the configured concurrency. [#420](https://github.com/grafana/cortex-jsonnet/pull/420)
* [CHANGE] Configured split-and-merge compactor. #853
  * The following CLI flags are set on compactor:
    * `-compactor.split-and-merge-shards=0`
    * `-compactor.compactor-tenant-shard-size=1`
    * `-compactor.split-groups=1`
    * `-compactor.max-opening-blocks-concurrency=4`
    * `-compactor.max-closing-blocks-concurrency=2`
    * `-compactor.symbols-flushers-concurrency=4`
  * The following per-tenant overrides have been set on `super_user` and `mega_user` classes:
    ```
    compactor_split_and_merge_shards: 2,
    compactor_tenant_shard_size: 2,
    compactor_split_groups: 2,
    ```
* [CHANGE] The entrypoint file to include has been renamed from `cortex.libsonnet` to `mimir.libsonnet`. #897
* [CHANGE] The default image config field has been renamed from `cortex` to `mimir`. #896
   ```
   {
     _images+:: {
       mimir: '...',
     },
   }
   ```
* [CHANGE] Removed `cortex_` prefix from config fields. #898
  * The following config fields have been renamed:
    * `cortex_bucket_index_enabled` renamed to `bucket_index_enabled`
    * `cortex_compactor_cleanup_interval` renamed to `compactor_cleanup_interval`
    * `cortex_compactor_data_disk_class` renamed to `compactor_data_disk_class`
    * `cortex_compactor_data_disk_size` renamed to `compactor_data_disk_size`
    * `cortex_compactor_max_concurrency` renamed to `compactor_max_concurrency`
    * `cortex_distributor_allow_multiple_replicas_on_same_node` renamed to `distributor_allow_multiple_replicas_on_same_node`
    * `cortex_ingester_data_disk_class` renamed to `ingester_data_disk_class`
    * `cortex_ingester_data_disk_size` renamed to `ingester_data_disk_size`
    * `cortex_querier_allow_multiple_replicas_on_same_node` renamed to `querier_allow_multiple_replicas_on_same_node`
    * `cortex_query_frontend_allow_multiple_replicas_on_same_node` renamed to `query_frontend_allow_multiple_replicas_on_same_node`
    * `cortex_query_sharding_enabled` renamed to `query_sharding_enabled`
    * `cortex_query_sharding_msg_size_factor` renamed to `query_sharding_msg_size_factor`
    * `cortex_ruler_allow_multiple_replicas_on_same_node` renamed to `ruler_allow_multiple_replicas_on_same_node`
    * `cortex_store_gateway_data_disk_class` renamed to `store_gateway_data_disk_class`
    * `cortex_store_gateway_data_disk_size` renamed to `store_gateway_data_disk_size`
* [CHANGE] The overrides configmap default mountpoint has changed from `/etc/cortex` to `/etc/mimir`. It can be customized via the `overrides_configmap_mountpoint` config field. #899
* [CHANGE] Enabled in the querier the features to query label names with matchers, PromQL at modifier and query long-term storage for labels. #905
* [CHANGE] Reduced TSDB blocks retention on ingesters disk from 96h to 24h. #905
* [CHANGE] Enabled closing of idle TSDB in ingesters. #905
* [CHANGE] Disabled TSDB isolation in ingesters for better performances. #905
* [CHANGE] Changed log level of querier, query-frontend, query-scheduler and alertmanager from `debug` to `info`. #905
* [CHANGE] Enabled attributes in-memory cache in store-gateway. #905
* [CHANGE] Configured store-gateway to not load blocks containing samples more recent than 10h (because such samples are queried from ingesters). #905
* [CHANGE] Dynamically compute `-compactor.deletion-delay` based on other settings, in order to reduce the deletion delay as much as possible and lower the number of live blocks in the storage. #907
* [CHANGE] The config field `distributorConfig` has been renamed to `ingesterRingClientConfig`. Config field `ringClient` has been removed in favor of `ingesterRingClientConfig`. #997 #1057
* [CHANGE] Gossip.libsonnet has been fixed to modify all ring configurations, not only the ingester ring config. Furthermore it now supports migration via multi KV store. #1057 #1099
* [CHANGE] Changed the default of `bucket_index_enabled` to `true`. #924
* [CHANGE] Remove the support for the test-exporter. #1133
* [CHANGE] Removed `$.distributor_deployment_labels`, `$.ingester_deployment_labels` and `$.querier_deployment_labels` fields, that were used by gossip.libsonnet to inject additional label. Now the label is injected directly into pods of statefulsets and deployments. #1297
* [CHANGE] Disabled `-ingester.readiness-check-ring-health`. #1352
* [CHANGE] Changed Alertmanager CPU request from `100m` to `2` cores, and memory request from `1Gi` to `10Gi`. Set Alertmanager memory limit to `15Gi`. #1206
* [CHANGE] gossip.libsonnet has been renamed to memberlist.libsonnet, and is now imported by default. Use of memberlist for ring is enabled by setting `_config.memberlist_ring_enabled` to true. #1526
* [FEATURE] Added query sharding support. It can be enabled setting `cortex_query_sharding_enabled: true` in the `_config` object. #653
* [FEATURE] Added shuffle-sharding support. It can be enabled and configured using the following config: #902
   ```
   _config+:: {
     shuffle_sharding:: {
       ingester_write_path_enabled: true,
       ingester_read_path_enabled: true,
       querier_enabled: true,
       ruler_enabled: true,
       store_gateway_enabled: true,
     },
   }
   ```
* [FEATURE] Added multi-zone ingesters and store-gateways support. #1352 #1552
* [ENHANCEMENT] Add overrides config to compactor. This allows setting retention configs per user. [#386](https://github.com/grafana/cortex-jsonnet/pull/386)
* [ENHANCEMENT] Added 256MB memory ballast to querier. [#369](https://github.com/grafana/cortex-jsonnet/pull/369)
* [ENHANCEMENT] Update `etcd-operator` to latest version (see https://github.com/grafana/jsonnet-libs/pull/480). [#263](https://github.com/grafana/cortex-jsonnet/pull/263)
* [ENHANCEMENT] Add support for Azure storage in Alertmanager configuration. [#381](https://github.com/grafana/cortex-jsonnet/pull/381)
* [ENHANCEMENT] Add support for running Alertmanager in sharding mode. [#394](https://github.com/grafana/cortex-jsonnet/pull/394)
* [ENHANCEMENT] Allow to customize PromQL engine settings via `queryEngineConfig`. [#399](https://github.com/grafana/cortex-jsonnet/pull/399)
* [ENHANCEMENT] Define Azure object storage ruler args. [#416](https://github.com/grafana/cortex-jsonnet/pull/416)
* [ENHANCEMENT] Added the following config options to allow to schedule multiple replicas of the same service on the same node: [#418](https://github.com/grafana/cortex-jsonnet/pull/418)
  * `cortex_distributor_allow_multiple_replicas_on_same_node`
  * `cortex_ruler_allow_multiple_replicas_on_same_node`
  * `cortex_querier_allow_multiple_replicas_on_same_node`
  * `cortex_query_frontend_allow_multiple_replicas_on_same_node`
* [BUGFIX] Alertmanager: fixed `--alertmanager.cluster.peers` CLI flag passed to alertmanager when HA is enabled. [#329](https://github.com/grafana/cortex-jsonnet/pull/329)
* [BUGFIX] Fixed `-distributor.extend-writes` setting on ruler when `unregister_ingesters_on_shutdown` is disabled. [#369](https://github.com/grafana/cortex-jsonnet/pull/369)
* [BUGFIX] Treat `compactor_blocks_retention_period` type as string rather than int.[#395](https://github.com/grafana/cortex-jsonnet/pull/395)
* [BUGFIX] Pass `-ruler-storage.s3.endpoint` to ruler when using S3. [#421](https://github.com/grafana/cortex-jsonnet/pull/421)
* [BUGFIX] Remove service selector on label `gossip_ring_member` from other services than `gossip-ring`. [#1008](https://github.com/grafana/mimir/pull/1008)
* [BUGFIX] Rename `-ingester.readiness-check-ring-health` to `-ingester.ring.readiness-check-ring-health`, to reflect current name of flag. #1460

### Mimirtool

_Changes since cortextool `0.10.7`._

* [CHANGE] The following environment variables have been renamed: #883
  * `CORTEX_ADDRESS` to `MIMIR_ADDRESS`
  * `CORTEX_API_USER` to `MIMIR_API_USER`
  * `CORTEX_API_KEY` to `MIMIR_API_KEY`
  * `CORTEX_TENANT_ID` to `MIMIR_TENANT_ID`
  * `CORTEX_TLS_CA_PATH` to `MIMIR_TLS_CA_PATH`
  * `CORTEX_TLS_CERT_PATH` to `MIMIR_TLS_CERT_PATH`
  * `CORTEX_TLS_KEY_PATH` to `MIMIR_TLS_KEY_PATH`
* [CHANGE] Change `cortex` backend to `mimir`. #883
* [CHANGE] Do not publish `mimirtool` binary for 386 windows architecture. #1263
* [CHANGE] `analyse` command has been renamed to `analyze`. #1318
* [FEATURE] Support Arm64 on Darwin for all binaries (benchtool etc). https://github.com/grafana/cortex-tools/pull/215
* [ENHANCEMENT] Correctly support federated rules. #823
* [BUGFIX] Fix `cortextool rules` legends displaying wrong symbols for updates and deletions. https://github.com/grafana/cortex-tools/pull/226

### Query-tee

_Changes since Cortex `1.10.0`._

* [ENHANCEMENT] Added `/api/v1/query_exemplars` API endpoint support (no results comparison). #168
* [ENHANCEMENT] Add a flag (`--proxy.compare-use-relative-error`) in the query-tee to compare floating point values using relative error. #208
* [ENHANCEMENT] Add a flag (`--proxy.compare-skip-recent-samples`) in the query-tee to skip comparing recent samples. By default samples not older than 1 minute are skipped. #234
* [BUGFIX] Fixes a panic in the query-tee when comparing result. #207
* [BUGFIX] Ensure POST requests are handled correctly #286

### Blocksconvert

_Changes since Cortex `1.10.0`._

* [CHANGE] Blocksconvert tool was removed from Mimir. #637

### Metaconvert

_Changes since Cortex `1.10.0`._

* [CHANGE] `thanosconvert` tool has been renamed to `metaconvert`. `-config.file` option has been removed, while it now requires `-tenant` option to work on single tenant only. It now also preserves labels recognized by Mimir. #1120

### Test-exporter

_Changes since Cortex `1.10.0`._

* [CHANGE] Removed the test-exporter tool. #1133

### Tools

_Changes since Cortex `1.10.0`._

* [CHANGE] Removed `query-audit`. You can use `query-tee` to compare query results and performances of two Grafana Mimir backends. #1380

## [Cortex 1.10.0 CHANGELOG](https://github.com/grafana/mimir/blob/a13959db5d38ff65c2b7ef52c56331d2f4dbc00c/CHANGELOG.md#cortex-1100--2021-08-03)<|MERGE_RESOLUTION|>--- conflicted
+++ resolved
@@ -2,12 +2,10 @@
 
 ## main / unreleased
 
-<<<<<<< HEAD
+### Grafana Mimir
+
+* [CHANGE] Store-gateway: skip verifying index header integrity upon loading. To enable verification set `blocks_storage.bucket_store.index_header.verify_on_load: true`.
 * [ENHANCEMENT] Cardinality API: When zone aware replication is enabled, the label values cardinality API can now tolerate single zone failure #5178
-=======
-### Grafana Mimir
-
-* [CHANGE] Store-gateway: skip verifying index header integrity upon loading. To enable verification set `blocks_storage.bucket_store.index_header.verify_on_load: true`.
 
 ### Mixin
 
@@ -24,7 +22,6 @@
 ### Documentation
 
 ### Tools
->>>>>>> 880cc8db
 
 ## 2.9.0-rc.0
 
