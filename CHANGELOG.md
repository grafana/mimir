--- conflicted
+++ resolved
@@ -31,11 +31,8 @@
 * [ENHANCEMENT] Use new data structure for labels, to reduce memory consumption. #3555
 * [ENHANCEMENT] Update alpine base image to 3.18.2. #5276
 * [ENHANCEMENT] Ruler: add `cortex_ruler_sync_rules_duration_seconds` metric, tracking the time spent syncing all rule groups owned by the ruler instance. #5311
-<<<<<<< HEAD
+* [ENHANCEMENT] Ingester and querier: improve level of detail in traces emitted for queries that hit ingesters. #5315
 * [ENHANCEMENT] Querier: add `cortex_queries_exceeded_limits_total` metric that counts the number of queries rejected due to hitting a limit (eg. max series per query or max chunks per query). #5316
-=======
-* [ENHANCEMENT] Ingester and querier: improve level of detail in traces emitted for queries that hit ingesters. #5315
->>>>>>> be769062
 * [BUGFIX] Ingester: Handle when previous ring state is leaving and the number of tokens has changed. #5204
 
 ### Mixin
