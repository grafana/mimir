# Changelog

## Mimir - main / unreleased

* [CHANGE] Ruler: endpoints for listing rules (`/api/v1/rules`, `/api/v1/rules/{namespace}`) now return HTTP status code 200 and an empty map when there are no rules instead of an HTTP 404 and plain text error message. #456
* [CHANGE] Compactor: Removed support for block deletion marks migration. If you're upgrading from Cortex < 1.7.0 to Mimir, you should upgrade the compactor to Cortex >= 1.7.0 first, run it at least once and then upgrade to Mimir. #122
* [CHANGE] Removed query sharding for the chunks storage. Query sharding is now only supported for blocks storage. #86 #119
* [CHANGE] Renamed build image to us.gcr.io/kubernetes-dev/mimir-build-image. #40
* [CHANGE] Renamed metric `deprecated_flags_inuse_total` as `deprecated_flags_used_total`. #35
* [CHANGE] Renamed metric `experimental_features_in_use_total` as `experimental_features_used_total`. #32
* [CHANGE] Removed `log_messages_total` metric. #32
* [CHANGE] Change to APGLv3. #22
* [CHANGE] Change to Grafana Labs standard project governance. #22
* [CHANGE] Removed `configdb` support from Ruler and Alertmanager backend storages. #15 #38
* [CHANGE] Changed `-ruler.storage.type` default value from `configdb` to `local`. #15
* [CHANGE] Changed `-alertmanager.storage.type` default value from `configdb` to `local`. #15
* [CHANGE] Prevent path traversal attack from users able to control the HTTP header `X-Scope-OrgID`. (CVE-2021-36157) #20
  * Users only have control of the HTTP header when Mimir is not frontend by an auth proxy validating the tenant IDs
* [CHANGE] Some files and directories created by Mimir components on local disk now have stricter permissions, and are only readable by owner, but not group or others. #58
* [CHANGE] Query-frontend: Enable query stats by default, they can still be disabled with `-frontend.query-stats-enabled=false`. #83
* [CHANGE] Ingester: default `-ingester.min-ready-duration` reduced from 1m to 15s. #126
* [CHANGE] Ingester: `-ingester.min-ready-duration` now start counting the delay after the ring's health checks have passed instead of when the ring client was started. #126
* [CHANGE] Blocks storage: memcached client DNS resolution switched from golang built-in to [`miekg/dns`](https://github.com/miekg/dns). #142
* [CHANGE] Query-frontend: the `cortex_frontend_mapped_asts_total` metric has been renamed to `cortex_frontend_query_sharding_rewrites_attempted_total`. #150
* [CHANGE] Renamed metric `cortex_overrides` to `cortex_limits_overrides`. #173 #407
* [CHANGE] Allow experimental ingester max-exemplars setting to be changed dynamically #144
  * CLI flag `-blocks-storage.tsdb.max-exemplars` is renamed to `-ingester.max-global-exemplars-per-user`.
  * YAML `max_exemplars` is moved from `tsdb` to `overrides` and renamed to `max_global_exemplars_per_user`.
* [CHANGE] The metric `cortex_deprecated_flags_inuse_total` has been renamed to `deprecated_flags_inuse_total` as part of using grafana/dskit functionality. #185
* [CHANGE] Alertmanager: Don't count user-not-found errors from replicas as failures in the `cortex_alertmanager_state_fetch_replica_state_failed_total` metric. #190
* [CHANGE] Alertmanager: Use distributor for non-API routes when sharding is enabled. #213
* [CHANGE] Query-frontend: added `sharded` label to `cortex_query_seconds_total` metric. #235
* [CHANGE] Query-frontend: changed the flag name for controlling query sharding total shards from `-querier.total-shards` to `-frontend.query-sharding-total-shards`. #230
* [CHANGE] Querier/ruler: Option `-querier.ingester-streaming` has been removed. Querier/ruler now always use streaming method to query ingesters. #204
* [CHANGE] Limits: Option `-ingester.max-samples-per-query` is now deprecated. YAML field `max_samples_per_query` is no longer supported. It required `-querier.ingester-streaming` option to be set to false, but since `-querier.ingester-streaming` is removed (always defaulting to true), the limit using it was removed as well. #204
* [CHANGE] Compactor: removed the `cortex_compactor_group_vertical_compactions_total` metric. #278
* [CHANGE] Limits: Set the default max number of inflight ingester push requests (`-ingester.instance-limits.max-inflight-push-requests`) to 30000 in order to prevent clusters from being overwhelmed by request volume or temporary slow-downs. #259
* [CHANGE] Compactor no longer waits for initial blocks cleanup to finish before starting compactions. #282
* [CHANGE] Flag `-querier.parallelise-shardable-queries` has been renamed to `-query-frontend.parallelize-shardable-queries` #284
* [CHANGE] Update Go version to 1.17.3. #480
* [CHANGE] Compactor: removed overlapping sources detection. Overlapping sources may exist due to edge cases (timing issues) when horizontally sharding compactor with `split-and-merge` strategy, but are correctly handled by compactor. #494
* [CHANGE] Rename metric `cortex_query_fetched_chunks_bytes_total` to `cortex_query_fetched_chunk_bytes_total` to be consistent with the limit name. #476
* [CHANGE] The `status_code` label on gRPC client metrics has changed from '200' and '500' to '2xx', '5xx', '4xx', 'cancel' or 'error'. #537
* [CHANGE] Remove chunks storage engine. #510 #545
  This removes the following flags:
  * `-ingester.checkpoint-duration`
  * `-ingester.checkpoint-enabled`
  * `-ingester.chunk-age-jitter`
  * `-ingester.concurrent-flushes`
  * `-ingester.flush-on-shutdown-with-wal-enabled`
  * `-ingester.flush-op-timeout`
  * `-ingester.flush-period`
  * `-ingester.max-chunk-age`
  * `-ingester.max-chunk-idle`
  * `-ingester.max-stale-chunk-idle`
  * `-ingester.max-transfer-retries`
  * `-ingester.recover-from-wal`
  * `-ingester.retain-period`
  * `-ingester.spread-flushes`
  * `-ingester.wal-dir`
  * `-ingester.wal-enabled`
  * All `-table-manager.*` flags
* [CHANGE] Compactor: compactor now uses deletion marks from `<tenant>/markers` location in the bucket. Marker files are no longer fetched, only listed. #550
* [CHANGE] Memberlist: changed probe interval from `1s` to `5s` and probe timeout from `500ms` to `2s`. #563
* [FEATURE] Query Frontend: Add `cortex_query_fetched_chunks_total` per-user counter to expose the number of chunks fetched as part of queries. This metric can be enabled with the `-frontend.query-stats-enabled` flag (or its respective YAML config option `query_stats_enabled`). #31
* [FEATURE] Query Frontend: Add experimental querysharding for the blocks storage. You can now enabled querysharding for blocks storage (`-store.engine=blocks`) by setting `-query-frontend.parallelize-shardable-queries` to `true`. The following additional config and exported metrics have been added. #79 #80 #100 #124 #140 #148 #150 #151 #153 #154 #155 #156 #157 #158 #159 #160 #163 #169 #172 #196 #205 #225 #226 #227 #228 #230 #235 #240 #239 #246 #244 #319 #330 #371 #385 #400 #458
  * New config options:
    * `-frontend.query-sharding-total-shards`: The amount of shards to use when doing parallelisation via query sharding.
    * `-frontend.query-sharding-max-sharded-queries`: The max number of sharded queries that can be run for a given received query. 0 to disable limit.
    * `-blocks-storage.bucket-store.series-hash-cache-max-size-bytes`: Max size - in bytes - of the in-memory series hash cache in the store-gateway.
    * `-blocks-storage.tsdb.series-hash-cache-max-size-bytes`: Max size - in bytes - of the in-memory series hash cache in the ingester.
  * New exported metrics:
    * `cortex_bucket_store_series_hash_cache_requests_total`
    * `cortex_bucket_store_series_hash_cache_hits_total`
    * `cortex_frontend_query_sharding_rewrites_succeeded_total`
    * `cortex_frontend_sharded_queries_per_query`
  * Renamed metrics:
    * `cortex_frontend_mapped_asts_total` to `cortex_frontend_query_sharding_rewrites_attempted_total`
  * Modified metrics:
    * added `sharded` label to `cortex_query_seconds_total`
  * When query sharding is enabled, the following querier config must be set on query-frontend too:
    * `-querier.max-concurrent`
    * `-querier.timeout`
    * `-querier.max-samples`
    * `-querier.at-modifier-enabled`
    * `-querier.default-evaluation-interval`
    * `-querier.active-query-tracker-dir`
    * `-querier.lookback-delta`
  * Sharding can be dynamically controlled per request using the `Sharding-Control: 64` header. (0 to disable)
  * Sharding can be dynamically controlled per tenant using the limit `query_sharding_total_shards`. (0 to disable)
  * Added `sharded_queries` count to the "query stats" log.
  * Number of shards is adjusted to be compatible with number of compactor shards used by split-and-merge compactor. Querier can use this to avoid querying blocks that cannot have series in given query shard. This only works when using split-and-merge compactor.
* [FEATURE] PromQL: added `present_over_time` support. #139
* [FEATURE] Ingester: can expose metrics on active series matching custom trackers configured via `-ingester.active-series-custom-trackers` (or its respective YAML config option). When configured, active series for custom trackers are exposed by the `cortex_ingester_active_series_custom_tracker` metric. #42
* [FEATURE] Ingester: Enable snapshotting of in-memory TSDB on disk during shutdown via `-blocks-storage.tsdb.memory-snapshot-on-shutdown`. #249
* [FEATURE] Compactor: added support for a new compaction strategy `-compactor.compaction-strategy=split-and-merge`. When the `split-and-merge` compactor is used, source blocks for a given tenant are grouped into `-compactor.split-groups` number of groups. Each group of blocks is then compacted separately, and is split into `-compactor.split-and-merge-shards` shards (configurable on a per-tenant basis). Compaction of each tenant shards can be horizontally scaled. Number of compactors that work on jobs for single tenant can be limited by using `-compactor.compactor-tenant-shard-size` parameter, or per-tenant `compactor_tenant_shard_size` override.  #275 #281 #282 #283 #288 #290 #303 #307 #317 #323 #324 #328 #353 #368 #479
* [FEATURE] Querier: Added label names cardinality endpoint `<prefix>/api/v1/cardinality/label_names` that is disabled by default. Can be enabled/disabled via the CLI flag `-querier.cardinality-analysis-enabled` or its respective YAML config option. Configurable on a per-tenant basis. #301 #377 #474
* [FEATURE] Distributor: Added `-api.skip-label-name-validation-header-enabled` option to allow skipping label name validation on the HTTP write path based on `X-Mimir-SkipLabelNameValidation` header being `true` or not. #390
* [FEATURE] Querier: Added label values cardinality endpoint `<prefix>/api/v1/cardinality/label_values` that is disabled by default. Can be enabled/disabled via the CLI flag `-querier.cardinality-analysis-enabled` or its respective YAML config option. Configurable on a per-tenant basis. #332 #395 #474
* [FEATURE] Query-Frontend: Added `-query-frontend.cache-unaligned-requests` option to cache responses for requests that do not have step-aligned start and end times. This can improve speed of repeated queries, but can also pollute cache with results that are never reused. #432
* [FEATURE] Querier: Added `-store.max-labels-query-length` to restrict the range of `/series`, label-names and label-values requests. #507
* [FEATURE] Ingester: Added `-blocks-storage.tsdb.isolation-enabled` flag, which allows disabling TSDB isolation feature. This is enabled by default (per TSDB default), but disabling can improve performance of write requests. #512
* [FEATURE] Compactor: Added `-compactor.max-compaction-time` to control how long can compaction for a single tenant take. If compactions for a tenant take longer, no new compactions are started in the same compaction cycle. Running compactions are not stopped however, and may take much longer. #523
* [FEATURE] Compactor: When compactor finds blocks with out-of-order chunks, it will mark them for no-compaction. Blocks marked for no-compaction are ignored in future compactions too. Added metric `cortex_compactor_blocks_marked_for_no_compaction_total` to track number of blocks marked for no-compaction. Added `CortexCompactorSkippedBlocksWithOutOfOrderChunks` alert based on new metric. Markers are only checked from `<tenant>/markers` location, but uploaded to the block directory too. #520 #535 #550
* [ENHANCEMENT] Add a flag (`--proxy.compare-use-relative-error`) in the query-tee to compare floating point values using relative error. #208
* [ENHANCEMENT] Add a flag (`--proxy.compare-skip-recent-samples`) in the query-tee to skip comparing recent samples. By default samples not older than 1 minute are skipped. #234
* [ENHANCEMENT] Include additional limits in the per-tenant override exporter. The following limits have been added to the `cortex_limit_overrides` metric: #21
  * `max_fetched_series_per_query`
  * `max_fetched_chunk_bytes_per_query`
  * `ruler_max_rules_per_rule_group`
  * `ruler_max_rule_groups_per_tenant`
* [ENHANCEMENT] Querier now can use the `LabelNames` call with matchers, if matchers are provided in the `/labels` API call, instead of using the more expensive `MetricsForLabelMatchers` call as before. This can be enabled by enabling the `-querier.query-label-names-with-matchers-enabled` flag once the ingesters are updated to this version. In the future this is expected to become the default behavior. #3
* [ENHANCEMENT] Ingester: added option `-ingester.readiness-check-ring-health` to disable the ring health check in the readiness endpoint. When disabled, the health checks are run against only the ingester itself instead of all ingesters in the ring. #48 #126
* [ENHANCEMENT] Added option `-distributor.excluded-zones` to exclude ingesters running in specific zones both on write and read path. #51
* [ENHANCEMENT] Store-gateway: added `cortex_bucket_store_sent_chunk_size_bytes` metric, tracking the size of chunks sent from store-gateway to querier. #123
* [ENHANCEMENT] Store-gateway: reduced CPU and memory utilization due to exported metrics aggregation for instances with a large number of tenants. #123 #142
* [ENHANCEMENT] Query-frontend: if query sharding is enabled and a query is not shardable, then the query is executed by querier instead of query-frontend. #150
* [ENHANCEMENT] Add a metrics `cortex_limits_defaults` to expose the default values of limits. #173
* [ENHANCEMENT] Exemplars are now emitted for all gRPC calls and many operations tracked by histograms. #180
* [ENHANCEMENT] New options `-server.http-listen-network` and `-server.grpc-listen-network` allow binding as 'tcp4' or 'tcp6'. #180
* [ENHANCEMENT] Add tags to tracing span for distributor push with user, cluster and replica. #210
* [ENHANCEMENT] Optimisations to distributor. #212 #217 #242
* [ENHANCEMENT] Memberlist: Add `-memberlist.advertise-addr` and `-memberlist.advertise-port` options for setting the address to advertise to other members of the cluster to enable NAT traversal. #260
* [ENHANCEMENT] Distributor: reduce latency when HA-Tracking by doing KVStore updates in the background. #271
* [ENHANCEMENT] Compactor: when sharding is enabled, skip already planned compaction jobs if the tenant doesn't belong to the compactor instance anymore. #303
* [ENHANCEMENT] Query federation: improve performance in MergeQueryable by memoizing labels. #312
* [ENHANCEMENT] Compactor: Blocks cleaner will ignore users that it no longer "owns" when sharding is enabled, and user ownership has changed since last scan. #325
* [ENHANCEMENT] Querier / store-gateway: optimized regex matchers. #319 #334 #355
* [ENHANCEMENT] Query-frontend: added `cortex_query_frontend_non_step_aligned_queries_total` to track the total number of range queries with start/end not aligned to step. #347 #357
* [ENHANCEMENT] Compactor: added `-compactor.compaction-jobs-order` support to configure which compaction jobs should run first for a given tenant (in case there are multiple ones). Supported values are: `smallest-range-oldest-blocks-first` (default), `newest-blocks-first` (not supported by `default` compaction strategy). #364
* [ENHANCEMENT] Add option (`-querier.label-values-max-cardinality-label-names-per-request`) to configure the maximum number of label names allowed to be queried in a single `<prefix>/api/v1/cardinality/label_values` API call. #332
* [ENHANCEMENT] Make distributor inflight push requests count include background calls to ingester. #398
* [ENHANCEMENT] Store-gateway: added an in-memory LRU cache for chunks attributes. Can be enabled setting `-blocks-storage.bucket-store.chunks-cache.attributes-in-memory-max-items=X` where `X` is the max number of items to keep in the in-memory cache. The following new metrics are exposed: #279 #415 #437
  * `cortex_cache_memory_requests_total`
  * `cortex_cache_memory_hits_total`
  * `cortex_cache_memory_items_count`
* [ENHANCEMENT] Store-gateway: log index cache requests to tracing spans. #419
* [ENHANCEMENT] Ingester: reduce CPU and memory utilization if remote write requests contains a large amount of "out of bounds" samples. #413
* [ENHANCEMENT] Ingester: reduce CPU and memory utilization when querying chunks from ingesters. #430
* [ENHANCEMENT] Querier: when fetching data for specific query-shard, we can ignore some blocks based on compactor-shard ID, since sharding of series by query sharding and compactor is the same. Added metrics: #438 #450
  * `cortex_querier_blocks_found_total`
  * `cortex_querier_blocks_queried_total`
  * `cortex_querier_blocks_with_compactor_shard_but_incompatible_query_shard_total`
* [ENHANCEMENT] Querier&Ruler: reduce cpu usage, latency and peak memory consumption. #459 #463
* [ENHANCEMENT] Overrides Exporter: Add `max_fetched_chunks_per_query` and `max_global_exemplars_per_user` limits to the default and per-tenant limits exported as metrics. #471 #515
* [ENHANCEMENT] Compactor (blocks cleaner): Delete blocks marked for deletion faster. #490
* [ENHANCEMENT] Store-gateway: store-gateway can now ignore blocks with minimum time within `-blocks-storage.bucket-store.ignore-blocks-within` duration. Useful when used together with `-querier.query-store-after`. #502
<<<<<<< HEAD
* [ENHANCEMENT] Distributor: silently drop exemplars more than 5 minutes older than samples in the same batch. #544
=======
* [ENHANCEMENT] Ring/Memberlist: reduce CPU utilization for rings with a large number of members. #537 #563
* [ENHANCEMENT] Add histogram metrics `cortex_distributor_sample_delay_seconds` and `cortex_ingester_tsdb_sample_out_of_order_delta_seconds` #488
>>>>>>> da190aec
* [BUGFIX] Frontend: Fixes @ modifier functions (start/end) when splitting queries by time. #206
* [BUGFIX] Fixes a panic in the query-tee when comparing result. #207
* [BUGFIX] Upgrade Prometheus. TSDB now waits for pending readers before truncating Head block, fixing the `chunk not found` error and preventing wrong query results. #16
* [BUGFIX] Compactor: fixed panic while collecting Prometheus metrics. #28
* [BUGFIX] Ingester: don't create TSDB or appender if no samples are sent by a tenant. #162
* [BUGFIX] Alertmanager: don't replace user configurations with blank fallback configurations (when enabled), particularly during scaling up/down instances when sharding is enabled. #224
* [BUGFIX] Query-tee: Ensure POST requests are handled correctly #286
* [BUGFIX] Query-frontend: Ensure query_range requests handled by the query-frontend return JSON formatted errors. #360 #499
* [BUGFIX] Query-frontend: don't reuse cached results for queries that are not step-aligned. #424
* [BUGFIX] Querier: fixed UserStats endpoint. When zone-aware replication is enabled, `MaxUnavailableZones` param is used instead of `MaxErrors`, so setting `MaxErrors = 0` doesn't make the Querier wait for all Ingesters responses. #474
* [BUGFIX] Ingester: fix out-of-order chunks in TSDB head in-memory series after WAL replay in case some samples were appended to TSDB WAL before series. #530
* [BUGFIX] Memberlist: fixed corrupted packets when sending compound messages with more than 255 messages or messages bigger than 64KB. #551

Mixin:

* [CHANGE] Raised `CortexKVStoreFailure` alert severity from warning to critical. #493
* [CHANGE] Increase `CortexRolloutStuck` alert "for" duration from 15m to 30m. #493
* [ENHANCEMENT] Added `CortexReachingTCPConnectionsLimit` alert. #403
* [ENHANCEMENT] Added "Cortex / Writes Networking" and "Cortex / Reads Networking" dashboards. #405
* [ENHANCEMENT] Improved "Queue length" panel in "Cortex / Queries" dashboard. #408
* [ENHANCEMENT] Add `CortexDistributorReachingInflightPushRequestLimit` alert and playbook. #401
* [ENHANCEMENT] Added "Recover accidentally deleted blocks (Google Cloud specific)" playbook. #475
* [BUGFIX] Fixed "Instant queries / sec" in "Cortex / Reads" dashboard. #445
* [BUGFIX] Fixed and added missing KV store panels in Writes, Reads, Ruler and Compactor dashboards. #448

### Query-tee

* [ENHANCEMENT] Added `/api/v1/query_exemplars` API endpoint support (no results comparison). #168

## main / unreleased

* [FEATURE] Ruler: Add new `-ruler.query-stats-enabled` which when enabled will report the `cortex_ruler_query_seconds_total` as a per-user metric that tracks the sum of the wall time of executing queries in the ruler in seconds. #4317
* [FEATURE] Query Frontend: Add `cortex_query_fetched_series_total` and `cortex_query_fetched_chunks_bytes_total` per-user counters to expose the number of series and bytes fetched as part of queries. These metrics can be enabled with the `-frontend.query-stats-enabled` flag (or its respective YAML config option `query_stats_enabled`). #4343
* [CHANGE] Update Go version to 1.16.6. #4362
* [CHANGE] Querier / ruler: Change `-querier.max-fetched-chunks-per-query` configuration to limit to maximum number of chunks that can be fetched in a single query. The number of chunks fetched by ingesters AND long-term storare combined should not exceed the value configured on `-querier.max-fetched-chunks-per-query`. #4260
* [CHANGE] Memberlist: the `memberlist_kv_store_value_bytes` has been removed due to values no longer being stored in-memory as encoded bytes. #4345
* [CHANGE] Compactor: compactor will no longer try to compact blocks that are already marked for deletion. Previously compactor would consider blocks marked for deletion within `-compactor.deletion-delay / 2` period as eligible for compaction. #4328
* [CHANGE] Memberlist: forward only changes, not entire original message. #4419
* [CHANGE] Memberlist: don't accept old tombstones as incoming change, and don't forward such messages to other gossip members. #4420
* [ENHANCEMENT] Add timeout for waiting on compactor to become ACTIVE in the ring. #4262
* [ENHANCEMENT] Reduce memory used by streaming queries, particularly in ruler. #4341
* [ENHANCEMENT] Ring: allow experimental configuration of disabling of heartbeat timeouts by setting the relevant configuration value to zero. Applies to the following: #4342
  * `-distributor.ring.heartbeat-timeout`
  * `-ring.heartbeat-timeout`
  * `-ruler.ring.heartbeat-timeout`
  * `-alertmanager.sharding-ring.heartbeat-timeout`
  * `-compactor.ring.heartbeat-timeout`
  * `-store-gateway.sharding-ring.heartbeat-timeout`
* [ENHANCEMENT] Ring: allow heartbeats to be explicitly disabled by setting the interval to zero. This is considered experimental. This applies to the following configuration options: #4344
  * `-distributor.ring.heartbeat-period`
  * `-ingester.heartbeat-period`
  * `-ruler.ring.heartbeat-period`
  * `-alertmanager.sharding-ring.heartbeat-period`
  * `-compactor.ring.heartbeat-period`
  * `-store-gateway.sharding-ring.heartbeat-period`
* [ENHANCEMENT] Memberlist: optimized receive path for processing ring state updates, to help reduce CPU utilization in large clusters. #4345
* [ENHANCEMENT] Memberlist: expose configuration of memberlist packet compression via `-memberlist.compression=enabled`. #4346
* [ENHANCEMENT] Rulers: Using shuffle sharding subring on GetRules API. #4466/#287
* [BUGFIX] HA Tracker: when cleaning up obsolete elected replicas from KV store, tracker didn't update number of cluster per user correctly. #4336
* [BUGFIX] Ruler: fixed counting of PromQL evaluation errors as user-errors when updating `cortex_ruler_queries_failed_total`. #4335
* [BUGFIX] Ingester: fixed ingester stuck on start up (LEAVING ring state) when `-ingester.heartbeat-period=0` and `-ingester.unregister-on-shutdown=false`. #4366
* [BUGFIX] Ingester: When using block storage, prevent any reads or writes while the ingester is stopping. This will prevent accessing TSDB blocks once they have been already closed. #4304

## 1.10.0-rc.0 / 2021-06-28

* [CHANGE] Enable strict JSON unmarshal for `pkg/util/validation.Limits` struct. The custom `UnmarshalJSON()` will now fail if the input has unknown fields. #4298
* [CHANGE] Cortex chunks storage has been deprecated and it's now in maintenance mode: all Cortex users are encouraged to migrate to the blocks storage. No new features will be added to the chunks storage. The default Cortex configuration still runs the chunks engine; please check out the [blocks storage doc](https://cortexmetrics.io/docs/blocks-storage/) on how to configure Cortex to run with the blocks storage.  #4268
* [CHANGE] The example Kubernetes manifests (stored at `k8s/`) have been removed due to a lack of proper support and maintenance. #4268
* [CHANGE] Querier / ruler: deprecated `-store.query-chunk-limit` CLI flag (and its respective YAML config option `max_chunks_per_query`) in favour of `-querier.max-fetched-chunks-per-query` (and its respective YAML config option `max_fetched_chunks_per_query`). The new limit specifies the maximum number of chunks that can be fetched in a single query from ingesters and long-term storage: the total number of actual fetched chunks could be 2x the limit, being independently applied when querying ingesters and long-term storage. #4125
* [CHANGE] Alertmanager: allowed to configure the experimental receivers firewall on a per-tenant basis. The following CLI flags (and their respective YAML config options) have been changed and moved to the limits config section: #4143
  - `-alertmanager.receivers-firewall.block.cidr-networks` renamed to `-alertmanager.receivers-firewall-block-cidr-networks`
  - `-alertmanager.receivers-firewall.block.private-addresses` renamed to `-alertmanager.receivers-firewall-block-private-addresses`
* [CHANGE] Change default value of `-server.grpc.keepalive.min-time-between-pings` from `5m` to `10s` and `-server.grpc.keepalive.ping-without-stream-allowed` to `true`. #4168
* [CHANGE] Ingester: Change default value of `-ingester.active-series-metrics-enabled` to `true`. This incurs a small increase in memory usage, between 1.2% and 1.6% as measured on ingesters with 1.3M active series. #4257
* [CHANGE] Dependency: update go-redis from v8.2.3 to v8.9.0. #4236
* [CHANGE] Memberlist: Expose default configuration values to the command line options. Note that setting these explicitly to zero will no longer cause the default to be used. If the default is desired, then do set the option. The following are affected: #4276
  - `-memberlist.stream-timeout`
  - `-memberlist.retransmit-factor`
  - `-memberlist.pull-push-interval`
  - `-memberlist.gossip-interval`
  - `-memberlist.gossip-nodes`
  - `-memberlist.gossip-to-dead-nodes-time`
  - `-memberlist.dead-node-reclaim-time`
* [FEATURE] Querier: Added new `-querier.max-fetched-series-per-query` flag. When Cortex is running with blocks storage, the max series per query limit is enforced in the querier and applies to unique series received from ingesters and store-gateway (long-term storage). #4179
* [FEATURE] Querier/Ruler: Added new `-querier.max-fetched-chunk-bytes-per-query` flag. When Cortex is running with blocks storage, the max chunk bytes limit is enforced in the querier and ruler and limits the size of all aggregated chunks returned from ingesters and storage as bytes for a query. #4216
* [FEATURE] Alertmanager: support negative matchers, time-based muting - [upstream release notes](https://github.com/prometheus/alertmanager/releases/tag/v0.22.0). #4237
* [FEATURE] Alertmanager: Added rate-limits to notifiers. Rate limits used by all integrations can be configured using `-alertmanager.notification-rate-limit`, while per-integration rate limits can be specified via `-alertmanager.notification-rate-limit-per-integration` parameter. Both shared and per-integration limits can be overwritten using overrides mechanism. These limits are applied on individual (per-tenant) alertmanagers. Rate-limited notifications are failed notifications. It is possible to monitor rate-limited notifications via new `cortex_alertmanager_notification_rate_limited_total` metric. #4135 #4163
* [FEATURE] Alertmanager: Added `-alertmanager.max-config-size-bytes` limit to control size of configuration files that Cortex users can upload to Alertmanager via API. This limit is configurable per-tenant. #4201
* [FEATURE] Alertmanager: Added `-alertmanager.max-templates-count` and `-alertmanager.max-template-size-bytes` options to control number and size of templates uploaded to Alertmanager via API. These limits are configurable per-tenant. #4223
* [FEATURE] Added flag `-debug.block-profile-rate` to enable goroutine blocking events profiling. #4217
* [FEATURE] Alertmanager: The experimental sharding feature is now considered complete. Detailed information about the configuration options can be found [here for alertmanager](https://cortexmetrics.io/docs/configuration/configuration-file/#alertmanager_config) and [here for the alertmanager storage](https://cortexmetrics.io/docs/configuration/configuration-file/#alertmanager_storage_config). To use the feature: #3925 #4020 #4021 #4031 #4084 #4110 #4126 #4127 #4141 #4146 #4161 #4162 #4222
  * Ensure that a remote storage backend is configured for Alertmanager to store state using `-alertmanager-storage.backend`, and flags related to the backend. Note that the `local` and `configdb` storage backends are not supported.
  * Ensure that a ring store is configured using `-alertmanager.sharding-ring.store`, and set the flags relevant to the chosen store type.
  * Enable the feature using `-alertmanager.sharding-enabled`.
  * Note the prior addition of a new configuration option `-alertmanager.persist-interval`. This sets the interval between persisting the current alertmanager state (notification log and silences) to object storage. See the [configuration file reference](https://cortexmetrics.io/docs/configuration/configuration-file/#alertmanager_config) for more information.
* [ENHANCEMENT] Alertmanager: Cleanup persisted state objects from remote storage when a tenant configuration is deleted. #4167
* [ENHANCEMENT] Storage: Added the ability to disable Open Census within GCS client (e.g `-gcs.enable-opencensus=false`). #4219
* [ENHANCEMENT] Etcd: Added username and password to etcd config. #4205
* [ENHANCEMENT] Alertmanager: introduced new metrics to monitor operation when using `-alertmanager.sharding-enabled`: #4149
  * `cortex_alertmanager_state_fetch_replica_state_total`
  * `cortex_alertmanager_state_fetch_replica_state_failed_total`
  * `cortex_alertmanager_state_initial_sync_total`
  * `cortex_alertmanager_state_initial_sync_completed_total`
  * `cortex_alertmanager_state_initial_sync_duration_seconds`
  * `cortex_alertmanager_state_persist_total`
  * `cortex_alertmanager_state_persist_failed_total`
* [ENHANCEMENT] Blocks storage: support ingesting exemplars and querying of exemplars.  Enabled by setting new CLI flag `-blocks-storage.tsdb.max-exemplars=<n>` or config option `blocks_storage.tsdb.max_exemplars` to positive value. #4124 #4181
* [ENHANCEMENT] Distributor: Added distributors ring status section in the admin page. #4151
* [ENHANCEMENT] Added zone-awareness support to alertmanager for use when sharding is enabled. When zone-awareness is enabled, alerts will be replicated across availability zones. #4204
* [ENHANCEMENT] Added `tenant_ids` tag to tracing spans #4186
* [ENHANCEMENT] Ring, query-frontend: Avoid using automatic private IPs (APIPA) when discovering IP address from the interface during the registration of the instance in the ring, or by query-frontend when used with query-scheduler. APIPA still used as last resort with logging indicating usage. #4032
* [ENHANCEMENT] Memberlist: introduced new metrics to aid troubleshooting tombstone convergence: #4231
  * `memberlist_client_kv_store_value_tombstones`
  * `memberlist_client_kv_store_value_tombstones_removed_total`
  * `memberlist_client_messages_to_broadcast_dropped_total`
* [ENHANCEMENT] Alertmanager: Added `-alertmanager.max-dispatcher-aggregation-groups` option to control max number of active dispatcher groups in Alertmanager (per tenant, also overrideable). When the limit is reached, Dispatcher produces log message and increases `cortex_alertmanager_dispatcher_aggregation_group_limit_reached_total` metric. #4254
* [ENHANCEMENT] Alertmanager: Added `-alertmanager.max-alerts-count` and `-alertmanager.max-alerts-size-bytes` to control max number of alerts and total size of alerts that a single user can have in Alertmanager's memory. Adding more alerts will fail with a log message and incrementing `cortex_alertmanager_alerts_insert_limited_total` metric (per-user). These limits can be overrided by using per-tenant overrides. Current values are tracked in `cortex_alertmanager_alerts_limiter_current_alerts` and `cortex_alertmanager_alerts_limiter_current_alerts_size_bytes` metrics. #4253
* [ENHANCEMENT] Store-gateway: added `-store-gateway.sharding-ring.wait-stability-min-duration` and `-store-gateway.sharding-ring.wait-stability-max-duration` support to store-gateway, to wait for ring stability at startup. #4271
* [ENHANCEMENT] Ruler: added `rule_group` label to metrics `cortex_prometheus_rule_group_iterations_total` and `cortex_prometheus_rule_group_iterations_missed_total`. #4121
* [ENHANCEMENT] Ruler: added new metrics for tracking total number of queries and push requests sent to ingester, as well as failed queries and push requests. Failures are only counted for internal errors, but not user-errors like limits or invalid query. This is in contrast to existing `cortex_prometheus_rule_evaluation_failures_total`, which is incremented also when query or samples appending fails due to user-errors. #4281
  * `cortex_ruler_write_requests_total`
  * `cortex_ruler_write_requests_failed_total`
  * `cortex_ruler_queries_total`
  * `cortex_ruler_queries_failed_total`
* [ENHANCEMENT] Ingester: Added option `-ingester.ignore-series-limit-for-metric-names` with comma-separated list of metric names that will be ignored in max series per metric limit. #4302
* [ENHANCEMENT] Added instrumentation to Redis client, with the following metrics: #3976
  - `cortex_rediscache_request_duration_seconds`
* [BUGFIX] Purger: fix `Invalid null value in condition for column range` caused by `nil` value in range for WriteBatch query. #4128
* [BUGFIX] Ingester: fixed infrequent panic caused by a race condition between TSDB mmap-ed head chunks truncation and queries. #4176
* [BUGFIX] Alertmanager: fix Alertmanager status page if clustering via gossip is disabled or sharding is enabled. #4184
* [BUGFIX] Ruler: fix `/ruler/rule_groups` endpoint doesn't work when used with object store. #4182
* [BUGFIX] Ruler: Honor the evaluation delay for the `ALERTS` and `ALERTS_FOR_STATE` series. #4227
* [BUGFIX] Make multiple Get requests instead of MGet on Redis Cluster. #4056
* [BUGFIX] Ingester: fix issue where runtime limits erroneously override default limits. #4246
* [BUGFIX] Ruler: fix startup in single-binary mode when the new `ruler_storage` is used. #4252
* [BUGFIX] Querier: fix queries failing with "at least 1 healthy replica required, could only find 0" error right after scaling up store-gateways until they're ACTIVE in the ring. #4263
* [BUGFIX] Store-gateway: when blocks sharding is enabled, do not load all blocks in each store-gateway in case of a cold startup, but load only blocks owned by the store-gateway replica. #4271
* [BUGFIX] Memberlist: fix to setting the default configuration value for `-memberlist.retransmit-factor` when not provided. This should improve propagation delay of the ring state (including, but not limited to, tombstones). Note that if the configuration is already explicitly given, this fix has no effect. #4269
* [BUGFIX] Querier: Fix issue where samples in a chunk might get skipped by batch iterator. #4218
## Blocksconvert

* [ENHANCEMENT] Scanner: add support for DynamoDB (v9 schema only). #3828
* [ENHANCEMENT] Add Cassandra support. #3795
* [ENHANCEMENT] Scanner: retry failed uploads. #4188

## 1.9.0 / 2021-05-14

* [CHANGE] Alertmanager now removes local files after Alertmanager is no longer running for removed or resharded user. #3910
* [CHANGE] Alertmanager now stores local files in per-tenant folders. Files stored by Alertmanager previously are migrated to new hierarchy. Support for this migration will be removed in Cortex 1.11. #3910
* [CHANGE] Ruler: deprecated `-ruler.storage.*` CLI flags (and their respective YAML config options) in favour of `-ruler-storage.*`. The deprecated config will be removed in Cortex 1.11. #3945
* [CHANGE] Alertmanager: deprecated `-alertmanager.storage.*` CLI flags (and their respective YAML config options) in favour of `-alertmanager-storage.*`. This change doesn't apply to `alertmanager.storage.path` and `alertmanager.storage.retention`. The deprecated config will be removed in Cortex 1.11. #4002
* [CHANGE] Alertmanager: removed `-cluster.` CLI flags deprecated in Cortex 1.7. The new config options to use are: #3946
  * `-alertmanager.cluster.listen-address` instead of `-cluster.listen-address`
  * `-alertmanager.cluster.advertise-address` instead of `-cluster.advertise-address`
  * `-alertmanager.cluster.peers` instead of `-cluster.peer`
  * `-alertmanager.cluster.peer-timeout` instead of `-cluster.peer-timeout`
* [CHANGE] Blocks storage: removed the config option `-blocks-storage.bucket-store.index-cache.postings-compression-enabled`, which was deprecated in Cortex 1.6. Postings compression is always enabled. #4101
* [CHANGE] Querier: removed the config option `-store.max-look-back-period`, which was deprecated in Cortex 1.6 and was used only by the chunks storage. You should use `-querier.max-query-lookback` instead. #4101
* [CHANGE] Query Frontend: removed the config option `-querier.compress-http-responses`, which was deprecated in Cortex 1.6. You should use`-api.response-compression-enabled` instead. #4101
* [CHANGE] Runtime-config / overrides: removed the config options `-limits.per-user-override-config` (use `-runtime-config.file`) and `-limits.per-user-override-period` (use `-runtime-config.reload-period`), both deprecated since Cortex 0.6.0. #4112
* [CHANGE] Cortex now fails fast on startup if unable to connect to the ring backend. #4068
* [FEATURE] The following features have been marked as stable: #4101
  - Shuffle-sharding
  - Querier support for querying chunks and blocks store at the same time
  - Tracking of active series and exporting them as metrics (`-ingester.active-series-metrics-enabled` and related flags)
  - Blocks storage: lazy mmap of block indexes in the store-gateway (`-blocks-storage.bucket-store.index-header-lazy-loading-enabled`)
  - Ingester: close idle TSDB and remove them from local disk (`-blocks-storage.tsdb.close-idle-tsdb-timeout`)
* [FEATURE] Memberlist: add TLS configuration options for the memberlist transport layer used by the gossip KV store. #4046
  * New flags added for memberlist communication:
    * `-memberlist.tls-enabled`
    * `-memberlist.tls-cert-path`
    * `-memberlist.tls-key-path`
    * `-memberlist.tls-ca-path`
    * `-memberlist.tls-server-name`
    * `-memberlist.tls-insecure-skip-verify`
* [FEATURE] Ruler: added `local` backend support to the ruler storage configuration under the `-ruler-storage.` flag prefix. #3932
* [ENHANCEMENT] Store-gateway: cache object attributes looked up when fetching chunks in the metadata cache when configured (`-blocks-storage.bucket-store.metadata-cache.backend`) instead of the chunk cache. #270
* [ENHANCEMENT] Upgraded Docker base images to `alpine:3.13`. #4042
* [ENHANCEMENT] Blocks storage: reduce ingester memory by eliminating series reference cache. #3951
* [ENHANCEMENT] Ruler: optimized `<prefix>/api/v1/rules` and `<prefix>/api/v1/alerts` when ruler sharding is enabled. #3916
* [ENHANCEMENT] Ruler: added the following metrics when ruler sharding is enabled: #3916
  * `cortex_ruler_clients`
  * `cortex_ruler_client_request_duration_seconds`
* [ENHANCEMENT] Alertmanager: Add API endpoint to list all tenant alertmanager configs: `GET /multitenant_alertmanager/configs`. #3529
* [ENHANCEMENT] Ruler: Add API endpoint to list all tenant ruler rule groups: `GET /ruler/rule_groups`. #3529
* [ENHANCEMENT] Query-frontend/scheduler: added querier forget delay (`-query-frontend.querier-forget-delay` and `-query-scheduler.querier-forget-delay`) to mitigate the blast radius in the event queriers crash because of a repeatedly sent "query of death" when shuffle-sharding is enabled. #3901
* [ENHANCEMENT] Query-frontend: reduced memory allocations when serializing query response. #3964
* [ENHANCEMENT] Querier / ruler: some optimizations to PromQL query engine. #3934 #3989
* [ENHANCEMENT] Ingester: reduce CPU and memory when an high number of errors are returned by the ingester on the write path with the blocks storage. #3969 #3971 #3973
* [ENHANCEMENT] Distributor: reduce CPU and memory when an high number of errors are returned by the distributor on the write path. #3990
* [ENHANCEMENT] Put metric before label value in the "label value too long" error message. #4018
* [ENHANCEMENT] Allow use of `y|w|d` suffixes for duration related limits and per-tenant limits. #4044
* [ENHANCEMENT] Query-frontend: Small optimization on top of PR #3968 to avoid unnecessary Extents merging. #4026
* [ENHANCEMENT] Add a metric `cortex_compactor_compaction_interval_seconds` for the compaction interval config value. #4040
* [ENHANCEMENT] Ingester: added following per-ingester (instance) experimental limits: max number of series in memory (`-ingester.instance-limits.max-series`), max number of users in memory (`-ingester.instance-limits.max-tenants`), max ingestion rate (`-ingester.instance-limits.max-ingestion-rate`), and max inflight requests (`-ingester.instance-limits.max-inflight-push-requests`). These limits are only used when using blocks storage. Limits can also be configured using runtime-config feature, and current values are exported as `cortex_ingester_instance_limits` metric. #3992.
* [ENHANCEMENT] Cortex is now built with Go 1.16. #4062
* [ENHANCEMENT] Distributor: added per-distributor experimental limits: max number of inflight requests (`-distributor.instance-limits.max-inflight-push-requests`) and max ingestion rate in samples/sec (`-distributor.instance-limits.max-ingestion-rate`). If not set, these two are unlimited. Also added metrics to expose current values (`cortex_distributor_inflight_push_requests`, `cortex_distributor_ingestion_rate_samples_per_second`) as well as limits (`cortex_distributor_instance_limits` with various `limit` label values). #4071
* [ENHANCEMENT] Ruler: Added `-ruler.enabled-tenants` and `-ruler.disabled-tenants` to explicitly enable or disable rules processing for specific tenants. #4074
* [ENHANCEMENT] Block Storage Ingester: `/flush` now accepts two new parameters: `tenant` to specify tenant to flush and `wait=true` to make call synchronous. Multiple tenants can be specified by repeating `tenant` parameter. If no `tenant` is specified, all tenants are flushed, as before. #4073
* [ENHANCEMENT] Alertmanager: validate configured `-alertmanager.web.external-url` and fail if ends with `/`. #4081
* [ENHANCEMENT] Alertmanager: added `-alertmanager.receivers-firewall.block.cidr-networks` and `-alertmanager.receivers-firewall.block.private-addresses` to block specific network addresses in HTTP-based Alertmanager receiver integrations. #4085
* [ENHANCEMENT] Allow configuration of Cassandra's host selection policy. #4069
* [ENHANCEMENT] Store-gateway: retry synching blocks if a per-tenant sync fails. #3975 #4088
* [ENHANCEMENT] Add metric `cortex_tcp_connections` exposing the current number of accepted TCP connections. #4099
* [ENHANCEMENT] Querier: Allow federated queries to run concurrently. #4065
* [ENHANCEMENT] Label Values API call now supports `match[]` parameter when querying blocks on storage (assuming `-querier.query-store-for-labels-enabled` is enabled). #4133
* [BUGFIX] Ruler-API: fix bug where `/api/v1/rules/<namespace>/<group_name>` endpoint return `400` instead of `404`. #4013
* [BUGFIX] Distributor: reverted changes done to rate limiting in #3825. #3948
* [BUGFIX] Ingester: Fix race condition when opening and closing tsdb concurrently. #3959
* [BUGFIX] Querier: streamline tracing spans. #3924
* [BUGFIX] Ruler Storage: ignore objects with empty namespace or group in the name. #3999
* [BUGFIX] Distributor: fix issue causing distributors to not extend the replication set because of failing instances when zone-aware replication is enabled. #3977
* [BUGFIX] Query-frontend: Fix issue where cached entry size keeps increasing when making tiny query repeatedly. #3968
* [BUGFIX] Compactor: `-compactor.blocks-retention-period` now supports weeks (`w`) and years (`y`). #4027
* [BUGFIX] Querier: returning 422 (instead of 500) when query hits `max_chunks_per_query` limit with block storage, when the limit is hit in the store-gateway. #3937
* [BUGFIX] Ruler: Rule group limit enforcement should now allow the same number of rules in a group as the limit. #3616
* [BUGFIX] Frontend, Query-scheduler: allow querier to notify about shutdown without providing any authentication. #4066
* [BUGFIX] Querier: fixed race condition causing queries to fail right after querier startup with the "empty ring" error. #4068
* [BUGFIX] Compactor: Increment `cortex_compactor_runs_failed_total` if compactor failed compact a single tenant. #4094
* [BUGFIX] Tracing: hot fix to avoid the Jaeger tracing client to indefinitely block the Cortex process shutdown in case the HTTP connection to the tracing backend is blocked. #4134
* [BUGFIX] Forward proper EndsAt from ruler to Alertmanager inline with Prometheus behaviour. #4017
* [BUGFIX] Querier: support filtering LabelValues with matchers when using tenant federation. #4277

## Blocksconvert

* [ENHANCEMENT] Builder: add `-builder.timestamp-tolerance` option which may reduce block size by rounding timestamps to make difference whole seconds. #3891

## 1.8.1 / 2021-04-27

* [CHANGE] Fix for CVE-2021-31232: Local file disclosure vulnerability when `-experimental.alertmanager.enable-api` is used. The HTTP basic auth `password_file` can be used as an attack vector to send any file content via a webhook. The alertmanager templates can be used as an attack vector to send any file content because the alertmanager can load any text file specified in the templates list.

## 1.8.0 / 2021-03-24

* [CHANGE] Alertmanager: Don't expose cluster information to tenants via the `/alertmanager/api/v1/status` API endpoint when operating with clustering enabled. #3903
* [CHANGE] Ingester: don't update internal "last updated" timestamp of TSDB if tenant only sends invalid samples. This affects how "idle" time is computed. #3727
* [CHANGE] Require explicit flag `-<prefix>.tls-enabled` to enable TLS in GRPC clients. Previously it was enough to specify a TLS flag to enable TLS validation. #3156
* [CHANGE] Query-frontend: removed `-querier.split-queries-by-day` (deprecated in Cortex 0.4.0). Please use `-querier.split-queries-by-interval` instead. #3813
* [CHANGE] Store-gateway: the chunks pool controlled by `-blocks-storage.bucket-store.max-chunk-pool-bytes` is now shared across all tenants. #3830
* [CHANGE] Ingester: return error code 400 instead of 429 when per-user/per-tenant series/metadata limits are reached. #3833
* [CHANGE] Compactor: add `reason` label to `cortex_compactor_blocks_marked_for_deletion_total` metric. Source blocks marked for deletion by compactor are labelled as `compaction`, while blocks passing the retention period are labelled as `retention`. #3879
* [CHANGE] Alertmanager: the `DELETE /api/v1/alerts` is now idempotent. No error is returned if the alertmanager config doesn't exist. #3888
* [FEATURE] Experimental Ruler Storage: Add a separate set of configuration options to configure the ruler storage backend under the `-ruler-storage.` flag prefix. All blocks storage bucket clients and the config service are currently supported. Clients using this implementation will only be enabled if the existing `-ruler.storage` flags are left unset. #3805 #3864
* [FEATURE] Experimental Alertmanager Storage: Add a separate set of configuration options to configure the alertmanager storage backend under the `-alertmanager-storage.` flag prefix. All blocks storage bucket clients and the config service are currently supported. Clients using this implementation will only be enabled if the existing `-alertmanager.storage` flags are left unset. #3888
* [FEATURE] Adds support to S3 server-side encryption using KMS. The S3 server-side encryption config can be overridden on a per-tenant basis for the blocks storage, ruler and alertmanager. Deprecated `-<prefix>.s3.sse-encryption`, please use the following CLI flags that have been added. #3651 #3810 #3811 #3870 #3886 #3906
  - `-<prefix>.s3.sse.type`
  - `-<prefix>.s3.sse.kms-key-id`
  - `-<prefix>.s3.sse.kms-encryption-context`
* [FEATURE] Querier: Enable `@ <timestamp>` modifier in PromQL using the new `-querier.at-modifier-enabled` flag. #3744
* [FEATURE] Overrides Exporter: Add `overrides-exporter` module for exposing per-tenant resource limit overrides as metrics. It is not included in `all` target (single-binary mode), and must be explicitly enabled. #3785
* [FEATURE] Experimental thanosconvert: introduce an experimental tool `thanosconvert` to migrate Thanos block metadata to Cortex metadata. #3770
* [FEATURE] Alertmanager: It now shards the `/api/v1/alerts` API using the ring when sharding is enabled. #3671
  * Added `-alertmanager.max-recv-msg-size` (defaults to 16M) to limit the size of HTTP request body handled by the alertmanager.
  * New flags added for communication between alertmanagers:
    * `-alertmanager.max-recv-msg-size`
    * `-alertmanager.alertmanager-client.remote-timeout`
    * `-alertmanager.alertmanager-client.tls-enabled`
    * `-alertmanager.alertmanager-client.tls-cert-path`
    * `-alertmanager.alertmanager-client.tls-key-path`
    * `-alertmanager.alertmanager-client.tls-ca-path`
    * `-alertmanager.alertmanager-client.tls-server-name`
    * `-alertmanager.alertmanager-client.tls-insecure-skip-verify`
* [FEATURE] Compactor: added blocks storage per-tenant retention support. This is configured via `-compactor.retention-period`, and can be overridden on a per-tenant basis. #3879
* [ENHANCEMENT] Queries: Instrument queries that were discarded due to the configured `max_outstanding_requests_per_tenant`. #3894
  * `cortex_query_frontend_discarded_requests_total`
  * `cortex_query_scheduler_discarded_requests_total`
* [ENHANCEMENT] Ruler: Add TLS and explicit basis authentication configuration options for the HTTP client the ruler uses to communicate with the alertmanager. #3752
  * `-ruler.alertmanager-client.basic-auth-username`: Configure the basic authentication username used by the client. Takes precedent over a URL configured username.
  * `-ruler.alertmanager-client.basic-auth-password`: Configure the basic authentication password used by the client. Takes precedent over a URL configured password.
  * `-ruler.alertmanager-client.tls-ca-path`: File path to the CA file.
  * `-ruler.alertmanager-client.tls-cert-path`: File path to the TLS certificate.
  * `-ruler.alertmanager-client.tls-insecure-skip-verify`: Boolean to disable verifying the certificate.
  * `-ruler.alertmanager-client.tls-key-path`: File path to the TLS key certificate.
  * `-ruler.alertmanager-client.tls-server-name`: Expected name on the TLS certificate.
* [ENHANCEMENT] Ingester: exposed metric `cortex_ingester_oldest_unshipped_block_timestamp_seconds`, tracking the unix timestamp of the oldest TSDB block not shipped to the storage yet. #3705
* [ENHANCEMENT] Prometheus upgraded. #3739 #3806
  * Avoid unnecessary `runtime.GC()` during compactions.
  * Prevent compaction loop in TSDB on data gap.
* [ENHANCEMENT] Query-Frontend now returns server side performance metrics using `Server-Timing` header when query stats is enabled. #3685
* [ENHANCEMENT] Runtime Config: Add a `mode` query parameter for the runtime config endpoint. `/runtime_config?mode=diff` now shows the YAML runtime configuration with all values that differ from the defaults. #3700
* [ENHANCEMENT] Distributor: Enable downstream projects to wrap distributor push function and access the deserialized write requests berfore/after they are pushed. #3755
* [ENHANCEMENT] Add flag `-<prefix>.tls-server-name` to require a specific server name instead of the hostname on the certificate. #3156
* [ENHANCEMENT] Alertmanager: Remove a tenant's alertmanager instead of pausing it as we determine it is no longer needed. #3722
* [ENHANCEMENT] Blocks storage: added more configuration options to S3 client. #3775
  * `-blocks-storage.s3.tls-handshake-timeout`: Maximum time to wait for a TLS handshake. 0 means no limit.
  * `-blocks-storage.s3.expect-continue-timeout`: The time to wait for a server's first response headers after fully writing the request headers if the request has an Expect header. 0 to send the request body immediately.
  * `-blocks-storage.s3.max-idle-connections`: Maximum number of idle (keep-alive) connections across all hosts. 0 means no limit.
  * `-blocks-storage.s3.max-idle-connections-per-host`: Maximum number of idle (keep-alive) connections to keep per-host. If 0, a built-in default value is used.
  * `-blocks-storage.s3.max-connections-per-host`: Maximum number of connections per host. 0 means no limit.
* [ENHANCEMENT] Ingester: when tenant's TSDB is closed, Ingester now removes pushed metrics-metadata from memory, and removes metadata (`cortex_ingester_memory_metadata`, `cortex_ingester_memory_metadata_created_total`, `cortex_ingester_memory_metadata_removed_total`) and validation metrics (`cortex_discarded_samples_total`, `cortex_discarded_metadata_total`). #3782
* [ENHANCEMENT] Distributor: cleanup metrics for inactive tenants. #3784
* [ENHANCEMENT] Ingester: Have ingester to re-emit following TSDB metrics. #3800
  * `cortex_ingester_tsdb_blocks_loaded`
  * `cortex_ingester_tsdb_reloads_total`
  * `cortex_ingester_tsdb_reloads_failures_total`
  * `cortex_ingester_tsdb_symbol_table_size_bytes`
  * `cortex_ingester_tsdb_storage_blocks_bytes`
  * `cortex_ingester_tsdb_time_retentions_total`
* [ENHANCEMENT] Querier: distribute workload across `-store-gateway.sharding-ring.replication-factor` store-gateway replicas when querying blocks and `-store-gateway.sharding-enabled=true`. #3824
* [ENHANCEMENT] Distributor / HA Tracker: added cleanup of unused elected HA replicas from KV store. Added following metrics to monitor this process: #3809
  * `cortex_ha_tracker_replicas_cleanup_started_total`
  * `cortex_ha_tracker_replicas_cleanup_marked_for_deletion_total`
  * `cortex_ha_tracker_replicas_cleanup_deleted_total`
  * `cortex_ha_tracker_replicas_cleanup_delete_failed_total`
* [ENHANCEMENT] Ruler now has new API endpoint `/ruler/delete_tenant_config` that can be used to delete all ruler groups for tenant. It is intended to be used by administrators who wish to clean up state after removed user. Note that this endpoint is enabled regardless of `-experimental.ruler.enable-api`. #3750 #3899
* [ENHANCEMENT] Query-frontend, query-scheduler: cleanup metrics for inactive tenants. #3826
* [ENHANCEMENT] Blocks storage: added `-blocks-storage.s3.region` support to S3 client configuration. #3811
* [ENHANCEMENT] Distributor: Remove cached subrings for inactive users when using shuffle sharding. #3849
* [ENHANCEMENT] Store-gateway: Reduced memory used to fetch chunks at query time. #3855
* [ENHANCEMENT] Ingester: attempt to prevent idle compaction from happening in concurrent ingesters by introducing a 25% jitter to the configured idle timeout (`-blocks-storage.tsdb.head-compaction-idle-timeout`). #3850
* [ENHANCEMENT] Compactor: cleanup local files for users that are no longer owned by compactor. #3851
* [ENHANCEMENT] Store-gateway: close empty bucket stores, and delete leftover local files for tenants that no longer belong to store-gateway. #3853
* [ENHANCEMENT] Store-gateway: added metrics to track partitioner behaviour. #3877
  * `cortex_bucket_store_partitioner_requested_bytes_total`
  * `cortex_bucket_store_partitioner_requested_ranges_total`
  * `cortex_bucket_store_partitioner_expanded_bytes_total`
  * `cortex_bucket_store_partitioner_expanded_ranges_total`
* [ENHANCEMENT] Store-gateway: added metrics to monitor chunk buffer pool behaviour. #3880
  * `cortex_bucket_store_chunk_pool_requested_bytes_total`
  * `cortex_bucket_store_chunk_pool_returned_bytes_total`
* [ENHANCEMENT] Alertmanager: load alertmanager configurations from object storage concurrently, and only load necessary configurations, speeding configuration synchronization process and executing fewer "GET object" operations to the storage when sharding is enabled. #3898
* [ENHANCEMENT] Ingester (blocks storage): Ingester can now stream entire chunks instead of individual samples to the querier. At the moment this feature must be explicitly enabled either by using `-ingester.stream-chunks-when-using-blocks` flag or `ingester_stream_chunks_when_using_blocks` (boolean) field in runtime config file, but these configuration options are temporary and will be removed when feature is stable. #3889
* [ENHANCEMENT] Alertmanager: New endpoint `/multitenant_alertmanager/delete_tenant_config` to delete configuration for tenant identified by `X-Scope-OrgID` header. This is an internal endpoint, available even if Alertmanager API is not enabled by using `-experimental.alertmanager.enable-api`. #3900
* [ENHANCEMENT] MemCached: Add `max_item_size` support. #3929
* [BUGFIX] Cortex: Fixed issue where fatal errors and various log messages where not logged. #3778
* [BUGFIX] HA Tracker: don't track as error in the `cortex_kv_request_duration_seconds` metric a CAS operation intentionally aborted. #3745
* [BUGFIX] Querier / ruler: do not log "error removing stale clients" if the ring is empty. #3761
* [BUGFIX] Store-gateway: fixed a panic caused by a race condition when the index-header lazy loading is enabled. #3775 #3789
* [BUGFIX] Compactor: fixed "could not guess file size" log when uploading blocks deletion marks to the global location. #3807
* [BUGFIX] Prevent panic at start if the http_prefix setting doesn't have a valid value. #3796
* [BUGFIX] Memberlist: fixed panic caused by race condition in `armon/go-metrics` used by memberlist client. #3725
* [BUGFIX] Querier: returning 422 (instead of 500) when query hits `max_chunks_per_query` limit with block storage. #3895
* [BUGFIX] Alertmanager: Ensure that experimental `/api/v1/alerts` endpoints work when `-http.prefix` is empty. #3905
* [BUGFIX] Chunk store: fix panic in inverted index when deleted fingerprint is no longer in the index. #3543

## 1.7.1 / 2021-04-27

* [CHANGE] Fix for CVE-2021-31232: Local file disclosure vulnerability when `-experimental.alertmanager.enable-api` is used. The HTTP basic auth `password_file` can be used as an attack vector to send any file content via a webhook. The alertmanager templates can be used as an attack vector to send any file content because the alertmanager can load any text file specified in the templates list.

## 1.7.0 / 2021-02-23

Note the blocks storage compactor runs a migration task at startup in this version, which can take many minutes and use a lot of RAM.
[Turn this off after first run](https://cortexmetrics.io/docs/blocks-storage/production-tips/#ensure-deletion-marks-migration-is-disabled-after-first-run).

* [CHANGE] FramedSnappy encoding support has been removed from Push and Remote Read APIs. This means Prometheus 1.6 support has been removed and the oldest Prometheus version supported in the remote write is 1.7. #3682
* [CHANGE] Ruler: removed the flag `-ruler.evaluation-delay-duration-deprecated` which was deprecated in 1.4.0. Please use the `ruler_evaluation_delay_duration` per-tenant limit instead. #3694
* [CHANGE] Removed the flags `-<prefix>.grpc-use-gzip-compression` which were deprecated in 1.3.0: #3694
  * `-query-scheduler.grpc-client-config.grpc-use-gzip-compression`: use `-query-scheduler.grpc-client-config.grpc-compression` instead
  * `-frontend.grpc-client-config.grpc-use-gzip-compression`: use `-frontend.grpc-client-config.grpc-compression` instead
  * `-ruler.client.grpc-use-gzip-compression`: use `-ruler.client.grpc-compression` instead
  * `-bigtable.grpc-use-gzip-compression`: use `-bigtable.grpc-compression` instead
  * `-ingester.client.grpc-use-gzip-compression`: use `-ingester.client.grpc-compression` instead
  * `-querier.frontend-client.grpc-use-gzip-compression`: use `-querier.frontend-client.grpc-compression` instead
* [CHANGE] Querier: it's not required to set `-frontend.query-stats-enabled=true` in the querier anymore to enable query statistics logging in the query-frontend. The flag is now required to be configured only in the query-frontend and it will be propagated to the queriers. #3595 #3695
* [CHANGE] Blocks storage: compactor is now required when running a Cortex cluster with the blocks storage, because it also keeps the bucket index updated. #3583
* [CHANGE] Blocks storage: block deletion marks are now stored in a per-tenant global markers/ location too, other than within the block location. The compactor, at startup, will copy deletion marks from the block location to the global location. This migration is required only once, so it can be safely disabled via `-compactor.block-deletion-marks-migration-enabled=false` after new compactor has successfully started at least once in the cluster. #3583
* [CHANGE] OpenStack Swift: the default value for the `-ruler.storage.swift.container-name` and `-swift.container-name` config options has changed from `cortex` to empty string. If you were relying on the default value, please set it back to `cortex`. #3660
* [CHANGE] HA Tracker: configured replica label is now verified against label value length limit (`-validation.max-length-label-value`). #3668
* [CHANGE] Distributor: `extend_writes` field in YAML configuration has moved from `lifecycler` (inside `ingester_config`) to `distributor_config`. This doesn't affect command line option `-distributor.extend-writes`, which stays the same. #3719
* [CHANGE] Alertmanager: Deprecated `-cluster.` CLI flags in favor of their `-alertmanager.cluster.` equivalent. The deprecated flags (and their respective YAML config options) are: #3677
  * `-cluster.listen-address` in favor of `-alertmanager.cluster.listen-address`
  * `-cluster.advertise-address` in favor of `-alertmanager.cluster.advertise-address`
  * `-cluster.peer` in favor of `-alertmanager.cluster.peers`
  * `-cluster.peer-timeout` in favor of `-alertmanager.cluster.peer-timeout`
* [CHANGE] Blocks storage: the default value of `-blocks-storage.bucket-store.sync-interval` has been changed from `5m` to `15m`. #3724
* [FEATURE] Querier: Queries can be federated across multiple tenants. The tenants IDs involved need to be specified separated by a `|` character in the `X-Scope-OrgID` request header. This is an experimental feature, which can be enabled by setting `-tenant-federation.enabled=true` on all Cortex services. #3250
* [FEATURE] Alertmanager: introduced the experimental option `-alertmanager.sharding-enabled` to shard tenants across multiple Alertmanager instances. This feature is still under heavy development and its usage is discouraged. The following new metrics are exported by the Alertmanager: #3664
  * `cortex_alertmanager_ring_check_errors_total`
  * `cortex_alertmanager_sync_configs_total`
  * `cortex_alertmanager_sync_configs_failed_total`
  * `cortex_alertmanager_tenants_discovered`
  * `cortex_alertmanager_tenants_owned`
* [ENHANCEMENT] Allow specifying JAEGER_ENDPOINT instead of sampling server or local agent port. #3682
* [ENHANCEMENT] Blocks storage: introduced a per-tenant bucket index, periodically updated by the compactor, used to avoid full bucket scanning done by queriers, store-gateways and rulers. The bucket index is updated by the compactor during blocks cleanup, on every `-compactor.cleanup-interval`. #3553 #3555 #3561 #3583 #3625 #3711 #3715
* [ENHANCEMENT] Blocks storage: introduced an option `-blocks-storage.bucket-store.bucket-index.enabled` to enable the usage of the bucket index in the querier, store-gateway and ruler. When enabled, the querier, store-gateway and ruler will use the bucket index to find a tenant's blocks instead of running the periodic bucket scan. The following new metrics are exported by the querier and ruler: #3614 #3625
  * `cortex_bucket_index_loads_total`
  * `cortex_bucket_index_load_failures_total`
  * `cortex_bucket_index_load_duration_seconds`
  * `cortex_bucket_index_loaded`
* [ENHANCEMENT] Compactor: exported the following metrics. #3583 #3625
  * `cortex_bucket_blocks_count`: Total number of blocks per tenant in the bucket. Includes blocks marked for deletion, but not partial blocks.
  * `cortex_bucket_blocks_marked_for_deletion_count`: Total number of blocks per tenant marked for deletion in the bucket.
  * `cortex_bucket_blocks_partials_count`: Total number of partial blocks.
  * `cortex_bucket_index_last_successful_update_timestamp_seconds`: Timestamp of the last successful update of a tenant's bucket index.
* [ENHANCEMENT] Ruler: Add `cortex_prometheus_last_evaluation_samples` to expose the number of samples generated by a rule group per tenant. #3582
* [ENHANCEMENT] Memberlist: add status page (/memberlist) with available details about memberlist-based KV store and memberlist cluster. It's also possible to view KV values in Go struct or JSON format, or download for inspection. #3575
* [ENHANCEMENT] Memberlist: client can now keep a size-bounded buffer with sent and received messages and display them in the admin UI (/memberlist) for troubleshooting. #3581 #3602
* [ENHANCEMENT] Blocks storage: added block index attributes caching support to metadata cache. The TTL can be configured via `-blocks-storage.bucket-store.metadata-cache.block-index-attributes-ttl`. #3629
* [ENHANCEMENT] Alertmanager: Add support for Azure blob storage. #3634
* [ENHANCEMENT] Compactor: tenants marked for deletion will now be fully cleaned up after some delay since deletion of last block. Cleanup includes removal of remaining marker files (including tenant deletion mark file) and files under `debug/metas`. #3613
* [ENHANCEMENT] Compactor: retry compaction of a single tenant on failure instead of re-running compaction for all tenants. #3627
* [ENHANCEMENT] Querier: Implement result caching for tenant query federation. #3640
* [ENHANCEMENT] API: Add a `mode` query parameter for the config endpoint: #3645
  * `/config?mode=diff`: Shows the YAML configuration with all values that differ from the defaults.
  * `/config?mode=defaults`: Shows the YAML configuration with all the default values.
* [ENHANCEMENT] OpenStack Swift: added the following config options to OpenStack Swift backend client: #3660
  - Chunks storage: `-swift.auth-version`, `-swift.max-retries`, `-swift.connect-timeout`, `-swift.request-timeout`.
  - Blocks storage: ` -blocks-storage.swift.auth-version`, ` -blocks-storage.swift.max-retries`, ` -blocks-storage.swift.connect-timeout`, ` -blocks-storage.swift.request-timeout`.
  - Ruler: `-ruler.storage.swift.auth-version`, `-ruler.storage.swift.max-retries`, `-ruler.storage.swift.connect-timeout`, `-ruler.storage.swift.request-timeout`.
* [ENHANCEMENT] Disabled in-memory shuffle-sharding subring cache in the store-gateway, ruler and compactor. This should reduce the memory utilisation in these services when shuffle-sharding is enabled, without introducing a significantly increase CPU utilisation. #3601
* [ENHANCEMENT] Shuffle sharding: optimised subring generation used by shuffle sharding. #3601
* [ENHANCEMENT] New /runtime_config endpoint that returns the defined runtime configuration in YAML format. The returned configuration includes overrides. #3639
* [ENHANCEMENT] Query-frontend: included the parameter name failed to validate in HTTP 400 message. #3703
* [ENHANCEMENT] Fail to startup Cortex if provided runtime config is invalid. #3707
* [ENHANCEMENT] Alertmanager: Add flags to customize the cluster configuration: #3667
  * `-alertmanager.cluster.gossip-interval`: The interval between sending gossip messages. By lowering this value (more frequent) gossip messages are propagated across cluster more quickly at the expense of increased bandwidth usage.
  * `-alertmanager.cluster.push-pull-interval`: The interval between gossip state syncs. Setting this interval lower (more frequent) will increase convergence speeds across larger clusters at the expense of increased bandwidth usage.
* [ENHANCEMENT] Distributor: change the error message returned when a received series has too many label values. The new message format has the series at the end and this plays better with Prometheus logs truncation. #3718
  - From: `sample for '<series>' has <value> label names; limit <value>`
  - To: `series has too many labels (actual: <value>, limit: <value>) series: '<series>'`
* [ENHANCEMENT] Improve bucket index loader to handle edge case where new tenant has not had blocks uploaded to storage yet. #3717
* [BUGFIX] Allow `-querier.max-query-lookback` use `y|w|d` suffix like deprecated `-store.max-look-back-period`. #3598
* [BUGFIX] Memberlist: Entry in the ring should now not appear again after using "Forget" feature (unless it's still heartbeating). #3603
* [BUGFIX] Ingester: do not close idle TSDBs while blocks shipping is in progress. #3630 #3632
* [BUGFIX] Ingester: correctly update `cortex_ingester_memory_users` and `cortex_ingester_active_series` when a tenant's idle TSDB is closed, when running Cortex with the blocks storage. #3646
* [BUGFIX] Querier: fix default value incorrectly overriding `-querier.frontend-address` in single-binary mode. #3650
* [BUGFIX] Compactor: delete `deletion-mark.json` at last when deleting a block in order to not leave partial blocks without deletion mark in the bucket if the compactor is interrupted while deleting a block. #3660
* [BUGFIX] Blocks storage: do not cleanup a partially uploaded block when `meta.json` upload fails. Despite failure to upload `meta.json`, this file may in some cases still appear in the bucket later. By skipping early cleanup, we avoid having corrupted blocks in the storage. #3660
* [BUGFIX] Alertmanager: disable access to `/alertmanager/metrics` (which exposes all Cortex metrics), `/alertmanager/-/reload` and `/alertmanager/debug/*`, which were available to any authenticated user with enabled AlertManager. #3678
* [BUGFIX] Query-Frontend: avoid creating many small sub-queries by discarding cache extents under 5 minutes #3653
* [BUGFIX] Ruler: Ensure the stale markers generated for evaluated rules respect the configured `-ruler.evaluation-delay-duration`. This will avoid issues with samples with NaN be persisted with timestamps set ahead of the next rule evaluation. #3687
* [BUGFIX] Alertmanager: don't serve HTTP requests until Alertmanager has fully started. Serving HTTP requests earlier may result in loss of configuration for the user. #3679
* [BUGFIX] Do not log "failed to load config" if runtime config file is empty. #3706
* [BUGFIX] Do not allow to use a runtime config file containing multiple YAML documents. #3706
* [BUGFIX] HA Tracker: don't track as error in the `cortex_kv_request_duration_seconds` metric a CAS operation intentionally aborted. #3745

## 1.6.0 / 2020-12-29

* [CHANGE] Query Frontend: deprecate `-querier.compress-http-responses` in favour of `-api.response-compression-enabled`. #3544
* [CHANGE] Querier: deprecated `-store.max-look-back-period`. You should use `-querier.max-query-lookback` instead. #3452
* [CHANGE] Blocks storage: increased `-blocks-storage.bucket-store.chunks-cache.attributes-ttl` default from `24h` to `168h` (1 week). #3528
* [CHANGE] Blocks storage: the config option `-blocks-storage.bucket-store.index-cache.postings-compression-enabled` has been deprecated and postings compression is always enabled. #3538
* [CHANGE] Ruler: gRPC message size default limits on the Ruler-client side have changed: #3523
  - limit for outgoing gRPC messages has changed from 2147483647 to 16777216 bytes
  - limit for incoming gRPC messages has changed from 4194304 to 104857600 bytes
* [FEATURE] Distributor/Ingester: Provide ability to not overflow writes in the presence of a leaving or unhealthy ingester. This allows for more efficient ingester rolling restarts. #3305
* [FEATURE] Query-frontend: introduced query statistics logged in the query-frontend when enabled via `-frontend.query-stats-enabled=true`. When enabled, the metric `cortex_query_seconds_total` is tracked, counting the sum of the wall time spent across all queriers while running queries (on a per-tenant basis). The metrics `cortex_request_duration_seconds` and `cortex_query_seconds_total` are different: the first one tracks the request duration (eg. HTTP request from the client), while the latter tracks the sum of the wall time on all queriers involved executing the query. #3539
* [ENHANCEMENT] API: Add GZIP HTTP compression to the API responses. Compression can be enabled via `-api.response-compression-enabled`. #3536
* [ENHANCEMENT] Added zone-awareness support on queries. When zone-awareness is enabled, queries will still succeed if all ingesters in a single zone will fail. #3414
* [ENHANCEMENT] Blocks storage ingester: exported more TSDB-related metrics. #3412
  - `cortex_ingester_tsdb_wal_corruptions_total`
  - `cortex_ingester_tsdb_head_truncations_failed_total`
  - `cortex_ingester_tsdb_head_truncations_total`
  - `cortex_ingester_tsdb_head_gc_duration_seconds`
* [ENHANCEMENT] Enforced keepalive on all gRPC clients used for inter-service communication. #3431
* [ENHANCEMENT] Added `cortex_alertmanager_config_hash` metric to expose hash of Alertmanager Config loaded per user. #3388
* [ENHANCEMENT] Query-Frontend / Query-Scheduler: New component called "Query-Scheduler" has been introduced. Query-Scheduler is simply a queue of requests, moved outside of Query-Frontend. This allows Query-Frontend to be scaled separately from number of queues. To make Query-Frontend and Querier use Query-Scheduler, they need to be started with `-frontend.scheduler-address` and `-querier.scheduler-address` options respectively. #3374 #3471
* [ENHANCEMENT] Query-frontend / Querier / Ruler: added `-querier.max-query-lookback` to limit how long back data (series and metadata) can be queried. This setting can be overridden on a per-tenant basis and is enforced in the query-frontend, querier and ruler. #3452 #3458
* [ENHANCEMENT] Querier: added `-querier.query-store-for-labels-enabled` to query store for label names, label values and series APIs. Only works with blocks storage engine. #3461 #3520
* [ENHANCEMENT] Ingester: exposed `-blocks-storage.tsdb.wal-segment-size-bytes` config option to customise the TSDB WAL segment max size. #3476
* [ENHANCEMENT] Compactor: concurrently run blocks cleaner for multiple tenants. Concurrency can be configured via `-compactor.cleanup-concurrency`. #3483
* [ENHANCEMENT] Compactor: shuffle tenants before running compaction. #3483
* [ENHANCEMENT] Compactor: wait for a stable ring at startup, when sharding is enabled. #3484
* [ENHANCEMENT] Store-gateway: added `-blocks-storage.bucket-store.index-header-lazy-loading-enabled` to enable index-header lazy loading (experimental). When enabled, index-headers will be mmap-ed only once required by a query and will be automatically released after `-blocks-storage.bucket-store.index-header-lazy-loading-idle-timeout` time of inactivity. #3498
* [ENHANCEMENT] Alertmanager: added metrics `cortex_alertmanager_notification_requests_total` and `cortex_alertmanager_notification_requests_failed_total`. #3518
* [ENHANCEMENT] Ingester: added `-blocks-storage.tsdb.head-chunks-write-buffer-size-bytes` to fine-tune the TSDB head chunks write buffer size when running Cortex blocks storage. #3518
* [ENHANCEMENT] /metrics now supports OpenMetrics output. HTTP and gRPC servers metrics can now include exemplars. #3524
* [ENHANCEMENT] Expose gRPC keepalive policy options by gRPC server. #3524
* [ENHANCEMENT] Blocks storage: enabled caching of `meta.json` attributes, configurable via `-blocks-storage.bucket-store.metadata-cache.metafile-attributes-ttl`. #3528
* [ENHANCEMENT] Compactor: added a config validation check to fail fast if the compactor has been configured invalid block range periods (each period is expected to be a multiple of the previous one). #3534
* [ENHANCEMENT] Blocks storage: concurrently fetch deletion marks from object storage. #3538
* [ENHANCEMENT] Blocks storage ingester: ingester can now close idle TSDB and delete local data. #3491 #3552
* [ENHANCEMENT] Blocks storage: add option to use V2 signatures for S3 authentication. #3540
* [ENHANCEMENT] Exported process metrics to monitor the number of memory map areas allocated. #3537
  * - `process_memory_map_areas`
  * - `process_memory_map_areas_limit`
* [ENHANCEMENT] Ruler: Expose gRPC client options. #3523
* [ENHANCEMENT] Compactor: added metrics to track on-going compaction. #3535
  * `cortex_compactor_tenants_discovered`
  * `cortex_compactor_tenants_skipped`
  * `cortex_compactor_tenants_processing_succeeded`
  * `cortex_compactor_tenants_processing_failed`
* [ENHANCEMENT] Added new experimental API endpoints: `POST /purger/delete_tenant` and `GET /purger/delete_tenant_status` for deleting all tenant data. Only works with blocks storage. Compactor removes blocks that belong to user marked for deletion. #3549 #3558
* [ENHANCEMENT] Chunks storage: add option to use V2 signatures for S3 authentication. #3560
* [ENHANCEMENT] HA Tracker: Added new limit `ha_max_clusters` to set the max number of clusters tracked for single user. This limit is disabled by default. #3668
* [BUGFIX] Query-Frontend: `cortex_query_seconds_total` now return seconds not nanoseconds. #3589
* [BUGFIX] Blocks storage ingester: fixed some cases leading to a TSDB WAL corruption after a partial write to disk. #3423
* [BUGFIX] Blocks storage: Fix the race between ingestion and `/flush` call resulting in overlapping blocks. #3422
* [BUGFIX] Querier: fixed `-querier.max-query-into-future` which wasn't correctly enforced on range queries. #3452
* [BUGFIX] Fixed float64 precision stability when aggregating metrics before exposing them. This could have lead to false counters resets when querying some metrics exposed by Cortex. #3506
* [BUGFIX] Querier: the meta.json sync concurrency done when running Cortex with the blocks storage is now controlled by `-blocks-storage.bucket-store.meta-sync-concurrency` instead of the incorrect `-blocks-storage.bucket-store.block-sync-concurrency` (default values are the same). #3531
* [BUGFIX] Querier: fixed initialization order of querier module when using blocks storage. It now (again) waits until blocks have been synchronized. #3551

## Blocksconvert

* [ENHANCEMENT] Scheduler: ability to ignore users based on regexp, using `-scheduler.ignore-users-regex` flag. #3477
* [ENHANCEMENT] Builder: Parallelize reading chunks in the final stage of building block. #3470
* [ENHANCEMENT] Builder: remove duplicate label names from chunk. #3547

## 1.5.0 / 2020-11-09

### Cortex

* [CHANGE] Blocks storage: update the default HTTP configuration values for the S3 client to the upstream Thanos default values. #3244
  - `-blocks-storage.s3.http.idle-conn-timeout` is set 90 seconds.
  - `-blocks-storage.s3.http.response-header-timeout` is set to 2 minutes.
* [CHANGE] Improved shuffle sharding support in the write path. This work introduced some config changes: #3090
  * Introduced `-distributor.sharding-strategy` CLI flag (and its respective `sharding_strategy` YAML config option) to explicitly specify which sharding strategy should be used in the write path
  * `-experimental.distributor.user-subring-size` flag renamed to `-distributor.ingestion-tenant-shard-size`
  * `user_subring_size` limit YAML config option renamed to `ingestion_tenant_shard_size`
* [CHANGE] Dropped "blank Alertmanager configuration; using fallback" message from Info to Debug level. #3205
* [CHANGE] Zone-awareness replication for time-series now should be explicitly enabled in the distributor via the `-distributor.zone-awareness-enabled` CLI flag (or its respective YAML config option). Before, zone-aware replication was implicitly enabled if a zone was set on ingesters. #3200
* [CHANGE] Removed the deprecated CLI flag `-config-yaml`. You should use `-schema-config-file` instead. #3225
* [CHANGE] Enforced the HTTP method required by some API endpoints which did (incorrectly) allow any method before that. #3228
  - `GET /`
  - `GET /config`
  - `GET /debug/fgprof`
  - `GET /distributor/all_user_stats`
  - `GET /distributor/ha_tracker`
  - `GET /all_user_stats`
  - `GET /ha-tracker`
  - `GET /api/v1/user_stats`
  - `GET /api/v1/chunks`
  - `GET <legacy-http-prefix>/user_stats`
  - `GET <legacy-http-prefix>/chunks`
  - `GET /services`
  - `GET /multitenant_alertmanager/status`
  - `GET /status` (alertmanager microservice)
  - `GET|POST /ingester/ring`
  - `GET|POST /ring`
  - `GET|POST /store-gateway/ring`
  - `GET|POST /compactor/ring`
  - `GET|POST /ingester/flush`
  - `GET|POST /ingester/shutdown`
  - `GET|POST /flush`
  - `GET|POST /shutdown`
  - `GET|POST /ruler/ring`
  - `POST /api/v1/push`
  - `POST <legacy-http-prefix>/push`
  - `POST /push`
  - `POST /ingester/push`
* [CHANGE] Renamed CLI flags to configure the network interface names from which automatically detect the instance IP. #3295
  - `-compactor.ring.instance-interface` renamed to `-compactor.ring.instance-interface-names`
  - `-store-gateway.sharding-ring.instance-interface` renamed to `-store-gateway.sharding-ring.instance-interface-names`
  - `-distributor.ring.instance-interface` renamed to `-distributor.ring.instance-interface-names`
  - `-ruler.ring.instance-interface` renamed to `-ruler.ring.instance-interface-names`
* [CHANGE] Renamed `-<prefix>.redis.enable-tls` CLI flag to `-<prefix>.redis.tls-enabled`, and its respective YAML config option from `enable_tls` to `tls_enabled`. #3298
* [CHANGE] Increased default `-<prefix>.redis.timeout` from `100ms` to `500ms`. #3301
* [CHANGE] `cortex_alertmanager_config_invalid` has been removed in favor of `cortex_alertmanager_config_last_reload_successful`. #3289
* [CHANGE] Query-frontend: POST requests whose body size exceeds 10MiB will be rejected. The max body size can be customised via `-frontend.max-body-size`. #3276
* [FEATURE] Shuffle sharding: added support for shuffle-sharding queriers in the query-frontend. When configured (`-frontend.max-queriers-per-tenant` globally, or using per-tenant limit `max_queriers_per_tenant`), each tenants's requests will be handled by different set of queriers. #3113 #3257
* [FEATURE] Shuffle sharding: added support for shuffle-sharding ingesters on the read path. When ingesters shuffle-sharding is enabled and `-querier.shuffle-sharding-ingesters-lookback-period` is set, queriers will fetch in-memory series from the minimum set of required ingesters, selecting only ingesters which may have received series since 'now - lookback period'. #3252
* [FEATURE] Query-frontend: added `compression` config to support results cache with compression. #3217
* [FEATURE] Add OpenStack Swift support to blocks storage. #3303
* [FEATURE] Added support for applying Prometheus relabel configs on series received by the distributor. A `metric_relabel_configs` field has been added to the per-tenant limits configuration. #3329
* [FEATURE] Support for Cassandra client SSL certificates. #3384
* [ENHANCEMENT] Ruler: Introduces two new limits `-ruler.max-rules-per-rule-group` and `-ruler.max-rule-groups-per-tenant` to control the number of rules per rule group and the total number of rule groups for a given user. They are disabled by default. #3366
* [ENHANCEMENT] Allow to specify multiple comma-separated Cortex services to `-target` CLI option (or its respective YAML config option). For example, `-target=all,compactor` can be used to start Cortex single-binary with compactor as well. #3275
* [ENHANCEMENT] Expose additional HTTP configs for the S3 backend client. New flag are listed below: #3244
  - `-blocks-storage.s3.http.idle-conn-timeout`
  - `-blocks-storage.s3.http.response-header-timeout`
  - `-blocks-storage.s3.http.insecure-skip-verify`
* [ENHANCEMENT] Added `cortex_query_frontend_connected_clients` metric to show the number of workers currently connected to the frontend. #3207
* [ENHANCEMENT] Shuffle sharding: improved shuffle sharding in the write path. Shuffle sharding now should be explicitly enabled via `-distributor.sharding-strategy` CLI flag (or its respective YAML config option) and guarantees stability, consistency, shuffling and balanced zone-awareness properties. #3090 #3214
* [ENHANCEMENT] Ingester: added new metric `cortex_ingester_active_series` to track active series more accurately. Also added options to control whether active series tracking is enabled (`-ingester.active-series-metrics-enabled`, defaults to false), and how often this metric is updated (`-ingester.active-series-metrics-update-period`) and max idle time for series to be considered inactive (`-ingester.active-series-metrics-idle-timeout`). #3153
* [ENHANCEMENT] Store-gateway: added zone-aware replication support to blocks replication in the store-gateway. #3200
* [ENHANCEMENT] Store-gateway: exported new metrics. #3231
  - `cortex_bucket_store_cached_series_fetch_duration_seconds`
  - `cortex_bucket_store_cached_postings_fetch_duration_seconds`
  - `cortex_bucket_stores_gate_queries_max`
* [ENHANCEMENT] Added `-version` flag to Cortex. #3233
* [ENHANCEMENT] Hash ring: added instance registered timestamp to the ring. #3248
* [ENHANCEMENT] Reduce tail latency by smoothing out spikes in rate of chunk flush operations. #3191
* [ENHANCEMENT] User Cortex as User Agent in http requests issued by Configs DB client. #3264
* [ENHANCEMENT] Experimental Ruler API: Fetch rule groups from object storage in parallel. #3218
* [ENHANCEMENT] Chunks GCS object storage client uses the `fields` selector to limit the payload size when listing objects in the bucket. #3218 #3292
* [ENHANCEMENT] Added shuffle sharding support to ruler. Added new metric `cortex_ruler_sync_rules_total`. #3235
* [ENHANCEMENT] Return an explicit error when the store-gateway is explicitly requested without a blocks storage engine. #3287
* [ENHANCEMENT] Ruler: only load rules that belong to the ruler. Improves rules synching performances when ruler sharding is enabled. #3269
* [ENHANCEMENT] Added `-<prefix>.redis.tls-insecure-skip-verify` flag. #3298
* [ENHANCEMENT] Added `cortex_alertmanager_config_last_reload_successful_seconds` metric to show timestamp of last successful AM config reload. #3289
* [ENHANCEMENT] Blocks storage: reduced number of bucket listing operations to list block content (applies to newly created blocks only). #3363
* [ENHANCEMENT] Ruler: Include the tenant ID on the notifier logs. #3372
* [ENHANCEMENT] Blocks storage Compactor: Added `-compactor.enabled-tenants` and `-compactor.disabled-tenants` to explicitly enable or disable compaction of specific tenants. #3385
* [ENHANCEMENT] Blocks storage ingester: Creating checkpoint only once even when there are multiple Head compactions in a single `Compact()` call. #3373
* [BUGFIX] Blocks storage ingester: Read repair memory-mapped chunks file which can end up being empty on abrupt shutdowns combined with faulty disks. #3373
* [BUGFIX] Blocks storage ingester: Close TSDB resources on failed startup preventing ingester OOMing. #3373
* [BUGFIX] No-longer-needed ingester operations for queries triggered by queriers and rulers are now canceled. #3178
* [BUGFIX] Ruler: directories in the configured `rules-path` will be removed on startup and shutdown in order to ensure they don't persist between runs. #3195
* [BUGFIX] Handle hash-collisions in the query path. #3192
* [BUGFIX] Check for postgres rows errors. #3197
* [BUGFIX] Ruler Experimental API: Don't allow rule groups without names or empty rule groups. #3210
* [BUGFIX] Experimental Alertmanager API: Do not allow empty Alertmanager configurations or bad template filenames to be submitted through the configuration API. #3185
* [BUGFIX] Reduce failures to update heartbeat when using Consul. #3259
* [BUGFIX] When using ruler sharding, moving all user rule groups from ruler to a different one and then back could end up with some user groups not being evaluated at all. #3235
* [BUGFIX] Fixed shuffle sharding consistency when zone-awareness is enabled and the shard size is increased or instances in a new zone are added. #3299
* [BUGFIX] Use a valid grpc header when logging IP addresses. #3307
* [BUGFIX] Fixed the metric `cortex_prometheus_rule_group_duration_seconds` in the Ruler, it wouldn't report any values. #3310
* [BUGFIX] Fixed gRPC connections leaking in rulers when rulers sharding is enabled and APIs called. #3314
* [BUGFIX] Fixed shuffle sharding consistency when zone-awareness is enabled and the shard size is increased or instances in a new zone are added. #3299
* [BUGFIX] Fixed Gossip memberlist members joining when addresses are configured using DNS-based service discovery. #3360
* [BUGFIX] Ingester: fail to start an ingester running the blocks storage, if unable to load any existing TSDB at startup. #3354
* [BUGFIX] Blocks storage: Avoid deletion of blocks in the ingester which are not shipped to the storage yet. #3346
* [BUGFIX] Fix common prefixes returned by List method of S3 client. #3358
* [BUGFIX] Honor configured timeout in Azure and GCS object clients. #3285
* [BUGFIX] Blocks storage: Avoid creating blocks larger than configured block range period on forced compaction and when TSDB is idle. #3344
* [BUGFIX] Shuffle sharding: fixed max global series per user/metric limit when shuffle sharding and `-distributor.shard-by-all-labels=true` are both enabled in distributor. When using these global limits you should now set `-distributor.sharding-strategy` and `-distributor.zone-awareness-enabled` to ingesters too. #3369
* [BUGFIX] Slow query logging: when using downstream server request parameters were not logged. #3276
* [BUGFIX] Fixed tenant detection in the ruler and alertmanager API when running without auth. #3343

### Blocksconvert

* [ENHANCEMENT] Blocksconvert – Builder: download plan file locally before processing it. #3209
* [ENHANCEMENT] Blocksconvert – Cleaner: added new tool for deleting chunks data. #3283
* [ENHANCEMENT] Blocksconvert – Scanner: support for scanning specific date-range only. #3222
* [ENHANCEMENT] Blocksconvert – Scanner: metrics for tracking progress. #3222
* [ENHANCEMENT] Blocksconvert – Builder: retry block upload before giving up. #3245
* [ENHANCEMENT] Blocksconvert – Scanner: upload plans concurrently. #3340
* [BUGFIX] Blocksconvert: fix chunks ordering in the block. Chunks in different order than series work just fine in TSDB blocks at the moment, but it's not consistent with what Prometheus does and future Prometheus and Cortex optimizations may rely on this ordering. #3371

## 1.4.0 / 2020-10-02

* [CHANGE] TLS configuration for gRPC, HTTP and etcd clients is now marked as experimental. These features are not yet fully baked, and we expect possible small breaking changes in Cortex 1.5. #3198
* [CHANGE] Cassandra backend support is now GA (stable). #3180
* [CHANGE] Blocks storage is now GA (stable). The `-experimental` prefix has been removed from all CLI flags related to the blocks storage (no YAML config changes). #3180 #3201
  - `-experimental.blocks-storage.*` flags renamed to `-blocks-storage.*`
  - `-experimental.store-gateway.*` flags renamed to `-store-gateway.*`
  - `-experimental.querier.store-gateway-client.*` flags renamed to `-querier.store-gateway-client.*`
  - `-experimental.querier.store-gateway-addresses` flag renamed to `-querier.store-gateway-addresses`
  - `-store-gateway.replication-factor` flag renamed to `-store-gateway.sharding-ring.replication-factor`
  - `-store-gateway.tokens-file-path` flag renamed to `store-gateway.sharding-ring.tokens-file-path`
* [CHANGE] Ingester: Removed deprecated untyped record from chunks WAL. Only if you are running `v1.0` or below, it is recommended to first upgrade to `v1.1`/`v1.2`/`v1.3` and run it for a day before upgrading to `v1.4` to avoid data loss. #3115
* [CHANGE] Distributor API endpoints are no longer served unless target is set to `distributor` or `all`. #3112
* [CHANGE] Increase the default Cassandra client replication factor to 3. #3007
* [CHANGE] Blocks storage: removed the support to transfer blocks between ingesters on shutdown. When running the Cortex blocks storage, ingesters are expected to run with a persistent disk. The following metrics have been removed: #2996
  * `cortex_ingester_sent_files`
  * `cortex_ingester_received_files`
  * `cortex_ingester_received_bytes_total`
  * `cortex_ingester_sent_bytes_total`
* [CHANGE] The buckets for the `cortex_chunk_store_index_lookups_per_query` metric have been changed to 1, 2, 4, 8, 16. #3021
* [CHANGE] Blocks storage: the `operation` label value `getrange` has changed into `get_range` for the metrics `thanos_store_bucket_cache_operation_requests_total` and `thanos_store_bucket_cache_operation_hits_total`. #3000
* [CHANGE] Experimental Delete Series: `/api/v1/admin/tsdb/delete_series` and `/api/v1/admin/tsdb/cancel_delete_request` purger APIs to return status code `204` instead of `200` for success. #2946
* [CHANGE] Histogram `cortex_memcache_request_duration_seconds` `method` label value changes from `Memcached.Get` to `Memcached.GetBatched` for batched lookups, and is not reported for non-batched lookups (label value `Memcached.GetMulti` remains, and had exactly the same value as `Get` in nonbatched lookups).  The same change applies to tracing spans. #3046
* [CHANGE] TLS server validation is now enabled by default, a new parameter `tls_insecure_skip_verify` can be set to true to skip validation optionally. #3030
* [CHANGE] `cortex_ruler_config_update_failures_total` has been removed in favor of `cortex_ruler_config_last_reload_successful`. #3056
* [CHANGE] `ruler.evaluation_delay_duration` field in YAML config has been moved and renamed to `limits.ruler_evaluation_delay_duration`. #3098
* [CHANGE] Removed obsolete `results_cache.max_freshness` from YAML config (deprecated since Cortex 1.2). #3145
* [CHANGE] Removed obsolete `-promql.lookback-delta` option (deprecated since Cortex 1.2, replaced with `-querier.lookback-delta`). #3144
* [CHANGE] Cache: added support for Redis Cluster and Redis Sentinel. #2961
  - The following changes have been made in Redis configuration:
   - `-redis.master_name` added
   - `-redis.db` added
   - `-redis.max-active-conns` changed to `-redis.pool-size`
   - `-redis.max-conn-lifetime` changed to `-redis.max-connection-age`
   - `-redis.max-idle-conns` removed
   - `-redis.wait-on-pool-exhaustion` removed
* [CHANGE] TLS configuration for gRPC, HTTP and etcd clients is now marked as experimental. These features are not yet fully baked, and we expect possible small breaking changes in Cortex 1.5. #3198
* [CHANGE] Fixed store-gateway CLI flags inconsistencies. #3201
  - `-store-gateway.replication-factor` flag renamed to `-store-gateway.sharding-ring.replication-factor`
  - `-store-gateway.tokens-file-path` flag renamed to `store-gateway.sharding-ring.tokens-file-path`
* [FEATURE] Logging of the source IP passed along by a reverse proxy is now supported by setting the `-server.log-source-ips-enabled`. For non standard headers the settings `-server.log-source-ips-header` and `-server.log-source-ips-regex` can be used. #2985
* [FEATURE] Blocks storage: added shuffle sharding support to store-gateway blocks sharding. Added the following additional metrics to store-gateway: #3069
  * `cortex_bucket_stores_tenants_discovered`
  * `cortex_bucket_stores_tenants_synced`
* [FEATURE] Experimental blocksconvert: introduce an experimental tool `blocksconvert` to migrate long-term storage chunks to blocks. #3092 #3122 #3127 #3162
* [ENHANCEMENT] Improve the Alertmanager logging when serving requests from its API / UI. #3397
* [ENHANCEMENT] Add support for azure storage in China, German and US Government environments. #2988
* [ENHANCEMENT] Query-tee: added a small tolerance to floating point sample values comparison. #2994
* [ENHANCEMENT] Query-tee: add support for doing a passthrough of requests to preferred backend for unregistered routes #3018
* [ENHANCEMENT] Expose `storage.aws.dynamodb.backoff_config` configuration file field. #3026
* [ENHANCEMENT] Added `cortex_request_message_bytes` and `cortex_response_message_bytes` histograms to track received and sent gRPC message and HTTP request/response sizes. Added `cortex_inflight_requests` gauge to track number of inflight gRPC and HTTP requests. #3064
* [ENHANCEMENT] Publish ruler's ring metrics. #3074
* [ENHANCEMENT] Add config validation to the experimental Alertmanager API. Invalid configs are no longer accepted. #3053
* [ENHANCEMENT] Add "integration" as a label for `cortex_alertmanager_notifications_total` and `cortex_alertmanager_notifications_failed_total` metrics. #3056
* [ENHANCEMENT] Add `cortex_ruler_config_last_reload_successful` and `cortex_ruler_config_last_reload_successful_seconds` to check status of users rule manager. #3056
* [ENHANCEMENT] The configuration validation now fails if an empty YAML node has been set for a root YAML config property. #3080
* [ENHANCEMENT] Memcached dial() calls now have a circuit-breaker to avoid hammering a broken cache. #3051, #3189
* [ENHANCEMENT] `-ruler.evaluation-delay-duration` is now overridable as a per-tenant limit, `ruler_evaluation_delay_duration`. #3098
* [ENHANCEMENT] Add TLS support to etcd client. #3102
* [ENHANCEMENT] When a tenant accesses the Alertmanager UI or its API, if we have valid `-alertmanager.configs.fallback` we'll use that to start the manager and avoid failing the request. #3073
* [ENHANCEMENT] Add `DELETE api/v1/rules/{namespace}` to the Ruler. It allows all the rule groups of a namespace to be deleted. #3120
* [ENHANCEMENT] Experimental Delete Series: Retry processing of Delete requests during failures. #2926
* [ENHANCEMENT] Improve performance of QueryStream() in ingesters. #3177
* [ENHANCEMENT] Modules included in "All" target are now visible in output of `-modules` CLI flag. #3155
* [ENHANCEMENT] Added `/debug/fgprof` endpoint to debug running Cortex process using `fgprof`. This adds up to the existing `/debug/...` endpoints. #3131
* [ENHANCEMENT] Blocks storage: optimised `/api/v1/series` for blocks storage. (#2976)
* [BUGFIX] Ruler: when loading rules from "local" storage, check for directory after resolving symlink. #3137
* [BUGFIX] Query-frontend: Fixed rounding for incoming query timestamps, to be 100% Prometheus compatible. #2990
* [BUGFIX] Querier: Merge results from chunks and blocks ingesters when using streaming of results. #3013
* [BUGFIX] Querier: query /series from ingesters regardless the `-querier.query-ingesters-within` setting. #3035
* [BUGFIX] Blocks storage: Ingester is less likely to hit gRPC message size limit when streaming data to queriers. #3015
* [BUGFIX] Blocks storage: fixed memberlist support for the store-gateways and compactors ring used when blocks sharding is enabled. #3058 #3095
* [BUGFIX] Fix configuration for TLS server validation, TLS skip verify was hardcoded to true for all TLS configurations and prevented validation of server certificates. #3030
* [BUGFIX] Fixes the Alertmanager panicking when no `-alertmanager.web.external-url` is provided. #3017
* [BUGFIX] Fixes the registration of the Alertmanager API metrics `cortex_alertmanager_alerts_received_total` and `cortex_alertmanager_alerts_invalid_total`. #3065
* [BUGFIX] Fixes `flag needs an argument: -config.expand-env` error. #3087
* [BUGFIX] An index optimisation actually slows things down when using caching. Moved it to the right location. #2973
* [BUGFIX] Ingester: If push request contained both valid and invalid samples, valid samples were ingested but not stored to WAL of the chunks storage. This has been fixed. #3067
* [BUGFIX] Cassandra: fixed consistency setting in the CQL session when creating the keyspace. #3105
* [BUGFIX] Ruler: Config API would return both the `record` and `alert` in `YAML` response keys even when one of them must be empty. #3120
* [BUGFIX] Index page now uses configured HTTP path prefix when creating links. #3126
* [BUGFIX] Purger: fixed deadlock when reloading of tombstones failed. #3182
* [BUGFIX] Fixed panic in flusher job, when error writing chunks to the store would cause "idle" chunks to be flushed, which triggered panic. #3140
* [BUGFIX] Index page no longer shows links that are not valid for running Cortex instance. #3133
* [BUGFIX] Configs: prevent validation of templates to fail when using template functions. #3157
* [BUGFIX] Configuring the S3 URL with an `@` but without username and password doesn't enable the AWS static credentials anymore. #3170
* [BUGFIX] Limit errors on ranged queries (`api/v1/query_range`) no longer return a status code `500` but `422` instead. #3167
* [BUGFIX] Handle hash-collisions in the query path. Before this fix, Cortex could occasionally mix up two different series in a query, leading to invalid results, when `-querier.ingester-streaming` was used. #3192

## 1.3.0 / 2020-08-21

* [CHANGE] Replace the metric `cortex_alertmanager_configs` with `cortex_alertmanager_config_invalid` exposed by Alertmanager. #2960
* [CHANGE] Experimental Delete Series: Change target flag for purger from `data-purger` to `purger`. #2777
* [CHANGE] Experimental blocks storage: The max concurrent queries against the long-term storage, configured via `-experimental.blocks-storage.bucket-store.max-concurrent`, is now a limit shared across all tenants and not a per-tenant limit anymore. The default value has changed from `20` to `100` and the following new metrics have been added: #2797
  * `cortex_bucket_stores_gate_queries_concurrent_max`
  * `cortex_bucket_stores_gate_queries_in_flight`
  * `cortex_bucket_stores_gate_duration_seconds`
* [CHANGE] Metric `cortex_ingester_flush_reasons` has been renamed to `cortex_ingester_flushing_enqueued_series_total`, and new metric `cortex_ingester_flushing_dequeued_series_total` with `outcome` label (superset of reason) has been added. #2802 #2818 #2998
* [CHANGE] Experimental Delete Series: Metric `cortex_purger_oldest_pending_delete_request_age_seconds` would track age of delete requests since they are over their cancellation period instead of their creation time. #2806
* [CHANGE] Experimental blocks storage: the store-gateway service is required in a Cortex cluster running with the experimental blocks storage. Removed the `-experimental.tsdb.store-gateway-enabled` CLI flag and `store_gateway_enabled` YAML config option. The store-gateway is now always enabled when the storage engine is `blocks`. #2822
* [CHANGE] Experimental blocks storage: removed support for `-experimental.blocks-storage.bucket-store.max-sample-count` flag because the implementation was flawed. To limit the number of samples/chunks processed by a single query you can set `-store.query-chunk-limit`, which is now supported by the blocks storage too. #2852
* [CHANGE] Ingester: Chunks flushed via /flush stay in memory until retention period is reached. This affects `cortex_ingester_memory_chunks` metric. #2778
* [CHANGE] Querier: the error message returned when the query time range exceeds `-store.max-query-length` has changed from `invalid query, length > limit (X > Y)` to `the query time range exceeds the limit (query length: X, limit: Y)`. #2826
* [CHANGE] Add `component` label to metrics exposed by chunk, delete and index store clients. #2774
* [CHANGE] Querier: when `-querier.query-ingesters-within` is configured, the time range of the query sent to ingesters is now manipulated to ensure the query start time is not older than 'now - query-ingesters-within'. #2904
* [CHANGE] KV: The `role` label which was a label of `multi` KV store client only has been added to metrics of every KV store client. If KV store client is not `multi`, then the value of `role` label is `primary`. #2837
* [CHANGE] Added the `engine` label to the metrics exposed by the Prometheus query engine, to distinguish between `ruler` and `querier` metrics. #2854
* [CHANGE] Added ruler to the single binary when started with `-target=all` (default). #2854
* [CHANGE] Experimental blocks storage: compact head when opening TSDB. This should only affect ingester startup after it was unable to compact head in previous run. #2870
* [CHANGE] Metric `cortex_overrides_last_reload_successful` has been renamed to `cortex_runtime_config_last_reload_successful`. #2874
* [CHANGE] HipChat support has been removed from the alertmanager (because removed from the Prometheus upstream too). #2902
* [CHANGE] Add constant label `name` to metric `cortex_cache_request_duration_seconds`. #2903
* [CHANGE] Add `user` label to metric `cortex_query_frontend_queue_length`. #2939
* [CHANGE] Experimental blocks storage: cleaned up the config and renamed "TSDB" to "blocks storage". #2937
  - The storage engine setting value has been changed from `tsdb` to `blocks`; this affects `-store.engine` CLI flag and its respective YAML option.
  - The root level YAML config has changed from `tsdb` to `blocks_storage`
  - The prefix of all CLI flags has changed from `-experimental.tsdb.` to `-experimental.blocks-storage.`
  - The following settings have been grouped under `tsdb` property in the YAML config and their CLI flags changed:
    - `-experimental.tsdb.dir` changed to `-experimental.blocks-storage.tsdb.dir`
    - `-experimental.tsdb.block-ranges-period` changed to `-experimental.blocks-storage.tsdb.block-ranges-period`
    - `-experimental.tsdb.retention-period` changed to `-experimental.blocks-storage.tsdb.retention-period`
    - `-experimental.tsdb.ship-interval` changed to `-experimental.blocks-storage.tsdb.ship-interval`
    - `-experimental.tsdb.ship-concurrency` changed to `-experimental.blocks-storage.tsdb.ship-concurrency`
    - `-experimental.tsdb.max-tsdb-opening-concurrency-on-startup` changed to `-experimental.blocks-storage.tsdb.max-tsdb-opening-concurrency-on-startup`
    - `-experimental.tsdb.head-compaction-interval` changed to `-experimental.blocks-storage.tsdb.head-compaction-interval`
    - `-experimental.tsdb.head-compaction-concurrency` changed to `-experimental.blocks-storage.tsdb.head-compaction-concurrency`
    - `-experimental.tsdb.head-compaction-idle-timeout` changed to `-experimental.blocks-storage.tsdb.head-compaction-idle-timeout`
    - `-experimental.tsdb.stripe-size` changed to `-experimental.blocks-storage.tsdb.stripe-size`
    - `-experimental.tsdb.wal-compression-enabled` changed to `-experimental.blocks-storage.tsdb.wal-compression-enabled`
    - `-experimental.tsdb.flush-blocks-on-shutdown` changed to `-experimental.blocks-storage.tsdb.flush-blocks-on-shutdown`
* [CHANGE] Flags `-bigtable.grpc-use-gzip-compression`, `-ingester.client.grpc-use-gzip-compression`, `-querier.frontend-client.grpc-use-gzip-compression` are now deprecated. #2940
* [CHANGE] Limit errors reported by ingester during query-time now return HTTP status code 422. #2941
* [FEATURE] Introduced `ruler.for-outage-tolerance`, Max time to tolerate outage for restoring "for" state of alert. #2783
* [FEATURE] Introduced `ruler.for-grace-period`, Minimum duration between alert and restored "for" state. This is maintained only for alerts with configured "for" time greater than grace period. #2783
* [FEATURE] Introduced `ruler.resend-delay`, Minimum amount of time to wait before resending an alert to Alertmanager. #2783
* [FEATURE] Ruler: added `local` filesystem support to store rules (read-only). #2854
* [ENHANCEMENT] Upgraded Docker base images to `alpine:3.12`. #2862
* [ENHANCEMENT] Experimental: Querier can now optionally query secondary store. This is specified by using `-querier.second-store-engine` option, with values `chunks` or `blocks`. Standard configuration options for this store are used. Additionally, this querying can be configured to happen only for queries that need data older than `-querier.use-second-store-before-time`. Default value of zero will always query secondary store. #2747
* [ENHANCEMENT] Query-tee: increased the `cortex_querytee_request_duration_seconds` metric buckets granularity. #2799
* [ENHANCEMENT] Query-tee: fail to start if the configured `-backend.preferred` is unknown. #2799
* [ENHANCEMENT] Ruler: Added the following metrics: #2786
  * `cortex_prometheus_notifications_latency_seconds`
  * `cortex_prometheus_notifications_errors_total`
  * `cortex_prometheus_notifications_sent_total`
  * `cortex_prometheus_notifications_dropped_total`
  * `cortex_prometheus_notifications_queue_length`
  * `cortex_prometheus_notifications_queue_capacity`
  * `cortex_prometheus_notifications_alertmanagers_discovered`
* [ENHANCEMENT] The behavior of the `/ready` was changed for the query frontend to indicate when it was ready to accept queries. This is intended for use by a read path load balancer that would want to wait for the frontend to have attached queriers before including it in the backend. #2733
* [ENHANCEMENT] Experimental Delete Series: Add support for deletion of chunks for remaining stores. #2801
* [ENHANCEMENT] Add `-modules` command line flag to list possible values for `-target`. Also, log warning if given target is internal component. #2752
* [ENHANCEMENT] Added `-ingester.flush-on-shutdown-with-wal-enabled` option to enable chunks flushing even when WAL is enabled. #2780
* [ENHANCEMENT] Query-tee: Support for custom API prefix by using `-server.path-prefix` option. #2814
* [ENHANCEMENT] Query-tee: Forward `X-Scope-OrgId` header to backend, if present in the request. #2815
* [ENHANCEMENT] Experimental blocks storage: Added `-experimental.blocks-storage.tsdb.head-compaction-idle-timeout` option to force compaction of data in memory into a block. #2803
* [ENHANCEMENT] Experimental blocks storage: Added support for flushing blocks via `/flush`, `/shutdown` (previously these only worked for chunks storage) and by using `-experimental.blocks-storage.tsdb.flush-blocks-on-shutdown` option. #2794
* [ENHANCEMENT] Experimental blocks storage: Added support to enforce max query time range length via `-store.max-query-length`. #2826
* [ENHANCEMENT] Experimental blocks storage: Added support to limit the max number of chunks that can be fetched from the long-term storage while executing a query. The limit is enforced both in the querier and store-gateway, and is configurable via `-store.query-chunk-limit`. #2852 #2922
* [ENHANCEMENT] Ingester: Added new metric `cortex_ingester_flush_series_in_progress` that reports number of ongoing flush-series operations. Useful when calling `/flush` handler: if `cortex_ingester_flush_queue_length + cortex_ingester_flush_series_in_progress` is 0, all flushes are finished. #2778
* [ENHANCEMENT] Memberlist members can join cluster via SRV records. #2788
* [ENHANCEMENT] Added configuration options for chunks s3 client. #2831
  * `s3.endpoint`
  * `s3.region`
  * `s3.access-key-id`
  * `s3.secret-access-key`
  * `s3.insecure`
  * `s3.sse-encryption`
  * `s3.http.idle-conn-timeout`
  * `s3.http.response-header-timeout`
  * `s3.http.insecure-skip-verify`
* [ENHANCEMENT] Prometheus upgraded. #2798 #2849 #2867 #2902 #2918
  * Optimized labels regex matchers for patterns containing literals (eg. `foo.*`, `.*foo`, `.*foo.*`)
* [ENHANCEMENT] Add metric `cortex_ruler_config_update_failures_total` to Ruler to track failures of loading rules files. #2857
* [ENHANCEMENT] Experimental Alertmanager: Alertmanager configuration persisted to object storage using an experimental API that accepts and returns YAML-based Alertmanager configuration. #2768
* [ENHANCEMENT] Ruler: `-ruler.alertmanager-url` now supports multiple URLs. Each URL is treated as a separate Alertmanager group. Support for multiple Alertmanagers in a group can be achieved by using DNS service discovery. #2851
* [ENHANCEMENT] Experimental blocks storage: Cortex Flusher now works with blocks engine. Flusher needs to be provided with blocks-engine configuration, existing Flusher flags are not used (they are only relevant for chunks engine). Note that flush errors are only reported via log. #2877
* [ENHANCEMENT] Flusher: Added `-flusher.exit-after-flush` option (defaults to true) to control whether Cortex should stop completely after Flusher has finished its work. #2877
* [ENHANCEMENT] Added metrics `cortex_config_hash` and `cortex_runtime_config_hash` to expose hash of the currently active config file. #2874
* [ENHANCEMENT] Logger: added JSON logging support, configured via the `-log.format=json` CLI flag or its respective YAML config option. #2386
* [ENHANCEMENT] Added new flags `-bigtable.grpc-compression`, `-ingester.client.grpc-compression`, `-querier.frontend-client.grpc-compression` to configure compression used by gRPC. Valid values are `gzip`, `snappy`, or empty string (no compression, default). #2940
* [ENHANCEMENT] Clarify limitations of the `/api/v1/series`, `/api/v1/labels` and `/api/v1/label/{name}/values` endpoints. #2953
* [ENHANCEMENT] Ingester: added `Dropped` outcome to metric `cortex_ingester_flushing_dequeued_series_total`. #2998
* [BUGFIX] Fixed a bug with `api/v1/query_range` where no responses would return null values for `result` and empty values for `resultType`. #2962
* [BUGFIX] Fixed a bug in the index intersect code causing storage to return more chunks/series than required. #2796
* [BUGFIX] Fixed the number of reported keys in the background cache queue. #2764
* [BUGFIX] Fix race in processing of headers in sharded queries. #2762
* [BUGFIX] Query Frontend: Do not re-split sharded requests around ingester boundaries. #2766
* [BUGFIX] Experimental Delete Series: Fixed a problem with cache generation numbers prefixed to cache keys. #2800
* [BUGFIX] Ingester: Flushing chunks via `/flush` endpoint could previously lead to panic, if chunks were already flushed before and then removed from memory during the flush caused by `/flush` handler. Immediate flush now doesn't cause chunks to be flushed again. Samples received during flush triggered via `/flush` handler are no longer discarded. #2778
* [BUGFIX] Prometheus upgraded. #2849
  * Fixed unknown symbol error during head compaction
* [BUGFIX] Fix panic when using cassandra as store for both index and delete requests. #2774
* [BUGFIX] Experimental Delete Series: Fixed a data race in Purger. #2817
* [BUGFIX] KV: Fixed a bug that triggered a panic due to metrics being registered with the same name but different labels when using a `multi` configured KV client. #2837
* [BUGFIX] Query-frontend: Fix passing HTTP `Host` header if `-frontend.downstream-url` is configured. #2880
* [BUGFIX] Ingester: Improve time-series distribution when `-experimental.distributor.user-subring-size` is enabled. #2887
* [BUGFIX] Set content type to `application/x-protobuf` for remote_read responses. #2915
* [BUGFIX] Fixed ruler and store-gateway instance registration in the ring (when sharding is enabled) when a new instance replaces abruptly terminated one, and the only difference between the two instances is the address. #2954
* [BUGFIX] Fixed `Missing chunks and index config causing silent failure` Absence of chunks and index from schema config is not validated. #2732
* [BUGFIX] Fix panic caused by KVs from boltdb being used beyond their life. #2971
* [BUGFIX] Experimental blocks storage: `/api/v1/series`, `/api/v1/labels` and `/api/v1/label/{name}/values` only query the TSDB head regardless of the configured `-experimental.blocks-storage.tsdb.retention-period`. #2974
* [BUGFIX] Ingester: Avoid indefinite checkpointing in case of surge in number of series. #2955
* [BUGFIX] Querier: query /series from ingesters regardless the `-querier.query-ingesters-within` setting. #3035
* [BUGFIX] Ruler: fixed an unintentional breaking change introduced in the ruler's `alertmanager_url` YAML config option, which changed the value from a string to a list of strings. #2989

## 1.2.0 / 2020-07-01

* [CHANGE] Metric `cortex_kv_request_duration_seconds` now includes `name` label to denote which client is being used as well as the `backend` label to denote the KV backend implementation in use. #2648
* [CHANGE] Experimental Ruler: Rule groups persisted to object storage using the experimental API have an updated object key encoding to better handle special characters. Rule groups previously-stored using object storage must be renamed to the new format. #2646
* [CHANGE] Query Frontend now uses Round Robin to choose a tenant queue to service next. #2553
* [CHANGE] `-promql.lookback-delta` is now deprecated and has been replaced by `-querier.lookback-delta` along with `lookback_delta` entry under `querier` in the config file. `-promql.lookback-delta` will be removed in v1.4.0. #2604
* [CHANGE] Experimental TSDB: removed `-experimental.tsdb.bucket-store.binary-index-header-enabled` flag. Now the binary index-header is always enabled.
* [CHANGE] Experimental TSDB: Renamed index-cache metrics to use original metric names from Thanos, as Cortex is not aggregating them in any way: #2627
  * `cortex_<service>_blocks_index_cache_items_evicted_total` => `thanos_store_index_cache_items_evicted_total{name="index-cache"}`
  * `cortex_<service>_blocks_index_cache_items_added_total` => `thanos_store_index_cache_items_added_total{name="index-cache"}`
  * `cortex_<service>_blocks_index_cache_requests_total` => `thanos_store_index_cache_requests_total{name="index-cache"}`
  * `cortex_<service>_blocks_index_cache_items_overflowed_total` => `thanos_store_index_cache_items_overflowed_total{name="index-cache"}`
  * `cortex_<service>_blocks_index_cache_hits_total` => `thanos_store_index_cache_hits_total{name="index-cache"}`
  * `cortex_<service>_blocks_index_cache_items` => `thanos_store_index_cache_items{name="index-cache"}`
  * `cortex_<service>_blocks_index_cache_items_size_bytes` => `thanos_store_index_cache_items_size_bytes{name="index-cache"}`
  * `cortex_<service>_blocks_index_cache_total_size_bytes` => `thanos_store_index_cache_total_size_bytes{name="index-cache"}`
  * `cortex_<service>_blocks_index_cache_memcached_operations_total` =>  `thanos_memcached_operations_total{name="index-cache"}`
  * `cortex_<service>_blocks_index_cache_memcached_operation_failures_total` =>  `thanos_memcached_operation_failures_total{name="index-cache"}`
  * `cortex_<service>_blocks_index_cache_memcached_operation_duration_seconds` =>  `thanos_memcached_operation_duration_seconds{name="index-cache"}`
  * `cortex_<service>_blocks_index_cache_memcached_operation_skipped_total` =>  `thanos_memcached_operation_skipped_total{name="index-cache"}`
* [CHANGE] Experimental TSDB: Renamed metrics in bucket stores: #2627
  * `cortex_<service>_blocks_meta_syncs_total` => `cortex_blocks_meta_syncs_total{component="<service>"}`
  * `cortex_<service>_blocks_meta_sync_failures_total` => `cortex_blocks_meta_sync_failures_total{component="<service>"}`
  * `cortex_<service>_blocks_meta_sync_duration_seconds` => `cortex_blocks_meta_sync_duration_seconds{component="<service>"}`
  * `cortex_<service>_blocks_meta_sync_consistency_delay_seconds` => `cortex_blocks_meta_sync_consistency_delay_seconds{component="<service>"}`
  * `cortex_<service>_blocks_meta_synced` => `cortex_blocks_meta_synced{component="<service>"}`
  * `cortex_<service>_bucket_store_block_loads_total` => `cortex_bucket_store_block_loads_total{component="<service>"}`
  * `cortex_<service>_bucket_store_block_load_failures_total` => `cortex_bucket_store_block_load_failures_total{component="<service>"}`
  * `cortex_<service>_bucket_store_block_drops_total` => `cortex_bucket_store_block_drops_total{component="<service>"}`
  * `cortex_<service>_bucket_store_block_drop_failures_total` => `cortex_bucket_store_block_drop_failures_total{component="<service>"}`
  * `cortex_<service>_bucket_store_blocks_loaded` => `cortex_bucket_store_blocks_loaded{component="<service>"}`
  * `cortex_<service>_bucket_store_series_data_touched` => `cortex_bucket_store_series_data_touched{component="<service>"}`
  * `cortex_<service>_bucket_store_series_data_fetched` => `cortex_bucket_store_series_data_fetched{component="<service>"}`
  * `cortex_<service>_bucket_store_series_data_size_touched_bytes` => `cortex_bucket_store_series_data_size_touched_bytes{component="<service>"}`
  * `cortex_<service>_bucket_store_series_data_size_fetched_bytes` => `cortex_bucket_store_series_data_size_fetched_bytes{component="<service>"}`
  * `cortex_<service>_bucket_store_series_blocks_queried` => `cortex_bucket_store_series_blocks_queried{component="<service>"}`
  * `cortex_<service>_bucket_store_series_get_all_duration_seconds` => `cortex_bucket_store_series_get_all_duration_seconds{component="<service>"}`
  * `cortex_<service>_bucket_store_series_merge_duration_seconds` => `cortex_bucket_store_series_merge_duration_seconds{component="<service>"}`
  * `cortex_<service>_bucket_store_series_refetches_total` => `cortex_bucket_store_series_refetches_total{component="<service>"}`
  * `cortex_<service>_bucket_store_series_result_series` => `cortex_bucket_store_series_result_series{component="<service>"}`
  * `cortex_<service>_bucket_store_cached_postings_compressions_total` => `cortex_bucket_store_cached_postings_compressions_total{component="<service>"}`
  * `cortex_<service>_bucket_store_cached_postings_compression_errors_total` => `cortex_bucket_store_cached_postings_compression_errors_total{component="<service>"}`
  * `cortex_<service>_bucket_store_cached_postings_compression_time_seconds` => `cortex_bucket_store_cached_postings_compression_time_seconds{component="<service>"}`
  * `cortex_<service>_bucket_store_cached_postings_original_size_bytes_total` => `cortex_bucket_store_cached_postings_original_size_bytes_total{component="<service>"}`
  * `cortex_<service>_bucket_store_cached_postings_compressed_size_bytes_total` => `cortex_bucket_store_cached_postings_compressed_size_bytes_total{component="<service>"}`
  * `cortex_<service>_blocks_sync_seconds` => `cortex_bucket_stores_blocks_sync_seconds{component="<service>"}`
  * `cortex_<service>_blocks_last_successful_sync_timestamp_seconds` => `cortex_bucket_stores_blocks_last_successful_sync_timestamp_seconds{component="<service>"}`
* [CHANGE] Available command-line flags are printed to stdout, and only when requested via `-help`. Using invalid flag no longer causes printing of all available flags. #2691
* [CHANGE] Experimental Memberlist ring: randomize gossip node names to avoid conflicts when running multiple clients on the same host, or reusing host names (eg. pods in statefulset). Node name randomization can be disabled by using `-memberlist.randomize-node-name=false`. #2715
* [CHANGE] Memberlist KV client is no longer considered experimental. #2725
* [CHANGE] Experimental Delete Series: Make delete request cancellation duration configurable. #2760
* [CHANGE] Removed `-store.fullsize-chunks` option which was undocumented and unused (it broke ingester hand-overs). #2656
* [CHANGE] Query with no metric name that has previously resulted in HTTP status code 500 now returns status code 422 instead. #2571
* [FEATURE] TLS config options added for GRPC clients in Querier (Query-frontend client & Ingester client), Ruler, Store Gateway, as well as HTTP client in Config store client. #2502
* [FEATURE] The flag `-frontend.max-cache-freshness` is now supported within the limits overrides, to specify per-tenant max cache freshness values. The corresponding YAML config parameter has been changed from `results_cache.max_freshness` to `limits_config.max_cache_freshness`. The legacy YAML config parameter (`results_cache.max_freshness`) will continue to be supported till Cortex release `v1.4.0`. #2609
* [FEATURE] Experimental gRPC Store: Added support to 3rd parties index and chunk stores using gRPC client/server plugin mechanism. #2220
* [FEATURE] Add `-cassandra.table-options` flag to customize table options of Cassandra when creating the index or chunk table. #2575
* [ENHANCEMENT] Propagate GOPROXY value when building `build-image`. This is to help the builders building the code in a Network where default Go proxy is not accessible (e.g. when behind some corporate VPN). #2741
* [ENHANCEMENT] Querier: Added metric `cortex_querier_request_duration_seconds` for all requests to the querier. #2708
* [ENHANCEMENT] Cortex is now built with Go 1.14. #2480 #2749 #2753
* [ENHANCEMENT] Experimental TSDB: added the following metrics to the ingester: #2580 #2583 #2589 #2654
  * `cortex_ingester_tsdb_appender_add_duration_seconds`
  * `cortex_ingester_tsdb_appender_commit_duration_seconds`
  * `cortex_ingester_tsdb_refcache_purge_duration_seconds`
  * `cortex_ingester_tsdb_compactions_total`
  * `cortex_ingester_tsdb_compaction_duration_seconds`
  * `cortex_ingester_tsdb_wal_fsync_duration_seconds`
  * `cortex_ingester_tsdb_wal_page_flushes_total`
  * `cortex_ingester_tsdb_wal_completed_pages_total`
  * `cortex_ingester_tsdb_wal_truncations_failed_total`
  * `cortex_ingester_tsdb_wal_truncations_total`
  * `cortex_ingester_tsdb_wal_writes_failed_total`
  * `cortex_ingester_tsdb_checkpoint_deletions_failed_total`
  * `cortex_ingester_tsdb_checkpoint_deletions_total`
  * `cortex_ingester_tsdb_checkpoint_creations_failed_total`
  * `cortex_ingester_tsdb_checkpoint_creations_total`
  * `cortex_ingester_tsdb_wal_truncate_duration_seconds`
  * `cortex_ingester_tsdb_head_active_appenders`
  * `cortex_ingester_tsdb_head_series_not_found_total`
  * `cortex_ingester_tsdb_head_chunks`
  * `cortex_ingester_tsdb_mmap_chunk_corruptions_total`
  * `cortex_ingester_tsdb_head_chunks_created_total`
  * `cortex_ingester_tsdb_head_chunks_removed_total`
* [ENHANCEMENT] Experimental TSDB: added metrics useful to alert on critical conditions of the blocks storage: #2573
  * `cortex_compactor_last_successful_run_timestamp_seconds`
  * `cortex_querier_blocks_last_successful_sync_timestamp_seconds` (when store-gateway is disabled)
  * `cortex_querier_blocks_last_successful_scan_timestamp_seconds` (when store-gateway is enabled)
  * `cortex_storegateway_blocks_last_successful_sync_timestamp_seconds`
* [ENHANCEMENT] Experimental TSDB: added the flag `-experimental.tsdb.wal-compression-enabled` to allow to enable TSDB WAL compression. #2585
* [ENHANCEMENT] Experimental TSDB: Querier and store-gateway components can now use so-called "caching bucket", which can currently cache fetched chunks into shared memcached server. #2572
* [ENHANCEMENT] Ruler: Automatically remove unhealthy rulers from the ring. #2587
* [ENHANCEMENT] Query-tee: added support to `/metadata`, `/alerts`, and `/rules` endpoints #2600
* [ENHANCEMENT] Query-tee: added support to query results comparison between two different backends. The comparison is disabled by default and can be enabled via `-proxy.compare-responses=true`. #2611
* [ENHANCEMENT] Query-tee: improved the query-tee to not wait all backend responses before sending back the response to the client. The query-tee now sends back to the client first successful response, while honoring the `-backend.preferred` option. #2702
* [ENHANCEMENT] Thanos and Prometheus upgraded. #2602 #2604 #2634 #2659 #2686 #2756
  * TSDB now holds less WAL files after Head Truncation.
  * TSDB now does memory-mapping of Head chunks and reduces memory usage.
* [ENHANCEMENT] Experimental TSDB: decoupled blocks deletion from blocks compaction in the compactor, so that blocks deletion is not blocked by a busy compactor. The following metrics have been added: #2623
  * `cortex_compactor_block_cleanup_started_total`
  * `cortex_compactor_block_cleanup_completed_total`
  * `cortex_compactor_block_cleanup_failed_total`
  * `cortex_compactor_block_cleanup_last_successful_run_timestamp_seconds`
* [ENHANCEMENT] Experimental TSDB: Use shared cache for metadata. This is especially useful when running multiple querier and store-gateway components to reduce number of object store API calls. #2626 #2640
* [ENHANCEMENT] Experimental TSDB: when `-querier.query-store-after` is configured and running the experimental blocks storage, the time range of the query sent to the store is now manipulated to ensure the query end time is not more recent than 'now - query-store-after'. #2642
* [ENHANCEMENT] Experimental TSDB: small performance improvement in concurrent usage of RefCache, used during samples ingestion. #2651
* [ENHANCEMENT] The following endpoints now respond appropriately to an `Accept` header with the value `application/json` #2673
  * `/distributor/all_user_stats`
  * `/distributor/ha_tracker`
  * `/ingester/ring`
  * `/store-gateway/ring`
  * `/compactor/ring`
  * `/ruler/ring`
  * `/services`
* [ENHANCEMENT] Experimental Cassandra backend: Add `-cassandra.num-connections` to allow increasing the number of TCP connections to each Cassandra server. #2666
* [ENHANCEMENT] Experimental Cassandra backend: Use separate Cassandra clients and connections for reads and writes. #2666
* [ENHANCEMENT] Experimental Cassandra backend: Add `-cassandra.reconnect-interval` to allow specifying the reconnect interval to a Cassandra server that has been marked `DOWN` by the gocql driver. Also change the default value of the reconnect interval from `60s` to `1s`. #2687
* [ENHANCEMENT] Experimental Cassandra backend: Add option `-cassandra.convict-hosts-on-failure=false` to not convict host of being down when a request fails. #2684
* [ENHANCEMENT] Experimental TSDB: Applied a jitter to the period bucket scans in order to better distribute bucket operations over the time and increase the probability of hitting the shared cache (if configured). #2693
* [ENHANCEMENT] Experimental TSDB: Series limit per user and per metric now work in TSDB blocks. #2676
* [ENHANCEMENT] Experimental Memberlist: Added ability to periodically rejoin the memberlist cluster. #2724
* [ENHANCEMENT] Experimental Delete Series: Added the following metrics for monitoring processing of delete requests: #2730
  - `cortex_purger_load_pending_requests_attempts_total`: Number of attempts that were made to load pending requests with status.
  - `cortex_purger_oldest_pending_delete_request_age_seconds`: Age of oldest pending delete request in seconds.
  - `cortex_purger_pending_delete_requests_count`: Count of requests which are in process or are ready to be processed.
* [ENHANCEMENT] Experimental TSDB: Improved compactor to hard-delete also partial blocks with an deletion mark (even if the deletion mark threshold has not been reached). #2751
* [ENHANCEMENT] Experimental TSDB: Introduced a consistency check done by the querier to ensure all expected blocks have been queried via the store-gateway. If a block is missing on a store-gateway, the querier retries fetching series from missing blocks up to 3 times. If the consistency check fails once all retries have been exhausted, the query execution fails. The following metrics have been added: #2593 #2630 #2689 #2695
  * `cortex_querier_blocks_consistency_checks_total`
  * `cortex_querier_blocks_consistency_checks_failed_total`
  * `cortex_querier_storegateway_refetches_per_query`
* [ENHANCEMENT] Delete requests can now be canceled #2555
* [ENHANCEMENT] Table manager can now provision tables for delete store #2546
* [BUGFIX] Ruler: Ensure temporary rule files with special characters are properly mapped and cleaned up. #2506
* [BUGFIX] Fixes #2411, Ensure requests are properly routed to the prometheus api embedded in the query if `-server.path-prefix` is set. #2372
* [BUGFIX] Experimental TSDB: fixed chunk data corruption when querying back series using the experimental blocks storage. #2400
* [BUGFIX] Fixed collection of tracing spans from Thanos components used internally. #2655
* [BUGFIX] Experimental TSDB: fixed memory leak in ingesters. #2586
* [BUGFIX] QueryFrontend: fixed a situation where HTTP error is ignored and an incorrect status code is set. #2590
* [BUGFIX] Ingester: Fix an ingester starting up in the JOINING state and staying there forever. #2565
* [BUGFIX] QueryFrontend: fixed a panic (`integer divide by zero`) in the query-frontend. The query-frontend now requires the `-querier.default-evaluation-interval` config to be set to the same value of the querier. #2614
* [BUGFIX] Experimental TSDB: when the querier receives a `/series` request with a time range older than the data stored in the ingester, it now ignores the requested time range and returns known series anyway instead of returning an empty response. This aligns the behaviour with the chunks storage. #2617
* [BUGFIX] Cassandra: fixed an edge case leading to an invalid CQL query when querying the index on a Cassandra store. #2639
* [BUGFIX] Ingester: increment series per metric when recovering from WAL or transfer. #2674
* [BUGFIX] Fixed `wrong number of arguments for 'mget' command` Redis error when a query has no chunks to lookup from storage. #2700 #2796
* [BUGFIX] Ingester: Automatically remove old tmp checkpoints, fixing a potential disk space leak after an ingester crashes. #2726

## 1.1.0 / 2020-05-21

This release brings the usual mix of bugfixes and improvements. The biggest change is that WAL support for chunks is now considered to be production-ready!

Please make sure to review renamed metrics, and update your dashboards and alerts accordingly.

* [CHANGE] Added v1 API routes documented in #2327. #2372
  * Added `-http.alertmanager-http-prefix` flag which allows the configuration of the path where the Alertmanager API and UI can be reached. The default is set to `/alertmanager`.
  * Added `-http.prometheus-http-prefix` flag which allows the configuration of the path where the Prometheus API and UI can be reached. The default is set to `/prometheus`.
  * Updated the index hosted at the root prefix to point to the updated routes.
  * Legacy routes hardcoded with the `/api/prom` prefix now respect the `-http.prefix` flag.
* [CHANGE] The metrics `cortex_distributor_ingester_appends_total` and `distributor_ingester_append_failures_total` now include a `type` label to differentiate between `samples` and `metadata`. #2336
* [CHANGE] The metrics for number of chunks and bytes flushed to the chunk store are renamed. Note that previous metrics were counted pre-deduplication, while new metrics are counted after deduplication. #2463
  * `cortex_ingester_chunks_stored_total` > `cortex_chunk_store_stored_chunks_total`
  * `cortex_ingester_chunk_stored_bytes_total` > `cortex_chunk_store_stored_chunk_bytes_total`
* [CHANGE] Experimental TSDB: renamed blocks meta fetcher metrics: #2375
  * `cortex_querier_bucket_store_blocks_meta_syncs_total` > `cortex_querier_blocks_meta_syncs_total`
  * `cortex_querier_bucket_store_blocks_meta_sync_failures_total` > `cortex_querier_blocks_meta_sync_failures_total`
  * `cortex_querier_bucket_store_blocks_meta_sync_duration_seconds` > `cortex_querier_blocks_meta_sync_duration_seconds`
  * `cortex_querier_bucket_store_blocks_meta_sync_consistency_delay_seconds` > `cortex_querier_blocks_meta_sync_consistency_delay_seconds`
* [CHANGE] Experimental TSDB: Modified default values for `compactor.deletion-delay` option from 48h to 12h and `-experimental.tsdb.bucket-store.ignore-deletion-marks-delay` from 24h to 6h. #2414
* [CHANGE] WAL: Default value of `-ingester.checkpoint-enabled` changed to `true`. #2416
* [CHANGE] `trace_id` field in log files has been renamed to `traceID`. #2518
* [CHANGE] Slow query log has a different output now. Previously used `url` field has been replaced with `host` and `path`, and query parameters are logged as individual log fields with `qs_` prefix. #2520
* [CHANGE] WAL: WAL and checkpoint compression is now disabled. #2436
* [CHANGE] Update in dependency `go-kit/kit` from `v0.9.0` to `v0.10.0`. HTML escaping disabled in JSON Logger. #2535
* [CHANGE] Experimental TSDB: Removed `cortex_<service>_` prefix from Thanos objstore metrics and added `component` label to distinguish which Cortex component is doing API calls to the object storage when running in single-binary mode: #2568
  - `cortex_<service>_thanos_objstore_bucket_operations_total` renamed to `thanos_objstore_bucket_operations_total{component="<name>"}`
  - `cortex_<service>_thanos_objstore_bucket_operation_failures_total` renamed to `thanos_objstore_bucket_operation_failures_total{component="<name>"}`
  - `cortex_<service>_thanos_objstore_bucket_operation_duration_seconds` renamed to `thanos_objstore_bucket_operation_duration_seconds{component="<name>"}`
  - `cortex_<service>_thanos_objstore_bucket_last_successful_upload_time` renamed to `thanos_objstore_bucket_last_successful_upload_time{component="<name>"}`
* [CHANGE] FIFO cache: The `-<prefix>.fifocache.size` CLI flag has been renamed to `-<prefix>.fifocache.max-size-items` as well as its YAML config option `size` renamed to `max_size_items`. #2319
* [FEATURE] Ruler: The `-ruler.evaluation-delay` flag was added to allow users to configure a default evaluation delay for all rules in cortex. The default value is 0 which is the current behavior. #2423
* [FEATURE] Experimental: Added a new object storage client for OpenStack Swift. #2440
* [FEATURE] TLS config options added to the Server. #2535
* [FEATURE] Experimental: Added support for `/api/v1/metadata` Prometheus-based endpoint. #2549
* [FEATURE] Add ability to limit concurrent queries to Cassandra with `-cassandra.query-concurrency` flag. #2562
* [FEATURE] Experimental TSDB: Introduced store-gateway service used by the experimental blocks storage to load and query blocks. The store-gateway optionally supports blocks sharding and replication via a dedicated hash ring, configurable via `-experimental.store-gateway.sharding-enabled` and `-experimental.store-gateway.sharding-ring.*` flags. The following metrics have been added: #2433 #2458 #2469 #2523
  * `cortex_querier_storegateway_instances_hit_per_query`
* [ENHANCEMENT] Experimental TSDB: sample ingestion errors are now reported via existing `cortex_discarded_samples_total` metric. #2370
* [ENHANCEMENT] Failures on samples at distributors and ingesters return the first validation error as opposed to the last. #2383
* [ENHANCEMENT] Experimental TSDB: Added `cortex_querier_blocks_meta_synced`, which reflects current state of synced blocks over all tenants. #2392
* [ENHANCEMENT] Added `cortex_distributor_latest_seen_sample_timestamp_seconds` metric to see how far behind Prometheus servers are in sending data. #2371
* [ENHANCEMENT] FIFO cache to support eviction based on memory usage. Added `-<prefix>.fifocache.max-size-bytes` CLI flag and YAML config option `max_size_bytes` to specify memory limit of the cache. #2319, #2527
* [ENHANCEMENT] Added `-querier.worker-match-max-concurrent`. Force worker concurrency to match the `-querier.max-concurrent` option.  Overrides `-querier.worker-parallelism`.  #2456
* [ENHANCEMENT] Added the following metrics for monitoring delete requests: #2445
  - `cortex_purger_delete_requests_received_total`: Number of delete requests received per user.
  - `cortex_purger_delete_requests_processed_total`: Number of delete requests processed per user.
  - `cortex_purger_delete_requests_chunks_selected_total`: Number of chunks selected while building delete plans per user.
  - `cortex_purger_delete_requests_processing_failures_total`: Number of delete requests processing failures per user.
* [ENHANCEMENT] Single Binary: Added query-frontend to the single binary.  Single binary users will now benefit from various query-frontend features.  Primarily: sharding, parallelization, load shedding, additional caching (if configured), and query retries. #2437
* [ENHANCEMENT] Allow 1w (where w denotes week) and 1y (where y denotes year) when setting `-store.cache-lookups-older-than` and `-store.max-look-back-period`. #2454
* [ENHANCEMENT] Optimize index queries for matchers using "a|b|c"-type regex. #2446 #2475
* [ENHANCEMENT] Added per tenant metrics for queries and chunks and bytes read from chunk store: #2463
  * `cortex_chunk_store_fetched_chunks_total` and `cortex_chunk_store_fetched_chunk_bytes_total`
  * `cortex_query_frontend_queries_total` (per tenant queries counted by the frontend)
* [ENHANCEMENT] WAL: New metrics `cortex_ingester_wal_logged_bytes_total` and `cortex_ingester_checkpoint_logged_bytes_total` added to track total bytes logged to disk for WAL and checkpoints. #2497
* [ENHANCEMENT] Add de-duplicated chunks counter `cortex_chunk_store_deduped_chunks_total` which counts every chunk not sent to the store because it was already sent by another replica. #2485
* [ENHANCEMENT] Query-frontend now also logs the POST data of long queries. #2481
* [ENHANCEMENT] WAL: Ingester WAL records now have type header and the custom WAL records have been replaced by Prometheus TSDB's WAL records. Old records will not be supported from 1.3 onwards. Note: once this is deployed, you cannot downgrade without data loss. #2436
* [ENHANCEMENT] Redis Cache: Added `idle_timeout`, `wait_on_pool_exhaustion` and `max_conn_lifetime` options to redis cache configuration. #2550
* [ENHANCEMENT] WAL: the experimental tag has been removed on the WAL in ingesters. #2560
* [ENHANCEMENT] Use newer AWS API for paginated queries - removes 'Deprecated' message from logfiles. #2452
* [ENHANCEMENT] Experimental memberlist: Add retry with backoff on memberlist join other members. #2705
* [ENHANCEMENT] Experimental TSDB: when the store-gateway sharding is enabled, unhealthy store-gateway instances are automatically removed from the ring after 10 consecutive `-experimental.store-gateway.sharding-ring.heartbeat-timeout` periods. #2526
* [BUGFIX] Ruler: Ensure temporary rule files with special characters are properly mapped and cleaned up. #2506
* [BUGFIX] Ensure requests are properly routed to the prometheus api embedded in the query if `-server.path-prefix` is set. Fixes #2411. #2372
* [BUGFIX] Experimental TSDB: Fixed chunk data corruption when querying back series using the experimental blocks storage. #2400
* [BUGFIX] Cassandra Storage: Fix endpoint TLS host verification. #2109
* [BUGFIX] Experimental TSDB: Fixed response status code from `422` to `500` when an error occurs while iterating chunks with the experimental blocks storage. #2402
* [BUGFIX] Ring: Fixed a situation where upgrading from pre-1.0 cortex with a rolling strategy caused new 1.0 ingesters to lose their zone value in the ring until manually forced to re-register. #2404
* [BUGFIX] Distributor: `/all_user_stats` now show API and Rule Ingest Rate correctly. #2457
* [BUGFIX] Fixed `version`, `revision` and `branch` labels exported by the `cortex_build_info` metric. #2468
* [BUGFIX] QueryFrontend: fixed a situation where span context missed when downstream_url is used. #2539
* [BUGFIX] Querier: Fixed a situation where querier would crash because of an unresponsive frontend instance. #2569

## 1.0.1 / 2020-04-23

* [BUGFIX] Fix gaps when querying ingesters with replication factor = 3 and 2 ingesters in the cluster. #2503

## 1.0.0 / 2020-04-02

This is the first major release of Cortex. We made a lot of **breaking changes** in this release which have been detailed below. Please also see the stability guarantees we provide as part of a major release: https://cortexmetrics.io/docs/configuration/v1guarantees/

* [CHANGE] Remove the following deprecated flags: #2339
  - `-metrics.error-rate-query` (use `-metrics.write-throttle-query` instead).
  - `-store.cardinality-cache-size` (use `-store.index-cache-read.enable-fifocache` and `-store.index-cache-read.fifocache.size` instead).
  - `-store.cardinality-cache-validity` (use `-store.index-cache-read.enable-fifocache` and `-store.index-cache-read.fifocache.duration` instead).
  - `-distributor.limiter-reload-period` (flag unused)
  - `-ingester.claim-on-rollout` (flag unused)
  - `-ingester.normalise-tokens` (flag unused)
* [CHANGE] Renamed YAML file options to be more consistent. See [full config file changes below](#config-file-breaking-changes). #2273
* [CHANGE] AWS based autoscaling has been removed. You can only use metrics based autoscaling now. `-applicationautoscaling.url` has been removed. See https://cortexmetrics.io/docs/production/aws/#dynamodb-capacity-provisioning on how to migrate. #2328
* [CHANGE] Renamed the `memcache.write-back-goroutines` and `memcache.write-back-buffer` flags to `background.write-back-concurrency` and `background.write-back-buffer`. This affects the following flags: #2241
  - `-frontend.memcache.write-back-buffer` --> `-frontend.background.write-back-buffer`
  - `-frontend.memcache.write-back-goroutines` --> `-frontend.background.write-back-concurrency`
  - `-store.index-cache-read.memcache.write-back-buffer` --> `-store.index-cache-read.background.write-back-buffer`
  - `-store.index-cache-read.memcache.write-back-goroutines` --> `-store.index-cache-read.background.write-back-concurrency`
  - `-store.index-cache-write.memcache.write-back-buffer` --> `-store.index-cache-write.background.write-back-buffer`
  - `-store.index-cache-write.memcache.write-back-goroutines` --> `-store.index-cache-write.background.write-back-concurrency`
  - `-memcache.write-back-buffer` --> `-store.chunks-cache.background.write-back-buffer`. Note the next change log for the difference.
  - `-memcache.write-back-goroutines` --> `-store.chunks-cache.background.write-back-concurrency`. Note the next change log for the difference.

* [CHANGE] Renamed the chunk cache flags to have `store.chunks-cache.` as prefix. This means the following flags have been changed: #2241
  - `-cache.enable-fifocache` --> `-store.chunks-cache.cache.enable-fifocache`
  - `-default-validity` --> `-store.chunks-cache.default-validity`
  - `-fifocache.duration` --> `-store.chunks-cache.fifocache.duration`
  - `-fifocache.size` --> `-store.chunks-cache.fifocache.size`
  - `-memcache.write-back-buffer` --> `-store.chunks-cache.background.write-back-buffer`. Note the previous change log for the difference.
  - `-memcache.write-back-goroutines` --> `-store.chunks-cache.background.write-back-concurrency`. Note the previous change log for the difference.
  - `-memcached.batchsize` --> `-store.chunks-cache.memcached.batchsize`
  - `-memcached.consistent-hash` --> `-store.chunks-cache.memcached.consistent-hash`
  - `-memcached.expiration` --> `-store.chunks-cache.memcached.expiration`
  - `-memcached.hostname` --> `-store.chunks-cache.memcached.hostname`
  - `-memcached.max-idle-conns` --> `-store.chunks-cache.memcached.max-idle-conns`
  - `-memcached.parallelism` --> `-store.chunks-cache.memcached.parallelism`
  - `-memcached.service` --> `-store.chunks-cache.memcached.service`
  - `-memcached.timeout` --> `-store.chunks-cache.memcached.timeout`
  - `-memcached.update-interval` --> `-store.chunks-cache.memcached.update-interval`
  - `-redis.enable-tls` --> `-store.chunks-cache.redis.enable-tls`
  - `-redis.endpoint` --> `-store.chunks-cache.redis.endpoint`
  - `-redis.expiration` --> `-store.chunks-cache.redis.expiration`
  - `-redis.max-active-conns` --> `-store.chunks-cache.redis.max-active-conns`
  - `-redis.max-idle-conns` --> `-store.chunks-cache.redis.max-idle-conns`
  - `-redis.password` --> `-store.chunks-cache.redis.password`
  - `-redis.timeout` --> `-store.chunks-cache.redis.timeout`
* [CHANGE] Rename the `-store.chunk-cache-stubs` to `-store.chunks-cache.cache-stubs` to be more inline with above. #2241
* [CHANGE] Change prefix of flags `-dynamodb.periodic-table.*` to `-table-manager.index-table.*`. #2359
* [CHANGE] Change prefix of flags `-dynamodb.chunk-table.*` to `-table-manager.chunk-table.*`. #2359
* [CHANGE] Change the following flags: #2359
  - `-dynamodb.poll-interval` --> `-table-manager.poll-interval`
  - `-dynamodb.periodic-table.grace-period` --> `-table-manager.periodic-table.grace-period`
* [CHANGE] Renamed the following flags: #2273
  - `-dynamodb.chunk.gang.size` --> `-dynamodb.chunk-gang-size`
  - `-dynamodb.chunk.get.max.parallelism` --> `-dynamodb.chunk-get-max-parallelism`
* [CHANGE] Don't support mixed time units anymore for duration. For example, 168h5m0s doesn't work anymore, please use just one unit (s|m|h|d|w|y). #2252
* [CHANGE] Utilize separate protos for rule state and storage. Experimental ruler API will not be functional until the rollout is complete. #2226
* [CHANGE] Frontend worker in querier now starts after all Querier module dependencies are started. This fixes issue where frontend worker started to send queries to querier before it was ready to serve them (mostly visible when using experimental blocks storage). #2246
* [CHANGE] Lifecycler component now enters Failed state on errors, and doesn't exit the process. (Important if you're vendoring Cortex and use Lifecycler) #2251
* [CHANGE] `/ready` handler now returns 200 instead of 204. #2330
* [CHANGE] Better defaults for the following options: #2344
  - `-<prefix>.consul.consistent-reads`: Old default: `true`, new default: `false`. This reduces the load on Consul.
  - `-<prefix>.consul.watch-rate-limit`: Old default: 0, new default: 1. This rate limits the reads to 1 per second. Which is good enough for ring watches.
  - `-distributor.health-check-ingesters`: Old default: `false`, new default: `true`.
  - `-ingester.max-stale-chunk-idle`: Old default: 0, new default: 2m. This lets us expire series that we know are stale early.
  - `-ingester.spread-flushes`: Old default: false, new default: true. This allows to better de-duplicate data and use less space.
  - `-ingester.chunk-age-jitter`: Old default: 20mins, new default: 0. This is to enable the `-ingester.spread-flushes` to true.
  - `-<prefix>.memcached.batchsize`: Old default: 0, new default: 1024. This allows batching of requests and keeps the concurrent requests low.
  - `-<prefix>.memcached.consistent-hash`: Old default: false, new default: true. This allows for better cache hits when the memcaches are scaled up and down.
  - `-querier.batch-iterators`: Old default: false, new default: true.
  - `-querier.ingester-streaming`: Old default: false, new default: true.
* [CHANGE] Experimental TSDB: Added `-experimental.tsdb.bucket-store.postings-cache-compression-enabled` to enable postings compression when storing to cache. #2335
* [CHANGE] Experimental TSDB: Added `-compactor.deletion-delay`, which is time before a block marked for deletion is deleted from bucket. If not 0, blocks will be marked for deletion and compactor component will delete blocks marked for deletion from the bucket. If delete-delay is 0, blocks will be deleted straight away. Note that deleting blocks immediately can cause query failures, if store gateway / querier still has the block loaded, or compactor is ignoring the deletion because it's compacting the block at the same time. Default value is 48h. #2335
* [CHANGE] Experimental TSDB: Added `-experimental.tsdb.bucket-store.index-cache.postings-compression-enabled`, to set duration after which the blocks marked for deletion will be filtered out while fetching blocks used for querying. This option allows querier to ignore blocks that are marked for deletion with some delay. This ensures store can still serve blocks that are meant to be deleted but do not have a replacement yet. Default is 24h, half of the default value for `-compactor.deletion-delay`. #2335
* [CHANGE] Experimental TSDB: Added `-experimental.tsdb.bucket-store.index-cache.memcached.max-item-size` to control maximum size of item that is stored to memcached. Defaults to 1 MiB. #2335
* [FEATURE] Added experimental storage API to the ruler service that is enabled when the `-experimental.ruler.enable-api` is set to true #2269
  * `-ruler.storage.type` flag now allows `s3`,`gcs`, and `azure` values
  * `-ruler.storage.(s3|gcs|azure)` flags exist to allow the configuration of object clients set for rule storage
* [CHANGE] Renamed table manager metrics. #2307 #2359
  * `cortex_dynamo_sync_tables_seconds` -> `cortex_table_manager_sync_duration_seconds`
  * `cortex_dynamo_table_capacity_units` -> `cortex_table_capacity_units`
* [FEATURE] Flusher target to flush the WAL. #2075
  * `-flusher.wal-dir` for the WAL directory to recover from.
  * `-flusher.concurrent-flushes` for number of concurrent flushes.
  * `-flusher.flush-op-timeout` is duration after which a flush should timeout.
* [FEATURE] Ingesters can now have an optional availability zone set, to ensure metric replication is distributed across zones. This is set via the `-ingester.availability-zone` flag or the `availability_zone` field in the config file. #2317
* [ENHANCEMENT] Better re-use of connections to DynamoDB and S3. #2268
* [ENHANCEMENT] Reduce number of goroutines used while executing a single index query. #2280
* [ENHANCEMENT] Experimental TSDB: Add support for local `filesystem` backend. #2245
* [ENHANCEMENT] Experimental TSDB: Added memcached support for the TSDB index cache. #2290
* [ENHANCEMENT] Experimental TSDB: Removed gRPC server to communicate between querier and BucketStore. #2324
* [ENHANCEMENT] Allow 1w (where w denotes week) and 1y (where y denotes year) when setting table period and retention. #2252
* [ENHANCEMENT] Added FIFO cache metrics for current number of entries and memory usage. #2270
* [ENHANCEMENT] Output all config fields to /config API, including those with empty value. #2209
* [ENHANCEMENT] Add "missing_metric_name" and "metric_name_invalid" reasons to cortex_discarded_samples_total metric. #2346
* [ENHANCEMENT] Experimental TSDB: sample ingestion errors are now reported via existing `cortex_discarded_samples_total` metric. #2370
* [BUGFIX] Ensure user state metrics are updated if a transfer fails. #2338
* [BUGFIX] Fixed etcd client keepalive settings. #2278
* [BUGFIX] Register the metrics of the WAL. #2295
* [BUXFIX] Experimental TSDB: fixed error handling when ingesting out of bound samples. #2342

### Known issues

- This experimental blocks storage in Cortex `1.0.0` has a bug which may lead to the error `cannot iterate chunk for series` when running queries. This bug has been fixed in #2400. If you're running the experimental blocks storage, please build Cortex from `master`.

### Config file breaking changes

In this section you can find a config file diff showing the breaking changes introduced in Cortex. You can also find the [full configuration file reference doc](https://cortexmetrics.io/docs/configuration/configuration-file/) in the website.

```diff
### ingester_config

 # Period with which to attempt to flush chunks.
 # CLI flag: -ingester.flush-period
-[flushcheckperiod: <duration> | default = 1m0s]
+[flush_period: <duration> | default = 1m0s]

 # Period chunks will remain in memory after flushing.
 # CLI flag: -ingester.retain-period
-[retainperiod: <duration> | default = 5m0s]
+[retain_period: <duration> | default = 5m0s]

 # Maximum chunk idle time before flushing.
 # CLI flag: -ingester.max-chunk-idle
-[maxchunkidle: <duration> | default = 5m0s]
+[max_chunk_idle_time: <duration> | default = 5m0s]

 # Maximum chunk idle time for chunks terminating in stale markers before
 # flushing. 0 disables it and a stale series is not flushed until the
 # max-chunk-idle timeout is reached.
 # CLI flag: -ingester.max-stale-chunk-idle
-[maxstalechunkidle: <duration> | default = 0s]
+[max_stale_chunk_idle_time: <duration> | default = 2m0s]

 # Timeout for individual flush operations.
 # CLI flag: -ingester.flush-op-timeout
-[flushoptimeout: <duration> | default = 1m0s]
+[flush_op_timeout: <duration> | default = 1m0s]

 # Maximum chunk age before flushing.
 # CLI flag: -ingester.max-chunk-age
-[maxchunkage: <duration> | default = 12h0m0s]
+[max_chunk_age: <duration> | default = 12h0m0s]

-# Range of time to subtract from MaxChunkAge to spread out flushes
+# Range of time to subtract from -ingester.max-chunk-age to spread out flushes
 # CLI flag: -ingester.chunk-age-jitter
-[chunkagejitter: <duration> | default = 20m0s]
+[chunk_age_jitter: <duration> | default = 0]

 # Number of concurrent goroutines flushing to dynamodb.
 # CLI flag: -ingester.concurrent-flushes
-[concurrentflushes: <int> | default = 50]
+[concurrent_flushes: <int> | default = 50]

-# If true, spread series flushes across the whole period of MaxChunkAge
+# If true, spread series flushes across the whole period of
+# -ingester.max-chunk-age.
 # CLI flag: -ingester.spread-flushes
-[spreadflushes: <boolean> | default = false]
+[spread_flushes: <boolean> | default = true]

 # Period with which to update the per-user ingestion rates.
 # CLI flag: -ingester.rate-update-period
-[rateupdateperiod: <duration> | default = 15s]
+[rate_update_period: <duration> | default = 15s]


### querier_config

 # The maximum number of concurrent queries.
 # CLI flag: -querier.max-concurrent
-[maxconcurrent: <int> | default = 20]
+[max_concurrent: <int> | default = 20]

 # Use batch iterators to execute query, as opposed to fully materialising the
 # series in memory.  Takes precedent over the -querier.iterators flag.
 # CLI flag: -querier.batch-iterators
-[batchiterators: <boolean> | default = false]
+[batch_iterators: <boolean> | default = true]

 # Use streaming RPCs to query ingester.
 # CLI flag: -querier.ingester-streaming
-[ingesterstreaming: <boolean> | default = false]
+[ingester_streaming: <boolean> | default = true]

 # Maximum number of samples a single query can load into memory.
 # CLI flag: -querier.max-samples
-[maxsamples: <int> | default = 50000000]
+[max_samples: <int> | default = 50000000]

 # The default evaluation interval or step size for subqueries.
 # CLI flag: -querier.default-evaluation-interval
-[defaultevaluationinterval: <duration> | default = 1m0s]
+[default_evaluation_interval: <duration> | default = 1m0s]

### query_frontend_config

 # URL of downstream Prometheus.
 # CLI flag: -frontend.downstream-url
-[downstream: <string> | default = ""]
+[downstream_url: <string> | default = ""]


### ruler_config

 # URL of alerts return path.
 # CLI flag: -ruler.external.url
-[externalurl: <url> | default = ]
+[external_url: <url> | default = ]

 # How frequently to evaluate rules
 # CLI flag: -ruler.evaluation-interval
-[evaluationinterval: <duration> | default = 1m0s]
+[evaluation_interval: <duration> | default = 1m0s]

 # How frequently to poll for rule changes
 # CLI flag: -ruler.poll-interval
-[pollinterval: <duration> | default = 1m0s]
+[poll_interval: <duration> | default = 1m0s]

-storeconfig:
+storage:

 # file path to store temporary rule files for the prometheus rule managers
 # CLI flag: -ruler.rule-path
-[rulepath: <string> | default = "/rules"]
+[rule_path: <string> | default = "/rules"]

 # URL of the Alertmanager to send notifications to.
 # CLI flag: -ruler.alertmanager-url
-[alertmanagerurl: <url> | default = ]
+[alertmanager_url: <url> | default = ]

 # Use DNS SRV records to discover alertmanager hosts.
 # CLI flag: -ruler.alertmanager-discovery
-[alertmanagerdiscovery: <boolean> | default = false]
+[enable_alertmanager_discovery: <boolean> | default = false]

 # How long to wait between refreshing alertmanager hosts.
 # CLI flag: -ruler.alertmanager-refresh-interval
-[alertmanagerrefreshinterval: <duration> | default = 1m0s]
+[alertmanager_refresh_interval: <duration> | default = 1m0s]

 # If enabled requests to alertmanager will utilize the V2 API.
 # CLI flag: -ruler.alertmanager-use-v2
-[alertmanangerenablev2api: <boolean> | default = false]
+[enable_alertmanager_v2: <boolean> | default = false]

 # Capacity of the queue for notifications to be sent to the Alertmanager.
 # CLI flag: -ruler.notification-queue-capacity
-[notificationqueuecapacity: <int> | default = 10000]
+[notification_queue_capacity: <int> | default = 10000]

 # HTTP timeout duration when sending notifications to the Alertmanager.
 # CLI flag: -ruler.notification-timeout
-[notificationtimeout: <duration> | default = 10s]
+[notification_timeout: <duration> | default = 10s]

 # Distribute rule evaluation using ring backend
 # CLI flag: -ruler.enable-sharding
-[enablesharding: <boolean> | default = false]
+[enable_sharding: <boolean> | default = false]

 # Time to spend searching for a pending ruler when shutting down.
 # CLI flag: -ruler.search-pending-for
-[searchpendingfor: <duration> | default = 5m0s]
+[search_pending_for: <duration> | default = 5m0s]

 # Period with which to attempt to flush rule groups.
 # CLI flag: -ruler.flush-period
-[flushcheckperiod: <duration> | default = 1m0s]
+[flush_period: <duration> | default = 1m0s]

### alertmanager_config

 # Base path for data storage.
 # CLI flag: -alertmanager.storage.path
-[datadir: <string> | default = "data/"]
+[data_dir: <string> | default = "data/"]

 # will be used to prefix all HTTP endpoints served by Alertmanager. If omitted,
 # relevant URL components will be derived automatically.
 # CLI flag: -alertmanager.web.external-url
-[externalurl: <url> | default = ]
+[external_url: <url> | default = ]

 # How frequently to poll Cortex configs
 # CLI flag: -alertmanager.configs.poll-interval
-[pollinterval: <duration> | default = 15s]
+[poll_interval: <duration> | default = 15s]

 # Listen address for cluster.
 # CLI flag: -cluster.listen-address
-[clusterbindaddr: <string> | default = "0.0.0.0:9094"]
+[cluster_bind_address: <string> | default = "0.0.0.0:9094"]

 # Explicit address to advertise in cluster.
 # CLI flag: -cluster.advertise-address
-[clusteradvertiseaddr: <string> | default = ""]
+[cluster_advertise_address: <string> | default = ""]

 # Time to wait between peers to send notifications.
 # CLI flag: -cluster.peer-timeout
-[peertimeout: <duration> | default = 15s]
+[peer_timeout: <duration> | default = 15s]

 # Filename of fallback config to use if none specified for instance.
 # CLI flag: -alertmanager.configs.fallback
-[fallbackconfigfile: <string> | default = ""]
+[fallback_config_file: <string> | default = ""]

 # Root of URL to generate if config is http://internal.monitor
 # CLI flag: -alertmanager.configs.auto-webhook-root
-[autowebhookroot: <string> | default = ""]
+[auto_webhook_root: <string> | default = ""]

### table_manager_config

-store:
+storage:

-# How frequently to poll DynamoDB to learn our capacity.
-# CLI flag: -dynamodb.poll-interval
-[dynamodb_poll_interval: <duration> | default = 2m0s]
+# How frequently to poll backend to learn our capacity.
+# CLI flag: -table-manager.poll-interval
+[poll_interval: <duration> | default = 2m0s]

-# DynamoDB periodic tables grace period (duration which table will be
-# created/deleted before/after it's needed).
-# CLI flag: -dynamodb.periodic-table.grace-period
+# Periodic tables grace period (duration which table will be created/deleted
+# before/after it's needed).
+# CLI flag: -table-manager.periodic-table.grace-period
 [creation_grace_period: <duration> | default = 10m0s]

 index_tables_provisioning:
   # Enables on demand throughput provisioning for the storage provider (if
-  # supported). Applies only to tables which are not autoscaled
-  # CLI flag: -dynamodb.periodic-table.enable-ondemand-throughput-mode
-  [provisioned_throughput_on_demand_mode: <boolean> | default = false]
+  # supported). Applies only to tables which are not autoscaled. Supported by
+  # DynamoDB
+  # CLI flag: -table-manager.index-table.enable-ondemand-throughput-mode
+  [enable_ondemand_throughput_mode: <boolean> | default = false]


   # Enables on demand throughput provisioning for the storage provider (if
-  # supported). Applies only to tables which are not autoscaled
-  # CLI flag: -dynamodb.periodic-table.inactive-enable-ondemand-throughput-mode
-  [inactive_throughput_on_demand_mode: <boolean> | default = false]
+  # supported). Applies only to tables which are not autoscaled. Supported by
+  # DynamoDB
+  # CLI flag: -table-manager.index-table.inactive-enable-ondemand-throughput-mode
+  [enable_inactive_throughput_on_demand_mode: <boolean> | default = false]


 chunk_tables_provisioning:
   # Enables on demand throughput provisioning for the storage provider (if
-  # supported). Applies only to tables which are not autoscaled
-  # CLI flag: -dynamodb.chunk-table.enable-ondemand-throughput-mode
-  [provisioned_throughput_on_demand_mode: <boolean> | default = false]
+  # supported). Applies only to tables which are not autoscaled. Supported by
+  # DynamoDB
+  # CLI flag: -table-manager.chunk-table.enable-ondemand-throughput-mode
+  [enable_ondemand_throughput_mode: <boolean> | default = false]

### storage_config

 aws:
-  dynamodbconfig:
+  dynamodb:
     # DynamoDB endpoint URL with escaped Key and Secret encoded. If only region
     # is specified as a host, proper endpoint will be deduced. Use
     # inmemory:///<table-name> to use a mock in-memory implementation.
     # CLI flag: -dynamodb.url
-    [dynamodb: <url> | default = ]
+    [dynamodb_url: <url> | default = ]

     # DynamoDB table management requests per second limit.
     # CLI flag: -dynamodb.api-limit
-    [apilimit: <float> | default = 2]
+    [api_limit: <float> | default = 2]

     # DynamoDB rate cap to back off when throttled.
     # CLI flag: -dynamodb.throttle-limit
-    [throttlelimit: <float> | default = 10]
+    [throttle_limit: <float> | default = 10]
-
-    # ApplicationAutoscaling endpoint URL with escaped Key and Secret encoded.
-    # CLI flag: -applicationautoscaling.url
-    [applicationautoscaling: <url> | default = ]


       # Queue length above which we will scale up capacity
       # CLI flag: -metrics.target-queue-length
-      [targetqueuelen: <int> | default = 100000]
+      [target_queue_length: <int> | default = 100000]

       # Scale up capacity by this multiple
       # CLI flag: -metrics.scale-up-factor
-      [scaleupfactor: <float> | default = 1.3]
+      [scale_up_factor: <float> | default = 1.3]

       # Ignore throttling below this level (rate per second)
       # CLI flag: -metrics.ignore-throttle-below
-      [minthrottling: <float> | default = 1]
+      [ignore_throttle_below: <float> | default = 1]

       # query to fetch ingester queue length
       # CLI flag: -metrics.queue-length-query
-      [queuelengthquery: <string> | default = "sum(avg_over_time(cortex_ingester_flush_queue_length{job=\"cortex/ingester\"}[2m]))"]
+      [queue_length_query: <string> | default = "sum(avg_over_time(cortex_ingester_flush_queue_length{job=\"cortex/ingester\"}[2m]))"]

       # query to fetch throttle rates per table
       # CLI flag: -metrics.write-throttle-query
-      [throttlequery: <string> | default = "sum(rate(cortex_dynamo_throttled_total{operation=\"DynamoDB.BatchWriteItem\"}[1m])) by (table) > 0"]
+      [write_throttle_query: <string> | default = "sum(rate(cortex_dynamo_throttled_total{operation=\"DynamoDB.BatchWriteItem\"}[1m])) by (table) > 0"]

       # query to fetch write capacity usage per table
       # CLI flag: -metrics.usage-query
-      [usagequery: <string> | default = "sum(rate(cortex_dynamo_consumed_capacity_total{operation=\"DynamoDB.BatchWriteItem\"}[15m])) by (table) > 0"]
+      [write_usage_query: <string> | default = "sum(rate(cortex_dynamo_consumed_capacity_total{operation=\"DynamoDB.BatchWriteItem\"}[15m])) by (table) > 0"]

       # query to fetch read capacity usage per table
       # CLI flag: -metrics.read-usage-query
-      [readusagequery: <string> | default = "sum(rate(cortex_dynamo_consumed_capacity_total{operation=\"DynamoDB.QueryPages\"}[1h])) by (table) > 0"]
+      [read_usage_query: <string> | default = "sum(rate(cortex_dynamo_consumed_capacity_total{operation=\"DynamoDB.QueryPages\"}[1h])) by (table) > 0"]

       # query to fetch read errors per table
       # CLI flag: -metrics.read-error-query
-      [readerrorquery: <string> | default = "sum(increase(cortex_dynamo_failures_total{operation=\"DynamoDB.QueryPages\",error=\"ProvisionedThroughputExceededException\"}[1m])) by (table) > 0"]
+      [read_error_query: <string> | default = "sum(increase(cortex_dynamo_failures_total{operation=\"DynamoDB.QueryPages\",error=\"ProvisionedThroughputExceededException\"}[1m])) by (table) > 0"]

     # Number of chunks to group together to parallelise fetches (zero to
     # disable)
-    # CLI flag: -dynamodb.chunk.gang.size
-    [chunkgangsize: <int> | default = 10]
+    # CLI flag: -dynamodb.chunk-gang-size
+    [chunk_gang_size: <int> | default = 10]

     # Max number of chunk-get operations to start in parallel
-    # CLI flag: -dynamodb.chunk.get.max.parallelism
-    [chunkgetmaxparallelism: <int> | default = 32]
+    # CLI flag: -dynamodb.chunk.get-max-parallelism
+    [chunk_get_max_parallelism: <int> | default = 32]

     backoff_config:
       # Minimum delay when backing off.
       # CLI flag: -bigtable.backoff-min-period
-      [minbackoff: <duration> | default = 100ms]
+      [min_period: <duration> | default = 100ms]

       # Maximum delay when backing off.
       # CLI flag: -bigtable.backoff-max-period
-      [maxbackoff: <duration> | default = 10s]
+      [max_period: <duration> | default = 10s]

       # Number of times to backoff and retry before failing.
       # CLI flag: -bigtable.backoff-retries
-      [maxretries: <int> | default = 10]
+      [max_retries: <int> | default = 10]

   # If enabled, once a tables info is fetched, it is cached.
   # CLI flag: -bigtable.table-cache.enabled
-  [tablecacheenabled: <boolean> | default = true]
+  [table_cache_enabled: <boolean> | default = true]

   # Duration to cache tables before checking again.
   # CLI flag: -bigtable.table-cache.expiration
-  [tablecacheexpiration: <duration> | default = 30m0s]
+  [table_cache_expiration: <duration> | default = 30m0s]

 # Cache validity for active index entries. Should be no higher than
 # -ingester.max-chunk-idle.
 # CLI flag: -store.index-cache-validity
-[indexcachevalidity: <duration> | default = 5m0s]
+[index_cache_validity: <duration> | default = 5m0s]

### ingester_client_config

 grpc_client_config:
   backoff_config:
     # Minimum delay when backing off.
     # CLI flag: -ingester.client.backoff-min-period
-    [minbackoff: <duration> | default = 100ms]
+    [min_period: <duration> | default = 100ms]

     # Maximum delay when backing off.
     # CLI flag: -ingester.client.backoff-max-period
-    [maxbackoff: <duration> | default = 10s]
+    [max_period: <duration> | default = 10s]

     # Number of times to backoff and retry before failing.
     # CLI flag: -ingester.client.backoff-retries
-    [maxretries: <int> | default = 10]
+    [max_retries: <int> | default = 10]

### frontend_worker_config

-# Address of query frontend service.
+# Address of query frontend service, in host:port format.
 # CLI flag: -querier.frontend-address
-[address: <string> | default = ""]
+[frontend_address: <string> | default = ""]

 # How often to query DNS.
 # CLI flag: -querier.dns-lookup-period
-[dnslookupduration: <duration> | default = 10s]
+[dns_lookup_duration: <duration> | default = 10s]

 grpc_client_config:
   backoff_config:
     # Minimum delay when backing off.
     # CLI flag: -querier.frontend-client.backoff-min-period
-    [minbackoff: <duration> | default = 100ms]
+    [min_period: <duration> | default = 100ms]

     # Maximum delay when backing off.
     # CLI flag: -querier.frontend-client.backoff-max-period
-    [maxbackoff: <duration> | default = 10s]
+    [max_period: <duration> | default = 10s]

     # Number of times to backoff and retry before failing.
     # CLI flag: -querier.frontend-client.backoff-retries
-    [maxretries: <int> | default = 10]
+    [max_retries: <int> | default = 10]

### consul_config

 # ACL Token used to interact with Consul.
-# CLI flag: -<prefix>.consul.acltoken
-[acltoken: <string> | default = ""]
+# CLI flag: -<prefix>.consul.acl-token
+[acl_token: <string> | default = ""]

 # HTTP timeout when talking to Consul
 # CLI flag: -<prefix>.consul.client-timeout
-[httpclienttimeout: <duration> | default = 20s]
+[http_client_timeout: <duration> | default = 20s]

 # Enable consistent reads to Consul.
 # CLI flag: -<prefix>.consul.consistent-reads
-[consistentreads: <boolean> | default = true]
+[consistent_reads: <boolean> | default = false]

 # Rate limit when watching key or prefix in Consul, in requests per second. 0
 # disables the rate limit.
 # CLI flag: -<prefix>.consul.watch-rate-limit
-[watchkeyratelimit: <float> | default = 0]
+[watch_rate_limit: <float> | default = 1]

 # Burst size used in rate limit. Values less than 1 are treated as 1.
 # CLI flag: -<prefix>.consul.watch-burst-size
-[watchkeyburstsize: <int> | default = 1]
+[watch_burst_size: <int> | default = 1]


### configstore_config
 # URL of configs API server.
 # CLI flag: -<prefix>.configs.url
-[configsapiurl: <url> | default = ]
+[configs_api_url: <url> | default = ]

 # Timeout for requests to Weave Cloud configs service.
 # CLI flag: -<prefix>.configs.client-timeout
-[clienttimeout: <duration> | default = 5s]
+[client_timeout: <duration> | default = 5s]
```

## 0.7.0 / 2020-03-16

Cortex `0.7.0` is a major step forward the upcoming `1.0` release. In this release, we've got 164 contributions from 26 authors. Thanks to all contributors! ❤️

Please be aware that Cortex `0.7.0` introduces some **breaking changes**. You're encouraged to read all the `[CHANGE]` entries below before upgrading your Cortex cluster. In particular:

- Cleaned up some configuration options in preparation for the Cortex `1.0.0` release (see also the [annotated config file breaking changes](#annotated-config-file-breaking-changes) below):
  - Removed CLI flags support to configure the schema (see [how to migrate from flags to schema file](https://cortexmetrics.io/docs/configuration/schema-configuration/#migrating-from-flags-to-schema-file))
  - Renamed CLI flag `-config-yaml` to `-schema-config-file`
  - Removed CLI flag `-store.min-chunk-age` in favor of `-querier.query-store-after`. The corresponding YAML config option `ingestermaxquerylookback` has been renamed to [`query_ingesters_within`](https://cortexmetrics.io/docs/configuration/configuration-file/#querier-config)
  - Deprecated CLI flag `-frontend.cache-split-interval` in favor of `-querier.split-queries-by-interval`
  - Renamed the YAML config option `defaul_validity` to `default_validity`
  - Removed the YAML config option `config_store` (in the [`alertmanager YAML config`](https://cortexmetrics.io/docs/configuration/configuration-file/#alertmanager-config)) in favor of `store`
  - Removed the YAML config root block `configdb` in favor of [`configs`](https://cortexmetrics.io/docs/configuration/configuration-file/#configs-config). This change is also reflected in the following CLI flags renaming:
      * `-database.*` -> `-configs.database.*`
      * `-database.migrations` -> `-configs.database.migrations-dir`
  - Removed the fluentd-based billing infrastructure including the CLI flags:
      * `-distributor.enable-billing`
      * `-billing.max-buffered-events`
      * `-billing.retry-delay`
      * `-billing.ingester`
- Removed support for using denormalised tokens in the ring. Before upgrading, make sure your Cortex cluster is already running `v0.6.0` or an earlier version with `-ingester.normalise-tokens=true`

### Full changelog

* [CHANGE] Removed support for flags to configure schema. Further, the flag for specifying the config file (`-config-yaml`) has been deprecated. Please use `-schema-config-file`. See the [Schema Configuration documentation](https://cortexmetrics.io/docs/configuration/schema-configuration/) for more details on how to configure the schema using the YAML file. #2221
* [CHANGE] In the config file, the root level `config_store` config option has been moved to `alertmanager` > `store` > `configdb`. #2125
* [CHANGE] Removed unnecessary `frontend.cache-split-interval` in favor of `querier.split-queries-by-interval` both to reduce configuration complexity and guarantee alignment of these two configs. Starting from now, `-querier.cache-results` may only be enabled in conjunction with `-querier.split-queries-by-interval` (previously the cache interval default was `24h` so if you want to preserve the same behaviour you should set `-querier.split-queries-by-interval=24h`). #2040
* [CHANGE] Renamed Configs configuration options. #2187
  * configuration options
    * `-database.*` -> `-configs.database.*`
    * `-database.migrations` -> `-configs.database.migrations-dir`
  * config file
    * `configdb.uri:` -> `configs.database.uri:`
    * `configdb.migrationsdir:` -> `configs.database.migrations_dir:`
    * `configdb.passwordfile:` -> `configs.database.password_file:`
* [CHANGE] Moved `-store.min-chunk-age` to the Querier config as `-querier.query-store-after`, allowing the store to be skipped during query time if the metrics wouldn't be found. The YAML config option `ingestermaxquerylookback` has been renamed to `query_ingesters_within` to match its CLI flag. #1893
* [CHANGE] Renamed the cache configuration setting `defaul_validity` to `default_validity`. #2140
* [CHANGE] Remove fluentd-based billing infrastructure and flags such as `-distributor.enable-billing`. #1491
* [CHANGE] Removed remaining support for using denormalised tokens in the ring. If you're still running ingesters with denormalised tokens (Cortex 0.4 or earlier, with `-ingester.normalise-tokens=false`), such ingesters will now be completely invisible to distributors and need to be either switched to Cortex 0.6.0 or later, or be configured to use normalised tokens. #2034
* [CHANGE] The frontend http server will now send 502 in case of deadline exceeded and 499 if the user requested cancellation. #2156
* [CHANGE] We now enforce queries to be up to `-querier.max-query-into-future` into the future (defaults to 10m). #1929
  * `-store.min-chunk-age` has been removed
  * `-querier.query-store-after` has been added in it's place.
* [CHANGE] Removed unused `/validate_expr endpoint`. #2152
* [CHANGE] Updated Prometheus dependency to v2.16.0. This Prometheus version uses Active Query Tracker to limit concurrent queries. In order to keep `-querier.max-concurrent` working, Active Query Tracker is enabled by default, and is configured to store its data to `active-query-tracker` directory (relative to current directory when Cortex started). This can be changed by using `-querier.active-query-tracker-dir` option. Purpose of Active Query Tracker is to log queries that were running when Cortex crashes. This logging happens on next Cortex start. #2088
* [CHANGE] Default to BigChunk encoding; may result in slightly higher disk usage if many timeseries have a constant value, but should generally result in fewer, bigger chunks. #2207
* [CHANGE] WAL replays are now done while the rest of Cortex is starting, and more specifically, when HTTP server is running. This makes it possible to scrape metrics during WAL replays. Applies to both chunks and experimental blocks storage. #2222
* [CHANGE] Cortex now has `/ready` probe for all services, not just ingester and querier as before. In single-binary mode, /ready reports 204 only if all components are running properly. #2166
* [CHANGE] If you are vendoring Cortex and use its components in your project, be aware that many Cortex components no longer start automatically when they are created. You may want to review PR and attached document. #2166
* [CHANGE] Experimental TSDB: the querier in-memory index cache used by the experimental blocks storage shifted from per-tenant to per-querier. The `-experimental.tsdb.bucket-store.index-cache-size-bytes` now configures the per-querier index cache max size instead of a per-tenant cache and its default has been increased to 1GB. #2189
* [CHANGE] Experimental TSDB: TSDB head compaction interval and concurrency is now configurable (defaults to 1 min interval and 5 concurrent head compactions). New options: `-experimental.tsdb.head-compaction-interval` and `-experimental.tsdb.head-compaction-concurrency`. #2172
* [CHANGE] Experimental TSDB: switched the blocks storage index header to the binary format. This change is expected to have no visible impact, except lower startup times and memory usage in the queriers. It's possible to switch back to the old JSON format via the flag `-experimental.tsdb.bucket-store.binary-index-header-enabled=false`. #2223
* [CHANGE] Experimental Memberlist KV store can now be used in single-binary Cortex. Attempts to use it previously would fail with panic. This change also breaks existing binary protocol used to exchange gossip messages, so this version will not be able to understand gossiped Ring when used in combination with the previous version of Cortex. Easiest way to upgrade is to shutdown old Cortex installation, and restart it with new version. Incremental rollout works too, but with reduced functionality until all components run the same version. #2016
* [FEATURE] Added a read-only local alertmanager config store using files named corresponding to their tenant id. #2125
* [FEATURE] Added flag `-experimental.ruler.enable-api` to enable the ruler api which implements the Prometheus API `/api/v1/rules` and `/api/v1/alerts` endpoints under the configured `-http.prefix`. #1999
* [FEATURE] Added sharding support to compactor when using the experimental TSDB blocks storage. #2113
* [FEATURE] Added ability to override YAML config file settings using environment variables. #2147
  * `-config.expand-env`
* [FEATURE] Added flags to disable Alertmanager notifications methods. #2187
  * `-configs.notifications.disable-email`
  * `-configs.notifications.disable-webhook`
* [FEATURE] Add /config HTTP endpoint which exposes the current Cortex configuration as YAML. #2165
* [FEATURE] Allow Prometheus remote write directly to ingesters. #1491
* [FEATURE] Introduced new standalone service `query-tee` that can be used for testing purposes to send the same Prometheus query to multiple backends (ie. two Cortex clusters ingesting the same metrics) and compare the performances. #2203
* [FEATURE] Fan out parallelizable queries to backend queriers concurrently. #1878
  * `querier.parallelise-shardable-queries` (bool)
  * Requires a shard-compatible schema (v10+)
  * This causes the number of traces to increase accordingly.
  * The query-frontend now requires a schema config to determine how/when to shard queries, either from a file or from flags (i.e. by the `config-yaml` CLI flag). This is the same schema config the queriers consume. The schema is only required to use this option.
  * It's also advised to increase downstream concurrency controls as well:
    * `querier.max-outstanding-requests-per-tenant`
    * `querier.max-query-parallelism`
    * `querier.max-concurrent`
    * `server.grpc-max-concurrent-streams` (for both query-frontends and queriers)
* [FEATURE] Added user sub rings to distribute users to a subset of ingesters. #1947
  * `-experimental.distributor.user-subring-size`
* [FEATURE] Add flag `-experimental.tsdb.stripe-size` to expose TSDB stripe size option. #2185
* [FEATURE] Experimental Delete Series: Added support for Deleting Series with Prometheus style API. Needs to be enabled first by setting `-purger.enable` to `true`. Deletion only supported when using `boltdb` and `filesystem` as index and object store respectively. Support for other stores to follow in separate PRs #2103
* [ENHANCEMENT] Alertmanager: Expose Per-tenant alertmanager metrics #2124
* [ENHANCEMENT] Add `status` label to `cortex_alertmanager_configs` metric to gauge the number of valid and invalid configs. #2125
* [ENHANCEMENT] Cassandra Authentication: added the `custom_authenticators` config option that allows users to authenticate with cassandra clusters using password authenticators that are not approved by default in [gocql](https://github.com/gocql/gocql/blob/81b8263d9fe526782a588ef94d3fa5c6148e5d67/conn.go#L27) #2093
* [ENHANCEMENT] Cassandra Storage: added `max_retries`, `retry_min_backoff` and `retry_max_backoff` configuration options to enable retrying recoverable errors. #2054
* [ENHANCEMENT] Allow to configure HTTP and gRPC server listen address, maximum number of simultaneous connections and connection keepalive settings.
  * `-server.http-listen-address`
  * `-server.http-conn-limit`
  * `-server.grpc-listen-address`
  * `-server.grpc-conn-limit`
  * `-server.grpc.keepalive.max-connection-idle`
  * `-server.grpc.keepalive.max-connection-age`
  * `-server.grpc.keepalive.max-connection-age-grace`
  * `-server.grpc.keepalive.time`
  * `-server.grpc.keepalive.timeout`
* [ENHANCEMENT] PostgreSQL: Bump up `github.com/lib/pq` from `v1.0.0` to `v1.3.0` to support PostgreSQL SCRAM-SHA-256 authentication. #2097
* [ENHANCEMENT] Cassandra Storage: User no longer need `CREATE` privilege on `<all keyspaces>` if given keyspace exists. #2032
* [ENHANCEMENT] Cassandra Storage: added `password_file` configuration options to enable reading Cassandra password from file. #2096
* [ENHANCEMENT] Configs API: Allow GET/POST configs in YAML format. #2181
* [ENHANCEMENT] Background cache writes are batched to improve parallelism and observability. #2135
* [ENHANCEMENT] Add automatic repair for checkpoint and WAL. #2105
* [ENHANCEMENT] Support `lastEvaluation` and `evaluationTime` in `/api/v1/rules` endpoints and make order of groups stable. #2196
* [ENHANCEMENT] Skip expired requests in query-frontend scheduling. #2082
* [ENHANCEMENT] Add ability to configure gRPC keepalive settings. #2066
* [ENHANCEMENT] Experimental TSDB: Export TSDB Syncer metrics from Compactor component, they are prefixed with `cortex_compactor_`. #2023
* [ENHANCEMENT] Experimental TSDB: Added dedicated flag `-experimental.tsdb.bucket-store.tenant-sync-concurrency` to configure the maximum number of concurrent tenants for which blocks are synched. #2026
* [ENHANCEMENT] Experimental TSDB: Expose metrics for objstore operations (prefixed with `cortex_<component>_thanos_objstore_`, component being one of `ingester`, `querier` and `compactor`). #2027
* [ENHANCEMENT] Experimental TSDB: Added support for Azure Storage to be used for block storage, in addition to S3 and GCS. #2083
* [ENHANCEMENT] Experimental TSDB: Reduced memory allocations in the ingesters when using the experimental blocks storage. #2057
* [ENHANCEMENT] Experimental Memberlist KV: expose `-memberlist.gossip-to-dead-nodes-time` and `-memberlist.dead-node-reclaim-time` options to control how memberlist library handles dead nodes and name reuse. #2131
* [BUGFIX] Alertmanager: fixed panic upon applying a new config, caused by duplicate metrics registration in the `NewPipelineBuilder` function. #211
* [BUGFIX] Azure Blob ChunkStore: Fixed issue causing `invalid chunk checksum` errors. #2074
* [BUGFIX] The gauge `cortex_overrides_last_reload_successful` is now only exported by components that use a `RuntimeConfigManager`. Previously, for components that do not initialize a `RuntimeConfigManager` (such as the compactor) the gauge was initialized with 0 (indicating error state) and then never updated, resulting in a false-negative permanent error state. #2092
* [BUGFIX] Fixed WAL metric names, added the `cortex_` prefix.
* [BUGFIX] Restored histogram `cortex_configs_request_duration_seconds` #2138
* [BUGFIX] Fix wrong syntax for `url` in config-file-reference. #2148
* [BUGFIX] Fixed some 5xx status code returned by the query-frontend when they should actually be 4xx. #2122
* [BUGFIX] Fixed leaked goroutines in the querier. #2070
* [BUGFIX] Experimental TSDB: fixed `/all_user_stats` and `/api/prom/user_stats` endpoints when using the experimental TSDB blocks storage. #2042
* [BUGFIX] Experimental TSDB: fixed ruler to correctly work with the experimental TSDB blocks storage. #2101

### Changes to denormalised tokens in the ring

Cortex 0.4.0 is the last version that can *write* denormalised tokens. Cortex 0.5.0 and above always write normalised tokens.

Cortex 0.6.0 is the last version that can *read* denormalised tokens. Starting with Cortex 0.7.0 only normalised tokens are supported, and ingesters writing denormalised tokens to the ring (running Cortex 0.4.0 or earlier with `-ingester.normalise-tokens=false`) are ignored by distributors. Such ingesters should either switch to using normalised tokens, or be upgraded to Cortex 0.5.0 or later.

### Known issues

- The gRPC streaming for ingesters doesn't work when using the experimental TSDB blocks storage. Please do not enable `-querier.ingester-streaming` if you're using the TSDB blocks storage. If you want to enable it, you can build Cortex from `master` given the issue has been fixed after Cortex `0.7` branch has been cut and the fix wasn't included in the `0.7` because related to an experimental feature.

### Annotated config file breaking changes

In this section you can find a config file diff showing the breaking changes introduced in Cortex `0.7`. You can also find the [full configuration file reference doc](https://cortexmetrics.io/docs/configuration/configuration-file/) in the website.

 ```diff
### Root level config

 # "configdb" has been moved to "alertmanager > store > configdb".
-[configdb: <configdb_config>]

 # "config_store" has been renamed to "configs".
-[config_store: <configstore_config>]
+[configs: <configs_config>]


### `distributor_config`

 # The support to hook an external billing system has been removed.
-[enable_billing: <boolean> | default = false]
-billing:
-  [maxbufferedevents: <int> | default = 1024]
-  [retrydelay: <duration> | default = 500ms]
-  [ingesterhostport: <string> | default = "localhost:24225"]


### `querier_config`

 # "ingestermaxquerylookback" has been renamed to "query_ingesters_within".
-[ingestermaxquerylookback: <duration> | default = 0s]
+[query_ingesters_within: <duration> | default = 0s]


### `queryrange_config`

results_cache:
  cache:
     # "defaul_validity" has been renamed to "default_validity".
-    [defaul_validity: <duration> | default = 0s]
+    [default_validity: <duration> | default = 0s]

   # "cache_split_interval" has been deprecated in favor of "split_queries_by_interval".
-  [cache_split_interval: <duration> | default = 24h0m0s]


### `alertmanager_config`

# The "store" config block has been added. This includes "configdb" which previously
# was the "configdb" root level config block.
+store:
+  [type: <string> | default = "configdb"]
+  [configdb: <configstore_config>]
+  local:
+    [path: <string> | default = ""]


### `storage_config`

index_queries_cache_config:
   # "defaul_validity" has been renamed to "default_validity".
-  [defaul_validity: <duration> | default = 0s]
+  [default_validity: <duration> | default = 0s]


### `chunk_store_config`

chunk_cache_config:
   # "defaul_validity" has been renamed to "default_validity".
-  [defaul_validity: <duration> | default = 0s]
+  [default_validity: <duration> | default = 0s]

write_dedupe_cache_config:
   # "defaul_validity" has been renamed to "default_validity".
-  [defaul_validity: <duration> | default = 0s]
+  [default_validity: <duration> | default = 0s]

 # "min_chunk_age" has been removed in favor of "querier > query_store_after".
-[min_chunk_age: <duration> | default = 0s]


### `configs_config`

-# "uri" has been moved to "database > uri".
-[uri: <string> | default = "postgres://postgres@configs-db.weave.local/configs?sslmode=disable"]

-# "migrationsdir" has been moved to "database > migrations_dir".
-[migrationsdir: <string> | default = ""]

-# "passwordfile" has been moved to "database > password_file".
-[passwordfile: <string> | default = ""]

+database:
+  [uri: <string> | default = "postgres://postgres@configs-db.weave.local/configs?sslmode=disable"]
+  [migrations_dir: <string> | default = ""]
+  [password_file: <string> | default = ""]
```

## 0.6.1 / 2020-02-05

* [BUGFIX] Fixed parsing of the WAL configuration when specified in the YAML config file. #2071

## 0.6.0 / 2020-01-28

Note that the ruler flags need to be changed in this upgrade. You're moving from a single node ruler to something that might need to be sharded.
Further, if you're using the configs service, we've upgraded the migration library and this requires some manual intervention. See full instructions below to upgrade your PostgreSQL.

* [CHANGE] The frontend component now does not cache results if it finds a `Cache-Control` header and if one of its values is `no-store`. #1974
* [CHANGE] Flags changed with transition to upstream Prometheus rules manager:
  * `-ruler.client-timeout` is now `ruler.configs.client-timeout` in order to match `ruler.configs.url`.
  * `-ruler.group-timeout`has been removed.
  * `-ruler.num-workers` has been removed.
  * `-ruler.rule-path` has been added to specify where the prometheus rule manager will sync rule files.
  * `-ruler.storage.type` has beem added to specify the rule store backend type, currently only the configdb.
  * `-ruler.poll-interval` has been added to specify the interval in which to poll new rule groups.
  * `-ruler.evaluation-interval` default value has changed from `15s` to `1m` to match the default evaluation interval in Prometheus.
  * Ruler sharding requires a ring which can be configured via the ring flags prefixed by `ruler.ring.`. #1987
* [CHANGE] Use relative links from /ring page to make it work when used behind reverse proxy. #1896
* [CHANGE] Deprecated `-distributor.limiter-reload-period` flag. #1766
* [CHANGE] Ingesters now write only normalised tokens to the ring, although they can still read denormalised tokens used by other ingesters. `-ingester.normalise-tokens` is now deprecated, and ignored. If you want to switch back to using denormalised tokens, you need to downgrade to Cortex 0.4.0. Previous versions don't handle claiming tokens from normalised ingesters correctly. #1809
* [CHANGE] Overrides mechanism has been renamed to "runtime config", and is now separate from limits. Runtime config is simply a file that is reloaded by Cortex every couple of seconds. Limits and now also multi KV use this mechanism.<br />New arguments were introduced: `-runtime-config.file` (defaults to empty) and `-runtime-config.reload-period` (defaults to 10 seconds), which replace previously used `-limits.per-user-override-config` and `-limits.per-user-override-period` options. Old options are still used if `-runtime-config.file` is not specified. This change is also reflected in YAML configuration, where old `limits.per_tenant_override_config` and `limits.per_tenant_override_period` fields are replaced with `runtime_config.file` and `runtime_config.period` respectively. #1749
* [CHANGE] Cortex now rejects data with duplicate labels. Previously, such data was accepted, with duplicate labels removed with only one value left. #1964
* [CHANGE] Changed the default value for `-distributor.ha-tracker.prefix` from `collectors/` to `ha-tracker/` in order to not clash with other keys (ie. ring) stored in the same key-value store. #1940
* [FEATURE] Experimental: Write-Ahead-Log added in ingesters for more data reliability against ingester crashes. #1103
  * `--ingester.wal-enabled`: Setting this to `true` enables writing to WAL during ingestion.
  * `--ingester.wal-dir`: Directory where the WAL data should be stored and/or recovered from.
  * `--ingester.checkpoint-enabled`: Set this to `true` to enable checkpointing of in-memory chunks to disk.
  * `--ingester.checkpoint-duration`: This is the interval at which checkpoints should be created.
  * `--ingester.recover-from-wal`: Set this to `true` to recover data from an existing WAL.
  * For more information, please checkout the ["Ingesters with WAL" guide](https://cortexmetrics.io/docs/guides/ingesters-with-wal/).
* [FEATURE] The distributor can now drop labels from samples (similar to the removal of the replica label for HA ingestion) per user via the `distributor.drop-label` flag. #1726
* [FEATURE] Added flag `debug.mutex-profile-fraction` to enable mutex profiling #1969
* [FEATURE] Added `global` ingestion rate limiter strategy. Deprecated `-distributor.limiter-reload-period` flag. #1766
* [FEATURE] Added support for Microsoft Azure blob storage to be used for storing chunk data. #1913
* [FEATURE] Added readiness probe endpoint`/ready` to queriers. #1934
* [FEATURE] Added "multi" KV store that can interact with two other KV stores, primary one for all reads and writes, and secondary one, which only receives writes. Primary/secondary store can be modified in runtime via runtime-config mechanism (previously "overrides"). #1749
* [FEATURE] Added support to store ring tokens to a file and read it back on startup, instead of generating/fetching the tokens to/from the ring. This feature can be enabled with the flag `-ingester.tokens-file-path`. #1750
* [FEATURE] Experimental TSDB: Added `/series` API endpoint support with TSDB blocks storage. #1830
* [FEATURE] Experimental TSDB: Added TSDB blocks `compactor` component, which iterates over users blocks stored in the bucket and compact them according to the configured block ranges. #1942
* [ENHANCEMENT] metric `cortex_ingester_flush_reasons` gets a new `reason` value: `Spread`, when `-ingester.spread-flushes` option is enabled. #1978
* [ENHANCEMENT] Added `password` and `enable_tls` options to redis cache configuration. Enables usage of Microsoft Azure Cache for Redis service. #1923
* [ENHANCEMENT] Upgraded Kubernetes API version for deployments from `extensions/v1beta1` to `apps/v1`. #1941
* [ENHANCEMENT] Experimental TSDB: Open existing TSDB on startup to prevent ingester from becoming ready before it can accept writes. The max concurrency is set via `--experimental.tsdb.max-tsdb-opening-concurrency-on-startup`. #1917
* [ENHANCEMENT] Experimental TSDB: Querier now exports aggregate metrics from Thanos bucket store and in memory index cache (many metrics to list, but all have `cortex_querier_bucket_store_` or `cortex_querier_blocks_index_cache_` prefix). #1996
* [ENHANCEMENT] Experimental TSDB: Improved multi-tenant bucket store. #1991
  * Allowed to configure the blocks sync interval via `-experimental.tsdb.bucket-store.sync-interval` (0 disables the sync)
  * Limited the number of tenants concurrently synched by `-experimental.tsdb.bucket-store.block-sync-concurrency`
  * Renamed `cortex_querier_sync_seconds` metric to `cortex_querier_blocks_sync_seconds`
  * Track `cortex_querier_blocks_sync_seconds` metric for the initial sync too
* [BUGFIX] Fixed unnecessary CAS operations done by the HA tracker when the jitter is enabled. #1861
* [BUGFIX] Fixed ingesters getting stuck in a LEAVING state after coming up from an ungraceful exit. #1921
* [BUGFIX] Reduce memory usage when ingester Push() errors. #1922
* [BUGFIX] Table Manager: Fixed calculation of expected tables and creation of tables from next active schema considering grace period. #1976
* [BUGFIX] Experimental TSDB: Fixed ingesters consistency during hand-over when using experimental TSDB blocks storage. #1854 #1818
* [BUGFIX] Experimental TSDB: Fixed metrics when using experimental TSDB blocks storage. #1981 #1982 #1990 #1983
* [BUGFIX] Experimental memberlist: Use the advertised address when sending packets to other peers of the Gossip memberlist. #1857
* [BUGFIX] Experimental TSDB: Fixed incorrect query results introduced in #2604 caused by a buffer incorrectly reused while iterating samples. #2697

### Upgrading PostgreSQL (if you're using configs service)

Reference: <https://github.com/golang-migrate/migrate/tree/master/database/postgres#upgrading-from-v1>

1. Install the migrate package cli tool: <https://github.com/golang-migrate/migrate/tree/master/cmd/migrate#installation>
2. Drop the `schema_migrations` table: `DROP TABLE schema_migrations;`.
2. Run the migrate command:

```bash
migrate  -path <absolute_path_to_cortex>/cmd/cortex/migrations -database postgres://localhost:5432/database force 2
```

### Known issues

- The `cortex_prometheus_rule_group_last_evaluation_timestamp_seconds` metric, tracked by the ruler, is not unregistered for rule groups not being used anymore. This issue will be fixed in the next Cortex release (see [2033](https://github.com/cortexproject/cortex/issues/2033)).

- Write-Ahead-Log (WAL) does not have automatic repair of corrupt checkpoint or WAL segments, which is possible if ingester crashes abruptly or the underlying disk corrupts. Currently the only way to resolve this is to manually delete the affected checkpoint and/or WAL segments. Automatic repair will be added in the future releases.

## 0.4.0 / 2019-12-02

* [CHANGE] The frontend component has been refactored to be easier to re-use. When upgrading the frontend, cache entries will be discarded and re-created with the new protobuf schema. #1734
* [CHANGE] Removed direct DB/API access from the ruler. `-ruler.configs.url` has been now deprecated. #1579
* [CHANGE] Removed `Delta` encoding. Any old chunks with `Delta` encoding cannot be read anymore. If `ingester.chunk-encoding` is set to `Delta` the ingester will fail to start. #1706
* [CHANGE] Setting `-ingester.max-transfer-retries` to 0 now disables hand-over when ingester is shutting down. Previously, zero meant infinite number of attempts. #1771
* [CHANGE] `dynamo` has been removed as a valid storage name to make it consistent for all components. `aws` and `aws-dynamo` remain as valid storage names.
* [CHANGE/FEATURE] The frontend split and cache intervals can now be configured using the respective flag `--querier.split-queries-by-interval` and `--frontend.cache-split-interval`.
  * If `--querier.split-queries-by-interval` is not provided request splitting is disabled by default.
  * __`--querier.split-queries-by-day` is still accepted for backward compatibility but has been deprecated. You should now use `--querier.split-queries-by-interval`. We recommend a to use a multiple of 24 hours.__
* [FEATURE] Global limit on the max series per user and metric #1760
  * `-ingester.max-global-series-per-user`
  * `-ingester.max-global-series-per-metric`
  * Requires `-distributor.replication-factor` and `-distributor.shard-by-all-labels` set for the ingesters too
* [FEATURE] Flush chunks with stale markers early with `ingester.max-stale-chunk-idle`. #1759
* [FEATURE] EXPERIMENTAL: Added new KV Store backend based on memberlist library. Components can gossip about tokens and ingester states, instead of using Consul or Etcd. #1721
* [FEATURE] EXPERIMENTAL: Use TSDB in the ingesters & flush blocks to S3/GCS ala Thanos. This will let us use an Object Store more efficiently and reduce costs. #1695
* [FEATURE] Allow Query Frontend to log slow queries with `frontend.log-queries-longer-than`. #1744
* [FEATURE] Add HTTP handler to trigger ingester flush & shutdown - used when running as a stateful set with the WAL enabled.  #1746
* [FEATURE] EXPERIMENTAL: Added GCS support to TSDB blocks storage. #1772
* [ENHANCEMENT] Reduce memory allocations in the write path. #1706
* [ENHANCEMENT] Consul client now follows recommended practices for blocking queries wrt returned Index value. #1708
* [ENHANCEMENT] Consul client can optionally rate-limit itself during Watch (used e.g. by ring watchers) and WatchPrefix (used by HA feature) operations. Rate limiting is disabled by default. New flags added: `--consul.watch-rate-limit`, and `--consul.watch-burst-size`. #1708
* [ENHANCEMENT] Added jitter to HA deduping heartbeats, configure using `distributor.ha-tracker.update-timeout-jitter-max` #1534
* [ENHANCEMENT] Add ability to flush chunks with stale markers early. #1759
* [BUGFIX] Stop reporting successful actions as 500 errors in KV store metrics. #1798
* [BUGFIX] Fix bug where duplicate labels can be returned through metadata APIs. #1790
* [BUGFIX] Fix reading of old, v3 chunk data. #1779
* [BUGFIX] Now support IAM roles in service accounts in AWS EKS. #1803
* [BUGFIX] Fixed duplicated series returned when querying both ingesters and store with the experimental TSDB blocks storage. #1778

In this release we updated the following dependencies:

- gRPC v1.25.0  (resulted in a drop of 30% CPU usage when compression is on)
- jaeger-client v2.20.0
- aws-sdk-go to v1.25.22

## 0.3.0 / 2019-10-11

This release adds support for Redis as an alternative to Memcached, and also includes many optimisations which reduce CPU and memory usage.

* [CHANGE] Gauge metrics were renamed to drop the `_total` suffix. #1685
  * In Alertmanager, `alertmanager_configs_total` is now `alertmanager_configs`
  * In Ruler, `scheduler_configs_total` is now `scheduler_configs`
  * `scheduler_groups_total` is now `scheduler_groups`.
* [CHANGE] `--alertmanager.configs.auto-slack-root` flag was dropped as auto Slack root is not supported anymore. #1597
* [CHANGE] In table-manager, default DynamoDB capacity was reduced from 3,000 units to 1,000 units. We recommend you do not run with the defaults: find out what figures are needed for your environment and set that via `-dynamodb.periodic-table.write-throughput` and `-dynamodb.chunk-table.write-throughput`.
* [FEATURE] Add Redis support for caching #1612
* [FEATURE] Allow spreading chunk writes across multiple S3 buckets #1625
* [FEATURE] Added `/shutdown` endpoint for ingester to shutdown all operations of the ingester. #1746
* [ENHANCEMENT] Upgraded Prometheus to 2.12.0 and Alertmanager to 0.19.0. #1597
* [ENHANCEMENT] Cortex is now built with Go 1.13 #1675, #1676, #1679
* [ENHANCEMENT] Many optimisations, mostly impacting ingester and querier: #1574, #1624, #1638, #1644, #1649, #1654, #1702

Full list of changes: <https://github.com/cortexproject/cortex/compare/v0.2.0...v0.3.0>

## 0.2.0 / 2019-09-05

This release has several exciting features, the most notable of them being setting `-ingester.spread-flushes` to potentially reduce your storage space by upto 50%.

* [CHANGE] Flags changed due to changes upstream in Prometheus Alertmanager #929:
  * `alertmanager.mesh.listen-address` is now `cluster.listen-address`
  * `alertmanager.mesh.peer.host` and `alertmanager.mesh.peer.service` can be replaced by `cluster.peer`
  * `alertmanager.mesh.hardware-address`, `alertmanager.mesh.nickname`, `alertmanager.mesh.password`, and `alertmanager.mesh.peer.refresh-interval` all disappear.
* [CHANGE] --claim-on-rollout flag deprecated; feature is now always on #1566
* [CHANGE] Retention period must now be a multiple of periodic table duration #1564
* [CHANGE] The value for the name label for the chunks memcache in all `cortex_cache_` metrics is now `chunksmemcache` (before it was `memcache`) #1569
* [FEATURE] Makes the ingester flush each timeseries at a specific point in the max-chunk-age cycle with `-ingester.spread-flushes`. This means multiple replicas of a chunk are very likely to contain the same contents which cuts chunk storage space by up to 66%. #1578
* [FEATURE] Make minimum number of chunk samples configurable per user #1620
* [FEATURE] Honor HTTPS for custom S3 URLs #1603
* [FEATURE] You can now point the query-frontend at a normal Prometheus for parallelisation and caching #1441
* [FEATURE] You can now specify `http_config` on alert receivers #929
* [FEATURE] Add option to use jump hashing to load balance requests to memcached #1554
* [FEATURE] Add status page for HA tracker to distributors #1546
* [FEATURE] The distributor ring page is now easier to read with alternate rows grayed out #1621

## 0.1.0 / 2019-08-07

* [CHANGE] HA Tracker flags were renamed to provide more clarity #1465
  * `distributor.accept-ha-labels` is now `distributor.ha-tracker.enable`
  * `distributor.accept-ha-samples` is now `distributor.ha-tracker.enable-for-all-users`
  * `ha-tracker.replica` is now `distributor.ha-tracker.replica`
  * `ha-tracker.cluster` is now `distributor.ha-tracker.cluster`
* [FEATURE] You can specify "heap ballast" to reduce Go GC Churn #1489
* [BUGFIX] HA Tracker no longer always makes a request to Consul/Etcd when a request is not from the active replica #1516
* [BUGFIX] Queries are now correctly cancelled by the query-frontend #1508<|MERGE_RESOLUTION|>--- conflicted
+++ resolved
@@ -145,12 +145,9 @@
 * [ENHANCEMENT] Overrides Exporter: Add `max_fetched_chunks_per_query` and `max_global_exemplars_per_user` limits to the default and per-tenant limits exported as metrics. #471 #515
 * [ENHANCEMENT] Compactor (blocks cleaner): Delete blocks marked for deletion faster. #490
 * [ENHANCEMENT] Store-gateway: store-gateway can now ignore blocks with minimum time within `-blocks-storage.bucket-store.ignore-blocks-within` duration. Useful when used together with `-querier.query-store-after`. #502
-<<<<<<< HEAD
 * [ENHANCEMENT] Distributor: silently drop exemplars more than 5 minutes older than samples in the same batch. #544
-=======
 * [ENHANCEMENT] Ring/Memberlist: reduce CPU utilization for rings with a large number of members. #537 #563
 * [ENHANCEMENT] Add histogram metrics `cortex_distributor_sample_delay_seconds` and `cortex_ingester_tsdb_sample_out_of_order_delta_seconds` #488
->>>>>>> da190aec
 * [BUGFIX] Frontend: Fixes @ modifier functions (start/end) when splitting queries by time. #206
 * [BUGFIX] Fixes a panic in the query-tee when comparing result. #207
 * [BUGFIX] Upgrade Prometheus. TSDB now waits for pending readers before truncating Head block, fixing the `chunk not found` error and preventing wrong query results. #16
