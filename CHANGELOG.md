--- conflicted
+++ resolved
@@ -7,11 +7,8 @@
 * [CHANGE] Querier: `-querier.max-estimated-fetched-chunks-per-query-multiplier` is now stable and no longer experimental. #13120
 * [CHANGE] Ruler: Add "unknown" alert rule state to alerts and rules on the `GET <prometheus-http-prefix>/api/v1/alerts` end point. Alerts are in the "unknown" state when they haven't yet been evaluated since the ruler started.  #13060
 * [CHANGE] Promote the logger rate-limiting configuration parameters from experimental to stable. #13128
-<<<<<<< HEAD
+* [CHANGE] Ingester: Out-of-order ingestion support is now stable, use `-ingester.out-of-order-time-window` and `-ingester.out-of-order-blocks-external-label-enabled` to configure it. #13132
 * [CHANGE] Ruler: `align_evaluation_time_on_interval` is now stable and no longer experimental. #13103
-=======
-* [CHANGE] Ingester: Out-of-order ingestion support is now stable, use `-ingester.out-of-order-time-window` and `-ingester.out-of-order-blocks-external-label-enabled` to configure it. #13132
->>>>>>> 3caca28d
 * [FEATURE] Query-frontends: Automatically adjust features used in query plans generated for remote execution based on what the available queriers support. #13017
 * [BUGFIX] Compactor: Fix potential concurrent map writes. #13053
 * [BUGFIX] Query-frontend: Fix issue where queries sometimes fail with `failed to receive query result stream message: rpc error: code = Canceled desc = context canceled` if remote execution is enabled. #13084
