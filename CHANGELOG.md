# Changelog

<<<<<<< HEAD
## main / unreleased

### Grafana Mimir

* [ENHANCEMENT] Dashboards: Sort tooltips in descending order to show main contributors to spike or query. #13827
* [CHANGE] Ingester: Changed default value of `-include-tenant-id-in-profile-labels` from false to true. #13375
* [CHANGE] Hash ring: removed experimental support for disabling heartbeats (setting `-*.ring.heartbeat-period=0`) and heartbeat timeouts (setting `-*.ring.heartbeat-timeout=0`). These configurations are now invalid. #13104
* [CHANGE] Distributor: removed experimental flag `-distributor.metric-relabeling-enabled`. #13143
* [CHANGE] Compactor: removed experimental flag `-compactor.no-blocks-file-cleanup-enabled`. Cleanup of remaining files when no blocks exist is now always enabled. #13108
* [CHANGE] Ruler: Add "unknown" alert rule state to alerts and rules on the `GET <prometheus-http-prefix>/api/v1/alerts` end point. Alerts are in the "unknown" state when they haven't yet been evaluated since the ruler started.  #13060
* [CHANGE] All: remove experimental feature that allowed disabling ring heartbeats and timeouts. #13142
* [CHANGE] Store-gateway: Removed experimental `-blocks-storage.bucket-store.index-header.eager-loading-startup-enabled` flag. The eager loading feature is now always enabled when lazy loading is enabled. #13126
* [CHANGE] Compactor: remove experimental `-compactor.in-memory-tenant-meta-cache-size`. #13131
* [CHANGE] Distributor: Replace per-label-value warning on value length exceeded by an aggregated summary per metric and label name. #13189
* [CHANGE] Limits: removed the experimental `cost_attribution_labels` configuration option. Use `cost_attribution_labels_structured` instead. #13286
* [CHANGE] Ingester: Renamed `cortex_ingest_storage_writer_buffered_produce_bytes` metric to `cortex_ingest_storage_writer_buffered_produce_bytes_distribution` (Prometheus summary), and added `cortex_ingest_storage_writer_buffered_produce_bytes` metric that exports the buffer size as a Prometheus Gauge. #13414
* [CHANGE] Querier and query-frontend: Removed support for per-step stats when MQE is enabled. #13582
* [CHANGE] Compactor: Require that uploaded TSDB blocks use v2 of the index file format. #13815
* [CHANGE] Query-frontend: Removed support for calculating 'cache-adjusted samples processed' query statistic. The `-query-frontend.cache-samples-processed-stats` CLI flag has been deprecated and will be removed in a future release. Setting it has now no effect. #13582
* [CHANGE] Querier: Renamed experimental flag `-querier.prefer-availability-zone` to `-querier.prefer-availability-zones` and changed it to accept a comma-separated list of availability zones. All zones in the list are given equal priority when querying ingesters and store-gateways. #13756 #13758
* [CHANGE] Ingester: Stabilize experimental flag `-ingest-storage.write-logs-fsync-before-kafka-commit-concurrency` to fsync write logs before the offset is committed to Kafka. Remove `-ingest-storage.write-logs-fsync-before-kafka-commit-enabled` since this is always enabled now. #13591
* [CHANGE] Ingester: Remove metric `cortex_ingester_owned_target_info_series`; if needed this is better done as a custom active series tracker. #13831
  [CHANGE] Store-gateway: Warn when loading index headers based on TSDB blocks that use v1 of the index file format. #13834
* [FEATURE] Distributor: add `-distributor.otel-label-name-underscore-sanitization` and `-distributor.otel-label-name-preserve-underscores` that control sanitization of underscores during OTLP translation. #13133
* [FEATURE] Query-frontends: Automatically adjust features used in query plans generated for remote execution based on what the available queriers support. #13017 #13164 #13544
* [FEATURE] Memberlist: Add experimental support for zone-aware routing in order to reduce memberlist cross-AZ data transfer. #13129 #13651 #13664
* [FEATURE] Query-frontend and querier: Add experimental support for performing query planning in query-frontends and distributing portions of the plan to queriers for execution. #13058 #13685 #13800
* [FEATURE] MQE: Add support for experimental extended range selector modifiers `smoothed` and `anchored`. You can enable these modifiers with `-query-frontend.enabled-promql-extended-range-selectors=smoothed,anchored` #13398
* [FEATURE] Querier: Add `querier.mimir-query-engine.enable-reduce-matchers` flag that enables a new MQE AST optimization pass that eliminates duplicate or redundant matchers that are part of selector expressions. #13178
* [FEATURE] Continuous test: Add `prometheus2` option `-tests.write-protocol` flag to select Prometheus Remote-Write 2.0 as a protocol. #13659
* [FEATURE] Continuous test: Write metrics metadata along with samples. #13659 #13732 #13796
* [FEATURE] Store-gateway: Add experimental per-zone shard size `-store-gateway.tenant-shard-size-per-zone`. When set, the total shard size is computed as this value multiplied by the number of zones. This option takes precedence over `-store-gateway.tenant-shard-size`. #13835
* [ENHANCEMENT] Compactor, Store-gateway: Remove experimental setting `-compactor.upload-sparse-index-headers` and always upload sparse index-headers. This improves lazy loading performance in the store-gateway. #13089 #13882
* [ENHANCEMENT] Store-gateway: Verify CRC32 checksums for 1 out of every 128 chunks read from object storage and the chunks cache to detect corruption. #13151
* [ENHANCEMENT] Ingester: the per-tenant postings for matchers cache is now stable. Use the following configuration options: #13101
  * `-blocks-storage.tsdb.head-postings-for-matchers-cache-ttl`
  * `-blocks-storage.tsdb.head-postings-for-matchers-cache-max-bytes`
  * `-blocks-storage.tsdb.head-postings-for-matchers-cache-force`
  * `-blocks-storage.tsdb.block-postings-for-matchers-cache-ttl`
  * `-blocks-storage.tsdb.block-postings-for-matchers-cache-max-bytes`
  * `-blocks-storage.tsdb.block-postings-for-matchers-cache-force`
* [ENHANCEMENT] OTLP: De-duplicate `target_info` samples with conflicting timestamps. #13204
* [ENHANCEMENT] Query-frontend: Include the number of remote execution requests performed for a request in query stats logs emitted by query-frontends when remote execution is enabled. #13248
* [ENHANCEMENT] Update Docker base images from `alpine:3.22.1` to `alpine:3.22.2`. #12991
* [ENHANCEMENT] Compactor, Store-gateway: Add metrics to track performance of in-memory and disk-based metadata caches. #13150
* [ENHANCEMENT] Ruler: Removed disk interaction when loading rules. #13156
* [ENHANCEMENT] Ingester: Cost-based index lookup planner accounts for query sharding when estimating cardinality and filter costs. #13374
* [ENHANCEMENT] GCS: Make uploads optionally retryable. Use the following advanced flags (default true): #13226 #13842
  * `-alertmanager-storage.gcs.enable-upload-retries`
  * `-blocks-storage.gcs.enable-upload-retries`
  * `-common.storage.gcs.enable-upload-retries`
  * `-ruler-storage.gcs.enable-upload-retries`
  * `-alertmanager-storage.gcs.max-retries`
  * `-blocks-storage.gcs.max-retries`
  * `-common.storage.gcs.max-retries`
  * `-ruler-storage.gcs.max-retries`
* [ENHANCEMENT] Usage-tracker: Improve first snapshot loading & rehash speed. #13284
* [ENHANCEMENT] Query-frontend: Return different error messages when experimental functions, aggregations, or extended range selector modifiers are used but not enabled for a tenant. #13398
* [ENHANCEMENT] Usage-tracker: Improved snapshot loading by doing it in parallel with GOMAXPROCS workers. #13608 #13622
* [ENHANCEMENT] Usage-tracker, distributor: Make usage-tracker calls asynchronous for users who are far enough from the series limits. #13427
* [ENHANCEMENT] Usage-tracker: Ensure tenant shards have enough capacity when loading a snapshot. #13607
* [ENHANCEMENT] Ruler: Implemented `OperatorControllableErrorClassifier` for rule evaluation, allowing differentiation between operator-controllable errors (e.g., storage failures, 5xx errors, rate limiting) and user-controllable errors (e.g., bad queries, validation errors, 4xx errors). This change affects the rule evaluation failure metric `prometheus_rule_evaluation_failures_total`, which now includes a `reason` label with values `operator` or `user` to distinguish between them. #13313, #13470
* [ENHANCEMENT] Store-gateway: Added `cortex_bucket_store_block_discovery_latency_seconds` metric to track time from block creation to discovery by store-gateway. #13489 #13552
* [ENHANCEMENT] Alertmanager, distributor, querier, ruler: Added experimental CLI flags to configure a grace period for health checks for connections to other services or other replicas. The default value of 0 preserves the existing behaviour of immediately removing connections that have failed a health check. #13521 #13846
  * `-alertmanager.alertmanager-client.health-check-grace-period`
  * `-distributor.ingester-health-check-grace-period`
  * `-querier.frontend-client.health-check-grace-period`
  * `-querier.store-gateway-client.health-check-grace-period`
  * `-ruler.client.health-check-grace-period`
* [ENHANCEMENT] Query-frontend: Added more efficient encoding and decoding of JSON payloads. #13561
* [ENHANCEMENT] Querier: Add optional per-tenant max limits for label name and label value requests, `max_label_names_limit` and `max_label_values_limit`. #13654
* [ENHANCEMENT] Usage tracker: `loadSnapshot()` checks shard emptiness instead of using explicit `first` parameter. #13534
* [ENHANCEMENT] OTLP: Add metric `cortex_distributor_otlp_requests_by_content_type_total` to track content type (json or proto) of OTLP packets. #13525
* [ENHANCEMENT] OTLP: Add experimental metric `cortex_distributor_otlp_array_lengths` to better understand the layout of OTLP packets in practice. #13525
* [ENHANCEMENT] Ruler: gRPC errors without details are classified as `operator` errors, and rule evaluation failures (such as duplicate labelsets) are classified as `user` errors. #13586
* [ENHANCEMENT] Server: The `/metrics` endpoint now supports metrics filtering by providing one or more `name[]` query parameters. #13746
* [ENHANCEMENT] Distributor: Improved the performance of configuration retrieval in the validation middleware. #13807
* [ENHANCEMENT] Ingester: Make sharded active-series requests matching all series faster. #13491
* [ENHANCEMENT] Ingester: New `-blocks-storage.tsdb.close-idle-tsdb-when-shipping-disabled` flag to enforce closing of idle TSDBs when block shipping is disabled. #13862
* [ENHANCEMENT] Partitions ring: Add support to forcefully lock a partition state through the web UI. #13811
* [ENHANCEMENT] Usage-tracker: Serialize metrics gathering to reduce tail latency when running many partitions on a single instance. #13886
* [ENHANCEMENT] API: The `/api/v1/user_limits` endpoint is now stable and no longer experimental. #13218
* [ENHANCEMENT] Ingester: limiting CPU and memory utilized by the read path (`-ingester.read-path-cpu-utilization-limit` and `-ingester.read-path-memory-utilization-limit`) is now considered stable. #13167
* [ENHANCEMENT] Querier: `-querier.max-estimated-fetched-chunks-per-query-multiplier` is now stable and no longer experimental. #13120
* [ENHANCEMENT] Alertmanager: UTF-8 strict mode (`-alertmanager.utf8-strict-mode-enabled`) is now stable and no longer experimental. #13109
* [ENHANCEMENT] Promote the logger rate-limiting configuration parameters from experimental to stable. #13128
* [ENHANCEMENT] Ingester: Out-of-order ingestion support is now stable, use `-ingester.out-of-order-time-window` and `-ingester.out-of-order-blocks-external-label-enabled` to configure it. #13132
* [ENHANCEMENT] Ruler: `align_evaluation_time_on_interval` is now stable and no longer experimental. #13103
* [ENHANCEMENT] Query-frontend: query blocking (configured with `blocked_queries` limit) is now stable and no longer experimental. #13107
* [ENHANCEMENT] Querier: `-querier.active-series-results-max-size-bytes` is now stable and no longer experimental. #13110
* [ENHANCEMENT] API: The `/api/v1/cardinality/active_series` endpoint is now stable and no longer experimental. #13111
* [ENHANCEMENT] Querier: Default to streaming active series responses to query-frontends via `querier.response-streaming-enabled`. #13883
* [BUGFIX] Distributor: Fix issue where distributors didn't send custom values of native histograms. #13849
* [BUGFIX] Compactor: Fix potential concurrent map writes. #13053
* [BUGFIX] Query-frontend: Fix issue where queries sometimes fail with `failed to receive query result stream message: rpc error: code = Canceled desc = context canceled` if remote execution is enabled. #13084
* [BUGFIX] Query-frontend: Fix issue where query stats, such as series read, did not include the parameters to the `histogram_quantile` and `histogram_fraction` functions if remote execution was enabled. #13084
* [BUGFIX] Query-frontend: Fix issue where requests that are canceled or time out are sometimes cached if remote execution is enabled. #13098
* [BUGFIX] Querier: Fix issue where errors are logged as "EOF" when sending results to query-frontends in response to remote execution requests fails. #13099 #13121
* [BUGFIX] Usage-Tracker: Fix underflow in current limit calculation when series >= limit. #13113
* [BUGFIX] Querier: Fix issue where a problem sending a response to a query-frontend may cause all other responses from the same querier to the same query-frontend to fail or be delayed. #13123
* [BUGFIX] Ingester: fix index lookup planning with regular expressions which match empty strings on non-existent labels. #13117
* [BUGFIX] Memberlist: Fix memberlist initialization when Mimir is executed with `-target=memberlist-kv`. #13129
* [BUGFIX] Query-frontend: Fix issue where queriers may receive a `rpc error: code = Internal desc = cardinality violation: expected <EOF> for non server-streaming RPCs, but received another message` error while sending a query result to a query-frontend if remote execution is enabled. #13147
* [BUGFIX] Querier: Fix issue where cancelled queries may cause a `error notifying scheduler about finished query` message to be logged. #13186
* [BUGFIX] Querier: Fix issue where evaluation metrics and logs aren't emitted if remote execution is enabled. #13207
* [BUGFIX] Query-frontend: Fix issue where queries containing subqueries could fail with `slice capacity must be a power of two, but is X` if remote execution is enabled. #13211
* [BUGFIX] Query-frontend: Fix issue where queries containing duplicated shardable expressions would fail with `could not materialize query: no registered node materializer for node of type NODE_TYPE_REMOTE_EXEC` if running sharding inside MQE is enabled. #13247
* [BUGFIX] Runtime config: Fix issue when inconsistent map key types (numbers and strings) caused some of the runtime config files silently skipped from loading. #13270
* [BUGFIX] Store-gateway: Fix how out-of-order blocks are tracked in the `cortex_bucket_store_series_blocks_queried` metric. #13261
* [BUGFIX] Cost attribution: Fix panic when metrics are created with invalid labels. #13273
* [BUGFIX] Distributor: Fix in-flight request counter when the reactive limiter is full. #13406
* [BUGFIX] Query-frontend: Fix panic when evaluating a sharded `avg` expression when running sharding inside MQE. #13484
* [BUGFIX] Query-frontend: Fix incorrect annotation position information when running sharding inside MQE. #13484
* [BUGFIX] Query-frontend: Fix incorrect query results when evaluating some sharded aggregations with `without` when running sharding inside MQE. #13484
* [BUGFIX] Ingester: Panic when push and read reactive limiters are enabled with prioritization. #13482
* [BUGFIX] Usage-tracker: Prevent tracking requests to be handled by partition handlers that are not in Running state. #13532
* [BUGFIX] MQE: Fix an issue when applying extra matchers to one side of a binary operation to avoid adding matchers for labels that do not exist. #13499 #13592
* [BUGFIX] Query-frontend: Fix excessive CPU and memory consumption when running sharding inside MQE. #13580
* [BUGFIX] Rename `cortex_bucket_store_cached_postings_compression_time_seconds`, `cortex_query_frontend_regexp_matcher_count`, and `cortex_query_frontend_regexp_matcher_optimized_count` to follow naming conventions. #13599
* [BUGFIX] MQE: Fix issue where the `conflicting counter resets during histogram` warning could be incorrectly emitted during sharded histogram aggregations. #13623
* [BUGFIX] Query-frontend: Fix incorrect query results when running sharding inside MQE is enabled and the query contains a subquery eligible for subquery spin-off wrapped in a shardable aggregation. #13619
* [BUGFIX] Memberlist: Fix occasional nil pointer dereference panics. #13635
* [BUGFIX] Query-scheduler: Fix issue where queries executed with remote execution could time out rather than fail immediately if the querier evaluating the request crashes after receiving the query from the query-scheduler. #13742
* [BUGFIX] Query-frontend: Fix silent panic when executing a remote read API request if the request has no matchers. #13745
* [BUGFIX] Ruler: Fixed `-ruler.max-rule-groups-per-tenant-by-namespace` to only count rule groups in the specified namespace instead of all namespaces. #13743
* [BUGFIX] Update to Go v1.25.5 to address [CVE-2025-61729](https://pkg.go.dev/vuln/GO-2025-4155). #13755
* [BUGFIX] Query-frontend: Fix race condition that could sometimes cause unnecessary resharding of queriers if querier shuffle sharding and remote execution is enabled. #13794 #13838

### Mixin

* [CHANGE] Alerts: Renamed the following alerts to fit within 40 characters: #13363
  * `MimirAlertmanagerPartialStateMergeFailing` → `MimirAlertmanagerStateMergeFailing`
  * `MimirServerInvalidClusterValidationLabelRequests` → `MimirServerInvalidClusterLabelRequests`
  * `MimirClientInvalidClusterValidationLabelRequests` → `MimirClientInvalidClusterLabelRequests`
  * `MimirHighGRPCConcurrentStreamsPerConnection` → `MimirHighGRPCStreamsPerConnection`
  * `MimirDistributorReachingInflightPushRequestLimit` → `MimirDistributorInflightRequestsHigh`
  * `MimirIngesterHasNotShippedBlocks` → `MimirIngesterNotShippingBlocks`
  * `MimirIngesterHasNotShippedBlocksSinceStart` → `MimirIngesterNotShippingBlocksSinceStart`
  * `MimirIngesterTSDBCheckpointCreationFailed` → `MimirIngesterTSDBCheckpointCreateFailed`
  * `MimirIngesterTSDBCheckpointDeletionFailed` → `MimirIngesterTSDBCheckpointDeleteFailed`
  * `MimirCompactorHasNotSuccessfullyCleanedUpBlocks` → `MimirCompactorNotCleaningUpBlocks`
  * `MimirCompactorHasNotSuccessfullyRunCompaction` → `MimirCompactorNotRunningCompaction`
  * `MimirCompactorFailingToBuildSparseIndexHeaders` → `MimirCompactorBuildingSparseIndexFailed`
  * `MimirIngesterLastConsumedOffsetCommitFailed` → `MimirIngesterOffsetCommitFailed`
  * `MimirIngesterFailedToReadRecordsFromKafka` → `MimirIngesterKafkaReadFailed`
  * `MimirStartingIngesterKafkaReceiveDelayIncreasing` → `MimirStartingIngesterKafkaDelayGrowing`
  * `MimirIngesterFailsToProcessRecordsFromKafka` → `MimirIngesterKafkaProcessingFailed`
  * `MimirIngesterStuckProcessingRecordsFromKafka` → `MimirIngesterKafkaProcessingStuck`
  * `MimirStrongConsistencyOffsetNotPropagatedToIngesters` → `MimirStrongConsistencyOffsetMissing`
  * `MimirKafkaClientBufferedProduceBytesTooHigh` → `MimirKafkaClientProduceBufferHigh`
* [ENHANCEMENT] Alerts: Add more native histogram versions of alerts using classic histograms. #13814
* [ENHANCEMENT] Dashboards: Support native histograms in the Alertmanager, Compactor, Queries, Rollout operator, Reads, RemoteRuler-Reads, Ruler, and Writes dashboards. #13556 #13621 #13629 #13673 #13690 #13678 #13633 #13672
* [ENHANCEMENT] Alerts: Add `MimirFewerIngestersConsumingThanActivePartitions` alert. #13159
* [ENHANCEMENT] Querier and query-frontend: Add alerts for querier ring, which is used when performing query planning in query-frontends and distributing portions of the plan to queriers for execution. #13165
* [ENHANCEMENT] Alerts: Add `MimirBlockBuilderSchedulerNotRunning` alert. #13208
* [ENHANCEMENT] Alerts: Add `MimirBlockBuilderPersistentJobFailure` alert. #13278
* [ENHANCEMENT] Dashboards: Update default regular expressions to match multi-zone deployments for query-frontend, querier, distributor and ruler. #13200
* [ENHANCEMENT] Alerts: Update `MimirHighVolumeLevel1BlocksQueried` alert to fire on a percentage of the level 1 blocks queried. #13229
* [ENHANCEMENT] Dashboards: Plot OMMKilled events in the workingset memory panels of resources dashboards. #13377
* [ENHANCEMENT] Dashboards: Add variable to compactor and object store dashboards to switch between classic and native latencies. Use native histogram `thanos_objstore_bucket_operation_duration_seconds`. #12137
* [ENHANCEMENT] Recording rules: Add native histogram version of histogram recording rules. #13553
* [ENHANCEMENT] Alerts: Add `MimirMemberlistBridgeZoneUnavailable` alert. #13647
* [ENHANCEMENT] Alerts: Add `MimirMemberlistZoneAwareRoutingAutoFailover` alert that fires when memberlist zone-aware routing auto-failover triggers due to missing memberlist bridges. #13726
* [ENHANCEMENT] Dashboards and recording rules: Add usage-tracker rows to writes, writes-networking, writes-resources dashboards if the config.usage_tracker_enabled var is set. Add usage-tracker client latency recording rules. #13639 #13652
* [ENHANCEMENT] Recording rules and dashboards: Add `stage` label to `cortex_ingester_queried_series` recording rules and filter Queries dashboard "Series per query" panel to show only `stage=merged_blocks`. #13666
* [ENHANCEMENT] Dashboards: Add "Owned series" and "Active series" panels to the writes dashboard Headlines row. #13895
* [BUGFIX] Dashboards: Fix issue where throughput dashboard panels would group all gRPC requests that resulted in a status containing an underscore into one series with no name. #13184
* [BUGFIX] Dashboards: Filter out 0s from `max_series` limit on Writes Resources > Ingester > In-memory series panel. #13419
* [ENHANCEMENT] Alerts: Add `IncorrectWebhookConfigurationFailurePolicy`, `BadZoneAwarePodDisruptionBudgetConfiguration` and `HighNumberInflightZpdbRequests` rollout-operator alerts. #13840
* [ENHANCEMENT] Dashboards: Add additional panels to the rollout-operator dashboard related to the zone aware pod disruption budget controller. #13840

### Jsonnet

* [CHANGE] Renamed the following configuration parameters to add the `_per_zone` suffix, to better reflect that these values apply per zone in multi-zone deployments: #13632
  * `autoscaling_querier_min_replicas` → `autoscaling_querier_min_replicas_per_zone`
  * `autoscaling_querier_max_replicas` → `autoscaling_querier_max_replicas_per_zone`
  * `autoscaling_query_frontend_min_replicas` → `autoscaling_query_frontend_min_replicas_per_zone`
  * `autoscaling_query_frontend_max_replicas` → `autoscaling_query_frontend_max_replicas_per_zone`
  * `autoscaling_ruler_min_replicas` → `autoscaling_ruler_min_replicas_per_zone`
  * `autoscaling_ruler_max_replicas` → `autoscaling_ruler_max_replicas_per_zone`
  * `autoscaling_ruler_querier_min_replicas` → `autoscaling_ruler_querier_min_replicas_per_zone`
  * `autoscaling_ruler_querier_max_replicas` → `autoscaling_ruler_querier_max_replicas_per_zone`
  * `autoscaling_ruler_query_frontend_min_replicas` → `autoscaling_ruler_query_frontend_min_replicas_per_zone`
  * `autoscaling_ruler_query_frontend_max_replicas` → `autoscaling_ruler_query_frontend_max_replicas_per_zone`
* [CHANGE] Store-gateway: The store-gateway disk class now honors the one configured via `$._config.store_gateway_data_disk_class` and doesn't replace `fast` with `fast-dont-retain`. #13152
* [CHANGE] Rollout-operator: Vendor jsonnet from rollout-operator repository. #13245 #13317 #13793 #13799 #13840
* [CHANGE] Ruler: Set default memory ballast to 1GiB to reduce GC pressure during startup. #13376
* [CHANGE] Zone pod disruption budget: Remove `multi_zone_zpdb_enabled` and replace it with `multi_zone_ingester_zpdb_enabled` and `multi_zone_store_gateway_zpdb_enabled` to allow to selectively enable the zone pod disruption budget on a per-component basis. #13813
* [FEATURE] Add multi-zone support for read path components (memcached, querier, query-frontend, query-scheduler, ruler, and ruler remote evaluation stack). Add multi-AZ support for ingester and store-gateway multi-zone deployments. Add memberlist-bridge support for zone-aware memberlist routing. #13559 #13628 #13636
* [FEATURE] Add deletion protection support for ingesters and store-gateways StatefulSet. It can be enabled by setting `ingester_deletion_protection_enabled` and `store_gateway_deletion_protection_enabled` in the `_config` block. #13819
* [ENHANCEMENT] Ruler querier and query-frontend: Add support for newly-introduced querier ring, which is used when performing query planning in query-frontends and distributing portions of the plan to queriers for execution. #13017
* [ENHANCEMENT] Ingester: Increase `$._config.ingester_tsdb_head_early_compaction_min_in_memory_series` default when Mimir is running with the ingest storage architecture. #13450
* [ENHANCEMENT] Memberlist bridge: Add `memberlist_bridge_replicas_per_zone` configuration option (default: 2). #13727
* [ENHANCEMENT] Update the list of OTel resource attributes used for tracing. #13469
* [ENHANCEMENT] Ingester: Set `-ingester.partition-ring.delete-inactive-partition-after` based on  `-querier.query-ingesters-within`. #13550
* [ENHANCEMENT] Add extra, **experimental**, KEDA ScaledObject trigger to prevent from down-scaling during OOM kills, if memory trigger is disabled and `$._config.autoscaling_oom_protection_enabled` is true. #13509
* [ENHANCEMENT] Multi-zone: Make config validation exclusions configurable via `multi_zone_config_validation_excluded_args` and `multi_zone_config_validation_excluded_env_vars`, and add validation for multi-zone distributor deployments. #13728
* [ENHANCEMENT] Overrides-exporter: Include query configuration so that query limit defaults are reported accurately. #13850
* [ENHANCEMENT] Expose pod termination grace period for alertmanagers, ingesters, query-frontends, rulers and store-gateways. #13852
* [ENHANCEMENT] Store-gateways configured in multi-zone deployment will only scale up once the preceding zones replicas are all ready. #13879
* [BUGFIX] Ingester: Fix `$._config.ingest_storage_ingester_autoscaling_max_owned_series_threshold` default value, to compute it based on the configured `$._config.ingester_instance_limits.max_series`. #13448

### Documentation

* [ENHANCEMENT] Add Azure object store workload identity example configuration. #13135
* [ENHANCEMENT] Ruler: clarify that internal distributor applies to both operational modes. #13300
* [ENHANCEMENT] Native histograms: Set expectations on querying classic histograms versus NHCBs. #13689
* [ENHANCEMENT] Add a scenario to the MimirCompactorNotRunningCompaction runbook. #13874

### Tools

* [FEATURE] tsdb-index-header: Add tool to inspect the content of an index-header. #13738
* [BUGFIX] mimir-tool-action: Fix base image of the Github action. #13303
* [BUGFIX] mimir-tool: do not fail on `$latency_metrics` dashboard variable, documented for native histograms migrations. #13526
* [BUGFIX] kafkatool: Fix `kafkatool dump print` to support RW2 records. #13848

### Query-tee

* [CHANGE] Query-Tee: Added `/api/v1/read` as a registered route. #13227
* [CHANGE] Query-tee: Added cluster validation label configuration `-query-tee.client-cluster-validation.label`. If set, query-tee will set `X-Cluster` header before forwarding the request to both primary and secondary backends. #13302
* [CHANGE] Query-tee: Make HTTP and gRPC server options configurable through the same dskit `server` flags and config block as Mimir. This begins the deprecation cycle for query-tee's `server.http-service-address`, `server.http-service-port`, `"server.grpc-service-address`, and `server.grpc-service-port` flags. #13328 #13355 #13360

## 3.0.1

### Grafana Mimir

* [CHANGE] Build: Upgrade Go to 1.25.4. #13692 #13695

## 3.0.0

### Grafana Mimir

* [CHANGE] Build: Include updated Mozilla CA bundle from Debian Testing. #12247
* [CHANGE] Query-frontend: Add support for UTF-8 label and metric names in `/api/v1/cardinality/{label_values|label_values|active_series}` endpoints. #11848.
* [CHANGE] Querier: Add support for UTF-8 label and metric names in `label_join`, `label_replace` and `count_values` PromQL functions. #11848.
* [CHANGE] Remove support for Redis as a cache backend. #12163
* [CHANGE] Memcached: Remove experimental `-<prefix>.memcached.addresses-provider` flag to use alternate DNS service discovery backends. The more reliable backend introduced in 2.16.0 (#10895) is now the default. As a result of this change, DNS-based cache service discovery no longer supports search domains. #12175 #12385
* [CHANGE] Query-frontend: Remove the CLI flag `-query-frontend.downstream-url` and corresponding YAML configuration and the ability to use the query-frontend to proxy arbitrary Prometheus backends. #12191 #12517
* [CHANGE] Query-frontend: Remove experimental instant query splitting feature. #12267
* [CHANGE] Query-frontend, querier: Replace `query-frontend.prune-queries` flag with `querier.mimir-query-engine.enable-prune-toggles` as pruning middleware has been moved into MQE. #12303 #12375
* [CHANGE] Distributor: Remove deprecated global HA tracker timeout configuration flags. #12321
* [CHANGE] Query-frontend: Use the Mimir Query Engine (MQE) by default. #12361
* [CHANGE] Query-frontend: Remove the CLI flags `-querier.frontend-address`, `-querier.max-outstanding-requests-per-tenant`, and `-query-frontend.querier-forget-delay` and corresponding YAML configurations. This is part of a change that makes the query-scheduler a required component. This removes the ability to run the query-frontend with an embedded query-scheduler. Instead, you must run a dedicated query-scheduler component. #12200
* [CHANGE] Ingester: Remove deprecated `-ingester.stream-chunks-when-using-blocks` CLI flag and `ingester_stream_chunks_when_using_blocks` runtime configuration option. #12615
* [CHANGE] Querier: Require non-zero values for `-querier.streaming-chunks-per-ingester-buffer-size` and `-querier.streaming-chunks-per-store-gateway-buffer-size` CLI flags and corresponding YAML configurations. This is part of a change that makes streaming required between queriers, ingesters, and store-gateways. Streaming has been the default since Mimir 2.14. #12790 #12818 #12897 #12929 #12973
* [CHANGE] Remove support for the experimental read-write deployment mode. #12584
* [CHANGE] Store-gateway: Update default value of `-store-gateway.dynamic-replication.multiple` to `5` to increase replication of recent blocks. #12433
* [CHANGE] Cost attribution: Reduce the default maximum per-user cardinality of cost attribution labels to 2000. #12625
* [CHANGE] Querier, query-frontend: Add `_total` suffix to `cortex_mimir_query_engine_common_subexpression_elimination_duplication_nodes_introduced`, `cortex_mimir_query_engine_common_subexpression_elimination_selectors_eliminated` and `cortex_mimir_query_engine_common_subexpression_elimination_selectors_inspected` metric names. #12636
* [CHANGE] Distributor: Remove the experimental setting `service_overload_status_code_on_rate_limit_enabled` which used an HTTP 529 error (non-standard) instead of HTTP 429 for rate limiting. #13012
* [CHANGE] Alertmanager: Change the severity for InitialSyncFailed from 'critical' to 'warning'. #12824
* [CHANGE] Ingester: Renamed experimental reactive limiter options. #12773
* [CHANGE] Distributor: gRPC errors with the `mimirpb.ERROR_CAUSE_INSTANCE_LIMIT` cause are now mapped to `codes.Unavailable` and `http.StatusServiceUnavailable` instead of `codes.Internal` and `http.StatusInternalServerError`. #13003 #13032
* [CHANGE] Admin: use relative links instead of absolute ones in the administration web UI. #13034
* [CHANGE] Distributor: Use memberlist by default for the HA tracker. #12998
* [CHANGE] Block-builder: Remove `cortex_blockbuilder_process_partition_duration_seconds` metric and related dashboard panels. #12631
* [FEATURE] Ingester: Expose the number of active series ingested via OTLP as `cortex_ingester_active_otlp_series`. #12678
* [FEATURE] Distributor, ruler: Add experimental `-validation.name-validation-scheme` flag to specify the validation scheme for metric and label names. #12215
* [FEATURE] Ruler: Add support to use a Prometheus-compatible HTTP endpoint for remote rule evaluation. See [remote evaluation mode](https://grafana.com/docs/mimir/latest/operators-guide/architecture/components/ruler/#remote-over-http-https) for more details. This feature can be used to federate data from multiple Mimir instances. #11415 #11833
* [FEATURE] Distributor: Add experimental `-distributor.otel-translation-strategy` flag to support configuring the metric and label name translation strategy in the OTLP endpoint. #12284 #12306 #12369
* [FEATURE] Query-frontend: Add `query-frontend.rewrite-propagate-matchers` flag that enables a new MQE AST optimization pass that copies relevant label matchers across binary operations. #12304
* [FEATURE] Query-frontend: Add `query-frontend.rewrite-histogram-queries` flag that enables a new MQE AST optimization pass that rewrites histogram queries for a more efficient order of execution. #12305
* [FEATURE] Query-frontend: Support delayed name removal (Prometheus experimental feature) in MQE. #12509
* [FEATURE] Usage-tracker: Introduce a new experimental service to enforce active series limits before Kafka ingestion. #12358 #12895 #12940 #12942 #12970 #13085
* [FEATURE] Ingester: Add experimental `-include-tenant-id-in-profile-labels` flag to include tenant ID in pprof profiling labels for sampled traces. Currently only supported by the ingester. This can help debug performance issues for specific tenants. #12404
* [FEATURE] Alertmanager: Add experimental `-alertmanager.storage.state-read-timeout` flag to configure the timeout for reading the Alertmanager state (notification log, silences) from object storage during the initial sync. #12425
* [FEATURE] Ingester: Add experimental `-blocks-storage.tsdb.index-lookup-planning.*` flags to configure use of a cost-based index lookup planner. This should reduce the cost of queries in the ingester. #12197 #12199 #12245 #12248 #12457 #12530 #12407 #12460 #12550 #12597 #12603 #12608 #12658 #12696 #12731 #12755 #12738 #12752 #12807 #12830 #12896 #13039
* [FEATURE] MQE: Add support for applying extra selectors to one side of a binary operation to reduce data fetched. #12577
* [FEATURE] Query-frontend: Add a native histogram presenting the length of query expressions handled by the query-frontend #12571
* [FEATURE] Query-frontend and querier: Add experimental support for performing query planning in query-frontends and distributing portions of the plan to queriers for execution. #12302 #12551 #12665 #12687 #12745 #12757 #12798 #12808 #12809 #12835 #12856 #12870 #12883 #12885 #12886 #12911 #12933 #12934 #12961 #13016 #13027 #13563
* [FEATURE] Alertmanager: add Microsoft Teams V2 as a supported integration. #12680
* [FEATURE] Distributor: Add experimental flag `-validation.label-value-length-over-limit-strategy` to configure how to handle label values over the length limit. #12627 #12844
* [FEATURE] Ingester: Introduce metric `cortex_ingester_owned_target_info_series` for counting the number of owned `target_info` series by tenant. #12681
* [FEATURE] MQE: Add support for step invariant expression handling in query planning and evaluation. #12931
* [FEATURE] MQE: Add support for experimental `ts_of_min_over_time`, `ts_of_max_over_time`, `ts_of_first_over_time` and `ts_of_last_over_time` PromQL functions. #12819
* [FEATURE] Ingester: Add experimental flags `-ingest-storage.write-logs-fsync-before-kafka-commit-enabled` and `-ingest-storage.write-logs-fsync-before-kafka-commit-concurrency` to fsync write logs before the offset is committed to Kafka. This is enabled by default. #12816
* [FEATURE] MQE: Add support for experimental `mad_over_time` PromQL function. #12995
* [FEATURE] MQE: Add support for experimental `limitk` and `limit_ratio` PromQL aggregations. #13100
* [FEATURE] Continuous test: Add experimental `-tests.ingest-storage-record.enabled` flag to verify ingest-storage record correctness by validating the V2 record format against live write requests. #12500
* [ENHANCEMENT] Query-frontend: CLI flag `-query-frontend.enabled-promql-experimental-functions` and its associated YAML configuration is now stable. #12368
* [ENHANCEMENT] Query-scheduler/query-frontend: Add native histogram definitions to `cortex_query_{scheduler|frontend}_queue_duration_seconds`. #12288
* [ENHANCEMENT] Querier: Add native histogram definition to `cortex_bucket_index_load_duration_seconds`. #12094
* [ENHANCEMENT] Query-frontend: Allow users to set the `query-frontend.extra-propagated-headers` flag to specify the extra headers allowed to pass through to the rest of the query path. #12174
* [ENHANCEMENT] MQE: Add support for applying common subexpression elimination to range vector expressions in instant queries. #12236
* [ENHANCEMENT] Ingester: Improve the performance of active series custom trackers matchers. #12184
* [ENHANCEMENT] Ingester: Add postings cache sharing and invalidation. You can enable sharing and head cache invalidation via `-blocks-storage.tsdb.shared-postings-for-matchers-cache` and `-blocks-storage.tsdb.head-postings-for-matchers-cache-invalidation` respectively, and you can configure the number of metric versions per cache via `-blocks-storage.tsdb.head-postings-for-matchers-cache-versions`. #12333 #12932
* [ENHANCEMENT] Overrides-exporter: The overrides-exporter can now export arbitrary fields from the limits configuration. Metric names are automatically discovered from YAML tags in the limits structure, eliminating the need to maintain hardcoded lists when adding new exportable metrics. #12244
* [ENHANCEMENT] OTLP: Stick to OTLP vocabulary on invalid label value length error. #12273
* [ENHANCEMENT] Elide SeriesChunksStreamReader.StartBuffering span on queries; show as events on parent span. #12257
* [ENHANCEMENT] Ruler: Add `-ruler.max-notification-batch-size` CLI flag that can be used to configure the maximum Alertmanager notification batch size. #12469
* [ENHANCEMENT] Ingester: Skip read path load shedding when an ingester is the only available replica. #12448
* [ENHANCEMENT] Querier: Include more information about inflight queries in the activity tracker. A querier logs this information after it restarts following a crash. #12526
* [ENHANCEMENT] Ruler: Add native histogram version of `cortex_ruler_sync_rules_duration_seconds`. #12628
* [ENHANCEMENT] Block-builder: Implement concurrent consumption within a job when `-ingest-storage.kafka.fetch-concurrency-max` is given. #12222
* [ENHANCEMENT] Query-frontend: Labels query optimizer is no longer experimental and is enabled by default. It can be disabled with `-query-frontend.labels-query-optimizer-enabled=false` CLI flag. #12606
* [ENHANCEMENT] Distributor: Add value length to "label value too long" error. #12583
* [ENHANCEMENT] Distributor: The metric `cortex_distributor_uncompressed_request_body_size_bytes` now differentiates by the handler serving the request. #12661
* [ENHANCEMENT] Query-frontend, querier: Add support for experimental `first_over_time` PromQL function. #12662
* [ENHANCEMENT] OTLP: native support for OpenTelemetry metric start time to Prometheus metric created timestamp conversion, instead of converting to QuietZeroNaNs introduced in #10238. The configuration parameter `-distributor.otel-start-time-quiet-zero` is therefore deprecated and will be removed. Now supports start time for exponential histograms. This is a major rewrite of the endpoint in upstream Prometheus and Mimir. #12652
* [ENHANCEMENT] Distributor: Support zstd decompression of OTLP messages. #12229
* [ENHANCEMENT] Distributor: Optimize Remote Write 1.0 to 2.0 translation by improving symbolization and reducing allocations. #12329
* [ENHANCEMENT] Ingester: Improved the performance of active series custom trackers matchers. #12663
* [ENHANCEMENT] Compactor: Log sizes of downloaded and uploaded blocks. #12656
* [ENHANCEMENT] Block-builder-scheduler: The scheduler now handles multiple concurrent jobs within a partition if allowed by `-block-builder-scheduler.max-jobs-per-partition`. #12772
* [ENHANCEMENT] Ingester: Add `cortex_ingest_storage_reader_receive_and_consume_delay_seconds` metric tracking the time between when a write request is received in the distributor and its content is ingested in ingesters, when the ingest storage is enabled. #12751
* [ENHANCEMENT] Ruler: Add `ruler_evaluation_consistency_max_delay` per-tenant configuration option support, to specify the maximum tolerated ingestion delay for eventually consistent rule evaluations. This feature is used only when ingest storage is enabled. By default, no maximum delay is enforced. #12751
* [ENHANCEMENT] Ingester: Export `cortex_attributed_series_overflow_labels` metric on the `/usage-metrics` metrics endpoint with the configured cost-attribution labels set to overflow value. #12846
* [ENHANCEMENT] Usage stats: Report ingest-storage mode as part of usage statistics. #12753
* [ENHANCEMENT] All: Add cluster validation flag `-server.cluster-validation.additional-labels` configuration support, to accept multiple cluster labels during cluster migrations. #12850
* [ENHANCEMENT] Distributor: Add new optional config flag `distributor.ha-tracker.failover-sample-timeout` for HA tracker as an additional failover timeout check based on sample time instead of server time. #12331
* [ENHANCEMENT] Distributor: Add reactive concurrency limiters to protect push operations from overload. #12923 #13003 #13033
* [ENHANCEMENT] Ingester: Add experimental matcher set reduction to cost-based lookup planning. #12831
* [ENHANCEMENT] Ruler: Add `reason` label to `cortex_prometheus_rule_evaluation_failures_total` metric to distinguish between "user" and "operator" errors. #12971
* [ENHANCEMENT] Ruler: Add the `ruler_max_rule_evaluation_results` per-tenant configuration option to limit the maximum number of alerts an alerting rule or series a recording rule can produce for the group. By default, no limit is enforced. #12832
* [ENHANCEMENT] Jsonnet: Changed the default KV store for the HA tracker from etcd to memberlist. Etcd and Consul are now deprecated for HA tracker usage but remain supported for backward compatibility. #13000
* [ENHANCEMENT] Querier: prefer querying ingesters and store-gateways in a specific zone when `-querier.prefer-availability-zone` is configured. Added the following metrics tracking the data transfer between the querier and ingesters / store-gateways respectively: #13045
  * `cortex_ingester_client_transferred_bytes_total{ingester_zone="..."}`
  * `cortex_storegateway_client_transferred_bytes_total{store_gateway_zone="..."}`
* [ENHANCEMENT] Compactor: Add experimental `-compactor.first-level-compaction-skip-future-max-time` flag to skip first-level compaction if any source block has a MaxTime more recent than the wait period threshold. #13040
* [ENHANCEMENT] Block-builder-scheduler: Add gap monitoring for planned and completed jobs via `cortex_blockbuilder_scheduler_job_gap_detected` metric. #11867
* [BUGFIX] Distributor: Calculate `WriteResponseStats` before validation and `PushWrappers`. This prevents clients using Remote-Write 2.0 from seeing a diff in written samples, histograms and exemplars. #12682
* [BUGFIX] Compactor: Fix cortex_compactor_block_uploads_failed_total metric showing type="unknown". #12477
* [BUGFIX] Querier: Samples with the same timestamp are merged deterministically. Previously, this could lead to flapping query results when an out-of-order sample is ingested that conflicts with a previously ingested in-order sample's value. #8673
* [BUGFIX] Store-gateway: Fix potential goroutine leak by passing the scoped context in LabelValues. #12048
* [BUGFIX] Distributor: Fix pooled memory reuse bug that can cause corrupt data to appear in the err-mimir-label-value-too-long error message. #12266
* [BUGFIX] Querier: Fix timeout responding to query-frontend when response size is very close to `-querier.frontend-client.grpc-max-send-msg-size`. #12261
* [BUGFIX] Block-builder-scheduler: Fix a caching bug in initial job probing causing excessive memory usage at startup. #12389
* [BUGFIX] Ruler: Support labels at the rule group level. These were previously ignored even when set via the API. #12397
* [BUGFIX] Distributor: Fix metric metadata of type Unknown being silently dropped from RW2 requests. #12461
* [BUGFIX] Distributor: Preserve inconsistent metric metadata in Remote Write 1.0 to 2.0 conversion. Previously, when converting RW1.0 requests with multiple different metadata for the same series, only the first metadata was kept. Now all inconsistent metadata are preserved to match Prometheus behavior. This only affects experimental Remote Write 2.0. #12541 #12804
* [BUGFIX] Ruler: Fix ruler remotequerier request body consumption on retries. #12514
* [BUGFIX] Ingester: (Ingest storage) Fix fetcher potentially requesting more bytes from Kafka than its configured limit when bytes-per-record estimation is incorrect. #13051
* [BUGFIX] Block-builder: Fix a bug where a consumption error can cause a job to stay assigned to a worker for the remainder of its lifetime. #12522
* [BUGFIX] Querier: Fix possible panic when evaluating a nested subquery where the parent has no steps. #12524
* [BUGFIX] Querier: Fix bug where the pruning toggles AST optimization pass doesn't work in the query planner. #12783
* [BUGFIX] Ingester: Fix a bug where prepare-instance-ring-downscale endpoint would return an error while compacting and not read-only. #12548
* [BUGFIX] Block-builder: Fix a bug where lease renewals would cease during graceful shutdown, leading to an elevated rate of job reassignments. #12643
* [BUGFIX] OTLP: Return HTTP OK for partially rejected requests, e.g. due to OOO exemplars. #12579
* [BUGFIX] Store-gateway: Fix a panic in BucketChunkReader when chunk loading encounter a broken chunk length. #12693 #12729
* [BUGFIX] Ingester, Block-builder: silently ignore duplicate sample if it's due to zero sample from created timestamp. Created timestamp equal to the timestamp of the first sample of series is a common case if created timestamp comes from OTLP where start time equal to timestamp of the first sample simply means unknown start time. #12726
* [BUGFIX] Distributor: Fix error when native histograms bucket limit is set then no NHCB passes validation. #12741
* [BUGFIX] Ingester: Fix continous reload of active series counters when cost-attribution labels are above the max cardinality. #12822
* [BUGFIX] Distributor: Report the correct size in the `err-mimir-distributor-max-write-message-size` error. #12799
* [BUGFIX] Query-frontend: Fix issue where expressions containing unary negation could be sharded incorrectly in some cases. #12911
* [BUGFIX] Query-frontend: Fix issue where shardable expressions containing aggregations with a shardable parameter (eg. `sum(foo)` in `topk(scalar(sum(foo)), sum by (pod) (bar))`) would not have the parameter sharded. #12958
* [BUGFIX] Ingester: Fix `max_inflight_push_requests` metric and internal counter not decremented under pressure, possibly causing the rejection of all push requests. #12975
* [BUGFIX] Store-gateway: Fix not being able to scale down via the `POST /prepare-shutdown` endpoint unless there are some active tenants with sharded blocks to the store-gateway replica. #12972
* [BUGFIX] MQE: Fix invalid source label name in `label_join` error message, so it refers to the source label rather than the destination label. #12185
* [BUGFIX] Continuous test: Fix false positive in metadata assertion when duplicate metadata is present in ingest-storage record correctness test. #12891
* [BUGFIX] Query-frontend: Fix issue where the query-frontend could behave unpredictably if a response was received from queriers multiple times for the same query. #12639
* [BUGFIX] Memcached: Ignore invalid responses when discovering cache servers using `dnssrv+` or `dnssrvnoa+` service discovery prefixes. #13203

### Mixin

* [CHANGE] Enable ingest storage panels by default in all compiled mixins. #13023
* [CHANGE] Alerts: Removed `MimirFrontendQueriesStuck` alert given this is not relevant when the query-scheduler is running and the query-scheduler is now a required component. #12810
* [CHANGE] Alerts: Make `MimirIngesterHasNotShippedBlocksSinceStart` weaker to account for block-builder restarts. The change only affects the block-builder version of the alert. #12319
* [ENHANCEMENT] Rollout progress dashboard: make panels higher to fit more components. #12429
* [ENHANCEMENT] Add `max_series` limit to Writes Resources > Ingester > In-memory series panel. #12476
* [ENHANCEMENT] Alerts: Add `MimirHighGRPCConcurrentStreamsPerConnection` alert. #11947
* [ENHANCEMENT] Alerts: Add `rollout_stuck_alert_ignore_deployments` and `rollout_stuck_alert_ignore_statefulsets` configuration options to exclude particular Deployments or StatefulSets from the `MimirRolloutStuck` alert. #12951
* [ENHANCEMENT] Alerts: Replace experimental `BlockBuilderLagging` alert with `BlockBuilderSchedulerPendingJobs` alert. The new alert triggers when the block-builder scheduler has pending jobs, indicating that block-builders are unable to keep up with the workload. #12593
* [ENHANCEMENT] Rollout-operator: Vendor rollout-operator monitoring dashboard from rollout-operator repository. #12688
* [BUGFIX] Block-builder dashboard: fix reference to detected gaps metric in errors panel. #12401
* [BUGFIX] Internal: Fix `qpsPanelNativeHistogram` signature. #13649

### Jsonnet

* [CHANGE] Removed etcd-operator from the Jsonnet configuration. Users can still use etcd as a KV store for rings, but need to deploy and manage etcd themselves rather than via the operator. #13049
* [CHANGE] Distributor: Reduce calculated `GOMAXPROCS` to be closer to the requested number of CPUs. #12150
* [CHANGE] Query-scheduler: The query-scheduler is now a required component that is always used by queriers and query-frontends. #12187
* [CHANGE] Rollout-operator: Add `watch` permission to the rollout-operators's cluster role. #12360. See [rollout-operator#262](https://github.com/grafana/rollout-operator/pull/262)
* [CHANGE] Updates to CPU and memory scaling metric. Use `irate()` when calculating the CPU metric and remove `or vector(0)` from a leg of the memory query. These changes prevent downscaling deployments when scraping fails. #12406
* [CHANGE] Memcached: Remove configuration for enabling mTLS connections to Memcached servers. #12434
* [CHANGE] Ingester: Disable shipping of blocks on the third zone (zone-c) when using `ingest_storage_ingester_zones: 3` on ingest storage #12743 #12744
* [CHANGE] Distributor: Increase `server.grpc-max-concurrent-streams` from 100 to 1000. #12742
* [CHANGE] Ruler Query Frontend: Increase `server.grpc-max-concurrent-streams` from 100 to 300. #12742
* [CHANGE] Rollout-operator: Vendor jsonnet from rollout-operator repository. #12688 #12962 #12996
* [CHANGE] Mimir-continuous-test: Use `mimir -target=continuous-test` instead of standalone binary/image. #13097
* [CHANGE] Removed per-component configuration options to set the pods toleration when multi-zone is enabled. Tolerations can still be configured globally using `_config.multi_zone_schedule_toleration`. The following configuration options have been removed: #13043
  * `_config.multi_zone_distributor_schedule_toleration`
  * `_config.multi_zone_etcd_schedule_toleration`
* [FEATURE] Memcached: Allow `minReadySeconds` to be set via `_config.cache_frontend_min_ready_seconds` (etc.) to slow down Memcached rollouts. #12938
* [FEATURE] Distributor: Allow setting GOMEMLIMIT equal to memory request, via `_config.distributor_gomemlimit_enabled`. If enabled, distributor horizontal auto-scaling memory trigger is also removed, since it doesn't make sense in combination with GOMEMLIMIT. #12963
* [ENHANCEMENT] Add timeout validation for querier and query-frontend. Enhanced `parseDuration` to support milliseconds and combined formats (e.g., "4m30s"). #12766
* [ENHANCEMENT] Allow the max number of OTEL events in a span to be configure via `_config.otel_span_event_count_limit`. #12865
* [ENHANCEMENT] Memcached: added the following fields to customise the memcached's node affinity matchers: #12987
  * `$.memcached_frontend_node_affinity_matchers`
  * `$.memcached_index_queries_node_affinity_matchers`
  * `$.memcached_chunks_node_affinity_matchers`
  * `$.memcached_metadata_node_affinity_matchers`
* [ENHANCEMENT] Rollout-operator: expose `rollout_operator_enabled` in `$._config`. #12419

### Documentation

* [CHANGE] Remove references to queriers having a Prometheus HTTP API. Instead, the query-frontend is now required for a Prometheus HTTP API. #12949
* [CHANGE] Helm: Remove GEM (Grafana Enterprise Metrics) references from Helm chart documentation. #13019 #13020 #13021
* [CHANGE] Update HA tracker documentation to use memberlist as the default KV store instead of consul/etcd. Consul and etcd are now marked as deprecated for the HA tracker as of Mimir 3.0. #13002
* [ENHANCEMENT] Add migration guide for HA tracker from Consul or etcd to memberlist. #13011
* [ENHANCEMENT] Improve the MimirIngesterReachingSeriesLimit runbook. #12356
* [ENHANCEMENT] Improve the description of how to limit the number of buckets in native histograms. #12797
* [ENHANCEMENT] Document native histograms with custom buckets. #12823

### Tools

* [CHANGE] Mimir-continuous-test: Remove standalone binary and image. #13097
* [ENHANCEMENT] Base `mimirtool`, `metaconvert`, `copyblocks`, and `query-tee` images on `distroless/static-debian12`. #13014
* [ENHANCEMENT] kafkatool: add `format=json` to `kafkatool dump print`. #12737

### Query-tee

* [CHANGE] If you configure multiple secondary backends and enable comparisons, query-tee reports comparison results of the preferred backend against each of the secondaries. #13022
* [CHANGE] Add backend configuration options for request proportion sampling and time-based query filtering. #13037
=======
## 2.17.4-rc.0

### Grafana Mimir

* [BUGFIX] Update to Go v1.25.5 to address [CVE-2025-61729](https://pkg.go.dev/vuln/GO-2025-4155), [CVE-2025-61727](https://pkg.go.dev/vuln/GO-2025-4175). #13755, #13896
>>>>>>> 21eb8e57

## 2.17.3

### Grafana Mimir

* [BUGFIX] Update to Go v1.25.4 to address [CVE-2025-61725](https://www.cve.org/CVERecord?id=CVE-2025-61725), [CVE-2025-58188](https://www.cve.org/CVERecord?id=CVE-2025-58188). #13697

## 2.17.2

### Grafana Mimir

* [BUGFIX] Add a missing attribute to the list of default promoted OTel resource attributes in the docs: deployment.environment. #12181
* [BUGFIX] Ingest: Fix memory pool poisoning in Remote-Write 2.0/OTLP by not cleaning created timestamp field before returning time series to the memory pool. #12735
* [BUGFIX] Distributor: Fix error when native histograms bucket limit is set then no NHCB passes validation. #12746
* [BUGFIX] Update Docker base images for tools from `alpine:3.22.1` to `alpine:3.22.2` to address [CVE-2025-9230](https://nvd.nist.gov/vuln/detail/CVE-2025-9230), [CVE-2025-9231](https://nvd.nist.gov/vuln/detail/CVE-2025-9231), [CVE-2025-2025-9232](https://nvd.nist.gov/vuln/detail/CVE-2025-9232). #12993
* [BUGFIX] Memcached: Ignore invalid responses when discovering cache servers using `dnssrv+` or `dnssrvnoa+` service discovery prefixes. #13206

### Tools

* [ENHANCEMENT] Base `mimirtool`, `metaconvert`, `copyblocks`, and `query-tee` images on `distroless/static-debian12`. #13014

## 2.17.1

### Grafana Mimir

* [BUGFIX] Ingester: Fix a bug ingesters would get stuck in read-only mode after compactions. #12538
* [BUGFIX] Update to Go v1.24.6 to address [CVE-2025-4674](https://www.cve.org/CVERecord?id=CVE-2025-4674), [CVE-2025-47907](https://www.cve.org/CVERecord?id=CVE-2025-47907). #12580

## 2.17.0

### Grafana Mimir

* [CHANGE] Query-frontend: Ensure that cache keys generated from cardinality estimate middleware are less than 250 bytes in length by hashing the tenant IDs that are included in them. This change invalidates all cardinality estimates in the cache. #11568
* [CHANGE] Ruler: Remove experimental CLI flag `-ruler-storage.cache.rule-group-enabled` to enable or disable caching the contents of rule groups. Caching rule group contents is now always enabled when a cache is configured for the ruler. #10949
* [CHANGE] Ingester: Out-of-order native histograms are now enabled whenever both native histogram and out-of-order ingestion is enabled. The `-ingester.ooo-native-histograms-ingestion-enabled` CLI flag and corresponding `ooo_native_histograms_ingestion_enabled` runtime configuration option have been removed. #10956
* [CHANGE] Distributor: removed the `cortex_distributor_label_values_with_newlines_total` metric. #10977
* [CHANGE] Ingester/Distributor: renamed the experimental `max_cost_attribution_cardinality_per_user` config to `max_cost_attribution_cardinality`. #11092
* [CHANGE] Frontend: The subquery spin-off feature is now enabled with `-query-frontend.subquery-spin-off-enabled=true` instead of `-query-frontend.instant-queries-with-subquery-spin-off=.*` #11153
* [CHANGE] Overrides-exporter: Don't export per-tenant overrides that are set to their default values. #11173
* [CHANGE] gRPC/HTTP clients: Rename metric `cortex_client_request_invalid_cluster_validation_labels_total` to `cortex_client_invalid_cluster_validation_label_requests_total`. #11237
* [CHANGE] Querier: Use Mimir Query Engine (MQE) by default. Set `-querier.query-engine=prometheus` to continue using Prometheus' engine. #11501
* [CHANGE] Memcached: Ignore initial DNS resolution failure, meaning don't depend on Memcached on startup. #11602
* [CHANGE] Ingester: The `-ingester.stream-chunks-when-using-blocks` CLI flag and `ingester_stream_chunks_when_using_blocks` runtime configuration option have been deprecated and will be removed in a future release. #11711
* [CHANGE] Distributor: track `cortex_ingest_storage_writer_latency_seconds` metric for failed writes too. Added `outcome` label to distinguish between `success` and `failure`. #11770
* [CHANGE] Distributor: renamed few metrics used by experimental ingest storage. #11766
  * Renamed `cortex_ingest_storage_writer_produce_requests_total` to `cortex_ingest_storage_writer_produce_records_enqueued_total`
  * Renamed `cortex_ingest_storage_writer_produce_failures_total` to `cortex_ingest_storage_writer_produce_records_failed_total`
* [CHANGE] Distributor: moved HA tracker timeout config to limits. #11774
  * Moved `distributor.ha_tracker.ha_tracker_update_timeout` to `limits.ha_tracker_update_timeout`.
  * Moved `distributor.ha_tracker.ha_tracker_update_timeout_jitter_max` to `limits.ha_tracker_update_timeout_jitter_max`.
  * Moved `distributor.ha_tracker.ha_tracker_failover_timeout` to `limits.ha_tracker_failover_timeout`.
* [CHANGE] Distributor: `Memberlist` marked as stable as an option for backend storage for the HA tracker. #11861
* [CHANGE] Distributor: `etcd` deprecated as an option for backend storage for the HA tracker. #12047
* [CHANGE] Memberlist: Apply new default configuration values for MemberlistKV. This unlocks using it as backend storage for the HA Tracker. We have observed better performance with these defaults across different production loads. #11874
  * `memberlist.packet-dial-timeout`: `500ms`
  * `memberlist.packet-write-timeout`: `500ms`
  * `memberlist.max-concurrent-writes`: `5`
  * `memberlist.acquire-writer-timeout`: `1s`
    These defaults perform better but may cause long-running packets to be dropped in high-latency networks.
* [CHANGE] Query-frontend: Apply query pruning and check for disabled experimental functions earlier in query processing. #11939
* [FEATURE] Distributor: Experimental support for Prometheus Remote-Write 2.0 protocol. Limitations: Created timestamp is ignored, per series metadata is merged on metric family level automatically, ingestion might fail if client sends ProtoBuf fields out of order. The label `version` is added to the metric `cortex_distributor_requests_in_total` with a value of either `1.0` or `2.0` depending on the detected Remote-Write protocol. #11100 #11101 #11192 #11143
* [FEATURE] Query-frontend: expand `query-frontend.cache-errors` and `query-frontend.results-cache-ttl-for-errors` configuration options to cache non-transient response failures for instant queries. #11120
* [FEATURE] Query-frontend: Allow use of Mimir Query Engine (MQE) via the experimental CLI flags `-query-frontend.query-engine` or `-query-frontend.enable-query-engine-fallback` or corresponding YAML. #11417 #11775
* [FEATURE] Querier, query-frontend, ruler: Enable experimental support for duration expressions in PromQL, which are simple arithmetics on numbers in offset and range specification. #11344
* [FEATURE] You can configure Mimir to export traces in OTLP exposition format through the standard `OTEL_` environment variables. #11618
* [FEATURE] distributor: Allow configuring tenant-specific HA tracker failover timeouts. #11774
* [FEATURE] OTLP: Add experimental support for promoting OTel scope metadata (name, version, schema URL, attributes) to metric labels, prefixed with `otel_scope_`. Enable via the `-distributor.otel-promote-scope-metadata` flag. #11795
* [FEATURE] Distributor: Add experimental `-distributor.otel-native-delta-ingestion` option to allow primitive delta metrics ingestion via the OTLP endpoint. #11631
* [FEATURE] MQE: Add support for experimental `sort_by_label` and `sort_by_label_desc` PromQL functions. #11930
* [FEATURE] Ingester/Block-builder: Handle the created timestamp field for remote-write requests. #11977
* [FEATURE] Cost attribution: Labels specified in the limit configuration may specify an output label in order to override emitted label names. #12035
* [ENHANCEMENT] Dashboards: Add "Influx write requests" row to Writes Dashboard. #11731
* [ENHANCEMENT] Mixin: Add `MimirHighVolumeLevel1BlocksQueried` alert that fires when level 1 blocks are queried for more than 6 hours, indicating potential compactor performance issues. #11803
* [ENHANCEMENT] Querier: Make the maximum series limit for cardinality API requests configurable on a per-tenant basis with the `cardinality_analysis_max_results` option. #11456
* [ENHANCEMENT] Querier: Add configurable concurrency limit for remote read queries with the `--querier.max-concurrent-remote-read-queries` flag. Defaults to 2. Set to 0 for unlimited concurrency. #11892
* [ENHANCEMENT] Dashboards: Add "Queries / sec by read path" to Queries Dashboard. #11640
* [ENHANCEMENT] Dashboards: Add "Added Latency" row to Writes Dashboard. #11579
* [ENHANCEMENT] Ingester: Add support for exporting native histogram cost attribution metrics (`cortex_ingester_attributed_active_native_histogram_series` and `cortex_ingester_attributed_active_native_histogram_buckets`) with labels specified by customers to a custom Prometheus registry. #10892
* [ENHANCEMENT] Distributor: Add new metrics `cortex_distributor_received_native_histogram_samples_total` and `cortex_distributor_received_native_histogram_buckets_total` to track native histogram samples and bucket counts separately for billing calculations. Updated `cortex_distributor_received_samples_total` description to clarify it includes native histogram samples. #11728
* [ENHANCEMENT] Store-gateway: Download sparse headers uploaded by compactors. Compactors have to be configured with `-compactor.upload-sparse-index-headers=true` option. #10879 #11072.
* [ENHANCEMENT] Compactor: Upload block index file and multiple segment files concurrently. Concurrency scales linearly with block size up to `-compactor.max-per-block-upload-concurrency`. #10947
* [ENHANCEMENT] Ingester: Add per-user `cortex_ingester_tsdb_wal_replay_unknown_refs_total` and `cortex_ingester_tsdb_wbl_replay_unknown_refs_total` metrics to track unknown series references during WAL/WBL replay. #10981
* [ENHANCEMENT] Added `-ingest-storage.kafka.fetch-max-wait` configuration option to configure the maximum amount of time a Kafka broker waits for some records before a Fetch response is returned. #11012
* [ENHANCEMENT] Ingester: Add `cortex_ingester_tsdb_forced_compactions_in_progress` metric reporting a value of 1 when there's a forced TSDB head compaction in progress. #11006
* [ENHANCEMENT] Ingester: Add `cortex_ingest_storage_reader_records_batch_fetch_max_bytes` metric reporting the distribution of `MaxBytes` specified in the Fetch requests sent to Kafka. #11014
* [ENHANCEMENT] All: Add experimental support for cluster validation in HTTP calls. When it is enabled, HTTP server verifies if a request coming from an HTTP client comes from an expected cluster. This validation can be configured by the following experimental configuration options: #11010 #11549
  * `-server.cluster-validation.label`
  * `-server.cluster-validation.http.enabled`
  * `-server.cluster-validation.http.soft-validation`
  * `-server.cluster-validation.http.exclude-paths`
* [ENHANCEMENT] Query-frontend: Add experimental support to include the cluster validation label in HTTP request headers. When cluster validation is enabled on the HTTP server side, cluster validation labels from HTTP request headers are compared with the HTTP server's cluster validation label. #11010 #11145
  * By setting `-query-frontend.client-cluster-validation.label`, you configure the query-frontend's client cluster validation label.
  * The flag `-common.client-cluster-validation.label`, if set, provides the default for `-query-frontend.client-cluster-validation.label`.
* [ENHANCEMENT] Distributor: Add  `ignore_ingest_storage_errors` and `ingest_storage_max_wait_time` flags to control error handling and timeout behavior during ingest storage migration. #11291
  * `-ingest-storage.migration.ignore-ingest-storage-errors`
  * `-ingest-storage.migration.ingest-storage-max-wait-time`
* [ENHANCEMENT] Memberlist: Add `-memberlist.abort-if-fast-join-fails` support and retries on DNS resolution. #11067
* [ENHANCEMENT] Querier: Allow configuring all gRPC options for store-gateway client, similar to other gRPC clients. #11074
* [ENHANCEMENT] Ruler: Log the number of series returned for each query as `result_series_count` as part of `query stats` log lines. #11081
* [ENHANCEMENT] Ruler: Don't log statistics that are not available when using a remote query-frontend as part of `query stats` log lines. #11083
* [ENHANCEMENT] Ingester: Remove cost-attribution experimental `max_cost_attribution_labels_per_user` limit. #11090
* [ENHANCEMENT] Update Go to 1.24.2. #11114
* [ENHANCEMENT] Query-frontend: Add `cortex_query_samples_processed_total` metric. #11110
* [ENHANCEMENT] Query-frontend: Add `cortex_query_samples_processed_cache_adjusted_total` metric. #11164
* [ENHANCEMENT] Ingester/Distributor: Add `cortex_cost_attribution_*` metrics to observe the state of the cost-attribution trackers. #11112
* [ENHANCEMENT] Querier: Process multiple remote read queries concurrently instead of sequentially for improved performance. #11732
* [ENHANCEMENT] gRPC/HTTP servers: Add `cortex_server_invalid_cluster_validation_label_requests_total` metric, that is increased for every request with an invalid cluster validation label. #11241 #11277
* [ENHANCEMENT] OTLP: Add support for converting OTel explicit bucket histograms to Prometheus native histograms with custom buckets using the `distributor.otel-convert-histograms-to-nhcb` flag. #11077
* [ENHANCEMENT] Add configurable per-tenant `limited_queries`, which you can only run at or less than an allowed frequency. #11097
* [ENHANCEMENT] Ingest-Storage: Add `ingest-storage.kafka.producer-record-version` to allow control Kafka record versioning. #11244
* [ENHANCEMENT] Ruler: Update `<prometheus-http-prefix>/api/v1/rules` and `<prometheus-http-prefix>/api/v1/alerts` to reply with HTTP error 422 if rule evaluation is completely disabled for the tenant. If only recording rule or alerting rule evaluation is disabled for the tenant, the response now includes a corresponding warning. #11321 #11495 #11511
* [ENHANCEMENT] Add tenant configuration block `ruler_alertmanager_client_config` which allows the Ruler's Alertmanager client options to be specified on a per-tenant basis. #10816
* [ENHANCEMENT] Distributor: Trace when deduplicating a metric's samples or histograms. #11159 #11715
* [ENHANCEMENT] Store-gateway: Retry querying blocks from store-gateways with dynamic replication until trying all possible store-gateways. #11354 #11398
* [ENHANCEMENT] Mimirtool: Support multiple `--selector` flags in remote read commands to send multiple queries in a single protobuf request, leveraging the remote read protocol's native batching capabilities. #11733
* [ENHANCEMENT] Mimirtool: Added `--use-chunks` flag to remote read commands to control response type preference (chunked streaming vs sampled). #11733
* [ENHANCEMENT] Query-frontend: Add optional reason to blocked_queries config. #11407 #11434
* [ENHANCEMENT] Distributor: Gracefully handle type assertion of WatchPrefix in HA Tracker to continue checking for updates. #11411 #11461
* [ENHANCEMENT] Querier: Include chunks streamed from store-gateway in Mimir Query Engine memory estimate of query memory usage. #11453 #11465
* [ENHANCEMENT] Querier: Include chunks streamed from ingester in Mimir Query Engine memory estimate of query memory usage. #11457
* [ENHANCEMENT] Query-frontend: Add retry mechanism for remote reads, series, and cardinality prometheus endpoints #11533
* [ENHANCEMENT] Ruler: Ignore rulers in non-operation states when getting and syncing rules #11569
* [ENHANCEMENT] Query-frontend: add optional reason to blocked_queries config. #11407 #11434
* [ENHANCEMENT] Tracing: Add HTTP headers as span attributes when `-server.trace-request-headers` is enabled. You can configure which headers to exclude using the `-server.trace-request-headers-exclude-list` flag. #11655
* [ENHANCEMENT] Ruler: Add new per-tenant limit on minimum rule evaluation interval. #11665
* [ENHANCEMENT] store-gateway: download sparse headers on startup when lazy loading is enabled. #11686
* [ENHANCEMENT] Distributor: added more metrics to troubleshoot Kafka records production latency when experimental ingest storage is enabled: #11766 #11771
  * `cortex_ingest_storage_writer_produce_remaining_deadline_seconds`: measures the remaining deadline (in seconds) when records are requested to be produced.
  * `cortex_ingest_storage_writer_produce_records_enqueue_duration_seconds`: measures how long it takes to enqueue produced Kafka records in the client.
  * `cortex_ingest_storage_writer_kafka_write_wait_seconds`: measures the time spent waiting to write to Kafka backend.
  * `cortex_ingest_storage_writer_kafka_write_time_seconds`: measures the time spent writing to Kafka backend.
  * `cortex_ingest_storage_writer_kafka_read_wait_seconds`: measures the time spent waiting to read from Kafka backend.
  * `cortex_ingest_storage_writer_kafka_read_time_seconds`: measures the time spent reading from Kafka backend.
  * `cortex_ingest_storage_writer_kafka_request_duration_e2e_seconds`: measures the time from the start of when a Kafka request is written to the end of when the response for that request was fully read from the Kafka backend.
  * `cortex_ingest_storage_writer_kafka_request_throttled_seconds`: measures how long Kafka requests have been throttled by the Kafka client.
* [ENHANCEMENT] Distributor: Add per-user `cortex_distributor_sample_delay_seconds` to track delay of ingested samples with regard to wall clock. #11573
* [ENHANCEMENT] Distributor: added circuit breaker to not produce Kafka records at all if the context is already canceled / expired. This applied only when experimental ingest storage is enabled. #11768
* [ENHANCEMENT] Compactor: Optimize the planning phase for tenants with a very large number of blocks, such as tens or hundreds of thousands, at the cost of making it slightly slower for tenants with a very a small number of blocks. #11819
* [ENHANCEMENT] Query-frontend: Accurate tracking of samples processed from cache. #11719
* [ENHANCEMENT] Store-gateway: Change level 0 blocks to be reported as 'unknown/old_block' in metrics instead of '0' to improve clarity. Level 0 indicates blocks with metadata from before compaction level tracking was added to the bucket index. #11891
* [ENHANCEMENT] Compactor, distributor, ruler, scheduler and store-gateway: Makes `-<component-ring-config>.auto-forget-unhealthy-periods` configurable for each component. Deprecates the `-store-gateway.sharding-ring.auto-forget-enabled` flag. #11923
* [ENHANCEMENT] otlp: Stick to OTLP vocabulary on invalid label value length error. #11889
* [ENHANCEMENT] Ingester: Display user grace interval in the tenant list obtained through the `/ingester/tenants` endpoint. #11961
* [ENHANCEMENT] `kafkatool`: add `consumer-group delete-offset` command as a way to delete the committed offset for a consumer group. #11988
* [ENHANCEMENT] Block-builder-scheduler: Detect gaps in scheduled and completed jobs. #11867
* [ENHANCEMENT] Distributor: Experimental support for Prometheus Remote-Write 2.0 protocol has been updated. Created timestamps are now supported. This feature includes some limitations. If samples in a write request aren't ordered by time, the created timestamp might be dropped. Additionally, per-series metadata is automatically merged on the metric family level. Ingestion might fail if the client sends ProtoBuf fields out-of-order. The label `version` is added to the metric `cortex_distributor_requests_in_total` with a value of either `1.0` or `2.0`, depending on the detected remote-write protocol. #11977
* [ENHANCEMENT] Query-frontend: Added labels query optimizer that automatically removes redundant `__name__!=""` matchers from label names and label values queries, improving query performance. You can enable the optimizer per-tenant with the `labels_query_optimizer_enabled` runtime configuration flag. #12054 #12066 #12076 #12080
* [ENHANCEMENT] Query-frontend: Standardise non-regex patterns in query blocking upon loading of config. #12102
* [ENHANCEMENT] Ruler: Propagate GCS object mutation rate limit for rule group uploads. #12086
* [ENHANCEMENT] Stagger head compaction intervals across zones to prevent compactions from aligning simultaneously, which could otherwise cause strong consistency queries to fail when experimental ingest storage is enabled. #12090
* [ENHANCEMENT] Compactor: Add `-compactor.update-blocks-concurrency` flag to control concurrency for updating block metadata during bucket index updates, separate from deletion marker concurrency. #12117
* [ENHANCEMENT] Query-frontend: Allow users to set the `query-frontend.extra-propagated-headers` flag to specify the extra headers allowed to pass through to the rest of the query path. #12174
* [BUGFIX] OTLP: Fix response body and Content-Type header to align with spec. #10852
* [BUGFIX] Compactor: fix issue where block becomes permanently stuck when the Compactor's block cleanup job partially deletes a block. #10888
* [BUGFIX] Storage: fix intermittent failures in S3 upload retries. #10952
* [BUGFIX] Querier: return NaN from `irate()` if the second-last sample in the range is NaN and Prometheus' query engine is in use. #10956
* [BUGFIX] Ruler: don't count alerts towards `cortex_prometheus_notifications_dropped_total` if they are dropped due to alert relabelling. #10956
* [BUGFIX] Querier: Fix issue where an entire store-gateway zone leaving caused high CPU usage trying to find active members of the leaving zone. #11028
* [BUGFIX] Query-frontend: Fix blocks retention period enforcement when a request has multiple tenants (tenant federation). #11069
* [BUGFIX] Query-frontend: Fix `-query-frontend.query-sharding-max-sharded-queries` enforcement for instant queries with binary operators. #11086
* [BUGFIX] Memberlist: Fix hash ring updates before the full-join has been completed, when `-memberlist.notify-interval` is configured. #11098
* [BUGFIX] Query-frontend: Fix an issue where transient errors could be inadvertently cached. #11198
* [BUGFIX] Ingester: read reactive limiters should activate and deactivate when the ingester changes state. #11234
* [BUGFIX] Query-frontend: Fix an issue where errors from date/time parsing methods did not include the name of the invalid parameter. #11304
* [BUGFIX] Query-frontend: Fix a panic in monolithic mode caused by a clash in labels of the `cortex_client_invalid_cluster_validation_label_requests_total` metric definition. #11455
* [BUGFIX] Compactor: Fix issue where `MimirBucketIndexNotUpdated` can fire even though the index has been updated within the alert threshold. #11303
* [BUGFIX] Distributor: fix old entries in the HA Tracker with zero valued "elected at" timestamp. #11462
* [BUGFIX] Query-scheduler: Fix issue where deregistered querier goroutines can cause a panic if their backlogged dequeue requests are serviced. #11510
* [BUGFIX] Ruler: Failures during initial sync must be fatal for the service's startup. #11545
* [BUGFIX] Querier and query-frontend: Fix issue where aggregation functions like `topk` and `quantile` could return incorrect results if the scalar parameter is not a constant and Prometheus' query engine is in use. #11548
* [BUGFIX] Querier and query-frontend: Fix issue where range vector selectors could incorrectly ignore samples at the beginning of the range. #11548
* [BUGFIX] Querier: Fix rare panic if a query is canceled while a request to ingesters or store-gateways has just begun. #11613
* [BUGFIX] Ruler: Fix QueryOffset and AlignEvaluationTimeOnInterval being ignored when either recording or alerting rule evaluation is disabled. #11647
* [BUGFIX] Ingester: Fix issue where ingesters could leave read-only mode during forced compactions, resulting in write errors. #11664
* [BUGFIX] Ruler: Fix rare panic when the ruler is shutting down. #11781
* [BUGFIX] Block-builder-scheduler: Fix data loss bug in job assignment. #11785
* [BUGFIX] Compactor: start tracking `-compactor.max-compaction-time` after the initial compaction planning phase, to avoid rare cases where planning takes longer than `-compactor.max-compaction-time` and so actual compaction never runs for a tenant. #11834
* [BUGFIX] Distributor: Validate the RW2 symbols field and reject invalid requests that don't have an empty string as the first symbol. #11953
* [BUGFIX] Distributor: Check `max_inflight_push_requests_bytes` before decompressing incoming requests. #11967
* [BUGFIX] Query-frontend: Allow limit parameter to be 0 in label queries to explicitly request unlimited results. #12054
* [BUGFIX] Distributor: Fix a possible panic in the OTLP push path while handling a gRPC status error. #12072
* [BUGFIX] Query-frontend: Evaluate experimental duration expressions before sharding, splitting, and caching. Otherwise, the result is not correct. #12038
* [BUGFIX] Block-builder-scheduler: Fix bugs in handling of partitions with no commit. #12130
* [BUGFIX] Ingester: Fix issue where ingesters can exit read-only mode during idle compactions, resulting in write errors. #12128
* [BUGFIX] otlp: Reverts #11889 which has a pooled memory re-use bug. #12266
* [BUGFIX] Ingester: Fix issue where metadata stored in ingesters indirectly prevents large Kafka record buffers from being garbage collected, resulting in unusual memory growth. #13573

### Mixin

* [CHANGE] Alerts: Update the query for `MimirBucketIndexNotUpdated` to use `max_over_time` to prevent alert firing when pods rotate. #11311, #11426
* [CHANGE] Alerts: Make alerting threshold for `DistributorGcUsesTooMuchCpu` configurable. #11508
* [CHANGE] Remove support for the experimental read-write deployment mode. #11975
* [CHANGE] Alerts: Replace namespace with job label in golang_alerts. #11957
* [FEATURE] Add an alert if the block-builder-scheduler detects that it has skipped data. #12118
* [ENHANCEMENT] Dashboards: Include absolute number of notifications attempted to alertmanager in 'Mimir / Ruler'. #10918
* [ENHANCEMENT] Alerts: Make `MimirRolloutStuck` a critical alert if it has been firing for 6h. #10890
* [ENHANCEMENT] Dashboards: Add panels to the `Mimir / Tenants` and `Mimir / Top Tenants` dashboards showing the rate of gateway requests. #10978
* [ENHANCEMENT] Alerts: Improve `MimirIngesterFailsToProcessRecordsFromKafka` to not fire during forced TSDB head compaction. #11006
* [ENHANCEMENT] Alerts: Add alerts for invalid cluster validation labels. #11255 #11282 #11413
* [ENHANCEMENT] Dashboards: Improve "Kafka 100th percentile end-to-end latency when ingesters are running (outliers)" panel, computing the baseline latency on `max(10, 10%)` of ingesters instead of a fixed 10 replicas. #11581
* [ENHANCEMENT] Dashboards: Add "per-query memory consumption" and "fallback to Prometheus' query engine" panels to the Queries dashboard. #11626
* [ENHANCEMENT] Alerts: Add `MimirGoThreadsTooHigh` alert. #11836 #11845
* [ENHANCEMENT] Dashboards: Add autoscaling row for ruler query-frontends to `Mimir / Remote ruler reads` dashboard. #11838
* [BUGFIX] Dashboards: fix "Mimir / Tenants" legends for non-Kubernetes deployments. #10891
* [BUGFIX] Dashboards: fix Query-scheduler RPS panel legend in "Mimir / Reads". #11515
* [BUGFIX] Recording rules: fix `cluster_namespace_deployment:actual_replicas:count` recording rule when there's a mix on single-zone and multi-zone deployments. #11287
* [BUGFIX] Alerts: Enhance the `MimirRolloutStuck` alert, so it checks whether rollout groups as a whole (and not spread across instances) are changing or stuck. #11288

### Jsonnet

* [CHANGE] Increase the allowed number of rule groups for small, medium_small, and extra_small user tiers by 20%. #11152
* [CHANGE] Update rollout-operator to latest release. #11232 #11748
* [CHANGE] Memcached: Set a timeout of `500ms` for the `ruler-storage` cache instead of the default `200ms`. #11231
* [CHANGE] Ruler: If ingest storage is enabled, set the maximum buffered bytes in the Kafka client used by the ruler based on the expected maximum rule evaluation response size, clamping it between 1 GB (default) and 4 GB. #11602
* [CHANGE] All: Environment variable `JAEGER_REPORTER_MAX_QUEUE_SIZE` is no longer set. Components will use OTel's default value of `2048` unless explicitly configured. You can still configure `JAEGER_REPORTER_MAX_QUEUE_SIZE` if you configure tracing using Jaeger env vars, and you can always set `OTEL_BSP_MAX_QUEUE_SIZE` OTel configuration. #11700
* [CHANGE] Removed jaeger-agent-mixin and `_config.jaeger_agent_host` configuration. You can configure tracing using an OTLP endpoint through `_config.otlp_traces_endpoint`, see `tracing.libsonnet` for more configuration options. #11773
* [CHANGE] Removed `ingester_stream_chunks_when_using_blocks` option. #11711
* [CHANGE] Enable `memberlist.abort-if-fast-join-fails` for ingesters using memberlist #11931 #11950
* [CHANGE] Remove average per-pod series scaling trigger for ingest storage ingester HPA and use one based on max owned series instead. #11952
* [CHANGE] Add `store_gateway_grpc_max_query_response_size_bytes` config option to set the max store-gateway gRCP query response send size (and corresponsing querier receive size), and set to 200MB by default. #11968
* [CHANGE] Removed support for the experimental read-write deployment mode. #11974
* [FEATURE] Make ingest storage ingester HPA behavior configurable through `_config.ingest_storage_ingester_hpa_behavior`. #11168
* [FEATURE] Add an alternate ingest storage HPA trigger that targets maximum owned series per pod. #11356
* [FEATURE] Make tracing of HTTP headers as span attributes configurable through `_config.trace_request_headers`. You can exclude certain headers from being traced using `_config.trace_request_exclude_headers_list`. #11655 #11714
* [FEATURE] Allow configuring tracing with OTel environment variables through `$._config.otlp_traces_endpoint`. When configured, the `$.jaeger_mixin` is no longer available for use. #11773 #11981 #12074
* [FEATURE] Updated rollout-operator to support `OTEL_` environment variables for tracing. #11787
* [ENHANCEMENT] Add `query_frontend_only_args` option to specify CLI flags that apply only to query-frontends but not ruler-query-frontends. #11799
* [ENHANCEMENT] Make querier scale up (`$_config.autoscaling_querier_scaleup_percent_cap`) and scale down rates (`$_config.autoscaling_querier_scaledown_percent_cap`) configurable. #11862
* [ENHANCEMENT] Set resource requests and limits for the Memcached Prometheus exporter. #11933 #11946
* [ENHANCEMENT] Add assertion to ensure ingester ScaledObject has minimum and maximum replicas set to a value greater than 0. #11979
* [ENHANCEMENT] Add `ingest_storage_migration_ignore_ingest_storage_errors` and `ingest_storage_migration_ingest_storage_max_wait_time` configs to control error handling of the partition ingesters during ingest storage migrations. #12105
* [ENHANCEMENT] Add block-builder job processing duration timings and offset-skipped errors to the Block-builder dashboard. #12118
* [BUGFIX] Honor `weight` argument when building memory HPA query for resource scaled objects. #11935

### Mimirtool

* [FEATURE] Add `--enable-experimental-functions` flag to commands that parse PromQL to allow parsing experimental functions such as `sort_by_label()`.
* [ENHANCEMENT] Add `--block-size` CLI flag to `remote-read export` that allows setting the output block size. #12025
* [BUGFIX] Fix issue where `remote-read` doesn't behave like other mimirtool commands for authentication. #11402
* [BUGFIX] Fix issue where `remote-read export` could omit some samples if the query time range spans multiple blocks. #12025
* [BUGFIX] Fix issue where `remote-read export` could omit some output blocks in the list printed to the console or fail with `read/write on closed pipe`. #12025

### Mimir Continuous Test

* [FEATURE] Add `-tests.client.cluster-validation.label` flag to send the `X-Cluster` header with queries. #11418

### Query-tee

### Documentation

* [ENHANCEMENT] Update Thanos to Mimir migration guide with a tip to add the `__tenant_id__` label. #11584
* [ENHANCEMENT] Update the `MimirIngestedDataTooFarInTheFuture` runbook with a note about false positives and the endpoint to flush TSDB blocks by user. #11961

### Tools

* [ENHANCEMENT] `kafkatool`: Add `offsets` command for querying various partition offsets. #11115
* [ENHANCEMENT] `listblocks`: Output can now also be JSON or YAML for easier parsing. #11184
* [ENHANCEMENT] `mark-blocks`: Allow specifying blocks from multiple tenants. #11343
* [ENHANCEMENT] `undelete-blocks`: Support removing S3 delete markers to avoid copying data when recovering blocks. #11256
* [BUGFIX] `screenshots`: Update to tar-fs v3.1.0 to address [CVE-2025-48387](https://nvd.nist.gov/vuln/detail/CVE-2025-48387). #12030

## 2.16.2

### Grafana Mimir

* [BUGFIX] Update to Go v1.23.12 to address [CVE-2025-22871](https://nvd.nist.gov/vuln/detail/CVE-2025-22871), [CVE-2025-4673](https://nvd.nist.gov/vuln/detail/CVE-2025-4673), [CVE-2025-0913](https://nvd.nist.gov/vuln/detail/CVE-2025-0913). #12582
* [BUGFIX] Update Docker base images for tools from `alpine:3.21.3` to `alpine:3.21.5` to address [CVE-2025-9230](https://nvd.nist.gov/vuln/detail/CVE-2025-9230), [CVE-2025-9231](https://nvd.nist.gov/vuln/detail/CVE-2025-9231), [CVE-2025-2025-9232](https://nvd.nist.gov/vuln/detail/CVE-2025-9232). #12990

## 2.16.1

### Grafana Mimir

* [BUGFIX] Update to Go v1.23.9 to address [CVE-2025-22871](https://nvd.nist.gov/vuln/detail/CVE-2025-22871). #11543
* [BUGFIX] Update `golang.org/x/net` to v0.38.0 to address [CVE-2025-22872](https://nvd.nist.gov/vuln/detail/CVE-2025-22872). #11281
* [BUGFIX] Query-frontend: Fix a panic in monolithic mode caused by a clash in labels of the `cortex_client_invalid_cluster_validation_label_requests_total` metric definition. #11455

## 2.16.0

### Grafana Mimir

* [CHANGE] Querier: pass context to queryable `IsApplicable` hook. #10451
* [CHANGE] Distributor: OTLP and push handler replace all non-UTF8 characters with the unicode replacement character `\uFFFD` in error messages before propagating them. #10236
* [CHANGE] Querier: pass query matchers to queryable `IsApplicable` hook. #10256
* [CHANGE] Build: removed Mimir Alpine Docker image and related CI tests. #10469
* [CHANGE] Query-frontend: Add `topic` label to `cortex_ingest_storage_strong_consistency_requests_total`, `cortex_ingest_storage_strong_consistency_failures_total`, and `cortex_ingest_storage_strong_consistency_wait_duration_seconds` metrics. #10220
* [CHANGE] Ruler: cap the rate of retries for remote query evaluation to 170/sec. This is configurable via `-ruler.query-frontend.max-retries-rate`. #10375 #10403
* [CHANGE] Query-frontend: Add `topic` label to `cortex_ingest_storage_reader_last_produced_offset_requests_total`, `cortex_ingest_storage_reader_last_produced_offset_failures_total`, `cortex_ingest_storage_reader_last_produced_offset_request_duration_seconds`, `cortex_ingest_storage_reader_partition_start_offset_requests_total`, `cortex_ingest_storage_reader_partition_start_offset_failures_total`, `cortex_ingest_storage_reader_partition_start_offset_request_duration_seconds` metrics. #10462
* [CHANGE] Ingester: Set `-ingester.ooo-native-histograms-ingestion-enabled` to true by default. #10483
* [CHANGE] Ruler: Add `user` and `reason` labels to `cortex_ruler_write_requests_failed_total` and `cortex_ruler_queries_failed_total`; add `user` to
    `cortex_ruler_write_requests_total` and `cortex_ruler_queries_total` metrics. #10536
* [CHANGE] Querier / Query-frontend: Remove experimental `-querier.promql-experimental-functions-enabled` and `-query-frontend.block-promql-experimental-functions` CLI flags and respective YAML configuration options to enable experimental PromQL functions. Instead access to experimental PromQL functions is always blocked. You can enable them using the per-tenant setting `enabled_promql_experimental_functions`. #10660 #10712
* [CHANGE] Store-gateway: Include posting sampling rate in sparse index headers. When the sampling rate isn't set in a sparse index header, store gateway rebuilds the sparse header with the configured `blocks-storage.bucket-store.posting-offsets-in-mem-sampling` value. If the sparse header's sampling rate is set but doesn't match the configured rate, store gateway either rebuilds the sparse header or downsamples to the configured sampling rate. #10684 #10878
* [CHANGE] Distributor: Return specific error message when burst size limit is exceeded. #10835
* [CHANGE] Ingester: enable native histograms ingestion by default, meaning`ingester.native-histograms-ingestion-enabled` defaults to true. #10867
* [FEATURE] Query Frontend: Expose query stats in the `Server-Timing` header when the `X-Mimir-Response-Query-Stats: true` header is present in the request. #10192
* [FEATURE] Distributor: Add experimental `-distributor.otel-keep-identifying-resource-attributes` option to allow keeping `service.instance.id`, `service.name` and `service.namespace` in `target_info` on top of converting them to the `instance` and `job` labels. #10216
* [FEATURE] Ingester/Distributor: Add support for exporting cost attribution metrics (`cortex_ingester_attributed_active_series`, `cortex_distributor_received_attributed_samples_total`, and `cortex_discarded_attributed_samples_total`) with labels specified by customers to a custom Prometheus registry. This feature enables more flexible billing data tracking. #10269 #10702
* [FEATURE] Ruler: Added `/ruler/tenants` endpoints to list the discovered tenants with rule groups. #10738
* [FEATURE] Distributor: Add experimental Influx handler. #10153
* [FEATURE] Query-frontend: Configuration options `query-frontend.cache-errors` and `query-frontend.results-cache-ttl-for-errors` for caching non-transient error responses are no longer experimental. #10927
* [FEATURE] Distributor: Add experimental `memberlist` KV store for ha_tracker. You can enable it using the `-distributor.ha-tracker.kvstore.store` flag. You can configure Memberlist parameters via the `-memberlist-*` flags. #10054
* [ENHANCEMENT] Compactor: Expose `cortex_bucket_index_last_successful_update_timestamp_seconds` for all tenants assigned to the compactor before starting the block cleanup job. #10569
* [ENHANCEMENT] Query Frontend: Return server-side `samples_processed` statistics. #10103
* [ENHANCEMENT] Distributor: OTLP receiver now converts also metric metadata. See also https://github.com/prometheus/prometheus/pull/15416. #10168
* [ENHANCEMENT] Distributor: discard float and histogram samples with duplicated timestamps from each timeseries in a request before the request is forwarded to ingesters. Discarded samples are tracked by `cortex_discarded_samples_total` metrics with the reason `sample_duplicate_timestamp`. #10145 #10430
* [ENHANCEMENT] Ruler: Add `cortex_prometheus_rule_group_last_rule_duration_sum_seconds` metric to track the total evaluation duration of a rule group regardless of concurrency #10189
* [ENHANCEMENT] Distributor: Add native histogram support for `electedReplicaPropagationTime` metric in ha_tracker. #10264
* [ENHANCEMENT] Ingester: More efficient CPU/memory utilization-based read request limiting. #10325
* [ENHANCEMENT] OTLP: In addition to the flag `-distributor.otel-created-timestamp-zero-ingestion-enabled` there is now `-distributor.otel-start-time-quiet-zero` to convert OTel start timestamps to Prometheus QuietZeroNaNs. This flag is to make the change rollout safe between Ingesters and Distributors. #10238
* [ENHANCEMENT] Ruler: When rule concurrency is enabled for a rule group, its rules will now be reordered and run in batches based on their dependencies. This increases the number of rules that can potentially run concurrently. Note that the global and tenant-specific limits still apply #10400
* [ENHANCEMENT] Query-frontend: include more information about read consistency in trace spans produced when using experimental ingest storage. #10412
* [ENHANCEMENT] Ingester: Hide tokens in ingester ring status page when ingest storage is enabled #10399
* [ENHANCEMENT] Ingester: add `active_series_additional_custom_trackers` configuration, in addition to the already existing `active_series_custom_trackers`. The `active_series_additional_custom_trackers` configuration allows you to configure additional custom trackers that get merged with `active_series_custom_trackers` at runtime. #10428
* [ENHANCEMENT] Query-frontend: Allow blocking raw http requests with the `blocked_requests` configuration. Requests can be blocked based on their path, method or query parameters #10484
* [ENHANCEMENT] Ingester: Added the following metrics exported by `PostingsForMatchers` cache: #10500 #10525
  * `cortex_ingester_tsdb_head_postings_for_matchers_cache_hits_total`
  * `cortex_ingester_tsdb_head_postings_for_matchers_cache_misses_total`
  * `cortex_ingester_tsdb_head_postings_for_matchers_cache_requests_total`
  * `cortex_ingester_tsdb_head_postings_for_matchers_cache_skips_total`
  * `cortex_ingester_tsdb_head_postings_for_matchers_cache_evictions_total`
  * `cortex_ingester_tsdb_block_postings_for_matchers_cache_hits_total`
  * `cortex_ingester_tsdb_block_postings_for_matchers_cache_misses_total`
  * `cortex_ingester_tsdb_block_postings_for_matchers_cache_requests_total`
  * `cortex_ingester_tsdb_block_postings_for_matchers_cache_skips_total`
  * `cortex_ingester_tsdb_block_postings_for_matchers_cache_evictions_total`
* [ENHANCEMENT] Add support for the HTTP header `X-Filter-Queryables` which allows callers to decide which queryables should be used by the querier, useful for debugging and testing queryables in isolation. #10552 #10594
* [ENHANCEMENT] Compactor: Shuffle users' order in `BlocksCleaner`. Prevents bucket indexes from going an extended period without cleanup during compactor restarts. #10513
* [ENHANCEMENT] Distributor, querier, ingester and store-gateway: Add support for `limit` parameter for label names and values requests. #10410
* [ENHANCEMENT] Ruler: Adds support for filtering results from rule status endpoint by `file[]`, `rule_group[]` and `rule_name[]`. #10589
* [ENHANCEMENT] Query-frontend: Add option to "spin off" subqueries as actual range queries, so that they benefit from query acceleration techniques such as sharding, splitting, and caching. To enable this feature, set the `-query-frontend.instant-queries-with-subquery-spin-off=<comma separated list>` option on the frontend or the `instant_queries_with_subquery_spin_off` per-tenant override with regular expressions matching the queries to enable. #10460 #10603 #10621 #10742 #10796
* [ENHANCEMENT] Querier, ingester: The series API respects passed `limit` parameter. #10620 #10652
* [ENHANCEMENT] Store-gateway: Add experimental settings under `-store-gateway.dynamic-replication` to allow more than the default of 3 store-gateways to own recent blocks. #10382 #10637
* [ENHANCEMENT] Ingester: Add reactive concurrency limiters to protect push and read operations from overload. #10574
* [ENHANCEMENT] Compactor: Add experimental `-compactor.max-lookback` option to limit blocks considered in each compaction cycle. Blocks uploaded prior to the lookback period aren't processed. This option helps reduce CPU utilization in tenants with large block metadata files that are processed before each compaction. #10585 #10794
* [ENHANCEMENT] Distributor: Optionally expose the current HA replica for each tenant in the `cortex_ha_tracker_elected_replica_status` metric. This is enabled with the `-distributor.ha-tracker.enable-elected-replica-metric=true` flag. #10644
* [ENHANCEMENT] Enable three Go runtime metrics: #10641
  * `go_cpu_classes_gc_total_cpu_seconds_total`
  * `go_cpu_classes_total_cpu_seconds_total`
  * `go_cpu_classes_idle_cpu_seconds_total`
* [ENHANCEMENT] All: Add experimental support for cluster validation in gRPC calls. When it is enabled, gRPC server verifies if a request coming from a gRPC client comes from an expected cluster. This validation can be configured by the following experimental configuration options: #10767
  * `-server.cluster-validation.label`
  * `-server.cluster-validation.grpc.enabled`
  * `-server.cluster-validation.grpc.soft-validation`
* [ENHANCEMENT] gRPC clients: Add experimental support to include the cluster validation label in gRPC metadata. When cluster validation is enabled on gRPC server side, the cluster validation label from gRPC metadata is compared with the gRPC server's cluster validation label. #10869 #10883
  * By setting `-<grpc-client-config-path>.cluster-validation.label`, you configure the cluster validation label of _a single_ gRPC client, whose `grpcclient.Config` object is configurable through `-<grpc-client-config-path>`.
  * By setting `-common.client-cluster-validation.label`, you configure the cluster validation label of _all_ gRPC clients.
* [ENHANCEMENT] gRPC clients: Add `cortex_client_request_invalid_cluster_validation_labels_total` metrics, that are used by Mimir's gRPC clients to track invalid cluster validations. #10767
* [ENHANCEMENT] Add experimental metric `cortex_distributor_dropped_native_histograms_total` to measure native histograms silently dropped when native histograms are disabled for a tenant. #10760
* [ENHANCEMENT] Compactor: Add experimental `-compactor.upload-sparse-index-headers` option. When enabled, the compactor will attempt to upload sparse index headers to object storage. This prevents latency spikes after adding store-gateway replicas. #10684
* [ENHANCEMENT] Ruler: add support for YAML aliases in `alert`, `record` and `expr` fields in rule groups. https://github.com/prometheus/prometheus/pull/14957 #10884
* [ENHANCEMENT] Memcached: Add experimental `-<prefix>.memcached.addresses-provider` flag to use alternate DNS service discovery backends when discovering Memcached hosts. #10895
* [BUGFIX] Distributor: Use a boolean to track changes while merging the ReplicaDesc components, rather than comparing the objects directly. #10185
* [BUGFIX] Querier: fix timeout responding to query-frontend when response size is very close to `-querier.frontend-client.grpc-max-send-msg-size`. #10154
* [BUGFIX] Query-frontend and querier: show warning/info annotations in some cases where they were missing (if a lazy querier was used). #10277
* [BUGFIX] Query-frontend: Fix an issue where transient errors are inadvertently cached. #10537 #10631
* [BUGFIX] Ruler: fix indeterminate rules being always run concurrently (instead of never) when `-ruler.max-independent-rule-evaluation-concurrency` is set. https://github.com/prometheus/prometheus/pull/15560 #10258
* [BUGFIX] PromQL: Fix various UTF-8 bugs related to quoting. https://github.com/prometheus/prometheus/pull/15531 #10258
* [BUGFIX] Ruler: Fixed an issue when using the experimental `-ruler.max-independent-rule-evaluation-concurrency` feature, where if a rule group was eligible for concurrency, it would flap between running concurrently or not based on the time it took after running concurrently. #9726 #10189
* [BUGFIX] Mimirtool: `remote-read` commands will now return data. #10286
* [BUGFIX] PromQL: Fix deriv, predict_linear and double_exponential_smoothing with histograms https://github.com/prometheus/prometheus/pull/15686 #10383
* [BUGFIX] MQE: Fix deriv with histograms #10383
* [BUGFIX] PromQL: Fix <aggr_over_time> functions with histograms https://github.com/prometheus/prometheus/pull/15711 #10400
* [BUGFIX] MQE: Fix <aggr_over_time> functions with histograms #10400
* [BUGFIX] Distributor: return HTTP status 415 Unsupported Media Type instead of 200 Success for Remote Write 2.0 until we support it. #10423 #10916
* [BUGFIX] Query-frontend: Add flag `-query-frontend.prom2-range-compat` and corresponding YAML to rewrite queries with ranges that worked in Prometheus 2 but are invalid in Prometheus 3. #10445 #10461 #10502
* [BUGFIX] Distributor: Fix edge case at the HA-tracker with memberlist as KVStore, where when a replica in the KVStore is marked as deleted but not yet removed, it fails to update the KVStore. #10443
* [BUGFIX] Distributor: Fix panics in `DurationWithJitter` util functions when computed variance is zero. #10507
* [BUGFIX] Ingester: Fixed a race condition in the `PostingsForMatchers` cache that may have infrequently returned expired cached postings. #10500
* [BUGFIX] Distributor: Report partially converted OTLP requests with status 400 Bad Request. #10588
* [BUGFIX] Ruler: fix issue where rule evaluations could be missed while shutting down a ruler instance if that instance owns many rule groups. prometheus/prometheus#15804 #10762
* [BUGFIX] Ingester: Add additional check on reactive limiter queue sizes. #10722
* [BUGFIX] TSDB: fix unknown series errors and possible lost data during WAL replay when series are removed from the head due to inactivity and reappear before the next WAL checkpoint. https://github.com/prometheus/prometheus/pull/16060 https://github.com/prometheus/prometheus/pull/16231 #10824 #10955
* [BUGFIX] Querier: fix issue where `label_join` could incorrectly return multiple series with the same labels rather than failing with `vector cannot contain metrics with the same labelset`. https://github.com/prometheus/prometheus/pull/15975 #10826
* [BUGFIX] Querier: fix issue where counter resets on native histograms could be incorrectly under- or over-counted when using subqueries. https://github.com/prometheus/prometheus/pull/15987 #10871
* [BUGFIX] Querier: fix incorrect annotation emitted when `quantile_over_time` is evaluated over a range with both histograms and floats. https://github.com/prometheus/prometheus/pull/16018 #10884
* [BUGFIX] Querier: fix duplicated double quotes in invalid label name error from `count_values`. https://github.com/prometheus/prometheus/pull/16054 #10884
* [BUGFIX] Ingester: fix goroutines and memory leak when experimental ingest storage enabled and a server-side error occurs during metrics ingestion. #10915
* [BUGFIX] Alertmanager: Avoid fetching Grafana state if Grafana AM compatibility is not enabled. #10857
* [BUGFIX] Alertmanager: Fix decoding of queryFromGeneratorURL in templates. #8914
* [BUGFIX] Alertmanager: DedupStage to stop notification pipeline when the timestamp of notification log entry is after the pipeline was flushed #10989

### Mixin

* [CHANGE] Alerts: Only alert on errors performing cache operations if there are over 10 request/sec to avoid flapping. #10832
* [FEATURE] Add compiled mixin for GEM installations in `operations/mimir-mixin-compiled-gem`. #10690 #10877
* [ENHANCEMENT] Dashboards: clarify that the ingester and store-gateway panels on the 'Reads' dashboard show data from all query requests to that component, not just requests from the main query path (ie. requests from the ruler query path are included as well). #10598
* [ENHANCEMENT] Dashboards: add ingester and store-gateway panels from the 'Reads' dashboard to the 'Remote ruler reads' dashboard as well. #10598
* [ENHANCEMENT] Dashboards: add ingester and store-gateway panels showing only requests from the respective dashboard's query path to the 'Reads' and 'Remote ruler reads' dashboards. For example, the 'Remote ruler reads' dashboard now has panels showing the ingester query request rate from ruler-queriers. #10598
* [ENHANCEMENT] Dashboards: 'Writes' dashboard: show write requests broken down by request type. #10599
* [ENHANCEMENT] Dashboards: clarify when query-frontend and query-scheduler dashboard panels are expected to show no data. #10624
* [ENHANCEMENT] Alerts: Add warning alert `DistributorGcUsesTooMuchCpu`. #10641
* [ENHANCEMENT] Dashboards: Add "Federation-frontend" dashboard for GEM. #10697 #10736
* [ENHANCEMENT] Dashboards: Add Query-Scheduler <-> Querier Inflight Requests row to Query Reads and Remote Ruler reads dashboards. #10290
* [ENHANCEMENT] Alerts: Add "Federation-frontend" alert for remote clusters returning errors. #10698
* [BUGFIX] Dashboards: fix how we switch between classic and native histograms. #10018
* [BUGFIX] Alerts: Ignore cache errors performing `delete` operations since these are expected to fail when keys don't exist. #10287
* [BUGFIX] Dashboards: fix "Mimir / Rollout Progress" latency comparison when gateway is enabled. #10495
* [BUGFIX] Dashboards: fix autoscaling panels when Mimir is deployed using Helm. #10473
* [BUGFIX] Alerts: fix `MimirAutoscalerNotActive` alert. #10564

### Jsonnet

* [CHANGE] Update rollout-operator version to 0.23.0. #10229 #10750
* [CHANGE] Memcached: Update to Memcached 1.6.34. #10318
* [CHANGE] Change multi-AZ deployments default toleration value from 'multi-az' to 'secondary-az', and make it configurable via the following settings: #10596
  * `_config.multi_zone_schedule_toleration` (default)
  * `_config.multi_zone_distributor_schedule_toleration` (distributor's override)
  * `_config.multi_zone_etcd_schedule_toleration` (etcd's override)
* [CHANGE] Ring: relaxed the hash ring heartbeat timeout for store-gateways: #10634
  * `-store-gateway.sharding-ring.heartbeat-timeout` set to `10m`
* [CHANGE] Memcached: Use 3 replicas for all cache types by default. #10739
* [ENHANCEMENT] Enforce `persistentVolumeClaimRetentionPolicy` `Retain` policy on partition ingesters during migration to experimental ingest storage. #10395
* [ENHANCEMENT] Allow to not configure `topologySpreadConstraints` by setting the following configuration options to a negative value: #10540
  * `distributor_topology_spread_max_skew`
  * `query_frontend_topology_spread_max_skew`
  * `querier_topology_spread_max_skew`
  * `ruler_topology_spread_max_skew`
  * `ruler_querier_topology_spread_max_skew`
* [ENHANCEMENT] Validate the `$._config.shuffle_sharding.ingester_partitions_shard_size` value when partition shuffle sharding is enabled in the ingest-storage mode. #10746
* [BUGFIX] Ports in container rollout-operator. #10273
* [BUGFIX] When downscaling is enabled, the components must annotate `prepare-downscale-http-port` with the value set in `$._config.server_http_port`. #10367

### Mimirtool

* [BUGFIX] Fix issue where `MIMIR_HTTP_PREFIX` environment variable was ignored and the value from `MIMIR_MIMIR_HTTP_PREFIX` was used instead. #10207
* [ENHANCEMENT] Unify mimirtool authentication options and add extra-headers support for commands that depend on MimirClient. #10178
* [ENHANCEMENT] `mimirtool grafana analyze` now supports custom panels. #10669
* [ENHANCEMENT] `mimirtool grafana analyze` now supports bar chart, pie chart, state timeline, status history,
  histogram, candlestick, canvas, flame graph, geomap, node graph, trend, and XY chart panels. #10669

### Mimir Continuous Test

### Query-tee

* [ENHANCEMENT] Allow skipping comparisons when preferred backend fails. Disabled by default, enable with `-proxy.compare-skip-preferred-backend-failures=true`. #10612

### Documentation

* [CHANGE] Add production tips related to cache size, heavy multi-tenancy and latency spikes. #9978
* [ENHANCEMENT] Update `MimirAutoscalerNotActive` and `MimirAutoscalerKedaFailing` runbooks, with an instruction to check whether Prometheus has enough CPU allocated. #10257

### Tools

* [CHANGE] `copyblocks`: Remove /pprof endpoint. #10329
* [CHANGE] `mark-blocks`: Replace `markblocks` with added features including removing markers and reading block identifiers from a file. #10597

## 2.15.3

### Grafana Mimir

* [BUGFIX] Update to Go v1.23.9 to address [CVE-2025-22871](https://nvd.nist.gov/vuln/detail/CVE-2025-22871). #11537

### Mimirtool

* [BUGFIX] Upgrade Alpine Linux to 3.20.6, fixes CVE-2025-26519. #11530

### Mimir Continuous Test

* [BUGFIX] Upgrade Alpine Linux to 3.20.6, fixes CVE-2025-26519. #11530

## 2.15.2

### Grafana Mimir

* [BUGFIX] Update module golang.org/x/net to v0.36.0 to address [CVE-2025-22870](https://nvd.nist.gov/vuln/detail/CVE-2025-22870). #10875
* [BUGFIX] Update module github.com/golang-jwt/jwt/v5 to v5.2.2 to address [CVE-2025-30204](https://nvd.nist.gov/vuln/detail/CVE-2025-30204). #11045


## 2.15.1

### Grafana Mimir

* [BUGFIX] Update module github.com/golang/glog to v1.2.4 to address [CVE-2024-45339](https://nvd.nist.gov/vuln/detail/CVE-2024-45339). #10541
* [BUGFIX] Update module github.com/go-jose/go-jose/v4 to v4.0.5 to address [CVE-2025-27144](https://nvd.nist.gov/vuln/detail/CVE-2025-27144). #10783
* [BUGFIX] Update module golang.org/x/oauth2 to v0.27.0 to address [CVE-2025-22868](https://nvd.nist.gov/vuln/detail/CVE-2025-22868). #10803
* [BUGFIX] Update module golang.org/x/crypto to v0.35.0 to address [CVE-2025-22869](https://nvd.nist.gov/vuln/detail/CVE-2025-22869). #10804
* [BUGFIX] Upgrade Go to 1.23.7 to address [CVE-2024-45336](https://nvd.nist.gov/vuln/detail/CVE-2024-45336), [CVE-2024-45341](https://nvd.nist.gov/vuln/detail/CVE-2024-45341), and [CVE-2025-22866](https://nvd.nist.gov/vuln/detail/CVE-2025-22866). #10862


## 2.15.0

### Grafana Mimir

* [CHANGE] Alertmanager: the following metrics are not exported for a given `user` when the metric value is zero: #9359
  * `cortex_alertmanager_alerts_received_total`
  * `cortex_alertmanager_alerts_invalid_total`
  * `cortex_alertmanager_partial_state_merges_total`
  * `cortex_alertmanager_partial_state_merges_failed_total`
  * `cortex_alertmanager_state_replication_total`
  * `cortex_alertmanager_state_replication_failed_total`
  * `cortex_alertmanager_alerts`
  * `cortex_alertmanager_silences`
* [CHANGE] Distributor: Drop experimental `-distributor.direct-otlp-translation-enabled` flag, since direct OTLP translation is well tested at this point. #9647
* [CHANGE] Ingester: Change `-initial-delay` for circuit breakers to begin when the first request is received, rather than at breaker activation. #9842
* [CHANGE] Query-frontend: apply query pruning before query sharding instead of after. #9913
* [CHANGE] Ingester: remove experimental flags `-ingest-storage.kafka.ongoing-records-per-fetch` and `-ingest-storage.kafka.startup-records-per-fetch`. They are removed in favour of `-ingest-storage.kafka.max-buffered-bytes`. #9906
* [CHANGE] Ingester: Replace `cortex_discarded_samples_total` label from `sample-out-of-bounds` to `sample-timestamp-too-old`. #9885
* [CHANGE] Ruler: the `/prometheus/config/v1/rules` does not return an error anymore if a rule group is missing in the object storage after been successfully returned by listing the storage, because it could have been deleted in the meanwhile. #9936
* [CHANGE] Querier: The `.` pattern in regular expressions in PromQL matches newline characters. With this change regular expressions like `.*` match strings that include `\n`. To maintain the old behaviour, you will have to change regular expressions by replacing all `.` patterns with `[^\n]`, e.g. `foo[^\n]*`. This upgrades PromQL compatibility from Prometheus 2.0 to 3.0. #9844
* [CHANGE] Querier: Lookback and range selectors are left open and right closed (previously left closed and right closed). This change affects queries and subqueries when the evaluation time perfectly aligns with the sample timestamps. For example assume querying a timeseries with evenly spaced samples exactly 1 minute apart. Previously, a range query with `5m` would usually return 5 samples, or 6 samples if the query evaluation aligns perfectly with a scrape. Now, queries like this will always return 5 samples. This upgrades PromQL compatibility from Prometheus 2.0 to 3.0. #9844 #10188
* [CHANGE] Querier: promql(native histograms): Introduce exponential interpolation. #9844
* [CHANGE] Remove deprecated `api.get-request-for-ingester-shutdown-enabled` setting, which scheduled for removal in 2.15. #10197
* [FEATURE] Querier: add experimental streaming PromQL engine, enabled with `-querier.query-engine=mimir`. #10067
* [FEATURE] Distributor: Add support for `lz4` OTLP compression. #9763
* [FEATURE] Query-frontend: added experimental configuration options `query-frontend.cache-errors` and `query-frontend.results-cache-ttl-for-errors` to allow non-transient responses to be cached. When set to `true` error responses from hitting limits or bad data are cached for a short TTL. #9028
* [FEATURE] Query-frontend: add middleware to control access to specific PromQL experimental functions on a per-tenant basis. #9798
* [FEATURE] gRPC: Support S2 compression. #9322
  * `-alertmanager.alertmanager-client.grpc-compression=s2`
  * `-ingester.client.grpc-compression=s2`
  * `-querier.frontend-client.grpc-compression=s2`
  * `-querier.scheduler-client.grpc-compression=s2`
  * `-query-frontend.grpc-client-config.grpc-compression=s2`
  * `-query-scheduler.grpc-client-config.grpc-compression=s2`
  * `-ruler.client.grpc-compression=s2`
  * `-ruler.query-frontend.grpc-client-config.grpc-compression=s2`
* [FEATURE] Alertmanager: limit added for maximum size of the Grafana state (`-alertmanager.max-grafana-state-size-bytes`). #9475
* [FEATURE] Alertmanager: limit added for maximum size of the Grafana configuration (`-alertmanager.max-config-size-bytes`). #9402
* [FEATURE] Ingester: Experimental support for ingesting out-of-order native histograms. This is disabled by default and can be enabled by setting `-ingester.ooo-native-histograms-ingestion-enabled` to `true`. #7175
* [FEATURE] Distributor: Added `-api.skip-label-count-validation-header-enabled` option to allow skipping label count validation on the HTTP write path based on `X-Mimir-SkipLabelCountValidation` header being `true` or not. #9576
* [FEATURE] Ruler: Add experimental support for caching the contents of rule groups. This is disabled by default and can be enabled by setting `-ruler-storage.cache.rule-group-enabled`. #9595 #10024
* [FEATURE] PromQL: Add experimental `info` function. Experimental functions are disabled by default, but can be enabled setting `-querier.promql-experimental-functions-enabled=true` in the query-frontend and querier. #9879
* [FEATURE] Distributor: Support promotion of OTel resource attributes to labels. #8271
* [FEATURE] Querier: Add experimental `double_exponential_smoothing` PromQL function. Experimental functions are disabled by default, but can be enabled by setting `-querier.promql-experimental-functions-enabled=true` in the query-frontend and querier. #9844
* [ENHANCEMENT] Query Frontend: Return server-side `bytes_processed` statistics following Server-Timing format. #9645 #9985
* [ENHANCEMENT] mimirtool: Adds bearer token support for mimirtool's analyze ruler/prometheus commands. #9587
* [ENHANCEMENT] Ruler: Support `exclude_alerts` parameter in `<prometheus-http-prefix>/api/v1/rules` endpoint. #9300
* [ENHANCEMENT] Distributor: add a metric to track tenants who are sending newlines in their label values called `cortex_distributor_label_values_with_newlines_total`. #9400
* [ENHANCEMENT] Ingester: improve performance of reading the WAL. #9508
* [ENHANCEMENT] Query-scheduler: improve the errors and traces emitted by query-schedulers when communicating with queriers. #9519
* [ENHANCEMENT] Compactor: uploaded blocks cannot be bigger than max configured compactor time range, and cannot cross the boundary for given time range. #9524
* [ENHANCEMENT] The distributor now validates that received label values only contain allowed characters. #9185
* [ENHANCEMENT] Add SASL plain authentication support to Kafka client used by the experimental ingest storage. Configure SASL credentials via the following settings: #9584
  * `-ingest-storage.kafka.sasl-password`
  * `-ingest-storage.kafka.sasl-username`
* [ENHANCEMENT] memberlist: TCP transport write path is now non-blocking, and is configurable by new flags: #9594
  * `-memberlist.max-concurrent-writes`
  * `-memberlist.acquire-writer-timeout`
* [ENHANCEMENT] memberlist: Notifications can now be processed once per interval specified by `-memberlist.notify-interval` to reduce notify storm CPU activity in large clusters. #9594
* [ENHANCEMENT] Query-scheduler: Remove the experimental `query-scheduler.prioritize-query-components` flag. Request queues always prioritize query component dequeuing above tenant fairness. #9703
* [ENHANCEMENT] Ingester: Emit traces for block syncing, to join up block-upload traces. #9656
* [ENHANCEMENT] Querier: Enable the optional querying of additional storage queryables. #9712
* [ENHANCEMENT] Ingester: Disable the push circuit breaker when ingester is in read-only mode. #9760
* [ENHANCEMENT] Ingester: Reduced lock contention in the `PostingsForMatchers` cache. #9773
* [ENHANCEMENT] Storage: Allow HTTP client settings to be tuned for GCS and Azure backends via an `http` block or corresponding CLI flags. This was already supported by the S3 backend. #9778
* [ENHANCEMENT] Ruler: Support `group_limit` and `group_next_token` parameters in the `<prometheus-http-prefix>/api/v1/rules` endpoint. #9563
* [ENHANCEMENT] Ingester: improved lock contention affecting read and write latencies during TSDB head compaction. #9822
* [ENHANCEMENT] Distributor: when a label value fails validation due to invalid UTF-8 characters, don't include the invalid characters in the returned error. #9828
* [ENHANCEMENT] Ingester: when experimental ingest storage is enabled, do not buffer records in the Kafka client when fetch concurrency is in use. #9838 #9850
* [ENHANCEMENT] Compactor: refresh deletion marks when updating the bucket index concurrently. This speeds up updating the bucket index by up to 16 times when there is a lot of blocks churn (thousands of blocks churning every cleanup cycle). #9881
* [ENHANCEMENT] PromQL: make `sort_by_label` stable. #9879
* [ENHANCEMENT] Distributor: Initialize ha_tracker cache before ha_tracker and distributor reach running state and begin serving writes. #9826 #9976
* [ENHANCEMENT] Ingester: `-ingest-storage.kafka.max-buffered-bytes` to limit the memory for buffered records when using concurrent fetching. #9892
* [ENHANCEMENT] Querier: improve performance and memory consumption of queries that select many series. #9914
* [ENHANCEMENT] Ruler: Support OAuth2 and proxies in Alertmanager client #9945 #10030
* [ENHANCEMENT] Ingester: Add `-blocks-storage.tsdb.bigger-out-of-order-blocks-for-old-samples` to build 24h blocks for out-of-order data belonging to the previous days instead of building smaller 2h blocks. This reduces pressure on compactors and ingesters when the out-of-order samples span multiple days in the past. #9844 #10033 #10035
* [ENHANCEMENT] Distributor: allow a different limit for info series (series ending in `_info`) label count, via `-validation.max-label-names-per-info-series`. #10028
* [ENHANCEMENT] Ingester: do not reuse labels, samples and histograms slices in the write request if there are more entries than 10x the pre-allocated size. This should help to reduce the in-use memory in case of few requests with a very large number of labels, samples or histograms. #10040
* [ENHANCEMENT] Query-Frontend: prune `<subquery> and on() (vector(x)==y)` style queries and stop pruning `<subquery> < -Inf`. Triggered by https://github.com/prometheus/prometheus/pull/15245. #10026
* [ENHANCEMENT] Query-Frontend: perform request format validation before processing the request. #10093
* [BUGFIX] Fix issue where functions such as `rate()` over native histograms could return incorrect values if a float stale marker was present in the selected range. #9508
* [BUGFIX] Fix issue where negation of native histograms (eg. `-some_native_histogram_series`) did nothing. #9508
* [BUGFIX] Fix issue where `metric might not be a counter, name does not end in _total/_sum/_count/_bucket` annotation would be emitted even if `rate` or `increase` did not have enough samples to compute a result. #9508
* [BUGFIX] Fix issue where sharded queries could return annotations with incorrect or confusing position information. #9536
* [BUGFIX] Fix issue where downstream consumers may not generate correct cache keys for experimental error caching. #9644
* [BUGFIX] Fix issue where active series requests error when encountering a stale posting. #9580
* [BUGFIX] Fix pooling buffer reuse logic when `-distributor.max-request-pool-buffer-size` is set. #9666
* [BUGFIX] Fix issue when using the experimental `-ruler.max-independent-rule-evaluation-concurrency` feature, where the ruler could panic as it updates a running ruleset or shutdowns. #9726
* [BUGFIX] Always return unknown hint for first sample in non-gauge native histograms chunk to avoid incorrect counter reset hints when merging chunks from different sources. #10033
* [BUGFIX] Ensure native histograms counter reset hints are corrected when merging results from different sources. #9909
* [BUGFIX] Ingester: Fix race condition in per-tenant TSDB creation. #9708
* [BUGFIX] Ingester: Fix race condition in exemplar adding. #9765
* [BUGFIX] Ingester: Fix race condition in native histogram appending. #9765
* [BUGFIX] Ingester: Fix bug in concurrent fetching where a failure to list topics on startup would cause to use an invalid topic ID (0x00000000000000000000000000000000). #9883
* [BUGFIX] Ingester: Fix data loss bug in the experimental ingest storage when a Kafka Fetch is split into multiple requests and some of them return an error. #9963 #9964
* [BUGFIX] PromQL: `round` now removes the metric name again. #9879
* [BUGFIX] Query-Frontend: fix `QueryFrontendCodec` module initialization to set lookback delta from `-querier.lookback-delta`. #9984
* [BUGFIX] OTLP: Support integer exemplar value type. #9844
* [BUGFIX] Querier: Correct the behaviour of binary operators between native histograms and floats. #9844
* [BUGFIX] Querier: Fix stddev+stdvar aggregations to always ignore native histograms. #9844
* [BUGFIX] Querier: Fix stddev+stdvar aggregations to treat Infinity consistently. #9844
* [BUGFIX] Ingester: Chunks could have one unnecessary zero byte at the end. #9844
* [BUGFIX] OTLP receiver: Preserve colons and combine multiple consecutive underscores into one when generating metric names in suffix adding mode (`-distributor.otel-metric-suffixes-enabled`). #10075
* [BUGFIX] PromQL: Ignore native histograms in `clamp`, `clamp_max` and `clamp_min` functions. #10136
* [BUGFIX] PromQL: Ignore native histograms in `max`, `min`, `stdvar`, `stddev` aggregation operators and instead return an info annotation. #10136
* [BUGFIX] PromQL: Ignore native histograms when compared to float values with `==`, `!=`, `<`, `>`, `<=`, `>=` and instead return an info annotation. #10136
* [BUGFIX] PromQL: Return an info annotation if the `quantile` function is used on a float series that does not have `le` label. #10136
* [BUGFIX] PromQL: Fix `count_values` to take into account native histograms. #10168
* [BUGFIX] PromQL: Ignore native histograms in time functions `day_of_month`, `day_of_week`, `day_of_year`, `days_in_month`, `hour`, `minute`, `month` and `year`, which means they no longer yield any value when encountering a native histograms series. #10188
* [BUGFIX] PromQL: Ignore native histograms in `topk` and `bottomk` functions and return info annotation instead. #10188
* [BUGFIX] PromQL: Let `limitk` and `limit_ratio` include native histograms if applicable. #10188
* [BUGFIX] PromQL: Fix `changes` and `resets` functions to count switch between float and native histograms sample type as change and reset. #10188

### Mixin

* [CHANGE] Remove backwards compatibility for `thanos_memcached_` prefixed metrics in dashboards and alerts removed in 2.12. #9674 #9758
* [CHANGE] Reworked the alert `MimirIngesterStuckProcessingRecordsFromKafka` to also work when concurrent fetching is enabled. #9855
* [ENHANCEMENT] Unify ingester autoscaling panels on 'Mimir / Writes' dashboard to work for both ingest-storage and non-ingest-storage autoscaling. #9617
* [ENHANCEMENT] Alerts: Enable configuring job prefix for alerts to prevent clashes with metrics from Loki/Tempo. #9659
* [ENHANCEMENT] Dashboards: visualize the age of source blocks in the "Mimir / Compactor" dashboard. #9697
* [ENHANCEMENT] Dashboards: Include block compaction level on queried blocks in 'Mimir / Queries' dashboard. #9706
* [ENHANCEMENT] Alerts: add `MimirIngesterMissedRecordsFromKafka` to detect gaps in consumed records in the ingester when using the experimental Kafka-based storage. #9921 #9972
* [ENHANCEMENT] Dashboards: Add more panels to 'Mimir / Writes' for concurrent ingestion and fetching when using ingest storage. #10021
* [ENHANCEMENT] Dashboards: Include CPU and memory resources in 'Mimir / Ruler' dashboard. #10656
* [BUGFIX] Dashboards: Fix autoscaling metrics joins when series churn. #9412 #9450 #9432
* [BUGFIX] Alerts: Fix autoscaling metrics joins in `MimirAutoscalerNotActive` when series churn. #9412
* [BUGFIX] Alerts: Exclude failed cache "add" operations from alerting since failures are expected in normal operation. #9658
* [BUGFIX] Alerts: Exclude read-only replicas from `IngesterInstanceHasNoTenants` alert. #9843
* [BUGFIX] Alerts: Use resident set memory for the `EtcdAllocatingTooMuchMemory` alert so that ephemeral file cache memory doesn't cause the alert to misfire. #9997
* [BUGFIX] Query-frontend: support `X-Read-Consistency-Offsets` on labels queries too.

### Jsonnet

* [CHANGE] Remove support to set Redis as a cache backend from jsonnet. #9677
* [CHANGE] Rollout-operator now defaults to storing scaling operation metadata in a Kubernetes ConfigMap. This avoids recursively invoking the admission webhook in some Kubernetes environments. #9699
* [CHANGE] Update rollout-operator version to 0.20.0. #9995
* [CHANGE] Remove the `track_sizes` feature for Memcached pods since it is unused. #10032
* [CHANGE] The configuration options `autoscaling_distributor_min_replicas` and `autoscaling_distributor_max_replicas` has been renamed to `autoscaling_distributor_min_replicas_per_zone` and `autoscaling_distributor_max_replicas_per_zone` respectively. #10019
* [FEATURE] Add support to deploy distributors in multi availability zones. #9548
* [FEATURE] Add configuration settings to set the number of Memcached replicas for each type of cache (`memcached_frontend_replicas`, `memcached_index_queries_replicas`, `memcached_chunks_replicas`, `memcached_metadata_replicas`). #9679
* [ENHANCEMENT] Add `ingest_storage_ingester_autoscaling_triggers` option to specify multiple triggers in ScaledObject created for ingest-store ingester autoscaling. #9422
* [ENHANCEMENT] Add `ingest_storage_ingester_autoscaling_scale_up_stabilization_window_seconds` and `ingest_storage_ingester_autoscaling_scale_down_stabilization_window_seconds` config options to make stabilization window for ingester autoscaling when using ingest-storage configurable. #9445
* [ENHANCEMENT] Make label-selector in ReplicaTemplate/ingester-zone-a object configurable when using ingest-storage. #9480
* [ENHANCEMENT] Add `querier_only_args` option to specify CLI flags that apply only to queriers but not ruler-queriers. #9503
* [ENHANCEMENT] Validate the Kafka client ID configured when ingest storage is enabled. #9573
* [ENHANCEMENT] Configure pod anti-affinity and tolerations to run etcd pods multi-AZ when `_config.multi_zone_etcd_enabled` is set to `true`. #9725

### Mimirtool

### Mimir Continuous Test

### Query-tee

* [FEATURE] Added `-proxy.compare-skip-samples-before` to skip samples before the given time when comparing responses. The time can be in RFC3339 format (or) RFC3339 without the timezone and seconds (or) date only. #9515
* [FEATURE] Add `-backend.config-file` for a YAML configuration file for per-backend options. Currently, it only supports additional HTTP request headers. #10081
* [ENHANCEMENT] Added human-readable timestamps to comparison failure messages. #9665

### Documentation

* [BUGFIX] Send native histograms: update the migration guide with the corrected dashboard query for switching between classic and native histograms queries. #10052

### Tools

* [FEATURE] `splitblocks`: add new tool to split blocks larger than a specified duration into multiple blocks. #9517, #9779
* [ENHANCEMENT] `copyblocks`: add `--skip-no-compact-block-duration-check`, which defaults to `false`, to simplify targeting blocks that are not awaiting compaction. #9439
* [ENHANCEMENT] `copyblocks`: add `--user-mapping` to support copying blocks between users. #10110
* [ENHANCEMENT] `kafkatool`: add SASL plain authentication support. The following new CLI flags have been added: #9584
  * `--kafka-sasl-username`
  * `--kafka-sasl-password`
* [ENHANCEMENT] `kafkatool`: add `dump print` command to print the content of write requests from a dump. #9942
* [ENHANCEMENT] Updated `KubePersistentVolumeFillingUp` runbook, including a sample command to debug the distroless image. #9802

## 2.14.3

### Grafana Mimir

* [BUGFIX] Update `golang.org/x/crypto` to address [CVE-2024-45337](https://github.com/advisories/GHSA-v778-237x-gjrc). #10251
* [BUGFIX] Update `golang.org/x/net` to address [CVE-2024-45338](https://github.com/advisories/GHSA-w32m-9786-jp63). #10298

## 2.14.2

### Grafana Mimir

* [BUGFIX] Query-frontend: Do not break scheduler connection on malformed queries. #9833

## 2.14.1

### Grafana Mimir

* [BUGFIX] Update objstore library to resolve issues observed for some S3-compatible object stores, which respond to `StatObject` with `Range` incorrectly. #9625

## 2.14.0

### Grafana Mimir

* [CHANGE] Update minimal supported version of Go to 1.22. #9134
* [CHANGE] Store-gateway / querier: enable streaming chunks from store-gateways to queriers by default. #6646
* [CHANGE] Querier: honor the start/end time range specified in the read hints when executing a remote read request. #8431
* [CHANGE] Querier: return only samples within the queried start/end time range when executing a remote read request using "SAMPLES" mode. Previously, samples outside of the range could have been returned. Samples outside of the queried time range may still be returned when executing a remote read request using "STREAMED_XOR_CHUNKS" mode. #8463
* [CHANGE] Querier: Set minimum for `-querier.max-concurrent` to four to prevent queue starvation with querier-worker queue prioritization algorithm; values below the minimum four are ignored and set to the minimum. #9054
* [CHANGE] Store-gateway: enabled `-blocks-storage.bucket-store.max-concurrent-queue-timeout` by default with a timeout of 5 seconds. #8496
* [CHANGE] Store-gateway: enabled `-blocks-storage.bucket-store.index-header.lazy-loading-concurrency-queue-timeout` by default with a timeout of 5 seconds . #8667
* [CHANGE] Distributor: Incoming OTLP requests were previously size-limited by using limit from `-distributor.max-recv-msg-size` option. We have added option `-distributor.max-otlp-request-size` for limiting OTLP requests, with default value of 100 MiB. #8574
* [CHANGE] Distributor: remove metric `cortex_distributor_sample_delay_seconds`. #8698
* [CHANGE] Query-frontend: Remove deprecated `frontend.align_queries_with_step` YAML configuration. The configuration option has been moved to per-tenant and default `limits` since Mimir 2.12. #8733 #8735
* [CHANGE] Store-gateway: Change default of `-blocks-storage.bucket-store.max-concurrent` to 200. #8768
* [CHANGE] Added new metric `cortex_compactor_disk_out_of_space_errors_total` which counts how many times a compaction failed due to the compactor being out of disk, alert if there is a single increase. #8237 #8278
* [CHANGE] Store-gateway: Remove experimental parameter `-blocks-storage.bucket-store.series-selection-strategy`. The default strategy is now `worst-case`. #8702
* [CHANGE] Store-gateway: Rename `-blocks-storage.bucket-store.series-selection-strategies.worst-case-series-preference` to `-blocks-storage.bucket-store.series-fetch-preference` and promote to stable. #8702
* [CHANGE] Querier, store-gateway: remove deprecated `-querier.prefer-streaming-chunks-from-store-gateways=true`. Streaming from store-gateways is now always enabled. #8696
* [CHANGE] Ingester: remove deprecated `-ingester.return-only-grpc-errors`. #8699 #8828
* [CHANGE] Distributor, ruler: remove deprecated `-ingester.client.report-grpc-codes-in-instrumentation-label-enabled`. #8700
* [CHANGE] Ingester client: experimental support for client-side circuit breakers, their configuration options (`-ingester.client.circuit-breaker.*`) and metrics (`cortex_ingester_client_circuit_breaker_results_total`, `cortex_ingester_client_circuit_breaker_transitions_total`) were removed. #8802
* [CHANGE] Ingester: circuit breakers do not open in case of per-instance limit errors anymore. Opening can be triggered only in case of push and pull requests exceeding the configured duration. #8854
* [CHANGE] Query-frontend: Return `413 Request Entity Too Large` if a response shard for an `/active_series` request is too large. #8861
* [CHANGE] Distributor: Promote replying with `Retry-After` header on retryable errors to stable and set `-distributor.retry-after-header.enabled=true` by default. #8694
* [CHANGE] Distributor: Replace `-distributor.retry-after-header.max-backoff-exponent` and `-distributor.retry-after-header.base-seconds` with `-distributor.retry-after-header.min-backoff` and `-distributor.retry-after-header.max-backoff` for easier configuration. #8694
* [CHANGE] Ingester: increase the default inactivity timeout of active series (`-ingester.active-series-metrics-idle-timeout`) from `10m` to `20m`. #8975
* [CHANGE] Distributor: Remove `-distributor.enable-otlp-metadata-storage` flag, which was deprecated in version 2.12. #9069
* [CHANGE] Ruler: Removed `-ruler.drain-notification-queue-on-shutdown` option, which is now enabled by default. #9115
* [CHANGE] Querier: allow wrapping errors with context errors only when the former actually correspond to `context.Canceled` and `context.DeadlineExceeded`. #9175
* [CHANGE] Query-scheduler: Remove the experimental `-query-scheduler.use-multi-algorithm-query-queue` flag. The new multi-algorithm tree queue is always used for the scheduler. #9210
* [CHANGE] Distributor: reject incoming requests until the distributor service has started. #9317
* [CHANGE] Ingester, Distributor: Remove deprecated `-ingester.limit-inflight-requests-using-grpc-method-limiter` and `-distributor.limit-inflight-requests-using-grpc-method-limiter`. The feature was deprecated and enabled by default in Mimir 2.12. #9407
* [CHANGE] Querier: Remove deprecated `-querier.max-query-into-future`. The feature was deprecated in Mimir 2.12. #9407
* [CHANGE] Cache: Deprecate experimental support for Redis as a cache backend. The support is set to be removed in the next major release. #9453
* [FEATURE] Alertmanager: Added `-alertmanager.log-parsing-label-matchers` to control logging when parsing label matchers. This flag is intended to be used with `-alertmanager.utf8-strict-mode-enabled` to validate UTF-8 strict mode is working as intended. The default value is `false`. #9173
* [FEATURE] Alertmanager: Added `-alertmanager.utf8-migration-logging-enabled` to enable logging of tenant configurations that are incompatible with UTF-8 strict mode. The default value is `false`. #9174
* [FEATURE] Querier: add experimental streaming PromQL engine, enabled with `-querier.query-engine=mimir`. #8422 #8430 #8454 #8455 #8360 #8490 #8508 #8577 #8660 #8671 #8677 #8747 #8850 #8872 #8838 #8911 #8909 #8923 #8924 #8925 #8932 #8933 #8934 #8962 #8986 #8993 #8995 #9008 #9017 #9018 #9019 #9120 #9121 #9136 #9139 #9140 #9145 #9191 #9192 #9194 #9196 #9201 #9212 #9225 #9260 #9272 #9277 #9278 #9280 #9281 #9342 #9343 #9371 #9859 #9858
* [FEATURE] Experimental Kafka-based ingest storage. #6888 #6894 #6929 #6940 #6951 #6974 #6982 #7029 #7030 #7091 #7142 #7147 #7148 #7153 #7160 #7193 #7349 #7376 #7388 #7391 #7393 #7394 #7402 #7404 #7423 #7424 #7437 #7486 #7503 #7508 #7540 #7621 #7682 #7685 #7694 #7695 #7696 #7697 #7701 #7733 #7734 #7741 #7752 #7838 #7851 #7871 #7877 #7880 #7882 #7887 #7891 #7925 #7955 #7967 #8031 #8063 #8077 #8088 #8135 #8176 #8184 #8194 #8216 #8217 #8222 #8233 #8503 #8542 #8579 #8657 #8686 #8688 #8703 #8706 #8708 #8738 #8750 #8778 #8808 #8809 #8841 #8842 #8845 #8853 #8886 #8988
  * What it is:
    * When the new ingest storage architecture is enabled, distributors write incoming write requests to a Kafka-compatible backend, and the ingesters asynchronously replay ingested data from Kafka. In this architecture, the write and read path are de-coupled through a Kafka-compatible backend. The write path and Kafka load is a function of the incoming write traffic, the read path load is a function of received queries. Whatever the load on the read path, it doesn't affect the write path.
  * New configuration options:
    * `-ingest-storage.enabled`
    * `-ingest-storage.kafka.*`: configures Kafka-compatible backend and how clients interact with it.
    * `-ingest-storage.ingestion-partition-tenant-shard-size`: configures the per-tenant shuffle-sharding shard size used by partitions ring.
    * `-ingest-storage.read-consistency`: configures the default read consistency.
    * `-ingest-storage.migration.distributor-send-to-ingesters-enabled`: enabled tee-ing writes to classic ingesters and Kafka, used during a live migration to the new ingest storage architecture.
    * `-ingester.partition-ring.*`: configures partitions ring backend.
* [FEATURE] Querier: added support for `limitk()` and `limit_ratio()` experimental PromQL functions. Experimental functions are disabled by default, but can be enabled setting `-querier.promql-experimental-functions-enabled=true` in the query-frontend and querier. #8632
* [FEATURE] Querier: experimental support for `X-Mimir-Chunk-Info-Logger` header that triggers logging information about TSDB chunks loaded from ingesters and store-gateways in the querier. The header should contain the comma separated list of labels for which their value will be included in the logs. #8599
* [FEATURE] Query frontend: added new query pruning middleware to enable pruning dead code (eg. expressions that cannot produce any results) and simplifying expressions (eg. expressions that can be evaluated immediately) in queries. #9086
* [FEATURE] Ruler: added experimental configuration, `-ruler.rule-evaluation-write-enabled`, to disable writing the result of rule evaluation to ingesters. This feature can be used for testing purposes. #9060
* [FEATURE] Ingester: added experimental configuration `ingester.ignore-ooo-exemplars`. When set to `true` out of order exemplars are no longer reported to the remote write client. #9151
* [ENHANCEMENT] Compactor: Add `cortex_compactor_compaction_job_duration_seconds` and `cortex_compactor_compaction_job_blocks` histogram metrics to track duration of individual compaction jobs and number of blocks per job. #8371
* [ENHANCEMENT] Rules: Added per namespace max rules per rule group limit. The maximum number of rules per rule groups for all namespaces continues to be configured by `-ruler.max-rules-per-rule-group`, but now, this can be superseded by the new `-ruler.max-rules-per-rule-group-by-namespace` option on a per namespace basis. This new limit can be overridden using the overrides mechanism to be applied per-tenant. #8378
* [ENHANCEMENT] Rules: Added per namespace max rule groups per tenant limit. The maximum number of rule groups per rule tenant for all namespaces continues to be configured by `-ruler.max-rule-groups-per-tenant`, but now, this can be superseded by the new `-ruler.max-rule-groups-per-tenant-by-namespace` option on a per namespace basis. This new limit can be overridden using the overrides mechanism to be applied per-tenant. #8425
* [ENHANCEMENT] Ruler: Added support to protect rules namespaces from modification. The `-ruler.protected-namespaces` flag can be used to specify namespaces that are protected from rule modifications. The header `X-Mimir-Ruler-Override-Namespace-Protection` can be used to override the protection. #8444
* [ENHANCEMENT] Query-frontend: be able to block remote read queries via the per tenant runtime override `blocked_queries`. #8372 #8415
* [ENHANCEMENT] Query-frontend: added `remote_read` to `op` supported label values for the `cortex_query_frontend_queries_total` metric. #8412
* [ENHANCEMENT] Query-frontend: log the overall length and start, end time offset from current time for remote read requests. The start and end times are calculated as the miminum and maximum times of the individual queries in the remote read request. #8404
* [ENHANCEMENT] Storage Provider: Added option `-<prefix>.s3.dualstack-enabled` that allows disabling S3 client from resolving AWS S3 endpoint into dual-stack IPv4/IPv6 endpoint. Defaults to true. #8405
* [ENHANCEMENT] HA Tracker: Added reporting of most recent elected replica change via `cortex_ha_tracker_last_election_timestamp_seconds` gauge, logging, and a new column in the HA Tracker status page. #8507
* [ENHANCEMENT] Use sd_notify to send events to systemd at start and stop of mimir services. Default systemd mimir.service config now wait for those events with a configurable timeout `TimeoutStartSec` default is 3 min to handle long start time (ex. store-gateway). #8220 #8555 #8658
* [ENHANCEMENT] Alertmanager: Reloading config and templates no longer needs to hit the disk. #4967
* [ENHANCEMENT] Compactor: Added experimental `-compactor.in-memory-tenant-meta-cache-size` option to set size of in-memory cache (in number of items) for parsed meta.json files. This can help when a tenant has many meta.json files and their parsing before each compaction cycle is using a lot of CPU time. #8544
* [ENHANCEMENT] Distributor: Interrupt OTLP write request translation when context is canceled or has timed out. #8524
* [ENHANCEMENT] Ingester, store-gateway: optimised regular expression matching for patterns like `1.*|2.*|3.*|...|1000.*`. #8632
* [ENHANCEMENT] Query-frontend: Add `header_cache_control` to query stats. #8590
* [ENHANCEMENT] Query-scheduler: Introduce `query-scheduler.use-multi-algorithm-query-queue`, which allows use of an experimental queue structure, with no change in external queue behavior. #7873
* [ENHANCEMENT] Query-scheduler: Improve CPU/memory performance of experimental query-scheduler. #8871
* [ENHANCEMENT] Expose a new `s3.trace.enabled` configuration option to enable detailed logging of operations against S3-compatible object stores. #8690
* [ENHANCEMENT] memberlist: locally-generated messages (e.g. ring updates) are sent to gossip network before forwarded messages. Introduced `-memberlist.broadcast-timeout-for-local-updates-on-shutdown` option to modify how long to wait until queue with locally-generated messages is empty when shutting down. Previously this was hard-coded to 10s, and wait included all messages (locally-generated and forwarded). Now it defaults to 10s, 0 means no timeout. Increasing this value may help to avoid problem when ring updates on shutdown are not propagated to other nodes, and ring entry is left in a wrong state. #8761
* [ENHANCEMENT] Querier: allow using both raw numbers of seconds and duration literals in queries where previously only one or the other was permitted. For example, `predict_linear` now accepts a duration literal (eg. `predict_linear(..., 4h)`), and range vector selectors now accept a number of seconds (eg. `rate(metric[2])`). #8780
* [ENHANCEMENT] Ruler: Add `ruler.max-independent-rule-evaluation-concurrency` to allow independent rules of a tenant to be run concurrently. You can control the amount of concurrency per tenant is controlled via the `-ruler.max-independent-rule-evaluation-concurrency-per-tenan` as a limit. Use a `-ruler.max-independent-rule-evaluation-concurrency` value of `0` can be used to disable the feature for all tenants. By default, this feature is disabled. A rule is eligible for concurrency as long as it doesn't depend on any other rules, doesn't have any other rules that depend on it, and has a total rule group runtime that exceeds 50% of its interval by default. The threshold can can be adjusted with `-ruler.independent-rule-evaluation-concurrency-min-duration-percentage`. #8146 #8858 #8880 #8884
  * This work introduces the following metrics:
    * `cortex_ruler_independent_rule_evaluation_concurrency_slots_in_use`
    * `cortex_ruler_independent_rule_evaluation_concurrency_attempts_started_total`
    * `cortex_ruler_independent_rule_evaluation_concurrency_attempts_incomplete_total`
    * `cortex_ruler_independent_rule_evaluation_concurrency_attempts_completed_total`
* [ENHANCEMENT] Expose a new `s3.session-token` configuration option to enable using temporary security credentials. #8952
* [ENHANCEMENT] Add HA deduplication features to the `mimir-microservices-mode` development environment. #9012
* [ENHANCEMENT] Remove experimental `-query-frontend.additional-query-queue-dimensions-enabled` and `-query-scheduler.additional-query-queue-dimensions-enabled`. Mimir now always includes "query components" as a queue dimension. #8984 #9135
* [ENHANCEMENT] Add a new ingester endpoint to prepare instances to downscale. #8956
* [ENHANCEMENT] Query-scheduler: Add `query-scheduler.prioritize-query-components` which, when enabled, will primarily prioritize dequeuing fairly across queue components, and secondarily prioritize dequeuing fairly across tenants. When disabled, tenant fairness is primarily prioritized. `query-scheduler.use-multi-algorithm-query-queue` must be enabled in order to use this flag. #9016 #9071
* [ENHANCEMENT] Update runtime configuration to read gzip-compressed files with `.gz` extension. #9074
* [ENHANCEMENT] Ingester: add `cortex_lifecycler_read_only` metric which is set to 1 when ingester's lifecycler is set to read-only mode. #9095
* [ENHANCEMENT] Add a new field, `encode_time_seconds` to query stats log messages, to record the amount of time it takes the query-frontend to encode a response. This does not include any serialization time for downstream components. #9062
* [ENHANCEMENT] OTLP: If the flag `-distributor.otel-created-timestamp-zero-ingestion-enabled` is true, OTel start timestamps are converted to Prometheus zero samples to mark series start. #9131 #10053
* [ENHANCEMENT] Querier: attach logs emitted during query consistency check to trace span for query. #9213
* [ENHANCEMENT] Query-scheduler: Experimental `-query-scheduler.prioritize-query-components` flag enables the querier-worker queue priority algorithm to take precedence over tenant rotation when dequeuing requests. #9220
* [ENHANCEMENT] Add application credential arguments for Openstack Swift storage backend. #9181
* [ENHANCEMENT] Make MemberlistKV module targetable (can be run through `-target=memberlist-kv`). #9940
* [BUGFIX] Ruler: add support for draining any outstanding alert notifications before shutting down. This can be enabled with the `-ruler.drain-notification-queue-on-shutdown=true` CLI flag. #8346
* [BUGFIX] Query-frontend: fix `-querier.max-query-lookback` enforcement when `-compactor.blocks-retention-period` is not set, and viceversa. #8388
* [BUGFIX] Ingester: fix sporadic `not found` error causing an internal server error if label names are queried with matchers during head compaction. #8391
* [BUGFIX] Ingester, store-gateway: fix case insensitive regular expressions not matching correctly some Unicode characters. #8391
* [BUGFIX] Query-frontend: "query stats" log now includes the actual `status_code` when the request fails due to an error occurring in the query-frontend itself. #8407
* [BUGFIX] Store-gateway: fixed a case where, on a quick subsequent restart, the previous lazy-loaded index header snapshot was overwritten by a partially loaded one. #8281
* [BUGFIX] Ingester: fixed timestamp reported in the "the sample has been rejected because its timestamp is too old" error when the write request contains only histograms. #8462
* [BUGFIX] Store-gateway: store sparse index headers atomically to disk. #8485
* [BUGFIX] Query scheduler: fix a panic in request queueing. #8451
* [BUGFIX] Querier: fix issue where "context canceled" is logged for trace spans for requests to store-gateways that return no series when chunks streaming is enabled. #8510
* [BUGFIX] Alertmanager: Fix per-tenant silence limits not reloaded during runtime. #8456
* [BUGFIX] Alertmanager: Fixes a number of bugs in silences which could cause an existing silence to be deleted/expired when updating the silence failed. This could happen when the replacing silence was invalid or exceeded limits. #8525
* [BUGFIX] Alertmanager: Fix help message for utf-8-strict-mode. #8572
* [BUGFIX] Query-frontend: Ensure that internal errors result in an HTTP 500 response code instead of 422. #8595 #8666
* [BUGFIX] Configuration: Multi line envs variables are flatten during injection to be compatible with YAML syntax
* [BUGFIX] Querier: fix issue where queries can return incorrect results if a single store-gateway returns overlapping chunks for a series. #8827
* [BUGFIX] HA Tracker: store correct timestamp for last received request from elected replica. #8821
* [BUGFIX] Querier: do not return `grpc: the client connection is closing` errors as HTTP `499`. #8865 #8888
* [BUGFIX] Compactor: fix a race condition between different compactor replicas that may cause a deleted block to be still referenced as non-deleted in the bucket index. #8905
* [BUGFIX] Querier: fix issue where some native histogram-related warnings were not emitted when `rate()` was used over native histograms. #8918
* [BUGFIX] Ruler: map invalid org-id errors to 400 status code. #8935
* [BUGFIX] Querier: Fix invalid query results when multiple chunks are being merged. #8992
* [BUGFIX] Query-frontend: return annotations generated during evaluation of sharded queries. #9138
* [BUGFIX] Querier: Support optional start and end times on `/prometheus/api/v1/labels`, `/prometheus/api/v1/label/<label>/values`, and `/prometheus/api/v1/series` when `max_query_into_future: 0`. #9129
* [BUGFIX] Alertmanager: Fix config validation gap around unreferenced templates. #9207
* [BUGFIX] Alertmanager: Fix goroutine leak when stored config fails to apply and there is no existing tenant alertmanager #9211
* [BUGFIX] Querier: fix issue where both recently compacted blocks and their source blocks can be skipped during querying if store-gateways are restarting. #9224
* [BUGFIX] Alertmanager: fix receiver firewall to detect `0.0.0.0` and IPv6 interface-local multicast address as local addresses. #9308

### Mixin

* [CHANGE] Dashboards: set default auto-refresh rate to 5m. #8758
* [ENHANCEMENT] Dashboards: allow switching between using classic or native histograms in dashboards.
  * Overview dashboard: status, read/write latency and queries/ingestion per sec panels, `cortex_request_duration_seconds` metric. #7674 #8502 #8791
  * Writes dashboard: `cortex_request_duration_seconds` metric. #8757 #8791
  * Reads dashboard: `cortex_request_duration_seconds` metric. #8752
  * Rollout progress dashboard: `cortex_request_duration_seconds` metric. #8779
  * Alertmanager dashboard: `cortex_request_duration_seconds` metric. #8792
  * Ruler dashboard: `cortex_request_duration_seconds` metric. #8795
  * Queries dashboard: `cortex_request_duration_seconds` metric. #8800
  * Remote ruler reads dashboard: `cortex_request_duration_seconds` metric. #8801
* [ENHANCEMENT] Alerts: `MimirRunningIngesterReceiveDelayTooHigh` alert has been tuned to be more reactive to high receive delay. #8538
* [ENHANCEMENT] Dashboards: improve end-to-end latency and strong read consistency panels when experimental ingest storage is enabled. #8543 #8830
* [ENHANCEMENT] Dashboards: Add panels for monitoring ingester autoscaling when not using ingest-storage. These panels are disabled by default, but can be enabled using the `autoscaling.ingester.enabled: true` config option. #8484
* [ENHANCEMENT] Dashboards: Add panels for monitoring store-gateway autoscaling. These panels are disabled by default, but can be enabled using the `autoscaling.store_gateway.enabled: true` config option. #8824
* [ENHANCEMENT] Dashboards: add panels to show writes to experimental ingest storage backend in the "Mimir / Ruler" dashboard, when `_config.show_ingest_storage_panels` is enabled. #8732
* [ENHANCEMENT] Dashboards: show all series in tooltips on time series dashboard panels. #8748
* [ENHANCEMENT] Dashboards: add compactor autoscaling panels to "Mimir / Compactor" dashboard. The panels are disabled by default, but can be enabled setting `_config.autoscaling.compactor.enabled` to `true`. #8777
* [ENHANCEMENT] Alerts: added `MimirKafkaClientBufferedProduceBytesTooHigh` alert. #8763
* [ENHANCEMENT] Dashboards: added "Kafka produced records / sec" panel to "Mimir / Writes" dashboard. #8763
* [ENHANCEMENT] Alerts: added `MimirStrongConsistencyOffsetNotPropagatedToIngesters` alert, and rename `MimirIngesterFailsEnforceStrongConsistencyOnReadPath` alert to `MimirStrongConsistencyEnforcementFailed`. #8831
* [ENHANCEMENT] Dashboards: remove "All" option for namespace dropdown in dashboards. #8829
* [ENHANCEMENT] Dashboards: add Kafka end-to-end latency outliers panel in the "Mimir / Writes" dashboard. #8948
* [ENHANCEMENT] Dashboards: add "Out-of-order samples appended" panel to "Mimir / Tenants" dashboard. #8939
* [ENHANCEMENT] Alerts: `RequestErrors` and `RulerRemoteEvaluationFailing` have been enriched with a native histogram version. #9004
* [ENHANCEMENT] Dashboards: add 'Read path' selector to 'Mimir / Queries' dashboard. #8878
* [ENHANCEMENT] Dashboards: add annotation indicating active series are being reloaded to 'Mimir / Tenants' dashboard. #9257
* [ENHANCEMENT] Dashboards: limit results on the 'Failed evaluations rate' panel of the 'Mimir / Tenants' dashboard to 50 to avoid crashing the page when there are many failing groups. #9262
* [FEATURE] Alerts: add `MimirGossipMembersEndpointsOutOfSync` alert. #9347
* [BUGFIX] Dashboards: fix "current replicas" in autoscaling panels when HPA is not active. #8566
* [BUGFIX] Alerts: do not fire `MimirRingMembersMismatch` during the migration to experimental ingest storage. #8727
* [BUGFIX] Dashboards: avoid over-counting of ingesters metrics when migrating to experimental ingest storage. #9170
* [BUGFIX] Dashboards: fix `job_prefix` not utilized in `jobSelector`. #9155

### Jsonnet

* [CHANGE] Changed the following config options when the experimental ingest storage is enabled: #8874
  * `ingest_storage_ingester_autoscaling_min_replicas` changed to `ingest_storage_ingester_autoscaling_min_replicas_per_zone`
  * `ingest_storage_ingester_autoscaling_max_replicas` changed to `ingest_storage_ingester_autoscaling_max_replicas_per_zone`
* [CHANGE] Changed the overrides configmap generation to remove any field with `null` value. #9116
* [CHANGE] `$.replicaTemplate` function now takes replicas and labelSelector parameter. #9248
* [CHANGE] Renamed `ingest_storage_ingester_autoscaling_replica_template_custom_resource_definition_enabled` to `replica_template_custom_resource_definition_enabled`. #9248
* [FEATURE] Add support for automatically deleting compactor, store-gateway, ingester and read-write mode backend PVCs when the corresponding StatefulSet is scaled down. #8382 #8736
* [FEATURE] Automatically set GOMAXPROCS on ingesters. #9273
* [ENHANCEMENT] Added the following config options to set the number of partition ingester replicas when migrating to experimental ingest storage. #8517
  * `ingest_storage_migration_partition_ingester_zone_a_replicas`
  * `ingest_storage_migration_partition_ingester_zone_b_replicas`
  * `ingest_storage_migration_partition_ingester_zone_c_replicas`
* [ENHANCEMENT] Distributor: increase `-distributor.remote-timeout` when the experimental ingest storage is enabled. #8518
* [ENHANCEMENT] Memcached: Update to Memcached 1.6.28 and memcached-exporter 0.14.4. #8557
* [ENHANCEMENT] Rollout-operator: Allow the rollout-operator to be used as Kubernetes statefulset webhook to enable `no-downscale` and `prepare-downscale` annotations to be used on ingesters or store-gateways. #8743
* [ENHANCEMENT] Do not deploy ingester-zone-c when experimental ingest storage is enabled and `ingest_storage_ingester_zones` is configured to `2`. #8776
* [ENHANCEMENT] Added the config option `ingest_storage_migration_classic_ingesters_no_scale_down_delay` to disable the downscale delay on classic ingesters when migrating to experimental ingest storage. #8775 #8873
* [ENHANCEMENT] Configure experimental ingest storage on query-frontend too when enabled. #8843
* [ENHANCEMENT] Allow to override Kafka client ID on a per-component basis. #9026
* [ENHANCEMENT] Rollout-operator's access to ReplicaTemplate is now configured via config option `rollout_operator_replica_template_access_enabled`. #9252
* [ENHANCEMENT] Added support for new way of downscaling ingesters, using rollout-operator's resource-mirroring feature and read-only mode of ingesters. This can be enabled by using `ingester_automated_downscale_v2_enabled` config option. This is mutually exclusive with both `ingester_automated_downscale_enabled` (previous downscale mode) and `ingest_storage_ingester_autoscaling_enabled` (autoscaling for ingest-storage).
* [ENHANCEMENT] Update rollout-operator to `v0.19.1`. #9388
* [BUGFIX] Added missing node affinity matchers to write component. #8910

### Mimirtool

* [CHANGE] Disable colored output on mimirtool when the output is not to a terminal. #9423
* [CHANGE] Add `--force-color` flag to be able to enable colored output when the output is not to a terminal. #9423
* [CHANGE] Analyze Rules: Count recording rules used in rules group as used. #6133
* [CHANGE] Remove deprecated `--rule-files` flag in favor of CLI arguments for the following commands: #8701
  * `mimirtool rules load`
  * `mimirtool rules sync`
  * `mimirtool rules diff`
  * `mimirtool rules check`
  * `mimirtool rules prepare`
* [ENHANCEMENT] Remote read and backfill now supports the experimental native histograms. #9156

### Mimir Continuous Test

* [CHANGE] Use test metrics that do not pass through 0 to make identifying incorrect results easier. #8630
* [CHANGE] Allowed authentication to Mimir using both Tenant ID and basic/bearer auth. #9038
* [FEATURE] Experimental support for the `-tests.send-chunks-debugging-header` boolean flag to send the `X-Mimir-Chunk-Info-Logger: series_id` header with queries. #8599
* [ENHANCEMENT] Include human-friendly timestamps in diffs logged when a test fails. #8630
* [ENHANCEMENT] Add histograms to measure latency of read and write requests. #8583
* [ENHANCEMENT] Log successful test runs in addition to failed test runs. #8817
* [ENHANCEMENT] Series emitted by continuous-test now distribute more uniformly across ingesters. #9218 #9243
* [ENHANCEMENT] Configure `User-Agent` header for the Mimir client via `-tests.client.user-agent`. #9338
* [BUGFIX] Initialize test result metrics to 0 at startup so that alerts can correctly identify the first failure after startup. #8630

### Query-tee

* [CHANGE] If a preferred backend is configured, then query-tee always returns its response, regardless of the response status code. Previously, query-tee would only return the response from the preferred backend if it did not have a 5xx status code. #8634
* [ENHANCEMENT] Emit trace spans from query-tee. #8419
* [ENHANCEMENT] Log trace ID (if present) with all log messages written while processing a request. #8419
* [ENHANCEMENT] Log user agent when processing a request. #8419
* [ENHANCEMENT] Add `time` parameter to proxied instant queries if it is not included in the incoming request. This is optional but enabled by default, and can be disabled with `-proxy.add-missing-time-parameter-to-instant-queries=false`. #8419
* [ENHANCEMENT] Add support for sending only a proportion of requests to all backends, with the remainder only sent to the preferred backend. The default behaviour is to send all requests to all backends. This can be configured with `-proxy.secondary-backends-request-proportion`. #8532
* [ENHANCEMENT] Check annotations emitted by both backends are the same when comparing responses from two backends. #8660
* [ENHANCEMENT] Compare native histograms in query results when comparing results between two backends. #8724
* [ENHANCEMENT] Don't consider responses to be different during response comparison if both backends' responses contain different series, but all samples are within the recent sample window. #8749 #8894
* [ENHANCEMENT] When the expected and actual response for a matrix series is different, the full set of samples for that series from both backends will now be logged. #8947
* [ENHANCEMENT] Wait up to `-server.graceful-shutdown-timeout` for inflight requests to finish when shutting down, rather than immediately terminating inflight requests on shutdown. #8985
* [ENHANCEMENT] Optionally consider equivalent error messages the same when comparing responses. Enabled by default, disable with `-proxy.require-exact-error-match=true`. #9143 #9350 #9366
* [BUGFIX] Ensure any errors encountered while forwarding a request to a backend (eg. DNS resolution failures) are logged. #8419
* [BUGFIX] The comparison of the results should not fail when either side contains extra samples from within SkipRecentSamples duration. #8920
* [BUGFIX] When `-proxy.compare-skip-recent-samples` is enabled, compare sample timestamps with the time the query requests were made, rather than the time at which the comparison is occurring. #9416

### Documentation

* [ENHANCEMENT] Specify in which component the configuration flags `-compactor.blocks-retention-period`, `-querier.max-query-lookback`, `-query-frontend.max-total-query-length`, `-query-frontend.max-query-expression-size-bytes` are applied and that they are applied to remote read as well. #8433
* [ENHANCEMENT] Provide more detailed recommendations on how to migrate from classic to native histograms. #8864
* [ENHANCEMENT] Clarify that `{namespace}` and `{groupName}` path segments in the ruler config API should be URL-escaped. #8969
* [ENHANCEMENT] Include stalled compactor network drive information in runbooks. #9297
* [ENHANCEMENT] Document `/ingester/prepare-partition-downscale` and `/ingester/prepare-instance-ring-downscale` endpoints. #9132
* [ENHANCEMENT] Describe read-only mode of ingesters in component documentation. #9132

### Tools

* [CHANGE] `wal-reader`: Renamed `-series-entries` to `-print-series`. Renamed `-print-series-with-samples` to `-print-samples`. #8568
* [FEATURE] `query-bucket-index`: add new tool to query a bucket index file and print the blocks that would be used for a given query time range. #8818
* [FEATURE] `kafkatool`: add new CLI tool to operate Kafka. Supported commands: #9000
  * `brokers list-leaders-by-partition`
  * `consumer-group commit-offset`
  * `consumer-group copy-offset`
  * `consumer-group list-offsets`
  * `create-partitions`
* [ENHANCEMENT] `wal-reader`: References to unknown series from Samples, Exemplars, histogram or tombstones records are now always logged. #8568
* [ENHANCEMENT] `tsdb-series`: added `-stats` option to print min/max time of chunks, total number of samples and DPM for each series. #8420
* [ENHANCEMENT] `tsdb-print-chunk`: print counter reset information for native histograms. #8812
* [ENHANCEMENT] `grpcurl-query-ingesters`: print counter reset information for native histograms. #8820
* [ENHANCEMENT] `grpcurl-query-ingesters`: concurrently query ingesters. #9102
* [ENHANCEMENT] `grpcurl-query-ingesters`: sort series and chunks in output. #9180
* [ENHANCEMENT] `grpcurl-query-ingesters`: print full chunk timestamps, not just time component. #9180
* [ENHANCEMENT] `tsdb-series`: Added `-json` option to generate JSON output for easier post-processing. #8844
* [ENHANCEMENT] `tsdb-series`: Added `-min-time` and `-max-time` options to filter samples that are used for computing data-points per minute. #8844
* [ENHANCEMENT] `mimir-rules-action`: Added new input to support matching target namespaces by regex. #9244
* [ENHANCEMENT] `mimir-rules-action`: Added new inputs to support ignoring namespaces and ignoring namespaces by regex. #9258 #9324
* [BUGFIX] `copyblocks`, `undelete-blocks`, `copyprefix`: use a multipart upload to server-side copy objects greater than 5GiB in size on S3. #9357

## 2.13.1

### Grafana Mimir

* [BUGFIX] Upgrade Go to 1.22.9 to address [CVE-2024-34156](https://nvd.nist.gov/vuln/detail/CVE-2024-34156). #10097
* [BUGFIX] Update module google.golang.org/grpc to v1.64.1 to address [GHSA-xr7q-jx4m-x55m](https://github.com/advisories/GHSA-xr7q-jx4m-x55m). #8717
* [BUGFIX] Upgrade github.com/rs/cors to v1.11.0 address [GHSA-mh55-gqvf-xfwm](https://github.com/advisories/GHSA-mh55-gqvf-xfwm). #8611

## 2.13.0

### Grafana Mimir

* [CHANGE] Build: `grafana/mimir` docker image is now based on `gcr.io/distroless/static-debian12` image. Alpine-based docker image is still available as `grafana/mimir-alpine`, until Mimir 2.15. #8204 #8235
* [CHANGE] Ingester: `/ingester/flush` endpoint is now only allowed to execute only while the ingester is in `Running` state. The 503 status code is returned if the endpoint is called while the ingester is not in `Running` state. #7486
* [CHANGE] Distributor: Include label name in `err-mimir-label-value-too-long` error message: #7740
* [CHANGE] Ingester: enabled 1 out 10 errors log sampling by default. All the discarded samples will still be tracked by the `cortex_discarded_samples_total` metric. The feature can be configured via `-ingester.error-sample-rate` (0 to log all errors). #7807
* [CHANGE] Query-frontend: Query results caching and experimental query blocking now utilize the PromQL string-formatted query format rather than the unvalidated query as submitted to the frontend. #7742
  * Query results caching should be more stable as all equivalent queries receive the same cache key, but there may be cache churn on first deploy with the updated format
  * Query blocking can no longer be circumvented with an equivalent query in a different format; see [Configure queries to block](https://grafana.com/docs/mimir/latest/configure/configure-blocked-queries/)
* [CHANGE] Query-frontend: stop using `-validation.create-grace-period` to clamp how far into the future a query can span. #8075
* [CHANGE] Clamp [`GOMAXPROCS`](https://pkg.go.dev/runtime#GOMAXPROCS) to [`runtime.NumCPU`](https://pkg.go.dev/runtime#NumCPU). #8201
* [CHANGE] Anonymous usage statistics tracking: add CPU usage percentage tracking. #8282
* [CHANGE] Added new metric `cortex_compactor_disk_out_of_space_errors_total` which counts how many times a compaction failed due to the compactor being out of disk. #8237
* [CHANGE] Anonymous usage statistics tracking: report active series in addition to in-memory series. #8279
* [CHANGE] Ruler: `evaluation_delay` field in the rule group configuration has been deprecated. Please use `query_offset` instead (it has the same exact meaning and behaviour). #8295
* [CHANGE] General: remove `-log.buffered`. The configuration option has been enabled by default and deprecated since Mimir 2.11. #8395
* [CHANGE] Ruler: promote tenant federation from experimental to stable. #8400
* [CHANGE] Ruler: promote `-ruler.recording-rules-evaluation-enabled` and `-ruler.alerting-rules-evaluation-enabled` from experimental to stable. #8400
* [CHANGE] General: promote `-tenant-federation.max-tenants` from experimental to stable. #8400
* [FEATURE] Continuous-test: now runable as a module with `mimir -target=continuous-test`. #7747
* [FEATURE] Store-gateway: Allow specific tenants to be enabled or disabled via `-store-gateway.enabled-tenants` or `-store-gateway.disabled-tenants` CLI flags or their corresponding YAML settings. #7653
* [FEATURE] New `-<prefix>.s3.bucket-lookup-type` flag configures lookup style type, used to access bucket in s3 compatible providers. #7684
* [FEATURE] Querier: add experimental streaming PromQL engine, enabled with `-querier.promql-engine=mimir`. #7693 #7898 #7899 #8023 #8058 #8096 #8121 #8197 #8230 #8247 #8270 #8276 #8277 #8291 #8303 #8340 #8256 #8348
* [FEATURE] New `/ingester/unregister-on-shutdown` HTTP endpoint allows dynamic access to ingesters' `-ingester.ring.unregister-on-shutdown` configuration. #7739
* [FEATURE] Server: added experimental [PROXY protocol support](https://www.haproxy.org/download/2.3/doc/proxy-protocol.txt). The PROXY protocol support can be enabled via `-server.proxy-protocol-enabled=true`. When enabled, the support is added both to HTTP and gRPC listening ports. #7698
* [FEATURE] Query-frontend, querier: new experimental `/cardinality/active_native_histogram_metrics` API to get active native histogram metric names with statistics about active native histogram buckets. #7982 #7986 #8008
* [FEATURE] Alertmanager: Added `-alertmanager.max-silences-count` and `-alertmanager.max-silence-size-bytes` to set limits on per tenant silences. Disabled by default. #8241 #8249
* [FEATURE] Ingester: add experimental support for the server-side circuit breakers when writing to and reading from ingesters. This can be enabled using `-ingester.push-circuit-breaker.enabled` and `-ingester.read-circuit-breaker.enabled` options. Further `-ingester.push-circuit-breaker.*` and `-ingester.read-circuit-breaker.*` options for configuring circuit-breaker are available. Added metrics `cortex_ingester_circuit_breaker_results_total`,  `cortex_ingester_circuit_breaker_transitions_total`, `cortex_ingester_circuit_breaker_current_state` and `cortex_ingester_circuit_breaker_request_timeouts_total`. #8180 #8285 #8315 #8446
* [FEATURE] Distributor, ingester: add new setting `-validation.past-grace-period` to limit how old (based on the wall clock minus OOO window) the ingested samples can be. The default 0 value disables this limit. #8262
* [ENHANCEMENT] Distributor: add metrics `cortex_distributor_samples_per_request` and `cortex_distributor_exemplars_per_request` to track samples/exemplars per request. #8265
* [ENHANCEMENT] Reduced memory allocations in functions used to propagate contextual information between gRPC calls. #7529
* [ENHANCEMENT] Distributor: add experimental limit for exemplars per series per request, enabled with `-distributor.max-exemplars-per-series-per-request`, the number of discarded exemplars are tracked with `cortex_discarded_exemplars_total{reason="too_many_exemplars_per_series_per_request"}` #7989 #8010
* [ENHANCEMENT] Store-gateway: merge series from different blocks concurrently. #7456
* [ENHANCEMENT] Store-gateway: Add `stage="wait_max_concurrent"` to `cortex_bucket_store_series_request_stage_duration_seconds` which records how long the query had to wait for its turn for `-blocks-storage.bucket-store.max-concurrent`. #7609
* [ENHANCEMENT] Querier: add `cortex_querier_federation_upstream_query_wait_duration_seconds` to observe time from when a querier picks up a cross-tenant query to when work begins on its single-tenant counterparts. #7209
* [ENHANCEMENT] Compactor: Add `cortex_compactor_block_compaction_delay_seconds` metric to track how long it takes to compact blocks since the blocks are created. #7635
* [ENHANCEMENT] Store-gateway: add `outcome` label to `cortex_bucket_stores_gate_duration_seconds` histogram metric. Possible values for the `outcome` label are: `rejected_canceled`, `rejected_deadline_exceeded`, `rejected_other`, and `permitted`. #7784
* [ENHANCEMENT] Query-frontend: use zero-allocation experimental decoder for active series queries via `-query-frontend.use-active-series-decoder`. #7665
* [ENHANCEMENT] Go: updated to 1.22.2. #7802
* [ENHANCEMENT] Query-frontend: support `limit` parameter on `/prometheus/api/v1/label/{name}/values` and `/prometheus/api/v1/labels` endpoints. #7722
* [ENHANCEMENT] Expose TLS configuration for the S3 backend client. #7959
* [ENHANCEMENT] Rules: Support expansion of native histogram values when using rule templates #7974
* [ENHANCEMENT] Rules: Add metric `cortex_prometheus_rule_group_last_restore_duration_seconds` which measures how long it takes to restore rule groups using the `ALERTS_FOR_STATE` series #7974
* [ENHANCEMENT] OTLP: Improve remote write format translation performance by using label set hashes for metric identifiers instead of string based ones. #8012
* [ENHANCEMENT] Querying: Remove OpEmptyMatch from regex concatenations. #8012
* [ENHANCEMENT] Store-gateway: add `-blocks-storage.bucket-store.max-concurrent-queue-timeout`. When set, queries at the store-gateway's query gate will not wait longer than that to execute. If a query reaches the wait timeout, then the querier will retry the blocks on a different store-gateway. If all store-gateways are unavailable, then the query will fail with `err-mimir-store-consistency-check-failed`. #7777 #8149
* [ENHANCEMENT] Store-gateway: add `-blocks-storage.bucket-store.index-header.lazy-loading-concurrency-queue-timeout`. When set, loads of index-headers at the store-gateway's index-header lazy load gate will not wait longer than that to execute. If a load reaches the wait timeout, then the querier will retry the blocks on a different store-gateway. If all store-gateways are unavailable, then the query will fail with `err-mimir-store-consistency-check-failed`. #8138
* [ENHANCEMENT] Ingester: Optimize querying with regexp matchers. #8106
* [ENHANCEMENT] Distributor: Introduce `-distributor.max-request-pool-buffer-size` to allow configuring the maximum size of the request pool buffers. #8082
* [ENHANCEMENT] Store-gateway: improve performance when streaming chunks to queriers is enabled (`-querier.prefer-streaming-chunks-from-store-gateways=true`) and the query selects fewer than `-blocks-storage.bucket-store.batch-series-size` series (defaults to 5000 series). #8039
* [ENHANCEMENT] Ingester: active series are now updated along with owned series. They decrease when series change ownership between ingesters. This helps provide a more accurate total of active series when ingesters are added. This is only enabled when `-ingester.track-ingester-owned-series` or `-ingester.use-ingester-owned-series-for-limits` are enabled. #8084
* [ENHANCEMENT] Query-frontend: include route name in query stats log lines. #8191
* [ENHANCEMENT] OTLP: Speed up conversion from OTel to Mimir format by about 8% and reduce memory consumption by about 30%. Can be disabled via `-distributor.direct-otlp-translation-enabled=false` #7957
* [ENHANCEMENT] Ingester/Querier: Optimise regexps with long lists of alternates. #8221, #8234
* [ENHANCEMENT] Ingester: Include more detail in tracing of queries. #8242
* [ENHANCEMENT] Distributor: add `insight=true` to remote-write and OTLP write handlers when the HTTP response status code is 4xx. #8294
* [ENHANCEMENT] Ingester: reduce locked time while matching postings for a label, improving the write latency and compaction speed. #8327
* [ENHANCEMENT] Ingester: reduce the amount of locks taken during the Head compaction's garbage-collection process, improving the write latency and compaction speed. #8327
* [ENHANCEMENT] Query-frontend: log the start, end time and matchers for remote read requests to the query stats logs. #8326 #8370 #8373
* [BUGFIX] Distributor: prometheus retry on 5xx and 429 errors, while otlp collector only retry on 429, 502, 503 and 504, mapping other 5xx errors to the retryable ones in otlp endpoint. #8324 #8339
* [BUGFIX] Distributor: make OTLP endpoint return marshalled proto bytes as response body for 4xx/5xx errors. #8227
* [BUGFIX] Rules: improve error handling when querier is local to the ruler. #7567
* [BUGFIX] Querier, store-gateway: Protect against panics raised during snappy encoding. #7520
* [BUGFIX] Ingester: Prevent timely compaction of empty blocks. #7624
* [BUGFIX] Querier: Don't cache context.Canceled errors for bucket index. #7620
* [BUGFIX] Store-gateway: account for `"other"` time in LabelValues and LabelNames requests. #7622
* [BUGFIX] Query-frontend: Don't panic when using the `-query-frontend.downstream-url` flag. #7651
* [BUGFIX] Ingester: when receiving multiple exemplars for a native histogram via remote write, sort them and only report an error if all are older than the latest exemplar as this could be a partial update. #7640 #7948 #8014
* [BUGFIX] Ingester: don't retain blocks if they finish exactly on the boundary of the retention window. #7656
* [BUGFIX] Bug-fixes and improvements to experimental native histograms. #7744 #7813
* [BUGFIX] Querier: return an error when a query uses `label_join` with an invalid destination label name. #7744
* [BUGFIX] Compactor: correct outstanding job estimation in metrics and `compaction-planner` tool when block labels differ. #7745
* [BUGFIX] Ingester: turn native histogram validation errors in TSDB into soft ingester errors that result in returning 4xx to the end-user instead of 5xx. In the case of TSDB validation errors, the counter `cortex_discarded_samples_total` will be increased with the `reason` label set to `"invalid-native-histogram"`. #7736 #7773
* [BUGFIX] Do not wrap error message with `sampled 1/<frequency>` if it's not actually sampled. #7784
* [BUGFIX] Store-gateway: do not track cortex_querier_blocks_consistency_checks_failed_total metric if query has been canceled or interrued due to any error not related to blocks consistency check failed. #7752
* [BUGFIX] Ingester: ignore instances with no tokens when calculating local limits to prevent discards during ingester scale-up #7881
* [BUGFIX] Ingester: do not reuse exemplars slice in the write request if there are more than 10 exemplars per series. This should help to reduce the in-use memory in case of few requests with a very large number of exemplars. #7936
* [BUGFIX] Distributor: fix down scaling of native histograms in the distributor when timeseries unmarshal cache is in use. #7947
* [BUGFIX] Distributor: fix cardinality API to return more accurate number of in-memory series when number of zones is larger than replication factor. #7984
* [BUGFIX] All: fix config validation for non-ingester modules, when ingester's ring is configured with spread-minimizing token generation strategy. #7990
* [BUGFIX] Ingester: copy LabelValues strings out of mapped memory to avoid a segmentation fault if the region becomes unmapped before the result is marshaled. #8003
* [BUGFIX] OTLP: Don't generate target_info unless at least one identifying label is defined. #8012
* [BUGFIX] OTLP: Don't generate target_info unless there are metrics. #8012
* [BUGFIX] Query-frontend: Experimental query queue splitting: fix issue where offset and range selector duration were not considered when predicting query component. #7742
* [BUGFIX] Querying: Empty matrix results were incorrectly returning `null` instead of `[]`. #8029
* [BUGFIX] All: don't increment `thanos_objstore_bucket_operation_failures_total` metric for cancelled requests. #8072
* [BUGFIX] Query-frontend: fix empty metric name matcher not being applied under certain conditions. #8076
* [BUGFIX] Querying: Fix regex matching of multibyte runes with dot operator. #8089
* [BUGFIX] Querying: matrix results returned from instant queries were not sorted by series. #8113
* [BUGFIX] Query scheduler: Fix a crash in result marshaling. #8140
* [BUGFIX] Store-gateway: Allow long-running index scans to be interrupted. #8154
* [BUGFIX] Query-frontend: fix splitting of queries using `@ start()` and `@end()` modifiers on a subquery. Previously the `start()` and `end()` would be evaluated using the start end end of the split query instead of the original query. #8162
* [BUGFIX] Distributor: Don't discard time series with invalid exemplars, just drop affected exemplars. #8224
* [BUGFIX] Ingester: fixed in-memory series count when replaying a corrupted WAL. #8295
* [BUGFIX] Ingester: fix context cancellation handling when a query is busy looking up series in the TSDB index and `-blocks-storage.tsdb.head-postings-for-matchers-cache*` or `-blocks-storage.tsdb.block-postings-for-matchers-cache*` are in use. #8337
* [BUGFIX] Querier: fix edge case where bucket indexes are sometimes cached forever instead of with the expected TTL. #8343
* [BUGFIX] OTLP handler: fix errors returned by OTLP handler when used via httpgrpc tunneling. #8363
* [BUGFIX] Update `github.com/hashicorp/go-retryablehttp` to address [CVE-2024-6104](https://github.com/advisories/GHSA-v6v8-xj6m-xwqh). #8539
* [BUGFIX] Alertmanager: Fixes a number of bugs in silences which could cause an existing silence to be deleted/expired when updating the silence failed. This could happen when the replacing silence was invalid or exceeded limits. #8525
* [BUGFIX] Alertmanager: Fix per-tenant silence limits not reloaded during runtime. #8456
* [BUGFIX] Alertmanager: Fix help message for utf-8-strict-mode. #8572
* [BUGFIX] Upgrade golang to 1.22.5 to address [CVE-2024-24791](https://nvd.nist.gov/vuln/detail/CVE-2024-24791). #8600

### Mixin

* [CHANGE] Alerts: Removed obsolete `MimirQueriesIncorrect` alert that used test-exporter metrics. Test-exporter support was however removed in Mimir 2.0 release. #7774
* [CHANGE] Alerts: Change threshold for `MimirBucketIndexNotUpdated` alert to fire before queries begin to fail due to bucket index age. #7879
* [FEATURE] Dashboards: added 'Remote ruler reads networking' dashboard. #7751
* [FEATURE] Alerts: Add `MimirIngesterStuckProcessingRecordsFromKafka` alert. #8147
* [ENHANCEMENT] Alerts: allow configuring alerts range interval via `_config.base_alerts_range_interval_minutes`. #7591
* [ENHANCEMENT] Dashboards: Add panels for monitoring distributor and ingester when using ingest-storage. These panels are disabled by default, but can be enabled using `show_ingest_storage_panels: true` config option. Similarly existing panels used when distributors and ingesters use gRPC for forwarding requests can be disabled by setting `show_grpc_ingestion_panels: false`. #7670 #7699
* [ENHANCEMENT] Alerts: add the following alerts when using ingest-storage: #7699 #7702 #7867
  * `MimirIngesterLastConsumedOffsetCommitFailed`
  * `MimirIngesterFailedToReadRecordsFromKafka`
  * `MimirIngesterKafkaFetchErrorsRateTooHigh`
  * `MimirStartingIngesterKafkaReceiveDelayIncreasing`
  * `MimirRunningIngesterReceiveDelayTooHigh`
  * `MimirIngesterFailsToProcessRecordsFromKafka`
  * `MimirIngesterFailsEnforceStrongConsistencyOnReadPath`
* [ENHANCEMENT] Dashboards: add in-flight queries scaling metric panel for ruler-querier. #7749
* [ENHANCEMENT] Dashboards: renamed rows in the "Remote ruler reads" and "Remote ruler reads resources" dashboards to match the actual component names. #7750
* [ENHANCEMENT] Dashboards: allow switching between using classic of native histograms in dashboards. #7627
  * Overview dashboard, Status panel, `cortex_request_duration_seconds` metric.
* [ENHANCEMENT] Alerts: exclude `529` and `598` status codes from failure codes in `MimirRequestsError`. #7889
* [ENHANCEMENT] Dashboards: renamed "TCP Connections" panel to "Ingress TCP Connections" in the networking dashboards. #8092
* [ENHANCEMENT] Dashboards: update the use of deprecated "table (old)" panels to "table". #8181
* [ENHANCEMENT] Dashboards: added a `component` variable to "Slow queries" dashboard to allow checking the slow queries of the remote ruler evaluation query path. #8309
* [BUGFIX] Dashboards: fix regular expression for matching read-path gRPC ingester methods to include querying of exemplars, label-related queries, or active series queries. #7676
* [BUGFIX] Dashboards: fix user id abbreviations and column heads for Top Tenants dashboard. #7724
* [BUGFIX] Dashboards: fix incorrect query used for "queue length" panel on "Ruler" dashboard. #8006
* [BUGFIX] Dashboards: fix disk space utilization panels when running with a recent version of kube-state-metrics. #8212

### Jsonnet

* [CHANGE] Memcached: Change default read timeout for chunks and index caches to `750ms` from `450ms`. #7778
* [CHANGE] Fine-tuned `terminationGracePeriodSeconds` for the following components: #7364
  * Querier: changed from `30` to `180`
  * Query-scheduler: changed from `30` to `180`
* [CHANGE] Change TCP port exposed by `mimir-continuous-test` deployment to match with updated defaults of its container image (see changes below). #7958
* [FEATURE] Add support to deploy Mimir with experimental ingest storage enabled. #8028 #8222
* [ENHANCEMENT] Compactor: add `$._config.cortex_compactor_concurrent_rollout_enabled` option (disabled by default) that makes use of rollout-operator to speed up the rollout of compactors. #7783 #7878
* [ENHANCEMENT] Shuffle-sharding: add `$._config.shuffle_sharding.ingest_storage_partitions_enabled` and `$._config.shuffle_sharding.ingester_partitions_shard_size` options, that allow configuring partitions shard size in ingest-storage mode. #7804
* [ENHANCEMENT] Update rollout-operator to `v0.17.0`. #8399
* [ENHANCEMENT] Add `_config.autoscaling_querier_predictive_scaling_enabled` to scale querier based on inflight queries 7 days ago. #7775
* [ENHANCEMENT] Add support to autoscale ruler-querier replicas based on in-flight queries too (in addition to CPU and memory based scaling). #8060 #8188
* [ENHANCEMENT] Distributor: improved distributor HPA scaling metric to only take in account ready pods. This requires the metric `kube_pod_status_ready` to be available in the data source used by KEDA to query scaling metrics (configured via `_config.autoscaling_prometheus_url`). #8251
* [BUGFIX] Guard against missing samples in KEDA queries. #7691 #10013
* [BUGFIX] Alertmanager: Set -server.http-idle-timeout to avoid EOF errors in ruler. #8192

### Mimirtool

* [CHANGE] Deprecated `--rule-files` flag in favor of CLI arguments. #7756
* [FEATURE] mimirtool: Add `runtime-config verify` sub-command, for verifying Mimir runtime config files. #8123
* [ENHANCEMENT] `mimirtool promql format`: Format PromQL query with Prometheus' string or pretty-print formatter. #7742
* [ENHANCEMENT] Add `mimir-http-prefix` configuration to set the Mimir URL prefix when using legacy routes. #8069
* [ENHANCEMENT] Add option `--output-dir` to `mimirtool rules get` and `mimirtool rules print` to allow persisting rule groups to a file for edit and re-upload. #8142
* [BUGFIX] Fix panic in `loadgen` subcommand. #7629
* [BUGFIX] `mimirtool rules prepare`: do not add aggregation label to `on()` clause if already present in `group_left()` or `group_right()`. #7839
* [BUGFIX] Analyze Grafana: fix parsing queries with variables. #8062
* [BUGFIX] `mimirtool rules sync`: detect a change when the `query_offset` or the deprecated `evaluation_delay` configuration changes. #8297

### Mimir Continuous Test

* [CHANGE] `mimir-continuous-test` has been deprecated and replaced by a Mimir module that can be run as a target from the `mimir` binary using `mimir -target=continuous-test`. #7753
* [CHANGE] `-server.metrics-port` flag is no longer available for use in the module run of mimir-continuous-test, including the grafana/mimir-continuous-test Docker image which uses the new module. Configuring this port is still possible in the binary, which is deprecated. #7747
* [CHANGE] Allowed authenticatication to Mimir using both Tenant ID and basic/bearer auth #7619.
* [BUGFIX] Set `User-Agent` header for all requests sent from the testing client. #7607

### Query-tee

* [ENHANCEMENT] Log queries that take longer than `proxy.log-slow-query-response-threshold` when compared to other backends. #7346
* [ENHANCEMENT] Add two new metrics for measuring the relative duration between backends: #7782 #8013 #8330
  * `cortex_querytee_backend_response_relative_duration_seconds`
  * `cortex_querytee_backend_response_relative_duration_proportional`

### Documentation

* [CHANGE] Note that the _Play with Grafana Mimir_ tutorial directory path changed after the release of the video. #8319
* [ENHANCEMENT] Clarify Compactor and its storage volume when configured under Kubernetes. #7675
* [ENHANCEMENT] Add OTLP route to _Mimir routes by path_ runbooks section. #8074
* [ENHANCEMENT] Document option server.log-source-ips-full. #8268

### Tools

* [ENHANCEMENT] ulidtime: add option to show random part of ULID, timestamp in milliseconds and header. #7615
* [ENHANCEMENT] copyblocks: add a flag to configure part-size for multipart uploads in s3 client-side copying. #8292
* [ENHANCEMENT] copyblocks: enable pprof HTTP endpoints. #8292

## 2.12.0

### Grafana Mimir

* [CHANGE] Alertmanager: Deprecates the `v1` API. All `v1` API endpoints now respond with a JSON deprecation notice and a status code of `410`. All endpoints have a `v2` equivalent. The list of endpoints is: #7103
  * `<alertmanager-web.external-url>/api/v1/alerts`
  * `<alertmanager-web.external-url>/api/v1/receivers`
  * `<alertmanager-web.external-url>/api/v1/silence/{id}`
  * `<alertmanager-web.external-url>/api/v1/silences`
  * `<alertmanager-web.external-url>/api/v1/status`
* [CHANGE] Ingester: Increase default value of `-blocks-storage.tsdb.head-postings-for-matchers-cache-max-bytes` and `-blocks-storage.tsdb.block-postings-for-matchers-cache-max-bytes` to 100 MiB (previous default value was 10 MiB). #6764
* [CHANGE] Validate tenant IDs according to [documented behavior](https://grafana.com/docs/mimir/latest/configure/about-tenant-ids/) even when tenant federation is not enabled. Note that this will cause some previously accepted tenant IDs to be rejected such as those longer than 150 bytes or containing `|` characters. #6959
* [CHANGE] Ruler: don't use backoff retry on remote evaluation in case of `4xx` errors. #7004
* [CHANGE] Server: responses with HTTP 4xx status codes are now treated as errors and used in `status_code` label of request duration metric. #7045
* [CHANGE] Memberlist: change default for `-memberlist.stream-timeout` from `10s` to `2s`. #7076
* [CHANGE] Memcached: remove legacy `thanos_cache_memcached_*` and `thanos_memcached_*` prefixed metrics. Instead, Memcached and Redis cache clients now emit `thanos_cache_*` prefixed metrics with a `backend` label. #7076
* [CHANGE] Ruler: the following metrics, exposed when the ruler is configured to discover Alertmanager instances via service discovery, have been renamed: #7057
  * `prometheus_sd_failed_configs` renamed to `cortex_prometheus_sd_failed_configs`
  * `prometheus_sd_discovered_targets` renamed to `cortex_prometheus_sd_discovered_targets`
  * `prometheus_sd_received_updates_total` renamed to `cortex_prometheus_sd_received_updates_total`
  * `prometheus_sd_updates_delayed_total` renamed to `cortex_prometheus_sd_updates_delayed_total`
  * `prometheus_sd_updates_total` renamed to `cortex_prometheus_sd_updates_total`
  * `prometheus_sd_refresh_failures_total` renamed to `cortex_prometheus_sd_refresh_failures_total`
  * `prometheus_sd_refresh_duration_seconds` renamed to `cortex_prometheus_sd_refresh_duration_seconds`
* [CHANGE] Query-frontend: the default value for `-query-frontend.not-running-timeout` has been changed from 0 (disabled) to 2s. The configuration option has also been moved from "experimental" to "advanced". #7127
* [CHANGE] Store-gateway: to reduce disk contention on HDDs the default value for `blocks-storage.bucket-store.tenant-sync-concurrency` has been changed from `10` to `1` and the default value for `blocks-storage.bucket-store.block-sync-concurrency` has been changed from `20` to `4`. #7136
* [CHANGE] Store-gateway: Remove deprecated CLI flags `-blocks-storage.bucket-store.index-header-lazy-loading-enabled` and `-blocks-storage.bucket-store.index-header-lazy-loading-idle-timeout` and their corresponding YAML settings. Instead, use `-blocks-storage.bucket-store.index-header.lazy-loading-enabled` and `-blocks-storage.bucket-store.index-header.lazy-loading-idle-timeout`. #7521
* [CHANGE] Store-gateway: Mark experimental CLI flag `-blocks-storage.bucket-store.index-header.lazy-loading-concurrency` and its corresponding YAML settings as advanced. #7521
* [CHANGE] Store-gateway: Remove experimental CLI flag `-blocks-storage.bucket-store.index-header.sparse-persistence-enabled` since this is now the default behavior. #7535
* [CHANGE] All: set `-server.report-grpc-codes-in-instrumentation-label-enabled` to `true` by default, which enables reporting gRPC status codes as `status_code` labels in the `cortex_request_duration_seconds` metric. #7144
* [CHANGE] Distributor: report gRPC status codes as `status_code` labels in the `cortex_ingester_client_request_duration_seconds` metric by default. #7144
* [CHANGE] Distributor: CLI flag `-ingester.client.report-grpc-codes-in-instrumentation-label-enabled` has been deprecated, and its default value is set to `true`. #7144
* [CHANGE] Ingester: CLI flag `-ingester.return-only-grpc-errors` has been deprecated, and its default value is set to `true`. To ensure backwards compatibility, during a migration from a version prior to 2.11.0 to 2.12 or later, `-ingester.return-only-grpc-errors` should be set to `false`. Once all the components are migrated, the flag can be removed.   #7151
* [CHANGE] Ingester: the following CLI flags have been moved from "experimental" to "advanced": #7169
  * `-ingester.ring.token-generation-strategy`
  * `-ingester.ring.spread-minimizing-zones`
  * `-ingester.ring.spread-minimizing-join-ring-in-order`
* [CHANGE] Query-frontend: the default value of the CLI flag `-query-frontend.max-cache-freshness` (and its respective YAML configuration parameter) has been changed from `1m` to `10m`. #7161
* [CHANGE] Distributor: default the optimization `-distributor.write-requests-buffer-pooling-enabled` to `true`. #7165
* [CHANGE] Tracing: Move query information to span attributes instead of span logs. #7046
* [CHANGE] Distributor: the default value of circuit breaker's CLI flag `-ingester.client.circuit-breaker.cooldown-period` has been changed from `1m` to `10s`. #7310
* [CHANGE] Store-gateway: remove `cortex_bucket_store_blocks_loaded_by_duration`. `cortex_bucket_store_series_blocks_queried` is better suited for detecting when compactors are not able to keep up with the number of blocks to compact. #7309
* [CHANGE] Ingester, Distributor: the support for rejecting push requests received via gRPC before reading them into memory, enabled via `-ingester.limit-inflight-requests-using-grpc-method-limiter` and `-distributor.limit-inflight-requests-using-grpc-method-limiter`, is now stable and enabled by default. The configuration options have been deprecated and will be removed in Mimir 2.14. #7360
* [CHANGE] Distributor: Change`-distributor.enable-otlp-metadata-storage` flag's default to true, and deprecate it. The flag will be removed in Mimir 2.14. #7366
* [CHANGE] Store-gateway: Use a shorter TTL for cached items related to temporary blocks. #7407 #7534
* [CHANGE] Standardise exemplar label as "trace_id". #7475
* [CHANGE] The configuration option `-querier.max-query-into-future` has been deprecated and will be removed in Mimir 2.14. #7496
* [CHANGE] Distributor: the metric `cortex_distributor_sample_delay_seconds` has been deprecated and will be removed in Mimir 2.14. #7516
* [CHANGE] Query-frontend: The deprecated YAML setting `frontend.cache_unaligned_requests` has been moved to `limits.cache_unaligned_requests`. #7519
* [CHANGE] Querier: the CLI flag `-querier.minimize-ingester-requests` has been moved from "experimental" to "advanced". #7638
* [CHANGE] Ingester: allow only POST method on `/ingester/shutdown`, as previously it was too easy to accidentally trigger through GET requests. At the same time, add an option to keep the existing behavior by introducing an `-api.get-request-for-ingester-shutdown-enabled` flag. This flag will be removed in Mimir 2.15. #7707
* [FEATURE] Introduce `-server.log-source-ips-full` option to log all IPs from `Forwarded`, `X-Real-IP`, `X-Forwarded-For` headers. #7250
* [FEATURE] Introduce `-tenant-federation.max-tenants` option to limit the max number of tenants allowed for requests when federation is enabled. #6959
* [FEATURE] Cardinality API: added a new `count_method` parameter which enables counting active label names. #7085
* [FEATURE] Querier / query-frontend: added `-querier.promql-experimental-functions-enabled` CLI flag (and respective YAML config option) to enable experimental PromQL functions. The experimental functions introduced are: `mad_over_time()`, `sort_by_label()` and `sort_by_label_desc()`. #7057
* [FEATURE] Alertmanager API: added `-alertmanager.grafana-alertmanager-compatibility-enabled` CLI flag (and respective YAML config option) to enable an experimental API endpoints that support the migration of the Grafana Alertmanager. #7057
* [FEATURE] Alertmanager: Added `-alertmanager.utf8-strict-mode-enabled` to control support for any UTF-8 character as part of Alertmanager configuration/API matchers and labels. It's default value is set to `false`. #6898
* [FEATURE] Querier: added `histogram_avg()` function support to PromQL. #7293
* [FEATURE] Ingester: added `-blocks-storage.tsdb.timely-head-compaction` flag, which enables more timely head compaction, and defaults to `false`. #7372
* [FEATURE] Compactor: Added `/compactor/tenants` and `/compactor/tenant/{tenant}/planned_jobs` endpoints that provide functionality that was provided by `tools/compaction-planner` -- listing of planned compaction jobs based on tenants' bucket index. #7381
* [FEATURE] Add experimental support for streaming response bodies from queriers to frontends via `-querier.response-streaming-enabled`. This is currently only supported for the `/api/v1/cardinality/active_series` endpoint. #7173
* [FEATURE] Release: Added mimir distroless docker image. #7371
* [FEATURE] Add support for the new grammar of `{"metric_name", "l1"="val"}` to promql and some of the exposition formats. #7475 #7541
* [ENHANCEMENT] Distributor: Add a new metric `cortex_distributor_otlp_requests_total` to track the total number of OTLP requests. #7385
* [ENHANCEMENT] Vault: add lifecycle manager for token used to authenticate to Vault. This ensures the client token is always valid. Includes a gauge (`cortex_vault_token_lease_renewal_active`) to check whether token renewal is active, and the counters `cortex_vault_token_lease_renewal_success_total` and `cortex_vault_auth_success_total` to see the total number of successful lease renewals / authentications. #7337
* [ENHANCEMENT] Store-gateway: add no-compact details column on store-gateway tenants admin UI. #6848
* [ENHANCEMENT] PromQL: ignore small errors for bucketQuantile #6766
* [ENHANCEMENT] Distributor: improve efficiency of some errors #6785
* [ENHANCEMENT] Ruler: exclude vector queries from being tracked in `cortex_ruler_queries_zero_fetched_series_total`. #6544
* [ENHANCEMENT] Ruler: local storage backend now supports reading a rule group via `/config/api/v1/rules/{namespace}/{groupName}` configuration API endpoint. #6632
* [ENHANCEMENT] Query-Frontend and Query-Scheduler: split tenant query request queues by query component with `query-frontend.additional-query-queue-dimensions-enabled` and `query-scheduler.additional-query-queue-dimensions-enabled`. #6772
* [ENHANCEMENT] Distributor: support disabling metric relabel rules per-tenant via the flag `-distributor.metric-relabeling-enabled` or associated YAML. #6970
* [ENHANCEMENT] Distributor: `-distributor.remote-timeout` is now accounted from the first ingester push request being sent. #6972
* [ENHANCEMENT] Storage Provider: `-<prefix>.s3.sts-endpoint` sets a custom endpoint for AWS Security Token Service (AWS STS) in s3 storage provider. #6172
* [ENHANCEMENT] Querier: add `cortex_querier_queries_storage_type_total ` metric that indicates how many queries have executed for a source, ingesters or store-gateways. Add `cortex_querier_query_storegateway_chunks_total` metric to count the number of chunks fetched from a store gateway. #7099,#7145
* [ENHANCEMENT] Query-frontend: add experimental support for sharding active series queries via `-query-frontend.shard-active-series-queries`. #6784
* [ENHANCEMENT] Distributor: set `-distributor.reusable-ingester-push-workers=2000` by default and mark feature as `advanced`. #7128
* [ENHANCEMENT] All: set `-server.grpc.num-workers=100` by default and mark feature as `advanced`. #7131
* [ENHANCEMENT] Distributor: invalid metric name error message gets cleaned up to not include non-ascii strings. #7146
* [ENHANCEMENT] Store-gateway: add `source`, `level`, and `out_or_order` to `cortex_bucket_store_series_blocks_queried` metric that indicates the number of blocks that were queried from store gateways by block metadata. #7112 #7262 #7267
* [ENHANCEMENT] Compactor: After updating bucket-index, compactor now also computes estimated number of compaction jobs based on current bucket-index, and reports the result in `cortex_bucket_index_estimated_compaction_jobs` metric. If computation of jobs fails, `cortex_bucket_index_estimated_compaction_jobs_errors_total` is updated instead. #7299
* [ENHANCEMENT] Mimir: Integrate profiling into tracing instrumentation. #7363
* [ENHANCEMENT] Alertmanager: Adds metric `cortex_alertmanager_notifications_suppressed_total` that counts the total number of notifications suppressed for being silenced, inhibited, outside of active time intervals or within muted time intervals. #7384
* [ENHANCEMENT] Query-scheduler: added more buckets to `cortex_query_scheduler_queue_duration_seconds` histogram metric, in order to better track queries staying in the queue for longer than 10s. #7470
* [ENHANCEMENT] A `type` label is added to `prometheus_tsdb_head_out_of_order_samples_appended_total` metric. #7475
* [ENHANCEMENT] Distributor: Optimize OTLP endpoint. #7475
* [ENHANCEMENT] API: Use github.com/klauspost/compress for faster gzip and deflate compression of API responses. #7475
* [ENHANCEMENT] Ingester: Limiting on owned series (`-ingester.use-ingester-owned-series-for-limits`) now prevents discards in cases where a tenant is sharded across all ingesters (or shuffle sharding is disabled) and the ingester count increases. #7411
* [ENHANCEMENT] Block upload: include converted timestamps in the error message if block is from the future. #7538
* [ENHANCEMENT] Query-frontend: Introduce `-query-frontend.active-series-write-timeout` to allow configuring the server-side write timeout for active series requests. #7553 #7569
* [BUGFIX] Ingester: don't ignore errors encountered while iterating through chunks or samples in response to a query request. #6451
* [BUGFIX] Fix issue where queries can fail or omit OOO samples if OOO head compaction occurs between creating a querier and reading chunks #6766
* [BUGFIX] Fix issue where concatenatingChunkIterator can obscure errors #6766
* [BUGFIX] Fix panic during tsdb Commit #6766
* [BUGFIX] tsdb/head: wlog exemplars after samples #6766
* [BUGFIX] Ruler: fix issue where "failed to remotely evaluate query expression, will retry" messages are logged without context such as the trace ID and do not appear in trace events. #6789
* [BUGFIX] Ruler: do not retry requests to remote querier when server's response exceeds its configured max payload size. #7216
* [BUGFIX] Querier: fix issue where spans in query request traces were not nested correctly. #6893
* [BUGFIX] Fix issue where all incoming HTTP requests have duplicate trace spans. #6920
* [BUGFIX] Querier: do not retry requests to store-gateway when a query gets canceled. #6934
* [BUGFIX] Querier: return 499 status code instead of 500 when a request to remote read endpoint gets canceled. #6934
* [BUGFIX] Querier: fix issue where `-querier.max-fetched-series-per-query` is not applied to `/series` endpoint if the series are loaded from ingesters. #7055
* [BUGFIX] Distributor: fix issue where `-distributor.metric-relabeling-enabled` may cause distributors to panic #7176
* [BUGFIX] Distributor: fix issue where `-distributor.metric-relabeling-enabled` may cause distributors to write unsorted labels and corrupt blocks #7326
* [BUGFIX] Query-frontend: the `cortex_query_frontend_queries_total` report incorrectly reported `op="query"` for any request which wasn't a range query. Now the `op` label value can be one of the following: #7207
  * `query`: instant query
  * `query_range`: range query
  * `cardinality`: cardinality query
  * `label_names_and_values`: label names / values query
  * `active_series`: active series query
  * `other`: any other request
* [BUGFIX] Fix performance regression introduced in Mimir 2.11.0 when uploading blocks to AWS S3. #7240
* [BUGFIX] Query-frontend: fix race condition when sharding active series is enabled (see above) and response is compressed with snappy. #7290
* [BUGFIX] Query-frontend: "query stats" log unsuccessful replies from downstream as "failed". #7296
* [BUGFIX] Packaging: remove reload from systemd file as mimir does not take into account SIGHUP. #7345
* [BUGFIX] Compactor: do not allow out-of-order blocks to prevent timely compaction. #7342
* [BUGFIX] Update `google.golang.org/grpc` to resolve occasional issues with gRPC server closing its side of connection before it was drained by the client. #7380
* [BUGFIX] Query-frontend: abort response streaming for `active_series` requests when the request context is canceled. #7378
* [BUGFIX] Compactor: improve compaction of sporadic blocks. #7329
* [BUGFIX] Ruler: fix regression that caused client errors to be tracked in `cortex_ruler_write_requests_failed_total` metric. #7472
* [BUGFIX] promql: Fix Range selectors with an @ modifier are wrongly scoped in range queries. #7475
* [BUGFIX] Fix metadata API using wrong JSON field names. #7475
* [BUGFIX] Ruler: fix native histogram recording rule result corruption. #7552
* [BUGFIX] Querier: fix HTTP status code translations for remote read requests. Previously, remote-read had conflicting behaviours: when returning samples all internal errors were translated to HTTP 400; when returning chunks all internal errors were translated to HTTP 500. #7487
* [BUGFIX] Query-frontend: Fix memory leak on every request. #7654

### Mixin

* [CHANGE] The `job` label matcher for distributor and gateway have been extended to include any deployment matching `distributor.*` and `cortex-gw.*` respectively. This change allows to match custom and multi-zone distributor and gateway deployments too. #6817
* [ENHANCEMENT] Dashboards: Add panels for alertmanager activity of a tenant #6826
* [ENHANCEMENT] Dashboards: Add graphs to "Slow Queries" dashboard. #6880
* [ENHANCEMENT] Dashboards: Update all deprecated "graph" panels to "timeseries" panels. #6864 #7413 #7457
* [ENHANCEMENT] Dashboards: Make most columns in "Slow Queries" sortable. #7000
* [ENHANCEMENT] Dashboards: Render graph panels at full resolution as opposed to at half resolution. #7027
* [ENHANCEMENT] Dashboards: show query-scheduler queue length on "Reads" and "Remote Ruler Reads" dashboards. #7088
* [ENHANCEMENT] Dashboards: Add estimated number of compaction jobs to "Compactor", "Tenants" and "Top tenants" dashboards. #7449 #7481
* [ENHANCEMENT] Recording rules: add native histogram recording rules to `cortex_request_duration_seconds`. #7528
* [ENHANCEMENT] Dashboards: Add total owned series, and per-ingester in-memory and owned series to "Tenants" dashboard. #7511
* [BUGFIX] Dashboards: drop `step` parameter from targets as it is not supported. #7157
* [BUGFIX] Recording rules: drop rules for metrics removed in 2.0: `cortex_memcache_request_duration_seconds` and `cortex_cache_request_duration_seconds`. #7514

### Jsonnet

* [CHANGE] Distributor: Increase `JAEGER_REPORTER_MAX_QUEUE_SIZE` from the default (100) to 1000, to avoid dropping tracing spans. #7259
* [CHANGE] Querier: Increase `JAEGER_REPORTER_MAX_QUEUE_SIZE` from 1000 to 5000, to avoid dropping tracing spans. #6764
* [CHANGE] rollout-operator: remove default CPU limit. #7066
* [CHANGE] Store-gateway: Increase `JAEGER_REPORTER_MAX_QUEUE_SIZE` from the default (100) to 1000, to avoid dropping tracing spans. #7068
* [CHANGE] Query-frontend, ingester, ruler, backend and write instances: Increase `JAEGER_REPORTER_MAX_QUEUE_SIZE` from the default (100), to avoid dropping tracing spans. #7086
* [CHANGE] Ring: relaxed the hash ring heartbeat period and timeout for distributor, ingester, store-gateway and compactor: #6860
  * `-distributor.ring.heartbeat-period` set to `1m`
  * `-distributor.ring.heartbeat-timeout` set to `4m`
  * `-ingester.ring.heartbeat-period` set to `2m`
  * `-store-gateway.sharding-ring.heartbeat-period` set to `1m`
  * `-store-gateway.sharding-ring.heartbeat-timeout` set to `4m`
  * `-compactor.ring.heartbeat-period` set to `1m`
  * `-compactor.ring.heartbeat-timeout` set to `4m`
* [CHANGE] Ruler-querier: the topology spread constrain max skew is now configured through the configuration option `ruler_querier_topology_spread_max_skew` instead of `querier_topology_spread_max_skew`. #7204
* [CHANGE] Distributor: `-server.grpc.keepalive.max-connection-age` lowered from `2m` to `60s` and configured `-shutdown-delay=90s` and termination grace period to `100` seconds in order to reduce the chances of failed gRPC write requests when distributors gracefully shutdown. #7361
* [FEATURE] Added support for the following root-level settings to configure the list of matchers to apply to node affinity: #6782 #6829
  * `alertmanager_node_affinity_matchers`
  * `compactor_node_affinity_matchers`
  * `continuous_test_node_affinity_matchers`
  * `distributor_node_affinity_matchers`
  * `ingester_node_affinity_matchers`
  * `ingester_zone_a_node_affinity_matchers`
  * `ingester_zone_b_node_affinity_matchers`
  * `ingester_zone_c_node_affinity_matchers`
  * `mimir_backend_node_affinity_matchers`
  * `mimir_backend_zone_a_node_affinity_matchers`
  * `mimir_backend_zone_b_node_affinity_matchers`
  * `mimir_backend_zone_c_node_affinity_matchers`
  * `mimir_read_node_affinity_matchers`
  * `mimir_write_node_affinity_matchers`
  * `mimir_write_zone_a_node_affinity_matchers`
  * `mimir_write_zone_b_node_affinity_matchers`
  * `mimir_write_zone_c_node_affinity_matchers`
  * `overrides_exporter_node_affinity_matchers`
  * `querier_node_affinity_matchers`
  * `query_frontend_node_affinity_matchers`
  * `query_scheduler_node_affinity_matchers`
  * `rollout_operator_node_affinity_matchers`
  * `ruler_node_affinity_matchers`
  * `ruler_node_affinity_matchers`
  * `ruler_querier_node_affinity_matchers`
  * `ruler_query_frontend_node_affinity_matchers`
  * `ruler_query_scheduler_node_affinity_matchers`
  * `store_gateway_node_affinity_matchers`
  * `store_gateway_node_affinity_matchers`
  * `store_gateway_zone_a_node_affinity_matchers`
  * `store_gateway_zone_b_node_affinity_matchers`
  * `store_gateway_zone_c_node_affinity_matchers`
* [FEATURE] Ingester: Allow automated zone-by-zone downscaling, that can be enabled via the `ingester_automated_downscale_enabled` flag. It is disabled by default. #6850
* [ENHANCEMENT] Alerts: Add `MimirStoreGatewayTooManyFailedOperations` warning alert that triggers when Mimir store-gateway report error when interacting with the object storage. #6831
* [ENHANCEMENT] Querier HPA: improved scaling metric and scaling policies, in order to scale up and down more gradually. #6971
* [ENHANCEMENT] Rollout-operator: upgraded to v0.13.0. #7469
* [ENHANCEMENT] Rollout-operator: add tracing configuration to rollout-operator container (when tracing is enabled and configured). #7469
* [ENHANCEMENT] Query-frontend: configured `-shutdown-delay`, `-server.grpc.keepalive.max-connection-age` and termination grace period to reduce the likelihood of queries hitting terminated query-frontends. #7129
* [ENHANCEMENT] Autoscaling: add support for KEDA's `ignoreNullValues` option for Prometheus scaler. #7471
* [BUGFIX] Update memcached-exporter to 0.14.1 due to CVE-2023-39325. #6861

### Mimirtool

* [FEATURE] Add command `migrate-utf8` to migrate Alertmanager configurations for Alertmanager versions 0.27.0 and later. #7383
* [ENHANCEMENT] Add template render command to render locally a template. #7325
* [ENHANCEMENT] Add `--extra-headers` option to `mimirtool rules` command to add extra headers to requests for auth. #7141
* [ENHANCEMENT] Analyze Prometheus: set tenant header. #6737
* [ENHANCEMENT] Add argument `--output-dir` to `mimirtool alertmanager get` where the config and templates will be written to and can be loaded via `mimirtool alertmanager load` #6760
* [BUGFIX] Analyze rule-file: .metricsUsed field wasn't populated. #6953

### Mimir Continuous Test

* [ENHANCEMENT] Include comparison of all expected and actual values when any float sample does not match. #6756

### Query-tee

* [BUGFIX] Fix issue where `Host` HTTP header was not being correctly changed for the proxy targets. #7386
* [ENHANCEMENT] Allow using the value of X-Scope-OrgID for basic auth username in the forwarded request if URL username is set as `__REQUEST_HEADER_X_SCOPE_ORGID__`. #7452

### Documentation

* [CHANGE] No longer mark OTLP distributor endpoint as experimental. #7348
* [ENHANCEMENT] Added runbook for `KubePersistentVolumeFillingUp` alert. #7297
* [ENHANCEMENT] Add Grafana Cloud recommendations to OTLP documentation. #7375
* [BUGFIX] Fixed typo on single zone->zone aware replication Helm page. #7327

### Tools

* [CHANGE] copyblocks: The flags for copyblocks have been changed to align more closely with other tools. #6607
* [CHANGE] undelete-blocks: undelete-blocks-gcs has been removed and replaced with undelete-blocks, which supports recovering deleted blocks in versioned buckets from ABS, GCS, and S3-compatible object storage. #6607
* [FEATURE] copyprefix: Add tool to copy objects between prefixes. Supports ABS, GCS, and S3-compatible object storage. #6607

## 2.11.0

### Grafana Mimir

* [CHANGE] The following deprecated configurations have been removed: #6673 #6779 #6808 #6814
  * `-querier.iterators`
  * `-querier.batch-iterators`
  * `-blocks-storage.bucket-store.max-chunk-pool-bytes`
  * `-blocks-storage.bucket-store.chunk-pool-min-bucket-size-bytes`
  * `-blocks-storage.bucket-store.chunk-pool-max-bucket-size-bytes`
  * `-blocks-storage.bucket-store.bucket-index.enabled`
* [CHANGE] Querier: Split worker GRPC config into separate client configs for the frontend and scheduler to allow TLS to be configured correctly when specifying the `tls_server_name`. The GRPC config specified under `-querier.frontend-client.*` will no longer apply to the scheduler client, and will need to be set explicitly under `-querier.scheduler-client.*`. #6445 #6573
* [CHANGE] Store-gateway: enable sparse index headers by default. Sparse index headers reduce the time to load an index header up to 90%. #6005
* [CHANGE] Store-gateway: lazy-loading concurrency limit default value is now 4. #6004
* [CHANGE] General: enabled `-log.buffered` by default. The `-log.buffered` has been deprecated and will be removed in Mimir 2.13. #6131
* [CHANGE] Ingester: changed default `-blocks-storage.tsdb.series-hash-cache-max-size-bytes` setting from `1GB` to `350MB`. The new default cache size is enough to store the hashes for all series in a ingester, assuming up to 2M in-memory series per ingester and using the default 13h retention period for local TSDB blocks in the ingesters. #6130
* [CHANGE] Query-frontend: removed `cortex_query_frontend_workers_enqueued_requests_total`. Use `cortex_query_frontend_enqueue_duration_seconds_count` instead. #6121
* [CHANGE] Ingester / querier: enable ingester to querier chunks streaming by default and mark it as stable. #6174
* [CHANGE] Ingester / querier: enable ingester query request minimisation by default and mark it as stable. #6174
* [CHANGE] Ingester: changed the default value for the experimental configuration parameter `-blocks-storage.tsdb.early-head-compaction-min-estimated-series-reduction-percentage` from 10 to 15. #6186
* [CHANGE] Ingester: `/ingester/push` HTTP endpoint has been removed. This endpoint was added for testing and troubleshooting, but was never documented or used for anything. #6299
* [CHANGE] Experimental setting `-log.rate-limit-logs-per-second-burst` renamed to `-log.rate-limit-logs-burst-size`. #6230
* [CHANGE] Ingester: by setting the newly introduced experimental CLI flag `-ingester.return-only-grpc-errors` to true, ingester will return only gRPC errors. #6443 #6680 #6723
* [CHANGE] Upgrade Node.js to v20. #6540
* [CHANGE] Querier: `cortex_querier_blocks_consistency_checks_failed_total` is now incremented when a block couldn't be queried from any attempted store-gateway as opposed to incremented after each attempt. Also `cortex_querier_blocks_consistency_checks_total` is incremented once per query as opposed to once per attempt (with 3 attempts). #6590
* [CHANGE] Ingester: Modify utilization based read path limiter to base memory usage on Go heap size. #6584
* [FEATURE] Distributor: added option `-distributor.retry-after-header.enabled` to include the `Retry-After` header in recoverable error responses. #6608
* [FEATURE] Query-frontend: add experimental support for query blocking. Queries are blocked on a per-tenant basis and is configured via the limit `blocked_queries`. #5609
* [FEATURE] Vault: Added support for new Vault authentication methods: `AppRole`, `Kubernetes`, `UserPass` and `Token`. #6143
* [FEATURE] Add experimental endpoint `/api/v1/cardinality/active_series` to return the set of active series for a given selector. #6536 #6619 #6651 #6667 #6717
* [FEATURE] Added `-<prefix>.s3.part-size` flag to configure the S3 minimum file size in bytes used for multipart uploads. #6592
* [FEATURE] Add the experimental `-<prefix>.s3.send-content-md5` flag (defaults to `false`) to configure S3 Put Object requests to send a `Content-MD5` header. Setting this flag is not recommended unless your object storage does not support checksums. #6622
* [FEATURE] Distributor: add an experimental flag `-distributor.reusable-ingester-push-worker` that can be used to pre-allocate a pool of workers to be used to send push requests to the ingesters. #6660
* [FEATURE] Distributor: Support enabling of automatically generated name suffixes for metrics ingested via OTLP, through the flag `-distributor.otel-metric-suffixes-enabled`. #6542
* [FEATURE] Ingester: ingester can now track which of the user's series the ingester actually owns according to the ring, and only consider owned series when checking for user series limit. This helps to avoid hitting the user's series limit when scaling up ingesters or changing user's ingester shard size. Feature is currently experimental, and disabled by default. It can be enabled by setting `-ingester.use-ingester-owned-series-for-limits` (to use owned series for limiting). This is currently limited to multi-zone ingester setup, with replication factor being equal to number of zones. #6718 #7087
* [ENHANCEMENT] Query-frontend: don't treat cancel as an error. #4648
* [ENHANCEMENT] Ingester: exported summary `cortex_ingester_inflight_push_requests_summary` tracking total number of inflight requests in percentile buckets. #5845
* [ENHANCEMENT] Query-scheduler: add `cortex_query_scheduler_enqueue_duration_seconds` metric that records the time taken to enqueue or reject a query request. #5879
* [ENHANCEMENT] Query-frontend: add `cortex_query_frontend_enqueue_duration_seconds` metric that records the time taken to enqueue or reject a query request. When query-scheduler is in use, the metric has the `scheduler_address` label to differentiate the enqueue duration by query-scheduler backend. #5879 #6087 #6120
* [ENHANCEMENT] Store-gateway: add metric `cortex_bucket_store_blocks_loaded_by_duration` for counting the loaded number of blocks based on their duration. #6074  #6129
* [ENHANCEMENT] Expose `/sync/mutex/wait/total:seconds` Go runtime metric as `go_sync_mutex_wait_total_seconds_total` from all components. #5879
* [ENHANCEMENT] Query-scheduler: improve latency with many concurrent queriers. #5880
* [ENHANCEMENT] Ruler: add new per-tenant `cortex_ruler_queries_zero_fetched_series_total` metric to track rules that fetched no series. #5925
* [ENHANCEMENT] Implement support for `limit`, `limit_per_metric` and `metric` parameters for `<Prometheus HTTP prefix>/api/v1/metadata` endpoint. #5890
* [ENHANCEMENT] Distributor: add experimental support for storing metadata when ingesting metrics via OTLP. This makes metrics description and type available when ingesting metrics via OTLP. Enable with `-distributor.enable-otlp-metadata-storage=true`. #5693 #6035 #6254
* [ENHANCEMENT] Ingester: added support for sampling errors, which can be enabled by setting `-ingester.error-sample-rate`. This way each error will be logged once in the configured number of times. All the discarded samples will still be tracked by the `cortex_discarded_samples_total` metric. #5584 #6014
* [ENHANCEMENT] Ruler: Fetch secrets used to configure TLS on the Alertmanager client from Vault when `-vault.enabled` is true. #5239
* [ENHANCEMENT] Query-frontend: added query-sharding support for `group by` aggregation queries. #6024
* [ENHANCEMENT] Fetch secrets used to configure server-side TLS from Vault when `-vault.enabled` is true. #6052.
* [ENHANCEMENT] Packaging: add logrotate config file. #6142
* [ENHANCEMENT] Ingester: add the experimental configuration options `-blocks-storage.tsdb.head-postings-for-matchers-cache-max-bytes` and `-blocks-storage.tsdb.block-postings-for-matchers-cache-max-bytes` to enforce a limit in bytes on the `PostingsForMatchers()` cache used by ingesters (the cache limit is per TSDB head and block basis, not a global one). The experimental configuration options `-blocks-storage.tsdb.head-postings-for-matchers-cache-size` and `-blocks-storage.tsdb.block-postings-for-matchers-cache-size` have been deprecated. #6151
* [ENHANCEMENT] Ingester: use the `PostingsForMatchers()` in-memory cache for label values queries with matchers too. #6151
* [ENHANCEMENT] Ingester / store-gateway: optimized regex matchers. #6168 #6250
* [ENHANCEMENT] Distributor: Include ingester IDs in circuit breaker related metrics and logs. #6206
* [ENHANCEMENT] Querier: improve errors and logging when streaming chunks from ingesters and store-gateways. #6194 #6309
* [ENHANCEMENT] Querier: Add `cortex_querier_federation_exemplar_tenants_queried` and `cortex_querier_federation_tenants_queried` metrics to track the number of tenants queried by multi-tenant queries. #6374 #6409
* [ENHANCEMENT] All: added an experimental `-server.grpc.num-workers` flag that configures the number of long-living workers used to process gRPC requests. This could decrease the CPU usage by reducing the number of stack allocations. #6311
* [ENHANCEMENT] All: improved IPv6 support by using the proper host:port formatting. #6311
* [ENHANCEMENT] Querier: always return error encountered during chunks streaming, rather than `the stream has already been exhausted`. #6345 #6433
* [ENHANCEMENT] Query-frontend: add `instance_enable_ipv6` to support IPv6. #6111
* [ENHANCEMENT] Store-gateway: return same detailed error messages as queriers when chunks or series limits are reached. #6347
* [ENHANCEMENT] Querier: reduce memory consumed for queries that hit store-gateways. #6348
* [ENHANCEMENT] Ruler: include corresponding trace ID with log messages associated with rule evaluation. #6379 #6520
* [ENHANCEMENT] Querier: clarify log messages and span events emitted while querying ingesters, and include both ingester name and address when relevant. #6381
* [ENHANCEMENT] Memcached: introduce new experimental configuration parameters `-<prefix>.memcached.write-buffer-size-bytes` `-<prefix>.memcached.read-buffer-size-bytes` to customise the memcached client write and read buffer size (the buffer is allocated for each memcached connection). #6468
* [ENHANCEMENT] Ingester, Distributor: added experimental support for rejecting push requests received via gRPC before reading them into memory, if ingester or distributor is unable to accept the request. This is activated by using `-ingester.limit-inflight-requests-using-grpc-method-limiter` for ingester, and `-distributor.limit-inflight-requests-using-grpc-method-limiter` for distributor. #5976 #6300
* [ENHANCEMENT] Add capability in store-gateways to accept number of tokens through config. `-store-gateway.sharding-ring.num-tokens`, `default-value=512` #4863
* [ENHANCEMENT] Query-frontend: return warnings generated during query evaluation. #6391
* [ENHANCEMENT] Server: Add the option `-server.http-read-header-timeout` to enable specifying a timeout for reading HTTP request headers. It defaults to 0, in which case reading of headers can take up to `-server.http-read-timeout`, leaving no time for reading body, if there's any. #6517
* [ENHANCEMENT] Add connection-string option, `-<prefix>.azure.connection-string`, for Azure Blob Storage. #6487
* [ENHANCEMENT] Ingester: Add `-ingester.instance-limits.max-inflight-push-requests-bytes`. This limit protects the ingester against requests that together may cause an OOM. #6492
* [ENHANCEMENT] Ingester: add new per-tenant `cortex_ingester_local_limits` metric to expose the calculated local per-tenant limits seen at each ingester. Exports the local per-tenant series limit with label `{limit="max_global_series_per_user"}` #6403
* [ENHANCEMENT] Query-frontend: added "queue_time_seconds" field to "query stats" log. This is total time that query and subqueries spent in the queue, before queriers picked it up. #6537
* [ENHANCEMENT] Server: Add `-server.report-grpc-codes-in-instrumentation-label-enabled` CLI flag to specify whether gRPC status codes should be used in `status_code` label of `cortex_request_duration_seconds` metric. It defaults to false, meaning that successful and erroneous gRPC status codes are represented with `success` and `error` respectively. #6562
* [ENHANCEMENT] Server: Add `-ingester.client.report-grpc-codes-in-instrumentation-label-enabled` CLI flag to specify whether gRPC status codes should be used in `status_code` label of `cortex_ingester_client_request_duration_seconds` metric. It defaults to false, meaning that successful and erroneous gRPC status codes are represented with `2xx` and `error` respectively. #6562
* [ENHANCEMENT] Server: Add `-server.http-log-closed-connections-without-response-enabled` option to log details about connections to HTTP server that were closed before any data was sent back. This can happen if client doesn't manage to send complete HTTP headers before timeout. #6612
* [ENHANCEMENT] Query-frontend: include length of query, time since the earliest and latest points of a query, time since the earliest and latest points of a query, cached/uncached bytes in "query stats" logs. Time parameters (start/end/time) are always formatted as RFC3339 now. #6473 #6477 #6709 #6710
* [ENHANCEMENT] Query-frontend: `-query-frontend.align-queries-with-step` has been moved from a global flag to a per-tenant override. #6714
* [ENHANCEMENT] Distributor: added support for reducing the resolution of native histogram samples upon ingestion if the sample has too many buckets compared to `-validation.max-native-histogram-buckets`. This is enabled by default and can be turned off by setting `-validation.reduce-native-histogram-over-max-buckets` to `false`. #6535
* [ENHANCEMENT] Query-frontend: optionally wait for the frontend to complete startup if requests are received while the frontend is still starting. Disabled by default, set `-query-frontend.not-running-timeout` to a non-zero value to enable. #6621
* [ENHANCEMENT] Distributor: Include source IPs in OTLP push handler logs. #6652
* [ENHANCEMENT] Query-frontend: return clearer error message when a query request is received while shutting down. #6675
* [ENHANCEMENT] Querier: return clearer error message when a query request is cancelled by the caller. #6697
* [ENHANCEMENT] Compactor: Mark corrupted blocks for no-compaction to avoid blocking compactor future runs. #6588
* [ENHANCEMENT] Distributor: Added an experimental configuration option `distributor.ingestion-burst-factor` that overrides the `distributor.ingestion-burst-size` option if set. The `distributor.ingestion-burst-factor` is used to set the underlying ingestion rate limiter token bucket's burst size to a multiple of the per distributor `distributor.ingestion-rate-limit` and the `distributor.ingestion-burst-factor`. This is disabled by default. #6662
* [ENHANCEMENT] Add debug message to track tenants sending queries that are not able to benefit from caches. #6732
* [BUGFIX] Distributor: return server overload error in the event of exceeding the ingestion rate limit. #6549
* [BUGFIX] Ring: Ensure network addresses used for component hash rings are formatted correctly when using IPv6. #6068
* [BUGFIX] Query-scheduler: don't retain connections from queriers that have shut down, leading to gradually increasing enqueue latency over time. #6100 #6145
* [BUGFIX] Ingester: prevent query logic from continuing to execute after queries are canceled. #6085
* [BUGFIX] Ensure correct nesting of children of the `querier.Select` tracing span. #6085
* [BUGFIX] Packaging: fix preremove script preventing upgrades on RHEL based OS. #6067
* [BUGFIX] Querier: return actual error rather than `attempted to read series at index XXX from stream, but the stream has already been exhausted` (or even no error at all) when streaming chunks from ingesters or store-gateways is enabled and an error occurs while streaming chunks. #6346
* [BUGFIX] Querier: reduce log volume when querying ingesters with zone-awareness enabled and one or more instances in a single zone unavailable. #6381
* [BUGFIX] Querier: don't try to query further ingesters if ingester query request minimization is enabled and a query limit is reached as a result of the responses from the initial set of ingesters. #6402
* [BUGFIX] Ingester: Don't cache context cancellation error when querying. #6446
* [BUGFIX] Ingester: don't ignore errors encountered while iterating through chunks or samples in response to a query request. #6469
* [BUGFIX] All: fix issue where traces for some inter-component gRPC calls would incorrectly show the call as failing due to cancellation. #6470
* [BUGFIX] Querier: correctly mark streaming requests to ingesters or store-gateways as successful, not cancelled, in metrics and traces. #6471 #6505
* [BUGFIX] Querier: fix issue where queries fail with "context canceled" error when an ingester or store-gateway fails healthcheck while the query is in progress. #6550
* [BUGFIX] Tracing: When creating an OpenTelemetry tracing span, add it to the context for later retrieval. #6614
* [BUGFIX] Querier: always report query results to query-frontends, even when cancelled, to ensure query-frontends don't wait for results that will otherwise never arrive. #6703
* [BUGFIX] Querier: attempt to query ingesters in PENDING state, to reduce the likelihood that scaling up the number of ingesters in multiple zones simultaneously causes a read outage. #6726 #6727
* [BUGFIX] Querier: don't cancel inflight queries from a query-scheduler if the stream between the querier and query-scheduler is broken. #6728
* [BUGFIX] Store-gateway: Fix double-counting of some duration metrics. #6616
* [BUGFIX] Fixed possible series matcher corruption leading to wrong series being included in query results. #6884

### Mixin

* [CHANGE] Dashboards: enabled reporting gRPC codes as `status_code` label in Mimir dashboards. In case of gRPC calls, the successful `status_code` label on `cortex_request_duration_seconds` and gRPC client request duration metrics has changed from 'success' and '2xx' to 'OK'. #6561
* [CHANGE] Alerts: remove `MimirGossipMembersMismatch` alert and replace it with `MimirGossipMembersTooHigh` and `MimirGossipMembersTooLow` alerts that should have a higher signal-to-noise ratio. #6508
* [ENHANCEMENT] Dashboards: Optionally show rejected requests on Mimir Writes dashboard. Useful when used together with "early request rejection" in ingester and distributor. #6132 #6556
* [ENHANCEMENT] Alerts: added a critical alert for `CompactorSkippedBlocksWithOutOfOrderChunks` when multiple blocks are affected. #6410
* [ENHANCEMENT] Dashboards: Added the min-replicas for autoscaling dashboards. #6528
* [ENHANCEMENT] Dashboards: Show queries per second for the `/api/v1/cardinality/` endpoints on the "Overview" dashboard. #6720
* [BUGFIX] Alerts: fixed issue where `GossipMembersMismatch` warning message referred to per-instance labels that were not produced by the alert query. #6146
* [BUGFIX] Dashboards: Fix autoscaling dashboard panels for KEDA > 2.9. [Requires scraping the KEDA operator for metrics since they moved](https://github.com/kedacore/keda/issues/3972). #6528
* [BUGFIX] Alerts: Fix autoscaling alerts for KEDA > 2.9. [Requires scraping the KEDA operator for metrics since they moved](https://github.com/kedacore/keda/issues/3972). #6528

### Jsonnet

* [CHANGE] Ingester: reduce `-server.grpc-max-concurrent-streams` to 500. #5666
* [CHANGE] Changed default `_config.cluster_domain` from `cluster.local` to `cluster.local.` to reduce the number of DNS lookups made by Mimir. #6389
* [CHANGE] Query-frontend: changed default `_config.autoscaling_query_frontend_cpu_target_utilization` from `1` to `0.75`. #6395
* [CHANGE] Distributor: Increase HPA scale down period such that distributors are slower to scale down after autoscaling up. #6589
* [CHANGE] Store-gateway: Change the default timeout used for index-queries caches from `200ms` to `450ms`. #6786
* [FEATURE] Store-gateway: Allow automated zone-by-zone downscaling, that can be enabled via the `store_gateway_automated_downscale_enabled` flag. It is disabled by default. #6149
* [FEATURE] Ingester: Allow to configure TSDB Head early compaction using the following `_config` parameters: #6181
  * `ingester_tsdb_head_early_compaction_enabled` (disabled by default)
  * `ingester_tsdb_head_early_compaction_reduction_percentage`
  * `ingester_tsdb_head_early_compaction_min_in_memory_series`
* [ENHANCEMENT] Double the amount of rule groups for each user tier. #5897
* [ENHANCEMENT] Set `maxUnavailable` to 0 for `distributor`, `overrides-exporter`, `querier`, `query-frontend`, `query-scheduler` `ruler-querier`, `ruler-query-frontend`, `ruler-query-scheduler` and `consul` deployments, to ensure they don't become completely unavailable during a rollout. #5924
* [ENHANCEMENT] Update rollout-operator to `v0.9.0`. #6022 #6110 #6558 #6681
* [ENHANCEMENT] Update memcached to `memcached:1.6.22-alpine`. #6585
* [ENHANCEMENT] Store-gateway: replaced the following deprecated CLI flags: #6319
  * `-blocks-storage.bucket-store.index-header-lazy-loading-enabled` replaced with `-blocks-storage.bucket-store.index-header.lazy-loading-enabled`
  * `-blocks-storage.bucket-store.index-header-lazy-loading-idle-timeout` replaced with `-blocks-storage.bucket-store.index-header.lazy-loading-idle-timeout`
* [ENHANCEMENT] Store-gateway: Allow selective enablement of store-gateway automated scaling on a per-zone basis. #6302
* [BUGFIX] Autoscaling: KEDA > 2.9 removed the ability to set metricName in the trigger metadata. To help discern which metric is used by the HPA, we set the trigger name to what was the metricName. This is available as the `scaler` label on `keda_*` metrics. #6528

### Mimirtool

* [ENHANCEMENT] Analyze Grafana: Improve support for variables in range. #6657
* [BUGFIX] Fix out of bounds error on export with large timespans and/or series count. #5700
* [BUGFIX] Fix the issue where `--read-timeout` was applied to the entire `mimirtool analyze grafana` invocation rather than to individual Grafana API calls. #5915
* [BUGFIX] Fix incorrect remote-read path joining for `mimirtool remote-read` commands on Windows. #6011
* [BUGFIX] Fix template files full path being sent in `mimirtool alertmanager load` command. #6138
* [BUGFIX] Analyze rule-file: .metricsUsed field wasn't populated. #6953

### Mimir Continuous Test

### Query-tee

### Documentation

* [ENHANCEMENT] Document the concept of native histograms and how to send them to Mimir, migration path. #5956 #6488 #6539 #6752
* [ENHANCEMENT] Document native histograms query and visualization. #6231

### Tools

* [CHANGE] tsdb-index: Rename tool to tsdb-series. #6317
* [FEATURE] tsdb-labels: Add tool to print label names and values of a TSDB block. #6317
* [ENHANCEMENT] trafficdump: Trafficdump can now parse OTEL requests. Entire request is dumped to output, there's no filtering of fields or matching of series done. #6108

## 2.10.5

### Grafana Mimir

* [ENHANCEMENT] Update Docker base images from `alpine:3.18.3` to `alpine:3.18.5`. #6897
* [BUGFIX] Fixed possible series matcher corruption leading to wrong series being included in query results. #6886

### Documentation

* [ENHANCEMENT] Document the concept of native histograms and how to send them to Mimir, migration path. #6757
* [ENHANCEMENT] Document native histograms query and visualization. #6757

## 2.10.4

### Grafana Mimir

* [BUGFIX] Update otelhttp library to v0.44.0 as a mitigation for CVE-2023-45142. #6634

## 2.10.3

### Grafana Mimir

* [BUGFIX] Update grpc-go library to 1.57.2-dev that includes a fix for a bug introduced in 1.57.1. #6419

## 2.10.2

### Grafana Mimir

* [BUGFIX] Update grpc-go library to 1.57.1 and `golang.org/x/net` to `0.17`, which include fix for CVE-2023-44487. #6349

## 2.10.1

### Grafana Mimir

* [CHANGE] Update Go version to 1.21.3. #6244 #6325
* [BUGFIX] Query-frontend: Don't retry read requests rejected by the ingester due to utilization based read path limiting. #6032
* [BUGFIX] Ingester: fix panic in WAL replay of certain native histograms. #6086

## 2.10.0

### Grafana Mimir

* [CHANGE] Store-gateway: skip verifying index header integrity upon loading. To enable verification set `blocks_storage.bucket_store.index_header.verify_on_load: true`. #5174
* [CHANGE] Querier: change the default value of the experimental `-querier.streaming-chunks-per-ingester-buffer-size` flag to 256. #5203
* [CHANGE] Querier: only initiate query requests to ingesters in the `ACTIVE` state in the ring. #5342
* [CHANGE] Querier: renamed `-querier.prefer-streaming-chunks` to `-querier.prefer-streaming-chunks-from-ingesters` to enable streaming chunks from ingesters to queriers. #5182
* [CHANGE] Querier: `-query-frontend.cache-unaligned-requests` has been moved from a global flag to a per-tenant override. #5312
* [CHANGE] Ingester: removed `cortex_ingester_shipper_dir_syncs_total` and `cortex_ingester_shipper_dir_sync_failures_total` metrics. The former metric was not much useful, and the latter was never incremented. #5396
* [CHANGE] Ingester: removed logging of errors related to hitting per-instance limits to reduce resource usage when ingesters are under pressure. #5585
* [CHANGE] gRPC clients: use default connect timeout of 5s, and therefore enable default connect backoff max delay of 5s. #5562
* [CHANGE] Ingester: the `-validation.create-grace-period` is now enforced in the ingester too, other than distributor and query-frontend. If you've configured `-validation.create-grace-period` then make sure the configuration is applied to ingesters too. #5712
* [CHANGE] Distributor: the `-validation.create-grace-period` is now enforced for examplars too in the distributor. If an examplar has timestamp greater than "now + grace_period", then the exemplar will be dropped and the metric `cortex_discarded_exemplars_total{reason="exemplar_too_far_in_future",user="..."}` increased. #5761
* [CHANGE] Query-frontend: the `-validation.create-grace-period` is now enforced in the query-frontend even when the configured value is 0. When the value is 0, the query end time range is truncated to the current real-world time. #5829
* [CHANGE] Store-gateway: deprecated configuration parameters for index header under `blocks-storage.bucket-store` and use a new configurations in `blocks-storage.bucket-store.index-header`, deprecated configuration will be removed in Mimir 2.12. Configuration changes: #5726
  * `-blocks-storage.bucket-store.index-header-lazy-loading-enabled` is deprecated, use the new configuration `-blocks-storage.bucket-store.index-header.lazy-loading-enabled`
  * `-blocks-storage.bucket-store.index-header-lazy-loading-idle-timeout` is deprecated, use the new configuration `-blocks-storage.bucket-store.index-header.lazy-loading-idle-timeout`
  * `-blocks-storage.bucket-store.index-header-lazy-loading-concurrency` is deprecated, use the new configuration `-blocks-storage.bucket-store.index-header.lazy-loading-concurrency`
* [CHANGE] Store-gateway: remove experimental fine-grained chunks caching. The following experimental configuration parameters have been removed `-blocks-storage.bucket-store.chunks-cache.fine-grained-chunks-caching-enabled`, `-blocks-storage.bucket-store.fine-grained-chunks-caching-ranges-per-series`. #5816 #5875
* [CHANGE] Ingester: remove deprecated `blocks-storage.tsdb.max-tsdb-opening-concurrency-on-startup`. #5850
* [FEATURE] Introduced `-distributor.service-overload-status-code-on-rate-limit-enabled` flag for configuring status code to 529 instead of 429 upon rate limit exhaustion. #5752
* [FEATURE] Cardinality API: added a new `count_method` parameter which enables counting active series. #5136
* [FEATURE] Query-frontend: added experimental support to cache cardinality, label names and label values query responses. The cache will be used when `-query-frontend.cache-results` is enabled, and `-query-frontend.results-cache-ttl-for-cardinality-query` or `-query-frontend.results-cache-ttl-for-labels-query` set to a value greater than 0. The following metrics have been added to track the query results cache hit ratio per `request_type`: #5212 #5235 #5426 #5524
  * `cortex_frontend_query_result_cache_requests_total{request_type="query_range|cardinality|label_names_and_values"}`
  * `cortex_frontend_query_result_cache_hits_total{request_type="query_range|cardinality|label_names_and_values"}`
* [FEATURE] Added `-<prefix>.s3.list-objects-version` flag to configure the S3 list objects version. #5099
* [FEATURE] Ingester: add optional CPU/memory utilization based read request limiting, considered experimental. Disabled by default, enable by configuring limits via both of the following flags: #5012 #5392 #5394 #5526 #5508 #5704
  * `-ingester.read-path-cpu-utilization-limit`
  * `-ingester.read-path-memory-utilization-limit`
  * `-ingester.log-utilization-based-limiter-cpu-samples`
* [FEATURE] Ruler: support filtering results from rule status endpoint by `file`, `rule_group` and `rule_name`. #5291
* [FEATURE] Ingester: add experimental support for creating tokens by using spread minimizing strategy. This can be enabled with `-ingester.ring.token-generation-strategy: spread-minimizing` and `-ingester.ring.spread-minimizing-zones: <all available zones>`. In that case `-ingester.ring.tokens-file-path` must be empty. #5308 #5324
* [FEATURE] Storegateway: Persist sparse index-headers to disk and read from disk on index-header loads instead of reconstructing. #5465 #5651 #5726
* [FEATURE] Ingester: add experimental CLI flag `-ingester.ring.spread-minimizing-join-ring-in-order` that allows an ingester to register tokens in the ring only after all previous ingesters (with ID lower than its own ID) have already been registered. #5541
* [FEATURE] Ingester: add experimental support to compact the TSDB Head when the number of in-memory series is equal or greater than `-blocks-storage.tsdb.early-head-compaction-min-in-memory-series`, and the ingester estimates that the per-tenant TSDB Head compaction will reduce in-memory series by at least `-blocks-storage.tsdb.early-head-compaction-min-estimated-series-reduction-percentage`. #5371
* [FEATURE] Ingester: add new metrics for tracking native histograms in active series: `cortex_ingester_active_native_histogram_series`, `cortex_ingester_active_native_histogram_series_custom_tracker`, `cortex_ingester_active_native_histogram_buckets`, `cortex_ingester_active_native_histogram_buckets_custom_tracker`. The first 2 are the subsets of the existing and unmodified `cortex_ingester_active_series` and `cortex_ingester_active_series_custom_tracker` respectively, only tracking native histogram series, and the last 2 are the equivalents for tracking the number of buckets in native histogram series. #5318
* [FEATURE] Add experimental CLI flag `-<prefix>.s3.native-aws-auth-enabled` that allows to enable the default credentials provider chain of the AWS SDK. #5636
* [FEATURE] Distributor: add experimental support for circuit breaking when writing to ingesters via `-ingester.client.circuit-breaker.enabled`, `-ingester.client.circuit-breaker.failure-threshold`, or `-ingester.client.circuit-breaker.cooldown-period` or their corresponding YAML. #5650
* [FEATURE] The following features are no longer considered experimental. #5701 #5872
  * Ruler storage cache (`-ruler-storage.cache.*`)
  * Exclude ingesters running in specific zones (`-ingester.ring.excluded-zones`)
  * Cardinality-based query sharding (`-query-frontend.query-sharding-target-series-per-shard`)
  * Cardinality query result caching (`-query-frontend.results-cache-ttl-for-cardinality-query`)
  * Label names and values query result caching (`-query-frontend.results-cache-ttl-for-labels-query`)
  * Query expression size limit (`-query-frontend.max-query-expression-size-bytes`)
  * Peer discovery / tenant sharding for overrides exporters (`-overrides-exporter.ring.enabled`)
  * Configuring enabled metrics in overrides exporter (`-overrides-exporter.enabled-metrics`)
  * Per-tenant results cache TTL (`-query-frontend.results-cache-ttl`, `-query-frontend.results-cache-ttl-for-out-of-order-time-window`)
  * Shutdown delay (`-shutdown-delay`)
* [FEATURE] Querier: add experimental CLI flag `-tenant-federation.max-concurrent` to adjust the max number of per-tenant queries that can be run at a time when executing a single multi-tenant query. #5874
* [FEATURE] Alertmanager: add Microsoft Teams as a supported integration. #5840
* [ENHANCEMENT] Overrides-exporter: Add new metrics for write path and alertmanager (`max_global_metadata_per_user`, `max_global_metadata_per_metric`, `request_rate`, `request_burst_size`, `alertmanager_notification_rate_limit`, `alertmanager_max_dispatcher_aggregation_groups`, `alertmanager_max_alerts_count`, `alertmanager_max_alerts_size_bytes`) and added flag `-overrides-exporter.enabled-metrics` to explicitly configure desired metrics, e.g. `-overrides-exporter.enabled-metrics=request_rate,ingestion_rate`. Default value for this flag is: `ingestion_rate,ingestion_burst_size,max_global_series_per_user,max_global_series_per_metric,max_global_exemplars_per_user,max_fetched_chunks_per_query,max_fetched_series_per_query,ruler_max_rules_per_rule_group,ruler_max_rule_groups_per_tenant`. #5376
* [ENHANCEMENT] Cardinality API: when zone aware replication is enabled, the label values cardinality API can now tolerate single zone failure #5178
* [ENHANCEMENT] Distributor: optimize sending requests to ingesters when incoming requests don't need to be modified. For now this feature can be disabled by setting `-timeseries-unmarshal-caching-optimization-enabled=false`. #5137
* [ENHANCEMENT] Add advanced CLI flags to control gRPC client behaviour: #5161
  * `-<prefix>.connect-timeout`
  * `-<prefix>.connect-backoff-base-delay`
  * `-<prefix>.connect-backoff-max-delay`
  * `-<prefix>.initial-stream-window-size`
  * `-<prefix>.initial-connection-window-size`
* [ENHANCEMENT] Query-frontend: added "response_size_bytes" field to "query stats" log. #5196
* [ENHANCEMENT] Querier: refine error messages for per-tenant query limits, informing the user of the preferred strategy for not hitting the limit, in addition to how they may tweak the limit. #5059
* [ENHANCEMENT] Distributor: optimize sending of requests to ingesters by reusing memory buffers for marshalling requests. This optimization can be enabled by setting `-distributor.write-requests-buffer-pooling-enabled` to `true`. #5195 #5805 #5830
* [ENHANCEMENT] Querier: add experimental `-querier.minimize-ingester-requests` option to initially query only the minimum set of ingesters required to reach quorum. #5202 #5259 #5263
* [ENHANCEMENT] Querier: improve error message when streaming chunks from ingesters to queriers and a query limit is reached. #5245
* [ENHANCEMENT] Use new data structure for labels, to reduce memory consumption. #3555 #5731
* [ENHANCEMENT] Update alpine base image to 3.18.2. #5276
* [ENHANCEMENT] Ruler: add `cortex_ruler_sync_rules_duration_seconds` metric, tracking the time spent syncing all rule groups owned by the ruler instance. #5311
* [ENHANCEMENT] Store-gateway: add experimental `blocks-storage.bucket-store.index-header-lazy-loading-concurrency` config option to limit the number of concurrent index-headers loads when lazy loading. #5313 #5605
* [ENHANCEMENT] Ingester and querier: improve level of detail in traces emitted for queries that hit ingesters. #5315
* [ENHANCEMENT] Querier: add `cortex_querier_queries_rejected_total` metric that counts the number of queries rejected due to hitting a limit (eg. max series per query or max chunks per query). #5316 #5440 #5450
* [ENHANCEMENT] Querier: add experimental `-querier.minimize-ingester-requests-hedging-delay` option to initiate requests to further ingesters when request minimisation is enabled and not all initial requests have completed. #5368
* [ENHANCEMENT] Clarify docs for `-ingester.client.*` flags to make it clear that these are used by both queriers and distributors. #5375
* [ENHANCEMENT] Querier and store-gateway: add experimental support for streaming chunks from store-gateways to queriers while evaluating queries. This can be enabled with `-querier.prefer-streaming-chunks-from-store-gateways=true`. #5182
* [ENHANCEMENT] Querier: enforce `max-chunks-per-query` limit earlier in query processing when streaming chunks from ingesters to queriers to avoid unnecessarily consuming resources for queries that will be aborted. #5369 #5447
* [ENHANCEMENT] Ingester: added `cortex_ingester_shipper_last_successful_upload_timestamp_seconds` metric tracking the last successful TSDB block uploaded to the bucket (unix timestamp in seconds). #5396
* [ENHANCEMENT] Ingester: add two metrics tracking resource utilization calculated by utilization based limiter: #5496
  * `cortex_ingester_utilization_limiter_current_cpu_load`: The current exponential weighted moving average of the ingester's CPU load
  * `cortex_ingester_utilization_limiter_current_memory_usage_bytes`: The current ingester memory utilization
* [ENHANCEMENT] Ruler: added `insight=true` field to ruler's prometheus component for rule evaluation logs. #5510
* [ENHANCEMENT] Distributor Ingester: add metrics to count the number of requests rejected for hitting per-instance limits, `cortex_distributor_instance_rejected_requests_total` and `cortex_ingester_instance_rejected_requests_total` respectively. #5551
* [ENHANCEMENT] Distributor: add support for ingesting exponential histograms that are over the native histogram scale limit of 8 in OpenTelemetry format by downscaling them. #5532 #5607
* [ENHANCEMENT] General: buffered logging: #5506
  * `-log.buffered` CLI flag enable buffered logging.
* [ENHANCEMENT] Distributor: add more detailed information to traces generated while processing OTLP write requests. #5539
* [ENHANCEMENT] Distributor: improve performance ingesting OTLP payloads. #5531 #5607 #5616
* [ENHANCEMENT] Ingester: optimize label-values with matchers call when number of matched series is small. #5600
* [ENHANCEMENT] Compactor: delete bucket-index, markers and debug files if there are no blocks left in the bucket index. This cleanup must be enabled by using `-compactor.no-blocks-file-cleanup-enabled` option. #5648
* [ENHANCEMENT] Ingester: reduce memory usage of active series tracker. #5665
* [ENHANCEMENT] Store-gateway: added `-store-gateway.sharding-ring.auto-forget-enabled` configuration parameter to control whether store-gateway auto-forget feature should be enabled or disabled (enabled by default). #5702
* [ENHANCEMENT] Compactor: added per tenant block upload counters `cortex_block_upload_api_blocks_total`, `cortex_block_upload_api_bytes_total`, and `cortex_block_upload_api_files_total`. #5738
* [ENHANCEMENT] Compactor: verify time range of compacted block(s) matches the time range of input blocks. #5760
* [ENHANCEMENT] Querier: improved observability of calls to ingesters during queries. #5724
* [ENHANCEMENT] Compactor: block backfilling logging is now more verbose. #5711
* [ENHANCEMENT] Added support to rate limit application logs: #5764
  * `-log.rate-limit-enabled`
  * `-log.rate-limit-logs-per-second`
  * `-log.rate-limit-logs-per-second-burst`
* [ENHANCEMENT] Ingester: added `cortex_ingester_tsdb_head_min_timestamp_seconds` and `cortex_ingester_tsdb_head_max_timestamp_seconds` metrics which return min and max time of all TSDB Heads open in an ingester. #5786 #5815
* [ENHANCEMENT] Querier: cancel query requests to ingesters in a zone upon first error received from the zone, to reduce wasted effort spent computing results that won't be used #5764
* [ENHANCEMENT] All: improve tracing of internal HTTP requests sent over httpgrpc. #5782
* [ENHANCEMENT] Querier: add experimental per-query chunks limit based on an estimate of the number of chunks that will be sent from ingesters and store-gateways that is enforced earlier during query evaluation. This limit is disabled by default and can be configured with `-querier.max-estimated-fetched-chunks-per-query-multiplier`. #5765
* [ENHANCEMENT] Ingester: add UI for listing tenants with TSDB on given ingester and viewing details of tenants's TSDB on given ingester. #5803 #5824
* [ENHANCEMENT] Querier: improve observability of calls to store-gateways during queries. #5809
* [ENHANCEMENT] Query-frontend: improve tracing of interactions with query-scheduler. #5818
* [ENHANCEMENT] Query-scheduler: improve tracing of requests when request is rejected by query-scheduler. #5848
* [ENHANCEMENT] Ingester: avoid logging some errors that could cause logging contention. #5494 #5581
* [ENHANCEMENT] Store-gateway: wait for query gate after loading blocks. #5507
* [ENHANCEMENT] Store-gateway: always include `__name__` posting group in selection in order to reduce the number of object storage API calls. #5246
* [ENHANCEMENT] Ingester: track active series by ref instead of hash/labels to reduce memory usage. #5134 #5193
* [ENHANCEMENT] Go: updated to 1.21.1. #5955 #5960
* [ENHANCEMENT] Alertmanager: updated to alertmanager 0.26.0. #5840
* [BUGFIX] Ingester: Handle when previous ring state is leaving and the number of tokens has changed. #5204
* [BUGFIX] Querier: fix issue where queries that use the `timestamp()` function fail with `execution: attempted to read series at index 0 from stream, but the stream has already been exhausted` if streaming chunks from ingesters to queriers is enabled. #5370
* [BUGFIX] memberlist: bring back `memberlist_client_kv_store_count` metric that used to exist in Cortex, but got lost during dskit updates before Mimir 2.0. #5377
* [BUGFIX] Querier: pass on HTTP 503 query response code. #5364
* [BUGFIX] Store-gateway: Fix issue where stopping a store-gateway could cause all store-gateways to unload all blocks. #5464
* [BUGFIX] Allocate ballast in smaller blocks to avoid problem when entire ballast was kept in memory working set. #5565
* [BUGFIX] Querier: retry frontend result notification when an error is returned. #5591
* [BUGFIX] Querier: fix issue where `cortex_ingester_client_request_duration_seconds` metric did not include streaming query requests that did not return any series. #5695
* [BUGFIX] Ingester: fix ActiveSeries tracker double-counting series that have been deleted from the Head while still being active and then recreated again. #5678
* [BUGFIX] Ingester: don't set "last update time" of TSDB into the future when opening TSDB. This could prevent detecting of idle TSDB for a long time, if sample in distant future was ingested. #5787
* [BUGFIX] Store-gateway: fix bug when lazy index header could be closed prematurely even when still in use. #5795
* [BUGFIX] Ruler: gracefully shut down rule evaluations. #5778
* [BUGFIX] Querier: fix performance when ingesters stream samples. #5836
* [BUGFIX] Ingester: fix spurious `not found` errors on label values API during head compaction. #5957
* [BUGFIX] All: updated Minio object storage client from 7.0.62 to 7.0.63 to fix auto-detection of AWS GovCloud environments. #5905

### Mixin

* [CHANGE] Dashboards: show all workloads in selected namespace on "rollout progress" dashboard. #5113
* [CHANGE] Dashboards: show the number of updated and ready pods for each workload in the "rollout progress" panel on the "rollout progress" dashboard. #5113
* [CHANGE] Dashboards: removed "Query results cache misses" panel on the "Mimir / Queries" dashboard. #5423
* [CHANGE] Dashboards: default to shared crosshair on all dashboards. #5489
* [CHANGE] Dashboards: sort variable drop-down lists from A to Z, rather than Z to A. #5490
* [CHANGE] Alerts: removed `MimirProvisioningTooManyActiveSeries` alert. You should configure `-ingester.instance-limits.max-series` and rely on `MimirIngesterReachingSeriesLimit` alert instead. #5593
* [CHANGE] Alerts: removed `MimirProvisioningTooManyWrites` alert. The alerting threshold used in this alert was chosen arbitrarily and ingesters receiving an higher number of samples / sec don't necessarily have any issue. You should rely on SLOs metrics and alerts instead. #5706
* [CHANGE] Alerts: don't raise `MimirRequestErrors` or `MimirRequestLatency` alert for the `/debug/pprof` endpoint. #5826
* [ENHANCEMENT] Dashboards: adjust layout of "rollout progress" dashboard panels so that the "rollout progress" panel doesn't require scrolling. #5113
* [ENHANCEMENT] Dashboards: show container name first in "pods count per version" panel on "rollout progress" dashboard. #5113
* [ENHANCEMENT] Dashboards: show time spend waiting for turn when lazy loading index headers in the "index-header lazy load gate latency" panel on the "queries" dashboard. #5313
* [ENHANCEMENT] Dashboards: split query results cache hit ratio by request type in "Query results cache hit ratio" panel on the "Mimir / Queries" dashboard. #5423
* [ENHANCEMENT] Dashboards: add "rejected queries" panel to "queries" dashboard. #5429
* [ENHANCEMENT] Dashboards: add native histogram active series and active buckets to "tenants" dashboard. #5543
* [ENHANCEMENT] Dashboards: add panels to "Mimir / Writes" for requests rejected for per-instance limits. #5638
* [ENHANCEMENT] Dashboards: rename "Blocks currently loaded" to "Blocks currently owned" in the "Mimir / Queries" dashboard. #5705
* [ENHANCEMENT] Alerts: Add `MimirIngestedDataTooFarInTheFuture` warning alert that triggers when Mimir ingests sample with timestamp more than 1h in the future. #5822
* [BUGFIX] Alerts: fix `MimirIngesterRestarts` to fire only when the ingester container is restarted, excluding the cases the pod is rescheduled. #5397
* [BUGFIX] Dashboards: fix "unhealthy pods" panel on "rollout progress" dashboard showing only a number rather than the name of the workload and the number of unhealthy pods if only one workload has unhealthy pods. #5113 #5200
* [BUGFIX] Alerts: fixed `MimirIngesterHasNotShippedBlocks` and `MimirIngesterHasNotShippedBlocksSinceStart` alerts. #5396
* [BUGFIX] Alerts: Fix `MimirGossipMembersMismatch` to include `admin-api` and custom compactor pods. `admin-api` is a GEM component. #5641 #5797
* [BUGFIX] Dashboards: fix autoscaling dashboard panels that could show multiple series for a single component. #5810
* [BUGFIX] Dashboards: fix ruler-querier scaling metric panel query and split into CPU and memory scaling metric panels. #5739

### Jsonnet

* [CHANGE] Removed `_config.querier.concurrency` configuration option and replaced it with `_config.querier_max_concurrency` and `_config.ruler_querier_max_concurrency` to allow to easily fine tune it for different querier deployments. #5322
* [CHANGE] Change `_config.multi_zone_ingester_max_unavailable` to 50. #5327
* [CHANGE] Change distributors rolling update strategy configuration: `maxSurge` and `maxUnavailable` are set to `15%` and `0`. #5714
* [FEATURE] Alertmanager: Add horizontal pod autoscaler config, that can be enabled using `autoscaling_alertmanager_enabled: true`. #5194 #5249
* [ENHANCEMENT] Enable the `track_sizes` feature for Memcached pods to help determine cache efficiency. #5209
* [ENHANCEMENT] Add per-container map for environment variables. #5181
* [ENHANCEMENT] Add `PodDisruptionBudget`s for compactor, continuous-test, distributor, overrides-exporter, querier, query-frontend, query-scheduler, rollout-operator, ruler, ruler-querier, ruler-query-frontend, ruler-query-scheduler, and all memcached workloads. #5098
* [ENHANCEMENT] Ruler: configure the ruler storage cache when the metadata cache is enabled. #5326 #5334
* [ENHANCEMENT] Shuffle-sharding: ingester shards in user-classes can now be configured to target different series and limit percentage utilization through `_config.shuffle_sharding.target_series_per_ingester` and `_config.shuffle_sharding.target_utilization_percentage` values. #5470
* [ENHANCEMENT] Distributor: allow adjustment of the targeted CPU usage as a percentage of requested CPU. This can be adjusted with `_config.autoscaling_distributor_cpu_target_utilization`. #5525
* [ENHANCEMENT] Ruler: add configuration option `_config.ruler_remote_evaluation_max_query_response_size_bytes` to easily set the maximum query response size allowed (in bytes). #5592
* [ENHANCEMENT] Distributor: dynamically set `GOMAXPROCS` based on the CPU request. This should reduce distributor CPU utilization, assuming the CPU request is set to a value close to the actual utilization. #5588
* [ENHANCEMENT] Querier: dynamically set `GOMAXPROCS` based on the CPU request. This should reduce noisy neighbour issues created by the querier, whose CPU utilization could eventually saturate the Kubernetes node if unbounded. #5646 #5658
* [ENHANCEMENT] Allow to remove an entry from the configured environment variable for a given component, setting the environment value to `null` in the `*_env_map` objects (e.g. `store_gateway_env_map+:: { 'field': null}`). #5599
* [ENHANCEMENT] Allow overriding the default number of replicas for `etcd`. #5589
* [ENHANCEMENT] Memcached: reduce memory request for results, chunks and metadata caches. The requested memory is 5% greater than the configured memcached max cache size. #5661
* [ENHANCEMENT] Autoscaling: Add the following configuration options to fine tune autoscaler target utilization: #5679 #5682 #5689
  * `autoscaling_querier_target_utilization` (defaults to `0.75`)
  * `autoscaling_mimir_read_target_utilization` (defaults to `0.75`)
  * `autoscaling_ruler_querier_cpu_target_utilization` (defaults to `1`)
  * `autoscaling_distributor_memory_target_utilization` (defaults to `1`)
  * `autoscaling_ruler_cpu_target_utilization` (defaults to `1`)
  * `autoscaling_query_frontend_cpu_target_utilization` (defaults to `1`)
  * `autoscaling_ruler_query_frontend_cpu_target_utilization` (defaults to `1`)
  * `autoscaling_alertmanager_cpu_target_utilization` (defaults to `1`)
* [ENHANCEMENT] Gossip-ring: add appProtocol for istio compatibility. #5680
* [ENHANCEMENT] Add _config.commonConfig to allow adding common configuration parameters for all Mimir components. #5703
* [ENHANCEMENT] Update rollout-operator to `v0.7.0`. #5718
* [ENHANCEMENT] Increase the default rollout speed for store-gateway when lazy loading is disabled. #5823
* [ENHANCEMENT] Add autoscaling on memory for ruler-queriers. #5739
* [ENHANCEMENT] Deduplicate scaled object creation for most objects that scale on CPU and memory. #6411
* [BUGFIX] Fix compilation when index, chunks or metadata caches are disabled. #5710
* [BUGFIX] Autoscaling: treat OOMing containers as though they are using their full memory request. #5739
* [BUGFIX] Autoscaling: if no containers are up, report 0 memory usage instead of no data. #6411

### Mimirtool

* [ENHANCEMENT] Mimirtool uses paging to fetch all dashboards from Grafana when running `mimirtool analyse grafana`. This allows the tool to work correctly when running against Grafana instances with more than a 1000 dashboards. #5825
* [ENHANCEMENT] Extract metric name from queries that have a `__name__` matcher. #5911
* [BUGFIX] Mimirtool no longer parses label names as metric names when handling templating variables that are populated using `label_values(<label_name>)` when running `mimirtool analyse grafana`. #5832
* [BUGFIX] Fix panic when analyzing a grafana dashboard with multiline queries in templating variables. #5911

### Query-tee

* [CHANGE] Proxy `Content-Type` response header from backend. Previously `Content-Type: text/plain; charset=utf-8` was returned on all requests. #5183
* [CHANGE] Increase default value of `-proxy.compare-skip-recent-samples` to avoid racing with recording rule evaluation. #5561
* [CHANGE] Add `-backend.skip-tls-verify` to optionally skip TLS verification on backends. #5656

### Documentation

* [CHANGE] Fix reference to `get-started` documentation directory. #5476
* [CHANGE] Fix link to external OTLP/HTTP documentation.
* [ENHANCEMENT] Improved `MimirRulerTooManyFailedQueries` runbook. #5586
* [ENHANCEMENT] Improved "Recover accidentally deleted blocks" runbook. #5620
* [ENHANCEMENT] Documented options and trade-offs to query label names and values. #5582
* [ENHANCEMENT] Improved `MimirRequestErrors` runbook for alertmanager. #5694

### Tools

* [CHANGE] copyblocks: add support for S3 and the ability to copy between different object storage services. Due to this, the `-source-service` and `-destination-service` flags are now required and the `-service` flag has been removed. #5486
* [FEATURE] undelete-block-gcs: Added new tool for undeleting blocks on GCS storage. #5610 #5855
* [FEATURE] wal-reader: Added new tool for printing entries in TSDB WAL. #5780
* [ENHANCEMENT] ulidtime: add -seconds flag to print timestamps as Unix timestamps. #5621
* [ENHANCEMENT] ulidtime: exit with status code 1 if some ULIDs can't be parsed. #5621
* [ENHANCEMENT] tsdb-index-toc: added index-header size estimates. #5652
* [BUGFIX] Stop tools from panicking when `-help` flag is passed. #5412
* [BUGFIX] Remove github.com/golang/glog command line flags from tools. #5413

## 2.9.4

### Grafana Mimir

* [ENHANCEMENT] Update Docker base images from `alpine:3.18.3` to `alpine:3.18.5`. #6895

## 2.9.3

### Grafana Mimir

* [BUGFIX] Update `go.opentelemetry.io/contrib/instrumentation/net/http/otelhttp` to `0.44` which includes a fix for CVE-2023-45142. #6637

## 2.9.2

### Grafana Mimir

* [BUGFIX] Update grpc-go library to 1.56.3 and `golang.org/x/net` to `0.17`, which include fix for CVE-2023-44487. #6353 #6364

## 2.9.1

### Grafana Mimir

* [ENHANCEMENT] Update alpine base image to 3.18.3. #6021

## 2.9.0

### Grafana Mimir

* [CHANGE] Store-gateway: change expanded postings, postings, and label values index cache key format. These caches will be invalidated when rolling out the new Mimir version. #4770 #4978 #5037
* [CHANGE] Distributor: remove the "forwarding" feature as it isn't necessary anymore. #4876
* [CHANGE] Query-frontend: Change the default value of `-query-frontend.query-sharding-max-regexp-size-bytes` from `0` to `4096`. #4932
* [CHANGE] Querier: `-querier.query-ingesters-within` has been moved from a global flag to a per-tenant override. #4287
* [CHANGE] Querier: Use `-blocks-storage.tsdb.retention-period` instead of `-querier.query-ingesters-within` for calculating the lookback period for shuffle sharded ingesters. Setting `-querier.query-ingesters-within=0` no longer disables shuffle sharding on the read path. #4287
* [CHANGE] Block upload: `/api/v1/upload/block/{block}/files` endpoint now allows file uploads with no `Content-Length`. #4956
* [CHANGE] Store-gateway: deprecate configuration parameters for chunk pooling, they will be removed in Mimir 2.11. The following options are now also ignored: #4996
  * `-blocks-storage.bucket-store.max-chunk-pool-bytes`
  * `-blocks-storage.bucket-store.chunk-pool-min-bucket-size-bytes`
  * `-blocks-storage.bucket-store.chunk-pool-max-bucket-size-bytes`
* [CHANGE] Store-gateway: remove metrics `cortex_bucket_store_chunk_pool_requested_bytes_total` and `cortex_bucket_store_chunk_pool_returned_bytes_total`. #4996
* [CHANGE] Compactor: change default of `-compactor.partial-block-deletion-delay` to `1d`. This will automatically clean up partial blocks that were a result of failed block upload or deletion. #5026
* [CHANGE] Compactor: the deprecated configuration parameter `-compactor.consistency-delay` has been removed. #5050
* [CHANGE] Store-gateway: the deprecated configuration parameter `-blocks-storage.bucket-store.consistency-delay` has been removed. #5050
* [CHANGE] The configuration parameter `-blocks-storage.bucket-store.bucket-index.enabled` has been deprecated and will be removed in Mimir 2.11. Mimir is running by default with the bucket index enabled since version 2.0, and starting from the version 2.11 it will not be possible to disable it. #5051
* [CHANGE] The configuration parameters `-querier.iterators` and `-query.batch-iterators` have been deprecated and will be removed in Mimir 2.11. Mimir runs by default with `-querier.batch-iterators=true`, and starting from version 2.11 it will not be possible to change this. #5114
* [CHANGE] Compactor: change default of `-compactor.first-level-compaction-wait-period` to 25m. #5128
* [CHANGE] Ruler: changed default of `-ruler.poll-interval` from `1m` to `10m`. Starting from this release, the configured rule groups will also be re-synced each time they're modified calling the ruler configuration API. #5170
* [FEATURE] Query-frontend: add `-query-frontend.log-query-request-headers` to enable logging of request headers in query logs. #5030
* [FEATURE] Store-gateway: add experimental feature to retain lazy-loaded index headers between restarts by eagerly loading them during startup. This is disabled by default and can only be enabled if lazy loading is enabled. To enable this set the following: #5606
  * `-blocks-storage.bucket-store.index-header-lazy-loading-enabled` must be set to true
  * `-blocks-storage.bucket-store.index-header.eager-loading-startup-enabled` must be set to true
* [ENHANCEMENT] Add per-tenant limit `-validation.max-native-histogram-buckets` to be able to ignore native histogram samples that have too many buckets. #4765
* [ENHANCEMENT] Store-gateway: reduce memory usage in some LabelValues calls. #4789
* [ENHANCEMENT] Store-gateway: add a `stage` label to the metric `cortex_bucket_store_series_data_touched`. This label now applies to `data_type="chunks"` and `data_type="series"`. The `stage` label has 2 values: `processed` - the number of series that parsed - and `returned` - the number of series selected from the processed bytes to satisfy the query. #4797 #4830
* [ENHANCEMENT] Distributor: make `__meta_tenant_id` label available in relabeling rules configured via `metric_relabel_configs`. #4725
* [ENHANCEMENT] Compactor: added the configurable limit `compactor.block-upload-max-block-size-bytes` or `compactor_block_upload_max_block_size_bytes` to limit the byte size of uploaded or validated blocks. #4680
* [ENHANCEMENT] Querier: reduce CPU utilisation when shuffle sharding is enabled with large shard sizes. #4851
* [ENHANCEMENT] Packaging: facilitate configuration management by instructing systemd to start mimir with a configuration file. #4810
* [ENHANCEMENT] Store-gateway: reduce memory allocations when looking up postings from cache. #4861 #4869 #4962 #5047
* [ENHANCEMENT] Store-gateway: retain only necessary bytes when reading series from the bucket. #4926
* [ENHANCEMENT] Ingester, store-gateway: clear the shutdown marker after a successful shutdown to enable reusing their persistent volumes in case the ingester or store-gateway is restarted. #4985
* [ENHANCEMENT] Store-gateway, query-frontend: Reduced memory allocations when looking up cached entries from Memcached. #4862
* [ENHANCEMENT] Alertmanager: Add additional template function `queryFromGeneratorURL` returning query URL decoded query from the `GeneratorURL` field of an alert. #4301
* [ENHANCEMENT] Ruler: added experimental ruler storage cache support. The cache should reduce the number of "list objects" API calls issued to the object storage when there are 2+ ruler replicas running in a Mimir cluster. The cache can be configured setting `-ruler-storage.cache.*` CLI flags or their respective YAML config options. #4950 #5054
* [ENHANCEMENT] Store-gateway: added HTTP `/store-gateway/prepare-shutdown` endpoint for gracefully scaling down of store-gateways. A gauge `cortex_store_gateway_prepare_shutdown_requested` has been introduced for tracing this process. #4955
* [ENHANCEMENT] Updated Kuberesolver dependency (github.com/sercand/kuberesolver) from v2.4.0 to v4.0.0 and gRPC dependency (google.golang.org/grpc) from v1.47.0 to v1.53.0. #4922
* [ENHANCEMENT] Introduced new options for logging HTTP request headers: `-server.log-request-headers` enables logging HTTP request headers, `-server.log-request-headers-exclude-list` lists headers which should not be logged. #4922
* [ENHANCEMENT] Block upload: `/api/v1/upload/block/{block}/files` endpoint now disables read and write HTTP timeout, overriding `-server.http-read-timeout` and `-server.http-write-timeout` values. This is done to allow large file uploads to succeed. #4956
* [ENHANCEMENT] Alertmanager: Introduce new metrics from upstream. #4918
  * `cortex_alertmanager_notifications_failed_total` (added `reason` label)
  * `cortex_alertmanager_nflog_maintenance_total`
  * `cortex_alertmanager_nflog_maintenance_errors_total`
  * `cortex_alertmanager_silences_maintenance_total`
  * `cortex_alertmanager_silences_maintenance_errors_total`
* [ENHANCEMENT] Add native histogram support for `cortex_request_duration_seconds` metric family. #4987
* [ENHANCEMENT] Ruler: do not list rule groups in the object storage for disabled tenants. #5004
* [ENHANCEMENT] Query-frontend and querier: add HTTP API endpoint `<prometheus-http-prefix>/api/v1/format_query` to format a PromQL query. #4373
* [ENHANCEMENT] Query-frontend: Add `cortex_query_frontend_regexp_matcher_count` and `cortex_query_frontend_regexp_matcher_optimized_count` metrics to track optimization of regular expression label matchers. #4813
* [ENHANCEMENT] Alertmanager: Add configuration option to enable or disable the deletion of alertmanager state from object storage. This is useful when migrating alertmanager tenants from one cluster to another, because it avoids a condition where the state object is copied but then deleted before the configuration object is copied. #4989
* [ENHANCEMENT] Querier: only use the minimum set of chunks from ingesters when querying, and cancel unnecessary requests to ingesters sooner if we know their results won't be used. #5016
* [ENHANCEMENT] Add `-enable-go-runtime-metrics` flag to expose all go runtime metrics as Prometheus metrics. #5009
* [ENHANCEMENT] Ruler: trigger a synchronization of tenant's rule groups as soon as they change the rules configuration via API. This synchronization is in addition of the periodic syncing done every `-ruler.poll-interval`. The new behavior is enabled by default, but can be disabled with `-ruler.sync-rules-on-changes-enabled=false` (configurable on a per-tenant basis too). If you disable the new behaviour, then you may want to revert `-ruler.poll-interval` to `1m`. #4975 #5053 #5115 #5170
* [ENHANCEMENT] Distributor: Improve invalid tenant shard size error message. #5024
* [ENHANCEMENT] Store-gateway: record index header loading time separately in `cortex_bucket_store_series_request_stage_duration_seconds{stage="load_index_header"}`. Now index header loading will be visible in the "Mimir / Queries" dashboard in the "Series request p99/average latency" panels. #5011 #5062
* [ENHANCEMENT] Querier and ingester: add experimental support for streaming chunks from ingesters to queriers while evaluating queries. This can be enabled with `-querier.prefer-streaming-chunks=true`. #4886 #5078 #5094 #5126
* [ENHANCEMENT] Update Docker base images from `alpine:3.17.3` to `alpine:3.18.0`. #5065
* [ENHANCEMENT] Compactor: reduced the number of "object exists" API calls issued by the compactor to the object storage when syncing block's `meta.json` files. #5063
* [ENHANCEMENT] Distributor: Push request rate limits (`-distributor.request-rate-limit` and `-distributor.request-burst-size`) and their associated YAML configuration are now stable. #5124
* [ENHANCEMENT] Go: updated to 1.20.5. #5185
* [ENHANCEMENT] Update alpine base image to 3.18.2. #5274 #5276
* [BUGFIX] Metadata API: Mimir will now return an empty object when no metadata is available, matching Prometheus. #4782
* [BUGFIX] Store-gateway: add collision detection on expanded postings and individual postings cache keys. #4770
* [BUGFIX] Ruler: Support the `type=alert|record` query parameter for the API endpoint `<prometheus-http-prefix>/api/v1/rules`. #4302
* [BUGFIX] Backend: Check that alertmanager's data-dir doesn't overlap with bucket-sync dir. #4921
* [BUGFIX] Alertmanager: Allow to rate-limit webex, telegram and discord notifications. #4979
* [BUGFIX] Store-gateway: panics when decoding LabelValues responses that contain more than 655360 values. These responses are no longer cached. #5021
* [BUGFIX] Querier: don't leak memory when processing query requests from query-frontends (ie. when the query-scheduler is disabled). #5199

### Documentation

* [ENHANCEMENT] Improve `MimirIngesterReachingTenantsLimit` runbook. #4744 #4752
* [ENHANCEMENT] Add `symbol table size exceeds` case to `MimirCompactorHasNotSuccessfullyRunCompaction` runbook. #4945
* [ENHANCEMENT] Clarify which APIs use query sharding. #4948

### Mixin

* [CHANGE] Alerts: Remove `MimirQuerierHighRefetchRate`. #4980
* [CHANGE] Alerts: Remove `MimirTenantHasPartialBlocks`. This is obsoleted by the changed default of `-compactor.partial-block-deletion-delay` to `1d`, which will auto remediate this alert. #5026
* [ENHANCEMENT] Alertmanager dashboard: display active aggregation groups #4772
* [ENHANCEMENT] Alerts: `MimirIngesterTSDBWALCorrupted` now only fires when there are more than one corrupted WALs in single-zone deployments and when there are more than two zones affected in multi-zone deployments. #4920
* [ENHANCEMENT] Alerts: added labels to duplicated `MimirRolloutStuck` and `MimirCompactorHasNotUploadedBlocks` rules in order to distinguish them. #5023
* [ENHANCEMENT] Dashboards: fix holes in graph for lightly loaded clusters #4915
* [ENHANCEMENT] Dashboards: allow configuring additional services for the Rollout Progress dashboard. #5007
* [ENHANCEMENT] Alerts: do not fire `MimirAllocatingTooMuchMemory` alert for any matching container outside of namespaces where Mimir is running. #5089
* [BUGFIX] Dashboards: show cancelled requests in a different color to successful requests in throughput panels on dashboards. #5039
* [BUGFIX] Dashboards: fix dashboard panels that showed percentages with axes from 0 to 10000%. #5084
* [BUGFIX] Remove dependency on upstream Kubernetes mixin. #4732

### Jsonnet

* [CHANGE] Ruler: changed ruler autoscaling policy, extended scale down period from 60s to 600s. #4786
* [CHANGE] Update to v0.5.0 rollout-operator. #4893
* [CHANGE] Backend: add `alertmanager_args` to `mimir-backend` when running in read-write deployment mode. Remove hardcoded `filesystem` alertmanager storage. This moves alertmanager's data-dir to `/data/alertmanager` by default. #4907 #4921
* [CHANGE] Remove `-pdb` suffix from `PodDisruptionBudget` names. This will create new `PodDisruptionBudget` resources. Make sure to prune the old resources; otherwise, rollouts will be blocked. #5109
* [CHANGE] Query-frontend: enable query sharding for cardinality estimation via `-query-frontend.query-sharding-target-series-per-shard` by default if the results cache is enabled. #5128
* [ENHANCEMENT] Ingester: configure `-blocks-storage.tsdb.head-compaction-interval=15m` to spread TSDB head compaction over a wider time range. #4870
* [ENHANCEMENT] Ingester: configure `-blocks-storage.tsdb.wal-replay-concurrency` to CPU request minus 1. #4864
* [ENHANCEMENT] Compactor: configure `-compactor.first-level-compaction-wait-period` to TSDB head compaction interval plus 10 minutes. #4872
* [ENHANCEMENT] Store-gateway: set `GOMEMLIMIT` to the memory request value. This should reduce the likelihood the store-gateway may go out of memory, at the cost of an higher CPU utilization due to more frequent garbage collections when the memory utilization gets closer or above the configured requested memory. #4971
* [ENHANCEMENT] Store-gateway: dynamically set `GOMAXPROCS` based on the CPU request. This should reduce the likelihood a high load on the store-gateway will slow down the entire Kubernetes node. #5104
* [ENHANCEMENT] Store-gateway: add `store_gateway_lazy_loading_enabled` configuration option which combines disabled lazy-loading and reducing blocks sync concurrency. Reducing blocks sync concurrency improves startup times with disabled lazy loading on HDDs. #5025
* [ENHANCEMENT] Update `rollout-operator` image to `v0.6.0`. #5155
* [BUGFIX] Backend: configure `-ruler.alertmanager-url` to `mimir-backend` when running in read-write deployment mode. #4892
* [ENHANCEMENT] Memcached: don't overwrite upsteam memcached statefulset jsonnet to allow chosing between antiAffinity and topologySpreadConstraints.

### Mimirtool

* [CHANGE] check rules: will fail on duplicate rules when `--strict` is provided. #5035
* [FEATURE] sync/diff can now include/exclude namespaces based on a regular expression using `--namespaces-regex` and `--ignore-namespaces-regex`. #5100
* [ENHANCEMENT] analyze prometheus: allow to specify `-prometheus-http-prefix`. #4966
* [ENHANCEMENT] analyze grafana: allow to specify `--folder-title` to limit dashboards analysis based on their exact folder title. #4973

### Tools

* [CHANGE] copyblocks: copying between Azure Blob Storage buckets is now supported in addition to copying between Google Cloud Storage buckets. As a result, the `--service` flag is now required to be specified (accepted values are `gcs` or `abs`). #4756

## 2.8.0

### Grafana Mimir

* [CHANGE] Ingester: changed experimental CLI flag from `-out-of-order-blocks-external-label-enabled` to `-ingester.out-of-order-blocks-external-label-enabled` #4440
* [CHANGE] Store-gateway: The following metrics have been removed: #4332
  * `cortex_bucket_store_series_get_all_duration_seconds`
  * `cortex_bucket_store_series_merge_duration_seconds`
* [CHANGE] Ingester: changed default value of `-blocks-storage.tsdb.retention-period` from `24h` to `13h`. If you're running Mimir with a custom configuration and you're overriding `-querier.query-store-after` to a value greater than the default `12h` then you should increase `-blocks-storage.tsdb.retention-period` accordingly. #4382
* [CHANGE] Ingester: the configuration parameter `-blocks-storage.tsdb.max-tsdb-opening-concurrency-on-startup` has been deprecated and will be removed in Mimir 2.10. #4445
* [CHANGE] Query-frontend: Cached results now contain timestamp which allows Mimir to check if cached results are still valid based on current TTL configured for tenant. Results cached by previous Mimir version are used until they expire from cache, which can take up to 7 days. If you need to use per-tenant TTL sooner, please flush results cache manually. #4439
* [CHANGE] Ingester: the `cortex_ingester_tsdb_wal_replay_duration_seconds` metrics has been removed. #4465
* [CHANGE] Query-frontend and ruler: use protobuf internal query result payload format by default. This feature is no longer considered experimental. #4557 #4709
* [CHANGE] Ruler: reject creating federated rule groups while tenant federation is disabled. Previously the rule groups would be silently dropped during bucket sync. #4555
* [CHANGE] Compactor: the `/api/v1/upload/block/{block}/finish` endpoint now returns a `429` status code when the compactor has reached the limit specified by `-compactor.max-block-upload-validation-concurrency`. #4598
* [CHANGE] Compactor: when starting a block upload the maximum byte size of the block metadata provided in the request body is now limited to 1 MiB. If this limit is exceeded a `413` status code is returned. #4683
* [CHANGE] Store-gateway: cache key format for expanded postings has changed. This will invalidate the expanded postings in the index cache when deployed. #4667
* [FEATURE] Cache: Introduce experimental support for using Redis for results, chunks, index, and metadata caches. #4371
* [FEATURE] Vault: Introduce experimental integration with Vault to fetch secrets used to configure TLS for clients. Server TLS secrets will still be read from a file. `tls-ca-path`, `tls-cert-path` and `tls-key-path` will denote the path in Vault for the following CLI flags when `-vault.enabled` is true: #4446.
  * `-distributor.ha-tracker.etcd.*`
  * `-distributor.ring.etcd.*`
  * `-distributor.forwarding.grpc-client.*`
  * `-querier.store-gateway-client.*`
  * `-ingester.client.*`
  * `-ingester.ring.etcd.*`
  * `-querier.frontend-client.*`
  * `-query-frontend.grpc-client-config.*`
  * `-query-frontend.results-cache.redis.*`
  * `-blocks-storage.bucket-store.index-cache.redis.*`
  * `-blocks-storage.bucket-store.chunks-cache.redis.*`
  * `-blocks-storage.bucket-store.metadata-cache.redis.*`
  * `-compactor.ring.etcd.*`
  * `-store-gateway.sharding-ring.etcd.*`
  * `-ruler.client.*`
  * `-ruler.alertmanager-client.*`
  * `-ruler.ring.etcd.*`
  * `-ruler.query-frontend.grpc-client-config.*`
  * `-alertmanager.sharding-ring.etcd.*`
  * `-alertmanager.alertmanager-client.*`
  * `-memberlist.*`
  * `-query-scheduler.grpc-client-config.*`
  * `-query-scheduler.ring.etcd.*`
  * `-overrides-exporter.ring.etcd.*`
* [FEATURE] Distributor, ingester, querier, query-frontend, store-gateway: add experimental support for native histograms. Requires that the experimental protobuf query result response format is enabled by `-query-frontend.query-result-response-format=protobuf` on the query frontend. #4286 #4352 #4354 #4376 #4377 #4387 #4396 #4425 #4442 #4494 #4512 #4513 #4526
* [FEATURE] Added `-<prefix>.s3.storage-class` flag to configure the S3 storage class for objects written to S3 buckets. #4300
* [FEATURE] Add `freebsd` to the target OS when generating binaries for a Mimir release. #4654
* [FEATURE] Ingester: Add `prepare-shutdown` endpoint which can be used as part of Kubernetes scale down automations. #4718
* [ENHANCEMENT] Add timezone information to Alpine Docker images. #4583
* [ENHANCEMENT] Ruler: Sync rules when ruler JOINING the ring instead of ACTIVE, In order to reducing missed rule iterations during ruler restarts. #4451
* [ENHANCEMENT] Allow to define service name used for tracing via `JAEGER_SERVICE_NAME` environment variable. #4394
* [ENHANCEMENT] Querier and query-frontend: add experimental, more performant protobuf query result response format enabled with `-query-frontend.query-result-response-format=protobuf`. #4304 #4318 #4375
* [ENHANCEMENT] Compactor: added experimental configuration parameter `-compactor.first-level-compaction-wait-period`, to configure how long the compactor should wait before compacting 1st level blocks (uploaded by ingesters). This configuration option allows to reduce the chances compactor begins compacting blocks before all ingesters have uploaded their blocks to the storage. #4401
* [ENHANCEMENT] Store-gateway: use more efficient chunks fetching and caching. #4255
* [ENHANCEMENT] Query-frontend and ruler: add experimental, more performant protobuf internal query result response format enabled with `-ruler.query-frontend.query-result-response-format=protobuf`. #4331
* [ENHANCEMENT] Ruler: increased tolerance for missed iterations on alerts, reducing the chances of flapping firing alerts during ruler restarts. #4432
* [ENHANCEMENT] Optimized `.*` and `.+` regular expression label matchers. #4432
* [ENHANCEMENT] Optimized regular expression label matchers with alternates (e.g. `a|b|c`). #4647
* [ENHANCEMENT] Added an in-memory cache for regular expression matchers, to avoid parsing and compiling the same expression multiple times when used in recurring queries. #4633
* [ENHANCEMENT] Query-frontend: results cache TTL is now configurable by using `-query-frontend.results-cache-ttl` and `-query-frontend.results-cache-ttl-for-out-of-order-time-window` options. These values can also be specified per tenant. Default values are unchanged (7 days and 10 minutes respectively). #4385
* [ENHANCEMENT] Ingester: added advanced configuration parameter `-blocks-storage.tsdb.wal-replay-concurrency` representing the maximum number of CPUs used during WAL replay. #4445
* [ENHANCEMENT] Ingester: added metrics `cortex_ingester_tsdb_open_duration_seconds_total` to measure the total time it takes to open all existing TSDBs. The time tracked by this metric also includes the TSDBs WAL replay duration. #4465
* [ENHANCEMENT] Store-gateway: use streaming implementation for LabelNames RPC. The batch size for streaming is controlled by `-blocks-storage.bucket-store.batch-series-size`. #4464
* [ENHANCEMENT] Memcached: Add support for TLS or mTLS connections to cache servers. #4535
* [ENHANCEMENT] Compactor: blocks index files are now validated for correctness for blocks uploaded via the TSDB block upload feature. #4503
* [ENHANCEMENT] Compactor: block chunks and segment files are now validated for correctness for blocks uploaded via the TSDB block upload feature. #4549
* [ENHANCEMENT] Ingester: added configuration options to configure the "postings for matchers" cache of each compacted block queried from ingesters: #4561
  * `-blocks-storage.tsdb.block-postings-for-matchers-cache-ttl`
  * `-blocks-storage.tsdb.block-postings-for-matchers-cache-size`
  * `-blocks-storage.tsdb.block-postings-for-matchers-cache-force`
* [ENHANCEMENT] Compactor: validation of blocks uploaded via the TSDB block upload feature is now configurable on a per tenant basis: #4585
  * `-compactor.block-upload-validation-enabled` has been added, `compactor_block_upload_validation_enabled` can be used to override per tenant
  * `-compactor.block-upload.block-validation-enabled` was the previous global flag and has been removed
* [ENHANCEMENT] TSDB Block Upload: block upload validation concurrency can now be limited with `-compactor.max-block-upload-validation-concurrency`. #4598
* [ENHANCEMENT] OTLP: Add support for converting OTel exponential histograms to Prometheus native histograms. The ingestion of native histograms must be enabled, please set `-ingester.native-histograms-ingestion-enabled` to `true`. #4063 #4639
* [ENHANCEMENT] Query-frontend: add metric `cortex_query_fetched_index_bytes_total` to measure TSDB index bytes fetched to execute a query. #4597
* [ENHANCEMENT] Query-frontend: add experimental limit to enforce a max query expression size in bytes via `-query-frontend.max-query-expression-size-bytes` or `max_query_expression_size_bytes`. #4604
* [ENHANCEMENT] Query-tee: improve message logged when comparing responses and one response contains a non-JSON payload. #4588
* [ENHANCEMENT] Distributor: add ability to set per-distributor limits via `distributor_limits` block in runtime configuration in addition to the existing configuration. #4619
* [ENHANCEMENT] Querier: reduce peak memory consumption for queries that touch a large number of chunks. #4625
* [ENHANCEMENT] Query-frontend: added experimental `-query-frontend.query-sharding-max-regexp-size-bytes` limit to query-frontend. When set to a value greater than 0, query-frontend disabled query sharding for any query with a regexp matcher longer than the configured limit. #4632
* [ENHANCEMENT] Store-gateway: include statistics from LabelValues and LabelNames calls in `cortex_bucket_store_series*` metrics. #4673
* [ENHANCEMENT] Query-frontend: improve readability of distributed tracing spans. #4656
* [ENHANCEMENT] Update Docker base images from `alpine:3.17.2` to `alpine:3.17.3`. #4685
* [ENHANCEMENT] Querier: improve performance when shuffle sharding is enabled and the shard size is large. #4711
* [ENHANCEMENT] Ingester: improve performance when Active Series Tracker is in use. #4717
* [ENHANCEMENT] Store-gateway: optionally select `-blocks-storage.bucket-store.series-selection-strategy`, which can limit the impact of large posting lists (when many series share the same label name and value). #4667 #4695 #4698
* [ENHANCEMENT] Querier: Cache the converted float histogram from chunk iterator, hence there is no need to lookup chunk every time to get the converted float histogram. #4684
* [ENHANCEMENT] Ruler: Improve rule upload performance when not enforcing per-tenant rule group limits. #4828
* [ENHANCEMENT] Improved memory limit on the in-memory cache used for regular expression matchers. #4751
* [BUGFIX] Querier: Streaming remote read will now continue to return multiple chunks per frame after the first frame. #4423
* [BUGFIX] Store-gateway: the values for `stage="processed"` for the metrics `cortex_bucket_store_series_data_touched` and  `cortex_bucket_store_series_data_size_touched_bytes` when using fine-grained chunks caching is now reporting the correct values of chunks held in memory. #4449
* [BUGFIX] Compactor: fixed reporting a compaction error when compactor is correctly shut down while populating blocks. #4580
* [BUGFIX] OTLP: Do not drop exemplars of the OTLP Monotonic Sum metric. #4063
* [BUGFIX] Packaging: flag `/etc/default/mimir` and `/etc/sysconfig/mimir` as config to prevent overwrite. #4587
* [BUGFIX] Query-frontend: don't retry queries which error inside PromQL. #4643
* [BUGFIX] Store-gateway & query-frontend: report more consistent statistics for fetched index bytes. #4671
* [BUGFIX] Native histograms: fix how IsFloatHistogram determines if mimirpb.Histogram is a float histogram. #4706
* [BUGFIX] Query-frontend: fix query sharding for native histograms. #4666
* [BUGFIX] Ring status page: fixed the owned tokens percentage value displayed. #4730
* [BUGFIX] Querier: fixed chunk iterator that can return sample with wrong timestamp. #4450
* [BUGFIX] Packaging: fix preremove script preventing upgrades. #4801
* [BUGFIX] Security: updates Go to version 1.20.4 to fix CVE-2023-24539, CVE-2023-24540, CVE-2023-29400. #4903

### Mixin

* [ENHANCEMENT] Queries: Display data touched per sec in bytes instead of number of items. #4492
* [ENHANCEMENT] `_config.job_names.<job>` values can now be arrays of regular expressions in addition to a single string. Strings are still supported and behave as before. #4543
* [ENHANCEMENT] Queries dashboard: remove mention to store-gateway "streaming enabled" in panels because store-gateway only support streaming series since Mimir 2.7. #4569
* [ENHANCEMENT] Ruler: Add panel description for Read QPS panel in Ruler dashboard to explain values when in remote ruler mode. #4675
* [BUGFIX] Ruler dashboard: show data for reads from ingesters. #4543
* [BUGFIX] Pod selector regex for deployments: change `(.*-mimir-)` to `(.*mimir-)`. #4603

### Jsonnet

* [CHANGE] Ruler: changed ruler deployment max surge from `0` to `50%`, and max unavailable from `1` to `0`. #4381
* [CHANGE] Memcached connections parameters `-blocks-storage.bucket-store.index-cache.memcached.max-idle-connections`, `-blocks-storage.bucket-store.chunks-cache.memcached.max-idle-connections` and `-blocks-storage.bucket-store.metadata-cache.memcached.max-idle-connections` settings are now configured based on `max-get-multi-concurrency` and `max-async-concurrency`. #4591
* [CHANGE] Add support to use external Redis as cache. Following are some changes in the jsonnet config: #4386 #4640
  * Renamed `memcached_*_enabled` config options to `cache_*_enabled`
  * Renamed `memcached_*_max_item_size_mb` config options to `cache_*_max_item_size_mb`
  * Added `cache_*_backend` config options
* [CHANGE] Store-gateway StatefulSets with disabled multi-zone deployment are also unregistered from the ring on shutdown. This eliminated resharding during rollouts, at the cost of extra effort during scaling down store-gateways. For more information see [Scaling down store-gateways](https://grafana.com/docs/mimir/v2.7.x/operators-guide/run-production-environment/scaling-out/#scaling-down-store-gateways). #4713
* [CHANGE] Removed `$._config.querier.replicas` and `$._config.queryFrontend.replicas`. If you need to customize the number of querier or query-frontend replicas, and autoscaling is disabled, please set an override as is done for other stateless components (e.g. distributors). #5130
* [ENHANCEMENT] Alertmanager: add `alertmanager_data_disk_size` and  `alertmanager_data_disk_class` configuration options, by default no storage class is set. #4389
* [ENHANCEMENT] Update `rollout-operator` to `v0.4.0`. #4524
* [ENHANCEMENT] Update memcached to `memcached:1.6.19-alpine`. #4581
* [ENHANCEMENT] Add support for mTLS connections to Memcached servers. #4553
* [ENHANCEMENT] Update the `memcached-exporter` to `v0.11.2`. #4570
* [ENHANCEMENT] Autoscaling: Add `autoscaling_query_frontend_memory_target_utilization`, `autoscaling_ruler_query_frontend_memory_target_utilization`, and `autoscaling_ruler_memory_target_utilization` configuration options, for controlling the corresponding autoscaler memory thresholds. Each has a default of 1, i.e. 100%. #4612
* [ENHANCEMENT] Distributor: add ability to set per-distributor limits via `distributor_instance_limits` using runtime configuration. #4627
* [BUGFIX] Add missing query sharding settings for user_24M and user_32M plans. #4374

### Mimirtool

* [ENHANCEMENT] Backfill: mimirtool will now sleep and retry if it receives a 429 response while trying to finish an upload due to validation concurrency limits. #4598
* [ENHANCEMENT] `gauge` panel type is supported now in `mimirtool analyze dashboard`. #4679
* [ENHANCEMENT] Set a `User-Agent` header on requests to Mimir or Prometheus servers. #4700

### Mimir Continuous Test

* [FEATURE] Allow continuous testing of native histograms as well by enabling the flag `-tests.write-read-series-test.histogram-samples-enabled`. The metrics exposed by the tool will now have a new label called `type` with possible values of `float`, `histogram_float_counter`, `histogram_float_gauge`, `histogram_int_counter`, `histogram_int_gauge`, the list of metrics impacted: #4457
  * `mimir_continuous_test_writes_total`
  * `mimir_continuous_test_writes_failed_total`
  * `mimir_continuous_test_queries_total`
  * `mimir_continuous_test_queries_failed_total`
  * `mimir_continuous_test_query_result_checks_total`
  * `mimir_continuous_test_query_result_checks_failed_total`
* [ENHANCEMENT] Added a new metric `mimir_continuous_test_build_info` that reports version information, similar to the existing `cortex_build_info` metric exposed by other Mimir components. #4712
* [ENHANCEMENT] Add coherency for the selected ranges and instants of test queries. #4704

### Query-tee

### Documentation

* [CHANGE] Clarify what deprecation means in the lifecycle of configuration parameters. #4499
* [CHANGE] Update compactor `split-groups` and `split-and-merge-shards` recommendation on component page. #4623
* [FEATURE] Add instructions about how to configure native histograms. #4527
* [ENHANCEMENT] Runbook for MimirCompactorHasNotSuccessfullyRunCompaction extended to include scenario where compaction has fallen behind. #4609
* [ENHANCEMENT] Add explanation for QPS values for reads in remote ruler mode and writes generally, to the Ruler dashboard page. #4629
* [ENHANCEMENT] Expand zone-aware replication page to cover single physical availability zone deployments. #4631
* [FEATURE] Add instructions to use puppet module. #4610
* [FEATURE] Add documentation on how deploy mixin with terraform. #4161

### Tools

* [ENHANCEMENT] tsdb-index: iteration over index is now faster when any equal matcher is supplied. #4515

## 2.7.3

### Grafana Mimir

* [BUGFIX] Security: updates Go to version 1.20.4 to fix CVE-2023-24539, CVE-2023-24540, CVE-2023-29400. #4905

## 2.7.2

### Grafana Mimir

* [BUGFIX] Security: updated Go version to 1.20.3 to fix CVE-2023-24538 #4795

## 2.7.1

**Note**: During the release process, version 2.7.0 was tagged too early, before completing the release checklist and production testing. Release 2.7.1 doesn't include any code changes since 2.7.0, but now has proper release notes, published documentation, and has been fully tested in our production environment.

### Grafana Mimir

* [CHANGE] Ingester: the configuration parameter `-ingester.ring.readiness-check-ring-health` has been deprecated and will be removed in Mimir 2.9. #4422
* [CHANGE] Ruler: changed default value of `-ruler.evaluation-delay-duration` option from 0 to 1m. #4250
* [CHANGE] Querier: Errors with status code `422` coming from the store-gateway are propagated and not converted to the consistency check error anymore. #4100
* [CHANGE] Store-gateway: When a query hits `max_fetched_chunks_per_query` and `max_fetched_series_per_query` limits, an error with the status code `422` is created and returned. #4056
* [CHANGE] Packaging: Migrate FPM packaging solution to NFPM. Rationalize packages dependencies and add package for all binaries. #3911
* [CHANGE] Store-gateway: Deprecate flag `-blocks-storage.bucket-store.chunks-cache.subrange-size` since there's no benefit to changing the default of `16000`. #4135
* [CHANGE] Experimental support for ephemeral storage introduced in Mimir 2.6.0 has been removed. Following options are no longer available: #4252
  * `-blocks-storage.ephemeral-tsdb.*`
  * `-distributor.ephemeral-series-enabled`
  * `-distributor.ephemeral-series-matchers`
  * `-ingester.max-ephemeral-series-per-user`
  * `-ingester.instance-limits.max-ephemeral-series`
Querying with using `{__mimir_storage__="ephemeral"}` selector no longer works. All label values with `ephemeral-` prefix in `reason` label of `cortex_discarded_samples_total` metric are no longer available. Following metrics have been removed:
  * `cortex_ingester_ephemeral_series`
  * `cortex_ingester_ephemeral_series_created_total`
  * `cortex_ingester_ephemeral_series_removed_total`
  * `cortex_ingester_ingested_ephemeral_samples_total`
  * `cortex_ingester_ingested_ephemeral_samples_failures_total`
  * `cortex_ingester_memory_ephemeral_users`
  * `cortex_ingester_queries_ephemeral_total`
  * `cortex_ingester_queried_ephemeral_samples`
  * `cortex_ingester_queried_ephemeral_series`
* [CHANGE] Store-gateway: use mmap-less index-header reader by default and remove mmap-based index header reader. The following flags have changed: #4280
   * `-blocks-storage.bucket-store.index-header.map-populate-enabled` has been removed
   * `-blocks-storage.bucket-store.index-header.stream-reader-enabled` has been removed
   * `-blocks-storage.bucket-store.index-header.stream-reader-max-idle-file-handles` has been renamed to `-blocks-storage.bucket-store.index-header.max-idle-file-handles`, and the corresponding configuration file option has been renamed from `stream_reader_max_idle_file_handles` to `max_idle_file_handles`
* [CHANGE] Store-gateway: the streaming store-gateway is now enabled by default. The new default setting for `-blocks-storage.bucket-store.batch-series-size` is `5000`. #4330
* [CHANGE] Compactor: the configuration parameter `-compactor.consistency-delay` has been deprecated and will be removed in Mimir 2.9. #4409
* [CHANGE] Store-gateway: the configuration parameter `-blocks-storage.bucket-store.consistency-delay` has been deprecated and will be removed in Mimir 2.9. #4409
* [FEATURE] Ruler: added `keep_firing_for` support to alerting rules. #4099
* [FEATURE] Distributor, ingester: ingestion of native histograms. The new per-tenant limit `-ingester.native-histograms-ingestion-enabled` controls whether native histograms are stored or ignored. #4159
* [FEATURE] Query-frontend: Introduce experimental `-query-frontend.query-sharding-target-series-per-shard` to allow query sharding to take into account cardinality of similar requests executed previously. This feature uses the same cache that's used for results caching. #4121 #4177 #4188 #4254
* [ENHANCEMENT] Go: update go to 1.20.1. #4266
* [ENHANCEMENT] Ingester: added `out_of_order_blocks_external_label_enabled` shipper option to label out-of-order blocks before shipping them to cloud storage. #4182 #4297
* [ENHANCEMENT] Ruler: introduced concurrency when loading per-tenant rules configuration. This improvement is expected to speed up the ruler start up time in a Mimir cluster with a large number of tenants. #4258
* [ENHANCEMENT] Compactor: Add `reason` label to `cortex_compactor_runs_failed_total`. The value can be `shutdown` or `error`. #4012
* [ENHANCEMENT] Store-gateway: enforce `max_fetched_series_per_query`. #4056
* [ENHANCEMENT] Query-frontend: Disambiguate logs for failed queries. #4067
* [ENHANCEMENT] Query-frontend: log caller user agent in query stats logs. #4093
* [ENHANCEMENT] Store-gateway: add `data_type` label with values on `cortex_bucket_store_partitioner_extended_ranges_total`, `cortex_bucket_store_partitioner_expanded_ranges_total`, `cortex_bucket_store_partitioner_requested_ranges_total`, `cortex_bucket_store_partitioner_expanded_bytes_total`, `cortex_bucket_store_partitioner_requested_bytes_total` for `postings`, `series`, and `chunks`. #4095
* [ENHANCEMENT] Store-gateway: Reduce memory allocation rate when loading TSDB chunks from Memcached. #4074
* [ENHANCEMENT] Query-frontend: track `cortex_frontend_query_response_codec_duration_seconds` and `cortex_frontend_query_response_codec_payload_bytes` metrics to measure the time taken and bytes read / written while encoding and decoding query result payloads. #4110
* [ENHANCEMENT] Alertmanager: expose additional upstream metrics `cortex_alertmanager_dispatcher_aggregation_groups`, `cortex_alertmanager_dispatcher_alert_processing_duration_seconds`. #4151
* [ENHANCEMENT] Querier and query-frontend: add experimental, more performant protobuf internal query result response format enabled with `-query-frontend.query-result-response-format=protobuf`. #4153
* [ENHANCEMENT] Store-gateway: use more efficient chunks fetching and caching. This should reduce CPU, memory utilization, and receive bandwidth of a store-gateway. Enable with `-blocks-storage.bucket-store.chunks-cache.fine-grained-chunks-caching-enabled=true`. #4163 #4174 #4227
* [ENHANCEMENT] Query-frontend: Wait for in-flight queries to finish before shutting down. #4073 #4170
* [ENHANCEMENT] Store-gateway: added `encode` and `other` stage to `cortex_bucket_store_series_request_stage_duration_seconds` metric. #4179
* [ENHANCEMENT] Ingester: log state of TSDB when shipping or forced compaction can't be done due to unexpected state of TSDB. #4211
* [ENHANCEMENT] Update Docker base images from `alpine:3.17.1` to `alpine:3.17.2`. #4240
* [ENHANCEMENT] Store-gateway: add a `stage` label to the metrics `cortex_bucket_store_series_data_fetched`, `cortex_bucket_store_series_data_size_fetched_bytes`, `cortex_bucket_store_series_data_touched`, `cortex_bucket_store_series_data_size_touched_bytes`. This label only applies to `data_type="chunks"`. For `fetched` metrics with `data_type="chunks"` the `stage` label has 2 values: `fetched` - the chunks or bytes that were fetched from the cache or the object store, `refetched` - the chunks or bytes that had to be refetched from the cache or the object store because their size was underestimated during the first fetch. For `touched` metrics with `data_type="chunks"` the `stage` label has 2 values: `processed` - the chunks or bytes that were read from the fetched chunks or bytes and were processed in memory, `returned` - the chunks or bytes that were selected from the processed bytes to satisfy the query. #4227 #4316
* [ENHANCEMENT] Compactor: improve the partial block check related to `compactor.partial-block-deletion-delay` to potentially issue less requests to object storage. #4246
* [ENHANCEMENT] Memcached: added `-*.memcached.min-idle-connections-headroom-percentage` support to configure the minimum number of idle connections to keep open as a percentage (0-100) of the number of recently used idle connections. This feature is disabled when set to a negative value (default), which means idle connections are kept open indefinitely. #4249
* [ENHANCEMENT] Querier and store-gateway: optimized regular expression label matchers with case insensitive alternate operator. #4340 #4357
* [ENHANCEMENT] Compactor: added the experimental flag `-compactor.block-upload.block-validation-enabled` with the default `true` to configure whether block validation occurs on backfilled blocks. #3411
* [ENHANCEMENT] Ingester: apply a jitter to the first TSDB head compaction interval configured via `-blocks-storage.tsdb.head-compaction-interval`. Subsequent checks will happen at the configured interval. This should help to spread the TSDB head compaction among different ingesters over the configured interval. #4364
* [ENHANCEMENT] Ingester: the maximum accepted value for `-blocks-storage.tsdb.head-compaction-interval` has been increased from 5m to 15m. #4364
* [BUGFIX] Store-gateway: return `Canceled` rather than `Aborted` or `Internal` error when the calling querier cancels a label names or values request, and return `Internal` if processing the request fails for another reason. #4061
* [BUGFIX] Querier: track canceled requests with status code `499` in the metrics instead of `503` or `422`. #4099
* [BUGFIX] Ingester: compact out-of-order data during `/ingester/flush` or when TSDB is idle. #4180
* [BUGFIX] Ingester: conversion of global limits `max-series-per-user`, `max-series-per-metric`, `max-metadata-per-user` and `max-metadata-per-metric` into corresponding local limits now takes into account the number of ingesters in each zone. #4238
* [BUGFIX] Ingester: track `cortex_ingester_memory_series` metric consistently with `cortex_ingester_memory_series_created_total` and `cortex_ingester_memory_series_removed_total`. #4312
* [BUGFIX] Querier: fixed a bug which was incorrectly matching series with regular expression label matchers with begin/end anchors in the middle of the regular expression. #4340

### Mixin

* [CHANGE] Move auto-scaling panel rows down beneath logical network path in Reads and Writes dashboards. #4049
* [CHANGE] Make distributor auto-scaling metric panels show desired number of replicas. #4218
* [CHANGE] Alerts: The alert `MimirMemcachedRequestErrors` has been renamed to `MimirCacheRequestErrors`. #4242
* [ENHANCEMENT] Alerts: Added `MimirAutoscalerKedaFailing` alert firing when a KEDA scaler is failing. #4045
* [ENHANCEMENT] Add auto-scaling panels to ruler dashboard. #4046
* [ENHANCEMENT] Add gateway auto-scaling panels to Reads and Writes dashboards. #4049 #4216
* [ENHANCEMENT] Dashboards: distinguish between label names and label values queries. #4065
* [ENHANCEMENT] Add query-frontend and ruler-query-frontend auto-scaling panels to Reads and Ruler dashboards. #4199
* [BUGFIX] Alerts: Fixed `MimirAutoscalerNotActive` to not fire if scaling metric does not exist, to avoid false positives on scaled objects with 0 min replicas. #4045
* [BUGFIX] Alerts: `MimirCompactorHasNotSuccessfullyRunCompaction` is no longer triggered by frequent compactor restarts. #4012
* [BUGFIX] Tenants dashboard: Correctly show the ruler-query-scheduler queue size. #4152

### Jsonnet

* [CHANGE] Create the `query-frontend-discovery` service only when Mimir is deployed in microservice mode without query-scheduler. #4353
* [CHANGE] Add results cache backend config to `ruler-query-frontend` configuration to allow cache reuse for cardinality-estimation based sharding. #4257
* [ENHANCEMENT] Add support for ruler auto-scaling. #4046
* [ENHANCEMENT] Add optional `weight` param to `newQuerierScaledObject` and `newRulerQuerierScaledObject` to allow running multiple querier deployments on different node types. #4141
* [ENHANCEMENT] Add support for query-frontend and ruler-query-frontend auto-scaling. #4199
* [BUGFIX] Shuffle sharding: when applying user class limits, honor the minimum shard size configured in `$._config.shuffle_sharding.*`. #4363

### Mimirtool

* [FEATURE] Added `keep_firing_for` support to rules configuration. #4099
* [ENHANCEMENT] Add `-tls-insecure-skip-verify` to rules, alertmanager and backfill commands. #4162

### Query-tee

* [CHANGE] Increase default value of `-backend.read-timeout` to 150s, to accommodate default querier and query frontend timeout of 120s. #4262
* [ENHANCEMENT] Log errors that occur while performing requests to compare two endpoints. #4262
* [ENHANCEMENT] When comparing two responses that both contain an error, only consider the comparison failed if the errors differ. Previously, if either response contained an error, the comparison always failed, even if both responses contained the same error. #4262
* [ENHANCEMENT] Include the value of the `X-Scope-OrgID` header when logging a comparison failure. #4262
* [BUGFIX] Parameters (expression, time range etc.) for a query request where the parameters are in the HTTP request body rather than in the URL are now logged correctly when responses differ. #4265

### Documentation

* [ENHANCEMENT] Add guide on alternative migration method for Thanos to Mimir #3554
* [ENHANCEMENT] Restore "Migrate from Cortex" for Jsonnet. #3929
* [ENHANCEMENT] Document migration from microservices to read-write deployment mode. #3951
* [ENHANCEMENT] Do not error when there is nothing to commit as part of a publish #4058
* [ENHANCEMENT] Explain how to run Mimir locally using docker-compose #4079
* [ENHANCEMENT] Docs: use long flag names in runbook commands. #4088
* [ENHANCEMENT] Clarify how ingester replication happens. #4101
* [ENHANCEMENT] Improvements to the Get Started guide. #4315
* [BUGFIX] Added indentation to Azure and SWIFT backend definition. #4263

### Tools

* [ENHANCEMENT] Adapt tsdb-print-chunk for native histograms. #4186
* [ENHANCEMENT] Adapt tsdb-index-health for blocks containing native histograms. #4186
* [ENHANCEMENT] Adapt tsdb-chunks tool to handle native histograms. #4186

## 2.6.2

* [BUGFIX] Security: updates Go to version 1.20.4 to fix CVE-2023-24539, CVE-2023-24540, CVE-2023-29400. #4903

## 2.6.1

### Grafana Mimir

* [BUGFIX] Security: updates Go to version 1.20.3 to fix CVE-2023-24538 #4798

## 2.6.0

### Grafana Mimir

* [CHANGE] Querier: Introduce `-querier.max-partial-query-length` to limit the time range for partial queries at the querier level and deprecate `-store.max-query-length`. #3825 #4017
* [CHANGE] Store-gateway: Remove experimental `-blocks-storage.bucket-store.max-concurrent-reject-over-limit` flag. #3706
* [CHANGE] Ingester: If shipping is enabled block retention will now be relative to the upload time to cloud storage. If shipping is disabled block retention will be relative to the creation time of the block instead of the mintime of the last block created. #3816
* [CHANGE] Query-frontend: Deprecated CLI flag `-query-frontend.align-querier-with-step` has been removed. #3982
* [CHANGE] Alertmanager: added default configuration for `-alertmanager.configs.fallback`. Allows tenants to send alerts without first uploading an Alertmanager configuration. #3541
* [FEATURE] Store-gateway: streaming of series. The store-gateway can now stream results back to the querier instead of buffering them. This is expected to greatly reduce peak memory consumption while keeping latency the same. You can enable this feature by setting `-blocks-storage.bucket-store.batch-series-size` to a value in the high thousands (5000-10000). This is still an experimental feature and is subject to a changing API and instability. #3540 #3546 #3587 #3606 #3611 #3620 #3645 #3355 #3697 #3666 #3687 #3728 #3739 #3751 #3779 #3839
* [FEATURE] Alertmanager: Added support for the Webex receiver. #3758
* [FEATURE] Limits: Added the `-validation.separate-metrics-group-label` flag. This allows further separation of the `cortex_discarded_samples_total` metric by an additional `group` label - which is configured by this flag to be the value of a specific label on an incoming timeseries. Active groups are tracked and inactive groups are cleaned up on a defined interval. The maximum number of groups tracked is controlled by the `-max-separate-metrics-groups-per-user` flag. #3439
* [FEATURE] Overrides-exporter: Added experimental ring support to overrides-exporter via `-overrides-exporter.ring.enabled`. When enabled, the ring is used to establish a leader replica for the export of limit override metrics. #3908 #3953
* [FEATURE] Ephemeral storage (experimental): Mimir can now accept samples into "ephemeral storage". Such samples are available for querying for a short amount of time (`-blocks-storage.ephemeral-tsdb.retention-period`, defaults to 10 minutes), and then removed from memory. To use ephemeral storage, distributor must be configured with `-distributor.ephemeral-series-enabled` option. Series matching `-distributor.ephemeral-series-matchers` will be marked for storing into ephemeral storage in ingesters. Each tenant needs to have ephemeral storage enabled by using `-ingester.max-ephemeral-series-per-user` limit, which defaults to 0 (no ephemeral storage). Ingesters have new `-ingester.instance-limits.max-ephemeral-series` limit for total number of series in ephemeral storage across all tenants. If ingestion of samples into ephemeral storage fails, `cortex_discarded_samples_total` metric will use values prefixed with `ephemeral-` for `reason` label. Querying of ephemeral storage is possible by using `{__mimir_storage__="ephemeral"}` as metric selector. Following new metrics related to ephemeral storage are introduced: #3897 #3922 #3961 #3997 #4004
  * `cortex_ingester_ephemeral_series`
  * `cortex_ingester_ephemeral_series_created_total`
  * `cortex_ingester_ephemeral_series_removed_total`
  * `cortex_ingester_ingested_ephemeral_samples_total`
  * `cortex_ingester_ingested_ephemeral_samples_failures_total`
  * `cortex_ingester_memory_ephemeral_users`
  * `cortex_ingester_queries_ephemeral_total`
  * `cortex_ingester_queried_ephemeral_samples`
  * `cortex_ingester_queried_ephemeral_series`
* [ENHANCEMENT] Added new metric `thanos_shipper_last_successful_upload_time`: Unix timestamp (in seconds) of the last successful TSDB block uploaded to the bucket. #3627
* [ENHANCEMENT] Ruler: Added `-ruler.alertmanager-client.tls-enabled` configuration for alertmanager client. #3432 #3597
* [ENHANCEMENT] Activity tracker logs now have `component=activity-tracker` label. #3556
* [ENHANCEMENT] Distributor: remove labels with empty values #2439
* [ENHANCEMENT] Query-frontend: track query HTTP requests in the Activity Tracker. #3561
* [ENHANCEMENT] Store-gateway: Add experimental alternate implementation of index-header reader that does not use memory mapped files. The index-header reader is expected to improve stability of the store-gateway. You can enable this implementation with the flag `-blocks-storage.bucket-store.index-header.stream-reader-enabled`. #3639 #3691 #3703 #3742 #3785 #3787 #3797
* [ENHANCEMENT] Query-scheduler: add `cortex_query_scheduler_cancelled_requests_total` metric to track the number of requests that are already cancelled when dequeued. #3696
* [ENHANCEMENT] Store-gateway: add `cortex_bucket_store_partitioner_extended_ranges_total` metric to keep track of the ranges that the partitioner decided to overextend and merge in order to save API call to the object storage. #3769
* [ENHANCEMENT] Compactor: Auto-forget unhealthy compactors after ten failed ring heartbeats. #3771
* [ENHANCEMENT] Ruler: change default value of `-ruler.for-grace-period` from `10m` to `2m` and update help text. The new default value reflects how we operate Mimir at Grafana Labs. #3817
* [ENHANCEMENT] Ingester: Added experimental flags to force usage of _postings for matchers cache_. These flags will be removed in the future and it's not recommended to change them. #3823
  * `-blocks-storage.tsdb.head-postings-for-matchers-cache-ttl`
  * `-blocks-storage.tsdb.head-postings-for-matchers-cache-size`
  * `-blocks-storage.tsdb.head-postings-for-matchers-cache-force`
* [ENHANCEMENT] Ingester: Improved series selection performance when some of the matchers do not match any series. #3827
* [ENHANCEMENT] Alertmanager: Add new additional template function `tenantID` returning id of the tenant owning the alert. #3758
* [ENHANCEMENT] Alertmanager: Add additional template function `grafanaExploreURL` returning URL to grafana explore with range query. #3849
* [ENHANCEMENT] Reduce overhead of debug logging when filtered out. #3875
* [ENHANCEMENT] Update Docker base images from `alpine:3.16.2` to `alpine:3.17.1`. #3898
* [ENHANCEMENT] Ingester: Add new `/ingester/tsdb_metrics` endpoint to return tenant-specific TSDB metrics. #3923
* [ENHANCEMENT] Query-frontend: CLI flag `-query-frontend.max-total-query-length` and its associated YAML configuration is now stable. #3882
* [ENHANCEMENT] Ruler: rule groups now support optional and experimental `align_evaluation_time_on_interval` field, which causes all evaluations to happen on interval-aligned timestamp. #4013
* [ENHANCEMENT] Query-scheduler: ring-based service discovery is now stable. #4028
* [ENHANCEMENT] Store-gateway: improved performance of prefix matching on the labels. #4055 #4080
* [BUGFIX] Log the names of services that are not yet running rather than `unsupported value type` when calling `/ready` and some services are not running. #3625
* [BUGFIX] Alertmanager: Fix template spurious deletion with relative data dir. #3604
* [BUGFIX] Security: update prometheus/exporter-toolkit for CVE-2022-46146. #3675
* [BUGFIX] Security: update golang.org/x/net for CVE-2022-41717. #3755
* [BUGFIX] Debian package: Fix post-install, environment file path and user creation. #3720
* [BUGFIX] memberlist: Fix panic during Mimir startup when Mimir receives gossip message before it's ready. #3746
* [BUGFIX] Store-gateway: fix `cortex_bucket_store_partitioner_requested_bytes_total` metric to not double count overlapping ranges. #3769
* [BUGFIX] Update `github.com/thanos-io/objstore` to address issue with Multipart PUT on s3-compatible Object Storage. #3802 #3821
* [BUGFIX] Distributor, Query-scheduler: Make sure ring metrics include a `cortex_` prefix as expected by dashboards. #3809
* [BUGFIX] Querier: canceled requests are no longer reported as "consistency check" failures. #3837 #3927
* [BUGFIX] Distributor: don't panic when `metric_relabel_configs` in overrides contains null element. #3868
* [BUGFIX] Distributor: don't panic when OTLP histograms don't have any buckets. #3853
* [BUGFIX] Ingester, Compactor: fix panic that can occur when compaction fails. #3955
* [BUGFIX] Store-gateway: return `Canceled` rather than `Aborted` error when the calling querier cancels the request. #4007

### Mixin

* [ENHANCEMENT] Alerts: Added `MimirIngesterInstanceHasNoTenants` alert that fires when an ingester replica is not receiving write requests for any tenant. #3681
* [ENHANCEMENT] Alerts: Extended `MimirAllocatingTooMuchMemory` to check read-write deployment containers. #3710
* [ENHANCEMENT] Alerts: Added `MimirAlertmanagerInstanceHasNoTenants` alert that fires when an alertmanager instance ows no tenants. #3826
* [ENHANCEMENT] Alerts: Added `MimirRulerInstanceHasNoRuleGroups` alert that fires when a ruler replica is not assigned any rule group to evaluate. #3723
* [ENHANCEMENT] Support for baremetal deployment for alerts and scaling recording rules. #3719
* [ENHANCEMENT] Dashboards: querier autoscaling now supports multiple scaled objects (configurable via `$._config.autoscale.querier.hpa_name`). #3962
* [BUGFIX] Alerts: Fixed `MimirIngesterRestarts` alert when Mimir is deployed in read-write mode. #3716
* [BUGFIX] Alerts: Fixed `MimirIngesterHasNotShippedBlocks` and `MimirIngesterHasNotShippedBlocksSinceStart` alerts for when Mimir is deployed in read-write or monolithic modes and updated them to use new `thanos_shipper_last_successful_upload_time` metric. #3627
* [BUGFIX] Alerts: Fixed `MimirMemoryMapAreasTooHigh` alert when Mimir is deployed in read-write mode. #3626
* [BUGFIX] Alerts: Fixed `MimirCompactorSkippedBlocksWithOutOfOrderChunks` matching on non-existent label. #3628
* [BUGFIX] Dashboards: Fix `Rollout Progress` dashboard incorrectly using Gateway metrics when Gateway was not enabled. #3709
* [BUGFIX] Tenants dashboard: Make it compatible with all deployment types. #3754
* [BUGFIX] Alerts: Fixed `MimirCompactorHasNotUploadedBlocks` to not fire if compactor has nothing to do. #3793
* [BUGFIX] Alerts: Fixed `MimirAutoscalerNotActive` to not fire if scaling metric is 0, to avoid false positives on scaled objects with 0 min replicas. #3999

### Jsonnet

* [CHANGE] Replaced the deprecated `policy/v1beta1` with `policy/v1` when configuring a PodDisruptionBudget for read-write deployment mode. #3811
* [CHANGE] Removed `-server.http-write-timeout` default option value from querier and query-frontend, as it defaults to a higher value in the code now, and cannot be lower than `-querier.timeout`. #3836
* [CHANGE] Replaced `-store.max-query-length` with `-query-frontend.max-total-query-length` in the query-frontend config. #3879
* [CHANGE] Changed default `mimir_backend_data_disk_size` from `100Gi` to `250Gi`. #3894
* [ENHANCEMENT] Update `rollout-operator` to `v0.2.0`. #3624
* [ENHANCEMENT] Add `user_24M` and `user_32M` classes to operations config. #3367
* [ENHANCEMENT] Update memcached image from `memcached:1.6.16-alpine` to `memcached:1.6.17-alpine`. #3914
* [ENHANCEMENT] Allow configuring the ring for overrides-exporter. #3995
* [BUGFIX] Apply ingesters and store-gateways per-zone CLI flags overrides to read-write deployment mode too. #3766
* [BUGFIX] Apply overrides-exporter CLI flags to mimir-backend when running Mimir in read-write deployment mode. #3790
* [BUGFIX] Fixed `mimir-write` and `mimir-read` Kubernetes service to correctly balance requests among pods. #3855 #3864 #3906
* [BUGFIX] Fixed `ruler-query-frontend` and `mimir-read` gRPC server configuration to force clients to periodically re-resolve the backend addresses. #3862
* [BUGFIX] Fixed `mimir-read` CLI flags to ensure query-frontend configuration takes precedence over querier configuration. #3877

### Mimirtool

* [ENHANCEMENT] Update `mimirtool config convert` to work with Mimir 2.4, 2.5, 2.6 changes. #3952
* [ENHANCEMENT] Mimirtool is now available to install through Homebrew with `brew install mimirtool`. #3776
* [ENHANCEMENT] Added `--concurrency` to `mimirtool rules sync` command. #3996
* [BUGFIX] Fix summary output from `mimirtool rules sync` to display correct number of groups created and updated. #3918

### Documentation

* [BUGFIX] Querier: Remove assertion that the `-querier.max-concurrent` flag must also be set for the query-frontend. #3678
* [ENHANCEMENT] Update migration from cortex documentation. #3662
* [ENHANCEMENT] Query-scheduler: documented how to migrate from DNS-based to ring-based service discovery. #4028

### Tools

## 2.5.0

### Grafana Mimir

* [CHANGE] Flag `-azure.msi-resource` is now ignored, and will be removed in Mimir 2.7. This setting is now made automatically by Azure. #2682
* [CHANGE] Experimental flag `-blocks-storage.tsdb.out-of-order-capacity-min` has been removed. #3261
* [CHANGE] Distributor: Wrap errors from pushing to ingesters with useful context, for example clarifying timeouts. #3307
* [CHANGE] The default value of `-server.http-write-timeout` has changed from 30s to 2m. #3346
* [CHANGE] Reduce period of health checks in connection pools for querier->store-gateway, ruler->ruler, and alertmanager->alertmanager clients to 10s. This reduces the time to fail a gRPC call when the remote stops responding. #3168
* [CHANGE] Hide TSDB block ranges period config from doc and mark it experimental. #3518
* [FEATURE] Alertmanager: added Discord support. #3309
* [ENHANCEMENT] Added `-server.tls-min-version` and `-server.tls-cipher-suites` flags to configure cipher suites and min TLS version supported by HTTP and gRPC servers. #2898
* [ENHANCEMENT] Distributor: Add age filter to forwarding functionality, to not forward samples which are older than defined duration. If such samples are not ingested, `cortex_discarded_samples_total{reason="forwarded-sample-too-old"}` is increased. #3049 #3113
* [ENHANCEMENT] Store-gateway: Reduce memory allocation when generating ids in index cache. #3179
* [ENHANCEMENT] Query-frontend: truncate queries based on the configured creation grace period (`--validation.create-grace-period`) to avoid querying too far into the future. #3172
* [ENHANCEMENT] Ingester: Reduce activity tracker memory allocation. #3203
* [ENHANCEMENT] Query-frontend: Log more detailed information in the case of a failed query. #3190
* [ENHANCEMENT] Added `-usage-stats.installation-mode` configuration to track the installation mode via the anonymous usage statistics. #3244
* [ENHANCEMENT] Compactor: Add new `cortex_compactor_block_max_time_delta_seconds` histogram for detecting if compaction of blocks is lagging behind. #3240 #3429
* [ENHANCEMENT] Ingester: reduced the memory footprint of active series custom trackers. #2568
* [ENHANCEMENT] Distributor: Include `X-Scope-OrgId` header in requests forwarded to configured forwarding endpoint. #3283 #3385
* [ENHANCEMENT] Alertmanager: reduced memory utilization in Mimir clusters with a large number of tenants. #3309
* [ENHANCEMENT] Add experimental flag `-shutdown-delay` to allow components to wait after receiving SIGTERM and before stopping. In this time the component returns 503 from /ready endpoint. #3298
* [ENHANCEMENT] Go: update to go 1.19.3. #3371
* [ENHANCEMENT] Alerts: added `RulerRemoteEvaluationFailing` alert, firing when communication between ruler and frontend fails in remote operational mode. #3177 #3389
* [ENHANCEMENT] Clarify which S3 signature versions are supported in the error "unsupported signature version". #3376
* [ENHANCEMENT] Store-gateway: improved index header reading performance. #3393 #3397 #3436
* [ENHANCEMENT] Store-gateway: improved performance of series matching. #3391
* [ENHANCEMENT] Move the validation of incoming series before the distributor's forwarding functionality, so that we don't forward invalid series. #3386 #3458
* [ENHANCEMENT] S3 bucket configuration now validates that the endpoint does not have the bucket name prefix. #3414
* [ENHANCEMENT] Query-frontend: added "fetched index bytes" to query statistics, so that the statistics contain the total bytes read by store-gateways from TSDB block indexes. #3206
* [ENHANCEMENT] Distributor: push wrapper should only receive unforwarded samples. #2980
* [ENHANCEMENT] Added `/api/v1/status/config` and `/api/v1/status/flags` APIs to maintain compatibility with prometheus. #3596 #3983
* [BUGFIX] Flusher: Add `Overrides` as a dependency to prevent panics when starting with `-target=flusher`. #3151
* [BUGFIX] Updated `golang.org/x/text` dependency to fix CVE-2022-32149. #3285
* [BUGFIX] Query-frontend: properly close gRPC streams to the query-scheduler to stop memory and goroutines leak. #3302
* [BUGFIX] Ruler: persist evaluation delay configured in the rulegroup. #3392
* [BUGFIX] Ring status pages: show 100% ownership as "100%", not "1e+02%". #3435
* [BUGFIX] Fix panics in OTLP ingest path when parse errors exist. #3538

### Mixin

* [CHANGE] Alerts: Change `MimirSchedulerQueriesStuck` `for` time to 7 minutes to account for the time it takes for HPA to scale up. #3223
* [CHANGE] Dashboards: Removed the `Querier > Stages` panel from the `Mimir / Queries` dashboard. #3311
* [CHANGE] Configuration: The format of the `autoscaling` section of the configuration has changed to support more components. #3378
  * Instead of specific config variables for each component, they are listed in a dictionary. For example, `autoscaling.querier_enabled` becomes `autoscaling.querier.enabled`.
* [FEATURE] Dashboards: Added "Mimir / Overview resources" dashboard, providing an high level view over a Mimir cluster resources utilization. #3481
* [FEATURE] Dashboards: Added "Mimir / Overview networking" dashboard, providing an high level view over a Mimir cluster network bandwidth, inflight requests and TCP connections. #3487
* [FEATURE] Compile baremetal mixin along k8s mixin. #3162 #3514
* [ENHANCEMENT] Alerts: Add MimirRingMembersMismatch firing when a component does not have the expected number of running jobs. #2404
* [ENHANCEMENT] Dashboards: Add optional row about the Distributor's metric forwarding feature to the `Mimir / Writes` dashboard. #3182 #3394 #3394 #3461
* [ENHANCEMENT] Dashboards: Remove the "Instance Mapper" row from the "Alertmanager Resources Dashboard". This is a Grafana Cloud specific service and not relevant for external users. #3152
* [ENHANCEMENT] Dashboards: Add "remote read", "metadata", and "exemplar" queries to "Mimir / Overview" dashboard. #3245
* [ENHANCEMENT] Dashboards: Use non-red colors for non-error series in the "Mimir / Overview" dashboard. #3246
* [ENHANCEMENT] Dashboards: Add support to multi-zone deployments for the experimental read-write deployment mode. #3256
* [ENHANCEMENT] Dashboards: If enabled, add new row to the `Mimir / Writes` for distributor autoscaling metrics. #3378
* [ENHANCEMENT] Dashboards: Add read path insights row to the "Mimir / Tenants" dashboard. #3326
* [ENHANCEMENT] Alerts: Add runbook urls for alerts. #3452
* [ENHANCEMENT] Configuration: Make it possible to configure namespace label, job label, and job prefix. #3482
* [ENHANCEMENT] Dashboards: improved resources and networking dashboards to work with read-write deployment mode too. #3497 #3504 #3519 #3531
* [ENHANCEMENT] Alerts: Added "MimirDistributorForwardingErrorRate" alert, which fires on high error rates in the distributor’s forwarding feature. #3200
* [ENHANCEMENT] Improve phrasing in Overview dashboard. #3488
* [BUGFIX] Dashboards: Fix legend showing `persistentvolumeclaim` when using `deployment_type=baremetal` for `Disk space utilization` panels. #3173 #3184
* [BUGFIX] Alerts: Fixed `MimirGossipMembersMismatch` alert when Mimir is deployed in read-write mode. #3489
* [BUGFIX] Dashboards: Remove "Inflight requests" from object store panels because the panel is not tracking the inflight requests to object storage. #3521

### Jsonnet

* [CHANGE] Replaced the deprecated `policy/v1beta1` with `policy/v1` when configuring a PodDisruptionBudget. #3284
* [CHANGE] [Common storage configuration](https://grafana.com/docs/mimir/v2.3.x/operators-guide/configure/configure-object-storage-backend/#common-configuration) is now used to configure object storage in all components. This is a breaking change in terms of Jsonnet manifests and also a CLI flag update for components that use object storage, so it will require a rollout of those components. The changes include: #3257
  * `blocks_storage_backend` was renamed to `storage_backend` and is now used as the common storage backend for all components.
    * So were the related `blocks_storage_azure_account_(name|key)` and `blocks_storage_s3_endpoint` configurations.
  * `storage_s3_endpoint` is now rendered by default using the `aws_region` configuration instead of a hardcoded `us-east-1`.
  * `ruler_client_type` and `alertmanager_client_type` were renamed to `ruler_storage_backend` and `alertmanager_storage_backend` respectively, and their corresponding CLI flags won't be rendered unless explicitly set to a value different from the one in `storage_backend` (like `local`).
  * `alertmanager_s3_bucket_name`, `alertmanager_gcs_bucket_name` and `alertmanager_azure_container_name` have been removed, and replaced by a single `alertmanager_storage_bucket_name` configuration used for all object storages.
  * `genericBlocksStorageConfig` configuration object was removed, and so any extensions to it will be now ignored. Use `blockStorageConfig` instead.
  * `rulerClientConfig` and `alertmanagerStorageClientConfig` configuration objects were renamed to `rulerStorageConfig` and `alertmanagerStorageConfig` respectively, and so any extensions to their previous names will be now ignored. Use the new names instead.
  * The CLI flags `*.s3.region` are no longer rendered as they are optional and the region can be inferred by Mimir by performing an initial API call to the endpoint.
  * The migration to this change should usually consist of:
    * Renaming `blocks_storage_backend` key to `storage_backend`.
    * For Azure/S3:
      * Renaming `blocks_storage_(azure|s3)_*` configurations to `storage_(azure|s3)_*`.
      * If `ruler_storage_(azure|s3)_*` and `alertmanager_storage_(azure|s3)_*` keys were different from the `block_storage_*` ones, they should be now provided using CLI flags, see [configuration reference](https://grafana.com/docs/mimir/v2.3.x/operators-guide/configure/reference-configuration-parameters/) for more details.
    * Removing `ruler_client_type` and `alertmanager_client_type` if their value match the `storage_backend`, or renaming them to their new names otherwise.
    * Reviewing any possible extensions to `genericBlocksStorageConfig`, `rulerClientConfig` and `alertmanagerStorageClientConfig` and moving them to the corresponding new options.
    * Renaming the alertmanager's bucket name configuration from provider-specific to the new `alertmanager_storage_bucket_name` key.
* [CHANGE] The `overrides-exporter.libsonnet` file is now always imported. The overrides-exporter can be enabled in jsonnet setting the following: #3379
  ```jsonnet
  {
    _config+:: {
      overrides_exporter_enabled: true,
    }
  }
  ```
* [FEATURE] Added support for experimental read-write deployment mode. Enabling the read-write deployment mode on a existing Mimir cluster is a destructive operation, because the cluster will be re-created. If you're creating a new Mimir cluster, you can deploy it in read-write mode adding the following configuration: #3379 #3475 #3405
  ```jsonnet
  {
    _config+:: {
      deployment_mode: 'read-write',

      // See operations/mimir/read-write-deployment.libsonnet for more configuration options.
      mimir_write_replicas: 3,
      mimir_read_replicas: 2,
      mimir_backend_replicas: 3,
    }
  }
  ```
* [ENHANCEMENT] Add autoscaling support to the `mimir-read` component when running the read-write-deployment model. #3419
* [ENHANCEMENT] Added `$._config.usageStatsConfig` to track the installation mode via the anonymous usage statistics. #3294
* [ENHANCEMENT] The query-tee node port (`$._config.query_tee_node_port`) is now optional. #3272
* [ENHANCEMENT] Add support for autoscaling distributors. #3378
* [ENHANCEMENT] Make auto-scaling logic ensure integer KEDA thresholds. #3512
* [BUGFIX] Fixed query-scheduler ring configuration for dedicated ruler's queries and query-frontends. #3237 #3239
* [BUGFIX] Jsonnet: Fix auto-scaling so that ruler-querier CPU threshold is a string-encoded integer millicores value. #3520

### Mimirtool

* [FEATURE] Added `mimirtool alertmanager verify` command to validate configuration without uploading. #3440
* [ENHANCEMENT] Added `mimirtool rules delete-namespace` command to delete all of the rule groups in a namespace including the namespace itself. #3136
* [ENHANCEMENT] Refactor `mimirtool analyze prometheus`: add concurrency and resiliency #3349
  * Add `--concurrency` flag. Default: number of logical CPUs
* [BUGFIX] `--log.level=debug` now correctly prints the response from the remote endpoint when a request fails. #3180

### Documentation

* [ENHANCEMENT] Documented how to configure HA deduplication using Consul in a Mimir Helm deployment. #2972
* [ENHANCEMENT] Improve `MimirQuerierAutoscalerNotActive` runbook. #3186
* [ENHANCEMENT] Improve `MimirSchedulerQueriesStuck` runbook to reflect debug steps with querier auto-scaling enabled. #3223
* [ENHANCEMENT] Use imperative for docs titles. #3178 #3332 #3343
* [ENHANCEMENT] Docs: mention gRPC compression in "Production tips". #3201
* [ENHANCEMENT] Update ADOPTERS.md. #3224 #3225
* [ENHANCEMENT] Add a note for jsonnet deploying. #3213
* [ENHANCEMENT] out-of-order runbook update with use case. #3253
* [ENHANCEMENT] Fixed TSDB retention mentioned in the "Recover source blocks from ingesters" runbook. #3280
* [ENHANCEMENT] Run Grafana Mimir in production using the Helm chart. #3072
* [ENHANCEMENT] Use common configuration in the tutorial. #3282
* [ENHANCEMENT] Updated detailed steps for migrating blocks from Thanos to Mimir. #3290
* [ENHANCEMENT] Add scheme to DNS service discovery docs. #3450
* [BUGFIX] Remove reference to file that no longer exists in contributing guide. #3404
* [BUGFIX] Fix some minor typos in the contributing guide and on the runbooks page. #3418
* [BUGFIX] Fix small typos in API reference. #3526
* [BUGFIX] Fixed TSDB retention mentioned in the "Recover source blocks from ingesters" runbook. #3278
* [BUGFIX] Fixed configuration example in the "Configuring the Grafana Mimir query-frontend to work with Prometheus" guide. #3374

### Tools

* [FEATURE] Add `copyblocks` tool, to copy Mimir blocks between two GCS buckets. #3264
* [ENHANCEMENT] copyblocks: copy no-compact global markers and optimize min time filter check. #3268
* [ENHANCEMENT] Mimir rules GitHub action: Added the ability to change default value of `label` when running `prepare` command. #3236
* [BUGFIX] Mimir rules Github action: Fix single line output. #3421

## 2.4.0

### Grafana Mimir

* [CHANGE] Distributor: change the default value of `-distributor.remote-timeout` to `2s` from `20s` and `-distributor.forwarding.request-timeout` to `2s` from `10s` to improve distributor resource usage when ingesters crash. #2728 #2912
* [CHANGE] Anonymous usage statistics tracking: added the `-ingester.ring.store` value. #2981
* [CHANGE] Series metadata `HELP` that is longer than `-validation.max-metadata-length` is now truncated silently, instead of being dropped with a 400 status code. #2993
* [CHANGE] Ingester: changed default setting for `-ingester.ring.readiness-check-ring-health` from `true` to `false`. #2953
* [CHANGE] Anonymous usage statistics tracking has been enabled by default, to help Mimir maintainers make better decisions to support the open source community. #2939 #3034
* [CHANGE] Anonymous usage statistics tracking: added the minimum and maximum value of `-ingester.out-of-order-time-window`. #2940
* [CHANGE] The default hash ring heartbeat period for distributors, ingesters, rulers and compactors has been increased from `5s` to `15s`. Now the default heartbeat period for all Mimir hash rings is `15s`. #3033
* [CHANGE] Reduce the default TSDB head compaction concurrency (`-blocks-storage.tsdb.head-compaction-concurrency`) from 5 to 1, in order to reduce CPU spikes. #3093
* [CHANGE] Ruler: the ruler's [remote evaluation mode](https://grafana.com/docs/mimir/latest/operators-guide/architecture/components/ruler/#remote) (`-ruler.query-frontend.address`) is now stable. #3109
* [CHANGE] Limits: removed the deprecated YAML configuration option `active_series_custom_trackers_config`. Please use `active_series_custom_trackers` instead. #3110
* [CHANGE] Ingester: removed the deprecated configuration option `-ingester.ring.join-after`. #3111
* [CHANGE] Querier: removed the deprecated configuration option `-querier.shuffle-sharding-ingesters-lookback-period`. The value of `-querier.query-ingesters-within` is now used internally for shuffle sharding lookback, while you can use `-querier.shuffle-sharding-ingesters-enabled` to enable or disable shuffle sharding on the read path. #3111
* [CHANGE] Memberlist: cluster label verification feature (`-memberlist.cluster-label` and `-memberlist.cluster-label-verification-disabled`) is now marked as stable. #3108
* [CHANGE] Distributor: only single per-tenant forwarding endpoint can be configured now. Support for per-rule endpoint has been removed. #3095
* [FEATURE] Query-scheduler: added an experimental ring-based service discovery support for the query-scheduler. Refer to [query-scheduler configuration](https://grafana.com/docs/mimir/next/operators-guide/architecture/components/query-scheduler/#configuration) for more information. #2957
* [FEATURE] Introduced the experimental endpoint `/api/v1/user_limits` exposed by all components that load runtime configuration. This endpoint exposes realtime limits for the authenticated tenant, in JSON format. #2864 #3017
* [FEATURE] Query-scheduler: added the experimental configuration option `-query-scheduler.max-used-instances` to restrict the number of query-schedulers effectively used regardless how many replicas are running. This feature can be useful when using the experimental read-write deployment mode. #3005
* [ENHANCEMENT] Go: updated to go 1.19.2. #2637 #3127 #3129
* [ENHANCEMENT] Runtime config: don't unmarshal runtime configuration files if they haven't changed. This can save a bit of CPU and memory on every component using runtime config. #2954
* [ENHANCEMENT] Query-frontend: Add `cortex_frontend_query_result_cache_skipped_total` and `cortex_frontend_query_result_cache_attempted_total` metrics to track the reason why query results are not cached. #2855
* [ENHANCEMENT] Distributor: pool more connections per host when forwarding request. Mark requests as idempotent so they can be retried under some conditions. #2968
* [ENHANCEMENT] Distributor: failure to send request to forwarding target now also increments `cortex_distributor_forward_errors_total`, with `status_code="failed"`. #2968
* [ENHANCEMENT] Distributor: added support forwarding push requests via gRPC, using `httpgrpc` messages from weaveworks/common library. #2996
* [ENHANCEMENT] Query-frontend / Querier: increase internal backoff period used to retry connections to query-frontend / query-scheduler. #3011
* [ENHANCEMENT] Querier: do not log "error processing requests from scheduler" when the query-scheduler is shutting down. #3012
* [ENHANCEMENT] Query-frontend: query sharding process is now time-bounded and it is cancelled if the request is aborted. #3028
* [ENHANCEMENT] Query-frontend: improved Prometheus response JSON encoding performance. #2450
* [ENHANCEMENT] TLS: added configuration parameters to configure the client's TLS cipher suites and minimum version. The following new CLI flags have been added: #3070
  * `-alertmanager.alertmanager-client.tls-cipher-suites`
  * `-alertmanager.alertmanager-client.tls-min-version`
  * `-alertmanager.sharding-ring.etcd.tls-cipher-suites`
  * `-alertmanager.sharding-ring.etcd.tls-min-version`
  * `-compactor.ring.etcd.tls-cipher-suites`
  * `-compactor.ring.etcd.tls-min-version`
  * `-distributor.forwarding.grpc-client.tls-cipher-suites`
  * `-distributor.forwarding.grpc-client.tls-min-version`
  * `-distributor.ha-tracker.etcd.tls-cipher-suites`
  * `-distributor.ha-tracker.etcd.tls-min-version`
  * `-distributor.ring.etcd.tls-cipher-suites`
  * `-distributor.ring.etcd.tls-min-version`
  * `-ingester.client.tls-cipher-suites`
  * `-ingester.client.tls-min-version`
  * `-ingester.ring.etcd.tls-cipher-suites`
  * `-ingester.ring.etcd.tls-min-version`
  * `-memberlist.tls-cipher-suites`
  * `-memberlist.tls-min-version`
  * `-querier.frontend-client.tls-cipher-suites`
  * `-querier.frontend-client.tls-min-version`
  * `-querier.store-gateway-client.tls-cipher-suites`
  * `-querier.store-gateway-client.tls-min-version`
  * `-query-frontend.grpc-client-config.tls-cipher-suites`
  * `-query-frontend.grpc-client-config.tls-min-version`
  * `-query-scheduler.grpc-client-config.tls-cipher-suites`
  * `-query-scheduler.grpc-client-config.tls-min-version`
  * `-query-scheduler.ring.etcd.tls-cipher-suites`
  * `-query-scheduler.ring.etcd.tls-min-version`
  * `-ruler.alertmanager-client.tls-cipher-suites`
  * `-ruler.alertmanager-client.tls-min-version`
  * `-ruler.client.tls-cipher-suites`
  * `-ruler.client.tls-min-version`
  * `-ruler.query-frontend.grpc-client-config.tls-cipher-suites`
  * `-ruler.query-frontend.grpc-client-config.tls-min-version`
  * `-ruler.ring.etcd.tls-cipher-suites`
  * `-ruler.ring.etcd.tls-min-version`
  * `-store-gateway.sharding-ring.etcd.tls-cipher-suites`
  * `-store-gateway.sharding-ring.etcd.tls-min-version`
* [ENHANCEMENT] Store-gateway: Add `-blocks-storage.bucket-store.max-concurrent-reject-over-limit` option to allow requests that exceed the max number of inflight object storage requests to be rejected. #2999
* [ENHANCEMENT] Query-frontend: allow setting a separate limit on the total (before splitting/sharding) query length of range queries with the new experimental `-query-frontend.max-total-query-length` flag, which defaults to `-store.max-query-length` if unset or set to 0. #3058
* [ENHANCEMENT] Query-frontend: Lower TTL for cache entries overlapping the out-of-order samples ingestion window (re-using `-ingester.out-of-order-allowance` from ingesters). #2935
* [ENHANCEMENT] Ruler: added support to forcefully disable recording and/or alerting rules evaluation. The following new configuration options have been introduced, which can be overridden on a per-tenant basis in the runtime configuration: #3088
  * `-ruler.recording-rules-evaluation-enabled`
  * `-ruler.alerting-rules-evaluation-enabled`
* [ENHANCEMENT] Distributor: Improved error messages reported when the distributor fails to remote write to ingesters. #3055
* [ENHANCEMENT] Improved tracing spans tracked by distributors, ingesters and store-gateways. #2879 #3099 #3089
* [ENHANCEMENT] Ingester: improved the performance of label value cardinality endpoint. #3044
* [ENHANCEMENT] Ruler: use backoff retry on remote evaluation #3098
* [ENHANCEMENT] Query-frontend: Include multiple tenant IDs in query logs when present instead of dropping them. #3125
* [ENHANCEMENT] Query-frontend: truncate queries based on the configured blocks retention period (`-compactor.blocks-retention-period`) to avoid querying past this period. #3134
* [ENHANCEMENT] Alertmanager: reduced memory utilization in Mimir clusters with a large number of tenants. #3143
* [ENHANCEMENT] Store-gateway: added extra span logging to improve observability. #3131
* [ENHANCEMENT] Compactor: cleaning up different tenants' old blocks and updating bucket indexes is now more independent. This prevents a single tenant from delaying cleanup for other tenants. #2631
* [ENHANCEMENT] Distributor: request rate, ingestion rate, and inflight requests limits are now enforced before reading and parsing the body of the request. This makes the distributor more resilient against a burst of requests over those limit. #2419
* [BUGFIX] Querier: Fix 400 response while handling streaming remote read. #2963
* [BUGFIX] Fix a bug causing query-frontend, query-scheduler, and querier not failing if one of their internal components fail. #2978
* [BUGFIX] Querier: re-balance the querier worker connections when a query-frontend or query-scheduler is terminated. #3005
* [BUGFIX] Distributor: Now returns the quorum error from ingesters. For example, with replication_factor=3, two HTTP 400 errors and one HTTP 500 error, now the distributor will always return HTTP 400. Previously the behaviour was to return the error which the distributor first received. #2979
* [BUGFIX] Ruler: fix panic when ruler.external_url is explicitly set to an empty string ("") in YAML. #2915
* [BUGFIX] Alertmanager: Fix support for the Telegram API URL in the global settings. #3097
* [BUGFIX] Alertmanager: Fix parsing of label matchers without label value in the API used to retrieve alerts. #3097
* [BUGFIX] Ruler: Fix not restoring alert state for rule groups when other ruler replicas shut down. #3156
* [BUGFIX] Updated `golang.org/x/net` dependency to fix CVE-2022-27664. #3124
* [BUGFIX] Fix distributor from returning a `500` status code when a `400` was received from the ingester. #3211
* [BUGFIX] Fix incorrect OS value set in Mimir v2.3.* RPM packages. #3221

### Mixin

* [CHANGE] Alerts: MimirQuerierAutoscalerNotActive is now critical and fires after 1h instead of 15m. #2958
* [FEATURE] Dashboards: Added "Mimir / Overview" dashboards, providing an high level view over a Mimir cluster. #3122 #3147 #3155
* [ENHANCEMENT] Dashboards: Updated the "Writes" and "Rollout progress" dashboards to account for samples ingested via the new OTLP ingestion endpoint. #2919 #2938
* [ENHANCEMENT] Dashboards: Include per-tenant request rate in "Tenants" dashboard. #2874
* [ENHANCEMENT] Dashboards: Include inflight object store requests in "Reads" dashboard. #2914
* [ENHANCEMENT] Dashboards: Make queries used to find job, cluster and namespace for dropdown menus configurable. #2893
* [ENHANCEMENT] Dashboards: Include rate of label and series queries in "Reads" dashboard. #3065 #3074
* [ENHANCEMENT] Dashboards: Fix legend showing on per-pod panels. #2944
* [ENHANCEMENT] Dashboards: Use the "req/s" unit on panels showing the requests rate. #3118
* [ENHANCEMENT] Dashboards: Use a consistent color across dashboards for the error rate. #3154

### Jsonnet

* [FEATURE] Added support for query-scheduler ring-based service discovery. #3128
* [ENHANCEMENT] Querier autoscaling is now slower on scale downs: scale down 10% every 1m instead of 100%. #2962
* [BUGFIX] Memberlist: `gossip_member_label` is now set for ruler-queriers. #3141

### Mimirtool

* [ENHANCEMENT] mimirtool analyze: Store the query errors instead of exit during the analysis. #3052
* [BUGFIX] mimir-tool remote-read: fix returns where some conditions [return nil error even if there is error](https://github.com/grafana/cortex-tools/issues/260). #3053

### Documentation

* [ENHANCEMENT] Added documentation on how to configure storage retention. #2970
* [ENHANCEMENT] Improved gRPC clients config documentation. #3020
* [ENHANCEMENT] Added documentation on how to manage alerting and recording rules. #2983
* [ENHANCEMENT] Improved `MimirSchedulerQueriesStuck` runbook. #3006
* [ENHANCEMENT] Added "Cluster label verification" section to memberlist documentation. #3096
* [ENHANCEMENT] Mention compression in multi-zone replication documentation. #3107
* [BUGFIX] Fixed configuration option names in "Enabling zone-awareness via the Grafana Mimir Jsonnet". #3018
* [BUGFIX] Fixed `mimirtool analyze` parameters documentation. #3094
* [BUGFIX] Fixed YAML configuraton in the "Manage the configuration of Grafana Mimir with Helm" guide. #3042
* [BUGFIX] Fixed Alertmanager capacity planning documentation. #3132

### Tools

- [BUGFIX] trafficdump: Fixed panic occurring when `-success-only=true` and the captured request failed. #2863

## 2.3.1

### Grafana Mimir
* [BUGFIX] Query-frontend: query sharding took exponential time to map binary expressions. #3027
* [BUGFIX] Distributor: Stop panics on OTLP endpoint when a single metric has multiple timeseries. #3040

## 2.3.0

### Grafana Mimir

* [CHANGE] Ingester: Added user label to ingester metric `cortex_ingester_tsdb_out_of_order_samples_appended_total`. On multitenant clusters this helps us find the rate of appended out-of-order samples for a specific tenant. #2493
* [CHANGE] Compactor: delete source and output blocks from local disk on compaction failed, to reduce likelihood that subsequent compactions fail because of no space left on disk. #2261
* [CHANGE] Ruler: Remove unused CLI flags `-ruler.search-pending-for` and `-ruler.flush-period` (and their respective YAML config options). #2288
* [CHANGE] Successful gRPC requests are no longer logged (only affects internal API calls). #2309
* [CHANGE] Add new `-*.consul.cas-retry-delay` flags. They have a default value of `1s`, while previously there was no delay between retries. #2309
* [CHANGE] Store-gateway: Remove the experimental ability to run requests in a dedicated OS thread pool and associated CLI flag `-store-gateway.thread-pool-size`. #2423
* [CHANGE] Memberlist: disabled TCP-based ping fallback, because Mimir already uses a custom transport based on TCP. #2456
* [CHANGE] Change default value for `-distributor.ha-tracker.max-clusters` to `100` to provide a DoS protection. #2465
* [CHANGE] Experimental block upload API exposed by compactor has changed: Previous `/api/v1/upload/block/{block}` endpoint for starting block upload is now `/api/v1/upload/block/{block}/start`, and previous endpoint `/api/v1/upload/block/{block}?uploadComplete=true` for finishing block upload is now `/api/v1/upload/block/{block}/finish`. New API endpoint has been added: `/api/v1/upload/block/{block}/check`. #2486 #2548
* [CHANGE] Compactor: changed `-compactor.max-compaction-time` default from `0s` (disabled) to `1h`. When compacting blocks for a tenant, the compactor will move to compact blocks of another tenant or re-plan blocks to compact at least every 1h. #2514
* [CHANGE] Distributor: removed previously deprecated `extend_writes` (see #1856) YAML key and `-distributor.extend-writes` CLI flag from the distributor config. #2551
* [CHANGE] Ingester: removed previously deprecated `active_series_custom_trackers` (see #1188) YAML key from the ingester config. #2552
* [CHANGE] The tenant ID `__mimir_cluster` is reserved by Mimir and not allowed to store metrics. #2643
* [CHANGE] Purger: removed the purger component and moved its API endpoints `/purger/delete_tenant` and `/purger/delete_tenant_status` to the compactor at `/compactor/delete_tenant` and `/compactor/delete_tenant_status`. The new endpoints on the compactor are stable. #2644
* [CHANGE] Memberlist: Change the leave timeout duration (`-memberlist.leave-timeout duration`) from 5s to 20s and connection timeout (`-memberlist.packet-dial-timeout`) from 5s to 2s. This makes leave timeout 10x the connection timeout, so that we can communicate the leave to at least 1 node, if the first 9 we try to contact times out. #2669
* [CHANGE] Alertmanager: return status code `412 Precondition Failed` and log info message when alertmanager isn't configured for a tenant. #2635
* [CHANGE] Distributor: if forwarding rules are used to forward samples, exemplars are now removed from the request. #2710 #2725
* [CHANGE] Limits: change the default value of `max_global_series_per_metric` limit to `0` (disabled). Setting this limit by default does not provide much benefit because series are sharded by all labels. #2714
* [CHANGE] Ingester: experimental `-blocks-storage.tsdb.new-chunk-disk-mapper` has been removed, new chunk disk mapper is now always used, and is no longer marked experimental. Default value of `-blocks-storage.tsdb.head-chunks-write-queue-size` has changed to 1000000, this enables async chunk queue by default, which leads to improved latency on the write path when new chunks are created in ingesters. #2762
* [CHANGE] Ingester: removed deprecated `-blocks-storage.tsdb.isolation-enabled` option. TSDB-level isolation is now always disabled in Mimir. #2782
* [CHANGE] Compactor: `-compactor.partial-block-deletion-delay` must either be set to 0 (to disable partial blocks deletion) or a value higher than `4h`. #2787
* [CHANGE] Query-frontend: CLI flag `-query-frontend.align-querier-with-step` has been deprecated. Please use `-query-frontend.align-queries-with-step` instead. #2840
* [FEATURE] Compactor: Adds the ability to delete partial blocks after a configurable delay. This option can be configured per tenant. #2285
  - `-compactor.partial-block-deletion-delay`, as a duration string, allows you to set the delay since a partial block has been modified before marking it for deletion. A value of `0`, the default, disables this feature.
  - The metric `cortex_compactor_blocks_marked_for_deletion_total` has a new value for the `reason` label `reason="partial"`, when a block deletion marker is triggered by the partial block deletion delay.
* [FEATURE] Querier: enabled support for queries with negative offsets, which are not cached in the query results cache. #2429
* [FEATURE] EXPERIMENTAL: OpenTelemetry Metrics ingestion path on `/otlp/v1/metrics`. #695 #2436 #2461
* [FEATURE] Querier: Added support for tenant federation to metric metadata endpoint. #2467
* [FEATURE] Query-frontend: introduced experimental support to split instant queries by time. The instant query splitting can be enabled setting `-query-frontend.split-instant-queries-by-interval`. #2469 #2564 #2565 #2570 #2571 #2572 #2573 #2574 #2575 #2576 #2581 #2582 #2601 #2632 #2633 #2634 #2641 #2642 #2766
* [FEATURE] Introduced an experimental anonymous usage statistics tracking (disabled by default), to help Mimir maintainers make better decisions to support the open source community. The tracking system anonymously collects non-sensitive, non-personally identifiable information about the running Mimir cluster, and is disabled by default. #2643 #2662 #2685 #2732 #2733 #2735
* [FEATURE] Introduced an experimental deployment mode called read-write and running a fully featured Mimir cluster with three components: write, read and backend. The read-write deployment mode is a trade-off between the monolithic mode (only one component, no isolation) and the microservices mode (many components, high isolation). #2754 #2838
* [ENHANCEMENT] Distributor: Decreased distributor tests execution time. #2562
* [ENHANCEMENT] Alertmanager: Allow the HTTP `proxy_url` configuration option in the receiver's configuration. #2317
* [ENHANCEMENT] ring: optimize shuffle-shard computation when lookback is used, and all instances have registered timestamp within the lookback window. In that case we can immediately return origial ring, because we would select all instances anyway. #2309
* [ENHANCEMENT] Memberlist: added experimental memberlist cluster label support via `-memberlist.cluster-label` and `-memberlist.cluster-label-verification-disabled` CLI flags (and their respective YAML config options). #2354
* [ENHANCEMENT] Object storage can now be configured for all components using the `common` YAML config option key (or `-common.storage.*` CLI flags). #2330 #2347
* [ENHANCEMENT] Go: updated to go 1.18.4. #2400
* [ENHANCEMENT] Store-gateway, listblocks: list of blocks now includes stats from `meta.json` file: number of series, samples and chunks. #2425
* [ENHANCEMENT] Added more buckets to `cortex_ingester_client_request_duration_seconds` histogram metric, to correctly track requests taking longer than 1s (up until 16s). #2445
* [ENHANCEMENT] Azure client: Improve memory usage for large object storage downloads. #2408
* [ENHANCEMENT] Distributor: Add `-distributor.instance-limits.max-inflight-push-requests-bytes`. This limit protects the distributor against multiple large requests that together may cause an OOM, but are only a few, so do not trigger the `max-inflight-push-requests` limit. #2413
* [ENHANCEMENT] Distributor: Drop exemplars in distributor for tenants where exemplars are disabled. #2504
* [ENHANCEMENT] Runtime Config: Allow operator to specify multiple comma-separated yaml files in `-runtime-config.file` that will be merged in left to right order. #2583
* [ENHANCEMENT] Query sharding: shard binary operations only if it doesn't lead to non-shardable vector selectors in one of the operands. #2696
* [ENHANCEMENT] Add packaging for both debian based deb file and redhat based rpm file using FPM. #1803
* [ENHANCEMENT] Distributor: Add `cortex_distributor_query_ingester_chunks_deduped_total` and `cortex_distributor_query_ingester_chunks_total` metrics for determining how effective ingester chunk deduplication at query time is. #2713
* [ENHANCEMENT] Upgrade Docker base images to `alpine:3.16.2`. #2729
* [ENHANCEMENT] Ruler: Add `<prometheus-http-prefix>/api/v1/status/buildinfo` endpoint. #2724
* [ENHANCEMENT] Querier: Ensure all queries pulled from query-frontend or query-scheduler are immediately executed. The maximum workers concurrency in each querier is configured by `-querier.max-concurrent`. #2598
* [ENHANCEMENT] Distributor: Add `cortex_distributor_received_requests_total` and `cortex_distributor_requests_in_total` metrics to provide visiblity into appropriate per-tenant request limits. #2770
* [ENHANCEMENT] Distributor: Add single forwarding remote-write endpoint for a tenant (`forwarding_endpoint`), instead of using per-rule endpoints. This takes precendence over per-rule endpoints. #2801
* [ENHANCEMENT] Added `err-mimir-distributor-max-write-message-size` to the errors catalog. #2470
* [ENHANCEMENT] Add sanity check at startup to ensure the configured filesystem directories don't overlap for different components. #2828 #2947
* [BUGFIX] TSDB: Fixed a bug on the experimental out-of-order implementation that led to wrong query results. #2701
* [BUGFIX] Compactor: log the actual error on compaction failed. #2261
* [BUGFIX] Alertmanager: restore state from storage even when running a single replica. #2293
* [BUGFIX] Ruler: do not block "List Prometheus rules" API endpoint while syncing rules. #2289
* [BUGFIX] Ruler: return proper `*status.Status` error when running in remote operational mode. #2417
* [BUGFIX] Alertmanager: ensure the configured `-alertmanager.web.external-url` is either a path starting with `/`, or a full URL including the scheme and hostname. #2381 #2542
* [BUGFIX] Memberlist: fix problem with loss of some packets, typically ring updates when instances were removed from the ring during shutdown. #2418
* [BUGFIX] Ingester: fix misfiring `MimirIngesterHasUnshippedBlocks` and stale `cortex_ingester_oldest_unshipped_block_timestamp_seconds` when some block uploads fail. #2435
* [BUGFIX] Query-frontend: fix incorrect mapping of http status codes 429 to 500 when request queue is full. #2447
* [BUGFIX] Memberlist: Fix problem with ring being empty right after startup. Memberlist KV store now tries to "fast-join" the cluster to avoid serving empty KV store. #2505
* [BUGFIX] Compactor: Fix bug when using `-compactor.partial-block-deletion-delay`: compactor didn't correctly check for modification time of all block files. #2559
* [BUGFIX] Query-frontend: fix wrong query sharding results for queries with boolean result like `1 < bool 0`. #2558
* [BUGFIX] Fixed error messages related to per-instance limits incorrectly reporting they can be set on a per-tenant basis. #2610
* [BUGFIX] Perform HA-deduplication before forwarding samples according to forwarding rules in the distributor. #2603 #2709
* [BUGFIX] Fix reporting of tracing spans from PromQL engine. #2707
* [BUGFIX] Apply relabel and drop_label rules before forwarding rules in the distributor. #2703
* [BUGFIX] Distributor: Register `cortex_discarded_requests_total` metric, which previously was not registered and therefore not exported. #2712
* [BUGFIX] Ruler: fix not restoring alerts' state at startup. #2648
* [BUGFIX] Ingester: Fix disk filling up after restarting ingesters with out-of-order support disabled while it was enabled before. #2799
* [BUGFIX] Memberlist: retry joining memberlist cluster on startup when no nodes are resolved. #2837
* [BUGFIX] Query-frontend: fix incorrect mapping of http status codes 413 to 500 when request is too large. #2819
* [BUGFIX] Alertmanager: revert upstream alertmananger to v0.24.0 to fix panic when unmarshalling email headers #2924 #2925

### Mixin

* [CHANGE] Dashboards: "Slow Queries" dashboard no longer works with versions older than Grafana 9.0. #2223
* [CHANGE] Alerts: use RSS memory instead of working set memory in the `MimirAllocatingTooMuchMemory` alert for ingesters. #2480
* [CHANGE] Dashboards: remove the "Cache - Latency (old)" panel from the "Mimir / Queries" dashboard. #2796
* [FEATURE] Dashboards: added support to experimental read-write deployment mode. #2780
* [ENHANCEMENT] Dashboards: added missed rule evaluations to the "Evaluations per second" panel in the "Mimir / Ruler" dashboard. #2314
* [ENHANCEMENT] Dashboards: add k8s resource requests to CPU and memory panels. #2346
* [ENHANCEMENT] Dashboards: add RSS memory utilization panel for ingesters, store-gateways and compactors. #2479
* [ENHANCEMENT] Dashboards: allow to configure graph tooltip. #2647
* [ENHANCEMENT] Alerts: MimirFrontendQueriesStuck and MimirSchedulerQueriesStuck alerts are more reliable now as they consider all the intermediate samples in the minute prior to the evaluation. #2630
* [ENHANCEMENT] Alerts: added `RolloutOperatorNotReconciling` alert, firing if the optional rollout-operator is not successfully reconciling. #2700
* [ENHANCEMENT] Dashboards: added support to query-tee in front of ruler-query-frontend in the "Remote ruler reads" dashboard. #2761
* [ENHANCEMENT] Dashboards: Introduce support for baremetal deployment, setting `deployment_type: 'baremetal'` in the mixin `_config`. #2657
* [ENHANCEMENT] Dashboards: use timeseries panel to show exemplars. #2800
* [BUGFIX] Dashboards: fixed unit of latency panels in the "Mimir / Ruler" dashboard. #2312
* [BUGFIX] Dashboards: fixed "Intervals per query" panel in the "Mimir / Queries" dashboard. #2308
* [BUGFIX] Dashboards: Make "Slow Queries" dashboard works with Grafana 9.0. #2223
* [BUGFIX] Dashboards: add missing API routes to Ruler dashboard. #2412
* [BUGFIX] Dashboards: stop setting 'interval' in dashboards; it should be set on your datasource. #2802

### Jsonnet

* [CHANGE] query-scheduler is enabled by default. We advise to deploy the query-scheduler to improve the scalability of the query-frontend. #2431
* [CHANGE] Replaced anti-affinity rules with pod topology spread constraints for distributor, query-frontend, querier and ruler. #2517
  - The following configuration options have been removed:
    - `distributor_allow_multiple_replicas_on_same_node`
    - `query_frontend_allow_multiple_replicas_on_same_node`
    - `querier_allow_multiple_replicas_on_same_node`
    - `ruler_allow_multiple_replicas_on_same_node`
  - The following configuration options have been added:
    - `distributor_topology_spread_max_skew`
    - `query_frontend_topology_spread_max_skew`
    - `querier_topology_spread_max_skew`
    - `ruler_topology_spread_max_skew`
* [CHANGE] Change `max_global_series_per_metric` to 0 in all plans, and as a default value. #2669
* [FEATURE] Memberlist: added support for experimental memberlist cluster label, through the jsonnet configuration options `memberlist_cluster_label` and `memberlist_cluster_label_verification_disabled`. #2349
* [FEATURE] Added ruler-querier autoscaling support. It requires [KEDA](https://keda.sh) installed in the Kubernetes cluster. Ruler-querier autoscaler can be enabled and configure through the following options in the jsonnet config: #2545
  * `autoscaling_ruler_querier_enabled`: `true` to enable autoscaling.
  * `autoscaling_ruler_querier_min_replicas`: minimum number of ruler-querier replicas.
  * `autoscaling_ruler_querier_max_replicas`: maximum number of ruler-querier replicas.
  * `autoscaling_prometheus_url`: Prometheus base URL from which to scrape Mimir metrics (e.g. `http://prometheus.default:9090/prometheus`).
* [ENHANCEMENT] Memberlist now uses DNS service-discovery by default. #2549
* [ENHANCEMENT] Upgrade memcached image tag to `memcached:1.6.16-alpine`. #2740
* [ENHANCEMENT] Added `$._config.configmaps` and `$._config.runtime_config_files` to make it easy to add new configmaps or runtime config file to all components. #2748

### Mimirtool

* [ENHANCEMENT] Added `mimirtool backfill` command to upload Prometheus blocks using API available in the compactor. #1822
* [ENHANCEMENT] mimirtool bucket-validation: Verify existing objects can be overwritten by subsequent uploads. #2491
* [ENHANCEMENT] mimirtool config convert: Now supports migrating to the current version of Mimir. #2629
* [BUGFIX] mimirtool analyze: Fix dashboard JSON unmarshalling errors by using custom parsing. #2386
* [BUGFIX] Version checking no longer prompts for updating when already on latest version. #2723

### Mimir Continuous Test

* [ENHANCEMENT] Added basic authentication and bearer token support for when Mimir is behind a gateway authenticating the calls. #2717

### Query-tee

* [CHANGE] Renamed CLI flag `-server.service-port` to `-server.http-service-port`. #2683
* [CHANGE] Renamed metric `cortex_querytee_request_duration_seconds` to `cortex_querytee_backend_request_duration_seconds`. Metric `cortex_querytee_request_duration_seconds` is now reported without label `backend`. #2683
* [ENHANCEMENT] Added HTTP over gRPC support to `query-tee` to allow testing gRPC requests to Mimir instances. #2683

### Documentation

* [ENHANCEMENT] Referenced `mimirtool` commands in the HTTP API documentation. #2516
* [ENHANCEMENT] Improved DNS service discovery documentation. #2513

### Tools

* [ENHANCEMENT] `markblocks` now processes multiple blocks concurrently. #2677

## 2.2.0

### Grafana Mimir

* [CHANGE] Increased default configuration for `-server.grpc-max-recv-msg-size-bytes` and `-server.grpc-max-send-msg-size-bytes` from 4MB to 100MB. #1884
* [CHANGE] Default values have changed for the following settings. This improves query performance for recent data (within 12h) by only reading from ingesters: #1909 #1921
    - `-blocks-storage.bucket-store.ignore-blocks-within` now defaults to `10h` (previously `0`)
    - `-querier.query-store-after` now defaults to `12h` (previously `0`)
* [CHANGE] Alertmanager: removed support for migrating local files from Cortex 1.8 or earlier. Related to original Cortex PR https://github.com/cortexproject/cortex/pull/3910. #2253
* [CHANGE] The following settings are now classified as advanced because the defaults should work for most users and tuning them requires in-depth knowledge of how the read path works: #1929
    - `-querier.query-ingesters-within`
    - `-querier.query-store-after`
* [CHANGE] Config flag category overrides can be set dynamically at runtime. #1934
* [CHANGE] Ingester: deprecated `-ingester.ring.join-after`. Mimir now behaves as this setting is always set to 0s. This configuration option will be removed in Mimir 2.4.0. #1965
* [CHANGE] Blocks uploaded by ingester no longer contain `__org_id__` label. Compactor now ignores this label and will compact blocks with and without this label together. `mimirconvert` tool will remove the label from blocks as "unknown" label. #1972
* [CHANGE] Querier: deprecated `-querier.shuffle-sharding-ingesters-lookback-period`, instead adding `-querier.shuffle-sharding-ingesters-enabled` to enable or disable shuffle sharding on the read path. The value of `-querier.query-ingesters-within` is now used internally for shuffle sharding lookback. #2110
* [CHANGE] Memberlist: `-memberlist.abort-if-join-fails` now defaults to false. Previously it defaulted to true. #2168
* [CHANGE] Ruler: `/api/v1/rules*` and `/prometheus/rules*` configuration endpoints are removed. Use `/prometheus/config/v1/rules*`. #2182
* [CHANGE] Ingester: `-ingester.exemplars-update-period` has been renamed to `-ingester.tsdb-config-update-period`. You can use it to update multiple, per-tenant TSDB configurations. #2187
* [FEATURE] Ingester: (Experimental) Add the ability to ingest out-of-order samples up to an allowed limit. If you enable this feature, it requires additional memory and disk space. This feature also enables a write-behind log, which might lead to longer ingester-start replays. When this feature is disabled, there is no overhead on memory, disk space, or startup times. #2187
  * `-ingester.out-of-order-time-window`, as duration string, allows you to set how back in time a sample can be. The default is `0s`, where `s` is seconds.
  * `cortex_ingester_tsdb_out_of_order_samples_appended_total` metric tracks the total number of out-of-order samples ingested by the ingester.
  * `cortex_discarded_samples_total` has a new label `reason="sample-too-old"`, when the `-ingester.out-of-order-time-window` flag is greater than zero. The label tracks the number of samples that were discarded for being too old; they were out of order, but beyond the time window allowed. The labels `reason="sample-out-of-order"` and `reason="sample-out-of-bounds"` are not used when out-of-order ingestion is enabled.
* [ENHANCEMENT] Distributor: Added limit to prevent tenants from sending excessive number of requests: #1843
  * The following CLI flags (and their respective YAML config options) have been added:
    * `-distributor.request-rate-limit`
    * `-distributor.request-burst-limit`
  * The following metric is exposed to tell how many requests have been rejected:
    * `cortex_discarded_requests_total`
* [ENHANCEMENT] Store-gateway: Add the experimental ability to run requests in a dedicated OS thread pool. This feature can be configured using `-store-gateway.thread-pool-size` and is disabled by default. Replaces the ability to run index header operations in a dedicated thread pool. #1660 #1812
* [ENHANCEMENT] Improved error messages to make them easier to understand; each now have a unique, global identifier that you can use to look up in the runbooks for more information. #1907 #1919 #1888 #1939 #1984 #2009 #2056 #2066 #2104 #2150 #2234
* [ENHANCEMENT] Memberlist KV: incoming messages are now processed on per-key goroutine. This may reduce loss of "maintanance" packets in busy memberlist installations, but use more CPU. New `memberlist_client_received_broadcasts_dropped_total` counter tracks number of dropped per-key messages. #1912
* [ENHANCEMENT] Blocks Storage, Alertmanager, Ruler: add support a prefix to the bucket store (`*_storage.storage_prefix`). This enables using the same bucket for the three components. #1686 #1951
* [ENHANCEMENT] Upgrade Docker base images to `alpine:3.16.0`. #2028
* [ENHANCEMENT] Store-gateway: Add experimental configuration option for the store-gateway to attempt to pre-populate the file system cache when memory-mapping index-header files. Enabled with `-blocks-storage.bucket-store.index-header.map-populate-enabled=true`. Note this flag only has an effect when running on Linux. #2019 #2054
* [ENHANCEMENT] Chunk Mapper: reduce memory usage of async chunk mapper. #2043
* [ENHANCEMENT] Ingester: reduce sleep time when reading WAL. #2098
* [ENHANCEMENT] Compactor: Run sanity check on blocks storage configuration at startup. #2144
* [ENHANCEMENT] Compactor: Add HTTP API for uploading TSDB blocks. Enabled with `-compactor.block-upload-enabled`. #1694 #2126
* [ENHANCEMENT] Ingester: Enable querying overlapping blocks by default. #2187
* [ENHANCEMENT] Distributor: Auto-forget unhealthy distributors after ten failed ring heartbeats. #2154
* [ENHANCEMENT] Distributor: Add new metric `cortex_distributor_forward_errors_total` for error codes resulting from forwarding requests. #2077
* [ENHANCEMENT] `/ready` endpoint now returns and logs detailed services information. #2055
* [ENHANCEMENT] Memcached client: Reduce number of connections required to fetch cached keys from memcached. #1920
* [ENHANCEMENT] Improved error message returned when `-querier.query-store-after` validation fails. #1914
* [BUGFIX] Fix regexp parsing panic for regexp label matchers with start/end quantifiers. #1883
* [BUGFIX] Ingester: fixed deceiving error log "failed to update cached shipped blocks after shipper initialisation", occurring for each new tenant in the ingester. #1893
* [BUGFIX] Ring: fix bug where instances may appear unhealthy in the hash ring web UI even though they are not. #1933
* [BUGFIX] API: gzip is now enforced when identity encoding is explicitly rejected. #1864
* [BUGFIX] Fix panic at startup when Mimir is running in monolithic mode and query sharding is enabled. #2036
* [BUGFIX] Ruler: report `cortex_ruler_queries_failed_total` metric for any remote query error except 4xx when remote operational mode is enabled. #2053 #2143
* [BUGFIX] Ingester: fix slow rollout when using `-ingester.ring.unregister-on-shutdown=false` with long `-ingester.ring.heartbeat-period`. #2085
* [BUGFIX] Ruler: add timeout for remote rule evaluation queries to prevent rule group evaluations getting stuck indefinitely. The duration is configurable with `-querier.timeout` (default `2m`). #2090 #2222
* [BUGFIX] Limits: Active series custom tracker configuration has been named back from `active_series_custom_trackers_config` to `active_series_custom_trackers`. For backwards compatibility both version is going to be supported for until Mimir v2.4. When both fields are specified, `active_series_custom_trackers_config` takes precedence over `active_series_custom_trackers`. #2101
* [BUGFIX] Ingester: fixed the order of labels applied when incrementing the `cortex_discarded_metadata_total` metric. #2096
* [BUGFIX] Ingester: fixed bug where retrieving metadata for a metric with multiple metadata entries would return multiple copies of a single metadata entry rather than all available entries. #2096
* [BUGFIX] Distributor: canceled requests are no longer accounted as internal errors. #2157
* [BUGFIX] Memberlist: Fix typo in memberlist admin UI. #2202
* [BUGFIX] Ruler: fixed typo in error message when ruler failed to decode a rule group. #2151
* [BUGFIX] Active series custom tracker configuration is now displayed properly on `/runtime_config` page. #2065
* [BUGFIX] Query-frontend: `vector` and `time` functions were sharded, which made expressions like `vector(1) > 0 and vector(1)` fail. #2355

### Mixin

* [CHANGE] Split `mimir_queries` rules group into `mimir_queries` and `mimir_ingester_queries` to keep number of rules per group within the default per-tenant limit. #1885
* [CHANGE] Dashboards: Expose full image tag in "Mimir / Rollout progress" dashboard's "Pod per version panel." #1932
* [CHANGE] Dashboards: Disabled gateway panels by default, because most users don't have a gateway exposing the metrics expected by Mimir dashboards. You can re-enable it setting `gateway_enabled: true` in the mixin config and recompiling the mixin running `make build-mixin`. #1955
* [CHANGE] Alerts: adapt `MimirFrontendQueriesStuck` and `MimirSchedulerQueriesStuck` to consider ruler query path components. #1949
* [CHANGE] Alerts: Change `MimirRulerTooManyFailedQueries` severity to `critical`. #2165
* [ENHANCEMENT] Dashboards: Add config option `datasource_regex` to customise the regular expression used to select valid datasources for Mimir dashboards. #1802
* [ENHANCEMENT] Dashboards: Added "Mimir / Remote ruler reads" and "Mimir / Remote ruler reads resources" dashboards. #1911 #1937
* [ENHANCEMENT] Dashboards: Make networking panels work for pods created by the mimir-distributed helm chart. #1927
* [ENHANCEMENT] Alerts: Add `MimirStoreGatewayNoSyncedTenants` alert that fires when there is a store-gateway owning no tenants. #1882
* [ENHANCEMENT] Rules: Make `recording_rules_range_interval` configurable for cases where Mimir metrics are scraped less often that every 30 seconds. #2118
* [ENHANCEMENT] Added minimum Grafana version to mixin dashboards. #1943
* [BUGFIX] Fix `container_memory_usage_bytes:sum` recording rule. #1865
* [BUGFIX] Fix `MimirGossipMembersMismatch` alerts if Mimir alertmanager is activated. #1870
* [BUGFIX] Fix `MimirRulerMissedEvaluations` to show % of missed alerts as a value between 0 and 100 instead of 0 and 1. #1895
* [BUGFIX] Fix `MimirCompactorHasNotUploadedBlocks` alert false positive when Mimir is deployed in monolithic mode. #1902
* [BUGFIX] Fix `MimirGossipMembersMismatch` to make it less sensitive during rollouts and fire one alert per installation, not per job. #1926
* [BUGFIX] Do not trigger `MimirAllocatingTooMuchMemory` alerts if no container limits are supplied. #1905
* [BUGFIX] Dashboards: Remove empty "Chunks per query" panel from `Mimir / Queries` dashboard. #1928
* [BUGFIX] Dashboards: Use Grafana's `$__rate_interval` for rate queries in dashboards to support scrape intervals of >15s. #2011
* [BUGFIX] Alerts: Make each version of `MimirCompactorHasNotUploadedBlocks` distinct to avoid rule evaluation failures due to duplicate series being generated. #2197
* [BUGFIX] Fix `MimirGossipMembersMismatch` alert when using remote ruler evaluation. #2159

### Jsonnet

* [CHANGE] Remove use of `-querier.query-store-after`, `-querier.shuffle-sharding-ingesters-lookback-period`, `-blocks-storage.bucket-store.ignore-blocks-within`, and `-blocks-storage.tsdb.close-idle-tsdb-timeout` CLI flags since the values now match defaults. #1915 #1921
* [CHANGE] Change default value for `-blocks-storage.bucket-store.chunks-cache.memcached.timeout` to `450ms` to increase use of cached data. #2035
* [CHANGE] The `memberlist_ring_enabled` configuration now applies to Alertmanager. #2102 #2103 #2107
* [CHANGE] Default value for `memberlist_ring_enabled` is now true. It means that all hash rings use Memberlist as default KV store instead of Consul (previous default). #2161
* [CHANGE] Configure `-ingester.max-global-metadata-per-user` to correspond to 20% of the configured max number of series per tenant. #2250
* [CHANGE] Configure `-ingester.max-global-metadata-per-metric` to be 10. #2250
* [CHANGE] Change `_config.multi_zone_ingester_max_unavailable` to 25. #2251
* [FEATURE] Added querier autoscaling support. It requires [KEDA](https://keda.sh) installed in the Kubernetes cluster and query-scheduler enabled in the Mimir cluster. Querier autoscaler can be enabled and configure through the following options in the jsonnet config: #2013 #2023
  * `autoscaling_querier_enabled`: `true` to enable autoscaling.
  * `autoscaling_querier_min_replicas`: minimum number of querier replicas.
  * `autoscaling_querier_max_replicas`: maximum number of querier replicas.
  * `autoscaling_prometheus_url`: Prometheus base URL from which to scrape Mimir metrics (e.g. `http://prometheus.default:9090/prometheus`).
* [FEATURE] Jsonnet: Add support for ruler remote evaluation mode (`ruler_remote_evaluation_enabled`), which deploys and uses a dedicated query path for rule evaluation. This enables the benefits of the query-frontend for rule evaluation, such as query sharding. #2073
* [ENHANCEMENT] Added `compactor` service, that can be used to route requests directly to compactor (e.g. admin UI). #2063
* [ENHANCEMENT] Added a `consul_enabled` configuration option to provide the ability to disable consul. It is automatically set to false when `memberlist_ring_enabled` is true and `multikv_migration_enabled` (used for migration from Consul to memberlist) is not set. #2093 #2152
* [BUGFIX] Querier: Fix disabling shuffle sharding on the read path whilst keeping it enabled on write path. #2164

### Mimirtool

* [CHANGE] mimirtool rules: `--use-legacy-routes` now toggles between using `/prometheus/config/v1/rules` (default) and `/api/v1/rules` (legacy) endpoints. #2182
* [FEATURE] Added bearer token support for when Mimir is behind a gateway authenticating by bearer token. #2146
* [BUGFIX] mimirtool analyze: Fix dashboard JSON unmarshalling errors (#1840). #1973
* [BUGFIX] Make mimirtool build for Windows work again. #2273

### Mimir Continuous Test

* [ENHANCEMENT] Added the `-tests.smoke-test` flag to run the `mimir-continuous-test` suite once and immediately exit. #2047 #2094
* [ENHANCEMENT] Added the `-tests.write-protocol` flag to write using the `prometheus` remote write protocol or `otlp-http` in the `mimir-continuous-test` suite. #5719

### Documentation

* [ENHANCEMENT] Published Grafana Mimir runbooks as part of documentation. #1970
* [ENHANCEMENT] Improved ruler's "remote operational mode" documentation. #1906
* [ENHANCEMENT] Recommend fast disks for ingesters and store-gateways in production tips. #1903
* [ENHANCEMENT] Explain the runtime override of active series matchers. #1868
* [ENHANCEMENT] Clarify "Set rule group" API specification. #1869
* [ENHANCEMENT] Published Mimir jsonnet documentation. #2024
* [ENHANCEMENT] Documented required scrape interval for using alerting and recording rules from Mimir jsonnet. #2147
* [ENHANCEMENT] Runbooks: Mention memberlist as possible source of problems for various alerts. #2158
* [ENHANCEMENT] Added step-by-step article about migrating from Consul to Memberlist KV store using jsonnet without downtime. #2166
* [ENHANCEMENT] Documented `/memberlist` admin page. #2166
* [ENHANCEMENT] Documented how to configure Grafana Mimir's ruler with Jsonnet. #2127
* [ENHANCEMENT] Documented how to configure queriers’ autoscaling with Jsonnet. #2128
* [ENHANCEMENT] Updated mixin building instructions in "Installing Grafana Mimir dashboards and alerts" article. #2015 #2163
* [ENHANCEMENT] Fix location of "Monitoring Grafana Mimir" article in the documentation hierarchy. #2130
* [ENHANCEMENT] Runbook for `MimirRequestLatency` was expanded with more practical advice. #1967
* [BUGFIX] Fixed ruler configuration used in the getting started guide. #2052
* [BUGFIX] Fixed Mimir Alertmanager datasource in Grafana used by "Play with Grafana Mimir" tutorial. #2115
* [BUGFIX] Fixed typos in "Scaling out Grafana Mimir" article. #2170
* [BUGFIX] Added missing ring endpoint exposed by Ingesters. #1918

## 2.1.0

### Grafana Mimir

* [CHANGE] Compactor: No longer upload debug meta files to object storage. #1257
* [CHANGE] Default values have changed for the following settings: #1547
    - `-alertmanager.alertmanager-client.grpc-max-recv-msg-size` now defaults to 100 MiB (previously was not configurable and set to 16 MiB)
    - `-alertmanager.alertmanager-client.grpc-max-send-msg-size` now defaults to 100 MiB (previously was not configurable and set to 4 MiB)
    - `-alertmanager.max-recv-msg-size` now defaults to 100 MiB (previously was 16 MiB)
* [CHANGE] Ingester: Add `user` label to metrics `cortex_ingester_ingested_samples_total` and `cortex_ingester_ingested_samples_failures_total`. #1533
* [CHANGE] Ingester: Changed `-blocks-storage.tsdb.isolation-enabled` default from `true` to `false`. The config option has also been deprecated and will be removed in 2 minor version. #1655
* [CHANGE] Query-frontend: results cache keys are now versioned, this will cause cache to be re-filled when rolling out this version. #1631
* [CHANGE] Store-gateway: enabled attributes in-memory cache by default. New default configuration is `-blocks-storage.bucket-store.chunks-cache.attributes-in-memory-max-items=50000`. #1727
* [CHANGE] Compactor: Removed the metric `cortex_compactor_garbage_collected_blocks_total` since it duplicates `cortex_compactor_blocks_marked_for_deletion_total`. #1728
* [CHANGE] All: Logs that used the`org_id` label now use `user` label. #1634 #1758
* [CHANGE] Alertmanager: the following metrics are not exported for a given `user` and `integration` when the metric value is zero: #1783
  * `cortex_alertmanager_notifications_total`
  * `cortex_alertmanager_notifications_failed_total`
  * `cortex_alertmanager_notification_requests_total`
  * `cortex_alertmanager_notification_requests_failed_total`
  * `cortex_alertmanager_notification_rate_limited_total`
* [CHANGE] Removed the following metrics exposed by the Mimir hash rings: #1791
  * `cortex_member_ring_tokens_owned`
  * `cortex_member_ring_tokens_to_own`
  * `cortex_ring_tokens_owned`
  * `cortex_ring_member_ownership_percent`
* [CHANGE] Querier / Ruler: removed the following metrics tracking number of query requests send to each ingester. You can use `cortex_request_duration_seconds_count{route=~"/cortex.Ingester/(QueryStream|QueryExemplars)"}` instead. #1797
  * `cortex_distributor_ingester_queries_total`
  * `cortex_distributor_ingester_query_failures_total`
* [CHANGE] Distributor: removed the following metrics tracking the number of requests from a distributor to ingesters: #1799
  * `cortex_distributor_ingester_appends_total`
  * `cortex_distributor_ingester_append_failures_total`
* [CHANGE] Distributor / Ruler: deprecated `-distributor.extend-writes`. Now Mimir always behaves as if this setting was set to `false`, which we expect to be safe for every Mimir cluster setup. #1856
* [FEATURE] Querier: Added support for [streaming remote read](https://prometheus.io/blog/2019/10/10/remote-read-meets-streaming/). Should be noted that benefits of chunking the response are partial here, since in a typical `query-frontend` setup responses will be buffered until they've been completed. #1735
* [FEATURE] Ruler: Allow setting `evaluation_delay` for each rule group via rules group configuration file. #1474
* [FEATURE] Ruler: Added support for expression remote evaluation. #1536 #1818
  * The following CLI flags (and their respective YAML config options) have been added:
    * `-ruler.query-frontend.address`
    * `-ruler.query-frontend.grpc-client-config.grpc-max-recv-msg-size`
    * `-ruler.query-frontend.grpc-client-config.grpc-max-send-msg-size`
    * `-ruler.query-frontend.grpc-client-config.grpc-compression`
    * `-ruler.query-frontend.grpc-client-config.grpc-client-rate-limit`
    * `-ruler.query-frontend.grpc-client-config.grpc-client-rate-limit-burst`
    * `-ruler.query-frontend.grpc-client-config.backoff-on-ratelimits`
    * `-ruler.query-frontend.grpc-client-config.backoff-min-period`
    * `-ruler.query-frontend.grpc-client-config.backoff-max-period`
    * `-ruler.query-frontend.grpc-client-config.backoff-retries`
    * `-ruler.query-frontend.grpc-client-config.tls-enabled`
    * `-ruler.query-frontend.grpc-client-config.tls-ca-path`
    * `-ruler.query-frontend.grpc-client-config.tls-cert-path`
    * `-ruler.query-frontend.grpc-client-config.tls-key-path`
    * `-ruler.query-frontend.grpc-client-config.tls-server-name`
    * `-ruler.query-frontend.grpc-client-config.tls-insecure-skip-verify`
* [FEATURE] Distributor: Added the ability to forward specifics metrics to alternative remote_write API endpoints. #1052
* [FEATURE] Ingester: Active series custom trackers now supports runtime tenant-specific overrides. The configuration has been moved to limit config, the ingester config has been deprecated.  #1188
* [ENHANCEMENT] Alertmanager API: Concurrency limit for GET requests is now configurable using `-alertmanager.max-concurrent-get-requests-per-tenant`. #1547
* [ENHANCEMENT] Alertmanager: Added the ability to configure additional gRPC client settings for the Alertmanager distributor #1547
  - `-alertmanager.alertmanager-client.backoff-max-period`
  - `-alertmanager.alertmanager-client.backoff-min-period`
  - `-alertmanager.alertmanager-client.backoff-on-ratelimits`
  - `-alertmanager.alertmanager-client.backoff-retries`
  - `-alertmanager.alertmanager-client.grpc-client-rate-limit`
  - `-alertmanager.alertmanager-client.grpc-client-rate-limit-burst`
  - `-alertmanager.alertmanager-client.grpc-compression`
  - `-alertmanager.alertmanager-client.grpc-max-recv-msg-size`
  - `-alertmanager.alertmanager-client.grpc-max-send-msg-size`
* [ENHANCEMENT] Ruler: Add more detailed query information to ruler query stats logging. #1411
* [ENHANCEMENT] Admin: Admin API now has some styling. #1482 #1549 #1821 #1824
* [ENHANCEMENT] Alertmanager: added `insight=true` field to alertmanager dispatch logs. #1379
* [ENHANCEMENT] Store-gateway: Add the experimental ability to run index header operations in a dedicated thread pool. This feature can be configured using `-blocks-storage.bucket-store.index-header-thread-pool-size` and is disabled by default. #1660
* [ENHANCEMENT] Store-gateway: don't drop all blocks if instance finds itself as unhealthy or missing in the ring. #1806 #1823
* [ENHANCEMENT] Querier: wait until inflight queries are completed when shutting down queriers. #1756 #1767
* [BUGFIX] Query-frontend: do not shard queries with a subquery unless the subquery is inside a shardable aggregation function call. #1542
* [BUGFIX] Query-frontend: added `component=query-frontend` label to results cache memcached metrics to fix a panic when Mimir is running in single binary mode and results cache is enabled. #1704
* [BUGFIX] Mimir: services' status content-type is now correctly set to `text/html`. #1575
* [BUGFIX] Multikv: Fix panic when using using runtime config to set primary KV store used by `multi` KV. #1587
* [BUGFIX] Multikv: Fix watching for runtime config changes in `multi` KV store in ruler and querier. #1665
* [BUGFIX] Memcached: allow to use CNAME DNS records for the memcached backend addresses. #1654
* [BUGFIX] Querier: fixed temporary partial query results when shuffle sharding is enabled and hash ring backend storage is flushed / reset. #1829
* [BUGFIX] Alertmanager: prevent more file traversal cases related to template names. #1833
* [BUGFUX] Alertmanager: Allow usage with `-alertmanager-storage.backend=local`. Note that when using this storage type, the Alertmanager is not able persist state remotely, so it not recommended for production use. #1836
* [BUGFIX] Alertmanager: Do not validate alertmanager configuration if it's not running. #1835

### Mixin

* [CHANGE] Dashboards: Remove per-user series legends from Tenants dashboard. #1605
* [CHANGE] Dashboards: Show in-memory series and the per-user series limit on Tenants dashboard. #1613
* [CHANGE] Dashboards: Slow-queries dashboard now uses `user` label from logs instead of `org_id`. #1634
* [CHANGE] Dashboards: changed all Grafana dashboards UIDs to not conflict with Cortex ones, to let people install both while migrating from Cortex to Mimir: #1801 #1808
  * Alertmanager from `a76bee5913c97c918d9e56a3cc88cc28` to `b0d38d318bbddd80476246d4930f9e55`
  * Alertmanager Resources from `68b66aed90ccab448009089544a8d6c6` to `a6883fb22799ac74479c7db872451092`
  * Compactor from `9c408e1d55681ecb8a22c9fab46875cc` to `1b3443aea86db629e6efdb7d05c53823`
  * Compactor Resources from `df9added6f1f4332f95848cca48ebd99` to `09a5c49e9cdb2f2b24c6d184574a07fd`
  * Config from `61bb048ced9817b2d3e07677fb1c6290` to `5d9d0b4724c0f80d68467088ec61e003`
  * Object Store from `d5a3a4489d57c733b5677fb55370a723` to `e1324ee2a434f4158c00a9ee279d3292`
  * Overrides from `b5c95fee2e5e7c4b5930826ff6e89a12` to `1e2c358600ac53f09faea133f811b5bb`
  * Queries from `d9931b1054053c8b972d320774bb8f1d` to `b3abe8d5c040395cc36615cb4334c92d`
  * Reads from `8d6ba60eccc4b6eedfa329b24b1bd339` to `e327503188913dc38ad571c647eef643`
  * Reads Networking from `c0464f0d8bd026f776c9006b05910000` to `54b2a0a4748b3bd1aefa92ce5559a1c2`
  * Reads Resources from `2fd2cda9eea8d8af9fbc0a5960425120` to `cc86fd5aa9301c6528986572ad974db9`
  * Rollout Progress from `7544a3a62b1be6ffd919fc990ab8ba8f` to `7f0b5567d543a1698e695b530eb7f5de`
  * Ruler from `44d12bcb1f95661c6ab6bc946dfc3473` to `631e15d5d85afb2ca8e35d62984eeaa0`
  * Scaling from `88c041017b96856c9176e07cf557bdcf` to `64bbad83507b7289b514725658e10352`
  * Slow queries from `e6f3091e29d2636e3b8393447e925668` to `6089e1ce1e678788f46312a0a1e647e6`
  * Tenants from `35fa247ce651ba189debf33d7ae41611` to `35fa247ce651ba189debf33d7ae41611`
  * Top Tenants from `bc6e12d4fe540e4a1785b9d3ca0ffdd9` to `bc6e12d4fe540e4a1785b9d3ca0ffdd9`
  * Writes from `0156f6d15aa234d452a33a4f13c838e3` to `8280707b8f16e7b87b840fc1cc92d4c5`
  * Writes Networking from `681cd62b680b7154811fe73af55dcfd4` to `978c1cb452585c96697a238eaac7fe2d`
  * Writes Resources from `c0464f0d8bd026f776c9006b0591bb0b` to `bc9160e50b52e89e0e49c840fea3d379`
* [FEATURE] Alerts: added the following alerts on `mimir-continuous-test` tool: #1676
  - `MimirContinuousTestNotRunningOnWrites`
  - `MimirContinuousTestNotRunningOnReads`
  - `MimirContinuousTestFailed`
* [ENHANCEMENT] Added `per_cluster_label` support to allow to change the label name used to differentiate between Kubernetes clusters. #1651
* [ENHANCEMENT] Dashboards: Show QPS and latency of the Alertmanager Distributor. #1696
* [ENHANCEMENT] Playbooks: Add Alertmanager suggestions for `MimirRequestErrors` and `MimirRequestLatency` #1702
* [ENHANCEMENT] Dashboards: Allow custom datasources. #1749
* [ENHANCEMENT] Dashboards: Add config option `gateway_enabled` (defaults to `true`) to disable gateway panels from dashboards. #1761
* [ENHANCEMENT] Dashboards: Extend Top tenants dashboard with queries for tenants with highest sample rate, discard rate, and discard rate growth. #1842
* [ENHANCEMENT] Dashboards: Show ingestion rate limit and rule group limit on Tenants dashboard. #1845
* [ENHANCEMENT] Dashboards: Add "last successful run" panel to compactor dashboard. #1628
* [BUGFIX] Dashboards: Fix "Failed evaluation rate" panel on Tenants dashboard. #1629
* [BUGFIX] Honor the configured `per_instance_label` in all dashboards and alerts. #1697

### Jsonnet

* [FEATURE] Added support for `mimir-continuous-test`. To deploy `mimir-continuous-test` you can use the following configuration: #1675 #1850
  ```jsonnet
  _config+: {
    continuous_test_enabled: true,
    continuous_test_tenant_id: 'type-tenant-id',
    continuous_test_write_endpoint: 'http://type-write-path-hostname',
    continuous_test_read_endpoint: 'http://type-read-path-hostname/prometheus',
  },
  ```
* [ENHANCEMENT] Ingester anti-affinity can now be disabled by using `ingester_allow_multiple_replicas_on_same_node` configuration key. #1581
* [ENHANCEMENT] Added `node_selector` configuration option to select Kubernetes nodes where Mimir should run. #1596
* [ENHANCEMENT] Alertmanager: Added a `PodDisruptionBudget` of `withMaxUnavailable = 1`, to ensure we maintain quorum during rollouts. #1683
* [ENHANCEMENT] Store-gateway anti-affinity can now be enabled/disabled using `store_gateway_allow_multiple_replicas_on_same_node` configuration key. #1730
* [ENHANCEMENT] Added `store_gateway_zone_a_args`, `store_gateway_zone_b_args` and `store_gateway_zone_c_args` configuration options. #1807
* [BUGFIX] Pass primary and secondary multikv stores via CLI flags. Introduced new `multikv_switch_primary_secondary` config option to flip primary and secondary in runtime config.

### Mimirtool

* [BUGFIX] `config convert`: Retain Cortex defaults for `blocks_storage.backend`, `ruler_storage.backend`, `alertmanager_storage.backend`, `auth.type`, `activity_tracker.filepath`, `alertmanager.data_dir`, `blocks_storage.filesystem.dir`, `compactor.data_dir`, `ruler.rule_path`, `ruler_storage.filesystem.dir`, and `graphite.querier.schemas.backend`. #1626 #1762

### Tools

* [FEATURE] Added a `markblocks` tool that creates `no-compact` and `delete` marks for the blocks. #1551
* [FEATURE] Added `mimir-continuous-test` tool to continuously run smoke tests on live Mimir clusters. #1535 #1540 #1653 #1603 #1630 #1691 #1675 #1676 #1692 #1706 #1709 #1775 #1777 #1778 #1795
* [FEATURE] Added `mimir-rules-action` GitHub action, located at `operations/mimir-rules-action/`, used to lint, prepare, verify, diff, and sync rules to a Mimir cluster. #1723

## 2.0.0

### Grafana Mimir

_Changes since Cortex 1.10.0._

* [CHANGE] Remove chunks storage engine. #86 #119 #510 #545 #743 #744 #748 #753 #755 #757 #758 #759 #760 #762 #764 #789 #812 #813
  * The following CLI flags (and their respective YAML config options) have been removed:
    * `-store.engine`
    * `-schema-config-file`
    * `-ingester.checkpoint-duration`
    * `-ingester.checkpoint-enabled`
    * `-ingester.chunk-encoding`
    * `-ingester.chunk-age-jitter`
    * `-ingester.concurrent-flushes`
    * `-ingester.flush-on-shutdown-with-wal-enabled`
    * `-ingester.flush-op-timeout`
    * `-ingester.flush-period`
    * `-ingester.max-chunk-age`
    * `-ingester.max-chunk-idle`
    * `-ingester.max-series-per-query` (and `max_series_per_query` from runtime config)
    * `-ingester.max-stale-chunk-idle`
    * `-ingester.max-transfer-retries`
    * `-ingester.min-chunk-length`
    * `-ingester.recover-from-wal`
    * `-ingester.retain-period`
    * `-ingester.spread-flushes`
    * `-ingester.wal-dir`
    * `-ingester.wal-enabled`
    * `-querier.query-parallelism`
    * `-querier.second-store-engine`
    * `-querier.use-second-store-before-time`
    * `-flusher.wal-dir`
    * `-flusher.concurrent-flushes`
    * `-flusher.flush-op-timeout`
    * All `-table-manager.*` flags
    * All `-deletes.*` flags
    * All `-purger.*` flags
    * All `-metrics.*` flags
    * All `-dynamodb.*` flags
    * All `-s3.*` flags
    * All `-azure.*` flags
    * All `-bigtable.*` flags
    * All `-gcs.*` flags
    * All `-cassandra.*` flags
    * All `-boltdb.*` flags
    * All `-local.*` flags
    * All `-swift.*` flags
    * All `-store.*` flags except `-store.engine`, `-store.max-query-length`, `-store.max-labels-query-length`
    * All `-grpc-store.*` flags
  * The following API endpoints have been removed:
    * `/api/v1/chunks` and `/chunks`
  * The following metrics have been removed:
    * `cortex_ingester_flush_queue_length`
    * `cortex_ingester_queried_chunks`
    * `cortex_ingester_chunks_created_total`
    * `cortex_ingester_wal_replay_duration_seconds`
    * `cortex_ingester_wal_corruptions_total`
    * `cortex_ingester_sent_chunks`
    * `cortex_ingester_received_chunks`
    * `cortex_ingester_flush_series_in_progress`
    * `cortex_ingester_chunk_utilization`
    * `cortex_ingester_chunk_length`
    * `cortex_ingester_chunk_size_bytes`
    * `cortex_ingester_chunk_age_seconds`
    * `cortex_ingester_memory_chunks`
    * `cortex_ingester_flushing_enqueued_series_total`
    * `cortex_ingester_flushing_dequeued_series_total`
    * `cortex_ingester_dropped_chunks_total`
    * `cortex_oldest_unflushed_chunk_timestamp_seconds`
    * `prometheus_local_storage_chunk_ops_total`
    * `prometheus_local_storage_chunkdesc_ops_total`
    * `prometheus_local_storage_memory_chunkdescs`
* [CHANGE] Changed default storage backends from `s3` to `filesystem` #833
  This effects the following flags:
  * `-blocks-storage.backend` now defaults to `filesystem`
  * `-blocks-storage.filesystem.dir` now defaults to `blocks`
  * `-alertmanager-storage.backend` now defaults to `filesystem`
  * `-alertmanager-storage.filesystem.dir` now defaults to `alertmanager`
  * `-ruler-storage.backend` now defaults to `filesystem`
  * `-ruler-storage.filesystem.dir` now defaults to `ruler`
* [CHANGE] Renamed metric `cortex_experimental_features_in_use_total` as `cortex_experimental_features_used_total` and added `feature` label. #32 #658
* [CHANGE] Removed `log_messages_total` metric. #32
* [CHANGE] Some files and directories created by Mimir components on local disk now have stricter permissions, and are only readable by owner, but not group or others. #58
* [CHANGE] Memcached client DNS resolution switched from golang built-in to [`miekg/dns`](https://github.com/miekg/dns). #142
* [CHANGE] The metric `cortex_deprecated_flags_inuse_total` has been renamed to `deprecated_flags_inuse_total` as part of using grafana/dskit functionality. #185
* [CHANGE] API: The `-api.response-compression-enabled` flag has been removed, and GZIP response compression is always enabled except on `/api/v1/push` and `/push` endpoints. #880
* [CHANGE] Update Go version to 1.17.3. #480
* [CHANGE] The `status_code` label on gRPC client metrics has changed from '200' and '500' to '2xx', '5xx', '4xx', 'cancel' or 'error'. #537
* [CHANGE] Removed the deprecated `-<prefix>.fifocache.size` flag. #618
* [CHANGE] Enable index header lazy loading by default. #693
  * `-blocks-storage.bucket-store.index-header-lazy-loading-enabled` default from `false` to `true`
  * `-blocks-storage.bucket-store.index-header-lazy-loading-idle-timeout` default from `20m` to `1h`
* [CHANGE] Shuffle-sharding:
  * `-distributor.sharding-strategy` option has been removed, and shuffle sharding is enabled by default. Default shard size is set to 0, which disables shuffle sharding for the tenant (all ingesters will receive tenants's samples). #888
  * `-ruler.sharding-strategy` option has been removed from ruler. Ruler now uses shuffle-sharding by default, but respects `ruler_tenant_shard_size`, which defaults to 0 (ie. use all rulers for tenant). #889
  * `-store-gateway.sharding-strategy` option has been removed store-gateways. Store-gateway now uses shuffle-sharding by default, but respects `store_gateway_tenant_shard_size` for tenant, and this value defaults to 0. #891
* [CHANGE] Server: `-server.http-listen-port` (yaml: `server.http_listen_port`) now defaults to `8080` (previously `80`). #871
* [CHANGE] Changed the default value of `-blocks-storage.bucket-store.ignore-deletion-marks-delay` from 6h to 1h. #892
* [CHANGE] Changed default settings for memcached clients: #959 #1000
  * The default value for the following config options has changed from `10000` to `25000`:
    * `-blocks-storage.bucket-store.chunks-cache.memcached.max-async-buffer-size`
    * `-blocks-storage.bucket-store.index-cache.memcached.max-async-buffer-size`
    * `-blocks-storage.bucket-store.metadata-cache.memcached.max-async-buffer-size`
    * `-query-frontend.results-cache.memcached.max-async-buffer-size`
  * The default value for the following config options has changed from `0` (unlimited) to `100`:
    * `-blocks-storage.bucket-store.chunks-cache.memcached.max-get-multi-batch-size`
    * `-blocks-storage.bucket-store.index-cache.memcached.max-get-multi-batch-size`
    * `-blocks-storage.bucket-store.metadata-cache.memcached.max-get-multi-batch-size`
    * `-query-frontend.results-cache.memcached.max-get-multi-batch-size`
  * The default value for the following config options has changed from `16` to `100`:
    * `-blocks-storage.bucket-store.chunks-cache.memcached.max-idle-connections`
    * `-blocks-storage.bucket-store.index-cache.memcached.max-idle-connections`
    * `-blocks-storage.bucket-store.metadata-cache.memcached.max-idle-connections`
    * `-query-frontend.results-cache.memcached.max-idle-connections`
  * The default value for the following config options has changed from `100ms` to `200ms`:
    * `-blocks-storage.bucket-store.metadata-cache.memcached.timeout`
    * `-blocks-storage.bucket-store.index-cache.memcached.timeout`
    * `-blocks-storage.bucket-store.chunks-cache.memcached.timeout`
    * `-query-frontend.results-cache.memcached.timeout`
* [CHANGE] Changed the default value of `-blocks-storage.bucket-store.bucket-index.enabled` to `true`. The default configuration must now run the compactor in order to write the bucket index or else queries to long term storage will fail. #924
* [CHANGE] Option `-auth.enabled` has been renamed to `-auth.multitenancy-enabled`. #1130
* [CHANGE] Default tenant ID used with disabled auth (`-auth.multitenancy-enabled=false`) has changed from `fake` to `anonymous`. This tenant ID can now be changed with `-auth.no-auth-tenant` option. #1063
* [CHANGE] The default values for the following local directories have changed: #1072
  * `-alertmanager.storage.path` default value changed to `./data-alertmanager/`
  * `-compactor.data-dir` default value changed to `./data-compactor/`
  * `-ruler.rule-path` default value changed to `./data-ruler/`
* [CHANGE] The default value for gRPC max send message size has been changed from 16MB to 100MB. This affects the following parameters: #1152
  * `-query-frontend.grpc-client-config.grpc-max-send-msg-size`
  * `-ingester.client.grpc-max-send-msg-size`
  * `-querier.frontend-client.grpc-max-send-msg-size`
  * `-query-scheduler.grpc-client-config.grpc-max-send-msg-size`
  * `-ruler.client.grpc-max-send-msg-size`
* [CHANGE] Remove `-http.prefix` flag (and `http_prefix` config file option). #763
* [CHANGE] Remove legacy endpoints. Please use their alternatives listed below. As part of the removal process we are
  introducing two new sets of endpoints for the ruler configuration API: `<prometheus-http-prefix>/rules` and
  `<prometheus-http-prefix>/config/v1/rules/**`. We are also deprecating `<prometheus-http-prefix>/rules` and `/api/v1/rules`;
  and will remove them in Mimir 2.2.0. #763 #1222
  * Query endpoints

    | Legacy                                                  | Alternative                                                |
    | ------------------------------------------------------- | ---------------------------------------------------------- |
    | `/<legacy-http-prefix>/api/v1/query`                    | `<prometheus-http-prefix>/api/v1/query`                    |
    | `/<legacy-http-prefix>/api/v1/query_range`              | `<prometheus-http-prefix>/api/v1/query_range`              |
    | `/<legacy-http-prefix>/api/v1/query_exemplars`          | `<prometheus-http-prefix>/api/v1/query_exemplars`          |
    | `/<legacy-http-prefix>/api/v1/series`                   | `<prometheus-http-prefix>/api/v1/series`                   |
    | `/<legacy-http-prefix>/api/v1/labels`                   | `<prometheus-http-prefix>/api/v1/labels`                   |
    | `/<legacy-http-prefix>/api/v1/label/{name}/values`      | `<prometheus-http-prefix>/api/v1/label/{name}/values`      |
    | `/<legacy-http-prefix>/api/v1/metadata`                 | `<prometheus-http-prefix>/api/v1/metadata`                 |
    | `/<legacy-http-prefix>/api/v1/read`                     | `<prometheus-http-prefix>/api/v1/read`                     |
    | `/<legacy-http-prefix>/api/v1/cardinality/label_names`  | `<prometheus-http-prefix>/api/v1/cardinality/label_names`  |
    | `/<legacy-http-prefix>/api/v1/cardinality/label_values` | `<prometheus-http-prefix>/api/v1/cardinality/label_values` |
    | `/api/prom/user_stats`                                  | `/api/v1/user_stats`                                       |

  * Distributor endpoints

    | Legacy endpoint               | Alternative                   |
    | ----------------------------- | ----------------------------- |
    | `/<legacy-http-prefix>/push`  | `/api/v1/push`                |
    | `/all_user_stats`             | `/distributor/all_user_stats` |
    | `/ha-tracker`                 | `/distributor/ha_tracker`     |

  * Ingester endpoints

    | Legacy          | Alternative           |
    | --------------- | --------------------- |
    | `/ring`         | `/ingester/ring`      |
    | `/shutdown`     | `/ingester/shutdown`  |
    | `/flush`        | `/ingester/flush`     |
    | `/push`         | `/ingester/push`      |

  * Ruler endpoints

    | Legacy                                                | Alternative                                         | Alternative #2 (not available before Mimir 2.0.0)                    |
    | ----------------------------------------------------- | --------------------------------------------------- | ------------------------------------------------------------------- |
    | `/<legacy-http-prefix>/api/v1/rules`                  | `<prometheus-http-prefix>/api/v1/rules`             |                                                                     |
    | `/<legacy-http-prefix>/api/v1/alerts`                 | `<prometheus-http-prefix>/api/v1/alerts`            |                                                                     |
    | `/<legacy-http-prefix>/rules`                         | `/api/v1/rules` (see below)                         |  `<prometheus-http-prefix>/config/v1/rules`                         |
    | `/<legacy-http-prefix>/rules/{namespace}`             | `/api/v1/rules/{namespace}` (see below)             |  `<prometheus-http-prefix>/config/v1/rules/{namespace}`             |
    | `/<legacy-http-prefix>/rules/{namespace}/{groupName}` | `/api/v1/rules/{namespace}/{groupName}` (see below) |  `<prometheus-http-prefix>/config/v1/rules/{namespace}/{groupName}` |
    | `/<legacy-http-prefix>/rules/{namespace}`             | `/api/v1/rules/{namespace}` (see below)             |  `<prometheus-http-prefix>/config/v1/rules/{namespace}`             |
    | `/<legacy-http-prefix>/rules/{namespace}/{groupName}` | `/api/v1/rules/{namespace}/{groupName}` (see below) |  `<prometheus-http-prefix>/config/v1/rules/{namespace}/{groupName}` |
    | `/<legacy-http-prefix>/rules/{namespace}`             | `/api/v1/rules/{namespace}` (see below)             |  `<prometheus-http-prefix>/config/v1/rules/{namespace}`             |
    | `/ruler_ring`                                         | `/ruler/ring`                                       |                                                                     |

    > __Note:__ The `/api/v1/rules/**` endpoints are considered deprecated with Mimir 2.0.0 and will be removed
    in Mimir 2.2.0. After upgrading to 2.0.0 we recommend switching uses to the equivalent
    `/<prometheus-http-prefix>/config/v1/**` endpoints that Mimir 2.0.0 introduces.

  * Alertmanager endpoints

    | Legacy                      | Alternative                        |
    | --------------------------- | ---------------------------------- |
    | `/<legacy-http-prefix>`     | `/alertmanager`                    |
    | `/status`                   | `/multitenant_alertmanager/status` |

* [CHANGE] Ingester: changed `-ingester.stream-chunks-when-using-blocks` default value from `false` to `true`. #717
* [CHANGE] Ingester: default `-ingester.ring.min-ready-duration` reduced from 1m to 15s. #126
* [CHANGE] Ingester: `-ingester.ring.min-ready-duration` now start counting the delay after the ring's health checks have passed instead of when the ring client was started. #126
* [CHANGE] Ingester: allow experimental ingester max-exemplars setting to be changed dynamically #144
  * CLI flag `-blocks-storage.tsdb.max-exemplars` is renamed to `-ingester.max-global-exemplars-per-user`.
  * YAML `max_exemplars` is moved from `tsdb` to `overrides` and renamed to `max_global_exemplars_per_user`.
* [CHANGE] Ingester: active series metrics `cortex_ingester_active_series` and `cortex_ingester_active_series_custom_tracker` are now removed when their value is zero. #672 #690
* [CHANGE] Ingester: changed default value of `-blocks-storage.tsdb.retention-period` from `6h` to `24h`. #966
* [CHANGE] Ingester: changed default value of `-blocks-storage.tsdb.close-idle-tsdb-timeout` from `0` to `13h`. #967
* [CHANGE] Ingester: changed default value of `-ingester.ring.final-sleep` from `30s` to `0s`. #981
* [CHANGE] Ingester: the following low level settings have been removed: #1153
  * `-ingester-client.expected-labels`
  * `-ingester-client.expected-samples-per-series`
  * `-ingester-client.expected-timeseries`
* [CHANGE] Ingester: following command line options related to ingester ring were renamed: #1155
  * `-consul.*` changed to `-ingester.ring.consul.*`
  * `-etcd.*` changed to `-ingester.ring.etcd.*`
  * `-multi.*` changed to `-ingester.ring.multi.*`
  * `-distributor.excluded-zones` changed to `-ingester.ring.excluded-zones`
  * `-distributor.replication-factor` changed to `-ingester.ring.replication-factor`
  * `-distributor.zone-awareness-enabled` changed to `-ingester.ring.zone-awareness-enabled`
  * `-ingester.availability-zone` changed to `-ingester.ring.instance-availability-zone`
  * `-ingester.final-sleep` changed to `-ingester.ring.final-sleep`
  * `-ingester.heartbeat-period` changed to `-ingester.ring.heartbeat-period`
  * `-ingester.join-after` changed to `-ingester.ring.join-after`
  * `-ingester.lifecycler.ID` changed to `-ingester.ring.instance-id`
  * `-ingester.lifecycler.addr` changed to `-ingester.ring.instance-addr`
  * `-ingester.lifecycler.interface` changed to `-ingester.ring.instance-interface-names`
  * `-ingester.lifecycler.port` changed to `-ingester.ring.instance-port`
  * `-ingester.min-ready-duration` changed to `-ingester.ring.min-ready-duration`
  * `-ingester.num-tokens` changed to `-ingester.ring.num-tokens`
  * `-ingester.observe-period` changed to `-ingester.ring.observe-period`
  * `-ingester.readiness-check-ring-health` changed to `-ingester.ring.readiness-check-ring-health`
  * `-ingester.tokens-file-path` changed to `-ingester.ring.tokens-file-path`
  * `-ingester.unregister-on-shutdown` changed to `-ingester.ring.unregister-on-shutdown`
  * `-ring.heartbeat-timeout` changed to `-ingester.ring.heartbeat-timeout`
  * `-ring.prefix` changed to `-ingester.ring.prefix`
  * `-ring.store` changed to `-ingester.ring.store`
* [CHANGE] Ingester: fields in YAML configuration for ingester ring have been changed: #1155
  * `ingester.lifecycler` changed to `ingester.ring`
  * Fields from `ingester.lifecycler.ring` moved to `ingester.ring`
  * `ingester.lifecycler.address` changed to `ingester.ring.instance_addr`
  * `ingester.lifecycler.id` changed to `ingester.ring.instance_id`
  * `ingester.lifecycler.port` changed to `ingester.ring.instance_port`
  * `ingester.lifecycler.availability_zone` changed to `ingester.ring.instance_availability_zone`
  * `ingester.lifecycler.interface_names` changed to `ingester.ring.instance_interface_names`
* [CHANGE] Distributor: removed the `-distributor.shard-by-all-labels` configuration option. It is now assumed to be true. #698
* [CHANGE] Distributor: change default value of `-distributor.instance-limits.max-inflight-push-requests` to `2000`. #964
* [CHANGE] Distributor: change default value of `-distributor.remote-timeout` from `2s` to `20s`. #970
* [CHANGE] Distributor: removed the `-distributor.extra-query-delay` flag (and its respective YAML config option). #1048
* [CHANGE] Query-frontend: Enable query stats by default, they can still be disabled with `-query-frontend.query-stats-enabled=false`. #83
* [CHANGE] Query-frontend: the `cortex_frontend_mapped_asts_total` metric has been renamed to `cortex_frontend_query_sharding_rewrites_attempted_total`. #150
* [CHANGE] Query-frontend: added `sharded` label to `cortex_query_seconds_total` metric. #235
* [CHANGE] Query-frontend: changed the flag name for controlling query sharding total shards from `-querier.total-shards` to `-query-frontend.query-sharding-total-shards`. #230
* [CHANGE] Query-frontend: flag `-querier.parallelise-shardable-queries` has been renamed to `-query-frontend.parallelize-shardable-queries` #284
* [CHANGE] Query-frontend: removed the deprecated (and unused) `-frontend.cache-split-interval`. Use `-query-frontend.split-queries-by-interval` instead. #587
* [CHANGE] Query-frontend: range query response now omits the `data` field when it's empty (error case) like Prometheus does, previously it was `"data":{"resultType":"","result":null}`. #629
* [CHANGE] Query-frontend: instant queries now honor the `-query-frontend.max-retries-per-request` flag. #630
* [CHANGE] Query-frontend: removed in-memory and Redis cache support. Reason is that these caching backends were just supported by query-frontend, while all other Mimir services only support memcached. #796
  * The following CLI flags (and their respective YAML config options) have been removed:
    * `-frontend.cache.enable-fifocache`
    * `-frontend.redis.*`
    * `-frontend.fifocache.*`
  * The following metrics have been removed:
    * `querier_cache_added_total`
    * `querier_cache_added_new_total`
    * `querier_cache_evicted_total`
    * `querier_cache_entries`
    * `querier_cache_gets_total`
    * `querier_cache_misses_total`
    * `querier_cache_stale_gets_total`
    * `querier_cache_memory_bytes`
    * `cortex_rediscache_request_duration_seconds`
* [CHANGE] Query-frontend: migrated memcached backend client to the same one used in other components (memcached config and metrics are now consistent across all Mimir services). #821
  * The following CLI flags (and their respective YAML config options) have been added:
    * `-query-frontend.results-cache.backend` (set it to `memcached` if `-query-frontend.cache-results=true`)
  * The following CLI flags (and their respective YAML config options) have been changed:
    * `-frontend.memcached.hostname` and `-frontend.memcached.service` have been removed: use `-query-frontend.results-cache.memcached.addresses` instead
  * The following CLI flags (and their respective YAML config options) have been renamed:
    * `-frontend.background.write-back-concurrency` renamed to `-query-frontend.results-cache.memcached.max-async-concurrency`
    * `-frontend.background.write-back-buffer` renamed to `-query-frontend.results-cache.memcached.max-async-buffer-size`
    * `-frontend.memcached.batchsize` renamed to `-query-frontend.results-cache.memcached.max-get-multi-batch-size`
    * `-frontend.memcached.parallelism` renamed to `-query-frontend.results-cache.memcached.max-get-multi-concurrency`
    * `-frontend.memcached.timeout` renamed to `-query-frontend.results-cache.memcached.timeout`
    * `-frontend.memcached.max-item-size` renamed to `-query-frontend.results-cache.memcached.max-item-size`
    * `-frontend.memcached.max-idle-conns` renamed to `-query-frontend.results-cache.memcached.max-idle-connections`
    * `-frontend.compression` renamed to `-query-frontend.results-cache.compression`
  * The following CLI flags (and their respective YAML config options) have been removed:
    * `-frontend.memcached.circuit-breaker-consecutive-failures`: feature removed
    * `-frontend.memcached.circuit-breaker-timeout`: feature removed
    * `-frontend.memcached.circuit-breaker-interval`: feature removed
    * `-frontend.memcached.update-interval`: new setting is hardcoded to 30s
    * `-frontend.memcached.consistent-hash`: new setting is always enabled
    * `-frontend.default-validity` and `-frontend.memcached.expiration`: new setting is hardcoded to 7 days
  * The following metrics have been changed:
    * `cortex_cache_dropped_background_writes_total{name}` changed to `thanos_memcached_operation_skipped_total{name, operation, reason}`
    * `cortex_cache_value_size_bytes{name, method}` changed to `thanos_memcached_operation_data_size_bytes{name}`
    * `cortex_cache_request_duration_seconds{name, method, status_code}` changed to `thanos_memcached_operation_duration_seconds{name, operation}`
    * `cortex_cache_fetched_keys{name}` changed to `thanos_cache_memcached_requests_total{name}`
    * `cortex_cache_hits{name}` changed to `thanos_cache_memcached_hits_total{name}`
    * `cortex_memcache_request_duration_seconds{name, method, status_code}` changed to `thanos_memcached_operation_duration_seconds{name, operation}`
    * `cortex_memcache_client_servers{name}` changed to `thanos_memcached_dns_provider_results{name, addr}`
    * `cortex_memcache_client_set_skip_total{name}` changed to `thanos_memcached_operation_skipped_total{name, operation, reason}`
    * `cortex_dns_lookups_total` changed to `thanos_memcached_dns_lookups_total`
    * For all metrics the value of the "name" label has changed from `frontend.memcached` to `frontend-cache`
  * The following metrics have been removed:
    * `cortex_cache_background_queue_length{name}`
* [CHANGE] Query-frontend: merged `query_range` into `frontend` in the YAML config (keeping the same keys) and renamed flags: #825
  * `-querier.max-retries-per-request` renamed to `-query-frontend.max-retries-per-request`
  * `-querier.split-queries-by-interval` renamed to `-query-frontend.split-queries-by-interval`
  * `-querier.align-querier-with-step` renamed to `-query-frontend.align-querier-with-step`
  * `-querier.cache-results` renamed to `-query-frontend.cache-results`
  * `-querier.parallelise-shardable-queries` renamed to `-query-frontend.parallelize-shardable-queries`
* [CHANGE] Query-frontend: the default value of `-query-frontend.split-queries-by-interval` has changed from `0` to `24h`. #1131
* [CHANGE] Query-frontend: `-frontend.` flags were renamed to `-query-frontend.`: #1167
* [CHANGE] Query-frontend / Query-scheduler: classified the `-query-frontend.querier-forget-delay` and `-query-scheduler.querier-forget-delay` flags (and their respective YAML config options) as experimental. #1208
* [CHANGE] Querier / ruler: Change `-querier.max-fetched-chunks-per-query` configuration to limit to maximum number of chunks that can be fetched in a single query. The number of chunks fetched by ingesters AND long-term storare combined should not exceed the value configured on `-querier.max-fetched-chunks-per-query`. [#4260](https://github.com/cortexproject/cortex/pull/4260)
* [CHANGE] Querier / ruler: Option `-querier.ingester-streaming` has been removed. Querier/ruler now always use streaming method to query ingesters. #204
* [CHANGE] Querier: always fetch labels from store and respect start/end times in request; the option `-querier.query-store-for-labels-enabled` has been removed and is now always on. #518 #1132
* [CHANGE] Querier / ruler: removed the `-store.query-chunk-limit` flag (and its respective YAML config option `max_chunks_per_query`). `-querier.max-fetched-chunks-per-query` (and its respective YAML config option `max_fetched_chunks_per_query`) should be used instead. #705
* [CHANGE] Querier/Ruler: `-querier.active-query-tracker-dir` option has been removed. Active query tracking is now done via Activity tracker configured by `-activity-tracker.filepath` and enabled by default. Limit for max number of concurrent queries (`-querier.max-concurrent`) is now respected even if activity tracking is not enabled. #661 #822
* [CHANGE] Querier/ruler/query-frontend: the experimental `-querier.at-modifier-enabled` CLI flag has been removed and the PromQL `@` modifier is always enabled. #941
* [CHANGE] Querier: removed `-querier.worker-match-max-concurrent` and `-querier.worker-parallelism` CLI flags (and their respective YAML config options). Mimir now behaves like if `-querier.worker-match-max-concurrent` is always enabled and you should configure the max concurrency per querier process using `-querier.max-concurrent` instead. #958
* [CHANGE] Querier: changed default value of `-querier.query-ingesters-within` from `0` to `13h`. #967
* [CHANGE] Querier: rename metric `cortex_query_fetched_chunks_bytes_total` to `cortex_query_fetched_chunk_bytes_total` to be consistent with the limit name. #476
* [CHANGE] Ruler: add two new metrics `cortex_ruler_list_rules_seconds` and `cortex_ruler_load_rule_groups_seconds` to the ruler. #906
* [CHANGE] Ruler: endpoints for listing configured rules now return HTTP status code 200 and an empty map when there are no rules instead of an HTTP 404 and plain text error message. The following endpoints are affected: #456
  * `<prometheus-http-prefix>/config/v1/rules`
  * `<prometheus-http-prefix>/config/v1/rules/{namespace}`
  * `<prometheus-http-prefix>/rules` (deprecated)
  * `<prometheus-http-prefix>/rules/{namespace}` (deprecated)
  * `/api/v1/rules` (deprecated)
  * `/api/v1/rules/{namespace}` (deprecated)
* [CHANGE] Ruler: removed `configdb` support from Ruler backend storages. #15 #38 #819
* [CHANGE] Ruler: removed the support for the deprecated storage configuration via `-ruler.storage.*` CLI flags (and their respective YAML config options). Use `-ruler-storage.*` instead. #628
* [CHANGE] Ruler: set new default limits for rule groups: `-ruler.max-rules-per-rule-group` to 20 (previously 0, disabled) and `-ruler.max-rule-groups-per-tenant` to 70 (previously 0, disabled). #847
* [CHANGE] Ruler: removed `-ruler.enable-sharding` option, and changed default value of `-ruler.ring.store` to `memberlist`. #943
* [CHANGE] Ruler: `-ruler.alertmanager-use-v2` has been removed. The ruler will always use the `v2` endpoints. #954 #1100
* [CHANGE] Ruler: `-experimental.ruler.enable-api` flag has been renamed to `-ruler.enable-api` and is now stable. The default value has also changed from `false` to `true`, so both ruler and alertmanager API are enabled by default. #913 #1065
* [CHANGE] Ruler: add support for [DNS service discovery format](./docs/sources/configuration/arguments.md#dns-service-discovery) for `-ruler.alertmanager-url`. `-ruler.alertmanager-discovery` flag has been removed. URLs following the prior SRV format, will be treated as a static target. To continue using service discovery for these URLs prepend `dnssrvnoa+` to them. #993
  * The following metrics for Alertmanager DNS service discovery are replaced:
    * `prometheus_sd_dns_lookups_total` replaced by `cortex_dns_lookups_total{component="ruler"}`
    * `prometheus_sd_dns_lookup_failures_total` replaced by `cortex_dns_failures_total{component="ruler"}`
* [CHANGE] Ruler: deprecate `/api/v1/rules/**` and `<prometheus-http-prefix/rules/**` configuration API endpoints in favour of `/<prometheus-http-prefix>/config/v1/rules/**`. Deprecated endpoints will be removed in Mimir 2.2.0. Main configuration API endpoints are now `/<prometheus-http-prefix>/config/api/v1/rules/**` introduced in Mimir 2.0.0. #1222
* [CHANGE] Store-gateway: index cache now includes tenant in cache keys, this invalidates previous cached entries. #607
* [CHANGE] Store-gateway: increased memcached index caching TTL from 1 day to 7 days. #718
* [CHANGE] Store-gateway: options `-store-gateway.sharding-enabled` and `-querier.store-gateway-addresses` were removed. Default value of `-store-gateway.sharding-ring.store` is now `memberlist` and default value for `-store-gateway.sharding-ring.wait-stability-min-duration` changed from `1m` to `0` (disabled). #976
* [CHANGE] Compactor: compactor will no longer try to compact blocks that are already marked for deletion. Previously compactor would consider blocks marked for deletion within `-compactor.deletion-delay / 2` period as eligible for compaction. [#4328](https://github.com/cortexproject/cortex/pull/4328)
* [CHANGE] Compactor: Removed support for block deletion marks migration. If you're upgrading from Cortex < 1.7.0 to Mimir, you should upgrade the compactor to Cortex >= 1.7.0 first, run it at least once and then upgrade to Mimir. #122
* [CHANGE] Compactor: removed the `cortex_compactor_group_vertical_compactions_total` metric. #278
* [CHANGE] Compactor: no longer waits for initial blocks cleanup to finish before starting compactions. #282
* [CHANGE] Compactor: removed overlapping sources detection. Overlapping sources may exist due to edge cases (timing issues) when horizontally sharding compactor, but are correctly handled by compactor. #494
* [CHANGE] Compactor: compactor now uses deletion marks from `<tenant>/markers` location in the bucket. Marker files are no longer fetched, only listed. #550
* [CHANGE] Compactor: Default value of `-compactor.block-sync-concurrency` has changed from 20 to 8. This flag is now only used to control number of goroutines for downloading and uploading blocks during compaction. #552
* [CHANGE] Compactor is now included in `all` target (single-binary). #866
* [CHANGE] Compactor: Removed `-compactor.sharding-enabled` option. Sharding in compactor is now always enabled. Default value of `-compactor.ring.store` has changed from `consul` to `memberlist`. Default value of `-compactor.ring.wait-stability-min-duration` is now 0, which disables the feature. #956
* [CHANGE] Alertmanager: removed `-alertmanager.configs.auto-webhook-root` #977
* [CHANGE] Alertmanager: removed `configdb` support from Alertmanager backend storages. #15 #38 #819
* [CHANGE] Alertmanager: Don't count user-not-found errors from replicas as failures in the `cortex_alertmanager_state_fetch_replica_state_failed_total` metric. #190
* [CHANGE] Alertmanager: Use distributor for non-API routes. #213
* [CHANGE] Alertmanager: removed `-alertmanager.storage.*` configuration options, with the exception of the CLI flags `-alertmanager.storage.path` and `-alertmanager.storage.retention`. Use `-alertmanager-storage.*` instead. #632
* [CHANGE] Alertmanager: set default value for `-alertmanager.web.external-url=http://localhost:8080/alertmanager` to match the default configuration. #808 #1067
* [CHANGE] Alertmanager: `-experimental.alertmanager.enable-api` flag has been renamed to `-alertmanager.enable-api` and is now stable. #913
* [CHANGE] Alertmanager: now always runs with sharding enabled; other modes of operation are removed. #1044 #1126
  * The following configuration options are removed:
    * `-alertmanager.sharding-enabled`
    * `-alertmanager.cluster.advertise-address`
    * `-alertmanager.cluster.gossip-interval`
    * `-alertmanager.cluster.listen-address`
    * `-alertmanager.cluster.peers`
    * `-alertmanager.cluster.push-pull-interval`
  * The following configuration options are renamed:
    * `-alertmanager.cluster.peer-timeout` to `-alertmanager.peer-timeout`
* [CHANGE] Alertmanager: the default value of `-alertmanager.sharding-ring.store` is now `memberlist`. #1171
* [CHANGE] Ring: changed default value of `-distributor.ring.store` (Distributor ring) and `-ring.store` (Ingester ring) to `memberlist`. #1046
* [CHANGE] Memberlist: the `memberlist_kv_store_value_bytes` metric has been removed due to values no longer being stored in-memory as encoded bytes. [#4345](https://github.com/cortexproject/cortex/pull/4345)
* [CHANGE] Memberlist: forward only changes, not entire original message. [#4419](https://github.com/cortexproject/cortex/pull/4419)
* [CHANGE] Memberlist: don't accept old tombstones as incoming change, and don't forward such messages to other gossip members. [#4420](https://github.com/cortexproject/cortex/pull/4420)
* [CHANGE] Memberlist: changed probe interval from `1s` to `5s` and probe timeout from `500ms` to `2s`. #563
* [CHANGE] Memberlist: the `name` label on metrics `cortex_dns_failures_total`, `cortex_dns_lookups_total` and `cortex_dns_provider_results` was renamed to `component`. #993
* [CHANGE] Limits: removed deprecated limits for rejecting old samples #799
  This removes the following flags:
  * `-validation.reject-old-samples`
  * `-validation.reject-old-samples.max-age`
* [CHANGE] Limits: removed local limit-related flags in favor of global limits. #725
  The distributor ring is now required, and can be configured via the `distributor.ring.*` flags.
  This removes the following flags:
  * `-distributor.ingestion-rate-strategy` -> will now always use the "global" strategy
  * `-ingester.max-series-per-user` -> set `-ingester.max-global-series-per-user` to `N` times the existing value of `-ingester.max-series-per-user` instead
  * `-ingester.max-series-per-metric` -> set `-ingester.max-global-series-per-metric`  to `N` times the existing value of `-ingester.max-series-per-metric` instead
  * `-ingester.max-metadata-per-user` -> set `-ingester.max-global-metadata-per-user` to `N` times the existing value of `-ingester.max-metadata-per-user` instead
  * `-ingester.max-metadata-per-metric` -> set `-ingester.max-global-metadata-per-metric` to `N` times the existing value of `-ingester.max-metadata-per-metric` instead
  * In the above notes, `N` refers to the number of ingester replicas
  Additionally, default values for the following flags have changed:
  * `-ingester.max-global-series-per-user` from `0` to `150000`
  * `-ingester.max-global-series-per-metric` from `0` to `20000`
  * `-distributor.ingestion-rate-limit` from `25000` to `10000`
  * `-distributor.ingestion-burst-size` from `50000` to `200000`
* [CHANGE] Limits: removed limit `enforce_metric_name`, now behave as if set to `true` always. #686
* [CHANGE] Limits: Option `-ingester.max-samples-per-query` and its YAML field `max_samples_per_query` have been removed. It required `-querier.ingester-streaming` option to be set to false, but since `-querier.ingester-streaming` is removed (always defaulting to true), the limit using it was removed as well. #204 #1132
* [CHANGE] Limits: Set the default max number of inflight ingester push requests (`-ingester.instance-limits.max-inflight-push-requests`) to 30000 in order to prevent clusters from being overwhelmed by request volume or temporary slow-downs. #259
* [CHANGE] Overrides exporter: renamed metric `cortex_overrides` to `cortex_limits_overrides`. #173 #407
* [FEATURE] The following features have been moved from experimental to stable: #913 #1002
  * Alertmanager config API
  * Alertmanager receiver firewall
  * Alertmanager sharding
  * Azure blob storage support
  * Blocks storage bucket index
  * Disable the ring health check in the readiness endpoint (`-ingester.readiness-check-ring-health=false`)
  * Distributor: do not extend writes on unhealthy ingesters
  * Do not unregister ingesters from ring on shutdown (`-ingester.unregister-on-shutdown=false`)
  * HA Tracker: cleanup of old replicas from KV Store
  * Instance limits in ingester and distributor
  * OpenStack Swift storage support
  * Query-frontend: query stats tracking
  * Query-scheduler
  * Querier: tenant federation
  * Ruler config API
  * S3 Server Side Encryption (SSE) using KMS
  * TLS configuration for gRPC, HTTP and etcd clients
  * Zone-aware replication
  * `/labels` API using matchers
  * The following querier limits:
    * `-querier.max-fetched-chunks-per-query`
    * `-querier.max-fetched-chunk-bytes-per-query`
    * `-querier.max-fetched-series-per-query`
  * The following alertmanager limits:
    * Notification rate (`-alertmanager.notification-rate-limit` and `-alertmanager.notification-rate-limit-per-integration`)
    * Dispatcher groups (`-alertmanager.max-dispatcher-aggregation-groups`)
    * User config size (`-alertmanager.max-config-size-bytes`)
    * Templates count in user config (`-alertmanager.max-templates-count`)
    * Max template size (`-alertmanager.max-template-size-bytes`)
* [FEATURE] The endpoints `/api/v1/status/buildinfo`, `<prometheus-http-prefix>/api/v1/status/buildinfo`, and `<alertmanager-http-prefix>/api/v1/status/buildinfo` have been added to display build information and enabled features. #1219 #1240
* [FEATURE] PromQL: added `present_over_time` support. #139
* [FEATURE] Added "Activity tracker" feature which can log ongoing activities from previous Mimir run in case of a crash. It is enabled by default and controlled by the `-activity-tracker.filepath` flag. It can be disabled by setting this path to an empty string. Currently, the Store-gateway, Ruler, Querier, Query-frontend and Ingester components use this feature to track queries. #631 #782 #822 #1121
* [FEATURE] Divide configuration parameters into categories "basic", "advanced", and "experimental". Only flags in the basic category are shown when invoking `-help`, whereas `-help-all` will include flags in all categories (basic, advanced, experimental). #840
* [FEATURE] Querier: Added support for tenant federation to exemplar endpoints. #927
* [FEATURE] Ingester: can expose metrics on active series matching custom trackers configured via `-ingester.active-series-custom-trackers` (or its respective YAML config option). When configured, active series for custom trackers are exposed by the `cortex_ingester_active_series_custom_tracker` metric. #42 #672
* [FEATURE] Ingester: Enable snapshotting of in-memory TSDB on disk during shutdown via `-blocks-storage.tsdb.memory-snapshot-on-shutdown` (experimental). #249
* [FEATURE] Ingester: Added `-blocks-storage.tsdb.isolation-enabled` flag, which allows disabling TSDB isolation feature. This is enabled by default (per TSDB default), but disabling can improve performance of write requests. #512
* [FEATURE] Ingester: Added `-blocks-storage.tsdb.head-chunks-write-queue-size` flag, which allows setting the size of the queue used by the TSDB before m-mapping chunks (experimental). #591
  * Added `cortex_ingester_tsdb_mmap_chunk_write_queue_operations_total` metric to track different operations of this queue.
* [FEATURE] Distributor: Added `-api.skip-label-name-validation-header-enabled` option to allow skipping label name validation on the HTTP write path based on `X-Mimir-SkipLabelNameValidation` header being `true` or not. #390
* [FEATURE] Query-frontend: Add `cortex_query_fetched_series_total` and `cortex_query_fetched_chunks_bytes_total` per-user counters to expose the number of series and bytes fetched as part of queries. These metrics can be enabled with the `-frontend.query-stats-enabled` flag (or its respective YAML config option `query_stats_enabled`). [#4343](https://github.com/cortexproject/cortex/pull/4343)
* [FEATURE] Query-frontend: Add `cortex_query_fetched_chunks_total` per-user counter to expose the number of chunks fetched as part of queries. This metric can be enabled with the `-query-frontend.query-stats-enabled` flag (or its respective YAML config option `query_stats_enabled`). #31
* [FEATURE] Query-frontend: Add query sharding for instant and range queries. You can enable querysharding by setting `-query-frontend.parallelize-shardable-queries` to `true`. The following additional config and exported metrics have been added. #79 #80 #100 #124 #140 #148 #150 #151 #153 #154 #155 #156 #157 #158 #159 #160 #163 #169 #172 #196 #205 #225 #226 #227 #228 #230 #235 #240 #239 #246 #244 #319 #330 #371 #385 #400 #458 #586 #630 #660 #707 #1542
  * New config options:
    * `-query-frontend.query-sharding-total-shards`: The amount of shards to use when doing parallelisation via query sharding.
    * `-query-frontend.query-sharding-max-sharded-queries`: The max number of sharded queries that can be run for a given received query. 0 to disable limit.
    * `-blocks-storage.bucket-store.series-hash-cache-max-size-bytes`: Max size - in bytes - of the in-memory series hash cache in the store-gateway.
    * `-blocks-storage.tsdb.series-hash-cache-max-size-bytes`: Max size - in bytes - of the in-memory series hash cache in the ingester.
  * New exported metrics:
    * `cortex_bucket_store_series_hash_cache_requests_total`
    * `cortex_bucket_store_series_hash_cache_hits_total`
    * `cortex_frontend_query_sharding_rewrites_succeeded_total`
    * `cortex_frontend_sharded_queries_per_query`
  * Renamed metrics:
    * `cortex_frontend_mapped_asts_total` to `cortex_frontend_query_sharding_rewrites_attempted_total`
  * Modified metrics:
    * added `sharded` label to `cortex_query_seconds_total`
  * When query sharding is enabled, the following querier config must be set on query-frontend too:
    * `-querier.max-concurrent`
    * `-querier.timeout`
    * `-querier.max-samples`
    * `-querier.at-modifier-enabled`
    * `-querier.default-evaluation-interval`
    * `-querier.active-query-tracker-dir`
    * `-querier.lookback-delta`
  * Sharding can be dynamically controlled per request using the `Sharding-Control: 64` header. (0 to disable)
  * Sharding can be dynamically controlled per tenant using the limit `query_sharding_total_shards`. (0 to disable)
  * Added `sharded_queries` count to the "query stats" log.
  * The number of shards is adjusted to be compatible with number of compactor shards that are used by a split-and-merge compactor. The querier can use this to avoid querying blocks that cannot have series in a given query shard.
* [FEATURE] Query-Frontend: Added `-query-frontend.cache-unaligned-requests` option to cache responses for requests that do not have step-aligned start and end times. This can improve speed of repeated queries, but can also pollute cache with results that are never reused. #432
* [FEATURE] Querier: Added label names cardinality endpoint `<prefix>/api/v1/cardinality/label_names` that is disabled by default. Can be enabled/disabled via the CLI flag `-querier.cardinality-analysis-enabled` or its respective YAML config option. Configurable on a per-tenant basis. #301 #377 #474
* [FEATURE] Querier: Added label values cardinality endpoint `<prefix>/api/v1/cardinality/label_values` that is disabled by default. Can be enabled/disabled via the CLI flag `-querier.cardinality-analysis-enabled` or its respective YAML config option, and configurable on a per-tenant basis. The maximum number of label names allowed to be queried in a single API call can be controlled via `-querier.label-values-max-cardinality-label-names-per-request`. #332 #395 #474
* [FEATURE] Querier: Added `-store.max-labels-query-length` to restrict the range of `/series`, label-names and label-values requests. #507
* [FEATURE] Ruler: Add new `-ruler.query-stats-enabled` which when enabled will report the `cortex_ruler_query_seconds_total` as a per-user metric that tracks the sum of the wall time of executing queries in the ruler in seconds. [#4317](https://github.com/cortexproject/cortex/pull/4317)
* [FEATURE] Ruler: Added federated rule groups. #533
  * Added `-ruler.tenant-federation.enabled` config flag.
  * Added support for `source_tenants` field on rule groups.
* [FEATURE] Store-gateway: Added `/store-gateway/tenants` and `/store-gateway/tenant/{tenant}/blocks` endpoints that provide functionality that was provided by `tools/listblocks`. #911 #973
* [FEATURE] Compactor: compactor now uses new algorithm that we call "split-and-merge". Previous compaction strategy was removed. With the `split-and-merge` compactor source blocks for a given tenant are grouped into `-compactor.split-groups` number of groups. Each group of blocks is then compacted separately, and is split into `-compactor.split-and-merge-shards` shards (configurable on a per-tenant basis). Compaction of each tenant shards can be horizontally scaled. Number of compactors that work on jobs for single tenant can be limited by using `-compactor.compactor-tenant-shard-size` parameter, or per-tenant `compactor_tenant_shard_size` override.  #275 #281 #282 #283 #288 #290 #303 #307 #317 #323 #324 #328 #353 #368 #479 #820
* [FEATURE] Compactor: Added `-compactor.max-compaction-time` to control how long can compaction for a single tenant take. If compactions for a tenant take longer, no new compactions are started in the same compaction cycle. Running compactions are not stopped however, and may take much longer. #523
* [FEATURE] Compactor: When compactor finds blocks with out-of-order chunks, it will mark them for no-compaction. Blocks marked for no-compaction are ignored in future compactions too. Added metric `cortex_compactor_blocks_marked_for_no_compaction_total` to track number of blocks marked for no-compaction. Added `CortexCompactorSkippedBlocksWithOutOfOrderChunks` alert based on new metric. Markers are only checked from `<tenant>/markers` location, but uploaded to the block directory too. #520 #535 #550
* [FEATURE] Compactor: multiple blocks are now downloaded and uploaded at once, which can shorten compaction process. #552
* [ENHANCEMENT] Exemplars are now emitted for all gRPC calls and many operations tracked by histograms. #180
* [ENHANCEMENT] New options `-server.http-listen-network` and `-server.grpc-listen-network` allow binding as 'tcp4' or 'tcp6'. #180
* [ENHANCEMENT] Query federation: improve performance in MergeQueryable by memoizing labels. #312
* [ENHANCEMENT] Add histogram metrics `cortex_distributor_sample_delay_seconds` and `cortex_ingester_tsdb_sample_out_of_order_delta_seconds` #488
* [ENHANCEMENT] Check internal directory access before starting up. #1217
* [ENHANCEMENT] Azure client: expose option to configure MSI URL and user-assigned identity. #584
* [ENHANCEMENT] Added a new metric `mimir_build_info` to coincide with `cortex_build_info`. The metric `cortex_build_info` has not been removed. #1022
* [ENHANCEMENT] Mimir runs a sanity check of storage config at startup and will fail to start if the sanity check doesn't pass. This is done to find potential config issues before starting up. #1180
* [ENHANCEMENT] Validate alertmanager and ruler storage configurations to ensure they don't use same bucket name and region values as those configured for the blocks storage. #1214
* [ENHANCEMENT] Ingester: added option `-ingester.readiness-check-ring-health` to disable the ring health check in the readiness endpoint. When disabled, the health checks are run against only the ingester itself instead of all ingesters in the ring. #48 #126
* [ENHANCEMENT] Ingester: reduce CPU and memory utilization if remote write requests contains a large amount of "out of bounds" samples. #413
* [ENHANCEMENT] Ingester: reduce CPU and memory utilization when querying chunks from ingesters. #430
* [ENHANCEMENT] Ingester: Expose ingester ring page on ingesters. #654
* [ENHANCEMENT] Distributor: added option `-distributor.excluded-zones` to exclude ingesters running in specific zones both on write and read path. #51
* [ENHANCEMENT] Distributor: add tags to tracing span for distributor push with user, cluster and replica. #210
* [ENHANCEMENT] Distributor: performance optimisations. #212 #217 #242
* [ENHANCEMENT] Distributor: reduce latency when HA-Tracking by doing KVStore updates in the background. #271
* [ENHANCEMENT] Distributor: make distributor inflight push requests count include background calls to ingester. #398
* [ENHANCEMENT] Distributor: silently drop exemplars more than 5 minutes older than samples in the same batch. #544
* [ENHANCEMENT] Distributor: reject exemplars with blank label names or values. The `cortex_discarded_exemplars_total` metric will use the `exemplar_labels_blank` reason in this case. #873
* [ENHANCEMENT] Query-frontend: added `cortex_query_frontend_workers_enqueued_requests_total` metric to track the number of requests enqueued in each query-scheduler. #384
* [ENHANCEMENT] Query-frontend: added `cortex_query_frontend_non_step_aligned_queries_total` to track the total number of range queries with start/end not aligned to step. #347 #357 #582
* [ENHANCEMENT] Query-scheduler: exported summary `cortex_query_scheduler_inflight_requests` tracking total number of inflight requests (both enqueued and processing) in percentile buckets. #675
* [ENHANCEMENT] Querier: can use the `LabelNames` call with matchers, if matchers are provided in the `/labels` API call, instead of using the more expensive `MetricsForLabelMatchers` call as before. #3 #1186
* [ENHANCEMENT] Querier / store-gateway: optimized regex matchers. #319 #334 #355
* [ENHANCEMENT] Querier: when fetching data for specific query-shard, we can ignore some blocks based on compactor-shard ID, since sharding of series by query sharding and compactor is the same. Added metrics: #438 #450
  * `cortex_querier_blocks_found_total`
  * `cortex_querier_blocks_queried_total`
  * `cortex_querier_blocks_with_compactor_shard_but_incompatible_query_shard_total`
* [ENHANCEMENT] Querier / ruler: reduce cpu usage, latency and peak memory consumption. #459 #463 #589
* [ENHANCEMENT] Querier: labels requests now obey `-querier.query-ingesters-within`, making them a little more efficient. #518
* [ENHANCEMENT] Querier: retry store-gateway in case of unexpected failure, instead of failing the query. #1003
* [ENHANCEMENT] Querier / ruler: reduce memory used by streaming queries, particularly in ruler. [#4341](https://github.com/cortexproject/cortex/pull/4341)
* [ENHANCEMENT] Ruler: Using shuffle sharding subring on GetRules API. [#4466](https://github.com/cortexproject/cortex/pull/4466)
* [ENHANCEMENT] Ruler: wait for ruler ring client to self-detect during startup. #990
* [ENHANCEMENT] Store-gateway: added `cortex_bucket_store_sent_chunk_size_bytes` metric, tracking the size of chunks sent from store-gateway to querier. #123
* [ENHANCEMENT] Store-gateway: reduced CPU and memory utilization due to exported metrics aggregation for instances with a large number of tenants. #123 #142
* [ENHANCEMENT] Store-gateway: added an in-memory LRU cache for chunks attributes. Can be enabled setting `-blocks-storage.bucket-store.chunks-cache.attributes-in-memory-max-items=X` where `X` is the max number of items to keep in the in-memory cache. The following new metrics are exposed: #279 #415 #437
  * `cortex_cache_memory_requests_total`
  * `cortex_cache_memory_hits_total`
  * `cortex_cache_memory_items_count`
* [ENHANCEMENT] Store-gateway: log index cache requests to tracing spans. #419
* [ENHANCEMENT] Store-gateway: store-gateway can now ignore blocks with minimum time within `-blocks-storage.bucket-store.ignore-blocks-within` duration. Useful when used together with `-querier.query-store-after`. #502
* [ENHANCEMENT] Store-gateway: label values with matchers now doesn't preload or list series, reducing latency and memory consumption. #534
* [ENHANCEMENT] Store-gateway: the results of `LabelNames()`, `LabelValues()` and `Series(skipChunks=true)` calls are now cached in the index cache. #590
* [ENHANCEMENT] Store-gateway: Added `-store-gateway.sharding-ring.unregister-on-shutdown` option that allows store-gateway to stay in the ring even after shutdown. Defaults to `true`, which is the same as current behaviour. #610 #614
* [ENHANCEMENT] Store-gateway: wait for ring tokens stability instead of ring stability to speed up startup and tests. #620
* [ENHANCEMENT] Compactor: add timeout for waiting on compactor to become ACTIVE in the ring. [#4262](https://github.com/cortexproject/cortex/pull/4262)
* [ENHANCEMENT] Compactor: skip already planned compaction jobs if the tenant doesn't belong to the compactor instance anymore. #303
* [ENHANCEMENT] Compactor: Blocks cleaner will ignore users that it no longer "owns" when sharding is enabled, and user ownership has changed since last scan. #325
* [ENHANCEMENT] Compactor: added `-compactor.compaction-jobs-order` support to configure which compaction jobs should run first for a given tenant (in case there are multiple ones). Supported values are: `smallest-range-oldest-blocks-first` (default), `newest-blocks-first`. #364
* [ENHANCEMENT] Compactor: delete blocks marked for deletion faster. #490
* [ENHANCEMENT] Compactor: expose low-level concurrency options for compactor: `-compactor.max-opening-blocks-concurrency`, `-compactor.max-closing-blocks-concurrency`, `-compactor.symbols-flushers-concurrency`. #569 #701
* [ENHANCEMENT] Compactor: expand compactor logs to include total compaction job time, total time for uploads and block counts. #549
* [ENHANCEMENT] Ring: allow experimental configuration of disabling of heartbeat timeouts by setting the relevant configuration value to zero. Applies to the following: [#4342](https://github.com/cortexproject/cortex/pull/4342)
  * `-distributor.ring.heartbeat-timeout`
  * `-ingester.ring.heartbeat-timeout`
  * `-ruler.ring.heartbeat-timeout`
  * `-alertmanager.sharding-ring.heartbeat-timeout`
  * `-compactor.ring.heartbeat-timeout`
  * `-store-gateway.sharding-ring.heartbeat-timeout`
* [ENHANCEMENT] Ring: allow heartbeats to be explicitly disabled by setting the interval to zero. This is considered experimental. This applies to the following configuration options: [#4344](https://github.com/cortexproject/cortex/pull/4344)
  * `-distributor.ring.heartbeat-period`
  * `-ingester.ring.heartbeat-period`
  * `-ruler.ring.heartbeat-period`
  * `-alertmanager.sharding-ring.heartbeat-period`
  * `-compactor.ring.heartbeat-period`
  * `-store-gateway.sharding-ring.heartbeat-period`
* [ENHANCEMENT] Memberlist: optimized receive path for processing ring state updates, to help reduce CPU utilization in large clusters. [#4345](https://github.com/cortexproject/cortex/pull/4345)
* [ENHANCEMENT] Memberlist: expose configuration of memberlist packet compression via `-memberlist.compression-enabled`. [#4346](https://github.com/cortexproject/cortex/pull/4346)
* [ENHANCEMENT] Memberlist: Add `-memberlist.advertise-addr` and `-memberlist.advertise-port` options for setting the address to advertise to other members of the cluster to enable NAT traversal. #260
* [ENHANCEMENT] Memberlist: reduce CPU utilization for rings with a large number of members. #537 #563 #634
* [ENHANCEMENT] Overrides exporter: include additional limits in the per-tenant override exporter. The following limits have been added to the `cortex_limit_overrides` metric: #21
  * `max_fetched_series_per_query`
  * `max_fetched_chunk_bytes_per_query`
  * `ruler_max_rules_per_rule_group`
  * `ruler_max_rule_groups_per_tenant`
* [ENHANCEMENT] Overrides exporter: add a metrics `cortex_limits_defaults` to expose the default values of limits. #173
* [ENHANCEMENT] Overrides exporter: Add `max_fetched_chunks_per_query` and `max_global_exemplars_per_user` limits to the default and per-tenant limits exported as metrics. #471 #515
* [ENHANCEMENT] Upgrade Go to 1.17.8. #1347 #1381
* [ENHANCEMENT] Upgrade Docker base images to `alpine:3.15.0`. #1348
* [BUGFIX] Azure storage: only create HTTP client once, to reduce memory utilization. #605
* [BUGFIX] Ingester: fixed ingester stuck on start up (LEAVING ring state) when `-ingester.ring.heartbeat-period=0` and `-ingester.unregister-on-shutdown=false`. [#4366](https://github.com/cortexproject/cortex/pull/4366)
* [BUGFIX] Ingester: prevent any reads or writes while the ingester is stopping. This will prevent accessing TSDB blocks once they have been already closed. [#4304](https://github.com/cortexproject/cortex/pull/4304)
* [BUGFIX] Ingester: TSDB now waits for pending readers before truncating Head block, fixing the `chunk not found` error and preventing wrong query results. #16
* [BUGFIX] Ingester: don't create TSDB or appender if no samples are sent by a tenant. #162
* [BUGFIX] Ingester: fix out-of-order chunks in TSDB head in-memory series after WAL replay in case some samples were appended to TSDB WAL before series. #530
* [BUGFIX] Distributor: when cleaning up obsolete elected replicas from KV store, HA tracker didn't update number of cluster per user correctly. [#4336](https://github.com/cortexproject/cortex/pull/4336)
* [BUGFIX] Distributor: fix bug in query-exemplar where some results would get dropped. #583
* [BUGFIX] Query-frontend: Fixes @ modifier functions (start/end) when splitting queries by time. #206
* [BUGFIX] Query-frontend: Ensure query_range requests handled by the query-frontend return JSON formatted errors. #360 #499
* [BUGFIX] Query-frontend: don't reuse cached results for queries that are not step-aligned. #424
* [BUGFIX] Query-frontend: fix API error messages that were mentioning Prometheus `--enable-feature=promql-negative-offset` and `--enable-feature=promql-at-modifier` flags. #688
* [BUGFIX] Query-frontend: worker's cancellation channels are now buffered to ensure that all request cancellations are properly handled. #741
* [BUGFIX] Querier: fixed `/api/v1/user_stats` endpoint. When zone-aware replication is enabled, `MaxUnavailableZones` param is used instead of `MaxErrors`, so setting `MaxErrors = 0` doesn't make the Querier wait for all Ingesters responses. #474
* [BUGFIX] Querier: Disable query scheduler SRV DNS lookup. #689
* [BUGFIX] Ruler: fixed counting of PromQL evaluation errors as user-errors when updating `cortex_ruler_queries_failed_total`. [#4335](https://github.com/cortexproject/cortex/pull/4335)
* [BUGFIX] Ruler: fix formatting of rule groups in `/ruler/rule_groups` endpoint. #655
* [BUGFIX] Ruler: do not log `unable to read rules directory` at startup if the directory hasn't been created yet. #1058
* [BUGFIX] Ruler: enable Prometheus-compatible endpoints regardless of `-ruler.enable-api`. The flag now only controls the configuration API. This is what the config flag description stated, but not what was happening. #1216
* [BUGFIX] Compactor: fixed panic while collecting Prometheus metrics. #28
* [BUGFIX] Compactor: compactor should now be able to correctly mark blocks for deletion and no-compaction, if such marking was previously interrupted. #1015
* [BUGFIX] Alertmanager: remove stale template files. #4495
* [BUGFIX] Alertmanager: don't replace user configurations with blank fallback configurations (when enabled), particularly during scaling up/down instances when sharding is enabled. #224
* [BUGFIX] Ring: multi KV runtime config changes are now propagated to all rings, not just ingester ring. #1047
* [BUGFIX] Memberlist: fixed corrupted packets when sending compound messages with more than 255 messages or messages bigger than 64KB. #551
* [BUGFIX] Overrides exporter: successfully startup even if runtime config is not set. #1056
* [BUGFIX] Fix internal modules to wait for other modules depending on them before stopping. #1472

### Mixin

_Changes since `grafana/cortex-jsonnet` `1.9.0`._

* [CHANGE] Removed chunks storage support from mixin. #641 #643 #645 #811 #812 #813
  * Removed `tsdb.libsonnet`: no need to import it anymore (its content is already automatically included when using Jsonnet)
  * Removed the following fields from `_config`:
    * `storage_engine` (defaults to `blocks`)
    * `chunk_index_backend`
    * `chunk_store_backend`
  * Removed schema config map
  * Removed the following dashboards:
    * "Cortex / Chunks"
    * "Cortex / WAL"
    * "Cortex / Blocks vs Chunks"
  * Removed the following alerts:
    * `CortexOldChunkInMemory`
    * `CortexCheckpointCreationFailed`
    * `CortexCheckpointDeletionFailed`
    * `CortexProvisioningMemcachedTooSmall`
    * `CortexWALCorruption`
    * `CortexTableSyncFailure`
    * `CortexTransferFailed`
  * Removed the following recording rules:
    * `cortex_chunk_store_index_lookups_per_query`
    * `cortex_chunk_store_series_pre_intersection_per_query`
    * `cortex_chunk_store_series_post_intersection_per_query`
    * `cortex_chunk_store_chunks_per_query`
    * `cortex_bigtable_request_duration_seconds`
    * `cortex_cassandra_request_duration_seconds`
    * `cortex_dynamo_request_duration_seconds`
    * `cortex_database_request_duration_seconds`
    * `cortex_gcs_request_duration_seconds`
* [CHANGE] Update grafana-builder dependency: use $__rate_interval in qpsPanel and latencyPanel. [#372](https://github.com/grafana/cortex-jsonnet/pull/372)
* [CHANGE] `namespace` template variable in dashboards now only selects namespaces for selected clusters. [#311](https://github.com/grafana/cortex-jsonnet/pull/311)
* [CHANGE] `CortexIngesterRestarts` alert severity changed from `critical` to `warning`. [#321](https://github.com/grafana/cortex-jsonnet/pull/321)
* [CHANGE] Dashboards: added overridable `job_labels` and `cluster_labels` to the configuration object as label lists to uniquely identify jobs and clusters in the metric names and group-by lists in dashboards. [#319](https://github.com/grafana/cortex-jsonnet/pull/319)
* [CHANGE] Dashboards: `alert_aggregation_labels` has been removed from the configuration and overriding this value has been deprecated. Instead the labels are now defined by the `cluster_labels` list, and should be overridden accordingly through that list. [#319](https://github.com/grafana/cortex-jsonnet/pull/319)
* [CHANGE] Renamed `CortexCompactorHasNotUploadedBlocksSinceStart` to `CortexCompactorHasNotUploadedBlocks`. [#334](https://github.com/grafana/cortex-jsonnet/pull/334)
* [CHANGE] Renamed `CortexCompactorRunFailed` to `CortexCompactorHasNotSuccessfullyRunCompaction`. [#334](https://github.com/grafana/cortex-jsonnet/pull/334)
* [CHANGE] Renamed `CortexInconsistentConfig` alert to `CortexInconsistentRuntimeConfig` and increased severity to `critical`. [#335](https://github.com/grafana/cortex-jsonnet/pull/335)
* [CHANGE] Increased `CortexBadRuntimeConfig` alert severity to `critical` and removed support for `cortex_overrides_last_reload_successful` metric (was removed in Cortex 1.3.0). [#335](https://github.com/grafana/cortex-jsonnet/pull/335)
* [CHANGE] Grafana 'min step' changed to 15s so dashboard show better detail. [#340](https://github.com/grafana/cortex-jsonnet/pull/340)
* [CHANGE] Replace `CortexRulerFailedEvaluations` with two new alerts: `CortexRulerTooManyFailedPushes` and `CortexRulerTooManyFailedQueries`. [#347](https://github.com/grafana/cortex-jsonnet/pull/347)
* [CHANGE] Removed `CortexCacheRequestErrors` alert. This alert was not working because the legacy Cortex cache client instrumentation doesn't track errors. [#346](https://github.com/grafana/cortex-jsonnet/pull/346)
* [CHANGE] Removed `CortexQuerierCapacityFull` alert. [#342](https://github.com/grafana/cortex-jsonnet/pull/342)
* [CHANGE] Changes blocks storage alerts to group metrics by the configured `cluster_labels` (supporting the deprecated `alert_aggregation_labels`). [#351](https://github.com/grafana/cortex-jsonnet/pull/351)
* [CHANGE] Increased `CortexIngesterReachingSeriesLimit` critical alert threshold from 80% to 85%. [#363](https://github.com/grafana/cortex-jsonnet/pull/363)
* [CHANGE] Changed default `job_names` for query-frontend, query-scheduler and querier to match custom deployments too. [#376](https://github.com/grafana/cortex-jsonnet/pull/376)
* [CHANGE] Split `cortex_api` recording rule group into three groups. This is a workaround for large clusters where this group can become slow to evaluate. [#401](https://github.com/grafana/cortex-jsonnet/pull/401)
* [CHANGE] Increased `CortexIngesterReachingSeriesLimit` warning threshold from 70% to 80% and critical threshold from 85% to 90%. [#404](https://github.com/grafana/cortex-jsonnet/pull/404)
* [CHANGE] Raised `CortexKVStoreFailure` alert severity from warning to critical. #493
* [CHANGE] Increase `CortexRolloutStuck` alert "for" duration from 15m to 30m. #493 #573
* [CHANGE] The Alertmanager and Ruler compiled dashboards (`alertmanager.json` and `ruler.json`) have been respectively renamed to `mimir-alertmanager.json` and `mimir-ruler.json`. #869
* [CHANGE] Removed `cortex_overrides_metric` from `_config`. #871
* [CHANGE] Renamed recording rule groups (`cortex_` prefix changed to `mimir_`). #871
* [CHANGE] Alerts name prefix has been changed from `Cortex` to `Mimir` (eg. alert `CortexIngesterUnhealthy` has been renamed to `MimirIngesterUnhealthy`). #879
* [CHANGE] Enabled resources dashboards by default. Can be disabled setting `resources_dashboards_enabled` config field to `false`. #920
* [FEATURE] Added `Cortex / Overrides` dashboard, displaying default limits and per-tenant overrides applied to Mimir. #673
* [FEATURE] Added `Mimir / Tenants` and `Mimir / Top tenants` dashboards, displaying user-based metrics. #776
* [FEATURE] Added querier autoscaling panels and alerts. #1006 #1016
* [FEATURE] Mimir / Top tenants dashboard now has tenants ranked by rule group size and evaluation time. #1338
* [ENHANCEMENT] cortex-mixin: Make `cluster_namespace_deployment:kube_pod_container_resource_requests_{cpu_cores,memory_bytes}:sum` backwards compatible with `kube-state-metrics` v2.0.0. [#317](https://github.com/grafana/cortex-jsonnet/pull/317)
* [ENHANCEMENT] Cortex-mixin: Include `cortex-gw-internal` naming variation in default `gateway` job names. [#328](https://github.com/grafana/cortex-jsonnet/pull/328)
* [ENHANCEMENT] Ruler dashboard: added object storage metrics. [#354](https://github.com/grafana/cortex-jsonnet/pull/354)
* [ENHANCEMENT] Alertmanager dashboard: added object storage metrics. [#354](https://github.com/grafana/cortex-jsonnet/pull/354)
* [ENHANCEMENT] Added documentation text panels and descriptions to reads and writes dashboards. [#324](https://github.com/grafana/cortex-jsonnet/pull/324)
* [ENHANCEMENT] Dashboards: defined container functions for common resources panels: containerDiskWritesPanel, containerDiskReadsPanel, containerDiskSpaceUtilization. [#331](https://github.com/grafana/cortex-jsonnet/pull/331)
* [ENHANCEMENT] cortex-mixin: Added `alert_excluded_routes` config to exclude specific routes from alerts. [#338](https://github.com/grafana/cortex-jsonnet/pull/338)
* [ENHANCEMENT] Added `CortexMemcachedRequestErrors` alert. [#346](https://github.com/grafana/cortex-jsonnet/pull/346)
* [ENHANCEMENT] Ruler dashboard: added "Per route p99 latency" panel in the "Configuration API" row. [#353](https://github.com/grafana/cortex-jsonnet/pull/353)
* [ENHANCEMENT] Increased the `for` duration of the `CortexIngesterReachingSeriesLimit` warning alert to 3h. [#362](https://github.com/grafana/cortex-jsonnet/pull/362)
* [ENHANCEMENT] Added a new tier (`medium_small_user`) so we have another tier between 100K and 1Mil active series. [#364](https://github.com/grafana/cortex-jsonnet/pull/364)
* [ENHANCEMENT] Extend Alertmanager dashboard: [#313](https://github.com/grafana/cortex-jsonnet/pull/313)
  * "Tenants" stat panel - shows number of discovered tenant configurations.
  * "Replication" row - information about the replication of tenants/alerts/silences over instances.
  * "Tenant Configuration Sync" row - information about the configuration sync procedure.
  * "Sharding Initial State Sync" row - information about the initial state sync procedure when sharding is enabled.
  * "Sharding Runtime State Sync" row - information about various state operations which occur when sharding is enabled (replication, fetch, marge, persist).
* [ENHANCEMENT] Update gsutil command for `not healthy index found` playbook [#370](https://github.com/grafana/cortex-jsonnet/pull/370)
* [ENHANCEMENT] Added Alertmanager alerts and playbooks covering configuration syncs and sharding operation: [#377 [#378](https://github.com/grafana/cortex-jsonnet/pull/378)
  * `CortexAlertmanagerSyncConfigsFailing`
  * `CortexAlertmanagerRingCheckFailing`
  * `CortexAlertmanagerPartialStateMergeFailing`
  * `CortexAlertmanagerReplicationFailing`
  * `CortexAlertmanagerPersistStateFailing`
  * `CortexAlertmanagerInitialSyncFailed`
* [ENHANCEMENT] Add recording rules to improve responsiveness of Alertmanager dashboard. [#387](https://github.com/grafana/cortex-jsonnet/pull/387)
* [ENHANCEMENT] Add `CortexRolloutStuck` alert. [#405](https://github.com/grafana/cortex-jsonnet/pull/405)
* [ENHANCEMENT] Added `CortexKVStoreFailure` alert. [#406](https://github.com/grafana/cortex-jsonnet/pull/406)
* [ENHANCEMENT] Use configured `ruler` jobname for ruler dashboard panels. [#409](https://github.com/grafana/cortex-jsonnet/pull/409)
* [ENHANCEMENT] Add ability to override `datasource` for generated dashboards. [#407](https://github.com/grafana/cortex-jsonnet/pull/407)
* [ENHANCEMENT] Use alertmanager jobname for alertmanager dashboard panels [#411](https://github.com/grafana/cortex-jsonnet/pull/411)
* [ENHANCEMENT] Added `CortexDistributorReachingInflightPushRequestLimit` alert. [#408](https://github.com/grafana/cortex-jsonnet/pull/408)
* [ENHANCEMENT] Added `CortexReachingTCPConnectionsLimit` alert. #403
* [ENHANCEMENT] Added "Cortex / Writes Networking" and "Cortex / Reads Networking" dashboards. #405
* [ENHANCEMENT] Improved "Queue length" panel in "Cortex / Queries" dashboard. #408
* [ENHANCEMENT] Add `CortexDistributorReachingInflightPushRequestLimit` alert and playbook. #401
* [ENHANCEMENT] Added "Recover accidentally deleted blocks (Google Cloud specific)" playbook. #475
* [ENHANCEMENT] Added support to multi-zone store-gateway deployments. #608 #615
* [ENHANCEMENT] Show supplementary alertmanager services in the Rollout Progress dashboard. #738 #855
* [ENHANCEMENT] Added `mimir` to default job names. This makes dashboards and alerts working when Mimir is installed in single-binary mode and the deployment is named `mimir`. #921
* [ENHANCEMENT] Introduced a new alert for the Alertmanager: `MimirAlertmanagerAllocatingTooMuchMemory`. It has two severities based on the memory usage against limits, a `warning` level at 80% and a `critical` level at 90%. #1206
* [ENHANCEMENT] Faster memcached cache requests. #2720
* [BUGFIX] Fixed `CortexIngesterHasNotShippedBlocks` alert false positive in case an ingester instance had ingested samples in the past, then no traffic was received for a long period and then it started receiving samples again. [#308](https://github.com/grafana/cortex-jsonnet/pull/308)
* [BUGFIX] Fixed `CortexInconsistentRuntimeConfig` metric. [#335](https://github.com/grafana/cortex-jsonnet/pull/335)
* [BUGFIX] Fixed scaling dashboard to correctly work when a Cortex service deployment spans across multiple zones (a zone is expected to have the `zone-[a-z]` suffix). [#365](https://github.com/grafana/cortex-jsonnet/pull/365)
* [BUGFIX] Fixed rollout progress dashboard to correctly work when a Cortex service deployment spans across multiple zones (a zone is expected to have the `zone-[a-z]` suffix). [#366](https://github.com/grafana/cortex-jsonnet/pull/366)
* [BUGFIX] Fixed rollout progress dashboard to include query-scheduler too. [#376](https://github.com/grafana/cortex-jsonnet/pull/376)
* [BUGFIX] Upstream recording rule `node_namespace_pod_container:container_cpu_usage_seconds_total:sum_irate` renamed. [#379](https://github.com/grafana/cortex-jsonnet/pull/379)
* [BUGFIX] Fixed writes/reads/alertmanager resources dashboards to use `$._config.job_names.gateway`. [#403](https://github.com/grafana/cortex-jsonnet/pull/403)
* [BUGFIX] Span the annotation.message in alerts as YAML multiline strings. [#412](https://github.com/grafana/cortex-jsonnet/pull/412)
* [BUGFIX] Fixed "Instant queries / sec" in "Cortex / Reads" dashboard. #445
* [BUGFIX] Fixed and added missing KV store panels in Writes, Reads, Ruler and Compactor dashboards. #448
* [BUGFIX] Fixed Alertmanager dashboard when alertmanager is running as part of single binary. #1064
* [BUGFIX] Fixed Ruler dashboard when ruler is running as part of single binary. #1260
* [BUGFIX] Query-frontend: fixed bad querier status code mapping with query-sharding enabled. #1227

### Jsonnet

_Changes since `grafana/cortex-jsonnet` `1.9.0`._

* [CHANGE] Removed chunks storage support. #639
  * Removed the following fields from `_config`:
    * `storage_engine` (defaults to `blocks`)
    * `querier_second_storage_engine` (not supported anymore)
    * `table_manager_enabled`, `table_prefix`
    * `memcached_index_writes_enabled` and `memcached_index_writes_max_item_size_mb`
    * `storeMemcachedChunksConfig`
    * `storeConfig`
    * `max_chunk_idle`
    * `schema` (the schema configmap is still added for backward compatibility reasons)
    * `bigtable_instance` and `bigtable_project`
    * `client_configs`
    * `enabledBackends`
    * `storage_backend`
    * `cassandra_addresses`
    * `s3_bucket_name`
    * `ingester_deployment_without_wal` (was only used by chunks storage)
    * `ingester` (was only used to configure chunks storage WAL)
  * Removed the following CLI flags from `ingester_args`:
    * `ingester.max-chunk-age`
    * `ingester.max-stale-chunk-idle`
    * `ingester.max-transfer-retries`
    * `ingester.retain-period`
* [CHANGE] Changed `overrides-exporter.libsonnet` from being based on cortex-tools to Mimir `overrides-exporter` target. #646
* [CHANGE] Store gateway: set `-blocks-storage.bucket-store.index-cache.memcached.max-get-multi-concurrency`,
  `-blocks-storage.bucket-store.chunks-cache.memcached.max-get-multi-concurrency`,
  `-blocks-storage.bucket-store.metadata-cache.memcached.max-get-multi-concurrency`,
  `-blocks-storage.bucket-store.index-cache.memcached.max-idle-connections`,
  `-blocks-storage.bucket-store.chunks-cache.memcached.max-idle-connections`,
  `-blocks-storage.bucket-store.metadata-cache.memcached.max-idle-connections` to 100 [#414](https://github.com/grafana/cortex-jsonnet/pull/414)
* [CHANGE] Alertmanager: mounted overrides configmap to alertmanager too. [#315](https://github.com/grafana/cortex-jsonnet/pull/315)
* [CHANGE] Memcached: upgraded memcached from `1.5.17` to `1.6.9`. [#316](https://github.com/grafana/cortex-jsonnet/pull/316)
* [CHANGE] Store-gateway: increased memory request and limit respectively from 6GB / 6GB to 12GB / 18GB. [#322](https://github.com/grafana/cortex-jsonnet/pull/322)
* [CHANGE] Store-gateway: increased `-blocks-storage.bucket-store.max-chunk-pool-bytes` from 2GB (default) to 12GB. [#322](https://github.com/grafana/cortex-jsonnet/pull/322)
* [CHANGE] Ingester/Ruler: set `-server.grpc-max-send-msg-size-bytes` and `-server.grpc-max-send-msg-size-bytes` to sensible default values (10MB). [#326](https://github.com/grafana/cortex-jsonnet/pull/326)
* [CHANGE] Decreased `-server.grpc-max-concurrent-streams` from 100k to 10k. [#369](https://github.com/grafana/cortex-jsonnet/pull/369)
* [CHANGE] Decreased blocks storage ingesters graceful termination period from 80m to 20m. [#369](https://github.com/grafana/cortex-jsonnet/pull/369)
* [CHANGE] Increase the rules per group and rule groups limits on different tiers. [#396](https://github.com/grafana/cortex-jsonnet/pull/396)
* [CHANGE] Removed `max_samples_per_query` limit, since it only works with chunks and only when using `-distributor.shard-by-all-labels=false`. [#397](https://github.com/grafana/cortex-jsonnet/pull/397)
* [CHANGE] Removed chunks storage query sharding config support. The following config options have been removed: [#398](https://github.com/grafana/cortex-jsonnet/pull/398)
  * `_config` > `queryFrontend` > `shard_factor`
  * `_config` > `queryFrontend` > `sharded_queries_enabled`
  * `_config` > `queryFrontend` > `query_split_factor`
* [CHANGE] Rename ruler_s3_bucket_name and ruler_gcs_bucket_name to ruler_storage_bucket_name: [#415](https://github.com/grafana/cortex-jsonnet/pull/415)
* [CHANGE] Fine-tuned rolling update policy for distributor, querier, query-frontend, query-scheduler. [#420](https://github.com/grafana/cortex-jsonnet/pull/420)
* [CHANGE] Increased memcached metadata/chunks/index-queries max connections from 4k to 16k. [#420](https://github.com/grafana/cortex-jsonnet/pull/420)
* [CHANGE] Disabled step alignment in query-frontend to be compliant with PromQL. [#420](https://github.com/grafana/cortex-jsonnet/pull/420)
* [CHANGE] Do not limit compactor CPU and request a number of cores equal to the configured concurrency. [#420](https://github.com/grafana/cortex-jsonnet/pull/420)
* [CHANGE] Configured split-and-merge compactor. #853
  * The following CLI flags are set on compactor:
    * `-compactor.split-and-merge-shards=0`
    * `-compactor.compactor-tenant-shard-size=1`
    * `-compactor.split-groups=1`
    * `-compactor.max-opening-blocks-concurrency=4`
    * `-compactor.max-closing-blocks-concurrency=2`
    * `-compactor.symbols-flushers-concurrency=4`
  * The following per-tenant overrides have been set on `super_user` and `mega_user` classes:
    ```
    compactor_split_and_merge_shards: 2,
    compactor_tenant_shard_size: 2,
    compactor_split_groups: 2,
    ```
* [CHANGE] The entrypoint file to include has been renamed from `cortex.libsonnet` to `mimir.libsonnet`. #897
* [CHANGE] The default image config field has been renamed from `cortex` to `mimir`. #896
   ```
   {
     _images+:: {
       mimir: '...',
     },
   }
   ```
* [CHANGE] Removed `cortex_` prefix from config fields. #898
  * The following config fields have been renamed:
    * `cortex_bucket_index_enabled` renamed to `bucket_index_enabled`
    * `cortex_compactor_cleanup_interval` renamed to `compactor_cleanup_interval`
    * `cortex_compactor_data_disk_class` renamed to `compactor_data_disk_class`
    * `cortex_compactor_data_disk_size` renamed to `compactor_data_disk_size`
    * `cortex_compactor_max_concurrency` renamed to `compactor_max_concurrency`
    * `cortex_distributor_allow_multiple_replicas_on_same_node` renamed to `distributor_allow_multiple_replicas_on_same_node`
    * `cortex_ingester_data_disk_class` renamed to `ingester_data_disk_class`
    * `cortex_ingester_data_disk_size` renamed to `ingester_data_disk_size`
    * `cortex_querier_allow_multiple_replicas_on_same_node` renamed to `querier_allow_multiple_replicas_on_same_node`
    * `cortex_query_frontend_allow_multiple_replicas_on_same_node` renamed to `query_frontend_allow_multiple_replicas_on_same_node`
    * `cortex_query_sharding_enabled` renamed to `query_sharding_enabled`
    * `cortex_query_sharding_msg_size_factor` renamed to `query_sharding_msg_size_factor`
    * `cortex_ruler_allow_multiple_replicas_on_same_node` renamed to `ruler_allow_multiple_replicas_on_same_node`
    * `cortex_store_gateway_data_disk_class` renamed to `store_gateway_data_disk_class`
    * `cortex_store_gateway_data_disk_size` renamed to `store_gateway_data_disk_size`
* [CHANGE] The overrides configmap default mountpoint has changed from `/etc/cortex` to `/etc/mimir`. It can be customized via the `overrides_configmap_mountpoint` config field. #899
* [CHANGE] Enabled in the querier the features to query label names with matchers, PromQL at modifier and query long-term storage for labels. #905
* [CHANGE] Reduced TSDB blocks retention on ingesters disk from 96h to 24h. #905
* [CHANGE] Enabled closing of idle TSDB in ingesters. #905
* [CHANGE] Disabled TSDB isolation in ingesters for better performances. #905
* [CHANGE] Changed log level of querier, query-frontend, query-scheduler and alertmanager from `debug` to `info`. #905
* [CHANGE] Enabled attributes in-memory cache in store-gateway. #905
* [CHANGE] Configured store-gateway to not load blocks containing samples more recent than 10h (because such samples are queried from ingesters). #905
* [CHANGE] Dynamically compute `-compactor.deletion-delay` based on other settings, in order to reduce the deletion delay as much as possible and lower the number of live blocks in the storage. #907
* [CHANGE] The config field `distributorConfig` has been renamed to `ingesterRingClientConfig`. Config field `ringClient` has been removed in favor of `ingesterRingClientConfig`. #997 #1057
* [CHANGE] Gossip.libsonnet has been fixed to modify all ring configurations, not only the ingester ring config. Furthermore it now supports migration via multi KV store. #1057 #1099
* [CHANGE] Changed the default of `bucket_index_enabled` to `true`. #924
* [CHANGE] Remove the support for the test-exporter. #1133
* [CHANGE] Removed `$.distributor_deployment_labels`, `$.ingester_deployment_labels` and `$.querier_deployment_labels` fields, that were used by gossip.libsonnet to inject additional label. Now the label is injected directly into pods of statefulsets and deployments. #1297
* [CHANGE] Disabled `-ingester.readiness-check-ring-health`. #1352
* [CHANGE] Changed Alertmanager CPU request from `100m` to `2` cores, and memory request from `1Gi` to `10Gi`. Set Alertmanager memory limit to `15Gi`. #1206
* [CHANGE] gossip.libsonnet has been renamed to memberlist.libsonnet, and is now imported by default. Use of memberlist for ring is enabled by setting `_config.memberlist_ring_enabled` to true. #1526
* [FEATURE] Added query sharding support. It can be enabled setting `cortex_query_sharding_enabled: true` in the `_config` object. #653
* [FEATURE] Added shuffle-sharding support. It can be enabled and configured using the following config: #902
   ```
   _config+:: {
     shuffle_sharding:: {
       ingester_write_path_enabled: true,
       ingester_read_path_enabled: true,
       querier_enabled: true,
       ruler_enabled: true,
       store_gateway_enabled: true,
     },
   }
   ```
* [FEATURE] Added multi-zone ingesters and store-gateways support. #1352 #1552
* [ENHANCEMENT] Add overrides config to compactor. This allows setting retention configs per user. [#386](https://github.com/grafana/cortex-jsonnet/pull/386)
* [ENHANCEMENT] Added 256MB memory ballast to querier. [#369](https://github.com/grafana/cortex-jsonnet/pull/369)
* [ENHANCEMENT] Update `etcd-operator` to latest version (see https://github.com/grafana/jsonnet-libs/pull/480). [#263](https://github.com/grafana/cortex-jsonnet/pull/263)
* [ENHANCEMENT] Add support for Azure storage in Alertmanager configuration. [#381](https://github.com/grafana/cortex-jsonnet/pull/381)
* [ENHANCEMENT] Add support for running Alertmanager in sharding mode. [#394](https://github.com/grafana/cortex-jsonnet/pull/394)
* [ENHANCEMENT] Allow to customize PromQL engine settings via `queryEngineConfig`. [#399](https://github.com/grafana/cortex-jsonnet/pull/399)
* [ENHANCEMENT] Define Azure object storage ruler args. [#416](https://github.com/grafana/cortex-jsonnet/pull/416)
* [ENHANCEMENT] Added the following config options to allow to schedule multiple replicas of the same service on the same node: [#418](https://github.com/grafana/cortex-jsonnet/pull/418)
  * `cortex_distributor_allow_multiple_replicas_on_same_node`
  * `cortex_ruler_allow_multiple_replicas_on_same_node`
  * `cortex_querier_allow_multiple_replicas_on_same_node`
  * `cortex_query_frontend_allow_multiple_replicas_on_same_node`
* [BUGFIX] Alertmanager: fixed `--alertmanager.cluster.peers` CLI flag passed to alertmanager when HA is enabled. [#329](https://github.com/grafana/cortex-jsonnet/pull/329)
* [BUGFIX] Fixed `-distributor.extend-writes` setting on ruler when `unregister_ingesters_on_shutdown` is disabled. [#369](https://github.com/grafana/cortex-jsonnet/pull/369)
* [BUGFIX] Treat `compactor_blocks_retention_period` type as string rather than int.[#395](https://github.com/grafana/cortex-jsonnet/pull/395)
* [BUGFIX] Pass `-ruler-storage.s3.endpoint` to ruler when using S3. [#421](https://github.com/grafana/cortex-jsonnet/pull/421)
* [BUGFIX] Remove service selector on label `gossip_ring_member` from other services than `gossip-ring`. [#1008](https://github.com/grafana/mimir/pull/1008)
* [BUGFIX] Rename `-ingester.readiness-check-ring-health` to `-ingester.ring.readiness-check-ring-health`, to reflect current name of flag. #1460

### Mimirtool

_Changes since cortextool `0.10.7`._

* [CHANGE] The following environment variables have been renamed: #883
  * `CORTEX_ADDRESS` to `MIMIR_ADDRESS`
  * `CORTEX_API_USER` to `MIMIR_API_USER`
  * `CORTEX_API_KEY` to `MIMIR_API_KEY`
  * `CORTEX_TENANT_ID` to `MIMIR_TENANT_ID`
  * `CORTEX_TLS_CA_PATH` to `MIMIR_TLS_CA_PATH`
  * `CORTEX_TLS_CERT_PATH` to `MIMIR_TLS_CERT_PATH`
  * `CORTEX_TLS_KEY_PATH` to `MIMIR_TLS_KEY_PATH`
* [CHANGE] Change `cortex` backend to `mimir`. #883
* [CHANGE] Do not publish `mimirtool` binary for 386 windows architecture. #1263
* [CHANGE] `analyse` command has been renamed to `analyze`. #1318
* [FEATURE] Support Arm64 on Darwin for all binaries (benchtool etc). https://github.com/grafana/cortex-tools/pull/215
* [ENHANCEMENT] Correctly support federated rules. #823
* [BUGFIX] Fix `cortextool rules` legends displaying wrong symbols for updates and deletions. https://github.com/grafana/cortex-tools/pull/226

### Query-tee

_Changes since Cortex `1.10.0`._

* [ENHANCEMENT] Added `/api/v1/query_exemplars` API endpoint support (no results comparison). #168
* [ENHANCEMENT] Add a flag (`--proxy.compare-use-relative-error`) in the query-tee to compare floating point values using relative error. #208
* [ENHANCEMENT] Add a flag (`--proxy.compare-skip-recent-samples`) in the query-tee to skip comparing recent samples. By default samples not older than 1 minute are skipped. #234
* [BUGFIX] Fixes a panic in the query-tee when comparing result. #207
* [BUGFIX] Ensure POST requests are handled correctly #286

### Blocksconvert

_Changes since Cortex `1.10.0`._

* [CHANGE] Blocksconvert tool was removed from Mimir. #637

### Metaconvert

_Changes since Cortex `1.10.0`._

* [CHANGE] `thanosconvert` tool has been renamed to `metaconvert`. `-config.file` option has been removed, while it now requires `-tenant` option to work on single tenant only. It now also preserves labels recognized by Mimir. #1120

### Test-exporter

_Changes since Cortex `1.10.0`._

* [CHANGE] Removed the test-exporter tool. #1133

### Tools

_Changes since Cortex `1.10.0`._

* [CHANGE] Removed `query-audit`. You can use `query-tee` to compare query results and performances of two Grafana Mimir backends. #1380

## [Cortex 1.10.0 CHANGELOG](https://github.com/grafana/mimir/blob/a13959db5d38ff65c2b7ef52c56331d2f4dbc00c/CHANGELOG.md#cortex-1100--2021-08-03)<|MERGE_RESOLUTION|>--- conflicted
+++ resolved
@@ -1,6 +1,5 @@
 # Changelog
 
-<<<<<<< HEAD
 ## main / unreleased
 
 ### Grafana Mimir
@@ -126,7 +125,6 @@
 * [BUGFIX] Query-scheduler: Fix issue where queries executed with remote execution could time out rather than fail immediately if the querier evaluating the request crashes after receiving the query from the query-scheduler. #13742
 * [BUGFIX] Query-frontend: Fix silent panic when executing a remote read API request if the request has no matchers. #13745
 * [BUGFIX] Ruler: Fixed `-ruler.max-rule-groups-per-tenant-by-namespace` to only count rule groups in the specified namespace instead of all namespaces. #13743
-* [BUGFIX] Update to Go v1.25.5 to address [CVE-2025-61729](https://pkg.go.dev/vuln/GO-2025-4155). #13755
 * [BUGFIX] Query-frontend: Fix race condition that could sometimes cause unnecessary resharding of queriers if querier shuffle sharding and remote execution is enabled. #13794 #13838
 
 ### Mixin
@@ -414,13 +412,12 @@
 
 * [CHANGE] If you configure multiple secondary backends and enable comparisons, query-tee reports comparison results of the preferred backend against each of the secondaries. #13022
 * [CHANGE] Add backend configuration options for request proportion sampling and time-based query filtering. #13037
-=======
+
 ## 2.17.4-rc.0
 
 ### Grafana Mimir
 
 * [BUGFIX] Update to Go v1.25.5 to address [CVE-2025-61729](https://pkg.go.dev/vuln/GO-2025-4155), [CVE-2025-61727](https://pkg.go.dev/vuln/GO-2025-4175). #13755, #13896
->>>>>>> 21eb8e57
 
 ## 2.17.3
 
