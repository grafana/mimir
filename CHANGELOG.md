# Changelog

## main / unreleased

### Grafana Mimir

* [CHANGE] Ingester: changed experimental CLI flag from `-out-of-order-blocks-external-label-enabled` to `-ingester.out-of-order-blocks-external-label-enabled` #4440
* [CHANGE] Store-gateway: The following metrics have been removed: #4332
    * `cortex_bucket_store_series_get_all_duration_seconds`
    * `cortex_bucket_store_series_merge_duration_seconds`
* [CHANGE] Ingester: changed default value of `-blocks-storage.tsdb.retention-period` from `24h` to `13h`. If you're running Mimir with a custom configuration and you're overriding `-querier.query-store-after` to a value greater than the default `12h` then you should increase `-blocks-storage.tsdb.retention-period` accordingly. #4382
* [CHANGE] Ingester: the configuration parameter `-blocks-storage.tsdb.max-tsdb-opening-concurrency-on-startup` has been deprecated and will be removed in Mimir 2.10. #4445
* [CHANGE] Query-frontend: Cached results now contain timestamp which allows Mimir to check if cached results are still valid based on current TTL configured for tenant. Results cached by previous Mimir version are used until they expire from cache, which can take up to 7 days. If you need to use per-tenant TTL sooner, please flush results cache manually. #4439
* [CHANGE] Ingester: the `cortex_ingester_tsdb_wal_replay_duration_seconds` metrics has been removed. #4465
* [CHANGE] Query-frontend: use protobuf internal query result payload format by default. This feature is no longer considered experimental. #4557
* [CHANGE] Ruler: reject creating federated rule groups while tenant federation is disabled. Previously the rule groups would be silently dropped during bucket sync. #4555
* [CHANGE] Compactor: the `/api/v1/upload/block/{block}/finish` endpoint now returns a `429` status code when the compactor has reached the limit specified by `-compactor.max-block-upload-validation-concurrency`. #4598
* [FEATURE] Cache: Introduce experimental support for using Redis for results, chunks, index, and metadata caches. #4371
* [FEATURE] Vault: Introduce experimental integration with Vault to fetch secrets used to configure TLS for clients. Server TLS secrets will still be read from a file. `tls-ca-path`, `tls-cert-path` and `tls-key-path` will denote the path in Vault for the following CLI flags when `-vault.enabled` is true: #4446.
  * `-distributor.ha-tracker.etcd.*`
  * `-distributor.ring.etcd.*`
  * `-distributor.forwarding.grpc-client.*`
  * `-querier.store-gateway-client.*`
  * `-ingester.client.*`
  * `-ingester.ring.etcd.*`
  * `-querier.frontend-client.*`
  * `-query-frontend.grpc-client-config.*`
  * `-query-frontend.results-cache.redis.*`
  * `-blocks-storage.bucket-store.index-cache.redis.*`
  * `-blocks-storage.bucket-store.chunks-cache.redis.*`
  * `-blocks-storage.bucket-store.metadata-cache.redis.*`
  * `-compactor.ring.etcd.*`
  * `-store-gateway.sharding-ring.etcd.*`
  * `-ruler.client.*`
  * `-ruler.alertmanager-client.*`
  * `-ruler.ring.etcd.*`
  * `-ruler.query-frontend.grpc-client-config.*`
  * `-alertmanager.sharding-ring.etcd.*`
  * `-alertmanager.alertmanager-client.*`
  * `-memberlist.*`
  * `-query-scheduler.grpc-client-config.*`
  * `-query-scheduler.ring.etcd.*`
  * `-overrides-exporter.ring.etcd.*`
* [FEATURE] Distributor, ingester, querier, query-frontend, store-gateway: add experimental support for native histograms. Requires that the experimental protobuf query result response format is enabled by `-query-frontend.query-result-response-format=protobuf` on the query frontend. #4286 #4352 #4354 #4376 #4377 #4387 #4396 #4425 #4442 #4494 #4512 #4513 #4526
* [ENHANCEMENT] Add timezone information to Alpine Docker images. #4583
* [ENHANCEMENT] Allow to define service name used for tracing via `JAEGER_SERVICE_NAME` environment variable. #4394
* [ENHANCEMENT] Querier and query-frontend: add experimental, more performant protobuf query result response format enabled with `-query-frontend.query-result-response-format=protobuf`. #4304 #4318 #4375
* [ENHANCEMENT] Compactor: added experimental configuration parameter `-compactor.first-level-compaction-wait-period`, to configure how long the compactor should wait before compacting 1st level blocks (uploaded by ingesters). This configuration option allows to reduce the chances compactor begins compacting blocks before all ingesters have uploaded their blocks to the storage. #4401
* [ENHANCEMENT] Store-gateway: use more efficient chunks fetching and caching. #4255
* [ENHANCEMENT] Query-frontend and ruler: add experimental, more performant protobuf internal query result response format enabled with `-ruler.query-frontend.query-result-response-format=protobuf`. #4331
* [ENHANCEMENT] Ruler: increased tolerance for missed iterations on alerts, reducing the chances of flapping firing alerts during ruler restarts. #4432
* [ENHANCEMENT] Querier and store-gateway: optimized `.*` and `.+` regular expression label matchers. #4432
* [ENHANCEMENT] Query-frontend: results cache TTL is now configurable by using `-query-frontend.results-cache-ttl` and `-query-frontend.results-cache-ttl-for-out-of-order-time-window` options. These values can also be specified per tenant. Default values are unchanged (7 days and 10 minutes respectively). #4385
* [ENHANCEMENT] Ingester: added advanced configuration parameter `-blocks-storage.tsdb.wal-replay-concurrency` representing the maximum number of CPUs used during WAL replay. #4445
* [ENHANCEMENT] Ingester: added metrics `cortex_ingester_tsdb_open_duration_seconds_total` to measure the total time it takes to open all existing TSDBs. The time tracked by this metric also includes the TSDBs WAL replay duration. #4465
* [ENHANCEMENT] Store-gateway: use streaming implementation for LabelNames RPC. The batch size for streaming is controlled by `-blocks-storage.bucket-store.batch-series-size`. #4464
* [ENHANCEMENT] Memcached: Add support for TLS or mTLS connections to cache servers. #4535
* [ENHANCEMENT] Compactor: blocks index files are now validated for correctness for blocks uploaded via the TSDB block upload feature. #4503
* [ENHANCEMENT] Compactor: block chunks and segment files are now validated for correctness for blocks uploaded via the TSDB block upload feature. #4549
* [ENHANCEMENT] Ingester: added configuration options to configure the "postings for matchers" cache of each compacted block queried from ingesters: #4561
  * `-blocks-storage.tsdb.block-postings-for-matchers-cache-ttl`
  * `-blocks-storage.tsdb.block-postings-for-matchers-cache-size`
  * `-blocks-storage.tsdb.block-postings-for-matchers-cache-force`
* [ENHANCEMENT] Compactor: validation of blocks uploaded via the TSDB block upload feature is now configurable on a per tenant basis: #4585
  * `-compactor.block-upload-validation-enabled` has been added, `compactor_block_upload_validation_enabled` can be used to override per tenant
  * `-compactor.block-upload.block-validation-enabled` was the previous global flag and has been removed
* [ENHANCEMENT] OTLP: Add support for converting OTel exponential histograms to Prometheus native histograms. The ingestion of native histograms must be enabled, please set `-ingester.native-histograms-ingestion-enabled` to `true`. #4063
<<<<<<< HEAD
* [ENHANCEMENT] Compactor: block upload validation concurrency can now be limited with `-compactor.max-block-upload-validation-concurrency`. #4598
=======
* [ENHANCEMENT] Query-frontend: add metric `cortex_query_fetched_index_bytes_total` to measure TSDB index bytes fetched to execute a query. #4597
>>>>>>> 97988fdd
* [BUGFIX] Querier: Streaming remote read will now continue to return multiple chunks per frame after the first frame. #4423
* [BUGFIX] Store-gateway: the values for `stage="processed"` for the metrics `cortex_bucket_store_series_data_touched` and  `cortex_bucket_store_series_data_size_touched_bytes` when using fine-grained chunks caching is now reporting the correct values of chunks held in memory. #4449
* [BUGFIX] Compactor: fixed reporting a compaction error when compactor is correctly shut down while populating blocks. #4580
* [BUGFIX] OTLP: Do not drop exemplars of the OTLP Monotonic Sum metric. #4063
* [BUGFIX] Packaging: flag `/etc/default/mimir` and `/etc/sysconfig/mimir` as config to prevent overwrite. #4587

### Mixin

* [ENHANCEMENT] Queries: Display data touched per sec in bytes instead of number of items. #4492
* [ENHANCEMENT] `_config.job_names.<job>` values can now be arrays of regular expressions in addition to a single string. Strings are still supported and behave as before. #4543
* [ENHANCEMENT] Queries dashboard: remove mention to store-gateway "streaming enabled" in panels because store-gateway only support streaming series since Mimir 2.7. #4569
* [BUGFIX] Ruler dashboard: show data for reads from ingesters. #4543

### Jsonnet

* [CHANGE] Ruler: changed ruler deployment max surge from `0` to `50%`, and max unavailable from `1` to `0`. #4381
* [CHANGE] Memcached connections parameters `-blocks-storage.bucket-store.index-cache.memcached.max-idle-connections`, `-blocks-storage.bucket-store.chunks-cache.memcached.max-idle-connections` and `-blocks-storage.bucket-store.metadata-cache.memcached.max-idle-connections` settings are now configured based on `max-get-multi-concurrency` and `max-async-concurrency`. #4591
* [ENHANCEMENT] Alertmanager: add `alertmanager_data_disk_size` and  `alertmanager_data_disk_class` configuration options, by default no storage class is set. #4389
* [ENHANCEMENT] Update `rollout-operator` to `v0.4.0`. #4524
* [ENHANCEMENT] Update memcached to `memcached:1.6.19-alpine`. #4581
* [ENHANCEMENT] Add support for mTLS connections to Memcached servers. #4553
* [ENHANCEMENT] Update the `memcached-exporter` to `v0.11.2`. #4570
* [BUGFIX] Add missing query sharding settings for user_24M and user_32M plans. #4374

### Mimirtool

* [ENHANCEMENT] Backfill: mimirtool will now sleep and retry if it receives a 429 response while trying to finish an upload due to validation concurrency limits. #4598

### Query-tee

### Documentation

* [CHANGE] Clarify what deprecation means in the lifecycle of configuration parameters. #4499
* [FEATURE] Add instructions about how to configure native histograms. #4527

### Tools

* [ENHANCEMENT] tsdb-index: iteration over index is now faster when any equal matcher is supplied. #4515

## 2.7.1

**Note**: During the release process, version 2.7.0 was tagged too early, before completing the release checklist and production testing. Release 2.7.1 doesn't include any code changes since 2.7.0, but now has proper release notes, published documentation, and has been fully tested in our production environment.

### Grafana Mimir

* [CHANGE] Ingester: the configuration parameter `-ingester.ring.readiness-check-ring-health` has been deprecated and will be removed in Mimir 2.9. #4422
* [CHANGE] Ruler: changed default value of `-ruler.evaluation-delay-duration` option from 0 to 1m. #4250
* [CHANGE] Querier: Errors with status code `422` coming from the store-gateway are propagated and not converted to the consistency check error anymore. #4100
* [CHANGE] Store-gateway: When a query hits `max_fetched_chunks_per_query` and `max_fetched_series_per_query` limits, an error with the status code `422` is created and returned. #4056
* [CHANGE] Packaging: Migrate FPM packaging solution to NFPM. Rationalize packages dependencies and add package for all binaries. #3911
* [CHANGE] Store-gateway: Deprecate flag `-blocks-storage.bucket-store.chunks-cache.subrange-size` since there's no benefit to changing the default of `16000`. #4135
* [CHANGE] Experimental support for ephemeral storage introduced in Mimir 2.6.0 has been removed. Following options are no longer available: #4252
  * `-blocks-storage.ephemeral-tsdb.*`
  * `-distributor.ephemeral-series-enabled`
  * `-distributor.ephemeral-series-matchers`
  * `-ingester.max-ephemeral-series-per-user`
  * `-ingester.instance-limits.max-ephemeral-series`
Querying with using `{__mimir_storage__="ephemeral"}` selector no longer works. All label values with `ephemeral-` prefix in `reason` label of `cortex_discarded_samples_total` metric are no longer available. Following metrics have been removed:
  * `cortex_ingester_ephemeral_series`
  * `cortex_ingester_ephemeral_series_created_total`
  * `cortex_ingester_ephemeral_series_removed_total`
  * `cortex_ingester_ingested_ephemeral_samples_total`
  * `cortex_ingester_ingested_ephemeral_samples_failures_total`
  * `cortex_ingester_memory_ephemeral_users`
  * `cortex_ingester_queries_ephemeral_total`
  * `cortex_ingester_queried_ephemeral_samples`
  * `cortex_ingester_queried_ephemeral_series`
* [CHANGE] Store-gateway: use mmap-less index-header reader by default and remove mmap-based index header reader. The following flags have changed: #4280
   * `-blocks-storage.bucket-store.index-header.map-populate-enabled` has been removed
   * `-blocks-storage.bucket-store.index-header.stream-reader-enabled` has been removed
   * `-blocks-storage.bucket-store.index-header.stream-reader-max-idle-file-handles` has been renamed to `-blocks-storage.bucket-store.index-header.max-idle-file-handles`, and the corresponding configuration file option has been renamed from `stream_reader_max_idle_file_handles` to `max_idle_file_handles`
* [CHANGE] Store-gateway: the streaming store-gateway is now enabled by default. The new default setting for `-blocks-storage.bucket-store.batch-series-size` is `5000`. #4330
* [CHANGE] Compactor: the configuration parameter `-compactor.consistency-delay` has been deprecated and will be removed in Mimir 2.9. #4409
* [CHANGE] Store-gateway: the configuration parameter `-blocks-storage.bucket-store.consistency-delay` has been deprecated and will be removed in Mimir 2.9. #4409
* [FEATURE] Ruler: added `keep_firing_for` support to alerting rules. #4099
* [FEATURE] Distributor, ingester: ingestion of native histograms. The new per-tenant limit `-ingester.native-histograms-ingestion-enabled` controls whether native histograms are stored or ignored. #4159
* [FEATURE] Query-frontend: Introduce experimental `-query-frontend.query-sharding-target-series-per-shard` to allow query sharding to take into account cardinality of similar requests executed previously. This feature uses the same cache that's used for results caching. #4121 #4177 #4188 #4254
* [ENHANCEMENT] Go: update go to 1.20.1. #4266
* [ENHANCEMENT] Ingester: added `out_of_order_blocks_external_label_enabled` shipper option to label out-of-order blocks before shipping them to cloud storage. #4182 #4297
* [ENHANCEMENT] Ruler: introduced concurrency when loading per-tenant rules configuration. This improvement is expected to speed up the ruler start up time in a Mimir cluster with a large number of tenants. #4258
* [ENHANCEMENT] Compactor: Add `reason` label to `cortex_compactor_runs_failed_total`. The value can be `shutdown` or `error`. #4012
* [ENHANCEMENT] Store-gateway: enforce `max_fetched_series_per_query`. #4056
* [ENHANCEMENT] Query-frontend: Disambiguate logs for failed queries. #4067
* [ENHANCEMENT] Query-frontend: log caller user agent in query stats logs. #4093
* [ENHANCEMENT] Store-gateway: add `data_type` label with values on `cortex_bucket_store_partitioner_extended_ranges_total`, `cortex_bucket_store_partitioner_expanded_ranges_total`, `cortex_bucket_store_partitioner_requested_ranges_total`, `cortex_bucket_store_partitioner_expanded_bytes_total`, `cortex_bucket_store_partitioner_requested_bytes_total` for `postings`, `series`, and `chunks`. #4095
* [ENHANCEMENT] Store-gateway: Reduce memory allocation rate when loading TSDB chunks from Memcached. #4074
* [ENHANCEMENT] Query-frontend: track `cortex_frontend_query_response_codec_duration_seconds` and `cortex_frontend_query_response_codec_payload_bytes` metrics to measure the time taken and bytes read / written while encoding and decoding query result payloads. #4110
* [ENHANCEMENT] Alertmanager: expose additional upstream metrics `cortex_alertmanager_dispatcher_aggregation_groups`, `cortex_alertmanager_dispatcher_alert_processing_duration_seconds`. #4151
* [ENHANCEMENT] Querier and query-frontend: add experimental, more performant protobuf internal query result response format enabled with `-query-frontend.query-result-response-format=protobuf`. #4153
* [ENHANCEMENT] Store-gateway: use more efficient chunks fetching and caching. This should reduce CPU, memory utilization, and receive bandwidth of a store-gateway. Enable with `-blocks-storage.bucket-store.chunks-cache.fine-grained-chunks-caching-enabled=true`. #4163 #4174 #4227
* [ENHANCEMENT] Query-frontend: Wait for in-flight queries to finish before shutting down. #4073 #4170
* [ENHANCEMENT] Store-gateway: added `encode` and `other` stage to `cortex_bucket_store_series_request_stage_duration_seconds` metric. #4179
* [ENHANCEMENT] Distributor: moves the distributor push wrappers from the API configuration into the distributor configuration. #4244
* [ENHANCEMENT] Ingester: log state of TSDB when shipping or forced compaction can't be done due to unexpected state of TSDB. #4211
* [ENHANCEMENT] Update Docker base images from `alpine:3.17.1` to `alpine:3.17.2`. #4240
* [ENHANCEMENT] Store-gateway: add a `stage` label to the metrics `cortex_bucket_store_series_data_fetched`, `cortex_bucket_store_series_data_size_fetched_bytes`, `cortex_bucket_store_series_data_touched`, `cortex_bucket_store_series_data_size_touched_bytes`. This label only applies to `data_type="chunks"`. For `fetched` metrics with `data_type="chunks"` the `stage` label has 2 values: `fetched` - the chunks or bytes that were fetched from the cache or the object store, `refetched` - the chunks or bytes that had to be refetched from the cache or the object store because their size was underestimated during the first fetch. For `touched` metrics with `data_type="chunks"` the `stage` label has 2 values: `processed` - the chunks or bytes that were read from the fetched chunks or bytes and were processed in memory, `returned` - the chunks or bytes that were selected from the processed bytes to satisfy the query. #4227 #4316
* [ENHANCEMENT] Compactor: improve the partial block check related to `compactor.partial-block-deletion-delay` to potentially issue less requests to object storage. #4246
* [ENHANCEMENT] Memcached: added `-*.memcached.min-idle-connections-headroom-percentage` support to configure the minimum number of idle connections to keep open as a percentage (0-100) of the number of recently used idle connections. This feature is disabled when set to a negative value (default), which means idle connections are kept open indefinitely. #4249
* [ENHANCEMENT] Querier and store-gateway: optimized regular expression label matchers with case insensitive alternate operator. #4340 #4357
* [ENHANCEMENT] Compactor: added the experimental flag `-compactor.block-upload.block-validation-enabled` with the default `true` to configure whether block validation occurs on backfilled blocks. #3411
* [ENHANCEMENT] Ingester: apply a jitter to the first TSDB head compaction interval configured via `-blocks-storage.tsdb.head-compaction-interval`. Subsequent checks will happen at the configured interval. This should help to spread the TSDB head compaction among different ingesters over the configured interval. #4364
* [ENHANCEMENT] Ingester: the maximum accepted value for `-blocks-storage.tsdb.head-compaction-interval` has been increased from 5m to 15m. #4364
* [BUGFIX] Store-gateway: return `Canceled` rather than `Aborted` or `Internal` error when the calling querier cancels a label names or values request, and return `Internal` if processing the request fails for another reason. #4061
* [BUGFIX] Querier: track canceled requests with status code `499` in the metrics instead of `503` or `422`. #4099
* [BUGFIX] Ingester: compact out-of-order data during `/ingester/flush` or when TSDB is idle. #4180
* [BUGFIX] Ingester: conversion of global limits `max-series-per-user`, `max-series-per-metric`, `max-metadata-per-user` and `max-metadata-per-metric` into corresponding local limits now takes into account the number of ingesters in each zone. #4238
* [BUGFIX] Ingester: track `cortex_ingester_memory_series` metric consistently with `cortex_ingester_memory_series_created_total` and `cortex_ingester_memory_series_removed_total`. #4312
* [BUGFIX] Querier: fixed a bug which was incorrectly matching series with regular expression label matchers with begin/end anchors in the middle of the regular expression. #4340

### Mixin

* [CHANGE] Move auto-scaling panel rows down beneath logical network path in Reads and Writes dashboards. #4049
* [CHANGE] Make distributor auto-scaling metric panels show desired number of replicas. #4218
* [CHANGE] Alerts: The alert `MimirMemcachedRequestErrors` has been renamed to `MimirCacheRequestErrors`. #4242
* [ENHANCEMENT] Alerts: Added `MimirAutoscalerKedaFailing` alert firing when a KEDA scaler is failing. #4045
* [ENHANCEMENT] Add auto-scaling panels to ruler dashboard. #4046
* [ENHANCEMENT] Add gateway auto-scaling panels to Reads and Writes dashboards. #4049 #4216
* [ENHANCEMENT] Dashboards: distinguish between label names and label values queries. #4065
* [ENHANCEMENT] Add query-frontend and ruler-query-frontend auto-scaling panels to Reads and Ruler dashboards. #4199
* [BUGFIX] Alerts: Fixed `MimirAutoscalerNotActive` to not fire if scaling metric does not exist, to avoid false positives on scaled objects with 0 min replicas. #4045
* [BUGFIX] Alerts: `MimirCompactorHasNotSuccessfullyRunCompaction` is no longer triggered by frequent compactor restarts. #4012
* [BUGFIX] Tenants dashboard: Correctly show the ruler-query-scheduler queue size. #4152

### Jsonnet

* [CHANGE] Create the `query-frontend-discovery` service only when Mimir is deployed in microservice mode without query-scheduler. #4353
* [CHANGE] Add results cache backend config to `ruler-query-frontend` configuration to allow cache reuse for cardinality-estimation based sharding. #4257
* [ENHANCEMENT] Add support for ruler auto-scaling. #4046
* [ENHANCEMENT] Add optional `weight` param to `newQuerierScaledObject` and `newRulerQuerierScaledObject` to allow running multiple querier deployments on different node types. #4141
* [ENHANCEMENT] Add support for query-frontend and ruler-query-frontend auto-scaling. #4199
* [BUGFIX] Shuffle sharding: when applying user class limits, honor the minimum shard size configured in `$._config.shuffle_sharding.*`. #4363

### Mimirtool

* [FEATURE] Added `keep_firing_for` support to rules configuration. #4099
* [ENHANCEMENT] Add `-tls-insecure-skip-verify` to rules, alertmanager and backfill commands. #4162

### Query-tee

* [CHANGE] Increase default value of `-backend.read-timeout` to 150s, to accommodate default querier and query frontend timeout of 120s. #4262
* [ENHANCEMENT] Log errors that occur while performing requests to compare two endpoints. #4262
* [ENHANCEMENT] When comparing two responses that both contain an error, only consider the comparison failed if the errors differ. Previously, if either response contained an error, the comparison always failed, even if both responses contained the same error. #4262
* [ENHANCEMENT] Include the value of the `X-Scope-OrgID` header when logging a comparison failure. #4262
* [BUGFIX] Parameters (expression, time range etc.) for a query request where the parameters are in the HTTP request body rather than in the URL are now logged correctly when responses differ. #4265

### Documentation

* [ENHANCEMENT] Add guide on alternative migration method for Thanos to Mimir #3554
* [ENHANCEMENT] Restore "Migrate from Cortex" for Jsonnet. #3929
* [ENHANCEMENT] Document migration from microservices to read-write deployment mode. #3951
* [ENHANCEMENT] Do not error when there is nothing to commit as part of a publish #4058
* [ENHANCEMENT] Explain how to run Mimir locally using docker-compose #4079
* [ENHANCEMENT] Docs: use long flag names in runbook commands. #4088
* [ENHANCEMENT] Clarify how ingester replication happens. #4101
* [ENHANCEMENT] Improvements to the Get Started guide. #4315
* [BUGFIX] Added indentation to Azure and SWIFT backend definition. #4263

### Tools

* [ENHANCEMENT] Adapt tsdb-print-chunk for native histograms. #4186
* [ENHANCEMENT] Adapt tsdb-index-health for blocks containing native histograms. #4186
* [ENHANCEMENT] Adapt tsdb-chunks tool to handle native histograms. #4186

## 2.6.0

### Grafana Mimir

* [CHANGE] Querier: Introduce `-querier.max-partial-query-length` to limit the time range for partial queries at the querier level and deprecate `-store.max-query-length`. #3825 #4017
* [CHANGE] Store-gateway: Remove experimental `-blocks-storage.bucket-store.max-concurrent-reject-over-limit` flag. #3706
* [CHANGE] Ingester: If shipping is enabled block retention will now be relative to the upload time to cloud storage. If shipping is disabled block retention will be relative to the creation time of the block instead of the mintime of the last block created. #3816
* [CHANGE] Query-frontend: Deprecated CLI flag `-query-frontend.align-querier-with-step` has been removed. #3982
* [CHANGE] Alertmanager: added default configuration for `-alertmanager.configs.fallback`. Allows tenants to send alerts without first uploading an Alertmanager configuration. #3541
* [FEATURE] Store-gateway: streaming of series. The store-gateway can now stream results back to the querier instead of buffering them. This is expected to greatly reduce peak memory consumption while keeping latency the same. You can enable this feature by setting `-blocks-storage.bucket-store.batch-series-size` to a value in the high thousands (5000-10000). This is still an experimental feature and is subject to a changing API and instability. #3540 #3546 #3587 #3606 #3611 #3620 #3645 #3355 #3697 #3666 #3687 #3728 #3739 #3751 #3779 #3839
* [FEATURE] Alertmanager: Added support for the Webex receiver. #3758
* [FEATURE] Limits: Added the `-validation.separate-metrics-group-label` flag. This allows further separation of the `cortex_discarded_samples_total` metric by an additional `group` label - which is configured by this flag to be the value of a specific label on an incoming timeseries. Active groups are tracked and inactive groups are cleaned up on a defined interval. The maximum number of groups tracked is controlled by the `-max-separate-metrics-groups-per-user` flag. #3439
* [FEATURE] Overrides-exporter: Added experimental ring support to overrides-exporter via `-overrides-exporter.ring.enabled`. When enabled, the ring is used to establish a leader replica for the export of limit override metrics. #3908 #3953
* [FEATURE] Ephemeral storage (experimental): Mimir can now accept samples into "ephemeral storage". Such samples are available for querying for a short amount of time (`-blocks-storage.ephemeral-tsdb.retention-period`, defaults to 10 minutes), and then removed from memory. To use ephemeral storage, distributor must be configured with `-distributor.ephemeral-series-enabled` option. Series matching `-distributor.ephemeral-series-matchers` will be marked for storing into ephemeral storage in ingesters. Each tenant needs to have ephemeral storage enabled by using `-ingester.max-ephemeral-series-per-user` limit, which defaults to 0 (no ephemeral storage). Ingesters have new `-ingester.instance-limits.max-ephemeral-series` limit for total number of series in ephemeral storage across all tenants. If ingestion of samples into ephemeral storage fails, `cortex_discarded_samples_total` metric will use values prefixed with `ephemeral-` for `reason` label. Querying of ephemeral storage is possible by using `{__mimir_storage__="ephemeral"}` as metric selector. Following new metrics related to ephemeral storage are introduced: #3897 #3922 #3961 #3997 #4004
  * `cortex_ingester_ephemeral_series`
  * `cortex_ingester_ephemeral_series_created_total`
  * `cortex_ingester_ephemeral_series_removed_total`
  * `cortex_ingester_ingested_ephemeral_samples_total`
  * `cortex_ingester_ingested_ephemeral_samples_failures_total`
  * `cortex_ingester_memory_ephemeral_users`
  * `cortex_ingester_queries_ephemeral_total`
  * `cortex_ingester_queried_ephemeral_samples`
  * `cortex_ingester_queried_ephemeral_series`
* [ENHANCEMENT] Added new metric `thanos_shipper_last_successful_upload_time`: Unix timestamp (in seconds) of the last successful TSDB block uploaded to the bucket. #3627
* [ENHANCEMENT] Ruler: Added `-ruler.alertmanager-client.tls-enabled` configuration for alertmanager client. #3432 #3597
* [ENHANCEMENT] Activity tracker logs now have `component=activity-tracker` label. #3556
* [ENHANCEMENT] Distributor: remove labels with empty values #2439
* [ENHANCEMENT] Query-frontend: track query HTTP requests in the Activity Tracker. #3561
* [ENHANCEMENT] Store-gateway: Add experimental alternate implementation of index-header reader that does not use memory mapped files. The index-header reader is expected to improve stability of the store-gateway. You can enable this implementation with the flag `-blocks-storage.bucket-store.index-header.stream-reader-enabled`. #3639 #3691 #3703 #3742 #3785 #3787 #3797
* [ENHANCEMENT] Query-scheduler: add `cortex_query_scheduler_cancelled_requests_total` metric to track the number of requests that are already cancelled when dequeued. #3696
* [ENHANCEMENT] Store-gateway: add `cortex_bucket_store_partitioner_extended_ranges_total` metric to keep track of the ranges that the partitioner decided to overextend and merge in order to save API call to the object storage. #3769
* [ENHANCEMENT] Compactor: Auto-forget unhealthy compactors after ten failed ring heartbeats. #3771
* [ENHANCEMENT] Ruler: change default value of `-ruler.for-grace-period` from `10m` to `2m` and update help text. The new default value reflects how we operate Mimir at Grafana Labs. #3817
* [ENHANCEMENT] Ingester: Added experimental flags to force usage of _postings for matchers cache_. These flags will be removed in the future and it's not recommended to change them. #3823
  * `-blocks-storage.tsdb.head-postings-for-matchers-cache-ttl`
  * `-blocks-storage.tsdb.head-postings-for-matchers-cache-size`
  * `-blocks-storage.tsdb.head-postings-for-matchers-cache-force`
* [ENHANCEMENT] Ingester: Improved series selection performance when some of the matchers do not match any series. #3827
* [ENHANCEMENT] Alertmanager: Add new additional template function `tenantID` returning id of the tenant owning the alert. #3758
* [ENHANCEMENT] Alertmanager: Add additional template function `grafanaExploreURL` returning URL to grafana explore with range query. #3849
* [ENHANCEMENT] Reduce overhead of debug logging when filtered out. #3875
* [ENHANCEMENT] Update Docker base images from `alpine:3.16.2` to `alpine:3.17.1`. #3898
* [ENHANCEMENT] Ingester: Add new `/ingester/tsdb_metrics` endpoint to return tenant-specific TSDB metrics. #3923
* [ENHANCEMENT] Query-frontend: CLI flag `-query-frontend.max-total-query-length` and its associated YAML configuration is now stable. #3882
* [ENHANCEMENT] Ruler: rule groups now support optional and experimental `align_evaluation_time_on_interval` field, which causes all evaluations to happen on interval-aligned timestamp. #4013
* [ENHANCEMENT] Query-scheduler: ring-based service discovery is now stable. #4028
* [ENHANCEMENT] Store-gateway: improved performance of prefix matching on the labels. #4055 #4080
* [BUGFIX] Log the names of services that are not yet running rather than `unsupported value type` when calling `/ready` and some services are not running. #3625
* [BUGFIX] Alertmanager: Fix template spurious deletion with relative data dir. #3604
* [BUGFIX] Security: update prometheus/exporter-toolkit for CVE-2022-46146. #3675
* [BUGFIX] Security: update golang.org/x/net for CVE-2022-41717. #3755
* [BUGFIX] Debian package: Fix post-install, environment file path and user creation. #3720
* [BUGFIX] memberlist: Fix panic during Mimir startup when Mimir receives gossip message before it's ready. #3746
* [BUGFIX] Store-gateway: fix `cortex_bucket_store_partitioner_requested_bytes_total` metric to not double count overlapping ranges. #3769
* [BUGFIX] Update `github.com/thanos-io/objstore` to address issue with Multipart PUT on s3-compatible Object Storage. #3802 #3821
* [BUGFIX] Distributor, Query-scheduler: Make sure ring metrics include a `cortex_` prefix as expected by dashboards. #3809
* [BUGFIX] Querier: canceled requests are no longer reported as "consistency check" failures. #3837 #3927
* [BUGFIX] Distributor: don't panic when `metric_relabel_configs` in overrides contains null element. #3868
* [BUGFIX] Distributor: don't panic when OTLP histograms don't have any buckets. #3853
* [BUGFIX] Ingester, Compactor: fix panic that can occur when compaction fails. #3955
* [BUGFIX] Store-gateway: return `Canceled` rather than `Aborted` error when the calling querier cancels the request. #4007

### Mixin

* [ENHANCEMENT] Alerts: Added `MimirIngesterInstanceHasNoTenants` alert that fires when an ingester replica is not receiving write requests for any tenant. #3681
* [ENHANCEMENT] Alerts: Extended `MimirAllocatingTooMuchMemory` to check read-write deployment containers. #3710
* [ENHANCEMENT] Alerts: Added `MimirAlertmanagerInstanceHasNoTenants` alert that fires when an alertmanager instance ows no tenants. #3826
* [ENHANCEMENT] Alerts: Added `MimirRulerInstanceHasNoRuleGroups` alert that fires when a ruler replica is not assigned any rule group to evaluate. #3723
* [ENHANCEMENT] Support for baremetal deployment for alerts and scaling recording rules. #3719
* [ENHANCEMENT] Dashboards: querier autoscaling now supports multiple scaled objects (configurable via `$._config.autoscale.querier.hpa_name`). #3962
* [BUGFIX] Alerts: Fixed `MimirIngesterRestarts` alert when Mimir is deployed in read-write mode. #3716
* [BUGFIX] Alerts: Fixed `MimirIngesterHasNotShippedBlocks` and `MimirIngesterHasNotShippedBlocksSinceStart` alerts for when Mimir is deployed in read-write or monolithic modes and updated them to use new `thanos_shipper_last_successful_upload_time` metric. #3627
* [BUGFIX] Alerts: Fixed `MimirMemoryMapAreasTooHigh` alert when Mimir is deployed in read-write mode. #3626
* [BUGFIX] Alerts: Fixed `MimirCompactorSkippedBlocksWithOutOfOrderChunks` matching on non-existent label. #3628
* [BUGFIX] Dashboards: Fix `Rollout Progress` dashboard incorrectly using Gateway metrics when Gateway was not enabled. #3709
* [BUGFIX] Tenants dashboard: Make it compatible with all deployment types. #3754
* [BUGFIX] Alerts: Fixed `MimirCompactorHasNotUploadedBlocks` to not fire if compactor has nothing to do. #3793
* [BUGFIX] Alerts: Fixed `MimirAutoscalerNotActive` to not fire if scaling metric is 0, to avoid false positives on scaled objects with 0 min replicas. #3999

### Jsonnet

* [CHANGE] Replaced the deprecated `policy/v1beta1` with `policy/v1` when configuring a PodDisruptionBudget for read-write deployment mode. #3811
* [CHANGE] Removed `-server.http-write-timeout` default option value from querier and query-frontend, as it defaults to a higher value in the code now, and cannot be lower than `-querier.timeout`. #3836
* [CHANGE] Replaced `-store.max-query-length` with `-query-frontend.max-total-query-length` in the query-frontend config. #3879
* [CHANGE] Changed default `mimir_backend_data_disk_size` from `100Gi` to `250Gi`. #3894
* [ENHANCEMENT] Update `rollout-operator` to `v0.2.0`. #3624
* [ENHANCEMENT] Add `user_24M` and `user_32M` classes to operations config. #3367
* [ENHANCEMENT] Update memcached image from `memcached:1.6.16-alpine` to `memcached:1.6.17-alpine`. #3914
* [ENHANCEMENT] Allow configuring the ring for overrides-exporter. #3995
* [BUGFIX] Apply ingesters and store-gateways per-zone CLI flags overrides to read-write deployment mode too. #3766
* [BUGFIX] Apply overrides-exporter CLI flags to mimir-backend when running Mimir in read-write deployment mode. #3790
* [BUGFIX] Fixed `mimir-write` and `mimir-read` Kubernetes service to correctly balance requests among pods. #3855 #3864 #3906
* [BUGFIX] Fixed `ruler-query-frontend` and `mimir-read` gRPC server configuration to force clients to periodically re-resolve the backend addresses. #3862
* [BUGFIX] Fixed `mimir-read` CLI flags to ensure query-frontend configuration takes precedence over querier configuration. #3877

### Mimirtool

* [ENHANCEMENT] Update `mimirtool config convert` to work with Mimir 2.4, 2.5, 2.6 changes. #3952
* [ENHANCEMENT] Mimirtool is now available to install through Homebrew with `brew install mimirtool`. #3776
* [ENHANCEMENT] Added `--concurrency` to `mimirtool rules sync` command. #3996
* [BUGFIX] Fix summary output from `mimirtool rules sync` to display correct number of groups created and updated. #3918

### Documentation

* [BUGFIX] Querier: Remove assertion that the `-querier.max-concurrent` flag must also be set for the query-frontend. #3678
* [ENHANCEMENT] Update migration from cortex documentation. #3662
* [ENHANCEMENT] Query-scheduler: documented how to migrate from DNS-based to ring-based service discovery. #4028

### Tools

## 2.5.0

### Grafana Mimir

* [CHANGE] Flag `-azure.msi-resource` is now ignored, and will be removed in Mimir 2.7. This setting is now made automatically by Azure. #2682
* [CHANGE] Experimental flag `-blocks-storage.tsdb.out-of-order-capacity-min` has been removed. #3261
* [CHANGE] Distributor: Wrap errors from pushing to ingesters with useful context, for example clarifying timeouts. #3307
* [CHANGE] The default value of `-server.http-write-timeout` has changed from 30s to 2m. #3346
* [CHANGE] Reduce period of health checks in connection pools for querier->store-gateway, ruler->ruler, and alertmanager->alertmanager clients to 10s. This reduces the time to fail a gRPC call when the remote stops responding. #3168
* [CHANGE] Hide TSDB block ranges period config from doc and mark it experimental. #3518
* [FEATURE] Alertmanager: added Discord support. #3309
* [ENHANCEMENT] Added `-server.tls-min-version` and `-server.tls-cipher-suites` flags to configure cipher suites and min TLS version supported by HTTP and gRPC servers. #2898
* [ENHANCEMENT] Distributor: Add age filter to forwarding functionality, to not forward samples which are older than defined duration. If such samples are not ingested, `cortex_discarded_samples_total{reason="forwarded-sample-too-old"}` is increased. #3049 #3113
* [ENHANCEMENT] Store-gateway: Reduce memory allocation when generating ids in index cache. #3179
* [ENHANCEMENT] Query-frontend: truncate queries based on the configured creation grace period (`--validation.create-grace-period`) to avoid querying too far into the future. #3172
* [ENHANCEMENT] Ingester: Reduce activity tracker memory allocation. #3203
* [ENHANCEMENT] Query-frontend: Log more detailed information in the case of a failed query. #3190
* [ENHANCEMENT] Added `-usage-stats.installation-mode` configuration to track the installation mode via the anonymous usage statistics. #3244
* [ENHANCEMENT] Compactor: Add new `cortex_compactor_block_max_time_delta_seconds` histogram for detecting if compaction of blocks is lagging behind. #3240 #3429
* [ENHANCEMENT] Ingester: reduced the memory footprint of active series custom trackers. #2568
* [ENHANCEMENT] Distributor: Include `X-Scope-OrgId` header in requests forwarded to configured forwarding endpoint. #3283 #3385
* [ENHANCEMENT] Alertmanager: reduced memory utilization in Mimir clusters with a large number of tenants. #3309
* [ENHANCEMENT] Add experimental flag `-shutdown-delay` to allow components to wait after receiving SIGTERM and before stopping. In this time the component returns 503 from /ready endpoint. #3298
* [ENHANCEMENT] Go: update to go 1.19.3. #3371
* [ENHANCEMENT] Alerts: added `RulerRemoteEvaluationFailing` alert, firing when communication between ruler and frontend fails in remote operational mode. #3177 #3389
* [ENHANCEMENT] Clarify which S3 signature versions are supported in the error "unsupported signature version". #3376
* [ENHANCEMENT] Store-gateway: improved index header reading performance. #3393 #3397 #3436
* [ENHANCEMENT] Store-gateway: improved performance of series matching. #3391
* [ENHANCEMENT] Move the validation of incoming series before the distributor's forwarding functionality, so that we don't forward invalid series. #3386 #3458
* [ENHANCEMENT] S3 bucket configuration now validates that the endpoint does not have the bucket name prefix. #3414
* [ENHANCEMENT] Query-frontend: added "fetched index bytes" to query statistics, so that the statistics contain the total bytes read by store-gateways from TSDB block indexes. #3206
* [ENHANCEMENT] Distributor: push wrapper should only receive unforwarded samples. #2980
* [ENHANCEMENT] Added `/api/v1/status/config` and `/api/v1/status/flags` APIs to maintain compatibility with prometheus. #3596 #3983
* [BUGFIX] Flusher: Add `Overrides` as a dependency to prevent panics when starting with `-target=flusher`. #3151
* [BUGFIX] Updated `golang.org/x/text` dependency to fix CVE-2022-32149. #3285
* [BUGFIX] Query-frontend: properly close gRPC streams to the query-scheduler to stop memory and goroutines leak. #3302
* [BUGFIX] Ruler: persist evaluation delay configured in the rulegroup. #3392
* [BUGFIX] Ring status pages: show 100% ownership as "100%", not "1e+02%". #3435
* [BUGFIX] Fix panics in OTLP ingest path when parse errors exist. #3538

### Mixin

* [CHANGE] Alerts: Change `MimirSchedulerQueriesStuck` `for` time to 7 minutes to account for the time it takes for HPA to scale up. #3223
* [CHANGE] Dashboards: Removed the `Querier > Stages` panel from the `Mimir / Queries` dashboard. #3311
* [CHANGE] Configuration: The format of the `autoscaling` section of the configuration has changed to support more components. #3378
  * Instead of specific config variables for each component, they are listed in a dictionary. For example, `autoscaling.querier_enabled` becomes `autoscaling.querier.enabled`.
* [FEATURE] Dashboards: Added "Mimir / Overview resources" dashboard, providing an high level view over a Mimir cluster resources utilization. #3481
* [FEATURE] Dashboards: Added "Mimir / Overview networking" dashboard, providing an high level view over a Mimir cluster network bandwidth, inflight requests and TCP connections. #3487
* [FEATURE] Compile baremetal mixin along k8s mixin. #3162 #3514
* [ENHANCEMENT] Alerts: Add MimirRingMembersMismatch firing when a component does not have the expected number of running jobs. #2404
* [ENHANCEMENT] Dashboards: Add optional row about the Distributor's metric forwarding feature to the `Mimir / Writes` dashboard. #3182 #3394 #3394 #3461
* [ENHANCEMENT] Dashboards: Remove the "Instance Mapper" row from the "Alertmanager Resources Dashboard". This is a Grafana Cloud specific service and not relevant for external users. #3152
* [ENHANCEMENT] Dashboards: Add "remote read", "metadata", and "exemplar" queries to "Mimir / Overview" dashboard. #3245
* [ENHANCEMENT] Dashboards: Use non-red colors for non-error series in the "Mimir / Overview" dashboard. #3246
* [ENHANCEMENT] Dashboards: Add support to multi-zone deployments for the experimental read-write deployment mode. #3256
* [ENHANCEMENT] Dashboards: If enabled, add new row to the `Mimir / Writes` for distributor autoscaling metrics. #3378
* [ENHANCEMENT] Dashboards: Add read path insights row to the "Mimir / Tenants" dashboard. #3326
* [ENHANCEMENT] Alerts: Add runbook urls for alerts. #3452
* [ENHANCEMENT] Configuration: Make it possible to configure namespace label, job label, and job prefix. #3482
* [ENHANCEMENT] Dashboards: improved resources and networking dashboards to work with read-write deployment mode too. #3497 #3504 #3519 #3531
* [ENHANCEMENT] Alerts: Added "MimirDistributorForwardingErrorRate" alert, which fires on high error rates in the distributor’s forwarding feature. #3200
* [ENHANCEMENT] Improve phrasing in Overview dashboard. #3488
* [BUGFIX] Dashboards: Fix legend showing `persistentvolumeclaim` when using `deployment_type=baremetal` for `Disk space utilization` panels. #3173 #3184
* [BUGFIX] Alerts: Fixed `MimirGossipMembersMismatch` alert when Mimir is deployed in read-write mode. #3489
* [BUGFIX] Dashboards: Remove "Inflight requests" from object store panels because the panel is not tracking the inflight requests to object storage. #3521

### Jsonnet

* [CHANGE] Replaced the deprecated `policy/v1beta1` with `policy/v1` when configuring a PodDisruptionBudget. #3284
* [CHANGE] [Common storage configuration](https://grafana.com/docs/mimir/v2.3.x/operators-guide/configure/configure-object-storage-backend/#common-configuration) is now used to configure object storage in all components. This is a breaking change in terms of Jsonnet manifests and also a CLI flag update for components that use object storage, so it will require a rollout of those components. The changes include: #3257
  * `blocks_storage_backend` was renamed to `storage_backend` and is now used as the common storage backend for all components.
    * So were the related `blocks_storage_azure_account_(name|key)` and `blocks_storage_s3_endpoint` configurations.
  * `storage_s3_endpoint` is now rendered by default using the `aws_region` configuration instead of a hardcoded `us-east-1`.
  * `ruler_client_type` and `alertmanager_client_type` were renamed to `ruler_storage_backend` and `alertmanager_storage_backend` respectively, and their corresponding CLI flags won't be rendered unless explicitly set to a value different from the one in `storage_backend` (like `local`).
  * `alertmanager_s3_bucket_name`, `alertmanager_gcs_bucket_name` and `alertmanager_azure_container_name` have been removed, and replaced by a single `alertmanager_storage_bucket_name` configuration used for all object storages.
  * `genericBlocksStorageConfig` configuration object was removed, and so any extensions to it will be now ignored. Use `blockStorageConfig` instead.
  * `rulerClientConfig` and `alertmanagerStorageClientConfig` configuration objects were renamed to `rulerStorageConfig` and `alertmanagerStorageConfig` respectively, and so any extensions to their previous names will be now ignored. Use the new names instead.
  * The CLI flags `*.s3.region` are no longer rendered as they are optional and the region can be inferred by Mimir by performing an initial API call to the endpoint.
  * The migration to this change should usually consist of:
    * Renaming `blocks_storage_backend` key to `storage_backend`.
    * For Azure/S3:
      * Renaming `blocks_storage_(azure|s3)_*` configurations to `storage_(azure|s3)_*`.
      * If `ruler_storage_(azure|s3)_*` and `alertmanager_storage_(azure|s3)_*` keys were different from the `block_storage_*` ones, they should be now provided using CLI flags, see [configuration reference](https://grafana.com/docs/mimir/v2.3.x/operators-guide/configure/reference-configuration-parameters/) for more details.
    * Removing `ruler_client_type` and `alertmanager_client_type` if their value match the `storage_backend`, or renaming them to their new names otherwise.
    * Reviewing any possible extensions to `genericBlocksStorageConfig`, `rulerClientConfig` and `alertmanagerStorageClientConfig` and moving them to the corresponding new options.
    * Renaming the alertmanager's bucket name configuration from provider-specific to the new `alertmanager_storage_bucket_name` key.
* [CHANGE] The `overrides-exporter.libsonnet` file is now always imported. The overrides-exporter can be enabled in jsonnet setting the following: #3379
  ```jsonnet
  {
    _config+:: {
      overrides_exporter_enabled: true,
    }
  }
  ```
* [FEATURE] Added support for experimental read-write deployment mode. Enabling the read-write deployment mode on a existing Mimir cluster is a destructive operation, because the cluster will be re-created. If you're creating a new Mimir cluster, you can deploy it in read-write mode adding the following configuration: #3379 #3475 #3405
  ```jsonnet
  {
    _config+:: {
      deployment_mode: 'read-write',

      // See operations/mimir/read-write-deployment.libsonnet for more configuration options.
      mimir_write_replicas: 3,
      mimir_read_replicas: 2,
      mimir_backend_replicas: 3,
    }
  }
  ```
* [ENHANCEMENT] Add autoscaling support to the `mimir-read` component when running the read-write-deployment model. #3419
* [ENHANCEMENT] Added `$._config.usageStatsConfig` to track the installation mode via the anonymous usage statistics. #3294
* [ENHANCEMENT] The query-tee node port (`$._config.query_tee_node_port`) is now optional. #3272
* [ENHANCEMENT] Add support for autoscaling distributors. #3378
* [ENHANCEMENT] Make auto-scaling logic ensure integer KEDA thresholds. #3512
* [BUGFIX] Fixed query-scheduler ring configuration for dedicated ruler's queries and query-frontends. #3237 #3239
* [BUGFIX] Jsonnet: Fix auto-scaling so that ruler-querier CPU threshold is a string-encoded integer millicores value. #3520

### Mimirtool

* [FEATURE] Added `mimirtool alertmanager verify` command to validate configuration without uploading. #3440
* [ENHANCEMENT] Added `mimirtool rules delete-namespace` command to delete all of the rule groups in a namespace including the namespace itself. #3136
* [ENHANCEMENT] Refactor `mimirtool analyze prometheus`: add concurrency and resiliency #3349
  * Add `--concurrency` flag. Default: number of logical CPUs
* [BUGFIX] `--log.level=debug` now correctly prints the response from the remote endpoint when a request fails. #3180

### Documentation

* [ENHANCEMENT] Documented how to configure HA deduplication using Consul in a Mimir Helm deployment. #2972
* [ENHANCEMENT] Improve `MimirQuerierAutoscalerNotActive` runbook. #3186
* [ENHANCEMENT] Improve `MimirSchedulerQueriesStuck` runbook to reflect debug steps with querier auto-scaling enabled. #3223
* [ENHANCEMENT] Use imperative for docs titles. #3178 #3332 #3343
* [ENHANCEMENT] Docs: mention gRPC compression in "Production tips". #3201
* [ENHANCEMENT] Update ADOPTERS.md. #3224 #3225
* [ENHANCEMENT] Add a note for jsonnet deploying. #3213
* [ENHANCEMENT] out-of-order runbook update with use case. #3253
* [ENHANCEMENT] Fixed TSDB retention mentioned in the "Recover source blocks from ingesters" runbook. #3280
* [ENHANCEMENT] Run Grafana Mimir in production using the Helm chart. #3072
* [ENHANCEMENT] Use common configuration in the tutorial. #3282
* [ENHANCEMENT] Updated detailed steps for migrating blocks from Thanos to Mimir. #3290
* [ENHANCEMENT] Add scheme to DNS service discovery docs. #3450
* [BUGFIX] Remove reference to file that no longer exists in contributing guide. #3404
* [BUGFIX] Fix some minor typos in the contributing guide and on the runbooks page. #3418
* [BUGFIX] Fix small typos in API reference. #3526
* [BUGFIX] Fixed TSDB retention mentioned in the "Recover source blocks from ingesters" runbook. #3278
* [BUGFIX] Fixed configuration example in the "Configuring the Grafana Mimir query-frontend to work with Prometheus" guide. #3374

### Tools

* [FEATURE] Add `copyblocks` tool, to copy Mimir blocks between two GCS buckets. #3264
* [ENHANCEMENT] copyblocks: copy no-compact global markers and optimize min time filter check. #3268
* [ENHANCEMENT] Mimir rules GitHub action: Added the ability to change default value of `label` when running `prepare` command. #3236
* [BUGFIX] Mimir rules Github action: Fix single line output. #3421

## 2.4.0

### Grafana Mimir

* [CHANGE] Distributor: change the default value of `-distributor.remote-timeout` to `2s` from `20s` and `-distributor.forwarding.request-timeout` to `2s` from `10s` to improve distributor resource usage when ingesters crash. #2728 #2912
* [CHANGE] Anonymous usage statistics tracking: added the `-ingester.ring.store` value. #2981
* [CHANGE] Series metadata `HELP` that is longer than `-validation.max-metadata-length` is now truncated silently, instead of being dropped with a 400 status code. #2993
* [CHANGE] Ingester: changed default setting for `-ingester.ring.readiness-check-ring-health` from `true` to `false`. #2953
* [CHANGE] Anonymous usage statistics tracking has been enabled by default, to help Mimir maintainers make better decisions to support the open source community. #2939 #3034
* [CHANGE] Anonymous usage statistics tracking: added the minimum and maximum value of `-ingester.out-of-order-time-window`. #2940
* [CHANGE] The default hash ring heartbeat period for distributors, ingesters, rulers and compactors has been increased from `5s` to `15s`. Now the default heartbeat period for all Mimir hash rings is `15s`. #3033
* [CHANGE] Reduce the default TSDB head compaction concurrency (`-blocks-storage.tsdb.head-compaction-concurrency`) from 5 to 1, in order to reduce CPU spikes. #3093
* [CHANGE] Ruler: the ruler's [remote evaluation mode](https://grafana.com/docs/mimir/latest/operators-guide/architecture/components/ruler/#remote) (`-ruler.query-frontend.address`) is now stable. #3109
* [CHANGE] Limits: removed the deprecated YAML configuration option `active_series_custom_trackers_config`. Please use `active_series_custom_trackers` instead. #3110
* [CHANGE] Ingester: removed the deprecated configuration option `-ingester.ring.join-after`. #3111
* [CHANGE] Querier: removed the deprecated configuration option `-querier.shuffle-sharding-ingesters-lookback-period`. The value of `-querier.query-ingesters-within` is now used internally for shuffle sharding lookback, while you can use `-querier.shuffle-sharding-ingesters-enabled` to enable or disable shuffle sharding on the read path. #3111
* [CHANGE] Memberlist: cluster label verification feature (`-memberlist.cluster-label` and `-memberlist.cluster-label-verification-disabled`) is now marked as stable. #3108
* [CHANGE] Distributor: only single per-tenant forwarding endpoint can be configured now. Support for per-rule endpoint has been removed. #3095
* [FEATURE] Query-scheduler: added an experimental ring-based service discovery support for the query-scheduler. Refer to [query-scheduler configuration](https://grafana.com/docs/mimir/next/operators-guide/architecture/components/query-scheduler/#configuration) for more information. #2957
* [FEATURE] Introduced the experimental endpoint `/api/v1/user_limits` exposed by all components that load runtime configuration. This endpoint exposes realtime limits for the authenticated tenant, in JSON format. #2864 #3017
* [FEATURE] Query-scheduler: added the experimental configuration option `-query-scheduler.max-used-instances` to restrict the number of query-schedulers effectively used regardless how many replicas are running. This feature can be useful when using the experimental read-write deployment mode. #3005
* [ENHANCEMENT] Go: updated to go 1.19.2. #2637 #3127 #3129
* [ENHANCEMENT] Runtime config: don't unmarshal runtime configuration files if they haven't changed. This can save a bit of CPU and memory on every component using runtime config. #2954
* [ENHANCEMENT] Query-frontend: Add `cortex_frontend_query_result_cache_skipped_total` and `cortex_frontend_query_result_cache_attempted_total` metrics to track the reason why query results are not cached. #2855
* [ENHANCEMENT] Distributor: pool more connections per host when forwarding request. Mark requests as idempotent so they can be retried under some conditions. #2968
* [ENHANCEMENT] Distributor: failure to send request to forwarding target now also increments `cortex_distributor_forward_errors_total`, with `status_code="failed"`. #2968
* [ENHANCEMENT] Distributor: added support forwarding push requests via gRPC, using `httpgrpc` messages from weaveworks/common library. #2996
* [ENHANCEMENT] Query-frontend / Querier: increase internal backoff period used to retry connections to query-frontend / query-scheduler. #3011
* [ENHANCEMENT] Querier: do not log "error processing requests from scheduler" when the query-scheduler is shutting down. #3012
* [ENHANCEMENT] Query-frontend: query sharding process is now time-bounded and it is cancelled if the request is aborted. #3028
* [ENHANCEMENT] Query-frontend: improved Prometheus response JSON encoding performance. #2450
* [ENHANCEMENT] TLS: added configuration parameters to configure the client's TLS cipher suites and minimum version. The following new CLI flags have been added: #3070
  * `-alertmanager.alertmanager-client.tls-cipher-suites`
  * `-alertmanager.alertmanager-client.tls-min-version`
  * `-alertmanager.sharding-ring.etcd.tls-cipher-suites`
  * `-alertmanager.sharding-ring.etcd.tls-min-version`
  * `-compactor.ring.etcd.tls-cipher-suites`
  * `-compactor.ring.etcd.tls-min-version`
  * `-distributor.forwarding.grpc-client.tls-cipher-suites`
  * `-distributor.forwarding.grpc-client.tls-min-version`
  * `-distributor.ha-tracker.etcd.tls-cipher-suites`
  * `-distributor.ha-tracker.etcd.tls-min-version`
  * `-distributor.ring.etcd.tls-cipher-suites`
  * `-distributor.ring.etcd.tls-min-version`
  * `-ingester.client.tls-cipher-suites`
  * `-ingester.client.tls-min-version`
  * `-ingester.ring.etcd.tls-cipher-suites`
  * `-ingester.ring.etcd.tls-min-version`
  * `-memberlist.tls-cipher-suites`
  * `-memberlist.tls-min-version`
  * `-querier.frontend-client.tls-cipher-suites`
  * `-querier.frontend-client.tls-min-version`
  * `-querier.store-gateway-client.tls-cipher-suites`
  * `-querier.store-gateway-client.tls-min-version`
  * `-query-frontend.grpc-client-config.tls-cipher-suites`
  * `-query-frontend.grpc-client-config.tls-min-version`
  * `-query-scheduler.grpc-client-config.tls-cipher-suites`
  * `-query-scheduler.grpc-client-config.tls-min-version`
  * `-query-scheduler.ring.etcd.tls-cipher-suites`
  * `-query-scheduler.ring.etcd.tls-min-version`
  * `-ruler.alertmanager-client.tls-cipher-suites`
  * `-ruler.alertmanager-client.tls-min-version`
  * `-ruler.client.tls-cipher-suites`
  * `-ruler.client.tls-min-version`
  * `-ruler.query-frontend.grpc-client-config.tls-cipher-suites`
  * `-ruler.query-frontend.grpc-client-config.tls-min-version`
  * `-ruler.ring.etcd.tls-cipher-suites`
  * `-ruler.ring.etcd.tls-min-version`
  * `-store-gateway.sharding-ring.etcd.tls-cipher-suites`
  * `-store-gateway.sharding-ring.etcd.tls-min-version`
* [ENHANCEMENT] Store-gateway: Add `-blocks-storage.bucket-store.max-concurrent-reject-over-limit` option to allow requests that exceed the max number of inflight object storage requests to be rejected. #2999
* [ENHANCEMENT] Query-frontend: allow setting a separate limit on the total (before splitting/sharding) query length of range queries with the new experimental `-query-frontend.max-total-query-length` flag, which defaults to `-store.max-query-length` if unset or set to 0. #3058
* [ENHANCEMENT] Query-frontend: Lower TTL for cache entries overlapping the out-of-order samples ingestion window (re-using `-ingester.out-of-order-allowance` from ingesters). #2935
* [ENHANCEMENT] Ruler: added support to forcefully disable recording and/or alerting rules evaluation. The following new configuration options have been introduced, which can be overridden on a per-tenant basis in the runtime configuration: #3088
  * `-ruler.recording-rules-evaluation-enabled`
  * `-ruler.alerting-rules-evaluation-enabled`
* [ENHANCEMENT] Distributor: Improved error messages reported when the distributor fails to remote write to ingesters. #3055
* [ENHANCEMENT] Improved tracing spans tracked by distributors, ingesters and store-gateways. #2879 #3099 #3089
* [ENHANCEMENT] Ingester: improved the performance of label value cardinality endpoint. #3044
* [ENHANCEMENT] Ruler: use backoff retry on remote evaluation #3098
* [ENHANCEMENT] Query-frontend: Include multiple tenant IDs in query logs when present instead of dropping them. #3125
* [ENHANCEMENT] Query-frontend: truncate queries based on the configured blocks retention period (`-compactor.blocks-retention-period`) to avoid querying past this period. #3134
* [ENHANCEMENT] Alertmanager: reduced memory utilization in Mimir clusters with a large number of tenants. #3143
* [ENHANCEMENT] Store-gateway: added extra span logging to improve observability. #3131
* [ENHANCEMENT] Compactor: cleaning up different tenants' old blocks and updating bucket indexes is now more independent. This prevents a single tenant from delaying cleanup for other tenants. #2631
* [ENHANCEMENT] Distributor: request rate, ingestion rate, and inflight requests limits are now enforced before reading and parsing the body of the request. This makes the distributor more resilient against a burst of requests over those limit. #2419
* [BUGFIX] Querier: Fix 400 response while handling streaming remote read. #2963
* [BUGFIX] Fix a bug causing query-frontend, query-scheduler, and querier not failing if one of their internal components fail. #2978
* [BUGFIX] Querier: re-balance the querier worker connections when a query-frontend or query-scheduler is terminated. #3005
* [BUGFIX] Distributor: Now returns the quorum error from ingesters. For example, with replication_factor=3, two HTTP 400 errors and one HTTP 500 error, now the distributor will always return HTTP 400. Previously the behaviour was to return the error which the distributor first received. #2979
* [BUGFIX] Ruler: fix panic when ruler.external_url is explicitly set to an empty string ("") in YAML. #2915
* [BUGFIX] Alertmanager: Fix support for the Telegram API URL in the global settings. #3097
* [BUGFIX] Alertmanager: Fix parsing of label matchers without label value in the API used to retrieve alerts. #3097
* [BUGFIX] Ruler: Fix not restoring alert state for rule groups when other ruler replicas shut down. #3156
* [BUGFIX] Updated `golang.org/x/net` dependency to fix CVE-2022-27664. #3124
* [BUGFIX] Fix distributor from returning a `500` status code when a `400` was received from the ingester. #3211
* [BUGFIX] Fix incorrect OS value set in Mimir v2.3.* RPM packages. #3221

### Mixin

* [CHANGE] Alerts: MimirQuerierAutoscalerNotActive is now critical and fires after 1h instead of 15m. #2958
* [FEATURE] Dashboards: Added "Mimir / Overview" dashboards, providing an high level view over a Mimir cluster. #3122 #3147 #3155
* [ENHANCEMENT] Dashboards: Updated the "Writes" and "Rollout progress" dashboards to account for samples ingested via the new OTLP ingestion endpoint. #2919 #2938
* [ENHANCEMENT] Dashboards: Include per-tenant request rate in "Tenants" dashboard. #2874
* [ENHANCEMENT] Dashboards: Include inflight object store requests in "Reads" dashboard. #2914
* [ENHANCEMENT] Dashboards: Make queries used to find job, cluster and namespace for dropdown menus configurable. #2893
* [ENHANCEMENT] Dashboards: Include rate of label and series queries in "Reads" dashboard. #3065 #3074
* [ENHANCEMENT] Dashboards: Fix legend showing on per-pod panels. #2944
* [ENHANCEMENT] Dashboards: Use the "req/s" unit on panels showing the requests rate. #3118
* [ENHANCEMENT] Dashboards: Use a consistent color across dashboards for the error rate. #3154

### Jsonnet

* [FEATURE] Added support for query-scheduler ring-based service discovery. #3128
* [ENHANCEMENT] Querier autoscaling is now slower on scale downs: scale down 10% every 1m instead of 100%. #2962
* [BUGFIX] Memberlist: `gossip_member_label` is now set for ruler-queriers. #3141

### Mimirtool

* [ENHANCEMENT] mimirtool analyze: Store the query errors instead of exit during the analysis. #3052
* [BUGFIX] mimir-tool remote-read: fix returns where some conditions [return nil error even if there is error](https://github.com/grafana/cortex-tools/issues/260). #3053

### Documentation

* [ENHANCEMENT] Added documentation on how to configure storage retention. #2970
* [ENHANCEMENT] Improved gRPC clients config documentation. #3020
* [ENHANCEMENT] Added documentation on how to manage alerting and recording rules. #2983
* [ENHANCEMENT] Improved `MimirSchedulerQueriesStuck` runbook. #3006
* [ENHANCEMENT] Added "Cluster label verification" section to memberlist documentation. #3096
* [ENHANCEMENT] Mention compression in multi-zone replication documentation. #3107
* [BUGFIX] Fixed configuration option names in "Enabling zone-awareness via the Grafana Mimir Jsonnet". #3018
* [BUGFIX] Fixed `mimirtool analyze` parameters documentation. #3094
* [BUGFIX] Fixed YAML configuraton in the "Manage the configuration of Grafana Mimir with Helm" guide. #3042
* [BUGFIX] Fixed Alertmanager capacity planning documentation. #3132

### Tools

- [BUGFIX] trafficdump: Fixed panic occurring when `-success-only=true` and the captured request failed. #2863

## 2.3.1

### Grafana Mimir
* [BUGFIX] Query-frontend: query sharding took exponential time to map binary expressions. #3027
* [BUGFIX] Distributor: Stop panics on OTLP endpoint when a single metric has multiple timeseries. #3040

## 2.3.0

### Grafana Mimir

* [CHANGE] Ingester: Added user label to ingester metric `cortex_ingester_tsdb_out_of_order_samples_appended_total`. On multitenant clusters this helps us find the rate of appended out-of-order samples for a specific tenant. #2493
* [CHANGE] Compactor: delete source and output blocks from local disk on compaction failed, to reduce likelihood that subsequent compactions fail because of no space left on disk. #2261
* [CHANGE] Ruler: Remove unused CLI flags `-ruler.search-pending-for` and `-ruler.flush-period` (and their respective YAML config options). #2288
* [CHANGE] Successful gRPC requests are no longer logged (only affects internal API calls). #2309
* [CHANGE] Add new `-*.consul.cas-retry-delay` flags. They have a default value of `1s`, while previously there was no delay between retries. #2309
* [CHANGE] Store-gateway: Remove the experimental ability to run requests in a dedicated OS thread pool and associated CLI flag `-store-gateway.thread-pool-size`. #2423
* [CHANGE] Memberlist: disabled TCP-based ping fallback, because Mimir already uses a custom transport based on TCP. #2456
* [CHANGE] Change default value for `-distributor.ha-tracker.max-clusters` to `100` to provide a DoS protection. #2465
* [CHANGE] Experimental block upload API exposed by compactor has changed: Previous `/api/v1/upload/block/{block}` endpoint for starting block upload is now `/api/v1/upload/block/{block}/start`, and previous endpoint `/api/v1/upload/block/{block}?uploadComplete=true` for finishing block upload is now `/api/v1/upload/block/{block}/finish`. New API endpoint has been added: `/api/v1/upload/block/{block}/check`. #2486 #2548
* [CHANGE] Compactor: changed `-compactor.max-compaction-time` default from `0s` (disabled) to `1h`. When compacting blocks for a tenant, the compactor will move to compact blocks of another tenant or re-plan blocks to compact at least every 1h. #2514
* [CHANGE] Distributor: removed previously deprecated `extend_writes` (see #1856) YAML key and `-distributor.extend-writes` CLI flag from the distributor config. #2551
* [CHANGE] Ingester: removed previously deprecated `active_series_custom_trackers` (see #1188) YAML key from the ingester config. #2552
* [CHANGE] The tenant ID `__mimir_cluster` is reserved by Mimir and not allowed to store metrics. #2643
* [CHANGE] Purger: removed the purger component and moved its API endpoints `/purger/delete_tenant` and `/purger/delete_tenant_status` to the compactor at `/compactor/delete_tenant` and `/compactor/delete_tenant_status`. The new endpoints on the compactor are stable. #2644
* [CHANGE] Memberlist: Change the leave timeout duration (`-memberlist.leave-timeout duration`) from 5s to 20s and connection timeout (`-memberlist.packet-dial-timeout`) from 5s to 2s. This makes leave timeout 10x the connection timeout, so that we can communicate the leave to at least 1 node, if the first 9 we try to contact times out. #2669
* [CHANGE] Alertmanager: return status code `412 Precondition Failed` and log info message when alertmanager isn't configured for a tenant. #2635
* [CHANGE] Distributor: if forwarding rules are used to forward samples, exemplars are now removed from the request. #2710 #2725
* [CHANGE] Limits: change the default value of `max_global_series_per_metric` limit to `0` (disabled). Setting this limit by default does not provide much benefit because series are sharded by all labels. #2714
* [CHANGE] Ingester: experimental `-blocks-storage.tsdb.new-chunk-disk-mapper` has been removed, new chunk disk mapper is now always used, and is no longer marked experimental. Default value of `-blocks-storage.tsdb.head-chunks-write-queue-size` has changed to 1000000, this enables async chunk queue by default, which leads to improved latency on the write path when new chunks are created in ingesters. #2762
* [CHANGE] Ingester: removed deprecated `-blocks-storage.tsdb.isolation-enabled` option. TSDB-level isolation is now always disabled in Mimir. #2782
* [CHANGE] Compactor: `-compactor.partial-block-deletion-delay` must either be set to 0 (to disable partial blocks deletion) or a value higher than `4h`. #2787
* [CHANGE] Query-frontend: CLI flag `-query-frontend.align-querier-with-step` has been deprecated. Please use `-query-frontend.align-queries-with-step` instead. #2840
* [FEATURE] Compactor: Adds the ability to delete partial blocks after a configurable delay. This option can be configured per tenant. #2285
  - `-compactor.partial-block-deletion-delay`, as a duration string, allows you to set the delay since a partial block has been modified before marking it for deletion. A value of `0`, the default, disables this feature.
  - The metric `cortex_compactor_blocks_marked_for_deletion_total` has a new value for the `reason` label `reason="partial"`, when a block deletion marker is triggered by the partial block deletion delay.
* [FEATURE] Querier: enabled support for queries with negative offsets, which are not cached in the query results cache. #2429
* [FEATURE] EXPERIMENTAL: OpenTelemetry Metrics ingestion path on `/otlp/v1/metrics`. #695 #2436 #2461
* [FEATURE] Querier: Added support for tenant federation to metric metadata endpoint. #2467
* [FEATURE] Query-frontend: introduced experimental support to split instant queries by time. The instant query splitting can be enabled setting `-query-frontend.split-instant-queries-by-interval`. #2469 #2564 #2565 #2570 #2571 #2572 #2573 #2574 #2575 #2576 #2581 #2582 #2601 #2632 #2633 #2634 #2641 #2642 #2766
* [FEATURE] Introduced an experimental anonymous usage statistics tracking (disabled by default), to help Mimir maintainers make better decisions to support the open source community. The tracking system anonymously collects non-sensitive, non-personally identifiable information about the running Mimir cluster, and is disabled by default. #2643 #2662 #2685 #2732 #2733 #2735
* [FEATURE] Introduced an experimental deployment mode called read-write and running a fully featured Mimir cluster with three components: write, read and backend. The read-write deployment mode is a trade-off between the monolithic mode (only one component, no isolation) and the microservices mode (many components, high isolation). #2754 #2838
* [ENHANCEMENT] Distributor: Decreased distributor tests execution time. #2562
* [ENHANCEMENT] Alertmanager: Allow the HTTP `proxy_url` configuration option in the receiver's configuration. #2317
* [ENHANCEMENT] ring: optimize shuffle-shard computation when lookback is used, and all instances have registered timestamp within the lookback window. In that case we can immediately return origial ring, because we would select all instances anyway. #2309
* [ENHANCEMENT] Memberlist: added experimental memberlist cluster label support via `-memberlist.cluster-label` and `-memberlist.cluster-label-verification-disabled` CLI flags (and their respective YAML config options). #2354
* [ENHANCEMENT] Object storage can now be configured for all components using the `common` YAML config option key (or `-common.storage.*` CLI flags). #2330 #2347
* [ENHANCEMENT] Go: updated to go 1.18.4. #2400
* [ENHANCEMENT] Store-gateway, listblocks: list of blocks now includes stats from `meta.json` file: number of series, samples and chunks. #2425
* [ENHANCEMENT] Added more buckets to `cortex_ingester_client_request_duration_seconds` histogram metric, to correctly track requests taking longer than 1s (up until 16s). #2445
* [ENHANCEMENT] Azure client: Improve memory usage for large object storage downloads. #2408
* [ENHANCEMENT] Distributor: Add `-distributor.instance-limits.max-inflight-push-requests-bytes`. This limit protects the distributor against multiple large requests that together may cause an OOM, but are only a few, so do not trigger the `max-inflight-push-requests` limit. #2413
* [ENHANCEMENT] Distributor: Drop exemplars in distributor for tenants where exemplars are disabled. #2504
* [ENHANCEMENT] Runtime Config: Allow operator to specify multiple comma-separated yaml files in `-runtime-config.file` that will be merged in left to right order. #2583
* [ENHANCEMENT] Query sharding: shard binary operations only if it doesn't lead to non-shardable vector selectors in one of the operands. #2696
* [ENHANCEMENT] Add packaging for both debian based deb file and redhat based rpm file using FPM. #1803
* [ENHANCEMENT] Distributor: Add `cortex_distributor_query_ingester_chunks_deduped_total` and `cortex_distributor_query_ingester_chunks_total` metrics for determining how effective ingester chunk deduplication at query time is. #2713
* [ENHANCEMENT] Upgrade Docker base images to `alpine:3.16.2`. #2729
* [ENHANCEMENT] Ruler: Add `<prometheus-http-prefix>/api/v1/status/buildinfo` endpoint. #2724
* [ENHANCEMENT] Querier: Ensure all queries pulled from query-frontend or query-scheduler are immediately executed. The maximum workers concurrency in each querier is configured by `-querier.max-concurrent`. #2598
* [ENHANCEMENT] Distributor: Add `cortex_distributor_received_requests_total` and `cortex_distributor_requests_in_total` metrics to provide visiblity into appropriate per-tenant request limits. #2770
* [ENHANCEMENT] Distributor: Add single forwarding remote-write endpoint for a tenant (`forwarding_endpoint`), instead of using per-rule endpoints. This takes precendence over per-rule endpoints. #2801
* [ENHANCEMENT] Added `err-mimir-distributor-max-write-message-size` to the errors catalog. #2470
* [ENHANCEMENT] Add sanity check at startup to ensure the configured filesystem directories don't overlap for different components. #2828 #2947
* [BUGFIX] TSDB: Fixed a bug on the experimental out-of-order implementation that led to wrong query results. #2701
* [BUGFIX] Compactor: log the actual error on compaction failed. #2261
* [BUGFIX] Alertmanager: restore state from storage even when running a single replica. #2293
* [BUGFIX] Ruler: do not block "List Prometheus rules" API endpoint while syncing rules. #2289
* [BUGFIX] Ruler: return proper `*status.Status` error when running in remote operational mode. #2417
* [BUGFIX] Alertmanager: ensure the configured `-alertmanager.web.external-url` is either a path starting with `/`, or a full URL including the scheme and hostname. #2381 #2542
* [BUGFIX] Memberlist: fix problem with loss of some packets, typically ring updates when instances were removed from the ring during shutdown. #2418
* [BUGFIX] Ingester: fix misfiring `MimirIngesterHasUnshippedBlocks` and stale `cortex_ingester_oldest_unshipped_block_timestamp_seconds` when some block uploads fail. #2435
* [BUGFIX] Query-frontend: fix incorrect mapping of http status codes 429 to 500 when request queue is full. #2447
* [BUGFIX] Memberlist: Fix problem with ring being empty right after startup. Memberlist KV store now tries to "fast-join" the cluster to avoid serving empty KV store. #2505
* [BUGFIX] Compactor: Fix bug when using `-compactor.partial-block-deletion-delay`: compactor didn't correctly check for modification time of all block files. #2559
* [BUGFIX] Query-frontend: fix wrong query sharding results for queries with boolean result like `1 < bool 0`. #2558
* [BUGFIX] Fixed error messages related to per-instance limits incorrectly reporting they can be set on a per-tenant basis. #2610
* [BUGFIX] Perform HA-deduplication before forwarding samples according to forwarding rules in the distributor. #2603 #2709
* [BUGFIX] Fix reporting of tracing spans from PromQL engine. #2707
* [BUGFIX] Apply relabel and drop_label rules before forwarding rules in the distributor. #2703
* [BUGFIX] Distributor: Register `cortex_discarded_requests_total` metric, which previously was not registered and therefore not exported. #2712
* [BUGFIX] Ruler: fix not restoring alerts' state at startup. #2648
* [BUGFIX] Ingester: Fix disk filling up after restarting ingesters with out-of-order support disabled while it was enabled before. #2799
* [BUGFIX] Memberlist: retry joining memberlist cluster on startup when no nodes are resolved. #2837
* [BUGFIX] Query-frontend: fix incorrect mapping of http status codes 413 to 500 when request is too large. #2819
* [BUGFIX] Alertmanager: revert upstream alertmananger to v0.24.0 to fix panic when unmarshalling email headers #2924 #2925

### Mixin

* [CHANGE] Dashboards: "Slow Queries" dashboard no longer works with versions older than Grafana 9.0. #2223
* [CHANGE] Alerts: use RSS memory instead of working set memory in the `MimirAllocatingTooMuchMemory` alert for ingesters. #2480
* [CHANGE] Dashboards: remove the "Cache - Latency (old)" panel from the "Mimir / Queries" dashboard. #2796
* [FEATURE] Dashboards: added support to experimental read-write deployment mode. #2780
* [ENHANCEMENT] Dashboards: added missed rule evaluations to the "Evaluations per second" panel in the "Mimir / Ruler" dashboard. #2314
* [ENHANCEMENT] Dashboards: add k8s resource requests to CPU and memory panels. #2346
* [ENHANCEMENT] Dashboards: add RSS memory utilization panel for ingesters, store-gateways and compactors. #2479
* [ENHANCEMENT] Dashboards: allow to configure graph tooltip. #2647
* [ENHANCEMENT] Alerts: MimirFrontendQueriesStuck and MimirSchedulerQueriesStuck alerts are more reliable now as they consider all the intermediate samples in the minute prior to the evaluation. #2630
* [ENHANCEMENT] Alerts: added `RolloutOperatorNotReconciling` alert, firing if the optional rollout-operator is not successfully reconciling. #2700
* [ENHANCEMENT] Dashboards: added support to query-tee in front of ruler-query-frontend in the "Remote ruler reads" dashboard. #2761
* [ENHANCEMENT] Dashboards: Introduce support for baremetal deployment, setting `deployment_type: 'baremetal'` in the mixin `_config`. #2657
* [ENHANCEMENT] Dashboards: use timeseries panel to show exemplars. #2800
* [BUGFIX] Dashboards: fixed unit of latency panels in the "Mimir / Ruler" dashboard. #2312
* [BUGFIX] Dashboards: fixed "Intervals per query" panel in the "Mimir / Queries" dashboard. #2308
* [BUGFIX] Dashboards: Make "Slow Queries" dashboard works with Grafana 9.0. #2223
* [BUGFIX] Dashboards: add missing API routes to Ruler dashboard. #2412
* [BUGFIX] Dashboards: stop setting 'interval' in dashboards; it should be set on your datasource. #2802

### Jsonnet

* [CHANGE] query-scheduler is enabled by default. We advise to deploy the query-scheduler to improve the scalability of the query-frontend. #2431
* [CHANGE] Replaced anti-affinity rules with pod topology spread constraints for distributor, query-frontend, querier and ruler. #2517
  - The following configuration options have been removed:
    - `distributor_allow_multiple_replicas_on_same_node`
    - `query_frontend_allow_multiple_replicas_on_same_node`
    - `querier_allow_multiple_replicas_on_same_node`
    - `ruler_allow_multiple_replicas_on_same_node`
  - The following configuration options have been added:
    - `distributor_topology_spread_max_skew`
    - `query_frontend_topology_spread_max_skew`
    - `querier_topology_spread_max_skew`
    - `ruler_topology_spread_max_skew`
* [CHANGE] Change `max_global_series_per_metric` to 0 in all plans, and as a default value. #2669
* [FEATURE] Memberlist: added support for experimental memberlist cluster label, through the jsonnet configuration options `memberlist_cluster_label` and `memberlist_cluster_label_verification_disabled`. #2349
* [FEATURE] Added ruler-querier autoscaling support. It requires [KEDA](https://keda.sh) installed in the Kubernetes cluster. Ruler-querier autoscaler can be enabled and configure through the following options in the jsonnet config: #2545
  * `autoscaling_ruler_querier_enabled`: `true` to enable autoscaling.
  * `autoscaling_ruler_querier_min_replicas`: minimum number of ruler-querier replicas.
  * `autoscaling_ruler_querier_max_replicas`: maximum number of ruler-querier replicas.
  * `autoscaling_prometheus_url`: Prometheus base URL from which to scrape Mimir metrics (e.g. `http://prometheus.default:9090/prometheus`).
* [ENHANCEMENT] Memberlist now uses DNS service-discovery by default. #2549
* [ENHANCEMENT] Upgrade memcached image tag to `memcached:1.6.16-alpine`. #2740
* [ENHANCEMENT] Added `$._config.configmaps` and `$._config.runtime_config_files` to make it easy to add new configmaps or runtime config file to all components. #2748

### Mimirtool

* [ENHANCEMENT] Added `mimirtool backfill` command to upload Prometheus blocks using API available in the compactor. #1822
* [ENHANCEMENT] mimirtool bucket-validation: Verify existing objects can be overwritten by subsequent uploads. #2491
* [ENHANCEMENT] mimirtool config convert: Now supports migrating to the current version of Mimir. #2629
* [BUGFIX] mimirtool analyze: Fix dashboard JSON unmarshalling errors by using custom parsing. #2386
* [BUGFIX] Version checking no longer prompts for updating when already on latest version. #2723

### Mimir Continuous Test

* [ENHANCEMENT] Added basic authentication and bearer token support for when Mimir is behind a gateway authenticating the calls. #2717

### Query-tee

* [CHANGE] Renamed CLI flag `-server.service-port` to `-server.http-service-port`. #2683
* [CHANGE] Renamed metric `cortex_querytee_request_duration_seconds` to `cortex_querytee_backend_request_duration_seconds`. Metric `cortex_querytee_request_duration_seconds` is now reported without label `backend`. #2683
* [ENHANCEMENT] Added HTTP over gRPC support to `query-tee` to allow testing gRPC requests to Mimir instances. #2683

### Documentation

* [ENHANCEMENT] Referenced `mimirtool` commands in the HTTP API documentation. #2516
* [ENHANCEMENT] Improved DNS service discovery documentation. #2513

### Tools

* [ENHANCEMENT] `markblocks` now processes multiple blocks concurrently. #2677

## 2.2.0

### Grafana Mimir

* [CHANGE] Increased default configuration for `-server.grpc-max-recv-msg-size-bytes` and `-server.grpc-max-send-msg-size-bytes` from 4MB to 100MB. #1884
* [CHANGE] Default values have changed for the following settings. This improves query performance for recent data (within 12h) by only reading from ingesters: #1909 #1921
    - `-blocks-storage.bucket-store.ignore-blocks-within` now defaults to `10h` (previously `0`)
    - `-querier.query-store-after` now defaults to `12h` (previously `0`)
* [CHANGE] Alertmanager: removed support for migrating local files from Cortex 1.8 or earlier. Related to original Cortex PR https://github.com/cortexproject/cortex/pull/3910. #2253
* [CHANGE] The following settings are now classified as advanced because the defaults should work for most users and tuning them requires in-depth knowledge of how the read path works: #1929
    - `-querier.query-ingesters-within`
    - `-querier.query-store-after`
* [CHANGE] Config flag category overrides can be set dynamically at runtime. #1934
* [CHANGE] Ingester: deprecated `-ingester.ring.join-after`. Mimir now behaves as this setting is always set to 0s. This configuration option will be removed in Mimir 2.4.0. #1965
* [CHANGE] Blocks uploaded by ingester no longer contain `__org_id__` label. Compactor now ignores this label and will compact blocks with and without this label together. `mimirconvert` tool will remove the label from blocks as "unknown" label. #1972
* [CHANGE] Querier: deprecated `-querier.shuffle-sharding-ingesters-lookback-period`, instead adding `-querier.shuffle-sharding-ingesters-enabled` to enable or disable shuffle sharding on the read path. The value of `-querier.query-ingesters-within` is now used internally for shuffle sharding lookback. #2110
* [CHANGE] Memberlist: `-memberlist.abort-if-join-fails` now defaults to false. Previously it defaulted to true. #2168
* [CHANGE] Ruler: `/api/v1/rules*` and `/prometheus/rules*` configuration endpoints are removed. Use `/prometheus/config/v1/rules*`. #2182
* [CHANGE] Ingester: `-ingester.exemplars-update-period` has been renamed to `-ingester.tsdb-config-update-period`. You can use it to update multiple, per-tenant TSDB configurations. #2187
* [FEATURE] Ingester: (Experimental) Add the ability to ingest out-of-order samples up to an allowed limit. If you enable this feature, it requires additional memory and disk space. This feature also enables a write-behind log, which might lead to longer ingester-start replays. When this feature is disabled, there is no overhead on memory, disk space, or startup times. #2187
  * `-ingester.out-of-order-time-window`, as duration string, allows you to set how back in time a sample can be. The default is `0s`, where `s` is seconds.
  * `cortex_ingester_tsdb_out_of_order_samples_appended_total` metric tracks the total number of out-of-order samples ingested by the ingester.
  * `cortex_discarded_samples_total` has a new label `reason="sample-too-old"`, when the `-ingester.out-of-order-time-window` flag is greater than zero. The label tracks the number of samples that were discarded for being too old; they were out of order, but beyond the time window allowed. The labels `reason="sample-out-of-order"` and `reason="sample-out-of-bounds"` are not used when out-of-order ingestion is enabled.
* [ENHANCEMENT] Distributor: Added limit to prevent tenants from sending excessive number of requests: #1843
  * The following CLI flags (and their respective YAML config options) have been added:
    * `-distributor.request-rate-limit`
    * `-distributor.request-burst-limit`
  * The following metric is exposed to tell how many requests have been rejected:
    * `cortex_discarded_requests_total`
* [ENHANCEMENT] Store-gateway: Add the experimental ability to run requests in a dedicated OS thread pool. This feature can be configured using `-store-gateway.thread-pool-size` and is disabled by default. Replaces the ability to run index header operations in a dedicated thread pool. #1660 #1812
* [ENHANCEMENT] Improved error messages to make them easier to understand; each now have a unique, global identifier that you can use to look up in the runbooks for more information. #1907 #1919 #1888 #1939 #1984 #2009 #2056 #2066 #2104 #2150 #2234
* [ENHANCEMENT] Memberlist KV: incoming messages are now processed on per-key goroutine. This may reduce loss of "maintanance" packets in busy memberlist installations, but use more CPU. New `memberlist_client_received_broadcasts_dropped_total` counter tracks number of dropped per-key messages. #1912
* [ENHANCEMENT] Blocks Storage, Alertmanager, Ruler: add support a prefix to the bucket store (`*_storage.storage_prefix`). This enables using the same bucket for the three components. #1686 #1951
* [ENHANCEMENT] Upgrade Docker base images to `alpine:3.16.0`. #2028
* [ENHANCEMENT] Store-gateway: Add experimental configuration option for the store-gateway to attempt to pre-populate the file system cache when memory-mapping index-header files. Enabled with `-blocks-storage.bucket-store.index-header.map-populate-enabled=true`. Note this flag only has an effect when running on Linux. #2019 #2054
* [ENHANCEMENT] Chunk Mapper: reduce memory usage of async chunk mapper. #2043
* [ENHANCEMENT] Ingester: reduce sleep time when reading WAL. #2098
* [ENHANCEMENT] Compactor: Run sanity check on blocks storage configuration at startup. #2144
* [ENHANCEMENT] Compactor: Add HTTP API for uploading TSDB blocks. Enabled with `-compactor.block-upload-enabled`. #1694 #2126
* [ENHANCEMENT] Ingester: Enable querying overlapping blocks by default. #2187
* [ENHANCEMENT] Distributor: Auto-forget unhealthy distributors after ten failed ring heartbeats. #2154
* [ENHANCEMENT] Distributor: Add new metric `cortex_distributor_forward_errors_total` for error codes resulting from forwarding requests. #2077
* [ENHANCEMENT] `/ready` endpoint now returns and logs detailed services information. #2055
* [ENHANCEMENT] Memcached client: Reduce number of connections required to fetch cached keys from memcached. #1920
* [ENHANCEMENT] Improved error message returned when `-querier.query-store-after` validation fails. #1914
* [BUGFIX] Fix regexp parsing panic for regexp label matchers with start/end quantifiers. #1883
* [BUGFIX] Ingester: fixed deceiving error log "failed to update cached shipped blocks after shipper initialisation", occurring for each new tenant in the ingester. #1893
* [BUGFIX] Ring: fix bug where instances may appear unhealthy in the hash ring web UI even though they are not. #1933
* [BUGFIX] API: gzip is now enforced when identity encoding is explicitly rejected. #1864
* [BUGFIX] Fix panic at startup when Mimir is running in monolithic mode and query sharding is enabled. #2036
* [BUGFIX] Ruler: report `cortex_ruler_queries_failed_total` metric for any remote query error except 4xx when remote operational mode is enabled. #2053 #2143
* [BUGFIX] Ingester: fix slow rollout when using `-ingester.ring.unregister-on-shutdown=false` with long `-ingester.ring.heartbeat-period`. #2085
* [BUGFIX] Ruler: add timeout for remote rule evaluation queries to prevent rule group evaluations getting stuck indefinitely. The duration is configurable with `-querier.timeout` (default `2m`). #2090 #2222
* [BUGFIX] Limits: Active series custom tracker configuration has been named back from `active_series_custom_trackers_config` to `active_series_custom_trackers`. For backwards compatibility both version is going to be supported for until Mimir v2.4. When both fields are specified, `active_series_custom_trackers_config` takes precedence over `active_series_custom_trackers`. #2101
* [BUGFIX] Ingester: fixed the order of labels applied when incrementing the `cortex_discarded_metadata_total` metric. #2096
* [BUGFIX] Ingester: fixed bug where retrieving metadata for a metric with multiple metadata entries would return multiple copies of a single metadata entry rather than all available entries. #2096
* [BUGFIX] Distributor: canceled requests are no longer accounted as internal errors. #2157
* [BUGFIX] Memberlist: Fix typo in memberlist admin UI. #2202
* [BUGFIX] Ruler: fixed typo in error message when ruler failed to decode a rule group. #2151
* [BUGFIX] Active series custom tracker configuration is now displayed properly on `/runtime_config` page. #2065
* [BUGFIX] Query-frontend: `vector` and `time` functions were sharded, which made expressions like `vector(1) > 0 and vector(1)` fail. #2355

### Mixin

* [CHANGE] Split `mimir_queries` rules group into `mimir_queries` and `mimir_ingester_queries` to keep number of rules per group within the default per-tenant limit. #1885
* [CHANGE] Dashboards: Expose full image tag in "Mimir / Rollout progress" dashboard's "Pod per version panel." #1932
* [CHANGE] Dashboards: Disabled gateway panels by default, because most users don't have a gateway exposing the metrics expected by Mimir dashboards. You can re-enable it setting `gateway_enabled: true` in the mixin config and recompiling the mixin running `make build-mixin`. #1955
* [CHANGE] Alerts: adapt `MimirFrontendQueriesStuck` and `MimirSchedulerQueriesStuck` to consider ruler query path components. #1949
* [CHANGE] Alerts: Change `MimirRulerTooManyFailedQueries` severity to `critical`. #2165
* [ENHANCEMENT] Dashboards: Add config option `datasource_regex` to customise the regular expression used to select valid datasources for Mimir dashboards. #1802
* [ENHANCEMENT] Dashboards: Added "Mimir / Remote ruler reads" and "Mimir / Remote ruler reads resources" dashboards. #1911 #1937
* [ENHANCEMENT] Dashboards: Make networking panels work for pods created by the mimir-distributed helm chart. #1927
* [ENHANCEMENT] Alerts: Add `MimirStoreGatewayNoSyncedTenants` alert that fires when there is a store-gateway owning no tenants. #1882
* [ENHANCEMENT] Rules: Make `recording_rules_range_interval` configurable for cases where Mimir metrics are scraped less often that every 30 seconds. #2118
* [ENHANCEMENT] Added minimum Grafana version to mixin dashboards. #1943
* [BUGFIX] Fix `container_memory_usage_bytes:sum` recording rule. #1865
* [BUGFIX] Fix `MimirGossipMembersMismatch` alerts if Mimir alertmanager is activated. #1870
* [BUGFIX] Fix `MimirRulerMissedEvaluations` to show % of missed alerts as a value between 0 and 100 instead of 0 and 1. #1895
* [BUGFIX] Fix `MimirCompactorHasNotUploadedBlocks` alert false positive when Mimir is deployed in monolithic mode. #1902
* [BUGFIX] Fix `MimirGossipMembersMismatch` to make it less sensitive during rollouts and fire one alert per installation, not per job. #1926
* [BUGFIX] Do not trigger `MimirAllocatingTooMuchMemory` alerts if no container limits are supplied. #1905
* [BUGFIX] Dashboards: Remove empty "Chunks per query" panel from `Mimir / Queries` dashboard. #1928
* [BUGFIX] Dashboards: Use Grafana's `$__rate_interval` for rate queries in dashboards to support scrape intervals of >15s. #2011
* [BUGFIX] Alerts: Make each version of `MimirCompactorHasNotUploadedBlocks` distinct to avoid rule evaluation failures due to duplicate series being generated. #2197
* [BUGFIX] Fix `MimirGossipMembersMismatch` alert when using remote ruler evaluation. #2159

### Jsonnet

* [CHANGE] Remove use of `-querier.query-store-after`, `-querier.shuffle-sharding-ingesters-lookback-period`, `-blocks-storage.bucket-store.ignore-blocks-within`, and `-blocks-storage.tsdb.close-idle-tsdb-timeout` CLI flags since the values now match defaults. #1915 #1921
* [CHANGE] Change default value for `-blocks-storage.bucket-store.chunks-cache.memcached.timeout` to `450ms` to increase use of cached data. #2035
* [CHANGE] The `memberlist_ring_enabled` configuration now applies to Alertmanager. #2102 #2103 #2107
* [CHANGE] Default value for `memberlist_ring_enabled` is now true. It means that all hash rings use Memberlist as default KV store instead of Consul (previous default). #2161
* [CHANGE] Configure `-ingester.max-global-metadata-per-user` to correspond to 20% of the configured max number of series per tenant. #2250
* [CHANGE] Configure `-ingester.max-global-metadata-per-metric` to be 10. #2250
* [CHANGE] Change `_config.multi_zone_ingester_max_unavailable` to 25. #2251
* [FEATURE] Added querier autoscaling support. It requires [KEDA](https://keda.sh) installed in the Kubernetes cluster and query-scheduler enabled in the Mimir cluster. Querier autoscaler can be enabled and configure through the following options in the jsonnet config: #2013 #2023
  * `autoscaling_querier_enabled`: `true` to enable autoscaling.
  * `autoscaling_querier_min_replicas`: minimum number of querier replicas.
  * `autoscaling_querier_max_replicas`: maximum number of querier replicas.
  * `autoscaling_prometheus_url`: Prometheus base URL from which to scrape Mimir metrics (e.g. `http://prometheus.default:9090/prometheus`).
* [FEATURE] Jsonnet: Add support for ruler remote evaluation mode (`ruler_remote_evaluation_enabled`), which deploys and uses a dedicated query path for rule evaluation. This enables the benefits of the query-frontend for rule evaluation, such as query sharding. #2073
* [ENHANCEMENT] Added `compactor` service, that can be used to route requests directly to compactor (e.g. admin UI). #2063
* [ENHANCEMENT] Added a `consul_enabled` configuration option to provide the ability to disable consul. It is automatically set to false when `memberlist_ring_enabled` is true and `multikv_migration_enabled` (used for migration from Consul to memberlist) is not set. #2093 #2152
* [BUGFIX] Querier: Fix disabling shuffle sharding on the read path whilst keeping it enabled on write path. #2164

### Mimirtool

* [CHANGE] mimirtool rules: `--use-legacy-routes` now toggles between using `/prometheus/config/v1/rules` (default) and `/api/v1/rules` (legacy) endpoints. #2182
* [FEATURE] Added bearer token support for when Mimir is behind a gateway authenticating by bearer token. #2146
* [BUGFIX] mimirtool analyze: Fix dashboard JSON unmarshalling errors (#1840). #1973
* [BUGFIX] Make mimirtool build for Windows work again. #2273

### Mimir Continuous Test

* [ENHANCEMENT] Added the `-tests.smoke-test` flag to run the `mimir-continuous-test` suite once and immediately exit. #2047 #2094

### Documentation

* [ENHANCEMENT] Published Grafana Mimir runbooks as part of documentation. #1970
* [ENHANCEMENT] Improved ruler's "remote operational mode" documentation. #1906
* [ENHANCEMENT] Recommend fast disks for ingesters and store-gateways in production tips. #1903
* [ENHANCEMENT] Explain the runtime override of active series matchers. #1868
* [ENHANCEMENT] Clarify "Set rule group" API specification. #1869
* [ENHANCEMENT] Published Mimir jsonnet documentation. #2024
* [ENHANCEMENT] Documented required scrape interval for using alerting and recording rules from Mimir jsonnet. #2147
* [ENHANCEMENT] Runbooks: Mention memberlist as possible source of problems for various alerts. #2158
* [ENHANCEMENT] Added step-by-step article about migrating from Consul to Memberlist KV store using jsonnet without downtime. #2166
* [ENHANCEMENT] Documented `/memberlist` admin page. #2166
* [ENHANCEMENT] Documented how to configure Grafana Mimir's ruler with Jsonnet. #2127
* [ENHANCEMENT] Documented how to configure queriers’ autoscaling with Jsonnet. #2128
* [ENHANCEMENT] Updated mixin building instructions in "Installing Grafana Mimir dashboards and alerts" article. #2015 #2163
* [ENHANCEMENT] Fix location of "Monitoring Grafana Mimir" article in the documentation hierarchy. #2130
* [ENHANCEMENT] Runbook for `MimirRequestLatency` was expanded with more practical advice. #1967
* [BUGFIX] Fixed ruler configuration used in the getting started guide. #2052
* [BUGFIX] Fixed Mimir Alertmanager datasource in Grafana used by "Play with Grafana Mimir" tutorial. #2115
* [BUGFIX] Fixed typos in "Scaling out Grafana Mimir" article. #2170
* [BUGFIX] Added missing ring endpoint exposed by Ingesters. #1918

## 2.1.0

### Grafana Mimir

* [CHANGE] Compactor: No longer upload debug meta files to object storage. #1257
* [CHANGE] Default values have changed for the following settings: #1547
    - `-alertmanager.alertmanager-client.grpc-max-recv-msg-size` now defaults to 100 MiB (previously was not configurable and set to 16 MiB)
    - `-alertmanager.alertmanager-client.grpc-max-send-msg-size` now defaults to 100 MiB (previously was not configurable and set to 4 MiB)
    - `-alertmanager.max-recv-msg-size` now defaults to 100 MiB (previously was 16 MiB)
* [CHANGE] Ingester: Add `user` label to metrics `cortex_ingester_ingested_samples_total` and `cortex_ingester_ingested_samples_failures_total`. #1533
* [CHANGE] Ingester: Changed `-blocks-storage.tsdb.isolation-enabled` default from `true` to `false`. The config option has also been deprecated and will be removed in 2 minor version. #1655
* [CHANGE] Query-frontend: results cache keys are now versioned, this will cause cache to be re-filled when rolling out this version. #1631
* [CHANGE] Store-gateway: enabled attributes in-memory cache by default. New default configuration is `-blocks-storage.bucket-store.chunks-cache.attributes-in-memory-max-items=50000`. #1727
* [CHANGE] Compactor: Removed the metric `cortex_compactor_garbage_collected_blocks_total` since it duplicates `cortex_compactor_blocks_marked_for_deletion_total`. #1728
* [CHANGE] All: Logs that used the`org_id` label now use `user` label. #1634 #1758
* [CHANGE] Alertmanager: the following metrics are not exported for a given `user` and `integration` when the metric value is zero: #1783
  * `cortex_alertmanager_notifications_total`
  * `cortex_alertmanager_notifications_failed_total`
  * `cortex_alertmanager_notification_requests_total`
  * `cortex_alertmanager_notification_requests_failed_total`
  * `cortex_alertmanager_notification_rate_limited_total`
* [CHANGE] Removed the following metrics exposed by the Mimir hash rings: #1791
  * `cortex_member_ring_tokens_owned`
  * `cortex_member_ring_tokens_to_own`
  * `cortex_ring_tokens_owned`
  * `cortex_ring_member_ownership_percent`
* [CHANGE] Querier / Ruler: removed the following metrics tracking number of query requests send to each ingester. You can use `cortex_request_duration_seconds_count{route=~"/cortex.Ingester/(QueryStream|QueryExemplars)"}` instead. #1797
  * `cortex_distributor_ingester_queries_total`
  * `cortex_distributor_ingester_query_failures_total`
* [CHANGE] Distributor: removed the following metrics tracking the number of requests from a distributor to ingesters: #1799
  * `cortex_distributor_ingester_appends_total`
  * `cortex_distributor_ingester_append_failures_total`
* [CHANGE] Distributor / Ruler: deprecated `-distributor.extend-writes`. Now Mimir always behaves as if this setting was set to `false`, which we expect to be safe for every Mimir cluster setup. #1856
* [FEATURE] Querier: Added support for [streaming remote read](https://prometheus.io/blog/2019/10/10/remote-read-meets-streaming/). Should be noted that benefits of chunking the response are partial here, since in a typical `query-frontend` setup responses will be buffered until they've been completed. #1735
* [FEATURE] Ruler: Allow setting `evaluation_delay` for each rule group via rules group configuration file. #1474
* [FEATURE] Ruler: Added support for expression remote evaluation. #1536 #1818
  * The following CLI flags (and their respective YAML config options) have been added:
    * `-ruler.query-frontend.address`
    * `-ruler.query-frontend.grpc-client-config.grpc-max-recv-msg-size`
    * `-ruler.query-frontend.grpc-client-config.grpc-max-send-msg-size`
    * `-ruler.query-frontend.grpc-client-config.grpc-compression`
    * `-ruler.query-frontend.grpc-client-config.grpc-client-rate-limit`
    * `-ruler.query-frontend.grpc-client-config.grpc-client-rate-limit-burst`
    * `-ruler.query-frontend.grpc-client-config.backoff-on-ratelimits`
    * `-ruler.query-frontend.grpc-client-config.backoff-min-period`
    * `-ruler.query-frontend.grpc-client-config.backoff-max-period`
    * `-ruler.query-frontend.grpc-client-config.backoff-retries`
    * `-ruler.query-frontend.grpc-client-config.tls-enabled`
    * `-ruler.query-frontend.grpc-client-config.tls-ca-path`
    * `-ruler.query-frontend.grpc-client-config.tls-cert-path`
    * `-ruler.query-frontend.grpc-client-config.tls-key-path`
    * `-ruler.query-frontend.grpc-client-config.tls-server-name`
    * `-ruler.query-frontend.grpc-client-config.tls-insecure-skip-verify`
* [FEATURE] Distributor: Added the ability to forward specifics metrics to alternative remote_write API endpoints. #1052
* [FEATURE] Ingester: Active series custom trackers now supports runtime tenant-specific overrides. The configuration has been moved to limit config, the ingester config has been deprecated.  #1188
* [ENHANCEMENT] Alertmanager API: Concurrency limit for GET requests is now configurable using `-alertmanager.max-concurrent-get-requests-per-tenant`. #1547
* [ENHANCEMENT] Alertmanager: Added the ability to configure additional gRPC client settings for the Alertmanager distributor #1547
  - `-alertmanager.alertmanager-client.backoff-max-period`
  - `-alertmanager.alertmanager-client.backoff-min-period`
  - `-alertmanager.alertmanager-client.backoff-on-ratelimits`
  - `-alertmanager.alertmanager-client.backoff-retries`
  - `-alertmanager.alertmanager-client.grpc-client-rate-limit`
  - `-alertmanager.alertmanager-client.grpc-client-rate-limit-burst`
  - `-alertmanager.alertmanager-client.grpc-compression`
  - `-alertmanager.alertmanager-client.grpc-max-recv-msg-size`
  - `-alertmanager.alertmanager-client.grpc-max-send-msg-size`
* [ENHANCEMENT] Ruler: Add more detailed query information to ruler query stats logging. #1411
* [ENHANCEMENT] Admin: Admin API now has some styling. #1482 #1549 #1821 #1824
* [ENHANCEMENT] Alertmanager: added `insight=true` field to alertmanager dispatch logs. #1379
* [ENHANCEMENT] Store-gateway: Add the experimental ability to run index header operations in a dedicated thread pool. This feature can be configured using `-blocks-storage.bucket-store.index-header-thread-pool-size` and is disabled by default. #1660
* [ENHANCEMENT] Store-gateway: don't drop all blocks if instance finds itself as unhealthy or missing in the ring. #1806 #1823
* [ENHANCEMENT] Querier: wait until inflight queries are completed when shutting down queriers. #1756 #1767
* [BUGFIX] Query-frontend: do not shard queries with a subquery unless the subquery is inside a shardable aggregation function call. #1542
* [BUGFIX] Query-frontend: added `component=query-frontend` label to results cache memcached metrics to fix a panic when Mimir is running in single binary mode and results cache is enabled. #1704
* [BUGFIX] Mimir: services' status content-type is now correctly set to `text/html`. #1575
* [BUGFIX] Multikv: Fix panic when using using runtime config to set primary KV store used by `multi` KV. #1587
* [BUGFIX] Multikv: Fix watching for runtime config changes in `multi` KV store in ruler and querier. #1665
* [BUGFIX] Memcached: allow to use CNAME DNS records for the memcached backend addresses. #1654
* [BUGFIX] Querier: fixed temporary partial query results when shuffle sharding is enabled and hash ring backend storage is flushed / reset. #1829
* [BUGFIX] Alertmanager: prevent more file traversal cases related to template names. #1833
* [BUGFUX] Alertmanager: Allow usage with `-alertmanager-storage.backend=local`. Note that when using this storage type, the Alertmanager is not able persist state remotely, so it not recommended for production use. #1836
* [BUGFIX] Alertmanager: Do not validate alertmanager configuration if it's not running. #1835

### Mixin

* [CHANGE] Dashboards: Remove per-user series legends from Tenants dashboard. #1605
* [CHANGE] Dashboards: Show in-memory series and the per-user series limit on Tenants dashboard. #1613
* [CHANGE] Dashboards: Slow-queries dashboard now uses `user` label from logs instead of `org_id`. #1634
* [CHANGE] Dashboards: changed all Grafana dashboards UIDs to not conflict with Cortex ones, to let people install both while migrating from Cortex to Mimir: #1801 #1808
  * Alertmanager from `a76bee5913c97c918d9e56a3cc88cc28` to `b0d38d318bbddd80476246d4930f9e55`
  * Alertmanager Resources from `68b66aed90ccab448009089544a8d6c6` to `a6883fb22799ac74479c7db872451092`
  * Compactor from `9c408e1d55681ecb8a22c9fab46875cc` to `1b3443aea86db629e6efdb7d05c53823`
  * Compactor Resources from `df9added6f1f4332f95848cca48ebd99` to `09a5c49e9cdb2f2b24c6d184574a07fd`
  * Config from `61bb048ced9817b2d3e07677fb1c6290` to `5d9d0b4724c0f80d68467088ec61e003`
  * Object Store from `d5a3a4489d57c733b5677fb55370a723` to `e1324ee2a434f4158c00a9ee279d3292`
  * Overrides from `b5c95fee2e5e7c4b5930826ff6e89a12` to `1e2c358600ac53f09faea133f811b5bb`
  * Queries from `d9931b1054053c8b972d320774bb8f1d` to `b3abe8d5c040395cc36615cb4334c92d`
  * Reads from `8d6ba60eccc4b6eedfa329b24b1bd339` to `e327503188913dc38ad571c647eef643`
  * Reads Networking from `c0464f0d8bd026f776c9006b05910000` to `54b2a0a4748b3bd1aefa92ce5559a1c2`
  * Reads Resources from `2fd2cda9eea8d8af9fbc0a5960425120` to `cc86fd5aa9301c6528986572ad974db9`
  * Rollout Progress from `7544a3a62b1be6ffd919fc990ab8ba8f` to `7f0b5567d543a1698e695b530eb7f5de`
  * Ruler from `44d12bcb1f95661c6ab6bc946dfc3473` to `631e15d5d85afb2ca8e35d62984eeaa0`
  * Scaling from `88c041017b96856c9176e07cf557bdcf` to `64bbad83507b7289b514725658e10352`
  * Slow queries from `e6f3091e29d2636e3b8393447e925668` to `6089e1ce1e678788f46312a0a1e647e6`
  * Tenants from `35fa247ce651ba189debf33d7ae41611` to `35fa247ce651ba189debf33d7ae41611`
  * Top Tenants from `bc6e12d4fe540e4a1785b9d3ca0ffdd9` to `bc6e12d4fe540e4a1785b9d3ca0ffdd9`
  * Writes from `0156f6d15aa234d452a33a4f13c838e3` to `8280707b8f16e7b87b840fc1cc92d4c5`
  * Writes Networking from `681cd62b680b7154811fe73af55dcfd4` to `978c1cb452585c96697a238eaac7fe2d`
  * Writes Resources from `c0464f0d8bd026f776c9006b0591bb0b` to `bc9160e50b52e89e0e49c840fea3d379`
* [FEATURE] Alerts: added the following alerts on `mimir-continuous-test` tool: #1676
  - `MimirContinuousTestNotRunningOnWrites`
  - `MimirContinuousTestNotRunningOnReads`
  - `MimirContinuousTestFailed`
* [ENHANCEMENT] Added `per_cluster_label` support to allow to change the label name used to differentiate between Kubernetes clusters. #1651
* [ENHANCEMENT] Dashboards: Show QPS and latency of the Alertmanager Distributor. #1696
* [ENHANCEMENT] Playbooks: Add Alertmanager suggestions for `MimirRequestErrors` and `MimirRequestLatency` #1702
* [ENHANCEMENT] Dashboards: Allow custom datasources. #1749
* [ENHANCEMENT] Dashboards: Add config option `gateway_enabled` (defaults to `true`) to disable gateway panels from dashboards. #1761
* [ENHANCEMENT] Dashboards: Extend Top tenants dashboard with queries for tenants with highest sample rate, discard rate, and discard rate growth. #1842
* [ENHANCEMENT] Dashboards: Show ingestion rate limit and rule group limit on Tenants dashboard. #1845
* [ENHANCEMENT] Dashboards: Add "last successful run" panel to compactor dashboard. #1628
* [BUGFIX] Dashboards: Fix "Failed evaluation rate" panel on Tenants dashboard. #1629
* [BUGFIX] Honor the configured `per_instance_label` in all dashboards and alerts. #1697

### Jsonnet

* [FEATURE] Added support for `mimir-continuous-test`. To deploy `mimir-continuous-test` you can use the following configuration: #1675 #1850
  ```jsonnet
  _config+: {
    continuous_test_enabled: true,
    continuous_test_tenant_id: 'type-tenant-id',
    continuous_test_write_endpoint: 'http://type-write-path-hostname',
    continuous_test_read_endpoint: 'http://type-read-path-hostname/prometheus',
  },
  ```
* [ENHANCEMENT] Ingester anti-affinity can now be disabled by using `ingester_allow_multiple_replicas_on_same_node` configuration key. #1581
* [ENHANCEMENT] Added `node_selector` configuration option to select Kubernetes nodes where Mimir should run. #1596
* [ENHANCEMENT] Alertmanager: Added a `PodDisruptionBudget` of `withMaxUnavailable = 1`, to ensure we maintain quorum during rollouts. #1683
* [ENHANCEMENT] Store-gateway anti-affinity can now be enabled/disabled using `store_gateway_allow_multiple_replicas_on_same_node` configuration key. #1730
* [ENHANCEMENT] Added `store_gateway_zone_a_args`, `store_gateway_zone_b_args` and `store_gateway_zone_c_args` configuration options. #1807
* [BUGFIX] Pass primary and secondary multikv stores via CLI flags. Introduced new `multikv_switch_primary_secondary` config option to flip primary and secondary in runtime config.

### Mimirtool

* [BUGFIX] `config convert`: Retain Cortex defaults for `blocks_storage.backend`, `ruler_storage.backend`, `alertmanager_storage.backend`, `auth.type`, `activity_tracker.filepath`, `alertmanager.data_dir`, `blocks_storage.filesystem.dir`, `compactor.data_dir`, `ruler.rule_path`, `ruler_storage.filesystem.dir`, and `graphite.querier.schemas.backend`. #1626 #1762

### Tools

* [FEATURE] Added a `markblocks` tool that creates `no-compact` and `delete` marks for the blocks. #1551
* [FEATURE] Added `mimir-continuous-test` tool to continuously run smoke tests on live Mimir clusters. #1535 #1540 #1653 #1603 #1630 #1691 #1675 #1676 #1692 #1706 #1709 #1775 #1777 #1778 #1795
* [FEATURE] Added `mimir-rules-action` GitHub action, located at `operations/mimir-rules-action/`, used to lint, prepare, verify, diff, and sync rules to a Mimir cluster. #1723

## 2.0.0

### Grafana Mimir

_Changes since Cortex 1.10.0._

* [CHANGE] Remove chunks storage engine. #86 #119 #510 #545 #743 #744 #748 #753 #755 #757 #758 #759 #760 #762 #764 #789 #812 #813
  * The following CLI flags (and their respective YAML config options) have been removed:
    * `-store.engine`
    * `-schema-config-file`
    * `-ingester.checkpoint-duration`
    * `-ingester.checkpoint-enabled`
    * `-ingester.chunk-encoding`
    * `-ingester.chunk-age-jitter`
    * `-ingester.concurrent-flushes`
    * `-ingester.flush-on-shutdown-with-wal-enabled`
    * `-ingester.flush-op-timeout`
    * `-ingester.flush-period`
    * `-ingester.max-chunk-age`
    * `-ingester.max-chunk-idle`
    * `-ingester.max-series-per-query` (and `max_series_per_query` from runtime config)
    * `-ingester.max-stale-chunk-idle`
    * `-ingester.max-transfer-retries`
    * `-ingester.min-chunk-length`
    * `-ingester.recover-from-wal`
    * `-ingester.retain-period`
    * `-ingester.spread-flushes`
    * `-ingester.wal-dir`
    * `-ingester.wal-enabled`
    * `-querier.query-parallelism`
    * `-querier.second-store-engine`
    * `-querier.use-second-store-before-time`
    * `-flusher.wal-dir`
    * `-flusher.concurrent-flushes`
    * `-flusher.flush-op-timeout`
    * All `-table-manager.*` flags
    * All `-deletes.*` flags
    * All `-purger.*` flags
    * All `-metrics.*` flags
    * All `-dynamodb.*` flags
    * All `-s3.*` flags
    * All `-azure.*` flags
    * All `-bigtable.*` flags
    * All `-gcs.*` flags
    * All `-cassandra.*` flags
    * All `-boltdb.*` flags
    * All `-local.*` flags
    * All `-swift.*` flags
    * All `-store.*` flags except `-store.engine`, `-store.max-query-length`, `-store.max-labels-query-length`
    * All `-grpc-store.*` flags
  * The following API endpoints have been removed:
    * `/api/v1/chunks` and `/chunks`
  * The following metrics have been removed:
    * `cortex_ingester_flush_queue_length`
    * `cortex_ingester_queried_chunks`
    * `cortex_ingester_chunks_created_total`
    * `cortex_ingester_wal_replay_duration_seconds`
    * `cortex_ingester_wal_corruptions_total`
    * `cortex_ingester_sent_chunks`
    * `cortex_ingester_received_chunks`
    * `cortex_ingester_flush_series_in_progress`
    * `cortex_ingester_chunk_utilization`
    * `cortex_ingester_chunk_length`
    * `cortex_ingester_chunk_size_bytes`
    * `cortex_ingester_chunk_age_seconds`
    * `cortex_ingester_memory_chunks`
    * `cortex_ingester_flushing_enqueued_series_total`
    * `cortex_ingester_flushing_dequeued_series_total`
    * `cortex_ingester_dropped_chunks_total`
    * `cortex_oldest_unflushed_chunk_timestamp_seconds`
    * `prometheus_local_storage_chunk_ops_total`
    * `prometheus_local_storage_chunkdesc_ops_total`
    * `prometheus_local_storage_memory_chunkdescs`
* [CHANGE] Changed default storage backends from `s3` to `filesystem` #833
  This effects the following flags:
  * `-blocks-storage.backend` now defaults to `filesystem`
  * `-blocks-storage.filesystem.dir` now defaults to `blocks`
  * `-alertmanager-storage.backend` now defaults to `filesystem`
  * `-alertmanager-storage.filesystem.dir` now defaults to `alertmanager`
  * `-ruler-storage.backend` now defaults to `filesystem`
  * `-ruler-storage.filesystem.dir` now defaults to `ruler`
* [CHANGE] Renamed metric `cortex_experimental_features_in_use_total` as `cortex_experimental_features_used_total` and added `feature` label. #32 #658
* [CHANGE] Removed `log_messages_total` metric. #32
* [CHANGE] Some files and directories created by Mimir components on local disk now have stricter permissions, and are only readable by owner, but not group or others. #58
* [CHANGE] Memcached client DNS resolution switched from golang built-in to [`miekg/dns`](https://github.com/miekg/dns). #142
* [CHANGE] The metric `cortex_deprecated_flags_inuse_total` has been renamed to `deprecated_flags_inuse_total` as part of using grafana/dskit functionality. #185
* [CHANGE] API: The `-api.response-compression-enabled` flag has been removed, and GZIP response compression is always enabled except on `/api/v1/push` and `/push` endpoints. #880
* [CHANGE] Update Go version to 1.17.3. #480
* [CHANGE] The `status_code` label on gRPC client metrics has changed from '200' and '500' to '2xx', '5xx', '4xx', 'cancel' or 'error'. #537
* [CHANGE] Removed the deprecated `-<prefix>.fifocache.size` flag. #618
* [CHANGE] Enable index header lazy loading by default. #693
  * `-blocks-storage.bucket-store.index-header-lazy-loading-enabled` default from `false` to `true`
  * `-blocks-storage.bucket-store.index-header-lazy-loading-idle-timeout` default from `20m` to `1h`
* [CHANGE] Shuffle-sharding:
  * `-distributor.sharding-strategy` option has been removed, and shuffle sharding is enabled by default. Default shard size is set to 0, which disables shuffle sharding for the tenant (all ingesters will receive tenants's samples). #888
  * `-ruler.sharding-strategy` option has been removed from ruler. Ruler now uses shuffle-sharding by default, but respects `ruler_tenant_shard_size`, which defaults to 0 (ie. use all rulers for tenant). #889
  * `-store-gateway.sharding-strategy` option has been removed store-gateways. Store-gateway now uses shuffle-sharding by default, but respects `store_gateway_tenant_shard_size` for tenant, and this value defaults to 0. #891
* [CHANGE] Server: `-server.http-listen-port` (yaml: `server.http_listen_port`) now defaults to `8080` (previously `80`). #871
* [CHANGE] Changed the default value of `-blocks-storage.bucket-store.ignore-deletion-marks-delay` from 6h to 1h. #892
* [CHANGE] Changed default settings for memcached clients: #959 #1000
  * The default value for the following config options has changed from `10000` to `25000`:
    * `-blocks-storage.bucket-store.chunks-cache.memcached.max-async-buffer-size`
    * `-blocks-storage.bucket-store.index-cache.memcached.max-async-buffer-size`
    * `-blocks-storage.bucket-store.metadata-cache.memcached.max-async-buffer-size`
    * `-query-frontend.results-cache.memcached.max-async-buffer-size`
  * The default value for the following config options has changed from `0` (unlimited) to `100`:
    * `-blocks-storage.bucket-store.chunks-cache.memcached.max-get-multi-batch-size`
    * `-blocks-storage.bucket-store.index-cache.memcached.max-get-multi-batch-size`
    * `-blocks-storage.bucket-store.metadata-cache.memcached.max-get-multi-batch-size`
    * `-query-frontend.results-cache.memcached.max-get-multi-batch-size`
  * The default value for the following config options has changed from `16` to `100`:
    * `-blocks-storage.bucket-store.chunks-cache.memcached.max-idle-connections`
    * `-blocks-storage.bucket-store.index-cache.memcached.max-idle-connections`
    * `-blocks-storage.bucket-store.metadata-cache.memcached.max-idle-connections`
    * `-query-frontend.results-cache.memcached.max-idle-connections`
  * The default value for the following config options has changed from `100ms` to `200ms`:
    * `-blocks-storage.bucket-store.metadata-cache.memcached.timeout`
    * `-blocks-storage.bucket-store.index-cache.memcached.timeout`
    * `-blocks-storage.bucket-store.chunks-cache.memcached.timeout`
    * `-query-frontend.results-cache.memcached.timeout`
* [CHANGE] Changed the default value of `-blocks-storage.bucket-store.bucket-index.enabled` to `true`. The default configuration must now run the compactor in order to write the bucket index or else queries to long term storage will fail. #924
* [CHANGE] Option `-auth.enabled` has been renamed to `-auth.multitenancy-enabled`. #1130
* [CHANGE] Default tenant ID used with disabled auth (`-auth.multitenancy-enabled=false`) has changed from `fake` to `anonymous`. This tenant ID can now be changed with `-auth.no-auth-tenant` option. #1063
* [CHANGE] The default values for the following local directories have changed: #1072
  * `-alertmanager.storage.path` default value changed to `./data-alertmanager/`
  * `-compactor.data-dir` default value changed to `./data-compactor/`
  * `-ruler.rule-path` default value changed to `./data-ruler/`
* [CHANGE] The default value for gRPC max send message size has been changed from 16MB to 100MB. This affects the following parameters: #1152
  * `-query-frontend.grpc-client-config.grpc-max-send-msg-size`
  * `-ingester.client.grpc-max-send-msg-size`
  * `-querier.frontend-client.grpc-max-send-msg-size`
  * `-query-scheduler.grpc-client-config.grpc-max-send-msg-size`
  * `-ruler.client.grpc-max-send-msg-size`
* [CHANGE] Remove `-http.prefix` flag (and `http_prefix` config file option). #763
* [CHANGE] Remove legacy endpoints. Please use their alternatives listed below. As part of the removal process we are
  introducing two new sets of endpoints for the ruler configuration API: `<prometheus-http-prefix>/rules` and
  `<prometheus-http-prefix>/config/v1/rules/**`. We are also deprecating `<prometheus-http-prefix>/rules` and `/api/v1/rules`;
  and will remove them in Mimir 2.2.0. #763 #1222
  * Query endpoints

    | Legacy                                                  | Alternative                                                |
    | ------------------------------------------------------- | ---------------------------------------------------------- |
    | `/<legacy-http-prefix>/api/v1/query`                    | `<prometheus-http-prefix>/api/v1/query`                    |
    | `/<legacy-http-prefix>/api/v1/query_range`              | `<prometheus-http-prefix>/api/v1/query_range`              |
    | `/<legacy-http-prefix>/api/v1/query_exemplars`          | `<prometheus-http-prefix>/api/v1/query_exemplars`          |
    | `/<legacy-http-prefix>/api/v1/series`                   | `<prometheus-http-prefix>/api/v1/series`                   |
    | `/<legacy-http-prefix>/api/v1/labels`                   | `<prometheus-http-prefix>/api/v1/labels`                   |
    | `/<legacy-http-prefix>/api/v1/label/{name}/values`      | `<prometheus-http-prefix>/api/v1/label/{name}/values`      |
    | `/<legacy-http-prefix>/api/v1/metadata`                 | `<prometheus-http-prefix>/api/v1/metadata`                 |
    | `/<legacy-http-prefix>/api/v1/read`                     | `<prometheus-http-prefix>/api/v1/read`                     |
    | `/<legacy-http-prefix>/api/v1/cardinality/label_names`  | `<prometheus-http-prefix>/api/v1/cardinality/label_names`  |
    | `/<legacy-http-prefix>/api/v1/cardinality/label_values` | `<prometheus-http-prefix>/api/v1/cardinality/label_values` |
    | `/api/prom/user_stats`                                  | `/api/v1/user_stats`                                       |

  * Distributor endpoints

    | Legacy endpoint               | Alternative                   |
    | ----------------------------- | ----------------------------- |
    | `/<legacy-http-prefix>/push`  | `/api/v1/push`                |
    | `/all_user_stats`             | `/distributor/all_user_stats` |
    | `/ha-tracker`                 | `/distributor/ha_tracker`     |

  * Ingester endpoints

    | Legacy          | Alternative           |
    | --------------- | --------------------- |
    | `/ring`         | `/ingester/ring`      |
    | `/shutdown`     | `/ingester/shutdown`  |
    | `/flush`        | `/ingester/flush`     |
    | `/push`         | `/ingester/push`      |

  * Ruler endpoints

    | Legacy                                                | Alternative                                         | Alternative #2 (not available before Mimir 2.0.0)                    |
    | ----------------------------------------------------- | --------------------------------------------------- | ------------------------------------------------------------------- |
    | `/<legacy-http-prefix>/api/v1/rules`                  | `<prometheus-http-prefix>/api/v1/rules`             |                                                                     |
    | `/<legacy-http-prefix>/api/v1/alerts`                 | `<prometheus-http-prefix>/api/v1/alerts`            |                                                                     |
    | `/<legacy-http-prefix>/rules`                         | `/api/v1/rules` (see below)                         |  `<prometheus-http-prefix>/config/v1/rules`                         |
    | `/<legacy-http-prefix>/rules/{namespace}`             | `/api/v1/rules/{namespace}` (see below)             |  `<prometheus-http-prefix>/config/v1/rules/{namespace}`             |
    | `/<legacy-http-prefix>/rules/{namespace}/{groupName}` | `/api/v1/rules/{namespace}/{groupName}` (see below) |  `<prometheus-http-prefix>/config/v1/rules/{namespace}/{groupName}` |
    | `/<legacy-http-prefix>/rules/{namespace}`             | `/api/v1/rules/{namespace}` (see below)             |  `<prometheus-http-prefix>/config/v1/rules/{namespace}`             |
    | `/<legacy-http-prefix>/rules/{namespace}/{groupName}` | `/api/v1/rules/{namespace}/{groupName}` (see below) |  `<prometheus-http-prefix>/config/v1/rules/{namespace}/{groupName}` |
    | `/<legacy-http-prefix>/rules/{namespace}`             | `/api/v1/rules/{namespace}` (see below)             |  `<prometheus-http-prefix>/config/v1/rules/{namespace}`             |
    | `/ruler_ring`                                         | `/ruler/ring`                                       |                                                                     |

    > __Note:__ The `/api/v1/rules/**` endpoints are considered deprecated with Mimir 2.0.0 and will be removed
    in Mimir 2.2.0. After upgrading to 2.0.0 we recommend switching uses to the equivalent
    `/<prometheus-http-prefix>/config/v1/**` endpoints that Mimir 2.0.0 introduces.

  * Alertmanager endpoints

    | Legacy                      | Alternative                        |
    | --------------------------- | ---------------------------------- |
    | `/<legacy-http-prefix>`     | `/alertmanager`                    |
    | `/status`                   | `/multitenant_alertmanager/status` |

* [CHANGE] Ingester: changed `-ingester.stream-chunks-when-using-blocks` default value from `false` to `true`. #717
* [CHANGE] Ingester: default `-ingester.ring.min-ready-duration` reduced from 1m to 15s. #126
* [CHANGE] Ingester: `-ingester.ring.min-ready-duration` now start counting the delay after the ring's health checks have passed instead of when the ring client was started. #126
* [CHANGE] Ingester: allow experimental ingester max-exemplars setting to be changed dynamically #144
  * CLI flag `-blocks-storage.tsdb.max-exemplars` is renamed to `-ingester.max-global-exemplars-per-user`.
  * YAML `max_exemplars` is moved from `tsdb` to `overrides` and renamed to `max_global_exemplars_per_user`.
* [CHANGE] Ingester: active series metrics `cortex_ingester_active_series` and `cortex_ingester_active_series_custom_tracker` are now removed when their value is zero. #672 #690
* [CHANGE] Ingester: changed default value of `-blocks-storage.tsdb.retention-period` from `6h` to `24h`. #966
* [CHANGE] Ingester: changed default value of `-blocks-storage.tsdb.close-idle-tsdb-timeout` from `0` to `13h`. #967
* [CHANGE] Ingester: changed default value of `-ingester.ring.final-sleep` from `30s` to `0s`. #981
* [CHANGE] Ingester: the following low level settings have been removed: #1153
  * `-ingester-client.expected-labels`
  * `-ingester-client.expected-samples-per-series`
  * `-ingester-client.expected-timeseries`
* [CHANGE] Ingester: following command line options related to ingester ring were renamed: #1155
  * `-consul.*` changed to `-ingester.ring.consul.*`
  * `-etcd.*` changed to `-ingester.ring.etcd.*`
  * `-multi.*` changed to `-ingester.ring.multi.*`
  * `-distributor.excluded-zones` changed to `-ingester.ring.excluded-zones`
  * `-distributor.replication-factor` changed to `-ingester.ring.replication-factor`
  * `-distributor.zone-awareness-enabled` changed to `-ingester.ring.zone-awareness-enabled`
  * `-ingester.availability-zone` changed to `-ingester.ring.instance-availability-zone`
  * `-ingester.final-sleep` changed to `-ingester.ring.final-sleep`
  * `-ingester.heartbeat-period` changed to `-ingester.ring.heartbeat-period`
  * `-ingester.join-after` changed to `-ingester.ring.join-after`
  * `-ingester.lifecycler.ID` changed to `-ingester.ring.instance-id`
  * `-ingester.lifecycler.addr` changed to `-ingester.ring.instance-addr`
  * `-ingester.lifecycler.interface` changed to `-ingester.ring.instance-interface-names`
  * `-ingester.lifecycler.port` changed to `-ingester.ring.instance-port`
  * `-ingester.min-ready-duration` changed to `-ingester.ring.min-ready-duration`
  * `-ingester.num-tokens` changed to `-ingester.ring.num-tokens`
  * `-ingester.observe-period` changed to `-ingester.ring.observe-period`
  * `-ingester.readiness-check-ring-health` changed to `-ingester.ring.readiness-check-ring-health`
  * `-ingester.tokens-file-path` changed to `-ingester.ring.tokens-file-path`
  * `-ingester.unregister-on-shutdown` changed to `-ingester.ring.unregister-on-shutdown`
  * `-ring.heartbeat-timeout` changed to `-ingester.ring.heartbeat-timeout`
  * `-ring.prefix` changed to `-ingester.ring.prefix`
  * `-ring.store` changed to `-ingester.ring.store`
* [CHANGE] Ingester: fields in YAML configuration for ingester ring have been changed: #1155
  * `ingester.lifecycler` changed to `ingester.ring`
  * Fields from `ingester.lifecycler.ring` moved to `ingester.ring`
  * `ingester.lifecycler.address` changed to `ingester.ring.instance_addr`
  * `ingester.lifecycler.id` changed to `ingester.ring.instance_id`
  * `ingester.lifecycler.port` changed to `ingester.ring.instance_port`
  * `ingester.lifecycler.availability_zone` changed to `ingester.ring.instance_availability_zone`
  * `ingester.lifecycler.interface_names` changed to `ingester.ring.instance_interface_names`
* [CHANGE] Distributor: removed the `-distributor.shard-by-all-labels` configuration option. It is now assumed to be true. #698
* [CHANGE] Distributor: change default value of `-distributor.instance-limits.max-inflight-push-requests` to `2000`. #964
* [CHANGE] Distributor: change default value of `-distributor.remote-timeout` from `2s` to `20s`. #970
* [CHANGE] Distributor: removed the `-distributor.extra-query-delay` flag (and its respective YAML config option). #1048
* [CHANGE] Query-frontend: Enable query stats by default, they can still be disabled with `-query-frontend.query-stats-enabled=false`. #83
* [CHANGE] Query-frontend: the `cortex_frontend_mapped_asts_total` metric has been renamed to `cortex_frontend_query_sharding_rewrites_attempted_total`. #150
* [CHANGE] Query-frontend: added `sharded` label to `cortex_query_seconds_total` metric. #235
* [CHANGE] Query-frontend: changed the flag name for controlling query sharding total shards from `-querier.total-shards` to `-query-frontend.query-sharding-total-shards`. #230
* [CHANGE] Query-frontend: flag `-querier.parallelise-shardable-queries` has been renamed to `-query-frontend.parallelize-shardable-queries` #284
* [CHANGE] Query-frontend: removed the deprecated (and unused) `-frontend.cache-split-interval`. Use `-query-frontend.split-queries-by-interval` instead. #587
* [CHANGE] Query-frontend: range query response now omits the `data` field when it's empty (error case) like Prometheus does, previously it was `"data":{"resultType":"","result":null}`. #629
* [CHANGE] Query-frontend: instant queries now honor the `-query-frontend.max-retries-per-request` flag. #630
* [CHANGE] Query-frontend: removed in-memory and Redis cache support. Reason is that these caching backends were just supported by query-frontend, while all other Mimir services only support memcached. #796
  * The following CLI flags (and their respective YAML config options) have been removed:
    * `-frontend.cache.enable-fifocache`
    * `-frontend.redis.*`
    * `-frontend.fifocache.*`
  * The following metrics have been removed:
    * `querier_cache_added_total`
    * `querier_cache_added_new_total`
    * `querier_cache_evicted_total`
    * `querier_cache_entries`
    * `querier_cache_gets_total`
    * `querier_cache_misses_total`
    * `querier_cache_stale_gets_total`
    * `querier_cache_memory_bytes`
    * `cortex_rediscache_request_duration_seconds`
* [CHANGE] Query-frontend: migrated memcached backend client to the same one used in other components (memcached config and metrics are now consistent across all Mimir services). #821
  * The following CLI flags (and their respective YAML config options) have been added:
    * `-query-frontend.results-cache.backend` (set it to `memcached` if `-query-frontend.cache-results=true`)
  * The following CLI flags (and their respective YAML config options) have been changed:
    * `-frontend.memcached.hostname` and `-frontend.memcached.service` have been removed: use `-query-frontend.results-cache.memcached.addresses` instead
  * The following CLI flags (and their respective YAML config options) have been renamed:
    * `-frontend.background.write-back-concurrency` renamed to `-query-frontend.results-cache.memcached.max-async-concurrency`
    * `-frontend.background.write-back-buffer` renamed to `-query-frontend.results-cache.memcached.max-async-buffer-size`
    * `-frontend.memcached.batchsize` renamed to `-query-frontend.results-cache.memcached.max-get-multi-batch-size`
    * `-frontend.memcached.parallelism` renamed to `-query-frontend.results-cache.memcached.max-get-multi-concurrency`
    * `-frontend.memcached.timeout` renamed to `-query-frontend.results-cache.memcached.timeout`
    * `-frontend.memcached.max-item-size` renamed to `-query-frontend.results-cache.memcached.max-item-size`
    * `-frontend.memcached.max-idle-conns` renamed to `-query-frontend.results-cache.memcached.max-idle-connections`
    * `-frontend.compression` renamed to `-query-frontend.results-cache.compression`
  * The following CLI flags (and their respective YAML config options) have been removed:
    * `-frontend.memcached.circuit-breaker-consecutive-failures`: feature removed
    * `-frontend.memcached.circuit-breaker-timeout`: feature removed
    * `-frontend.memcached.circuit-breaker-interval`: feature removed
    * `-frontend.memcached.update-interval`: new setting is hardcoded to 30s
    * `-frontend.memcached.consistent-hash`: new setting is always enabled
    * `-frontend.default-validity` and `-frontend.memcached.expiration`: new setting is hardcoded to 7 days
  * The following metrics have been changed:
    * `cortex_cache_dropped_background_writes_total{name}` changed to `thanos_memcached_operation_skipped_total{name, operation, reason}`
    * `cortex_cache_value_size_bytes{name, method}` changed to `thanos_memcached_operation_data_size_bytes{name}`
    * `cortex_cache_request_duration_seconds{name, method, status_code}` changed to `thanos_memcached_operation_duration_seconds{name, operation}`
    * `cortex_cache_fetched_keys{name}` changed to `thanos_cache_memcached_requests_total{name}`
    * `cortex_cache_hits{name}` changed to `thanos_cache_memcached_hits_total{name}`
    * `cortex_memcache_request_duration_seconds{name, method, status_code}` changed to `thanos_memcached_operation_duration_seconds{name, operation}`
    * `cortex_memcache_client_servers{name}` changed to `thanos_memcached_dns_provider_results{name, addr}`
    * `cortex_memcache_client_set_skip_total{name}` changed to `thanos_memcached_operation_skipped_total{name, operation, reason}`
    * `cortex_dns_lookups_total` changed to `thanos_memcached_dns_lookups_total`
    * For all metrics the value of the "name" label has changed from `frontend.memcached` to `frontend-cache`
  * The following metrics have been removed:
    * `cortex_cache_background_queue_length{name}`
* [CHANGE] Query-frontend: merged `query_range` into `frontend` in the YAML config (keeping the same keys) and renamed flags: #825
  * `-querier.max-retries-per-request` renamed to `-query-frontend.max-retries-per-request`
  * `-querier.split-queries-by-interval` renamed to `-query-frontend.split-queries-by-interval`
  * `-querier.align-querier-with-step` renamed to `-query-frontend.align-querier-with-step`
  * `-querier.cache-results` renamed to `-query-frontend.cache-results`
  * `-querier.parallelise-shardable-queries` renamed to `-query-frontend.parallelize-shardable-queries`
* [CHANGE] Query-frontend: the default value of `-query-frontend.split-queries-by-interval` has changed from `0` to `24h`. #1131
* [CHANGE] Query-frontend: `-frontend.` flags were renamed to `-query-frontend.`: #1167
* [CHANGE] Query-frontend / Query-scheduler: classified the `-query-frontend.querier-forget-delay` and `-query-scheduler.querier-forget-delay` flags (and their respective YAML config options) as experimental. #1208
* [CHANGE] Querier / ruler: Change `-querier.max-fetched-chunks-per-query` configuration to limit to maximum number of chunks that can be fetched in a single query. The number of chunks fetched by ingesters AND long-term storare combined should not exceed the value configured on `-querier.max-fetched-chunks-per-query`. [#4260](https://github.com/cortexproject/cortex/pull/4260)
* [CHANGE] Querier / ruler: Option `-querier.ingester-streaming` has been removed. Querier/ruler now always use streaming method to query ingesters. #204
* [CHANGE] Querier: always fetch labels from store and respect start/end times in request; the option `-querier.query-store-for-labels-enabled` has been removed and is now always on. #518 #1132
* [CHANGE] Querier / ruler: removed the `-store.query-chunk-limit` flag (and its respective YAML config option `max_chunks_per_query`). `-querier.max-fetched-chunks-per-query` (and its respective YAML config option `max_fetched_chunks_per_query`) should be used instead. #705
* [CHANGE] Querier/Ruler: `-querier.active-query-tracker-dir` option has been removed. Active query tracking is now done via Activity tracker configured by `-activity-tracker.filepath` and enabled by default. Limit for max number of concurrent queries (`-querier.max-concurrent`) is now respected even if activity tracking is not enabled. #661 #822
* [CHANGE] Querier/ruler/query-frontend: the experimental `-querier.at-modifier-enabled` CLI flag has been removed and the PromQL `@` modifier is always enabled. #941
* [CHANGE] Querier: removed `-querier.worker-match-max-concurrent` and `-querier.worker-parallelism` CLI flags (and their respective YAML config options). Mimir now behaves like if `-querier.worker-match-max-concurrent` is always enabled and you should configure the max concurrency per querier process using `-querier.max-concurrent` instead. #958
* [CHANGE] Querier: changed default value of `-querier.query-ingesters-within` from `0` to `13h`. #967
* [CHANGE] Querier: rename metric `cortex_query_fetched_chunks_bytes_total` to `cortex_query_fetched_chunk_bytes_total` to be consistent with the limit name. #476
* [CHANGE] Ruler: add two new metrics `cortex_ruler_list_rules_seconds` and `cortex_ruler_load_rule_groups_seconds` to the ruler. #906
* [CHANGE] Ruler: endpoints for listing configured rules now return HTTP status code 200 and an empty map when there are no rules instead of an HTTP 404 and plain text error message. The following endpoints are affected: #456
  * `<prometheus-http-prefix>/config/v1/rules`
  * `<prometheus-http-prefix>/config/v1/rules/{namespace}`
  * `<prometheus-http-prefix>/rules` (deprecated)
  * `<prometheus-http-prefix>/rules/{namespace}` (deprecated)
  * `/api/v1/rules` (deprecated)
  * `/api/v1/rules/{namespace}` (deprecated)
* [CHANGE] Ruler: removed `configdb` support from Ruler backend storages. #15 #38 #819
* [CHANGE] Ruler: removed the support for the deprecated storage configuration via `-ruler.storage.*` CLI flags (and their respective YAML config options). Use `-ruler-storage.*` instead. #628
* [CHANGE] Ruler: set new default limits for rule groups: `-ruler.max-rules-per-rule-group` to 20 (previously 0, disabled) and `-ruler.max-rule-groups-per-tenant` to 70 (previously 0, disabled). #847
* [CHANGE] Ruler: removed `-ruler.enable-sharding` option, and changed default value of `-ruler.ring.store` to `memberlist`. #943
* [CHANGE] Ruler: `-ruler.alertmanager-use-v2` has been removed. The ruler will always use the `v2` endpoints. #954 #1100
* [CHANGE] Ruler: `-experimental.ruler.enable-api` flag has been renamed to `-ruler.enable-api` and is now stable. The default value has also changed from `false` to `true`, so both ruler and alertmanager API are enabled by default. #913 #1065
* [CHANGE] Ruler: add support for [DNS service discovery format](./docs/sources/configuration/arguments.md#dns-service-discovery) for `-ruler.alertmanager-url`. `-ruler.alertmanager-discovery` flag has been removed. URLs following the prior SRV format, will be treated as a static target. To continue using service discovery for these URLs prepend `dnssrvnoa+` to them. #993
  * The following metrics for Alertmanager DNS service discovery are replaced:
    * `prometheus_sd_dns_lookups_total` replaced by `cortex_dns_lookups_total{component="ruler"}`
    * `prometheus_sd_dns_lookup_failures_total` replaced by `cortex_dns_failures_total{component="ruler"}`
* [CHANGE] Ruler: deprecate `/api/v1/rules/**` and `<prometheus-http-prefix/rules/**` configuration API endpoints in favour of `/<prometheus-http-prefix>/config/v1/rules/**`. Deprecated endpoints will be removed in Mimir 2.2.0. Main configuration API endpoints are now `/<prometheus-http-prefix>/config/api/v1/rules/**` introduced in Mimir 2.0.0. #1222
* [CHANGE] Store-gateway: index cache now includes tenant in cache keys, this invalidates previous cached entries. #607
* [CHANGE] Store-gateway: increased memcached index caching TTL from 1 day to 7 days. #718
* [CHANGE] Store-gateway: options `-store-gateway.sharding-enabled` and `-querier.store-gateway-addresses` were removed. Default value of `-store-gateway.sharding-ring.store` is now `memberlist` and default value for `-store-gateway.sharding-ring.wait-stability-min-duration` changed from `1m` to `0` (disabled). #976
* [CHANGE] Compactor: compactor will no longer try to compact blocks that are already marked for deletion. Previously compactor would consider blocks marked for deletion within `-compactor.deletion-delay / 2` period as eligible for compaction. [#4328](https://github.com/cortexproject/cortex/pull/4328)
* [CHANGE] Compactor: Removed support for block deletion marks migration. If you're upgrading from Cortex < 1.7.0 to Mimir, you should upgrade the compactor to Cortex >= 1.7.0 first, run it at least once and then upgrade to Mimir. #122
* [CHANGE] Compactor: removed the `cortex_compactor_group_vertical_compactions_total` metric. #278
* [CHANGE] Compactor: no longer waits for initial blocks cleanup to finish before starting compactions. #282
* [CHANGE] Compactor: removed overlapping sources detection. Overlapping sources may exist due to edge cases (timing issues) when horizontally sharding compactor, but are correctly handled by compactor. #494
* [CHANGE] Compactor: compactor now uses deletion marks from `<tenant>/markers` location in the bucket. Marker files are no longer fetched, only listed. #550
* [CHANGE] Compactor: Default value of `-compactor.block-sync-concurrency` has changed from 20 to 8. This flag is now only used to control number of goroutines for downloading and uploading blocks during compaction. #552
* [CHANGE] Compactor is now included in `all` target (single-binary). #866
* [CHANGE] Compactor: Removed `-compactor.sharding-enabled` option. Sharding in compactor is now always enabled. Default value of `-compactor.ring.store` has changed from `consul` to `memberlist`. Default value of `-compactor.ring.wait-stability-min-duration` is now 0, which disables the feature. #956
* [CHANGE] Alertmanager: removed `-alertmanager.configs.auto-webhook-root` #977
* [CHANGE] Alertmanager: removed `configdb` support from Alertmanager backend storages. #15 #38 #819
* [CHANGE] Alertmanager: Don't count user-not-found errors from replicas as failures in the `cortex_alertmanager_state_fetch_replica_state_failed_total` metric. #190
* [CHANGE] Alertmanager: Use distributor for non-API routes. #213
* [CHANGE] Alertmanager: removed `-alertmanager.storage.*` configuration options, with the exception of the CLI flags `-alertmanager.storage.path` and `-alertmanager.storage.retention`. Use `-alertmanager-storage.*` instead. #632
* [CHANGE] Alertmanager: set default value for `-alertmanager.web.external-url=http://localhost:8080/alertmanager` to match the default configuration. #808 #1067
* [CHANGE] Alertmanager: `-experimental.alertmanager.enable-api` flag has been renamed to `-alertmanager.enable-api` and is now stable. #913
* [CHANGE] Alertmanager: now always runs with sharding enabled; other modes of operation are removed. #1044 #1126
  * The following configuration options are removed:
    * `-alertmanager.sharding-enabled`
    * `-alertmanager.cluster.advertise-address`
    * `-alertmanager.cluster.gossip-interval`
    * `-alertmanager.cluster.listen-address`
    * `-alertmanager.cluster.peers`
    * `-alertmanager.cluster.push-pull-interval`
  * The following configuration options are renamed:
    * `-alertmanager.cluster.peer-timeout` to `-alertmanager.peer-timeout`
* [CHANGE] Alertmanager: the default value of `-alertmanager.sharding-ring.store` is now `memberlist`. #1171
* [CHANGE] Ring: changed default value of `-distributor.ring.store` (Distributor ring) and `-ring.store` (Ingester ring) to `memberlist`. #1046
* [CHANGE] Memberlist: the `memberlist_kv_store_value_bytes` metric has been removed due to values no longer being stored in-memory as encoded bytes. [#4345](https://github.com/cortexproject/cortex/pull/4345)
* [CHANGE] Memberlist: forward only changes, not entire original message. [#4419](https://github.com/cortexproject/cortex/pull/4419)
* [CHANGE] Memberlist: don't accept old tombstones as incoming change, and don't forward such messages to other gossip members. [#4420](https://github.com/cortexproject/cortex/pull/4420)
* [CHANGE] Memberlist: changed probe interval from `1s` to `5s` and probe timeout from `500ms` to `2s`. #563
* [CHANGE] Memberlist: the `name` label on metrics `cortex_dns_failures_total`, `cortex_dns_lookups_total` and `cortex_dns_provider_results` was renamed to `component`. #993
* [CHANGE] Limits: removed deprecated limits for rejecting old samples #799
  This removes the following flags:
  * `-validation.reject-old-samples`
  * `-validation.reject-old-samples.max-age`
* [CHANGE] Limits: removed local limit-related flags in favor of global limits. #725
  The distributor ring is now required, and can be configured via the `distributor.ring.*` flags.
  This removes the following flags:
  * `-distributor.ingestion-rate-strategy` -> will now always use the "global" strategy
  * `-ingester.max-series-per-user` -> set `-ingester.max-global-series-per-user` to `N` times the existing value of `-ingester.max-series-per-user` instead
  * `-ingester.max-series-per-metric` -> set `-ingester.max-global-series-per-metric`  to `N` times the existing value of `-ingester.max-series-per-metric` instead
  * `-ingester.max-metadata-per-user` -> set `-ingester.max-global-metadata-per-user` to `N` times the existing value of `-ingester.max-metadata-per-user` instead
  * `-ingester.max-metadata-per-metric` -> set `-ingester.max-global-metadata-per-metric` to `N` times the existing value of `-ingester.max-metadata-per-metric` instead
  * In the above notes, `N` refers to the number of ingester replicas
  Additionally, default values for the following flags have changed:
  * `-ingester.max-global-series-per-user` from `0` to `150000`
  * `-ingester.max-global-series-per-metric` from `0` to `20000`
  * `-distributor.ingestion-rate-limit` from `25000` to `10000`
  * `-distributor.ingestion-burst-size` from `50000` to `200000`
* [CHANGE] Limits: removed limit `enforce_metric_name`, now behave as if set to `true` always. #686
* [CHANGE] Limits: Option `-ingester.max-samples-per-query` and its YAML field `max_samples_per_query` have been removed. It required `-querier.ingester-streaming` option to be set to false, but since `-querier.ingester-streaming` is removed (always defaulting to true), the limit using it was removed as well. #204 #1132
* [CHANGE] Limits: Set the default max number of inflight ingester push requests (`-ingester.instance-limits.max-inflight-push-requests`) to 30000 in order to prevent clusters from being overwhelmed by request volume or temporary slow-downs. #259
* [CHANGE] Overrides exporter: renamed metric `cortex_overrides` to `cortex_limits_overrides`. #173 #407
* [FEATURE] The following features have been moved from experimental to stable: #913 #1002
  * Alertmanager config API
  * Alertmanager receiver firewall
  * Alertmanager sharding
  * Azure blob storage support
  * Blocks storage bucket index
  * Disable the ring health check in the readiness endpoint (`-ingester.readiness-check-ring-health=false`)
  * Distributor: do not extend writes on unhealthy ingesters
  * Do not unregister ingesters from ring on shutdown (`-ingester.unregister-on-shutdown=false`)
  * HA Tracker: cleanup of old replicas from KV Store
  * Instance limits in ingester and distributor
  * OpenStack Swift storage support
  * Query-frontend: query stats tracking
  * Query-scheduler
  * Querier: tenant federation
  * Ruler config API
  * S3 Server Side Encryption (SSE) using KMS
  * TLS configuration for gRPC, HTTP and etcd clients
  * Zone-aware replication
  * `/labels` API using matchers
  * The following querier limits:
    * `-querier.max-fetched-chunks-per-query`
    * `-querier.max-fetched-chunk-bytes-per-query`
    * `-querier.max-fetched-series-per-query`
  * The following alertmanager limits:
    * Notification rate (`-alertmanager.notification-rate-limit` and `-alertmanager.notification-rate-limit-per-integration`)
    * Dispatcher groups (`-alertmanager.max-dispatcher-aggregation-groups`)
    * User config size (`-alertmanager.max-config-size-bytes`)
    * Templates count in user config (`-alertmanager.max-templates-count`)
    * Max template size (`-alertmanager.max-template-size-bytes`)
* [FEATURE] The endpoints `/api/v1/status/buildinfo`, `<prometheus-http-prefix>/api/v1/status/buildinfo`, and `<alertmanager-http-prefix>/api/v1/status/buildinfo` have been added to display build information and enabled features. #1219 #1240
* [FEATURE] PromQL: added `present_over_time` support. #139
* [FEATURE] Added "Activity tracker" feature which can log ongoing activities from previous Mimir run in case of a crash. It is enabled by default and controlled by the `-activity-tracker.filepath` flag. It can be disabled by setting this path to an empty string. Currently, the Store-gateway, Ruler, Querier, Query-frontend and Ingester components use this feature to track queries. #631 #782 #822 #1121
* [FEATURE] Divide configuration parameters into categories "basic", "advanced", and "experimental". Only flags in the basic category are shown when invoking `-help`, whereas `-help-all` will include flags in all categories (basic, advanced, experimental). #840
* [FEATURE] Querier: Added support for tenant federation to exemplar endpoints. #927
* [FEATURE] Ingester: can expose metrics on active series matching custom trackers configured via `-ingester.active-series-custom-trackers` (or its respective YAML config option). When configured, active series for custom trackers are exposed by the `cortex_ingester_active_series_custom_tracker` metric. #42 #672
* [FEATURE] Ingester: Enable snapshotting of in-memory TSDB on disk during shutdown via `-blocks-storage.tsdb.memory-snapshot-on-shutdown` (experimental). #249
* [FEATURE] Ingester: Added `-blocks-storage.tsdb.isolation-enabled` flag, which allows disabling TSDB isolation feature. This is enabled by default (per TSDB default), but disabling can improve performance of write requests. #512
* [FEATURE] Ingester: Added `-blocks-storage.tsdb.head-chunks-write-queue-size` flag, which allows setting the size of the queue used by the TSDB before m-mapping chunks (experimental). #591
  * Added `cortex_ingester_tsdb_mmap_chunk_write_queue_operations_total` metric to track different operations of this queue.
* [FEATURE] Distributor: Added `-api.skip-label-name-validation-header-enabled` option to allow skipping label name validation on the HTTP write path based on `X-Mimir-SkipLabelNameValidation` header being `true` or not. #390
* [FEATURE] Query-frontend: Add `cortex_query_fetched_series_total` and `cortex_query_fetched_chunks_bytes_total` per-user counters to expose the number of series and bytes fetched as part of queries. These metrics can be enabled with the `-frontend.query-stats-enabled` flag (or its respective YAML config option `query_stats_enabled`). [#4343](https://github.com/cortexproject/cortex/pull/4343)
* [FEATURE] Query-frontend: Add `cortex_query_fetched_chunks_total` per-user counter to expose the number of chunks fetched as part of queries. This metric can be enabled with the `-query-frontend.query-stats-enabled` flag (or its respective YAML config option `query_stats_enabled`). #31
* [FEATURE] Query-frontend: Add query sharding for instant and range queries. You can enable querysharding by setting `-query-frontend.parallelize-shardable-queries` to `true`. The following additional config and exported metrics have been added. #79 #80 #100 #124 #140 #148 #150 #151 #153 #154 #155 #156 #157 #158 #159 #160 #163 #169 #172 #196 #205 #225 #226 #227 #228 #230 #235 #240 #239 #246 #244 #319 #330 #371 #385 #400 #458 #586 #630 #660 #707 #1542
  * New config options:
    * `-query-frontend.query-sharding-total-shards`: The amount of shards to use when doing parallelisation via query sharding.
    * `-query-frontend.query-sharding-max-sharded-queries`: The max number of sharded queries that can be run for a given received query. 0 to disable limit.
    * `-blocks-storage.bucket-store.series-hash-cache-max-size-bytes`: Max size - in bytes - of the in-memory series hash cache in the store-gateway.
    * `-blocks-storage.tsdb.series-hash-cache-max-size-bytes`: Max size - in bytes - of the in-memory series hash cache in the ingester.
  * New exported metrics:
    * `cortex_bucket_store_series_hash_cache_requests_total`
    * `cortex_bucket_store_series_hash_cache_hits_total`
    * `cortex_frontend_query_sharding_rewrites_succeeded_total`
    * `cortex_frontend_sharded_queries_per_query`
  * Renamed metrics:
    * `cortex_frontend_mapped_asts_total` to `cortex_frontend_query_sharding_rewrites_attempted_total`
  * Modified metrics:
    * added `sharded` label to `cortex_query_seconds_total`
  * When query sharding is enabled, the following querier config must be set on query-frontend too:
    * `-querier.max-concurrent`
    * `-querier.timeout`
    * `-querier.max-samples`
    * `-querier.at-modifier-enabled`
    * `-querier.default-evaluation-interval`
    * `-querier.active-query-tracker-dir`
    * `-querier.lookback-delta`
  * Sharding can be dynamically controlled per request using the `Sharding-Control: 64` header. (0 to disable)
  * Sharding can be dynamically controlled per tenant using the limit `query_sharding_total_shards`. (0 to disable)
  * Added `sharded_queries` count to the "query stats" log.
  * The number of shards is adjusted to be compatible with number of compactor shards that are used by a split-and-merge compactor. The querier can use this to avoid querying blocks that cannot have series in a given query shard.
* [FEATURE] Query-Frontend: Added `-query-frontend.cache-unaligned-requests` option to cache responses for requests that do not have step-aligned start and end times. This can improve speed of repeated queries, but can also pollute cache with results that are never reused. #432
* [FEATURE] Querier: Added label names cardinality endpoint `<prefix>/api/v1/cardinality/label_names` that is disabled by default. Can be enabled/disabled via the CLI flag `-querier.cardinality-analysis-enabled` or its respective YAML config option. Configurable on a per-tenant basis. #301 #377 #474
* [FEATURE] Querier: Added label values cardinality endpoint `<prefix>/api/v1/cardinality/label_values` that is disabled by default. Can be enabled/disabled via the CLI flag `-querier.cardinality-analysis-enabled` or its respective YAML config option, and configurable on a per-tenant basis. The maximum number of label names allowed to be queried in a single API call can be controlled via `-querier.label-values-max-cardinality-label-names-per-request`. #332 #395 #474
* [FEATURE] Querier: Added `-store.max-labels-query-length` to restrict the range of `/series`, label-names and label-values requests. #507
* [FEATURE] Ruler: Add new `-ruler.query-stats-enabled` which when enabled will report the `cortex_ruler_query_seconds_total` as a per-user metric that tracks the sum of the wall time of executing queries in the ruler in seconds. [#4317](https://github.com/cortexproject/cortex/pull/4317)
* [FEATURE] Ruler: Added federated rule groups. #533
  * Added `-ruler.tenant-federation.enabled` config flag.
  * Added support for `source_tenants` field on rule groups.
* [FEATURE] Store-gateway: Added `/store-gateway/tenants` and `/store-gateway/tenant/{tenant}/blocks` endpoints that provide functionality that was provided by `tools/listblocks`. #911 #973
* [FEATURE] Compactor: compactor now uses new algorithm that we call "split-and-merge". Previous compaction strategy was removed. With the `split-and-merge` compactor source blocks for a given tenant are grouped into `-compactor.split-groups` number of groups. Each group of blocks is then compacted separately, and is split into `-compactor.split-and-merge-shards` shards (configurable on a per-tenant basis). Compaction of each tenant shards can be horizontally scaled. Number of compactors that work on jobs for single tenant can be limited by using `-compactor.compactor-tenant-shard-size` parameter, or per-tenant `compactor_tenant_shard_size` override.  #275 #281 #282 #283 #288 #290 #303 #307 #317 #323 #324 #328 #353 #368 #479 #820
* [FEATURE] Compactor: Added `-compactor.max-compaction-time` to control how long can compaction for a single tenant take. If compactions for a tenant take longer, no new compactions are started in the same compaction cycle. Running compactions are not stopped however, and may take much longer. #523
* [FEATURE] Compactor: When compactor finds blocks with out-of-order chunks, it will mark them for no-compaction. Blocks marked for no-compaction are ignored in future compactions too. Added metric `cortex_compactor_blocks_marked_for_no_compaction_total` to track number of blocks marked for no-compaction. Added `CortexCompactorSkippedBlocksWithOutOfOrderChunks` alert based on new metric. Markers are only checked from `<tenant>/markers` location, but uploaded to the block directory too. #520 #535 #550
* [FEATURE] Compactor: multiple blocks are now downloaded and uploaded at once, which can shorten compaction process. #552
* [ENHANCEMENT] Exemplars are now emitted for all gRPC calls and many operations tracked by histograms. #180
* [ENHANCEMENT] New options `-server.http-listen-network` and `-server.grpc-listen-network` allow binding as 'tcp4' or 'tcp6'. #180
* [ENHANCEMENT] Query federation: improve performance in MergeQueryable by memoizing labels. #312
* [ENHANCEMENT] Add histogram metrics `cortex_distributor_sample_delay_seconds` and `cortex_ingester_tsdb_sample_out_of_order_delta_seconds` #488
* [ENHANCEMENT] Check internal directory access before starting up. #1217
* [ENHANCEMENT] Azure client: expose option to configure MSI URL and user-assigned identity. #584
* [ENHANCEMENT] Added a new metric `mimir_build_info` to coincide with `cortex_build_info`. The metric `cortex_build_info` has not been removed. #1022
* [ENHANCEMENT] Mimir runs a sanity check of storage config at startup and will fail to start if the sanity check doesn't pass. This is done to find potential config issues before starting up. #1180
* [ENHANCEMENT] Validate alertmanager and ruler storage configurations to ensure they don't use same bucket name and region values as those configured for the blocks storage. #1214
* [ENHANCEMENT] Ingester: added option `-ingester.readiness-check-ring-health` to disable the ring health check in the readiness endpoint. When disabled, the health checks are run against only the ingester itself instead of all ingesters in the ring. #48 #126
* [ENHANCEMENT] Ingester: reduce CPU and memory utilization if remote write requests contains a large amount of "out of bounds" samples. #413
* [ENHANCEMENT] Ingester: reduce CPU and memory utilization when querying chunks from ingesters. #430
* [ENHANCEMENT] Ingester: Expose ingester ring page on ingesters. #654
* [ENHANCEMENT] Distributor: added option `-distributor.excluded-zones` to exclude ingesters running in specific zones both on write and read path. #51
* [ENHANCEMENT] Distributor: add tags to tracing span for distributor push with user, cluster and replica. #210
* [ENHANCEMENT] Distributor: performance optimisations. #212 #217 #242
* [ENHANCEMENT] Distributor: reduce latency when HA-Tracking by doing KVStore updates in the background. #271
* [ENHANCEMENT] Distributor: make distributor inflight push requests count include background calls to ingester. #398
* [ENHANCEMENT] Distributor: silently drop exemplars more than 5 minutes older than samples in the same batch. #544
* [ENHANCEMENT] Distributor: reject exemplars with blank label names or values. The `cortex_discarded_exemplars_total` metric will use the `exemplar_labels_blank` reason in this case. #873
* [ENHANCEMENT] Query-frontend: added `cortex_query_frontend_workers_enqueued_requests_total` metric to track the number of requests enqueued in each query-scheduler. #384
* [ENHANCEMENT] Query-frontend: added `cortex_query_frontend_non_step_aligned_queries_total` to track the total number of range queries with start/end not aligned to step. #347 #357 #582
* [ENHANCEMENT] Query-scheduler: exported summary `cortex_query_scheduler_inflight_requests` tracking total number of inflight requests (both enqueued and processing) in percentile buckets. #675
* [ENHANCEMENT] Querier: can use the `LabelNames` call with matchers, if matchers are provided in the `/labels` API call, instead of using the more expensive `MetricsForLabelMatchers` call as before. #3 #1186
* [ENHANCEMENT] Querier / store-gateway: optimized regex matchers. #319 #334 #355
* [ENHANCEMENT] Querier: when fetching data for specific query-shard, we can ignore some blocks based on compactor-shard ID, since sharding of series by query sharding and compactor is the same. Added metrics: #438 #450
  * `cortex_querier_blocks_found_total`
  * `cortex_querier_blocks_queried_total`
  * `cortex_querier_blocks_with_compactor_shard_but_incompatible_query_shard_total`
* [ENHANCEMENT] Querier / ruler: reduce cpu usage, latency and peak memory consumption. #459 #463 #589
* [ENHANCEMENT] Querier: labels requests now obey `-querier.query-ingesters-within`, making them a little more efficient. #518
* [ENHANCEMENT] Querier: retry store-gateway in case of unexpected failure, instead of failing the query. #1003
* [ENHANCEMENT] Querier / ruler: reduce memory used by streaming queries, particularly in ruler. [#4341](https://github.com/cortexproject/cortex/pull/4341)
* [ENHANCEMENT] Ruler: Using shuffle sharding subring on GetRules API. [#4466](https://github.com/cortexproject/cortex/pull/4466)
* [ENHANCEMENT] Ruler: wait for ruler ring client to self-detect during startup. #990
* [ENHANCEMENT] Store-gateway: added `cortex_bucket_store_sent_chunk_size_bytes` metric, tracking the size of chunks sent from store-gateway to querier. #123
* [ENHANCEMENT] Store-gateway: reduced CPU and memory utilization due to exported metrics aggregation for instances with a large number of tenants. #123 #142
* [ENHANCEMENT] Store-gateway: added an in-memory LRU cache for chunks attributes. Can be enabled setting `-blocks-storage.bucket-store.chunks-cache.attributes-in-memory-max-items=X` where `X` is the max number of items to keep in the in-memory cache. The following new metrics are exposed: #279 #415 #437
  * `cortex_cache_memory_requests_total`
  * `cortex_cache_memory_hits_total`
  * `cortex_cache_memory_items_count`
* [ENHANCEMENT] Store-gateway: log index cache requests to tracing spans. #419
* [ENHANCEMENT] Store-gateway: store-gateway can now ignore blocks with minimum time within `-blocks-storage.bucket-store.ignore-blocks-within` duration. Useful when used together with `-querier.query-store-after`. #502
* [ENHANCEMENT] Store-gateway: label values with matchers now doesn't preload or list series, reducing latency and memory consumption. #534
* [ENHANCEMENT] Store-gateway: the results of `LabelNames()`, `LabelValues()` and `Series(skipChunks=true)` calls are now cached in the index cache. #590
* [ENHANCEMENT] Store-gateway: Added `-store-gateway.sharding-ring.unregister-on-shutdown` option that allows store-gateway to stay in the ring even after shutdown. Defaults to `true`, which is the same as current behaviour. #610 #614
* [ENHANCEMENT] Store-gateway: wait for ring tokens stability instead of ring stability to speed up startup and tests. #620
* [ENHANCEMENT] Compactor: add timeout for waiting on compactor to become ACTIVE in the ring. [#4262](https://github.com/cortexproject/cortex/pull/4262)
* [ENHANCEMENT] Compactor: skip already planned compaction jobs if the tenant doesn't belong to the compactor instance anymore. #303
* [ENHANCEMENT] Compactor: Blocks cleaner will ignore users that it no longer "owns" when sharding is enabled, and user ownership has changed since last scan. #325
* [ENHANCEMENT] Compactor: added `-compactor.compaction-jobs-order` support to configure which compaction jobs should run first for a given tenant (in case there are multiple ones). Supported values are: `smallest-range-oldest-blocks-first` (default), `newest-blocks-first`. #364
* [ENHANCEMENT] Compactor: delete blocks marked for deletion faster. #490
* [ENHANCEMENT] Compactor: expose low-level concurrency options for compactor: `-compactor.max-opening-blocks-concurrency`, `-compactor.max-closing-blocks-concurrency`, `-compactor.symbols-flushers-concurrency`. #569 #701
* [ENHANCEMENT] Compactor: expand compactor logs to include total compaction job time, total time for uploads and block counts. #549
* [ENHANCEMENT] Ring: allow experimental configuration of disabling of heartbeat timeouts by setting the relevant configuration value to zero. Applies to the following: [#4342](https://github.com/cortexproject/cortex/pull/4342)
  * `-distributor.ring.heartbeat-timeout`
  * `-ingester.ring.heartbeat-timeout`
  * `-ruler.ring.heartbeat-timeout`
  * `-alertmanager.sharding-ring.heartbeat-timeout`
  * `-compactor.ring.heartbeat-timeout`
  * `-store-gateway.sharding-ring.heartbeat-timeout`
* [ENHANCEMENT] Ring: allow heartbeats to be explicitly disabled by setting the interval to zero. This is considered experimental. This applies to the following configuration options: [#4344](https://github.com/cortexproject/cortex/pull/4344)
  * `-distributor.ring.heartbeat-period`
  * `-ingester.ring.heartbeat-period`
  * `-ruler.ring.heartbeat-period`
  * `-alertmanager.sharding-ring.heartbeat-period`
  * `-compactor.ring.heartbeat-period`
  * `-store-gateway.sharding-ring.heartbeat-period`
* [ENHANCEMENT] Memberlist: optimized receive path for processing ring state updates, to help reduce CPU utilization in large clusters. [#4345](https://github.com/cortexproject/cortex/pull/4345)
* [ENHANCEMENT] Memberlist: expose configuration of memberlist packet compression via `-memberlist.compression-enabled`. [#4346](https://github.com/cortexproject/cortex/pull/4346)
* [ENHANCEMENT] Memberlist: Add `-memberlist.advertise-addr` and `-memberlist.advertise-port` options for setting the address to advertise to other members of the cluster to enable NAT traversal. #260
* [ENHANCEMENT] Memberlist: reduce CPU utilization for rings with a large number of members. #537 #563 #634
* [ENHANCEMENT] Overrides exporter: include additional limits in the per-tenant override exporter. The following limits have been added to the `cortex_limit_overrides` metric: #21
  * `max_fetched_series_per_query`
  * `max_fetched_chunk_bytes_per_query`
  * `ruler_max_rules_per_rule_group`
  * `ruler_max_rule_groups_per_tenant`
* [ENHANCEMENT] Overrides exporter: add a metrics `cortex_limits_defaults` to expose the default values of limits. #173
* [ENHANCEMENT] Overrides exporter: Add `max_fetched_chunks_per_query` and `max_global_exemplars_per_user` limits to the default and per-tenant limits exported as metrics. #471 #515
* [ENHANCEMENT] Upgrade Go to 1.17.8. #1347 #1381
* [ENHANCEMENT] Upgrade Docker base images to `alpine:3.15.0`. #1348
* [BUGFIX] Azure storage: only create HTTP client once, to reduce memory utilization. #605
* [BUGFIX] Ingester: fixed ingester stuck on start up (LEAVING ring state) when `-ingester.ring.heartbeat-period=0` and `-ingester.unregister-on-shutdown=false`. [#4366](https://github.com/cortexproject/cortex/pull/4366)
* [BUGFIX] Ingester: prevent any reads or writes while the ingester is stopping. This will prevent accessing TSDB blocks once they have been already closed. [#4304](https://github.com/cortexproject/cortex/pull/4304)
* [BUGFIX] Ingester: TSDB now waits for pending readers before truncating Head block, fixing the `chunk not found` error and preventing wrong query results. #16
* [BUGFIX] Ingester: don't create TSDB or appender if no samples are sent by a tenant. #162
* [BUGFIX] Ingester: fix out-of-order chunks in TSDB head in-memory series after WAL replay in case some samples were appended to TSDB WAL before series. #530
* [BUGFIX] Distributor: when cleaning up obsolete elected replicas from KV store, HA tracker didn't update number of cluster per user correctly. [#4336](https://github.com/cortexproject/cortex/pull/4336)
* [BUGFIX] Distributor: fix bug in query-exemplar where some results would get dropped. #583
* [BUGFIX] Query-frontend: Fixes @ modifier functions (start/end) when splitting queries by time. #206
* [BUGFIX] Query-frontend: Ensure query_range requests handled by the query-frontend return JSON formatted errors. #360 #499
* [BUGFIX] Query-frontend: don't reuse cached results for queries that are not step-aligned. #424
* [BUGFIX] Query-frontend: fix API error messages that were mentioning Prometheus `--enable-feature=promql-negative-offset` and `--enable-feature=promql-at-modifier` flags. #688
* [BUGFIX] Query-frontend: worker's cancellation channels are now buffered to ensure that all request cancellations are properly handled. #741
* [BUGFIX] Querier: fixed `/api/v1/user_stats` endpoint. When zone-aware replication is enabled, `MaxUnavailableZones` param is used instead of `MaxErrors`, so setting `MaxErrors = 0` doesn't make the Querier wait for all Ingesters responses. #474
* [BUGFIX] Querier: Disable query scheduler SRV DNS lookup. #689
* [BUGFIX] Ruler: fixed counting of PromQL evaluation errors as user-errors when updating `cortex_ruler_queries_failed_total`. [#4335](https://github.com/cortexproject/cortex/pull/4335)
* [BUGFIX] Ruler: fix formatting of rule groups in `/ruler/rule_groups` endpoint. #655
* [BUGFIX] Ruler: do not log `unable to read rules directory` at startup if the directory hasn't been created yet. #1058
* [BUGFIX] Ruler: enable Prometheus-compatible endpoints regardless of `-ruler.enable-api`. The flag now only controls the configuration API. This is what the config flag description stated, but not what was happening. #1216
* [BUGFIX] Compactor: fixed panic while collecting Prometheus metrics. #28
* [BUGFIX] Compactor: compactor should now be able to correctly mark blocks for deletion and no-compaction, if such marking was previously interrupted. #1015
* [BUGFIX] Alertmanager: remove stale template files. #4495
* [BUGFIX] Alertmanager: don't replace user configurations with blank fallback configurations (when enabled), particularly during scaling up/down instances when sharding is enabled. #224
* [BUGFIX] Ring: multi KV runtime config changes are now propagated to all rings, not just ingester ring. #1047
* [BUGFIX] Memberlist: fixed corrupted packets when sending compound messages with more than 255 messages or messages bigger than 64KB. #551
* [BUGFIX] Overrides exporter: successfully startup even if runtime config is not set. #1056
* [BUGFIX] Fix internal modules to wait for other modules depending on them before stopping. #1472

### Mixin

_Changes since `grafana/cortex-jsonnet` `1.9.0`._

* [CHANGE] Removed chunks storage support from mixin. #641 #643 #645 #811 #812 #813
  * Removed `tsdb.libsonnet`: no need to import it anymore (its content is already automatically included when using Jsonnet)
  * Removed the following fields from `_config`:
    * `storage_engine` (defaults to `blocks`)
    * `chunk_index_backend`
    * `chunk_store_backend`
  * Removed schema config map
  * Removed the following dashboards:
    * "Cortex / Chunks"
    * "Cortex / WAL"
    * "Cortex / Blocks vs Chunks"
  * Removed the following alerts:
    * `CortexOldChunkInMemory`
    * `CortexCheckpointCreationFailed`
    * `CortexCheckpointDeletionFailed`
    * `CortexProvisioningMemcachedTooSmall`
    * `CortexWALCorruption`
    * `CortexTableSyncFailure`
    * `CortexTransferFailed`
  * Removed the following recording rules:
    * `cortex_chunk_store_index_lookups_per_query`
    * `cortex_chunk_store_series_pre_intersection_per_query`
    * `cortex_chunk_store_series_post_intersection_per_query`
    * `cortex_chunk_store_chunks_per_query`
    * `cortex_bigtable_request_duration_seconds`
    * `cortex_cassandra_request_duration_seconds`
    * `cortex_dynamo_request_duration_seconds`
    * `cortex_database_request_duration_seconds`
    * `cortex_gcs_request_duration_seconds`
* [CHANGE] Update grafana-builder dependency: use $__rate_interval in qpsPanel and latencyPanel. [#372](https://github.com/grafana/cortex-jsonnet/pull/372)
* [CHANGE] `namespace` template variable in dashboards now only selects namespaces for selected clusters. [#311](https://github.com/grafana/cortex-jsonnet/pull/311)
* [CHANGE] `CortexIngesterRestarts` alert severity changed from `critical` to `warning`. [#321](https://github.com/grafana/cortex-jsonnet/pull/321)
* [CHANGE] Dashboards: added overridable `job_labels` and `cluster_labels` to the configuration object as label lists to uniquely identify jobs and clusters in the metric names and group-by lists in dashboards. [#319](https://github.com/grafana/cortex-jsonnet/pull/319)
* [CHANGE] Dashboards: `alert_aggregation_labels` has been removed from the configuration and overriding this value has been deprecated. Instead the labels are now defined by the `cluster_labels` list, and should be overridden accordingly through that list. [#319](https://github.com/grafana/cortex-jsonnet/pull/319)
* [CHANGE] Renamed `CortexCompactorHasNotUploadedBlocksSinceStart` to `CortexCompactorHasNotUploadedBlocks`. [#334](https://github.com/grafana/cortex-jsonnet/pull/334)
* [CHANGE] Renamed `CortexCompactorRunFailed` to `CortexCompactorHasNotSuccessfullyRunCompaction`. [#334](https://github.com/grafana/cortex-jsonnet/pull/334)
* [CHANGE] Renamed `CortexInconsistentConfig` alert to `CortexInconsistentRuntimeConfig` and increased severity to `critical`. [#335](https://github.com/grafana/cortex-jsonnet/pull/335)
* [CHANGE] Increased `CortexBadRuntimeConfig` alert severity to `critical` and removed support for `cortex_overrides_last_reload_successful` metric (was removed in Cortex 1.3.0). [#335](https://github.com/grafana/cortex-jsonnet/pull/335)
* [CHANGE] Grafana 'min step' changed to 15s so dashboard show better detail. [#340](https://github.com/grafana/cortex-jsonnet/pull/340)
* [CHANGE] Replace `CortexRulerFailedEvaluations` with two new alerts: `CortexRulerTooManyFailedPushes` and `CortexRulerTooManyFailedQueries`. [#347](https://github.com/grafana/cortex-jsonnet/pull/347)
* [CHANGE] Removed `CortexCacheRequestErrors` alert. This alert was not working because the legacy Cortex cache client instrumentation doesn't track errors. [#346](https://github.com/grafana/cortex-jsonnet/pull/346)
* [CHANGE] Removed `CortexQuerierCapacityFull` alert. [#342](https://github.com/grafana/cortex-jsonnet/pull/342)
* [CHANGE] Changes blocks storage alerts to group metrics by the configured `cluster_labels` (supporting the deprecated `alert_aggregation_labels`). [#351](https://github.com/grafana/cortex-jsonnet/pull/351)
* [CHANGE] Increased `CortexIngesterReachingSeriesLimit` critical alert threshold from 80% to 85%. [#363](https://github.com/grafana/cortex-jsonnet/pull/363)
* [CHANGE] Changed default `job_names` for query-frontend, query-scheduler and querier to match custom deployments too. [#376](https://github.com/grafana/cortex-jsonnet/pull/376)
* [CHANGE] Split `cortex_api` recording rule group into three groups. This is a workaround for large clusters where this group can become slow to evaluate. [#401](https://github.com/grafana/cortex-jsonnet/pull/401)
* [CHANGE] Increased `CortexIngesterReachingSeriesLimit` warning threshold from 70% to 80% and critical threshold from 85% to 90%. [#404](https://github.com/grafana/cortex-jsonnet/pull/404)
* [CHANGE] Raised `CortexKVStoreFailure` alert severity from warning to critical. #493
* [CHANGE] Increase `CortexRolloutStuck` alert "for" duration from 15m to 30m. #493 #573
* [CHANGE] The Alertmanager and Ruler compiled dashboards (`alertmanager.json` and `ruler.json`) have been respectively renamed to `mimir-alertmanager.json` and `mimir-ruler.json`. #869
* [CHANGE] Removed `cortex_overrides_metric` from `_config`. #871
* [CHANGE] Renamed recording rule groups (`cortex_` prefix changed to `mimir_`). #871
* [CHANGE] Alerts name prefix has been changed from `Cortex` to `Mimir` (eg. alert `CortexIngesterUnhealthy` has been renamed to `MimirIngesterUnhealthy`). #879
* [CHANGE] Enabled resources dashboards by default. Can be disabled setting `resources_dashboards_enabled` config field to `false`. #920
* [FEATURE] Added `Cortex / Overrides` dashboard, displaying default limits and per-tenant overrides applied to Mimir. #673
* [FEATURE] Added `Mimir / Tenants` and `Mimir / Top tenants` dashboards, displaying user-based metrics. #776
* [FEATURE] Added querier autoscaling panels and alerts. #1006 #1016
* [FEATURE] Mimir / Top tenants dashboard now has tenants ranked by rule group size and evaluation time. #1338
* [ENHANCEMENT] cortex-mixin: Make `cluster_namespace_deployment:kube_pod_container_resource_requests_{cpu_cores,memory_bytes}:sum` backwards compatible with `kube-state-metrics` v2.0.0. [#317](https://github.com/grafana/cortex-jsonnet/pull/317)
* [ENHANCEMENT] Cortex-mixin: Include `cortex-gw-internal` naming variation in default `gateway` job names. [#328](https://github.com/grafana/cortex-jsonnet/pull/328)
* [ENHANCEMENT] Ruler dashboard: added object storage metrics. [#354](https://github.com/grafana/cortex-jsonnet/pull/354)
* [ENHANCEMENT] Alertmanager dashboard: added object storage metrics. [#354](https://github.com/grafana/cortex-jsonnet/pull/354)
* [ENHANCEMENT] Added documentation text panels and descriptions to reads and writes dashboards. [#324](https://github.com/grafana/cortex-jsonnet/pull/324)
* [ENHANCEMENT] Dashboards: defined container functions for common resources panels: containerDiskWritesPanel, containerDiskReadsPanel, containerDiskSpaceUtilization. [#331](https://github.com/grafana/cortex-jsonnet/pull/331)
* [ENHANCEMENT] cortex-mixin: Added `alert_excluded_routes` config to exclude specific routes from alerts. [#338](https://github.com/grafana/cortex-jsonnet/pull/338)
* [ENHANCEMENT] Added `CortexMemcachedRequestErrors` alert. [#346](https://github.com/grafana/cortex-jsonnet/pull/346)
* [ENHANCEMENT] Ruler dashboard: added "Per route p99 latency" panel in the "Configuration API" row. [#353](https://github.com/grafana/cortex-jsonnet/pull/353)
* [ENHANCEMENT] Increased the `for` duration of the `CortexIngesterReachingSeriesLimit` warning alert to 3h. [#362](https://github.com/grafana/cortex-jsonnet/pull/362)
* [ENHANCEMENT] Added a new tier (`medium_small_user`) so we have another tier between 100K and 1Mil active series. [#364](https://github.com/grafana/cortex-jsonnet/pull/364)
* [ENHANCEMENT] Extend Alertmanager dashboard: [#313](https://github.com/grafana/cortex-jsonnet/pull/313)
  * "Tenants" stat panel - shows number of discovered tenant configurations.
  * "Replication" row - information about the replication of tenants/alerts/silences over instances.
  * "Tenant Configuration Sync" row - information about the configuration sync procedure.
  * "Sharding Initial State Sync" row - information about the initial state sync procedure when sharding is enabled.
  * "Sharding Runtime State Sync" row - information about various state operations which occur when sharding is enabled (replication, fetch, marge, persist).
* [ENHANCEMENT] Update gsutil command for `not healthy index found` playbook [#370](https://github.com/grafana/cortex-jsonnet/pull/370)
* [ENHANCEMENT] Added Alertmanager alerts and playbooks covering configuration syncs and sharding operation: [#377 [#378](https://github.com/grafana/cortex-jsonnet/pull/378)
  * `CortexAlertmanagerSyncConfigsFailing`
  * `CortexAlertmanagerRingCheckFailing`
  * `CortexAlertmanagerPartialStateMergeFailing`
  * `CortexAlertmanagerReplicationFailing`
  * `CortexAlertmanagerPersistStateFailing`
  * `CortexAlertmanagerInitialSyncFailed`
* [ENHANCEMENT] Add recording rules to improve responsiveness of Alertmanager dashboard. [#387](https://github.com/grafana/cortex-jsonnet/pull/387)
* [ENHANCEMENT] Add `CortexRolloutStuck` alert. [#405](https://github.com/grafana/cortex-jsonnet/pull/405)
* [ENHANCEMENT] Added `CortexKVStoreFailure` alert. [#406](https://github.com/grafana/cortex-jsonnet/pull/406)
* [ENHANCEMENT] Use configured `ruler` jobname for ruler dashboard panels. [#409](https://github.com/grafana/cortex-jsonnet/pull/409)
* [ENHANCEMENT] Add ability to override `datasource` for generated dashboards. [#407](https://github.com/grafana/cortex-jsonnet/pull/407)
* [ENHANCEMENT] Use alertmanager jobname for alertmanager dashboard panels [#411](https://github.com/grafana/cortex-jsonnet/pull/411)
* [ENHANCEMENT] Added `CortexDistributorReachingInflightPushRequestLimit` alert. [#408](https://github.com/grafana/cortex-jsonnet/pull/408)
* [ENHANCEMENT] Added `CortexReachingTCPConnectionsLimit` alert. #403
* [ENHANCEMENT] Added "Cortex / Writes Networking" and "Cortex / Reads Networking" dashboards. #405
* [ENHANCEMENT] Improved "Queue length" panel in "Cortex / Queries" dashboard. #408
* [ENHANCEMENT] Add `CortexDistributorReachingInflightPushRequestLimit` alert and playbook. #401
* [ENHANCEMENT] Added "Recover accidentally deleted blocks (Google Cloud specific)" playbook. #475
* [ENHANCEMENT] Added support to multi-zone store-gateway deployments. #608 #615
* [ENHANCEMENT] Show supplementary alertmanager services in the Rollout Progress dashboard. #738 #855
* [ENHANCEMENT] Added `mimir` to default job names. This makes dashboards and alerts working when Mimir is installed in single-binary mode and the deployment is named `mimir`. #921
* [ENHANCEMENT] Introduced a new alert for the Alertmanager: `MimirAlertmanagerAllocatingTooMuchMemory`. It has two severities based on the memory usage against limits, a `warning` level at 80% and a `critical` level at 90%. #1206
* [ENHANCEMENT] Faster memcached cache requests. #2720
* [BUGFIX] Fixed `CortexIngesterHasNotShippedBlocks` alert false positive in case an ingester instance had ingested samples in the past, then no traffic was received for a long period and then it started receiving samples again. [#308](https://github.com/grafana/cortex-jsonnet/pull/308)
* [BUGFIX] Fixed `CortexInconsistentRuntimeConfig` metric. [#335](https://github.com/grafana/cortex-jsonnet/pull/335)
* [BUGFIX] Fixed scaling dashboard to correctly work when a Cortex service deployment spans across multiple zones (a zone is expected to have the `zone-[a-z]` suffix). [#365](https://github.com/grafana/cortex-jsonnet/pull/365)
* [BUGFIX] Fixed rollout progress dashboard to correctly work when a Cortex service deployment spans across multiple zones (a zone is expected to have the `zone-[a-z]` suffix). [#366](https://github.com/grafana/cortex-jsonnet/pull/366)
* [BUGFIX] Fixed rollout progress dashboard to include query-scheduler too. [#376](https://github.com/grafana/cortex-jsonnet/pull/376)
* [BUGFIX] Upstream recording rule `node_namespace_pod_container:container_cpu_usage_seconds_total:sum_irate` renamed. [#379](https://github.com/grafana/cortex-jsonnet/pull/379)
* [BUGFIX] Fixed writes/reads/alertmanager resources dashboards to use `$._config.job_names.gateway`. [#403](https://github.com/grafana/cortex-jsonnet/pull/403)
* [BUGFIX] Span the annotation.message in alerts as YAML multiline strings. [#412](https://github.com/grafana/cortex-jsonnet/pull/412)
* [BUGFIX] Fixed "Instant queries / sec" in "Cortex / Reads" dashboard. #445
* [BUGFIX] Fixed and added missing KV store panels in Writes, Reads, Ruler and Compactor dashboards. #448
* [BUGFIX] Fixed Alertmanager dashboard when alertmanager is running as part of single binary. #1064
* [BUGFIX] Fixed Ruler dashboard when ruler is running as part of single binary. #1260
* [BUGFIX] Query-frontend: fixed bad querier status code mapping with query-sharding enabled. #1227

### Jsonnet

_Changes since `grafana/cortex-jsonnet` `1.9.0`._

* [CHANGE] Removed chunks storage support. #639
  * Removed the following fields from `_config`:
    * `storage_engine` (defaults to `blocks`)
    * `querier_second_storage_engine` (not supported anymore)
    * `table_manager_enabled`, `table_prefix`
    * `memcached_index_writes_enabled` and `memcached_index_writes_max_item_size_mb`
    * `storeMemcachedChunksConfig`
    * `storeConfig`
    * `max_chunk_idle`
    * `schema` (the schema configmap is still added for backward compatibility reasons)
    * `bigtable_instance` and `bigtable_project`
    * `client_configs`
    * `enabledBackends`
    * `storage_backend`
    * `cassandra_addresses`
    * `s3_bucket_name`
    * `ingester_deployment_without_wal` (was only used by chunks storage)
    * `ingester` (was only used to configure chunks storage WAL)
  * Removed the following CLI flags from `ingester_args`:
    * `ingester.max-chunk-age`
    * `ingester.max-stale-chunk-idle`
    * `ingester.max-transfer-retries`
    * `ingester.retain-period`
* [CHANGE] Changed `overrides-exporter.libsonnet` from being based on cortex-tools to Mimir `overrides-exporter` target. #646
* [CHANGE] Store gateway: set `-blocks-storage.bucket-store.index-cache.memcached.max-get-multi-concurrency`,
  `-blocks-storage.bucket-store.chunks-cache.memcached.max-get-multi-concurrency`,
  `-blocks-storage.bucket-store.metadata-cache.memcached.max-get-multi-concurrency`,
  `-blocks-storage.bucket-store.index-cache.memcached.max-idle-connections`,
  `-blocks-storage.bucket-store.chunks-cache.memcached.max-idle-connections`,
  `-blocks-storage.bucket-store.metadata-cache.memcached.max-idle-connections` to 100 [#414](https://github.com/grafana/cortex-jsonnet/pull/414)
* [CHANGE] Alertmanager: mounted overrides configmap to alertmanager too. [#315](https://github.com/grafana/cortex-jsonnet/pull/315)
* [CHANGE] Memcached: upgraded memcached from `1.5.17` to `1.6.9`. [#316](https://github.com/grafana/cortex-jsonnet/pull/316)
* [CHANGE] Store-gateway: increased memory request and limit respectively from 6GB / 6GB to 12GB / 18GB. [#322](https://github.com/grafana/cortex-jsonnet/pull/322)
* [CHANGE] Store-gateway: increased `-blocks-storage.bucket-store.max-chunk-pool-bytes` from 2GB (default) to 12GB. [#322](https://github.com/grafana/cortex-jsonnet/pull/322)
* [CHANGE] Ingester/Ruler: set `-server.grpc-max-send-msg-size-bytes` and `-server.grpc-max-send-msg-size-bytes` to sensible default values (10MB). [#326](https://github.com/grafana/cortex-jsonnet/pull/326)
* [CHANGE] Decreased `-server.grpc-max-concurrent-streams` from 100k to 10k. [#369](https://github.com/grafana/cortex-jsonnet/pull/369)
* [CHANGE] Decreased blocks storage ingesters graceful termination period from 80m to 20m. [#369](https://github.com/grafana/cortex-jsonnet/pull/369)
* [CHANGE] Increase the rules per group and rule groups limits on different tiers. [#396](https://github.com/grafana/cortex-jsonnet/pull/396)
* [CHANGE] Removed `max_samples_per_query` limit, since it only works with chunks and only when using `-distributor.shard-by-all-labels=false`. [#397](https://github.com/grafana/cortex-jsonnet/pull/397)
* [CHANGE] Removed chunks storage query sharding config support. The following config options have been removed: [#398](https://github.com/grafana/cortex-jsonnet/pull/398)
  * `_config` > `queryFrontend` > `shard_factor`
  * `_config` > `queryFrontend` > `sharded_queries_enabled`
  * `_config` > `queryFrontend` > `query_split_factor`
* [CHANGE] Rename ruler_s3_bucket_name and ruler_gcs_bucket_name to ruler_storage_bucket_name: [#415](https://github.com/grafana/cortex-jsonnet/pull/415)
* [CHANGE] Fine-tuned rolling update policy for distributor, querier, query-frontend, query-scheduler. [#420](https://github.com/grafana/cortex-jsonnet/pull/420)
* [CHANGE] Increased memcached metadata/chunks/index-queries max connections from 4k to 16k. [#420](https://github.com/grafana/cortex-jsonnet/pull/420)
* [CHANGE] Disabled step alignment in query-frontend to be compliant with PromQL. [#420](https://github.com/grafana/cortex-jsonnet/pull/420)
* [CHANGE] Do not limit compactor CPU and request a number of cores equal to the configured concurrency. [#420](https://github.com/grafana/cortex-jsonnet/pull/420)
* [CHANGE] Configured split-and-merge compactor. #853
  * The following CLI flags are set on compactor:
    * `-compactor.split-and-merge-shards=0`
    * `-compactor.compactor-tenant-shard-size=1`
    * `-compactor.split-groups=1`
    * `-compactor.max-opening-blocks-concurrency=4`
    * `-compactor.max-closing-blocks-concurrency=2`
    * `-compactor.symbols-flushers-concurrency=4`
  * The following per-tenant overrides have been set on `super_user` and `mega_user` classes:
    ```
    compactor_split_and_merge_shards: 2,
    compactor_tenant_shard_size: 2,
    compactor_split_groups: 2,
    ```
* [CHANGE] The entrypoint file to include has been renamed from `cortex.libsonnet` to `mimir.libsonnet`. #897
* [CHANGE] The default image config field has been renamed from `cortex` to `mimir`. #896
   ```
   {
     _images+:: {
       mimir: '...',
     },
   }
   ```
* [CHANGE] Removed `cortex_` prefix from config fields. #898
  * The following config fields have been renamed:
    * `cortex_bucket_index_enabled` renamed to `bucket_index_enabled`
    * `cortex_compactor_cleanup_interval` renamed to `compactor_cleanup_interval`
    * `cortex_compactor_data_disk_class` renamed to `compactor_data_disk_class`
    * `cortex_compactor_data_disk_size` renamed to `compactor_data_disk_size`
    * `cortex_compactor_max_concurrency` renamed to `compactor_max_concurrency`
    * `cortex_distributor_allow_multiple_replicas_on_same_node` renamed to `distributor_allow_multiple_replicas_on_same_node`
    * `cortex_ingester_data_disk_class` renamed to `ingester_data_disk_class`
    * `cortex_ingester_data_disk_size` renamed to `ingester_data_disk_size`
    * `cortex_querier_allow_multiple_replicas_on_same_node` renamed to `querier_allow_multiple_replicas_on_same_node`
    * `cortex_query_frontend_allow_multiple_replicas_on_same_node` renamed to `query_frontend_allow_multiple_replicas_on_same_node`
    * `cortex_query_sharding_enabled` renamed to `query_sharding_enabled`
    * `cortex_query_sharding_msg_size_factor` renamed to `query_sharding_msg_size_factor`
    * `cortex_ruler_allow_multiple_replicas_on_same_node` renamed to `ruler_allow_multiple_replicas_on_same_node`
    * `cortex_store_gateway_data_disk_class` renamed to `store_gateway_data_disk_class`
    * `cortex_store_gateway_data_disk_size` renamed to `store_gateway_data_disk_size`
* [CHANGE] The overrides configmap default mountpoint has changed from `/etc/cortex` to `/etc/mimir`. It can be customized via the `overrides_configmap_mountpoint` config field. #899
* [CHANGE] Enabled in the querier the features to query label names with matchers, PromQL at modifier and query long-term storage for labels. #905
* [CHANGE] Reduced TSDB blocks retention on ingesters disk from 96h to 24h. #905
* [CHANGE] Enabled closing of idle TSDB in ingesters. #905
* [CHANGE] Disabled TSDB isolation in ingesters for better performances. #905
* [CHANGE] Changed log level of querier, query-frontend, query-scheduler and alertmanager from `debug` to `info`. #905
* [CHANGE] Enabled attributes in-memory cache in store-gateway. #905
* [CHANGE] Configured store-gateway to not load blocks containing samples more recent than 10h (because such samples are queried from ingesters). #905
* [CHANGE] Dynamically compute `-compactor.deletion-delay` based on other settings, in order to reduce the deletion delay as much as possible and lower the number of live blocks in the storage. #907
* [CHANGE] The config field `distributorConfig` has been renamed to `ingesterRingClientConfig`. Config field `ringClient` has been removed in favor of `ingesterRingClientConfig`. #997 #1057
* [CHANGE] Gossip.libsonnet has been fixed to modify all ring configurations, not only the ingester ring config. Furthermore it now supports migration via multi KV store. #1057 #1099
* [CHANGE] Changed the default of `bucket_index_enabled` to `true`. #924
* [CHANGE] Remove the support for the test-exporter. #1133
* [CHANGE] Removed `$.distributor_deployment_labels`, `$.ingester_deployment_labels` and `$.querier_deployment_labels` fields, that were used by gossip.libsonnet to inject additional label. Now the label is injected directly into pods of statefulsets and deployments. #1297
* [CHANGE] Disabled `-ingester.readiness-check-ring-health`. #1352
* [CHANGE] Changed Alertmanager CPU request from `100m` to `2` cores, and memory request from `1Gi` to `10Gi`. Set Alertmanager memory limit to `15Gi`. #1206
* [CHANGE] gossip.libsonnet has been renamed to memberlist.libsonnet, and is now imported by default. Use of memberlist for ring is enabled by setting `_config.memberlist_ring_enabled` to true. #1526
* [FEATURE] Added query sharding support. It can be enabled setting `cortex_query_sharding_enabled: true` in the `_config` object. #653
* [FEATURE] Added shuffle-sharding support. It can be enabled and configured using the following config: #902
   ```
   _config+:: {
     shuffle_sharding:: {
       ingester_write_path_enabled: true,
       ingester_read_path_enabled: true,
       querier_enabled: true,
       ruler_enabled: true,
       store_gateway_enabled: true,
     },
   }
   ```
* [FEATURE] Added multi-zone ingesters and store-gateways support. #1352 #1552
* [ENHANCEMENT] Add overrides config to compactor. This allows setting retention configs per user. [#386](https://github.com/grafana/cortex-jsonnet/pull/386)
* [ENHANCEMENT] Added 256MB memory ballast to querier. [#369](https://github.com/grafana/cortex-jsonnet/pull/369)
* [ENHANCEMENT] Update `etcd-operator` to latest version (see https://github.com/grafana/jsonnet-libs/pull/480). [#263](https://github.com/grafana/cortex-jsonnet/pull/263)
* [ENHANCEMENT] Add support for Azure storage in Alertmanager configuration. [#381](https://github.com/grafana/cortex-jsonnet/pull/381)
* [ENHANCEMENT] Add support for running Alertmanager in sharding mode. [#394](https://github.com/grafana/cortex-jsonnet/pull/394)
* [ENHANCEMENT] Allow to customize PromQL engine settings via `queryEngineConfig`. [#399](https://github.com/grafana/cortex-jsonnet/pull/399)
* [ENHANCEMENT] Define Azure object storage ruler args. [#416](https://github.com/grafana/cortex-jsonnet/pull/416)
* [ENHANCEMENT] Added the following config options to allow to schedule multiple replicas of the same service on the same node: [#418](https://github.com/grafana/cortex-jsonnet/pull/418)
  * `cortex_distributor_allow_multiple_replicas_on_same_node`
  * `cortex_ruler_allow_multiple_replicas_on_same_node`
  * `cortex_querier_allow_multiple_replicas_on_same_node`
  * `cortex_query_frontend_allow_multiple_replicas_on_same_node`
* [BUGFIX] Alertmanager: fixed `--alertmanager.cluster.peers` CLI flag passed to alertmanager when HA is enabled. [#329](https://github.com/grafana/cortex-jsonnet/pull/329)
* [BUGFIX] Fixed `-distributor.extend-writes` setting on ruler when `unregister_ingesters_on_shutdown` is disabled. [#369](https://github.com/grafana/cortex-jsonnet/pull/369)
* [BUGFIX] Treat `compactor_blocks_retention_period` type as string rather than int.[#395](https://github.com/grafana/cortex-jsonnet/pull/395)
* [BUGFIX] Pass `-ruler-storage.s3.endpoint` to ruler when using S3. [#421](https://github.com/grafana/cortex-jsonnet/pull/421)
* [BUGFIX] Remove service selector on label `gossip_ring_member` from other services than `gossip-ring`. [#1008](https://github.com/grafana/mimir/pull/1008)
* [BUGFIX] Rename `-ingester.readiness-check-ring-health` to `-ingester.ring.readiness-check-ring-health`, to reflect current name of flag. #1460

### Mimirtool

_Changes since cortextool `0.10.7`._

* [CHANGE] The following environment variables have been renamed: #883
  * `CORTEX_ADDRESS` to `MIMIR_ADDRESS`
  * `CORTEX_API_USER` to `MIMIR_API_USER`
  * `CORTEX_API_KEY` to `MIMIR_API_KEY`
  * `CORTEX_TENANT_ID` to `MIMIR_TENANT_ID`
  * `CORTEX_TLS_CA_PATH` to `MIMIR_TLS_CA_PATH`
  * `CORTEX_TLS_CERT_PATH` to `MIMIR_TLS_CERT_PATH`
  * `CORTEX_TLS_KEY_PATH` to `MIMIR_TLS_KEY_PATH`
* [CHANGE] Change `cortex` backend to `mimir`. #883
* [CHANGE] Do not publish `mimirtool` binary for 386 windows architecture. #1263
* [CHANGE] `analyse` command has been renamed to `analyze`. #1318
* [FEATURE] Support Arm64 on Darwin for all binaries (benchtool etc). https://github.com/grafana/cortex-tools/pull/215
* [ENHANCEMENT] Correctly support federated rules. #823
* [BUGFIX] Fix `cortextool rules` legends displaying wrong symbols for updates and deletions. https://github.com/grafana/cortex-tools/pull/226

### Query-tee

_Changes since Cortex `1.10.0`._

* [ENHANCEMENT] Added `/api/v1/query_exemplars` API endpoint support (no results comparison). #168
* [ENHANCEMENT] Add a flag (`--proxy.compare-use-relative-error`) in the query-tee to compare floating point values using relative error. #208
* [ENHANCEMENT] Add a flag (`--proxy.compare-skip-recent-samples`) in the query-tee to skip comparing recent samples. By default samples not older than 1 minute are skipped. #234
* [BUGFIX] Fixes a panic in the query-tee when comparing result. #207
* [BUGFIX] Ensure POST requests are handled correctly #286

### Blocksconvert

_Changes since Cortex `1.10.0`._

* [CHANGE] Blocksconvert tool was removed from Mimir. #637

### Metaconvert

_Changes since Cortex `1.10.0`._

* [CHANGE] `thanosconvert` tool has been renamed to `metaconvert`. `-config.file` option has been removed, while it now requires `-tenant` option to work on single tenant only. It now also preserves labels recognized by Mimir. #1120

### Test-exporter

_Changes since Cortex `1.10.0`._

* [CHANGE] Removed the test-exporter tool. #1133

### Tools

_Changes since Cortex `1.10.0`._

* [CHANGE] Removed `query-audit`. You can use `query-tee` to compare query results and performances of two Grafana Mimir backends. #1380

## [Cortex 1.10.0 CHANGELOG](https://github.com/grafana/mimir/blob/a13959db5d38ff65c2b7ef52c56331d2f4dbc00c/CHANGELOG.md#cortex-1100--2021-08-03)<|MERGE_RESOLUTION|>--- conflicted
+++ resolved
@@ -65,11 +65,8 @@
   * `-compactor.block-upload-validation-enabled` has been added, `compactor_block_upload_validation_enabled` can be used to override per tenant
   * `-compactor.block-upload.block-validation-enabled` was the previous global flag and has been removed
 * [ENHANCEMENT] OTLP: Add support for converting OTel exponential histograms to Prometheus native histograms. The ingestion of native histograms must be enabled, please set `-ingester.native-histograms-ingestion-enabled` to `true`. #4063
-<<<<<<< HEAD
 * [ENHANCEMENT] Compactor: block upload validation concurrency can now be limited with `-compactor.max-block-upload-validation-concurrency`. #4598
-=======
 * [ENHANCEMENT] Query-frontend: add metric `cortex_query_fetched_index_bytes_total` to measure TSDB index bytes fetched to execute a query. #4597
->>>>>>> 97988fdd
 * [BUGFIX] Querier: Streaming remote read will now continue to return multiple chunks per frame after the first frame. #4423
 * [BUGFIX] Store-gateway: the values for `stage="processed"` for the metrics `cortex_bucket_store_series_data_touched` and  `cortex_bucket_store_series_data_size_touched_bytes` when using fine-grained chunks caching is now reporting the correct values of chunks held in memory. #4449
 * [BUGFIX] Compactor: fixed reporting a compaction error when compactor is correctly shut down while populating blocks. #4580
