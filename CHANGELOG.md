--- conflicted
+++ resolved
@@ -59,11 +59,8 @@
   * `-common.storage.gcs.max-retries`
   * `-ruler-storage.gcs.max-retries`
 * [ENHANCEMENT] Usage-tracker: Improve first snapshot loading & rehash speed. #13284
-<<<<<<< HEAD
 * [ENHANCEMENT] Query-frontend: Limits middleware will record different error messages when experimental functions, aggregations, or extended range selector modifiers are used but not enabled for a tenant. #13398
-=======
 * [ENHANCEMENT] Usage-tracker: Improved snapshot loading by doing it in parallel with GOMAXPROCS workers. #13608 #13622
->>>>>>> 33c9bc6a
 * [ENHANCEMENT] Usage-tracker, distributor: Make usage-tracker calls asynchronous for users who are far enough from the series limits. #13427
 * [ENHANCEMENT] Usage-tracker: Ensure tenant shards have enough capacity when loading a snapshot. #13607
 * [ENHANCEMENT] Ruler: Implemented `OperatorControllableErrorClassifier` for rule evaluation, allowing differentiation between operator-controllable errors (e.g., storage failures, 5xx errors, rate limiting) and user-controllable errors (e.g., bad queries, validation errors, 4xx errors). This change affects the rule evaluation failure metric `prometheus_rule_evaluation_failures_total`, which now includes a `reason` label with values `operator` or `user` to distinguish between them. #13313, #13470
