--- conflicted
+++ resolved
@@ -56,10 +56,8 @@
 * [FEATURE] Alertmanager API: added `-alertmanager.grafana-alertmanager-compatibility-enabled` CLI flag (and respective YAML config option) to enable an experimental API endpoints that support the migration of the Grafana Alertmanager. #7057
 * [FEATURE] Alertmanager: Added `-alertmanager.utf8-strict-mode-enabled` to control support for any UTF-8 character as part of Alertmanager configuration/API matchers and labels. It's default value is set to `false`. #6898
 * [FEATURE] Querier: added `histogram_avg()` function support to PromQL. #7293
-<<<<<<< HEAD
 * [FEATURE] Ruler: add the possibility to set alert_relabel_configs to relabel labels before sending to the alertmanager.
 * [FEATURE] Ruler: add the possibility to add exteranl label labels before sending to the alertmanager.
-=======
 * [FEATURE] Ingester: added `-blocks-storage.tsdb.timely-head-compaction` flag, which enables more timely head compaction, and defaults to `false`. #7372
 * [FEATURE] Compactor: Added `/compactor/tenants` and `/compactor/tenant/{tenant}/planned_jobs` endpoints that provide functionality that was provided by `tools/compaction-planner` -- listing of planned compaction jobs based on tenants' bucket index. #7381
 * [FEATURE] Add experimental support for streaming response bodies from queriers to frontends via `-querier.response-streaming-enabled`. This is currently only supported for the `/api/v1/cardinality/active_series` endpoint. #7173
@@ -67,7 +65,6 @@
 * [FEATURE] Add support for the new grammar of `{"metric_name", "l1"="val"}` to promql and some of the exposition formats. #7475 #7541
 * [ENHANCEMENT] Distributor: Add a new metric `cortex_distributor_otlp_requests_total` to track the total number of OTLP requests. #7385
 * [ENHANCEMENT] Vault: add lifecycle manager for token used to authenticate to Vault. This ensures the client token is always valid. Includes a gauge (`cortex_vault_token_lease_renewal_active`) to check whether token renewal is active, and the counters `cortex_vault_token_lease_renewal_success_total` and `cortex_vault_auth_success_total` to see the total number of successful lease renewals / authentications. #7337
->>>>>>> 049e870d
 * [ENHANCEMENT] Store-gateway: add no-compact details column on store-gateway tenants admin UI. #6848
 * [ENHANCEMENT] PromQL: ignore small errors for bucketQuantile #6766
 * [ENHANCEMENT] Distributor: improve efficiency of some errors #6785
