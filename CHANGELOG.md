# Changelog

## main / unreleased

### Grafana Mimir

* [CHANGE] Ingester: Increase default value of `-blocks-storage.tsdb.head-postings-for-matchers-cache-max-bytes` and `-blocks-storage.tsdb.block-postings-for-matchers-cache-max-bytes` to 100 MiB (previous default value was 10 MiB). #6764
* [CHANGE] Validate tenant IDs according to [documented behavior](https://grafana.com/docs/mimir/latest/configure/about-tenant-ids/) even when tenant federation is not enabled. Note that this will cause some previously accepted tenant IDs to be rejected such as those longer than 150 bytes or containing `|` characters. #6959
* [CHANGE] Ruler: don't use backoff retry on remote evaluation in case of `4xx` errors. #7004
* [CHANGE] Server: responses with HTTP 4xx status codes are now treated as errors and used in `status_code` label of request duration metric. #7045
* [ENHANCEMENT] Store-gateway: add no-compact details column on store-gateway tenants admin UI. #6848
* [ENHANCEMENT] PromQL: ignore small errors for bucketQuantile #6766
* [ENHANCEMENT] Distributor: improve efficiency of some errors #6785
* [ENHANCEMENT] Ruler: exclude vector queries from being tracked in `cortex_ruler_queries_zero_fetched_series_total`. #6544
* [ENHANCEMENT] Query-Frontend and Query-Scheduler: split tenant query request queues by query component with `query-frontend.additional-query-queue-dimensions-enabled` and `query-scheduler.additional-query-queue-dimensions-enabled`. #6772
* [ENHANCEMENT] Store-gateway: include more information about lazy index-header loading in traces. #6922
* [ENHANCEMENT] Distributor: support disabling metric relabel rules per-tenant via the flag `-distributor.metric-relabeling-enabled` or associated YAML. #6970
* [ENHANCEMENT] Distributor: `-distributor.remote-timeout` is now accounted from the first ingester push request being sent. #6972
<<<<<<< HEAD
* [ENHANCEMENT] Storage Provider: allow aws sts support for s3 storage provider #6172
=======
* [FEATURE] Introduce `-tenant-federation.max-tenants` option to limit the max number of tenants allowed for requests when federation is enabled. #6959
* [ENHANCEMENT] Query-frontend: add experimental support for sharding active series queries via `-query-frontend.shard-active-series-queries`. #6784
>>>>>>> 146af07f
* [BUGFIX] Ingester: don't ignore errors encountered while iterating through chunks or samples in response to a query request. #6451
* [BUGFIX] Fix issue where queries can fail or omit OOO samples if OOO head compaction occurs between creating a querier and reading chunks #6766
* [BUGFIX] Fix issue where concatenatingChunkIterator can obscure errors #6766
* [BUGFIX] Fix panic during tsdb Commit #6766
* [BUGFIX] tsdb/head: wlog exemplars after samples #6766
* [BUGFIX] Ruler: fix issue where "failed to remotely evaluate query expression, will retry" messages are logged without context such as the trace ID and do not appear in trace events. #6789
* [BUGFIX] Querier: fix issue where spans in query request traces were not nested correctly. #6893
* [BUGFIX] Fix issue where all incoming HTTP requests have duplicate trace spans. #6920
* [BUGFIX] Querier: do not retry requests to store-gateway when a query gets canceled. #6934
* [BUGFIX] Querier: return 499 status code instead of 500 when a request to remote read endpoint gets canceled. #6934
* [BUGFIX] Querier: fix issue where `-querier.max-fetched-series-per-query` is not applied to `/series` endpoint if the series are loaded from ingesters. #7055

### Mixin

* [CHANGE] The `job` label matcher for distributor and gateway have been extended to include any deployment matching `distributor.*` and `cortex-gw.*` respectively. This change allows to match custom and multi-zone distributor and gateway deployments too. #6817
* [ENHANCEMENT] Dashboards: Add panels for alertmanager activity of a tenant #6826
* [ENHANCEMENT] Dashboards: Add graphs to "Slow Queries" dashboard. #6880
* [ENHANCEMENT] Dashboards: remove legacy `graph` panel from Rollout Progress dashboard. #6864
* [ENHANCEMENT] Dashboards: Make most columns in "Slow Queries" sortable. #7000
* [ENHANCEMENT] Dashboards: Render graph panels at full resolution as opposed to at half resolution. #7027

### Jsonnet

* [CHANGE] Querier: Increase `JAEGER_REPORTER_MAX_QUEUE_SIZE` from 1000 to 5000, to avoid dropping tracing spans. #6764
* [FEATURE] Added support for the following root-level settings to configure the list of matchers to apply to node affinity: #6782 #6829
  * `alertmanager_node_affinity_matchers`
  * `compactor_node_affinity_matchers`
  * `continuous_test_node_affinity_matchers`
  * `distributor_node_affinity_matchers`
  * `ingester_node_affinity_matchers`
  * `ingester_zone_a_node_affinity_matchers`
  * `ingester_zone_b_node_affinity_matchers`
  * `ingester_zone_c_node_affinity_matchers`
  * `mimir_backend_node_affinity_matchers`
  * `mimir_backend_zone_a_node_affinity_matchers`
  * `mimir_backend_zone_b_node_affinity_matchers`
  * `mimir_backend_zone_c_node_affinity_matchers`
  * `mimir_read_node_affinity_matchers`
  * `mimir_write_node_affinity_matchers`
  * `mimir_write_zone_a_node_affinity_matchers`
  * `mimir_write_zone_b_node_affinity_matchers`
  * `mimir_write_zone_c_node_affinity_matchers`
  * `overrides_exporter_node_affinity_matchers`
  * `querier_node_affinity_matchers`
  * `query_frontend_node_affinity_matchers`
  * `query_scheduler_node_affinity_matchers`
  * `rollout_operator_node_affinity_matchers`
  * `ruler_node_affinity_matchers`
  * `ruler_node_affinity_matchers`
  * `ruler_querier_node_affinity_matchers`
  * `ruler_query_frontend_node_affinity_matchers`
  * `ruler_query_scheduler_node_affinity_matchers`
  * `store_gateway_node_affinity_matchers`
  * `store_gateway_node_affinity_matchers`
  * `store_gateway_zone_a_node_affinity_matchers`
  * `store_gateway_zone_b_node_affinity_matchers`
  * `store_gateway_zone_c_node_affinity_matchers`
* [FEATURE] Ingester: Allow automated zone-by-zone downscaling, that can be enabled via the `ingester_automated_downscale_enabled` flag. It is disabled by default. #6850
* [ENHANCEMENT] Alerts: Add `MimirStoreGatewayTooManyFailedOperations` warning alert that triggers when Mimir store-gateway report error when interacting with the object storage. #6831
* [ENHANCEMENT] Querier HPA: improved scaling metric and scaling policies, in order to scale up and down more gradually. #6971
* [BUGFIX] Update memcached-exporter to 0.14.1 due to CVE-2023-39325. #6861

### Mimirtool

* [ENHANCEMENT] Analyze Prometheus: set tenant header. #6737
* [ENHANCEMENT] Add argument `--output-dir` to `mimirtool alertmanager get` where the config and templates will be written to and can be loaded via `mimirtool alertmanager load` #6760
* [BUGFIX] Analyze rule-file: .metricsUsed field wasn't populated. #6953

### Mimir Continuous Test

* [ENHANCEMENT] Include comparison of all expected and actual values when any float sample does not match. #6756

### Query-tee

### Documentation

### Tools

## 2.11.0

### Grafana Mimir

* [CHANGE] The following deprecated configurations have been removed: #6673 #6779 #6808 #6814
  * `-querier.iterators`
  * `-querier.batch-iterators`
  * `-blocks-storage.bucket-store.max-chunk-pool-bytes`
  * `-blocks-storage.bucket-store.chunk-pool-min-bucket-size-bytes`
  * `-blocks-storage.bucket-store.chunk-pool-max-bucket-size-bytes`
  * `-blocks-storage.bucket-store.bucket-index.enabled`
* [CHANGE] Querier: Split worker GRPC config into separate client configs for the frontend and scheduler to allow TLS to be configured correctly when specifying the `tls_server_name`. The GRPC config specified under `-querier.frontend-client.*` will no longer apply to the scheduler client, and will need to be set explicitly under `-querier.scheduler-client.*`. #6445 #6573
* [CHANGE] Store-gateway: enable sparse index headers by default. Sparse index headers reduce the time to load an index header up to 90%. #6005
* [CHANGE] Store-gateway: lazy-loading concurrency limit default value is now 4. #6004
* [CHANGE] General: enabled `-log.buffered` by default. The `-log.buffered` has been deprecated and will be removed in Mimir 2.13. #6131
* [CHANGE] Ingester: changed default `-blocks-storage.tsdb.series-hash-cache-max-size-bytes` setting from `1GB` to `350MB`. The new default cache size is enough to store the hashes for all series in a ingester, assuming up to 2M in-memory series per ingester and using the default 13h retention period for local TSDB blocks in the ingesters. #6130
* [CHANGE] Query-frontend: removed `cortex_query_frontend_workers_enqueued_requests_total`. Use `cortex_query_frontend_enqueue_duration_seconds_count` instead. #6121
* [CHANGE] Ingester / querier: enable ingester to querier chunks streaming by default and mark it as stable. #6174
* [CHANGE] Ingester / querier: enable ingester query request minimisation by default and mark it as stable. #6174
* [CHANGE] Ingester: changed the default value for the experimental configuration parameter `-blocks-storage.tsdb.early-head-compaction-min-estimated-series-reduction-percentage` from 10 to 15. #6186
* [CHANGE] Ingester: `/ingester/push` HTTP endpoint has been removed. This endpoint was added for testing and troubleshooting, but was never documented or used for anything. #6299
* [CHANGE] Experimental setting `-log.rate-limit-logs-per-second-burst` renamed to `-log.rate-limit-logs-burst-size`. #6230
* [CHANGE] Distributor: instead of errors with HTTP status codes, `Push()` now returns errors with gRPC codes: #6377
  * `http.StatusAccepted` (202) code is replaced with `codes.AlreadyExists`.
  * `http.BadRequest` (400) code is replaced with `codes.FailedPrecondition`.
  * `http.StatusTooManyRequests` (429) and the non-standard `529` (The service is overloaded) codes are replaced with `codes.ResourceExhausted`.
* [CHANGE] Ingester: by setting the newly introduced experimental CLI flag `-ingester.return-only-grpc-errors` to true, ingester will return only gRPC errors. This feature changes the following status codes: #6443 #6680 #6723
  * `http.StatusBadRequest` (400) is replaced with `codes.FailedPrecondition` on the write path.
  * `http.StatusServiceUnavailable` (503) is replaced with `codes.Internal` on the write path, and with `codes.ResourceExhausted` on the read path.
  * `codes.Unknown` is replaced with `codes.Internal` on both write and read path.
* [CHANGE] Upgrade Node.js to v20. #6540
* [CHANGE] Querier: `cortex_querier_blocks_consistency_checks_failed_total` is now incremented when a block couldn't be queried from any attempted store-gateway as opposed to incremented after each attempt. Also `cortex_querier_blocks_consistency_checks_total` is incremented once per query as opposed to once per attempt (with 3 attempts). #6590
* [CHANGE] Ingester: Modify utilization based read path limiter to base memory usage on Go heap size. #6584
* [FEATURE] Distributor: added option `-distributor.retry-after-header.enabled` to include the `Retry-After` header in recoverable error responses. #6608
* [FEATURE] Query-frontend: add experimental support for query blocking. Queries are blocked on a per-tenant basis and is configured via the limit `blocked_queries`. #5609
* [FEATURE] Vault: Added support for new Vault authentication methods: `AppRole`, `Kubernetes`, `UserPass` and `Token`. #6143
* [FEATURE] Add experimental endpoint `/api/v1/cardinality/active_series` to return the set of active series for a given selector. #6536 #6619 #6651 #6667 #6717
* [FEATURE] Added `-<prefix>.s3.part-size` flag to configure the S3 minimum file size in bytes used for multipart uploads. #6592
* [FEATURE] Add the experimental `-<prefix>.s3.send-content-md5` flag (defaults to `false`) to configure S3 Put Object requests to send a `Content-MD5` header. Setting this flag is not recommended unless your object storage does not support checksums. #6622
* [FEATURE] Distributor: add an experimental flag `-distributor.reusable-ingester-push-worker` that can be used to pre-allocate a pool of workers to be used to send push requests to the ingesters. #6660
* [FEATURE] Distributor: Support enabling of automatically generated name suffixes for metrics ingested via OTLP, through the flag `-distributor.otel-metric-suffixes-enabled`. #6542
* [FEATURE] Ingester: ingester can now track which of the user's series the ingester actually owns according to the ring, and only consider owned series when checking for user series limit. This helps to avoid hitting the user's series limit when scaling up ingesters or changing user's ingester shard size. Feature is currently experimental, and disabled by default. It can be enabled by setting `-ingester.use-ingester-owned-series-for-limits` (to use owned series for limiting). This is currently limited to multi-zone ingester setup, with replication factor being equal to number of zones. #6718
* [ENHANCEMENT] Query-frontend: don't treat cancel as an error. #4648
* [ENHANCEMENT] Ingester: exported summary `cortex_ingester_inflight_push_requests_summary` tracking total number of inflight requests in percentile buckets. #5845
* [ENHANCEMENT] Query-scheduler: add `cortex_query_scheduler_enqueue_duration_seconds` metric that records the time taken to enqueue or reject a query request. #5879
* [ENHANCEMENT] Query-frontend: add `cortex_query_frontend_enqueue_duration_seconds` metric that records the time taken to enqueue or reject a query request. When query-scheduler is in use, the metric has the `scheduler_address` label to differentiate the enqueue duration by query-scheduler backend. #5879 #6087 #6120
* [ENHANCEMENT] Store-gateway: add metric `cortex_bucket_store_blocks_loaded_by_duration` for counting the loaded number of blocks based on their duration. #6074  #6129
* [ENHANCEMENT] Expose `/sync/mutex/wait/total:seconds` Go runtime metric as `go_sync_mutex_wait_total_seconds_total` from all components. #5879
* [ENHANCEMENT] Query-scheduler: improve latency with many concurrent queriers. #5880
* [ENHANCEMENT] Ruler: add new per-tenant `cortex_ruler_queries_zero_fetched_series_total` metric to track rules that fetched no series. #5925
* [ENHANCEMENT] Implement support for `limit`, `limit_per_metric` and `metric` parameters for `<Prometheus HTTP prefix>/api/v1/metadata` endpoint. #5890
* [ENHANCEMENT] Distributor: add experimental support for storing metadata when ingesting metrics via OTLP. This makes metrics description and type available when ingesting metrics via OTLP. Enable with `-distributor.enable-otlp-metadata-storage=true`. #5693 #6035 #6254
* [ENHANCEMENT] Ingester: added support for sampling errors, which can be enabled by setting `-ingester.error-sample-rate`. This way each error will be logged once in the configured number of times. All the discarded samples will still be tracked by the `cortex_discarded_samples_total` metric. #5584 #6014
* [ENHANCEMENT] Ruler: Fetch secrets used to configure TLS on the Alertmanager client from Vault when `-vault.enabled` is true. #5239
* [ENHANCEMENT] Query-frontend: added query-sharding support for `group by` aggregation queries. #6024
* [ENHANCEMENT] Fetch secrets used to configure server-side TLS from Vault when `-vault.enabled` is true. #6052.
* [ENHANCEMENT] Packaging: add logrotate config file. #6142
* [ENHANCEMENT] Ingester: add the experimental configuration options `-blocks-storage.tsdb.head-postings-for-matchers-cache-max-bytes` and `-blocks-storage.tsdb.block-postings-for-matchers-cache-max-bytes` to enforce a limit in bytes on the `PostingsForMatchers()` cache used by ingesters (the cache limit is per TSDB head and block basis, not a global one). The experimental configuration options `-blocks-storage.tsdb.head-postings-for-matchers-cache-size` and `-blocks-storage.tsdb.block-postings-for-matchers-cache-size` have been deprecated. #6151
* [ENHANCEMENT] Ingester: use the `PostingsForMatchers()` in-memory cache for label values queries with matchers too. #6151
* [ENHANCEMENT] Ingester / store-gateway: optimized regex matchers. #6168 #6250
* [ENHANCEMENT] Distributor: Include ingester IDs in circuit breaker related metrics and logs. #6206
* [ENHANCEMENT] Querier: improve errors and logging when streaming chunks from ingesters and store-gateways. #6194 #6309
* [ENHANCEMENT] Querier: Add `cortex_querier_federation_exemplar_tenants_queried` and `cortex_querier_federation_tenants_queried` metrics to track the number of tenants queried by multi-tenant queries. #6374 #6409
* [ENHANCEMENT] All: added an experimental `-server.grpc.num-workers` flag that configures the number of long-living workers used to process gRPC requests. This could decrease the CPU usage by reducing the number of stack allocations. #6311
* [ENHANCEMENT] All: improved IPv6 support by using the proper host:port formatting. #6311
* [ENHANCEMENT] Querier: always return error encountered during chunks streaming, rather than `the stream has already been exhausted`. #6345 #6433
* [ENHANCEMENT] Query-frontend: add `instance_enable_ipv6` to support IPv6. #6111
* [ENHANCEMENT] Store-gateway: return same detailed error messages as queriers when chunks or series limits are reached. #6347
* [ENHANCEMENT] Querier: reduce memory consumed for queries that hit store-gateways. #6348
* [ENHANCEMENT] Ruler: include corresponding trace ID with log messages associated with rule evaluation. #6379 #6520
* [ENHANCEMENT] Querier: clarify log messages and span events emitted while querying ingesters, and include both ingester name and address when relevant. #6381
* [ENHANCEMENT] Memcached: introduce new experimental configuration parameters `-<prefix>.memcached.write-buffer-size-bytes` `-<prefix>.memcached.read-buffer-size-bytes` to customise the memcached client write and read buffer size (the buffer is allocated for each memcached connection). #6468
* [ENHANCEMENT] Ingester, Distributor: added experimental support for rejecting push requests received via gRPC before reading them into memory, if ingester or distributor is unable to accept the request. This is activated by using `-ingester.limit-inflight-requests-using-grpc-method-limiter` for ingester, and `-distributor.limit-inflight-requests-using-grpc-method-limiter` for distributor. #5976 #6300
* [ENHANCEMENT] Add capability in store-gateways to accept number of tokens through config. `-store-gateway.sharding-ring.num-tokens`, `default-value=512` #4863
* [ENHANCEMENT] Query-frontend: return warnings generated during query evaluation. #6391
* [ENHANCEMENT] Server: Add the option `-server.http-read-header-timeout` to enable specifying a timeout for reading HTTP request headers. It defaults to 0, in which case reading of headers can take up to `-server.http-read-timeout`, leaving no time for reading body, if there's any. #6517
* [ENHANCEMENT] Add connection-string option, `-<prefix>.azure.connection-string`, for Azure Blob Storage. #6487
* [ENHANCEMENT] Ingester: Add `-ingester.instance-limits.max-inflight-push-requests-bytes`. This limit protects the ingester against requests that together may cause an OOM. #6492
* [ENHANCEMENT] Ingester: add new per-tenant `cortex_ingester_local_limits` metric to expose the calculated local per-tenant limits seen at each ingester. Exports the local per-tenant series limit with label `{limit="max_global_series_per_user"}` #6403
* [ENHANCEMENT] Query-frontend: added "queue_time_seconds" field to "query stats" log. This is total time that query and subqueries spent in the queue, before queriers picked it up. #6537
* [ENHANCEMENT] Server: Add `-server.report-grpc-codes-in-instrumentation-label-enabled` CLI flag to specify whether gRPC status codes should be used in `status_code` label of `cortex_request_duration_seconds` metric. It defaults to false, meaning that successful and erroneous gRPC status codes are represented with `success` and `error` respectively. #6562
* [ENHANCEMENT] Server: Add `-ingester.client.report-grpc-codes-in-instrumentation-label-enabled` CLI flag to specify whether gRPC status codes should be used in `status_code` label of `cortex_ingester_client_request_duration_seconds` metric. It defaults to false, meaning that successful and erroneous gRPC status codes are represented with `2xx` and `error` respectively. #6562
* [ENHANCEMENT] Server: Add `-server.http-log-closed-connections-without-response-enabled` option to log details about connections to HTTP server that were closed before any data was sent back. This can happen if client doesn't manage to send complete HTTP headers before timeout. #6612
* [ENHANCEMENT] Query-frontend: include length of query, time since the earliest and latest points of a query, time since the earliest and latest points of a query, cached/uncached bytes in "query stats" logs. Time parameters (start/end/time) are always formatted as RFC3339 now. #6473 #6477 #6709 #6710
* [ENHANCEMENT] Query-frontend: `-query-frontend.align-queries-with-step` has been moved from a global flag to a per-tenant override. #6714
* [ENHANCEMENT] Distributor: added support for reducing the resolution of native histogram samples upon ingestion if the sample has too many buckets compared to `-validation.max-native-histogram-buckets`. This is enabled by default and can be turned off by setting `-validation.reduce-native-histogram-over-max-buckets` to `false`. #6535
* [ENHANCEMENT] Query-frontend: optionally wait for the frontend to complete startup if requests are received while the frontend is still starting. Disabled by default, set `-query-frontend.not-running-timeout` to a non-zero value to enable. #6621
* [ENHANCEMENT] Distributor: Include source IPs in OTLP push handler logs. #6652
* [ENHANCEMENT] Query-frontend: return clearer error message when a query request is received while shutting down. #6675
* [ENHANCEMENT] Querier: return clearer error message when a query request is cancelled by the caller. #6697
* [ENHANCEMENT] Compactor: Mark corrupted blocks for no-compaction to avoid blocking compactor future runs. #6588
* [ENHANCEMENT] Distributor: Added an experimental configuration option `distributor.ingestion-burst-factor` that overrides the `distributor.ingestion-burst-size` option if set. The `distributor.ingestion-burst-factor` is used to set the underlying ingestion rate limiter token bucket's burst size to a multiple of the per distributor `distributor.ingestion-rate-limit` and the `distributor.ingestion-burst-factor`. This is disabled by default. #6662
* [ENHANCEMENT] Add debug message to track tenants sending queries that are not able to benefit from caches. #6732
* [BUGFIX] Distributor: return server overload error in the event of exceeding the ingestion rate limit. #6549
* [BUGFIX] Ring: Ensure network addresses used for component hash rings are formatted correctly when using IPv6. #6068
* [BUGFIX] Query-scheduler: don't retain connections from queriers that have shut down, leading to gradually increasing enqueue latency over time. #6100 #6145
* [BUGFIX] Ingester: prevent query logic from continuing to execute after queries are canceled. #6085
* [BUGFIX] Ensure correct nesting of children of the `querier.Select` tracing span. #6085
* [BUGFIX] Packaging: fix preremove script preventing upgrades on RHEL based OS. #6067
* [BUGFIX] Querier: return actual error rather than `attempted to read series at index XXX from stream, but the stream has already been exhausted` (or even no error at all) when streaming chunks from ingesters or store-gateways is enabled and an error occurs while streaming chunks. #6346
* [BUGFIX] Querier: reduce log volume when querying ingesters with zone-awareness enabled and one or more instances in a single zone unavailable. #6381
* [BUGFIX] Querier: don't try to query further ingesters if ingester query request minimization is enabled and a query limit is reached as a result of the responses from the initial set of ingesters. #6402
* [BUGFIX] Ingester: Don't cache context cancellation error when querying. #6446
* [BUGFIX] Ingester: don't ignore errors encountered while iterating through chunks or samples in response to a query request. #6469
* [BUGFIX] All: fix issue where traces for some inter-component gRPC calls would incorrectly show the call as failing due to cancellation. #6470
* [BUGFIX] Querier: correctly mark streaming requests to ingesters or store-gateways as successful, not cancelled, in metrics and traces. #6471 #6505
* [BUGFIX] Querier: fix issue where queries fail with "context canceled" error when an ingester or store-gateway fails healthcheck while the query is in progress. #6550
* [BUGFIX] Tracing: When creating an OpenTelemetry tracing span, add it to the context for later retrieval. #6614
* [BUGFIX] Querier: always report query results to query-frontends, even when cancelled, to ensure query-frontends don't wait for results that will otherwise never arrive. #6703
* [BUGFIX] Querier: attempt to query ingesters in PENDING state, to reduce the likelihood that scaling up the number of ingesters in multiple zones simultaneously causes a read outage. #6726 #6727
* [BUGFIX] Querier: don't cancel inflight queries from a query-scheduler if the stream between the querier and query-scheduler is broken. #6728
* [BUGFIX] Store-gateway: Fix double-counting of some duration metrics. #6616
* [BUGFIX] Fixed possible series matcher corruption leading to wrong series being included in query results. #6884

### Mixin

* [CHANGE] Dashboards: enabled reporting gRPC codes as `status_code` label in Mimir dashboards. In case of gRPC calls, the successful `status_code` label on `cortex_request_duration_seconds` and gRPC client request duration metrics has changed from 'success' and '2xx' to 'OK'. #6561
* [CHANGE] Alerts: remove `MimirGossipMembersMismatch` alert and replace it with `MimirGossipMembersTooHigh` and `MimirGossipMembersTooLow` alerts that should have a higher signal-to-noise ratio. #6508
* [ENHANCEMENT] Dashboards: Optionally show rejected requests on Mimir Writes dashboard. Useful when used together with "early request rejection" in ingester and distributor. #6132 #6556
* [ENHANCEMENT] Alerts: added a critical alert for `CompactorSkippedBlocksWithOutOfOrderChunks` when multiple blocks are affected. #6410
* [ENHANCEMENT] Dashboards: Added the min-replicas for autoscaling dashboards. #6528
* [BUGFIX] Alerts: fixed issue where `GossipMembersMismatch` warning message referred to per-instance labels that were not produced by the alert query. #6146
* [BUGFIX] Dashboards: Fix autoscaling dashboard panels for KEDA > 2.9. [Requires scraping the KEDA operator for metrics since they moved](https://github.com/kedacore/keda/issues/3972). #6528
* [BUGFIX] Alerts: Fix autoscaling alerts for KEDA > 2.9. [Requires scraping the KEDA operator for metrics since they moved](https://github.com/kedacore/keda/issues/3972). #6528

### Jsonnet

* [CHANGE] Ingester: reduce `-server.grpc-max-concurrent-streams` to 500. #5666
* [CHANGE] Changed default `_config.cluster_domain` from `cluster.local` to `cluster.local.` to reduce the number of DNS lookups made by Mimir. #6389
* [CHANGE] Query-frontend: changed default `_config.autoscaling_query_frontend_cpu_target_utilization` from `1` to `0.75`. #6395
* [CHANGE] Distributor: Increase HPA scale down period such that distributors are slower to scale down after autoscaling up. #6589
* [CHANGE] Store-gateway: Change the default timeout used for index-queries caches from `200ms` to `450ms`. #6786
* [FEATURE] Store-gateway: Allow automated zone-by-zone downscaling, that can be enabled via the `store_gateway_automated_downscale_enabled` flag. It is disabled by default. #6149
* [FEATURE] Ingester: Allow to configure TSDB Head early compaction using the following `_config` parameters: #6181
  * `ingester_tsdb_head_early_compaction_enabled` (disabled by default)
  * `ingester_tsdb_head_early_compaction_reduction_percentage`
  * `ingester_tsdb_head_early_compaction_min_in_memory_series`
* [ENHANCEMENT] Double the amount of rule groups for each user tier. #5897
* [ENHANCEMENT] Set `maxUnavailable` to 0 for `distributor`, `overrides-exporter`, `querier`, `query-frontend`, `query-scheduler` `ruler-querier`, `ruler-query-frontend`, `ruler-query-scheduler` and `consul` deployments, to ensure they don't become completely unavailable during a rollout. #5924
* [ENHANCEMENT] Update rollout-operator to `v0.9.0`. #6022 #6110 #6558 #6681
* [ENHANCEMENT] Update memcached to `memcached:1.6.22-alpine`. #6585
* [ENHANCEMENT] Store-gateway: replaced the following deprecated CLI flags: #6319
  * `-blocks-storage.bucket-store.index-header-lazy-loading-enabled` replaced with `-blocks-storage.bucket-store.index-header.lazy-loading-enabled`
  * `-blocks-storage.bucket-store.index-header-lazy-loading-idle-timeout` replaced with `-blocks-storage.bucket-store.index-header.lazy-loading-idle-timeout`
* [ENHANCEMENT] Store-gateway: Allow selective enablement of store-gateway automated scaling on a per-zone basis. #6302
* [BUGFIX] Autoscaling: KEDA > 2.9 removed the ability to set metricName in the trigger metadata. To help discern which metric is used by the HPA, we set the trigger name to what was the metricName. This is available as the `scaler` label on `keda_*` metrics. #6528

### Mimirtool

* [ENHANCEMENT] Analyze Grafana: Improve support for variables in range. #6657
* [BUGFIX] Fix out of bounds error on export with large timespans and/or series count. #5700
* [BUGFIX] Fix the issue where `--read-timeout` was applied to the entire `mimirtool analyze grafana` invocation rather than to individual Grafana API calls. #5915
* [BUGFIX] Fix incorrect remote-read path joining for `mimirtool remote-read` commands on Windows. #6011
* [BUGFIX] Fix template files full path being sent in `mimirtool alertmanager load` command. #6138
* [BUGFIX] Analyze rule-file: .metricsUsed field wasn't populated. #6953

### Mimir Continuous Test

### Query-tee

### Documentation

* [ENHANCEMENT] Document the concept of native histograms and how to send them to Mimir, migration path. #5956 #6488 #6539 #6752
* [ENHANCEMENT] Document native histograms query and visualization. #6231

### Tools

* [CHANGE] tsdb-index: Rename tool to tsdb-series. #6317
* [FEATURE] tsdb-labels: Add tool to print label names and values of a TSDB block. #6317
* [ENHANCEMENT] trafficdump: Trafficdump can now parse OTEL requests. Entire request is dumped to output, there's no filtering of fields or matching of series done. #6108

## 2.10.5

### Grafana Mimir

* [ENHANCEMENT] Update Docker base images from `alpine:3.18.3` to `alpine:3.18.5`. #6897
* [BUGFIX] Fixed possible series matcher corruption leading to wrong series being included in query results. #6886

### Documentation

* [ENHANCEMENT] Document the concept of native histograms and how to send them to Mimir, migration path. #6757
* [ENHANCEMENT] Document native histograms query and visualization. #6757

## 2.10.4

### Grafana Mimir

* [BUGFIX] Update otelhttp library to v0.44.0 as a mitigation for CVE-2023-45142. #6634

## 2.10.3

### Grafana Mimir

* [BUGFIX] Update grpc-go library to 1.57.2-dev that includes a fix for a bug introduced in 1.57.1. #6419

## 2.10.2

### Grafana Mimir

* [BUGFIX] Update grpc-go library to 1.57.1 and `golang.org/x/net` to `0.17`, which include fix for CVE-2023-44487. #6349

## 2.10.1

### Grafana Mimir

* [CHANGE] Update Go version to 1.21.3. #6244 #6325
* [BUGFIX] Query-frontend: Don't retry read requests rejected by the ingester due to utilization based read path limiting. #6032
* [BUGFIX] Ingester: fix panic in WAL replay of certain native histograms. #6086

## 2.10.0

### Grafana Mimir

* [CHANGE] Store-gateway: skip verifying index header integrity upon loading. To enable verification set `blocks_storage.bucket_store.index_header.verify_on_load: true`. #5174
* [CHANGE] Querier: change the default value of the experimental `-querier.streaming-chunks-per-ingester-buffer-size` flag to 256. #5203
* [CHANGE] Querier: only initiate query requests to ingesters in the `ACTIVE` state in the ring. #5342
* [CHANGE] Querier: renamed `-querier.prefer-streaming-chunks` to `-querier.prefer-streaming-chunks-from-ingesters` to enable streaming chunks from ingesters to queriers. #5182
* [CHANGE] Querier: `-query-frontend.cache-unaligned-requests` has been moved from a global flag to a per-tenant override. #5312
* [CHANGE] Ingester: removed `cortex_ingester_shipper_dir_syncs_total` and `cortex_ingester_shipper_dir_sync_failures_total` metrics. The former metric was not much useful, and the latter was never incremented. #5396
* [CHANGE] Ingester: removed logging of errors related to hitting per-instance limits to reduce resource usage when ingesters are under pressure. #5585
* [CHANGE] gRPC clients: use default connect timeout of 5s, and therefore enable default connect backoff max delay of 5s. #5562
* [CHANGE] Ingester: the `-validation.create-grace-period` is now enforced in the ingester too, other than distributor and query-frontend. If you've configured `-validation.create-grace-period` then make sure the configuration is applied to ingesters too. #5712
* [CHANGE] Distributor: the `-validation.create-grace-period` is now enforced for examplars too in the distributor. If an examplar has timestamp greater than "now + grace_period", then the exemplar will be dropped and the metric `cortex_discarded_exemplars_total{reason="exemplar_too_far_in_future",user="..."}` increased. #5761
* [CHANGE] Query-frontend: the `-validation.create-grace-period` is now enforced in the query-frontend even when the configured value is 0. When the value is 0, the query end time range is truncated to the current real-world time. #5829
* [CHANGE] Store-gateway: deprecated configuration parameters for index header under `blocks-storage.bucket-store` and use a new configurations in `blocks-storage.bucket-store.index-header`, deprecated configuration will be removed in Mimir 2.12. Configuration changes: #5726
  * `-blocks-storage.bucket-store.index-header-lazy-loading-enabled` is deprecated, use the new configuration `-blocks-storage.bucket-store.index-header.lazy-loading-enabled`
  * `-blocks-storage.bucket-store.index-header-lazy-loading-idle-timeout` is deprecated, use the new configuration `-blocks-storage.bucket-store.index-header.lazy-loading-idle-timeout`
  * `-blocks-storage.bucket-store.index-header-lazy-loading-concurrency` is deprecated, use the new configuration `-blocks-storage.bucket-store.index-header.lazy-loading-concurrency`
* [CHANGE] Store-gateway: remove experimental fine-grained chunks caching. The following experimental configuration parameters have been removed `-blocks-storage.bucket-store.chunks-cache.fine-grained-chunks-caching-enabled`, `-blocks-storage.bucket-store.fine-grained-chunks-caching-ranges-per-series`. #5816 #5875
* [CHANGE] Ingester: remove deprecated `blocks-storage.tsdb.max-tsdb-opening-concurrency-on-startup`. #5850
* [FEATURE] Introduced `-distributor.service-overload-status-code-on-rate-limit-enabled` flag for configuring status code to 529 instead of 429 upon rate limit exhaustion. #5752
* [FEATURE] Cardinality API: added a new `count_method` parameter which enables counting active series. #5136
* [FEATURE] Query-frontend: added experimental support to cache cardinality, label names and label values query responses. The cache will be used when `-query-frontend.cache-results` is enabled, and `-query-frontend.results-cache-ttl-for-cardinality-query` or `-query-frontend.results-cache-ttl-for-labels-query` set to a value greater than 0. The following metrics have been added to track the query results cache hit ratio per `request_type`: #5212 #5235 #5426 #5524
  * `cortex_frontend_query_result_cache_requests_total{request_type="query_range|cardinality|label_names_and_values"}`
  * `cortex_frontend_query_result_cache_hits_total{request_type="query_range|cardinality|label_names_and_values"}`
* [FEATURE] Added `-<prefix>.s3.list-objects-version` flag to configure the S3 list objects version. #5099
* [FEATURE] Ingester: add optional CPU/memory utilization based read request limiting, considered experimental. Disabled by default, enable by configuring limits via both of the following flags: #5012 #5392 #5394 #5526 #5508 #5704
  * `-ingester.read-path-cpu-utilization-limit`
  * `-ingester.read-path-memory-utilization-limit`
  * `-ingester.log-utilization-based-limiter-cpu-samples`
* [FEATURE] Ruler: support filtering results from rule status endpoint by `file`, `rule_group` and `rule_name`. #5291
* [FEATURE] Ingester: add experimental support for creating tokens by using spread minimizing strategy. This can be enabled with `-ingester.ring.token-generation-strategy: spread-minimizing` and `-ingester.ring.spread-minimizing-zones: <all available zones>`. In that case `-ingester.ring.tokens-file-path` must be empty. #5308 #5324
* [FEATURE] Storegateway: Persist sparse index-headers to disk and read from disk on index-header loads instead of reconstructing. #5465 #5651 #5726
* [FEATURE] Ingester: add experimental CLI flag `-ingester.ring.spread-minimizing-join-ring-in-order` that allows an ingester to register tokens in the ring only after all previous ingesters (with ID lower than its own ID) have already been registered. #5541
* [FEATURE] Ingester: add experimental support to compact the TSDB Head when the number of in-memory series is equal or greater than `-blocks-storage.tsdb.early-head-compaction-min-in-memory-series`, and the ingester estimates that the per-tenant TSDB Head compaction will reduce in-memory series by at least `-blocks-storage.tsdb.early-head-compaction-min-estimated-series-reduction-percentage`. #5371
* [FEATURE] Ingester: add new metrics for tracking native histograms in active series: `cortex_ingester_active_native_histogram_series`, `cortex_ingester_active_native_histogram_series_custom_tracker`, `cortex_ingester_active_native_histogram_buckets`, `cortex_ingester_active_native_histogram_buckets_custom_tracker`. The first 2 are the subsets of the existing and unmodified `cortex_ingester_active_series` and `cortex_ingester_active_series_custom_tracker` respectively, only tracking native histogram series, and the last 2 are the equivalents for tracking the number of buckets in native histogram series. #5318
* [FEATURE] Add experimental CLI flag `-<prefix>.s3.native-aws-auth-enabled` that allows to enable the default credentials provider chain of the AWS SDK. #5636
* [FEATURE] Distributor: add experimental support for circuit breaking when writing to ingesters via `-ingester.client.circuit-breaker.enabled`, `-ingester.client.circuit-breaker.failure-threshold`, or `-ingester.client.circuit-breaker.cooldown-period` or their corresponding YAML. #5650
* [FEATURE] The following features are no longer considered experimental. #5701 #5872
  * Ruler storage cache (`-ruler-storage.cache.*`)
  * Exclude ingesters running in specific zones (`-ingester.ring.excluded-zones`)
  * Cardinality-based query sharding (`-query-frontend.query-sharding-target-series-per-shard`)
  * Cardinality query result caching (`-query-frontend.results-cache-ttl-for-cardinality-query`)
  * Label names and values query result caching (`-query-frontend.results-cache-ttl-for-labels-query`)
  * Query expression size limit (`-query-frontend.max-query-expression-size-bytes`)
  * Peer discovery / tenant sharding for overrides exporters (`-overrides-exporter.ring.enabled`)
  * Configuring enabled metrics in overrides exporter (`-overrides-exporter.enabled-metrics`)
  * Per-tenant results cache TTL (`-query-frontend.results-cache-ttl`, `-query-frontend.results-cache-ttl-for-out-of-order-time-window`)
  * Shutdown delay (`-shutdown-delay`)
* [FEATURE] Querier: add experimental CLI flag `-tenant-federation.max-concurrent` to adjust the max number of per-tenant queries that can be run at a time when executing a single multi-tenant query. #5874
* [FEATURE] Alertmanager: add Microsoft Teams as a supported integration. #5840
* [ENHANCEMENT] Overrides-exporter: Add new metrics for write path and alertmanager (`max_global_metadata_per_user`, `max_global_metadata_per_metric`, `request_rate`, `request_burst_size`, `alertmanager_notification_rate_limit`, `alertmanager_max_dispatcher_aggregation_groups`, `alertmanager_max_alerts_count`, `alertmanager_max_alerts_size_bytes`) and added flag `-overrides-exporter.enabled-metrics` to explicitly configure desired metrics, e.g. `-overrides-exporter.enabled-metrics=request_rate,ingestion_rate`. Default value for this flag is: `ingestion_rate,ingestion_burst_size,max_global_series_per_user,max_global_series_per_metric,max_global_exemplars_per_user,max_fetched_chunks_per_query,max_fetched_series_per_query,ruler_max_rules_per_rule_group,ruler_max_rule_groups_per_tenant`. #5376
* [ENHANCEMENT] Cardinality API: when zone aware replication is enabled, the label values cardinality API can now tolerate single zone failure #5178
* [ENHANCEMENT] Distributor: optimize sending requests to ingesters when incoming requests don't need to be modified. For now this feature can be disabled by setting `-timeseries-unmarshal-caching-optimization-enabled=false`. #5137
* [ENHANCEMENT] Add advanced CLI flags to control gRPC client behaviour: #5161
  * `-<prefix>.connect-timeout`
  * `-<prefix>.connect-backoff-base-delay`
  * `-<prefix>.connect-backoff-max-delay`
  * `-<prefix>.initial-stream-window-size`
  * `-<prefix>.initial-connection-window-size`
* [ENHANCEMENT] Query-frontend: added "response_size_bytes" field to "query stats" log. #5196
* [ENHANCEMENT] Querier: refine error messages for per-tenant query limits, informing the user of the preferred strategy for not hitting the limit, in addition to how they may tweak the limit. #5059
* [ENHANCEMENT] Distributor: optimize sending of requests to ingesters by reusing memory buffers for marshalling requests. This optimization can be enabled by setting `-distributor.write-requests-buffer-pooling-enabled` to `true`. #5195 #5805 #5830
* [ENHANCEMENT] Querier: add experimental `-querier.minimize-ingester-requests` option to initially query only the minimum set of ingesters required to reach quorum. #5202 #5259 #5263
* [ENHANCEMENT] Querier: improve error message when streaming chunks from ingesters to queriers and a query limit is reached. #5245
* [ENHANCEMENT] Use new data structure for labels, to reduce memory consumption. #3555 #5731
* [ENHANCEMENT] Update alpine base image to 3.18.2. #5276
* [ENHANCEMENT] Ruler: add `cortex_ruler_sync_rules_duration_seconds` metric, tracking the time spent syncing all rule groups owned by the ruler instance. #5311
* [ENHANCEMENT] Store-gateway: add experimental `blocks-storage.bucket-store.index-header-lazy-loading-concurrency` config option to limit the number of concurrent index-headers loads when lazy loading. #5313 #5605
* [ENHANCEMENT] Ingester and querier: improve level of detail in traces emitted for queries that hit ingesters. #5315
* [ENHANCEMENT] Querier: add `cortex_querier_queries_rejected_total` metric that counts the number of queries rejected due to hitting a limit (eg. max series per query or max chunks per query). #5316 #5440 #5450
* [ENHANCEMENT] Querier: add experimental `-querier.minimize-ingester-requests-hedging-delay` option to initiate requests to further ingesters when request minimisation is enabled and not all initial requests have completed. #5368
* [ENHANCEMENT] Clarify docs for `-ingester.client.*` flags to make it clear that these are used by both queriers and distributors. #5375
* [ENHANCEMENT] Querier and store-gateway: add experimental support for streaming chunks from store-gateways to queriers while evaluating queries. This can be enabled with `-querier.prefer-streaming-chunks-from-store-gateways=true`. #5182
* [ENHANCEMENT] Querier: enforce `max-chunks-per-query` limit earlier in query processing when streaming chunks from ingesters to queriers to avoid unnecessarily consuming resources for queries that will be aborted. #5369 #5447
* [ENHANCEMENT] Ingester: added `cortex_ingester_shipper_last_successful_upload_timestamp_seconds` metric tracking the last successful TSDB block uploaded to the bucket (unix timestamp in seconds). #5396
* [ENHANCEMENT] Ingester: add two metrics tracking resource utilization calculated by utilization based limiter: #5496
  * `cortex_ingester_utilization_limiter_current_cpu_load`: The current exponential weighted moving average of the ingester's CPU load
  * `cortex_ingester_utilization_limiter_current_memory_usage_bytes`: The current ingester memory utilization
* [ENHANCEMENT] Ruler: added `insight=true` field to ruler's prometheus component for rule evaluation logs. #5510
* [ENHANCEMENT] Distributor Ingester: add metrics to count the number of requests rejected for hitting per-instance limits, `cortex_distributor_instance_rejected_requests_total` and `cortex_ingester_instance_rejected_requests_total` respectively. #5551
* [ENHANCEMENT] Distributor: add support for ingesting exponential histograms that are over the native histogram scale limit of 8 in OpenTelemetry format by downscaling them. #5532 #5607
* [ENHANCEMENT] General: buffered logging: #5506
  * `-log.buffered` CLI flag enable buffered logging.
* [ENHANCEMENT] Distributor: add more detailed information to traces generated while processing OTLP write requests. #5539
* [ENHANCEMENT] Distributor: improve performance ingesting OTLP payloads. #5531 #5607 #5616
* [ENHANCEMENT] Ingester: optimize label-values with matchers call when number of matched series is small. #5600
* [ENHANCEMENT] Compactor: delete bucket-index, markers and debug files if there are no blocks left in the bucket index. This cleanup must be enabled by using `-compactor.no-blocks-file-cleanup-enabled` option. #5648
* [ENHANCEMENT] Ingester: reduce memory usage of active series tracker. #5665
* [ENHANCEMENT] Store-gateway: added `-store-gateway.sharding-ring.auto-forget-enabled` configuration parameter to control whether store-gateway auto-forget feature should be enabled or disabled (enabled by default). #5702
* [ENHANCEMENT] Compactor: added per tenant block upload counters `cortex_block_upload_api_blocks_total`, `cortex_block_upload_api_bytes_total`, and `cortex_block_upload_api_files_total`. #5738
* [ENHANCEMENT] Compactor: verify time range of compacted block(s) matches the time range of input blocks. #5760
* [ENHANCEMENT] Querier: improved observability of calls to ingesters during queries. #5724
* [ENHANCEMENT] Compactor: block backfilling logging is now more verbose. #5711
* [ENHANCEMENT] Added support to rate limit application logs: #5764
  * `-log.rate-limit-enabled`
  * `-log.rate-limit-logs-per-second`
  * `-log.rate-limit-logs-per-second-burst`
* [ENHANCEMENT] Ingester: added `cortex_ingester_tsdb_head_min_timestamp_seconds` and `cortex_ingester_tsdb_head_max_timestamp_seconds` metrics which return min and max time of all TSDB Heads open in an ingester. #5786 #5815
* [ENHANCEMENT] Querier: cancel query requests to ingesters in a zone upon first error received from the zone, to reduce wasted effort spent computing results that won't be used #5764
* [ENHANCEMENT] All: improve tracing of internal HTTP requests sent over httpgrpc. #5782
* [ENHANCEMENT] Querier: add experimental per-query chunks limit based on an estimate of the number of chunks that will be sent from ingesters and store-gateways that is enforced earlier during query evaluation. This limit is disabled by default and can be configured with `-querier.max-estimated-fetched-chunks-per-query-multiplier`. #5765
* [ENHANCEMENT] Ingester: add UI for listing tenants with TSDB on given ingester and viewing details of tenants's TSDB on given ingester. #5803 #5824
* [ENHANCEMENT] Querier: improve observability of calls to store-gateways during queries. #5809
* [ENHANCEMENT] Query-frontend: improve tracing of interactions with query-scheduler. #5818
* [ENHANCEMENT] Query-scheduler: improve tracing of requests when request is rejected by query-scheduler. #5848
* [ENHANCEMENT] Ingester: avoid logging some errors that could cause logging contention. #5494 #5581
* [ENHANCEMENT] Store-gateway: wait for query gate after loading blocks. #5507
* [ENHANCEMENT] Store-gateway: always include `__name__` posting group in selection in order to reduce the number of object storage API calls. #5246
* [ENHANCEMENT] Ingester: track active series by ref instead of hash/labels to reduce memory usage. #5134 #5193
* [ENHANCEMENT] Go: updated to 1.21.1. #5955 #5960
* [ENHANCEMENT] Alertmanager: updated to alertmanager 0.26.0. #5840
* [BUGFIX] Ingester: Handle when previous ring state is leaving and the number of tokens has changed. #5204
* [BUGFIX] Querier: fix issue where queries that use the `timestamp()` function fail with `execution: attempted to read series at index 0 from stream, but the stream has already been exhausted` if streaming chunks from ingesters to queriers is enabled. #5370
* [BUGFIX] memberlist: bring back `memberlist_client_kv_store_count` metric that used to exist in Cortex, but got lost during dskit updates before Mimir 2.0. #5377
* [BUGFIX] Querier: pass on HTTP 503 query response code. #5364
* [BUGFIX] Store-gateway: Fix issue where stopping a store-gateway could cause all store-gateways to unload all blocks. #5464
* [BUGFIX] Allocate ballast in smaller blocks to avoid problem when entire ballast was kept in memory working set. #5565
* [BUGFIX] Querier: retry frontend result notification when an error is returned. #5591
* [BUGFIX] Querier: fix issue where `cortex_ingester_client_request_duration_seconds` metric did not include streaming query requests that did not return any series. #5695
* [BUGFIX] Ingester: fix ActiveSeries tracker double-counting series that have been deleted from the Head while still being active and then recreated again. #5678
* [BUGFIX] Ingester: don't set "last update time" of TSDB into the future when opening TSDB. This could prevent detecting of idle TSDB for a long time, if sample in distant future was ingested. #5787
* [BUGFIX] Store-gateway: fix bug when lazy index header could be closed prematurely even when still in use. #5795
* [BUGFIX] Ruler: gracefully shut down rule evaluations. #5778
* [BUGFIX] Querier: fix performance when ingesters stream samples. #5836
* [BUGFIX] Ingester: fix spurious `not found` errors on label values API during head compaction. #5957
* [BUGFIX] All: updated Minio object storage client from 7.0.62 to 7.0.63 to fix auto-detection of AWS GovCloud environments. #5905

### Mixin

* [CHANGE] Dashboards: show all workloads in selected namespace on "rollout progress" dashboard. #5113
* [CHANGE] Dashboards: show the number of updated and ready pods for each workload in the "rollout progress" panel on the "rollout progress" dashboard. #5113
* [CHANGE] Dashboards: removed "Query results cache misses" panel on the "Mimir / Queries" dashboard. #5423
* [CHANGE] Dashboards: default to shared crosshair on all dashboards. #5489
* [CHANGE] Dashboards: sort variable drop-down lists from A to Z, rather than Z to A. #5490
* [CHANGE] Alerts: removed `MimirProvisioningTooManyActiveSeries` alert. You should configure `-ingester.instance-limits.max-series` and rely on `MimirIngesterReachingSeriesLimit` alert instead. #5593
* [CHANGE] Alerts: removed `MimirProvisioningTooManyWrites` alert. The alerting threshold used in this alert was chosen arbitrarily and ingesters receiving an higher number of samples / sec don't necessarily have any issue. You should rely on SLOs metrics and alerts instead. #5706
* [CHANGE] Alerts: don't raise `MimirRequestErrors` or `MimirRequestLatency` alert for the `/debug/pprof` endpoint. #5826
* [ENHANCEMENT] Dashboards: adjust layout of "rollout progress" dashboard panels so that the "rollout progress" panel doesn't require scrolling. #5113
* [ENHANCEMENT] Dashboards: show container name first in "pods count per version" panel on "rollout progress" dashboard. #5113
* [ENHANCEMENT] Dashboards: show time spend waiting for turn when lazy loading index headers in the "index-header lazy load gate latency" panel on the "queries" dashboard. #5313
* [ENHANCEMENT] Dashboards: split query results cache hit ratio by request type in "Query results cache hit ratio" panel on the "Mimir / Queries" dashboard. #5423
* [ENHANCEMENT] Dashboards: add "rejected queries" panel to "queries" dashboard. #5429
* [ENHANCEMENT] Dashboards: add native histogram active series and active buckets to "tenants" dashboard. #5543
* [ENHANCEMENT] Dashboards: add panels to "Mimir / Writes" for requests rejected for per-instance limits. #5638
* [ENHANCEMENT] Dashboards: rename "Blocks currently loaded" to "Blocks currently owned" in the "Mimir / Queries" dashboard. #5705
* [ENHANCEMENT] Alerts: Add `MimirIngestedDataTooFarInTheFuture` warning alert that triggers when Mimir ingests sample with timestamp more than 1h in the future. #5822
* [BUGFIX] Alerts: fix `MimirIngesterRestarts` to fire only when the ingester container is restarted, excluding the cases the pod is rescheduled. #5397
* [BUGFIX] Dashboards: fix "unhealthy pods" panel on "rollout progress" dashboard showing only a number rather than the name of the workload and the number of unhealthy pods if only one workload has unhealthy pods. #5113 #5200
* [BUGFIX] Alerts: fixed `MimirIngesterHasNotShippedBlocks` and `MimirIngesterHasNotShippedBlocksSinceStart` alerts. #5396
* [BUGFIX] Alerts: Fix `MimirGossipMembersMismatch` to include `admin-api` and custom compactor pods. `admin-api` is a GEM component. #5641 #5797
* [BUGFIX] Dashboards: fix autoscaling dashboard panels that could show multiple series for a single component. #5810
* [BUGFIX] Dashboards: fix ruler-querier scaling metric panel query and split into CPU and memory scaling metric panels. #5739

### Jsonnet

* [CHANGE] Removed `_config.querier.concurrency` configuration option and replaced it with `_config.querier_max_concurrency` and `_config.ruler_querier_max_concurrency` to allow to easily fine tune it for different querier deployments. #5322
* [CHANGE] Change `_config.multi_zone_ingester_max_unavailable` to 50. #5327
* [CHANGE] Change distributors rolling update strategy configuration: `maxSurge` and `maxUnavailable` are set to `15%` and `0`. #5714
* [FEATURE] Alertmanager: Add horizontal pod autoscaler config, that can be enabled using `autoscaling_alertmanager_enabled: true`. #5194 #5249
* [ENHANCEMENT] Enable the `track_sizes` feature for Memcached pods to help determine cache efficiency. #5209
* [ENHANCEMENT] Add per-container map for environment variables. #5181
* [ENHANCEMENT] Add `PodDisruptionBudget`s for compactor, continuous-test, distributor, overrides-exporter, querier, query-frontend, query-scheduler, rollout-operator, ruler, ruler-querier, ruler-query-frontend, ruler-query-scheduler, and all memcached workloads. #5098
* [ENHANCEMENT] Ruler: configure the ruler storage cache when the metadata cache is enabled. #5326 #5334
* [ENHANCEMENT] Shuffle-sharding: ingester shards in user-classes can now be configured to target different series and limit percentage utilization through `_config.shuffle_sharding.target_series_per_ingester` and `_config.shuffle_sharding.target_utilization_percentage` values. #5470
* [ENHANCEMENT] Distributor: allow adjustment of the targeted CPU usage as a percentage of requested CPU. This can be adjusted with `_config.autoscaling_distributor_cpu_target_utilization`. #5525
* [ENHANCEMENT] Ruler: add configuration option `_config.ruler_remote_evaluation_max_query_response_size_bytes` to easily set the maximum query response size allowed (in bytes). #5592
* [ENHANCEMENT] Distributor: dynamically set `GOMAXPROCS` based on the CPU request. This should reduce distributor CPU utilization, assuming the CPU request is set to a value close to the actual utilization. #5588
* [ENHANCEMENT] Querier: dynamically set `GOMAXPROCS` based on the CPU request. This should reduce noisy neighbour issues created by the querier, whose CPU utilization could eventually saturate the Kubernetes node if unbounded. #5646 #5658
* [ENHANCEMENT] Allow to remove an entry from the configured environment variable for a given component, setting the environment value to `null` in the `*_env_map` objects (e.g. `store_gateway_env_map+:: { 'field': null}`). #5599
* [ENHANCEMENT] Allow overriding the default number of replicas for `etcd`. #5589
* [ENHANCEMENT] Memcached: reduce memory request for results, chunks and metadata caches. The requested memory is 5% greater than the configured memcached max cache size. #5661
* [ENHANCEMENT] Autoscaling: Add the following configuration options to fine tune autoscaler target utilization: #5679 #5682 #5689
  * `autoscaling_querier_target_utilization` (defaults to `0.75`)
  * `autoscaling_mimir_read_target_utilization` (defaults to `0.75`)
  * `autoscaling_ruler_querier_cpu_target_utilization` (defaults to `1`)
  * `autoscaling_distributor_memory_target_utilization` (defaults to `1`)
  * `autoscaling_ruler_cpu_target_utilization` (defaults to `1`)
  * `autoscaling_query_frontend_cpu_target_utilization` (defaults to `1`)
  * `autoscaling_ruler_query_frontend_cpu_target_utilization` (defaults to `1`)
  * `autoscaling_alertmanager_cpu_target_utilization` (defaults to `1`)
* [ENHANCEMENT] Gossip-ring: add appProtocol for istio compatibility. #5680
* [ENHANCEMENT] Add _config.commonConfig to allow adding common configuration parameters for all Mimir components. #5703
* [ENHANCEMENT] Update rollout-operator to `v0.7.0`. #5718
* [ENHANCEMENT] Increase the default rollout speed for store-gateway when lazy loading is disabled. #5823
* [ENHANCEMENT] Add autoscaling on memory for ruler-queriers. #5739
* [ENHANCEMENT] Deduplicate scaled object creation for most objects that scale on CPU and memory. #6411
* [BUGFIX] Fix compilation when index, chunks or metadata caches are disabled. #5710
* [BUGFIX] Autoscaling: treat OOMing containers as though they are using their full memory request. #5739
* [BUGFIX] Autoscaling: if no containers are up, report 0 memory usage instead of no data. #6411

### Mimirtool

* [ENHANCEMENT] Mimirtool uses paging to fetch all dashboards from Grafana when running `mimirtool analyse grafana`. This allows the tool to work correctly when running against Grafana instances with more than a 1000 dashboards. #5825
* [ENHANCEMENT] Extract metric name from queries that have a `__name__` matcher. #5911
* [BUGFIX] Mimirtool no longer parses label names as metric names when handling templating variables that are populated using `label_values(<label_name>)` when running `mimirtool analyse grafana`. #5832
* [BUGFIX] Fix panic when analyzing a grafana dashboard with multiline queries in templating variables. #5911

### Query-tee

* [CHANGE] Proxy `Content-Type` response header from backend. Previously `Content-Type: text/plain; charset=utf-8` was returned on all requests. #5183
* [CHANGE] Increase default value of `-proxy.compare-skip-recent-samples` to avoid racing with recording rule evaluation. #5561
* [CHANGE] Add `-backend.skip-tls-verify` to optionally skip TLS verification on backends. #5656

### Documentation

* [CHANGE] Fix reference to `get-started` documentation directory. #5476
* [CHANGE] Fix link to external OTLP/HTTP documentation.
* [ENHANCEMENT] Improved `MimirRulerTooManyFailedQueries` runbook. #5586
* [ENHANCEMENT] Improved "Recover accidentally deleted blocks" runbook. #5620
* [ENHANCEMENT] Documented options and trade-offs to query label names and values. #5582
* [ENHANCEMENT] Improved `MimirRequestErrors` runbook for alertmanager. #5694

### Tools

* [CHANGE] copyblocks: add support for S3 and the ability to copy between different object storage services. Due to this, the `-source-service` and `-destination-service` flags are now required and the `-service` flag has been removed. #5486
* [FEATURE] undelete-block-gcs: Added new tool for undeleting blocks on GCS storage. #5610 #5855
* [FEATURE] wal-reader: Added new tool for printing entries in TSDB WAL. #5780
* [ENHANCEMENT] ulidtime: add -seconds flag to print timestamps as Unix timestamps. #5621
* [ENHANCEMENT] ulidtime: exit with status code 1 if some ULIDs can't be parsed. #5621
* [ENHANCEMENT] tsdb-index-toc: added index-header size estimates. #5652
* [BUGFIX] Stop tools from panicking when `-help` flag is passed. #5412
* [BUGFIX] Remove github.com/golang/glog command line flags from tools. #5413

## 2.9.4

### Grafana Mimir

* [ENHANCEMENT] Update Docker base images from `alpine:3.18.3` to `alpine:3.18.5`. #6895

## 2.9.3

### Grafana Mimir

* [BUGFIX] Update `go.opentelemetry.io/contrib/instrumentation/net/http/otelhttp` to `0.44` which includes a fix for CVE-2023-45142. #6637

## 2.9.2

### Grafana Mimir

* [BUGFIX] Update grpc-go library to 1.56.3 and `golang.org/x/net` to `0.17`, which include fix for CVE-2023-44487. #6353 #6364

## 2.9.1

### Grafana Mimir

* [ENHANCEMENT] Update alpine base image to 3.18.3. #6021

## 2.9.0

### Grafana Mimir

* [CHANGE] Store-gateway: change expanded postings, postings, and label values index cache key format. These caches will be invalidated when rolling out the new Mimir version. #4770 #4978 #5037
* [CHANGE] Distributor: remove the "forwarding" feature as it isn't necessary anymore. #4876
* [CHANGE] Query-frontend: Change the default value of `-query-frontend.query-sharding-max-regexp-size-bytes` from `0` to `4096`. #4932
* [CHANGE] Querier: `-querier.query-ingesters-within` has been moved from a global flag to a per-tenant override. #4287
* [CHANGE] Querier: Use `-blocks-storage.tsdb.retention-period` instead of `-querier.query-ingesters-within` for calculating the lookback period for shuffle sharded ingesters. Setting `-querier.query-ingesters-within=0` no longer disables shuffle sharding on the read path. #4287
* [CHANGE] Block upload: `/api/v1/upload/block/{block}/files` endpoint now allows file uploads with no `Content-Length`. #4956
* [CHANGE] Store-gateway: deprecate configuration parameters for chunk pooling, they will be removed in Mimir 2.11. The following options are now also ignored: #4996
  * `-blocks-storage.bucket-store.max-chunk-pool-bytes`
  * `-blocks-storage.bucket-store.chunk-pool-min-bucket-size-bytes`
  * `-blocks-storage.bucket-store.chunk-pool-max-bucket-size-bytes`
* [CHANGE] Store-gateway: remove metrics `cortex_bucket_store_chunk_pool_requested_bytes_total` and `cortex_bucket_store_chunk_pool_returned_bytes_total`. #4996
* [CHANGE] Compactor: change default of `-compactor.partial-block-deletion-delay` to `1d`. This will automatically clean up partial blocks that were a result of failed block upload or deletion. #5026
* [CHANGE] Compactor: the deprecated configuration parameter `-compactor.consistency-delay` has been removed. #5050
* [CHANGE] Store-gateway: the deprecated configuration parameter `-blocks-storage.bucket-store.consistency-delay` has been removed. #5050
* [CHANGE] The configuration parameter `-blocks-storage.bucket-store.bucket-index.enabled` has been deprecated and will be removed in Mimir 2.11. Mimir is running by default with the bucket index enabled since version 2.0, and starting from the version 2.11 it will not be possible to disable it. #5051
* [CHANGE] The configuration parameters `-querier.iterators` and `-query.batch-iterators` have been deprecated and will be removed in Mimir 2.11. Mimir runs by default with `-querier.batch-iterators=true`, and starting from version 2.11 it will not be possible to change this. #5114
* [CHANGE] Compactor: change default of `-compactor.first-level-compaction-wait-period` to 25m. #5128
* [CHANGE] Ruler: changed default of `-ruler.poll-interval` from `1m` to `10m`. Starting from this release, the configured rule groups will also be re-synced each time they're modified calling the ruler configuration API. #5170
* [FEATURE] Query-frontend: add `-query-frontend.log-query-request-headers` to enable logging of request headers in query logs. #5030
* [FEATURE] Store-gateway: add experimental feature to retain lazy-loaded index headers between restarts by eagerly loading them during startup. This is disabled by default and can only be enabled if lazy loading is enabled. To enable this set the following: #5606
  * `-blocks-storage.bucket-store.index-header-lazy-loading-enabled` must be set to true
  * `-blocks-storage.bucket-store.index-header.eager-loading-startup-enabled` must be set to true
* [ENHANCEMENT] Add per-tenant limit `-validation.max-native-histogram-buckets` to be able to ignore native histogram samples that have too many buckets. #4765
* [ENHANCEMENT] Store-gateway: reduce memory usage in some LabelValues calls. #4789
* [ENHANCEMENT] Store-gateway: add a `stage` label to the metric `cortex_bucket_store_series_data_touched`. This label now applies to `data_type="chunks"` and `data_type="series"`. The `stage` label has 2 values: `processed` - the number of series that parsed - and `returned` - the number of series selected from the processed bytes to satisfy the query. #4797 #4830
* [ENHANCEMENT] Distributor: make `__meta_tenant_id` label available in relabeling rules configured via `metric_relabel_configs`. #4725
* [ENHANCEMENT] Compactor: added the configurable limit `compactor.block-upload-max-block-size-bytes` or `compactor_block_upload_max_block_size_bytes` to limit the byte size of uploaded or validated blocks. #4680
* [ENHANCEMENT] Querier: reduce CPU utilisation when shuffle sharding is enabled with large shard sizes. #4851
* [ENHANCEMENT] Packaging: facilitate configuration management by instructing systemd to start mimir with a configuration file. #4810
* [ENHANCEMENT] Store-gateway: reduce memory allocations when looking up postings from cache. #4861 #4869 #4962 #5047
* [ENHANCEMENT] Store-gateway: retain only necessary bytes when reading series from the bucket. #4926
* [ENHANCEMENT] Ingester, store-gateway: clear the shutdown marker after a successful shutdown to enable reusing their persistent volumes in case the ingester or store-gateway is restarted. #4985
* [ENHANCEMENT] Store-gateway, query-frontend: Reduced memory allocations when looking up cached entries from Memcached. #4862
* [ENHANCEMENT] Alertmanager: Add additional template function `queryFromGeneratorURL` returning query URL decoded query from the `GeneratorURL` field of an alert. #4301
* [ENHANCEMENT] Ruler: added experimental ruler storage cache support. The cache should reduce the number of "list objects" API calls issued to the object storage when there are 2+ ruler replicas running in a Mimir cluster. The cache can be configured setting `-ruler-storage.cache.*` CLI flags or their respective YAML config options. #4950 #5054
* [ENHANCEMENT] Store-gateway: added HTTP `/store-gateway/prepare-shutdown` endpoint for gracefully scaling down of store-gateways. A gauge `cortex_store_gateway_prepare_shutdown_requested` has been introduced for tracing this process. #4955
* [ENHANCEMENT] Updated Kuberesolver dependency (github.com/sercand/kuberesolver) from v2.4.0 to v4.0.0 and gRPC dependency (google.golang.org/grpc) from v1.47.0 to v1.53.0. #4922
* [ENHANCEMENT] Introduced new options for logging HTTP request headers: `-server.log-request-headers` enables logging HTTP request headers, `-server.log-request-headers-exclude-list` lists headers which should not be logged. #4922
* [ENHANCEMENT] Block upload: `/api/v1/upload/block/{block}/files` endpoint now disables read and write HTTP timeout, overriding `-server.http-read-timeout` and `-server.http-write-timeout` values. This is done to allow large file uploads to succeed. #4956
* [ENHANCEMENT] Alertmanager: Introduce new metrics from upstream. #4918
  * `cortex_alertmanager_notifications_failed_total` (added `reason` label)
  * `cortex_alertmanager_nflog_maintenance_total`
  * `cortex_alertmanager_nflog_maintenance_errors_total`
  * `cortex_alertmanager_silences_maintenance_total`
  * `cortex_alertmanager_silences_maintenance_errors_total`
* [ENHANCEMENT] Add native histogram support for `cortex_request_duration_seconds` metric family. #4987
* [ENHANCEMENT] Ruler: do not list rule groups in the object storage for disabled tenants. #5004
* [ENHANCEMENT] Query-frontend and querier: add HTTP API endpoint `<prometheus-http-prefix>/api/v1/format_query` to format a PromQL query. #4373
* [ENHANCEMENT] Query-frontend: Add `cortex_query_frontend_regexp_matcher_count` and `cortex_query_frontend_regexp_matcher_optimized_count` metrics to track optimization of regular expression label matchers. #4813
* [ENHANCEMENT] Alertmanager: Add configuration option to enable or disable the deletion of alertmanager state from object storage. This is useful when migrating alertmanager tenants from one cluster to another, because it avoids a condition where the state object is copied but then deleted before the configuration object is copied. #4989
* [ENHANCEMENT] Querier: only use the minimum set of chunks from ingesters when querying, and cancel unnecessary requests to ingesters sooner if we know their results won't be used. #5016
* [ENHANCEMENT] Add `-enable-go-runtime-metrics` flag to expose all go runtime metrics as Prometheus metrics. #5009
* [ENHANCEMENT] Ruler: trigger a synchronization of tenant's rule groups as soon as they change the rules configuration via API. This synchronization is in addition of the periodic syncing done every `-ruler.poll-interval`. The new behavior is enabled by default, but can be disabled with `-ruler.sync-rules-on-changes-enabled=false` (configurable on a per-tenant basis too). If you disable the new behaviour, then you may want to revert `-ruler.poll-interval` to `1m`. #4975 #5053 #5115 #5170
* [ENHANCEMENT] Distributor: Improve invalid tenant shard size error message. #5024
* [ENHANCEMENT] Store-gateway: record index header loading time separately in `cortex_bucket_store_series_request_stage_duration_seconds{stage="load_index_header"}`. Now index header loading will be visible in the "Mimir / Queries" dashboard in the "Series request p99/average latency" panels. #5011 #5062
* [ENHANCEMENT] Querier and ingester: add experimental support for streaming chunks from ingesters to queriers while evaluating queries. This can be enabled with `-querier.prefer-streaming-chunks=true`. #4886 #5078 #5094 #5126
* [ENHANCEMENT] Update Docker base images from `alpine:3.17.3` to `alpine:3.18.0`. #5065
* [ENHANCEMENT] Compactor: reduced the number of "object exists" API calls issued by the compactor to the object storage when syncing block's `meta.json` files. #5063
* [ENHANCEMENT] Distributor: Push request rate limits (`-distributor.request-rate-limit` and `-distributor.request-burst-size`) and their associated YAML configuration are now stable. #5124
* [ENHANCEMENT] Go: updated to 1.20.5. #5185
* [ENHANCEMENT] Update alpine base image to 3.18.2. #5274 #5276
* [BUGFIX] Metadata API: Mimir will now return an empty object when no metadata is available, matching Prometheus. #4782
* [BUGFIX] Store-gateway: add collision detection on expanded postings and individual postings cache keys. #4770
* [BUGFIX] Ruler: Support the `type=alert|record` query parameter for the API endpoint `<prometheus-http-prefix>/api/v1/rules`. #4302
* [BUGFIX] Backend: Check that alertmanager's data-dir doesn't overlap with bucket-sync dir. #4921
* [BUGFIX] Alertmanager: Allow to rate-limit webex, telegram and discord notifications. #4979
* [BUGFIX] Store-gateway: panics when decoding LabelValues responses that contain more than 655360 values. These responses are no longer cached. #5021
* [BUGFIX] Querier: don't leak memory when processing query requests from query-frontends (ie. when the query-scheduler is disabled). #5199

### Documentation

* [ENHANCEMENT] Improve `MimirIngesterReachingTenantsLimit` runbook. #4744 #4752
* [ENHANCEMENT] Add `symbol table size exceeds` case to `MimirCompactorHasNotSuccessfullyRunCompaction` runbook. #4945
* [ENHANCEMENT] Clarify which APIs use query sharding. #4948

### Mixin

* [CHANGE] Alerts: Remove `MimirQuerierHighRefetchRate`. #4980
* [CHANGE] Alerts: Remove `MimirTenantHasPartialBlocks`. This is obsoleted by the changed default of `-compactor.partial-block-deletion-delay` to `1d`, which will auto remediate this alert. #5026
* [ENHANCEMENT] Alertmanager dashboard: display active aggregation groups #4772
* [ENHANCEMENT] Alerts: `MimirIngesterTSDBWALCorrupted` now only fires when there are more than one corrupted WALs in single-zone deployments and when there are more than two zones affected in multi-zone deployments. #4920
* [ENHANCEMENT] Alerts: added labels to duplicated `MimirRolloutStuck` and `MimirCompactorHasNotUploadedBlocks` rules in order to distinguish them. #5023
* [ENHANCEMENT] Dashboards: fix holes in graph for lightly loaded clusters #4915
* [ENHANCEMENT] Dashboards: allow configuring additional services for the Rollout Progress dashboard. #5007
* [ENHANCEMENT] Alerts: do not fire `MimirAllocatingTooMuchMemory` alert for any matching container outside of namespaces where Mimir is running. #5089
* [BUGFIX] Dashboards: show cancelled requests in a different color to successful requests in throughput panels on dashboards. #5039
* [BUGFIX] Dashboards: fix dashboard panels that showed percentages with axes from 0 to 10000%. #5084
* [BUGFIX] Remove dependency on upstream Kubernetes mixin. #4732

### Jsonnet

* [CHANGE] Ruler: changed ruler autoscaling policy, extended scale down period from 60s to 600s. #4786
* [CHANGE] Update to v0.5.0 rollout-operator. #4893
* [CHANGE] Backend: add `alertmanager_args` to `mimir-backend` when running in read-write deployment mode. Remove hardcoded `filesystem` alertmanager storage. This moves alertmanager's data-dir to `/data/alertmanager` by default. #4907 #4921
* [CHANGE] Remove `-pdb` suffix from `PodDisruptionBudget` names. This will create new `PodDisruptionBudget` resources. Make sure to prune the old resources; otherwise, rollouts will be blocked. #5109
* [CHANGE] Query-frontend: enable query sharding for cardinality estimation via `-query-frontend.query-sharding-target-series-per-shard` by default if the results cache is enabled. #5128
* [ENHANCEMENT] Ingester: configure `-blocks-storage.tsdb.head-compaction-interval=15m` to spread TSDB head compaction over a wider time range. #4870
* [ENHANCEMENT] Ingester: configure `-blocks-storage.tsdb.wal-replay-concurrency` to CPU request minus 1. #4864
* [ENHANCEMENT] Compactor: configure `-compactor.first-level-compaction-wait-period` to TSDB head compaction interval plus 10 minutes. #4872
* [ENHANCEMENT] Store-gateway: set `GOMEMLIMIT` to the memory request value. This should reduce the likelihood the store-gateway may go out of memory, at the cost of an higher CPU utilization due to more frequent garbage collections when the memory utilization gets closer or above the configured requested memory. #4971
* [ENHANCEMENT] Store-gateway: dynamically set `GOMAXPROCS` based on the CPU request. This should reduce the likelihood a high load on the store-gateway will slow down the entire Kubernetes node. #5104
* [ENHANCEMENT] Store-gateway: add `store_gateway_lazy_loading_enabled` configuration option which combines disabled lazy-loading and reducing blocks sync concurrency. Reducing blocks sync concurrency improves startup times with disabled lazy loading on HDDs. #5025
* [ENHANCEMENT] Update `rollout-operator` image to `v0.6.0`. #5155
* [BUGFIX] Backend: configure `-ruler.alertmanager-url` to `mimir-backend` when running in read-write deployment mode. #4892
* [ENHANCEMENT] Memcached: don't overwrite upsteam memcached statefulset jsonnet to allow chosing between antiAffinity and topologySpreadConstraints.

### Mimirtool

* [CHANGE] check rules: will fail on duplicate rules when `--strict` is provided. #5035
* [FEATURE] sync/diff can now include/exclude namespaces based on a regular expression using `--namespaces-regex` and `--ignore-namespaces-regex`. #5100
* [ENHANCEMENT] analyze prometheus: allow to specify `-prometheus-http-prefix`. #4966
* [ENHANCEMENT] analyze grafana: allow to specify `--folder-title` to limit dashboards analysis based on their exact folder title. #4973

### Tools

* [CHANGE] copyblocks: copying between Azure Blob Storage buckets is now supported in addition to copying between Google Cloud Storage buckets. As a result, the `--service` flag is now required to be specified (accepted values are `gcs` or `abs`). #4756

## 2.8.0

### Grafana Mimir

* [CHANGE] Ingester: changed experimental CLI flag from `-out-of-order-blocks-external-label-enabled` to `-ingester.out-of-order-blocks-external-label-enabled` #4440
* [CHANGE] Store-gateway: The following metrics have been removed: #4332
  * `cortex_bucket_store_series_get_all_duration_seconds`
  * `cortex_bucket_store_series_merge_duration_seconds`
* [CHANGE] Ingester: changed default value of `-blocks-storage.tsdb.retention-period` from `24h` to `13h`. If you're running Mimir with a custom configuration and you're overriding `-querier.query-store-after` to a value greater than the default `12h` then you should increase `-blocks-storage.tsdb.retention-period` accordingly. #4382
* [CHANGE] Ingester: the configuration parameter `-blocks-storage.tsdb.max-tsdb-opening-concurrency-on-startup` has been deprecated and will be removed in Mimir 2.10. #4445
* [CHANGE] Query-frontend: Cached results now contain timestamp which allows Mimir to check if cached results are still valid based on current TTL configured for tenant. Results cached by previous Mimir version are used until they expire from cache, which can take up to 7 days. If you need to use per-tenant TTL sooner, please flush results cache manually. #4439
* [CHANGE] Ingester: the `cortex_ingester_tsdb_wal_replay_duration_seconds` metrics has been removed. #4465
* [CHANGE] Query-frontend and ruler: use protobuf internal query result payload format by default. This feature is no longer considered experimental. #4557 #4709
* [CHANGE] Ruler: reject creating federated rule groups while tenant federation is disabled. Previously the rule groups would be silently dropped during bucket sync. #4555
* [CHANGE] Compactor: the `/api/v1/upload/block/{block}/finish` endpoint now returns a `429` status code when the compactor has reached the limit specified by `-compactor.max-block-upload-validation-concurrency`. #4598
* [CHANGE] Compactor: when starting a block upload the maximum byte size of the block metadata provided in the request body is now limited to 1 MiB. If this limit is exceeded a `413` status code is returned. #4683
* [CHANGE] Store-gateway: cache key format for expanded postings has changed. This will invalidate the expanded postings in the index cache when deployed. #4667
* [FEATURE] Cache: Introduce experimental support for using Redis for results, chunks, index, and metadata caches. #4371
* [FEATURE] Vault: Introduce experimental integration with Vault to fetch secrets used to configure TLS for clients. Server TLS secrets will still be read from a file. `tls-ca-path`, `tls-cert-path` and `tls-key-path` will denote the path in Vault for the following CLI flags when `-vault.enabled` is true: #4446.
  * `-distributor.ha-tracker.etcd.*`
  * `-distributor.ring.etcd.*`
  * `-distributor.forwarding.grpc-client.*`
  * `-querier.store-gateway-client.*`
  * `-ingester.client.*`
  * `-ingester.ring.etcd.*`
  * `-querier.frontend-client.*`
  * `-query-frontend.grpc-client-config.*`
  * `-query-frontend.results-cache.redis.*`
  * `-blocks-storage.bucket-store.index-cache.redis.*`
  * `-blocks-storage.bucket-store.chunks-cache.redis.*`
  * `-blocks-storage.bucket-store.metadata-cache.redis.*`
  * `-compactor.ring.etcd.*`
  * `-store-gateway.sharding-ring.etcd.*`
  * `-ruler.client.*`
  * `-ruler.alertmanager-client.*`
  * `-ruler.ring.etcd.*`
  * `-ruler.query-frontend.grpc-client-config.*`
  * `-alertmanager.sharding-ring.etcd.*`
  * `-alertmanager.alertmanager-client.*`
  * `-memberlist.*`
  * `-query-scheduler.grpc-client-config.*`
  * `-query-scheduler.ring.etcd.*`
  * `-overrides-exporter.ring.etcd.*`
* [FEATURE] Distributor, ingester, querier, query-frontend, store-gateway: add experimental support for native histograms. Requires that the experimental protobuf query result response format is enabled by `-query-frontend.query-result-response-format=protobuf` on the query frontend. #4286 #4352 #4354 #4376 #4377 #4387 #4396 #4425 #4442 #4494 #4512 #4513 #4526
* [FEATURE] Added `-<prefix>.s3.storage-class` flag to configure the S3 storage class for objects written to S3 buckets. #4300
* [FEATURE] Add `freebsd` to the target OS when generating binaries for a Mimir release. #4654
* [FEATURE] Ingester: Add `prepare-shutdown` endpoint which can be used as part of Kubernetes scale down automations. #4718
* [ENHANCEMENT] Add timezone information to Alpine Docker images. #4583
* [ENHANCEMENT] Ruler: Sync rules when ruler JOINING the ring instead of ACTIVE, In order to reducing missed rule iterations during ruler restarts. #4451
* [ENHANCEMENT] Allow to define service name used for tracing via `JAEGER_SERVICE_NAME` environment variable. #4394
* [ENHANCEMENT] Querier and query-frontend: add experimental, more performant protobuf query result response format enabled with `-query-frontend.query-result-response-format=protobuf`. #4304 #4318 #4375
* [ENHANCEMENT] Compactor: added experimental configuration parameter `-compactor.first-level-compaction-wait-period`, to configure how long the compactor should wait before compacting 1st level blocks (uploaded by ingesters). This configuration option allows to reduce the chances compactor begins compacting blocks before all ingesters have uploaded their blocks to the storage. #4401
* [ENHANCEMENT] Store-gateway: use more efficient chunks fetching and caching. #4255
* [ENHANCEMENT] Query-frontend and ruler: add experimental, more performant protobuf internal query result response format enabled with `-ruler.query-frontend.query-result-response-format=protobuf`. #4331
* [ENHANCEMENT] Ruler: increased tolerance for missed iterations on alerts, reducing the chances of flapping firing alerts during ruler restarts. #4432
* [ENHANCEMENT] Optimized `.*` and `.+` regular expression label matchers. #4432
* [ENHANCEMENT] Optimized regular expression label matchers with alternates (e.g. `a|b|c`). #4647
* [ENHANCEMENT] Added an in-memory cache for regular expression matchers, to avoid parsing and compiling the same expression multiple times when used in recurring queries. #4633
* [ENHANCEMENT] Query-frontend: results cache TTL is now configurable by using `-query-frontend.results-cache-ttl` and `-query-frontend.results-cache-ttl-for-out-of-order-time-window` options. These values can also be specified per tenant. Default values are unchanged (7 days and 10 minutes respectively). #4385
* [ENHANCEMENT] Ingester: added advanced configuration parameter `-blocks-storage.tsdb.wal-replay-concurrency` representing the maximum number of CPUs used during WAL replay. #4445
* [ENHANCEMENT] Ingester: added metrics `cortex_ingester_tsdb_open_duration_seconds_total` to measure the total time it takes to open all existing TSDBs. The time tracked by this metric also includes the TSDBs WAL replay duration. #4465
* [ENHANCEMENT] Store-gateway: use streaming implementation for LabelNames RPC. The batch size for streaming is controlled by `-blocks-storage.bucket-store.batch-series-size`. #4464
* [ENHANCEMENT] Memcached: Add support for TLS or mTLS connections to cache servers. #4535
* [ENHANCEMENT] Compactor: blocks index files are now validated for correctness for blocks uploaded via the TSDB block upload feature. #4503
* [ENHANCEMENT] Compactor: block chunks and segment files are now validated for correctness for blocks uploaded via the TSDB block upload feature. #4549
* [ENHANCEMENT] Ingester: added configuration options to configure the "postings for matchers" cache of each compacted block queried from ingesters: #4561
  * `-blocks-storage.tsdb.block-postings-for-matchers-cache-ttl`
  * `-blocks-storage.tsdb.block-postings-for-matchers-cache-size`
  * `-blocks-storage.tsdb.block-postings-for-matchers-cache-force`
* [ENHANCEMENT] Compactor: validation of blocks uploaded via the TSDB block upload feature is now configurable on a per tenant basis: #4585
  * `-compactor.block-upload-validation-enabled` has been added, `compactor_block_upload_validation_enabled` can be used to override per tenant
  * `-compactor.block-upload.block-validation-enabled` was the previous global flag and has been removed
* [ENHANCEMENT] TSDB Block Upload: block upload validation concurrency can now be limited with `-compactor.max-block-upload-validation-concurrency`. #4598
* [ENHANCEMENT] OTLP: Add support for converting OTel exponential histograms to Prometheus native histograms. The ingestion of native histograms must be enabled, please set `-ingester.native-histograms-ingestion-enabled` to `true`. #4063 #4639
* [ENHANCEMENT] Query-frontend: add metric `cortex_query_fetched_index_bytes_total` to measure TSDB index bytes fetched to execute a query. #4597
* [ENHANCEMENT] Query-frontend: add experimental limit to enforce a max query expression size in bytes via `-query-frontend.max-query-expression-size-bytes` or `max_query_expression_size_bytes`. #4604
* [ENHANCEMENT] Query-tee: improve message logged when comparing responses and one response contains a non-JSON payload. #4588
* [ENHANCEMENT] Distributor: add ability to set per-distributor limits via `distributor_limits` block in runtime configuration in addition to the existing configuration. #4619
* [ENHANCEMENT] Querier: reduce peak memory consumption for queries that touch a large number of chunks. #4625
* [ENHANCEMENT] Query-frontend: added experimental `-query-frontend.query-sharding-max-regexp-size-bytes` limit to query-frontend. When set to a value greater than 0, query-frontend disabled query sharding for any query with a regexp matcher longer than the configured limit. #4632
* [ENHANCEMENT] Store-gateway: include statistics from LabelValues and LabelNames calls in `cortex_bucket_store_series*` metrics. #4673
* [ENHANCEMENT] Query-frontend: improve readability of distributed tracing spans. #4656
* [ENHANCEMENT] Update Docker base images from `alpine:3.17.2` to `alpine:3.17.3`. #4685
* [ENHANCEMENT] Querier: improve performance when shuffle sharding is enabled and the shard size is large. #4711
* [ENHANCEMENT] Ingester: improve performance when Active Series Tracker is in use. #4717
* [ENHANCEMENT] Store-gateway: optionally select `-blocks-storage.bucket-store.series-selection-strategy`, which can limit the impact of large posting lists (when many series share the same label name and value). #4667 #4695 #4698
* [ENHANCEMENT] Querier: Cache the converted float histogram from chunk iterator, hence there is no need to lookup chunk every time to get the converted float histogram. #4684
* [ENHANCEMENT] Ruler: Improve rule upload performance when not enforcing per-tenant rule group limits. #4828
* [ENHANCEMENT] Improved memory limit on the in-memory cache used for regular expression matchers. #4751
* [BUGFIX] Querier: Streaming remote read will now continue to return multiple chunks per frame after the first frame. #4423
* [BUGFIX] Store-gateway: the values for `stage="processed"` for the metrics `cortex_bucket_store_series_data_touched` and  `cortex_bucket_store_series_data_size_touched_bytes` when using fine-grained chunks caching is now reporting the correct values of chunks held in memory. #4449
* [BUGFIX] Compactor: fixed reporting a compaction error when compactor is correctly shut down while populating blocks. #4580
* [BUGFIX] OTLP: Do not drop exemplars of the OTLP Monotonic Sum metric. #4063
* [BUGFIX] Packaging: flag `/etc/default/mimir` and `/etc/sysconfig/mimir` as config to prevent overwrite. #4587
* [BUGFIX] Query-frontend: don't retry queries which error inside PromQL. #4643
* [BUGFIX] Store-gateway & query-frontend: report more consistent statistics for fetched index bytes. #4671
* [BUGFIX] Native histograms: fix how IsFloatHistogram determines if mimirpb.Histogram is a float histogram. #4706
* [BUGFIX] Query-frontend: fix query sharding for native histograms. #4666
* [BUGFIX] Ring status page: fixed the owned tokens percentage value displayed. #4730
* [BUGFIX] Querier: fixed chunk iterator that can return sample with wrong timestamp. #4450
* [BUGFIX] Packaging: fix preremove script preventing upgrades. #4801
* [BUGFIX] Security: updates Go to version 1.20.4 to fix CVE-2023-24539, CVE-2023-24540, CVE-2023-29400. #4903

### Mixin

* [ENHANCEMENT] Queries: Display data touched per sec in bytes instead of number of items. #4492
* [ENHANCEMENT] `_config.job_names.<job>` values can now be arrays of regular expressions in addition to a single string. Strings are still supported and behave as before. #4543
* [ENHANCEMENT] Queries dashboard: remove mention to store-gateway "streaming enabled" in panels because store-gateway only support streaming series since Mimir 2.7. #4569
* [ENHANCEMENT] Ruler: Add panel description for Read QPS panel in Ruler dashboard to explain values when in remote ruler mode. #4675
* [BUGFIX] Ruler dashboard: show data for reads from ingesters. #4543
* [BUGFIX] Pod selector regex for deployments: change `(.*-mimir-)` to `(.*mimir-)`. #4603

### Jsonnet

* [CHANGE] Ruler: changed ruler deployment max surge from `0` to `50%`, and max unavailable from `1` to `0`. #4381
* [CHANGE] Memcached connections parameters `-blocks-storage.bucket-store.index-cache.memcached.max-idle-connections`, `-blocks-storage.bucket-store.chunks-cache.memcached.max-idle-connections` and `-blocks-storage.bucket-store.metadata-cache.memcached.max-idle-connections` settings are now configured based on `max-get-multi-concurrency` and `max-async-concurrency`. #4591
* [CHANGE] Add support to use external Redis as cache. Following are some changes in the jsonnet config: #4386 #4640
  * Renamed `memcached_*_enabled` config options to `cache_*_enabled`
  * Renamed `memcached_*_max_item_size_mb` config options to `cache_*_max_item_size_mb`
  * Added `cache_*_backend` config options
* [CHANGE] Store-gateway StatefulSets with disabled multi-zone deployment are also unregistered from the ring on shutdown. This eliminated resharding during rollouts, at the cost of extra effort during scaling down store-gateways. For more information see [Scaling down store-gateways](https://grafana.com/docs/mimir/v2.7.x/operators-guide/run-production-environment/scaling-out/#scaling-down-store-gateways). #4713
* [CHANGE] Removed `$._config.querier.replicas` and `$._config.queryFrontend.replicas`. If you need to customize the number of querier or query-frontend replicas, and autoscaling is disabled, please set an override as is done for other stateless components (e.g. distributors). #5130
* [ENHANCEMENT] Alertmanager: add `alertmanager_data_disk_size` and  `alertmanager_data_disk_class` configuration options, by default no storage class is set. #4389
* [ENHANCEMENT] Update `rollout-operator` to `v0.4.0`. #4524
* [ENHANCEMENT] Update memcached to `memcached:1.6.19-alpine`. #4581
* [ENHANCEMENT] Add support for mTLS connections to Memcached servers. #4553
* [ENHANCEMENT] Update the `memcached-exporter` to `v0.11.2`. #4570
* [ENHANCEMENT] Autoscaling: Add `autoscaling_query_frontend_memory_target_utilization`, `autoscaling_ruler_query_frontend_memory_target_utilization`, and `autoscaling_ruler_memory_target_utilization` configuration options, for controlling the corresponding autoscaler memory thresholds. Each has a default of 1, i.e. 100%. #4612
* [ENHANCEMENT] Distributor: add ability to set per-distributor limits via `distributor_instance_limits` using runtime configuration. #4627
* [BUGFIX] Add missing query sharding settings for user_24M and user_32M plans. #4374

### Mimirtool

* [ENHANCEMENT] Backfill: mimirtool will now sleep and retry if it receives a 429 response while trying to finish an upload due to validation concurrency limits. #4598
* [ENHANCEMENT] `gauge` panel type is supported now in `mimirtool analyze dashboard`. #4679
* [ENHANCEMENT] Set a `User-Agent` header on requests to Mimir or Prometheus servers. #4700

### Mimir Continuous Test

* [FEATURE] Allow continuous testing of native histograms as well by enabling the flag `-tests.write-read-series-test.histogram-samples-enabled`. The metrics exposed by the tool will now have a new label called `type` with possible values of `float`, `histogram_float_counter`, `histogram_float_gauge`, `histogram_int_counter`, `histogram_int_gauge`, the list of metrics impacted: #4457
  * `mimir_continuous_test_writes_total`
  * `mimir_continuous_test_writes_failed_total`
  * `mimir_continuous_test_queries_total`
  * `mimir_continuous_test_queries_failed_total`
  * `mimir_continuous_test_query_result_checks_total`
  * `mimir_continuous_test_query_result_checks_failed_total`
* [ENHANCEMENT] Added a new metric `mimir_continuous_test_build_info` that reports version information, similar to the existing `cortex_build_info` metric exposed by other Mimir components. #4712
* [ENHANCEMENT] Add coherency for the selected ranges and instants of test queries. #4704

### Query-tee

### Documentation

* [CHANGE] Clarify what deprecation means in the lifecycle of configuration parameters. #4499
* [CHANGE] Update compactor `split-groups` and `split-and-merge-shards` recommendation on component page. #4623
* [FEATURE] Add instructions about how to configure native histograms. #4527
* [ENHANCEMENT] Runbook for MimirCompactorHasNotSuccessfullyRunCompaction extended to include scenario where compaction has fallen behind. #4609
* [ENHANCEMENT] Add explanation for QPS values for reads in remote ruler mode and writes generally, to the Ruler dashboard page. #4629
* [ENHANCEMENT] Expand zone-aware replication page to cover single physical availability zone deployments. #4631
* [FEATURE] Add instructions to use puppet module. #4610
* [FEATURE] Add documentation on how deploy mixin with terraform. #4161

### Tools

* [ENHANCEMENT] tsdb-index: iteration over index is now faster when any equal matcher is supplied. #4515

## 2.7.3

### Grafana Mimir

* [BUGFIX] Security: updates Go to version 1.20.4 to fix CVE-2023-24539, CVE-2023-24540, CVE-2023-29400. #4905

## 2.7.2

### Grafana Mimir

* [BUGFIX] Security: updated Go version to 1.20.3 to fix CVE-2023-24538 #4795

## 2.7.1

**Note**: During the release process, version 2.7.0 was tagged too early, before completing the release checklist and production testing. Release 2.7.1 doesn't include any code changes since 2.7.0, but now has proper release notes, published documentation, and has been fully tested in our production environment.

### Grafana Mimir

* [CHANGE] Ingester: the configuration parameter `-ingester.ring.readiness-check-ring-health` has been deprecated and will be removed in Mimir 2.9. #4422
* [CHANGE] Ruler: changed default value of `-ruler.evaluation-delay-duration` option from 0 to 1m. #4250
* [CHANGE] Querier: Errors with status code `422` coming from the store-gateway are propagated and not converted to the consistency check error anymore. #4100
* [CHANGE] Store-gateway: When a query hits `max_fetched_chunks_per_query` and `max_fetched_series_per_query` limits, an error with the status code `422` is created and returned. #4056
* [CHANGE] Packaging: Migrate FPM packaging solution to NFPM. Rationalize packages dependencies and add package for all binaries. #3911
* [CHANGE] Store-gateway: Deprecate flag `-blocks-storage.bucket-store.chunks-cache.subrange-size` since there's no benefit to changing the default of `16000`. #4135
* [CHANGE] Experimental support for ephemeral storage introduced in Mimir 2.6.0 has been removed. Following options are no longer available: #4252
  * `-blocks-storage.ephemeral-tsdb.*`
  * `-distributor.ephemeral-series-enabled`
  * `-distributor.ephemeral-series-matchers`
  * `-ingester.max-ephemeral-series-per-user`
  * `-ingester.instance-limits.max-ephemeral-series`
Querying with using `{__mimir_storage__="ephemeral"}` selector no longer works. All label values with `ephemeral-` prefix in `reason` label of `cortex_discarded_samples_total` metric are no longer available. Following metrics have been removed:
  * `cortex_ingester_ephemeral_series`
  * `cortex_ingester_ephemeral_series_created_total`
  * `cortex_ingester_ephemeral_series_removed_total`
  * `cortex_ingester_ingested_ephemeral_samples_total`
  * `cortex_ingester_ingested_ephemeral_samples_failures_total`
  * `cortex_ingester_memory_ephemeral_users`
  * `cortex_ingester_queries_ephemeral_total`
  * `cortex_ingester_queried_ephemeral_samples`
  * `cortex_ingester_queried_ephemeral_series`
* [CHANGE] Store-gateway: use mmap-less index-header reader by default and remove mmap-based index header reader. The following flags have changed: #4280
   * `-blocks-storage.bucket-store.index-header.map-populate-enabled` has been removed
   * `-blocks-storage.bucket-store.index-header.stream-reader-enabled` has been removed
   * `-blocks-storage.bucket-store.index-header.stream-reader-max-idle-file-handles` has been renamed to `-blocks-storage.bucket-store.index-header.max-idle-file-handles`, and the corresponding configuration file option has been renamed from `stream_reader_max_idle_file_handles` to `max_idle_file_handles`
* [CHANGE] Store-gateway: the streaming store-gateway is now enabled by default. The new default setting for `-blocks-storage.bucket-store.batch-series-size` is `5000`. #4330
* [CHANGE] Compactor: the configuration parameter `-compactor.consistency-delay` has been deprecated and will be removed in Mimir 2.9. #4409
* [CHANGE] Store-gateway: the configuration parameter `-blocks-storage.bucket-store.consistency-delay` has been deprecated and will be removed in Mimir 2.9. #4409
* [FEATURE] Ruler: added `keep_firing_for` support to alerting rules. #4099
* [FEATURE] Distributor, ingester: ingestion of native histograms. The new per-tenant limit `-ingester.native-histograms-ingestion-enabled` controls whether native histograms are stored or ignored. #4159
* [FEATURE] Query-frontend: Introduce experimental `-query-frontend.query-sharding-target-series-per-shard` to allow query sharding to take into account cardinality of similar requests executed previously. This feature uses the same cache that's used for results caching. #4121 #4177 #4188 #4254
* [ENHANCEMENT] Go: update go to 1.20.1. #4266
* [ENHANCEMENT] Ingester: added `out_of_order_blocks_external_label_enabled` shipper option to label out-of-order blocks before shipping them to cloud storage. #4182 #4297
* [ENHANCEMENT] Ruler: introduced concurrency when loading per-tenant rules configuration. This improvement is expected to speed up the ruler start up time in a Mimir cluster with a large number of tenants. #4258
* [ENHANCEMENT] Compactor: Add `reason` label to `cortex_compactor_runs_failed_total`. The value can be `shutdown` or `error`. #4012
* [ENHANCEMENT] Store-gateway: enforce `max_fetched_series_per_query`. #4056
* [ENHANCEMENT] Query-frontend: Disambiguate logs for failed queries. #4067
* [ENHANCEMENT] Query-frontend: log caller user agent in query stats logs. #4093
* [ENHANCEMENT] Store-gateway: add `data_type` label with values on `cortex_bucket_store_partitioner_extended_ranges_total`, `cortex_bucket_store_partitioner_expanded_ranges_total`, `cortex_bucket_store_partitioner_requested_ranges_total`, `cortex_bucket_store_partitioner_expanded_bytes_total`, `cortex_bucket_store_partitioner_requested_bytes_total` for `postings`, `series`, and `chunks`. #4095
* [ENHANCEMENT] Store-gateway: Reduce memory allocation rate when loading TSDB chunks from Memcached. #4074
* [ENHANCEMENT] Query-frontend: track `cortex_frontend_query_response_codec_duration_seconds` and `cortex_frontend_query_response_codec_payload_bytes` metrics to measure the time taken and bytes read / written while encoding and decoding query result payloads. #4110
* [ENHANCEMENT] Alertmanager: expose additional upstream metrics `cortex_alertmanager_dispatcher_aggregation_groups`, `cortex_alertmanager_dispatcher_alert_processing_duration_seconds`. #4151
* [ENHANCEMENT] Querier and query-frontend: add experimental, more performant protobuf internal query result response format enabled with `-query-frontend.query-result-response-format=protobuf`. #4153
* [ENHANCEMENT] Store-gateway: use more efficient chunks fetching and caching. This should reduce CPU, memory utilization, and receive bandwidth of a store-gateway. Enable with `-blocks-storage.bucket-store.chunks-cache.fine-grained-chunks-caching-enabled=true`. #4163 #4174 #4227
* [ENHANCEMENT] Query-frontend: Wait for in-flight queries to finish before shutting down. #4073 #4170
* [ENHANCEMENT] Store-gateway: added `encode` and `other` stage to `cortex_bucket_store_series_request_stage_duration_seconds` metric. #4179
* [ENHANCEMENT] Ingester: log state of TSDB when shipping or forced compaction can't be done due to unexpected state of TSDB. #4211
* [ENHANCEMENT] Update Docker base images from `alpine:3.17.1` to `alpine:3.17.2`. #4240
* [ENHANCEMENT] Store-gateway: add a `stage` label to the metrics `cortex_bucket_store_series_data_fetched`, `cortex_bucket_store_series_data_size_fetched_bytes`, `cortex_bucket_store_series_data_touched`, `cortex_bucket_store_series_data_size_touched_bytes`. This label only applies to `data_type="chunks"`. For `fetched` metrics with `data_type="chunks"` the `stage` label has 2 values: `fetched` - the chunks or bytes that were fetched from the cache or the object store, `refetched` - the chunks or bytes that had to be refetched from the cache or the object store because their size was underestimated during the first fetch. For `touched` metrics with `data_type="chunks"` the `stage` label has 2 values: `processed` - the chunks or bytes that were read from the fetched chunks or bytes and were processed in memory, `returned` - the chunks or bytes that were selected from the processed bytes to satisfy the query. #4227 #4316
* [ENHANCEMENT] Compactor: improve the partial block check related to `compactor.partial-block-deletion-delay` to potentially issue less requests to object storage. #4246
* [ENHANCEMENT] Memcached: added `-*.memcached.min-idle-connections-headroom-percentage` support to configure the minimum number of idle connections to keep open as a percentage (0-100) of the number of recently used idle connections. This feature is disabled when set to a negative value (default), which means idle connections are kept open indefinitely. #4249
* [ENHANCEMENT] Querier and store-gateway: optimized regular expression label matchers with case insensitive alternate operator. #4340 #4357
* [ENHANCEMENT] Compactor: added the experimental flag `-compactor.block-upload.block-validation-enabled` with the default `true` to configure whether block validation occurs on backfilled blocks. #3411
* [ENHANCEMENT] Ingester: apply a jitter to the first TSDB head compaction interval configured via `-blocks-storage.tsdb.head-compaction-interval`. Subsequent checks will happen at the configured interval. This should help to spread the TSDB head compaction among different ingesters over the configured interval. #4364
* [ENHANCEMENT] Ingester: the maximum accepted value for `-blocks-storage.tsdb.head-compaction-interval` has been increased from 5m to 15m. #4364
* [BUGFIX] Store-gateway: return `Canceled` rather than `Aborted` or `Internal` error when the calling querier cancels a label names or values request, and return `Internal` if processing the request fails for another reason. #4061
* [BUGFIX] Querier: track canceled requests with status code `499` in the metrics instead of `503` or `422`. #4099
* [BUGFIX] Ingester: compact out-of-order data during `/ingester/flush` or when TSDB is idle. #4180
* [BUGFIX] Ingester: conversion of global limits `max-series-per-user`, `max-series-per-metric`, `max-metadata-per-user` and `max-metadata-per-metric` into corresponding local limits now takes into account the number of ingesters in each zone. #4238
* [BUGFIX] Ingester: track `cortex_ingester_memory_series` metric consistently with `cortex_ingester_memory_series_created_total` and `cortex_ingester_memory_series_removed_total`. #4312
* [BUGFIX] Querier: fixed a bug which was incorrectly matching series with regular expression label matchers with begin/end anchors in the middle of the regular expression. #4340

### Mixin

* [CHANGE] Move auto-scaling panel rows down beneath logical network path in Reads and Writes dashboards. #4049
* [CHANGE] Make distributor auto-scaling metric panels show desired number of replicas. #4218
* [CHANGE] Alerts: The alert `MimirMemcachedRequestErrors` has been renamed to `MimirCacheRequestErrors`. #4242
* [ENHANCEMENT] Alerts: Added `MimirAutoscalerKedaFailing` alert firing when a KEDA scaler is failing. #4045
* [ENHANCEMENT] Add auto-scaling panels to ruler dashboard. #4046
* [ENHANCEMENT] Add gateway auto-scaling panels to Reads and Writes dashboards. #4049 #4216
* [ENHANCEMENT] Dashboards: distinguish between label names and label values queries. #4065
* [ENHANCEMENT] Add query-frontend and ruler-query-frontend auto-scaling panels to Reads and Ruler dashboards. #4199
* [BUGFIX] Alerts: Fixed `MimirAutoscalerNotActive` to not fire if scaling metric does not exist, to avoid false positives on scaled objects with 0 min replicas. #4045
* [BUGFIX] Alerts: `MimirCompactorHasNotSuccessfullyRunCompaction` is no longer triggered by frequent compactor restarts. #4012
* [BUGFIX] Tenants dashboard: Correctly show the ruler-query-scheduler queue size. #4152

### Jsonnet

* [CHANGE] Create the `query-frontend-discovery` service only when Mimir is deployed in microservice mode without query-scheduler. #4353
* [CHANGE] Add results cache backend config to `ruler-query-frontend` configuration to allow cache reuse for cardinality-estimation based sharding. #4257
* [ENHANCEMENT] Add support for ruler auto-scaling. #4046
* [ENHANCEMENT] Add optional `weight` param to `newQuerierScaledObject` and `newRulerQuerierScaledObject` to allow running multiple querier deployments on different node types. #4141
* [ENHANCEMENT] Add support for query-frontend and ruler-query-frontend auto-scaling. #4199
* [BUGFIX] Shuffle sharding: when applying user class limits, honor the minimum shard size configured in `$._config.shuffle_sharding.*`. #4363

### Mimirtool

* [FEATURE] Added `keep_firing_for` support to rules configuration. #4099
* [ENHANCEMENT] Add `-tls-insecure-skip-verify` to rules, alertmanager and backfill commands. #4162

### Query-tee

* [CHANGE] Increase default value of `-backend.read-timeout` to 150s, to accommodate default querier and query frontend timeout of 120s. #4262
* [ENHANCEMENT] Log errors that occur while performing requests to compare two endpoints. #4262
* [ENHANCEMENT] When comparing two responses that both contain an error, only consider the comparison failed if the errors differ. Previously, if either response contained an error, the comparison always failed, even if both responses contained the same error. #4262
* [ENHANCEMENT] Include the value of the `X-Scope-OrgID` header when logging a comparison failure. #4262
* [BUGFIX] Parameters (expression, time range etc.) for a query request where the parameters are in the HTTP request body rather than in the URL are now logged correctly when responses differ. #4265

### Documentation

* [ENHANCEMENT] Add guide on alternative migration method for Thanos to Mimir #3554
* [ENHANCEMENT] Restore "Migrate from Cortex" for Jsonnet. #3929
* [ENHANCEMENT] Document migration from microservices to read-write deployment mode. #3951
* [ENHANCEMENT] Do not error when there is nothing to commit as part of a publish #4058
* [ENHANCEMENT] Explain how to run Mimir locally using docker-compose #4079
* [ENHANCEMENT] Docs: use long flag names in runbook commands. #4088
* [ENHANCEMENT] Clarify how ingester replication happens. #4101
* [ENHANCEMENT] Improvements to the Get Started guide. #4315
* [BUGFIX] Added indentation to Azure and SWIFT backend definition. #4263

### Tools

* [ENHANCEMENT] Adapt tsdb-print-chunk for native histograms. #4186
* [ENHANCEMENT] Adapt tsdb-index-health for blocks containing native histograms. #4186
* [ENHANCEMENT] Adapt tsdb-chunks tool to handle native histograms. #4186

## 2.6.2

* [BUGFIX] Security: updates Go to version 1.20.4 to fix CVE-2023-24539, CVE-2023-24540, CVE-2023-29400. #4903

## 2.6.1

### Grafana Mimir

* [BUGFIX] Security: updates Go to version 1.20.3 to fix CVE-2023-24538 #4798

## 2.6.0

### Grafana Mimir

* [CHANGE] Querier: Introduce `-querier.max-partial-query-length` to limit the time range for partial queries at the querier level and deprecate `-store.max-query-length`. #3825 #4017
* [CHANGE] Store-gateway: Remove experimental `-blocks-storage.bucket-store.max-concurrent-reject-over-limit` flag. #3706
* [CHANGE] Ingester: If shipping is enabled block retention will now be relative to the upload time to cloud storage. If shipping is disabled block retention will be relative to the creation time of the block instead of the mintime of the last block created. #3816
* [CHANGE] Query-frontend: Deprecated CLI flag `-query-frontend.align-querier-with-step` has been removed. #3982
* [CHANGE] Alertmanager: added default configuration for `-alertmanager.configs.fallback`. Allows tenants to send alerts without first uploading an Alertmanager configuration. #3541
* [FEATURE] Store-gateway: streaming of series. The store-gateway can now stream results back to the querier instead of buffering them. This is expected to greatly reduce peak memory consumption while keeping latency the same. You can enable this feature by setting `-blocks-storage.bucket-store.batch-series-size` to a value in the high thousands (5000-10000). This is still an experimental feature and is subject to a changing API and instability. #3540 #3546 #3587 #3606 #3611 #3620 #3645 #3355 #3697 #3666 #3687 #3728 #3739 #3751 #3779 #3839
* [FEATURE] Alertmanager: Added support for the Webex receiver. #3758
* [FEATURE] Limits: Added the `-validation.separate-metrics-group-label` flag. This allows further separation of the `cortex_discarded_samples_total` metric by an additional `group` label - which is configured by this flag to be the value of a specific label on an incoming timeseries. Active groups are tracked and inactive groups are cleaned up on a defined interval. The maximum number of groups tracked is controlled by the `-max-separate-metrics-groups-per-user` flag. #3439
* [FEATURE] Overrides-exporter: Added experimental ring support to overrides-exporter via `-overrides-exporter.ring.enabled`. When enabled, the ring is used to establish a leader replica for the export of limit override metrics. #3908 #3953
* [FEATURE] Ephemeral storage (experimental): Mimir can now accept samples into "ephemeral storage". Such samples are available for querying for a short amount of time (`-blocks-storage.ephemeral-tsdb.retention-period`, defaults to 10 minutes), and then removed from memory. To use ephemeral storage, distributor must be configured with `-distributor.ephemeral-series-enabled` option. Series matching `-distributor.ephemeral-series-matchers` will be marked for storing into ephemeral storage in ingesters. Each tenant needs to have ephemeral storage enabled by using `-ingester.max-ephemeral-series-per-user` limit, which defaults to 0 (no ephemeral storage). Ingesters have new `-ingester.instance-limits.max-ephemeral-series` limit for total number of series in ephemeral storage across all tenants. If ingestion of samples into ephemeral storage fails, `cortex_discarded_samples_total` metric will use values prefixed with `ephemeral-` for `reason` label. Querying of ephemeral storage is possible by using `{__mimir_storage__="ephemeral"}` as metric selector. Following new metrics related to ephemeral storage are introduced: #3897 #3922 #3961 #3997 #4004
  * `cortex_ingester_ephemeral_series`
  * `cortex_ingester_ephemeral_series_created_total`
  * `cortex_ingester_ephemeral_series_removed_total`
  * `cortex_ingester_ingested_ephemeral_samples_total`
  * `cortex_ingester_ingested_ephemeral_samples_failures_total`
  * `cortex_ingester_memory_ephemeral_users`
  * `cortex_ingester_queries_ephemeral_total`
  * `cortex_ingester_queried_ephemeral_samples`
  * `cortex_ingester_queried_ephemeral_series`
* [ENHANCEMENT] Added new metric `thanos_shipper_last_successful_upload_time`: Unix timestamp (in seconds) of the last successful TSDB block uploaded to the bucket. #3627
* [ENHANCEMENT] Ruler: Added `-ruler.alertmanager-client.tls-enabled` configuration for alertmanager client. #3432 #3597
* [ENHANCEMENT] Activity tracker logs now have `component=activity-tracker` label. #3556
* [ENHANCEMENT] Distributor: remove labels with empty values #2439
* [ENHANCEMENT] Query-frontend: track query HTTP requests in the Activity Tracker. #3561
* [ENHANCEMENT] Store-gateway: Add experimental alternate implementation of index-header reader that does not use memory mapped files. The index-header reader is expected to improve stability of the store-gateway. You can enable this implementation with the flag `-blocks-storage.bucket-store.index-header.stream-reader-enabled`. #3639 #3691 #3703 #3742 #3785 #3787 #3797
* [ENHANCEMENT] Query-scheduler: add `cortex_query_scheduler_cancelled_requests_total` metric to track the number of requests that are already cancelled when dequeued. #3696
* [ENHANCEMENT] Store-gateway: add `cortex_bucket_store_partitioner_extended_ranges_total` metric to keep track of the ranges that the partitioner decided to overextend and merge in order to save API call to the object storage. #3769
* [ENHANCEMENT] Compactor: Auto-forget unhealthy compactors after ten failed ring heartbeats. #3771
* [ENHANCEMENT] Ruler: change default value of `-ruler.for-grace-period` from `10m` to `2m` and update help text. The new default value reflects how we operate Mimir at Grafana Labs. #3817
* [ENHANCEMENT] Ingester: Added experimental flags to force usage of _postings for matchers cache_. These flags will be removed in the future and it's not recommended to change them. #3823
  * `-blocks-storage.tsdb.head-postings-for-matchers-cache-ttl`
  * `-blocks-storage.tsdb.head-postings-for-matchers-cache-size`
  * `-blocks-storage.tsdb.head-postings-for-matchers-cache-force`
* [ENHANCEMENT] Ingester: Improved series selection performance when some of the matchers do not match any series. #3827
* [ENHANCEMENT] Alertmanager: Add new additional template function `tenantID` returning id of the tenant owning the alert. #3758
* [ENHANCEMENT] Alertmanager: Add additional template function `grafanaExploreURL` returning URL to grafana explore with range query. #3849
* [ENHANCEMENT] Reduce overhead of debug logging when filtered out. #3875
* [ENHANCEMENT] Update Docker base images from `alpine:3.16.2` to `alpine:3.17.1`. #3898
* [ENHANCEMENT] Ingester: Add new `/ingester/tsdb_metrics` endpoint to return tenant-specific TSDB metrics. #3923
* [ENHANCEMENT] Query-frontend: CLI flag `-query-frontend.max-total-query-length` and its associated YAML configuration is now stable. #3882
* [ENHANCEMENT] Ruler: rule groups now support optional and experimental `align_evaluation_time_on_interval` field, which causes all evaluations to happen on interval-aligned timestamp. #4013
* [ENHANCEMENT] Query-scheduler: ring-based service discovery is now stable. #4028
* [ENHANCEMENT] Store-gateway: improved performance of prefix matching on the labels. #4055 #4080
* [BUGFIX] Log the names of services that are not yet running rather than `unsupported value type` when calling `/ready` and some services are not running. #3625
* [BUGFIX] Alertmanager: Fix template spurious deletion with relative data dir. #3604
* [BUGFIX] Security: update prometheus/exporter-toolkit for CVE-2022-46146. #3675
* [BUGFIX] Security: update golang.org/x/net for CVE-2022-41717. #3755
* [BUGFIX] Debian package: Fix post-install, environment file path and user creation. #3720
* [BUGFIX] memberlist: Fix panic during Mimir startup when Mimir receives gossip message before it's ready. #3746
* [BUGFIX] Store-gateway: fix `cortex_bucket_store_partitioner_requested_bytes_total` metric to not double count overlapping ranges. #3769
* [BUGFIX] Update `github.com/thanos-io/objstore` to address issue with Multipart PUT on s3-compatible Object Storage. #3802 #3821
* [BUGFIX] Distributor, Query-scheduler: Make sure ring metrics include a `cortex_` prefix as expected by dashboards. #3809
* [BUGFIX] Querier: canceled requests are no longer reported as "consistency check" failures. #3837 #3927
* [BUGFIX] Distributor: don't panic when `metric_relabel_configs` in overrides contains null element. #3868
* [BUGFIX] Distributor: don't panic when OTLP histograms don't have any buckets. #3853
* [BUGFIX] Ingester, Compactor: fix panic that can occur when compaction fails. #3955
* [BUGFIX] Store-gateway: return `Canceled` rather than `Aborted` error when the calling querier cancels the request. #4007

### Mixin

* [ENHANCEMENT] Alerts: Added `MimirIngesterInstanceHasNoTenants` alert that fires when an ingester replica is not receiving write requests for any tenant. #3681
* [ENHANCEMENT] Alerts: Extended `MimirAllocatingTooMuchMemory` to check read-write deployment containers. #3710
* [ENHANCEMENT] Alerts: Added `MimirAlertmanagerInstanceHasNoTenants` alert that fires when an alertmanager instance ows no tenants. #3826
* [ENHANCEMENT] Alerts: Added `MimirRulerInstanceHasNoRuleGroups` alert that fires when a ruler replica is not assigned any rule group to evaluate. #3723
* [ENHANCEMENT] Support for baremetal deployment for alerts and scaling recording rules. #3719
* [ENHANCEMENT] Dashboards: querier autoscaling now supports multiple scaled objects (configurable via `$._config.autoscale.querier.hpa_name`). #3962
* [BUGFIX] Alerts: Fixed `MimirIngesterRestarts` alert when Mimir is deployed in read-write mode. #3716
* [BUGFIX] Alerts: Fixed `MimirIngesterHasNotShippedBlocks` and `MimirIngesterHasNotShippedBlocksSinceStart` alerts for when Mimir is deployed in read-write or monolithic modes and updated them to use new `thanos_shipper_last_successful_upload_time` metric. #3627
* [BUGFIX] Alerts: Fixed `MimirMemoryMapAreasTooHigh` alert when Mimir is deployed in read-write mode. #3626
* [BUGFIX] Alerts: Fixed `MimirCompactorSkippedBlocksWithOutOfOrderChunks` matching on non-existent label. #3628
* [BUGFIX] Dashboards: Fix `Rollout Progress` dashboard incorrectly using Gateway metrics when Gateway was not enabled. #3709
* [BUGFIX] Tenants dashboard: Make it compatible with all deployment types. #3754
* [BUGFIX] Alerts: Fixed `MimirCompactorHasNotUploadedBlocks` to not fire if compactor has nothing to do. #3793
* [BUGFIX] Alerts: Fixed `MimirAutoscalerNotActive` to not fire if scaling metric is 0, to avoid false positives on scaled objects with 0 min replicas. #3999

### Jsonnet

* [CHANGE] Replaced the deprecated `policy/v1beta1` with `policy/v1` when configuring a PodDisruptionBudget for read-write deployment mode. #3811
* [CHANGE] Removed `-server.http-write-timeout` default option value from querier and query-frontend, as it defaults to a higher value in the code now, and cannot be lower than `-querier.timeout`. #3836
* [CHANGE] Replaced `-store.max-query-length` with `-query-frontend.max-total-query-length` in the query-frontend config. #3879
* [CHANGE] Changed default `mimir_backend_data_disk_size` from `100Gi` to `250Gi`. #3894
* [ENHANCEMENT] Update `rollout-operator` to `v0.2.0`. #3624
* [ENHANCEMENT] Add `user_24M` and `user_32M` classes to operations config. #3367
* [ENHANCEMENT] Update memcached image from `memcached:1.6.16-alpine` to `memcached:1.6.17-alpine`. #3914
* [ENHANCEMENT] Allow configuring the ring for overrides-exporter. #3995
* [BUGFIX] Apply ingesters and store-gateways per-zone CLI flags overrides to read-write deployment mode too. #3766
* [BUGFIX] Apply overrides-exporter CLI flags to mimir-backend when running Mimir in read-write deployment mode. #3790
* [BUGFIX] Fixed `mimir-write` and `mimir-read` Kubernetes service to correctly balance requests among pods. #3855 #3864 #3906
* [BUGFIX] Fixed `ruler-query-frontend` and `mimir-read` gRPC server configuration to force clients to periodically re-resolve the backend addresses. #3862
* [BUGFIX] Fixed `mimir-read` CLI flags to ensure query-frontend configuration takes precedence over querier configuration. #3877

### Mimirtool

* [ENHANCEMENT] Update `mimirtool config convert` to work with Mimir 2.4, 2.5, 2.6 changes. #3952
* [ENHANCEMENT] Mimirtool is now available to install through Homebrew with `brew install mimirtool`. #3776
* [ENHANCEMENT] Added `--concurrency` to `mimirtool rules sync` command. #3996
* [BUGFIX] Fix summary output from `mimirtool rules sync` to display correct number of groups created and updated. #3918

### Documentation

* [BUGFIX] Querier: Remove assertion that the `-querier.max-concurrent` flag must also be set for the query-frontend. #3678
* [ENHANCEMENT] Update migration from cortex documentation. #3662
* [ENHANCEMENT] Query-scheduler: documented how to migrate from DNS-based to ring-based service discovery. #4028

### Tools

## 2.5.0

### Grafana Mimir

* [CHANGE] Flag `-azure.msi-resource` is now ignored, and will be removed in Mimir 2.7. This setting is now made automatically by Azure. #2682
* [CHANGE] Experimental flag `-blocks-storage.tsdb.out-of-order-capacity-min` has been removed. #3261
* [CHANGE] Distributor: Wrap errors from pushing to ingesters with useful context, for example clarifying timeouts. #3307
* [CHANGE] The default value of `-server.http-write-timeout` has changed from 30s to 2m. #3346
* [CHANGE] Reduce period of health checks in connection pools for querier->store-gateway, ruler->ruler, and alertmanager->alertmanager clients to 10s. This reduces the time to fail a gRPC call when the remote stops responding. #3168
* [CHANGE] Hide TSDB block ranges period config from doc and mark it experimental. #3518
* [FEATURE] Alertmanager: added Discord support. #3309
* [ENHANCEMENT] Added `-server.tls-min-version` and `-server.tls-cipher-suites` flags to configure cipher suites and min TLS version supported by HTTP and gRPC servers. #2898
* [ENHANCEMENT] Distributor: Add age filter to forwarding functionality, to not forward samples which are older than defined duration. If such samples are not ingested, `cortex_discarded_samples_total{reason="forwarded-sample-too-old"}` is increased. #3049 #3113
* [ENHANCEMENT] Store-gateway: Reduce memory allocation when generating ids in index cache. #3179
* [ENHANCEMENT] Query-frontend: truncate queries based on the configured creation grace period (`--validation.create-grace-period`) to avoid querying too far into the future. #3172
* [ENHANCEMENT] Ingester: Reduce activity tracker memory allocation. #3203
* [ENHANCEMENT] Query-frontend: Log more detailed information in the case of a failed query. #3190
* [ENHANCEMENT] Added `-usage-stats.installation-mode` configuration to track the installation mode via the anonymous usage statistics. #3244
* [ENHANCEMENT] Compactor: Add new `cortex_compactor_block_max_time_delta_seconds` histogram for detecting if compaction of blocks is lagging behind. #3240 #3429
* [ENHANCEMENT] Ingester: reduced the memory footprint of active series custom trackers. #2568
* [ENHANCEMENT] Distributor: Include `X-Scope-OrgId` header in requests forwarded to configured forwarding endpoint. #3283 #3385
* [ENHANCEMENT] Alertmanager: reduced memory utilization in Mimir clusters with a large number of tenants. #3309
* [ENHANCEMENT] Add experimental flag `-shutdown-delay` to allow components to wait after receiving SIGTERM and before stopping. In this time the component returns 503 from /ready endpoint. #3298
* [ENHANCEMENT] Go: update to go 1.19.3. #3371
* [ENHANCEMENT] Alerts: added `RulerRemoteEvaluationFailing` alert, firing when communication between ruler and frontend fails in remote operational mode. #3177 #3389
* [ENHANCEMENT] Clarify which S3 signature versions are supported in the error "unsupported signature version". #3376
* [ENHANCEMENT] Store-gateway: improved index header reading performance. #3393 #3397 #3436
* [ENHANCEMENT] Store-gateway: improved performance of series matching. #3391
* [ENHANCEMENT] Move the validation of incoming series before the distributor's forwarding functionality, so that we don't forward invalid series. #3386 #3458
* [ENHANCEMENT] S3 bucket configuration now validates that the endpoint does not have the bucket name prefix. #3414
* [ENHANCEMENT] Query-frontend: added "fetched index bytes" to query statistics, so that the statistics contain the total bytes read by store-gateways from TSDB block indexes. #3206
* [ENHANCEMENT] Distributor: push wrapper should only receive unforwarded samples. #2980
* [ENHANCEMENT] Added `/api/v1/status/config` and `/api/v1/status/flags` APIs to maintain compatibility with prometheus. #3596 #3983
* [BUGFIX] Flusher: Add `Overrides` as a dependency to prevent panics when starting with `-target=flusher`. #3151
* [BUGFIX] Updated `golang.org/x/text` dependency to fix CVE-2022-32149. #3285
* [BUGFIX] Query-frontend: properly close gRPC streams to the query-scheduler to stop memory and goroutines leak. #3302
* [BUGFIX] Ruler: persist evaluation delay configured in the rulegroup. #3392
* [BUGFIX] Ring status pages: show 100% ownership as "100%", not "1e+02%". #3435
* [BUGFIX] Fix panics in OTLP ingest path when parse errors exist. #3538

### Mixin

* [CHANGE] Alerts: Change `MimirSchedulerQueriesStuck` `for` time to 7 minutes to account for the time it takes for HPA to scale up. #3223
* [CHANGE] Dashboards: Removed the `Querier > Stages` panel from the `Mimir / Queries` dashboard. #3311
* [CHANGE] Configuration: The format of the `autoscaling` section of the configuration has changed to support more components. #3378
  * Instead of specific config variables for each component, they are listed in a dictionary. For example, `autoscaling.querier_enabled` becomes `autoscaling.querier.enabled`.
* [FEATURE] Dashboards: Added "Mimir / Overview resources" dashboard, providing an high level view over a Mimir cluster resources utilization. #3481
* [FEATURE] Dashboards: Added "Mimir / Overview networking" dashboard, providing an high level view over a Mimir cluster network bandwidth, inflight requests and TCP connections. #3487
* [FEATURE] Compile baremetal mixin along k8s mixin. #3162 #3514
* [ENHANCEMENT] Alerts: Add MimirRingMembersMismatch firing when a component does not have the expected number of running jobs. #2404
* [ENHANCEMENT] Dashboards: Add optional row about the Distributor's metric forwarding feature to the `Mimir / Writes` dashboard. #3182 #3394 #3394 #3461
* [ENHANCEMENT] Dashboards: Remove the "Instance Mapper" row from the "Alertmanager Resources Dashboard". This is a Grafana Cloud specific service and not relevant for external users. #3152
* [ENHANCEMENT] Dashboards: Add "remote read", "metadata", and "exemplar" queries to "Mimir / Overview" dashboard. #3245
* [ENHANCEMENT] Dashboards: Use non-red colors for non-error series in the "Mimir / Overview" dashboard. #3246
* [ENHANCEMENT] Dashboards: Add support to multi-zone deployments for the experimental read-write deployment mode. #3256
* [ENHANCEMENT] Dashboards: If enabled, add new row to the `Mimir / Writes` for distributor autoscaling metrics. #3378
* [ENHANCEMENT] Dashboards: Add read path insights row to the "Mimir / Tenants" dashboard. #3326
* [ENHANCEMENT] Alerts: Add runbook urls for alerts. #3452
* [ENHANCEMENT] Configuration: Make it possible to configure namespace label, job label, and job prefix. #3482
* [ENHANCEMENT] Dashboards: improved resources and networking dashboards to work with read-write deployment mode too. #3497 #3504 #3519 #3531
* [ENHANCEMENT] Alerts: Added "MimirDistributorForwardingErrorRate" alert, which fires on high error rates in the distributor’s forwarding feature. #3200
* [ENHANCEMENT] Improve phrasing in Overview dashboard. #3488
* [BUGFIX] Dashboards: Fix legend showing `persistentvolumeclaim` when using `deployment_type=baremetal` for `Disk space utilization` panels. #3173 #3184
* [BUGFIX] Alerts: Fixed `MimirGossipMembersMismatch` alert when Mimir is deployed in read-write mode. #3489
* [BUGFIX] Dashboards: Remove "Inflight requests" from object store panels because the panel is not tracking the inflight requests to object storage. #3521

### Jsonnet

* [CHANGE] Replaced the deprecated `policy/v1beta1` with `policy/v1` when configuring a PodDisruptionBudget. #3284
* [CHANGE] [Common storage configuration](https://grafana.com/docs/mimir/v2.3.x/operators-guide/configure/configure-object-storage-backend/#common-configuration) is now used to configure object storage in all components. This is a breaking change in terms of Jsonnet manifests and also a CLI flag update for components that use object storage, so it will require a rollout of those components. The changes include: #3257
  * `blocks_storage_backend` was renamed to `storage_backend` and is now used as the common storage backend for all components.
    * So were the related `blocks_storage_azure_account_(name|key)` and `blocks_storage_s3_endpoint` configurations.
  * `storage_s3_endpoint` is now rendered by default using the `aws_region` configuration instead of a hardcoded `us-east-1`.
  * `ruler_client_type` and `alertmanager_client_type` were renamed to `ruler_storage_backend` and `alertmanager_storage_backend` respectively, and their corresponding CLI flags won't be rendered unless explicitly set to a value different from the one in `storage_backend` (like `local`).
  * `alertmanager_s3_bucket_name`, `alertmanager_gcs_bucket_name` and `alertmanager_azure_container_name` have been removed, and replaced by a single `alertmanager_storage_bucket_name` configuration used for all object storages.
  * `genericBlocksStorageConfig` configuration object was removed, and so any extensions to it will be now ignored. Use `blockStorageConfig` instead.
  * `rulerClientConfig` and `alertmanagerStorageClientConfig` configuration objects were renamed to `rulerStorageConfig` and `alertmanagerStorageConfig` respectively, and so any extensions to their previous names will be now ignored. Use the new names instead.
  * The CLI flags `*.s3.region` are no longer rendered as they are optional and the region can be inferred by Mimir by performing an initial API call to the endpoint.
  * The migration to this change should usually consist of:
    * Renaming `blocks_storage_backend` key to `storage_backend`.
    * For Azure/S3:
      * Renaming `blocks_storage_(azure|s3)_*` configurations to `storage_(azure|s3)_*`.
      * If `ruler_storage_(azure|s3)_*` and `alertmanager_storage_(azure|s3)_*` keys were different from the `block_storage_*` ones, they should be now provided using CLI flags, see [configuration reference](https://grafana.com/docs/mimir/v2.3.x/operators-guide/configure/reference-configuration-parameters/) for more details.
    * Removing `ruler_client_type` and `alertmanager_client_type` if their value match the `storage_backend`, or renaming them to their new names otherwise.
    * Reviewing any possible extensions to `genericBlocksStorageConfig`, `rulerClientConfig` and `alertmanagerStorageClientConfig` and moving them to the corresponding new options.
    * Renaming the alertmanager's bucket name configuration from provider-specific to the new `alertmanager_storage_bucket_name` key.
* [CHANGE] The `overrides-exporter.libsonnet` file is now always imported. The overrides-exporter can be enabled in jsonnet setting the following: #3379
  ```jsonnet
  {
    _config+:: {
      overrides_exporter_enabled: true,
    }
  }
  ```
* [FEATURE] Added support for experimental read-write deployment mode. Enabling the read-write deployment mode on a existing Mimir cluster is a destructive operation, because the cluster will be re-created. If you're creating a new Mimir cluster, you can deploy it in read-write mode adding the following configuration: #3379 #3475 #3405
  ```jsonnet
  {
    _config+:: {
      deployment_mode: 'read-write',

      // See operations/mimir/read-write-deployment.libsonnet for more configuration options.
      mimir_write_replicas: 3,
      mimir_read_replicas: 2,
      mimir_backend_replicas: 3,
    }
  }
  ```
* [ENHANCEMENT] Add autoscaling support to the `mimir-read` component when running the read-write-deployment model. #3419
* [ENHANCEMENT] Added `$._config.usageStatsConfig` to track the installation mode via the anonymous usage statistics. #3294
* [ENHANCEMENT] The query-tee node port (`$._config.query_tee_node_port`) is now optional. #3272
* [ENHANCEMENT] Add support for autoscaling distributors. #3378
* [ENHANCEMENT] Make auto-scaling logic ensure integer KEDA thresholds. #3512
* [BUGFIX] Fixed query-scheduler ring configuration for dedicated ruler's queries and query-frontends. #3237 #3239
* [BUGFIX] Jsonnet: Fix auto-scaling so that ruler-querier CPU threshold is a string-encoded integer millicores value. #3520

### Mimirtool

* [FEATURE] Added `mimirtool alertmanager verify` command to validate configuration without uploading. #3440
* [ENHANCEMENT] Added `mimirtool rules delete-namespace` command to delete all of the rule groups in a namespace including the namespace itself. #3136
* [ENHANCEMENT] Refactor `mimirtool analyze prometheus`: add concurrency and resiliency #3349
  * Add `--concurrency` flag. Default: number of logical CPUs
* [BUGFIX] `--log.level=debug` now correctly prints the response from the remote endpoint when a request fails. #3180

### Documentation

* [ENHANCEMENT] Documented how to configure HA deduplication using Consul in a Mimir Helm deployment. #2972
* [ENHANCEMENT] Improve `MimirQuerierAutoscalerNotActive` runbook. #3186
* [ENHANCEMENT] Improve `MimirSchedulerQueriesStuck` runbook to reflect debug steps with querier auto-scaling enabled. #3223
* [ENHANCEMENT] Use imperative for docs titles. #3178 #3332 #3343
* [ENHANCEMENT] Docs: mention gRPC compression in "Production tips". #3201
* [ENHANCEMENT] Update ADOPTERS.md. #3224 #3225
* [ENHANCEMENT] Add a note for jsonnet deploying. #3213
* [ENHANCEMENT] out-of-order runbook update with use case. #3253
* [ENHANCEMENT] Fixed TSDB retention mentioned in the "Recover source blocks from ingesters" runbook. #3280
* [ENHANCEMENT] Run Grafana Mimir in production using the Helm chart. #3072
* [ENHANCEMENT] Use common configuration in the tutorial. #3282
* [ENHANCEMENT] Updated detailed steps for migrating blocks from Thanos to Mimir. #3290
* [ENHANCEMENT] Add scheme to DNS service discovery docs. #3450
* [BUGFIX] Remove reference to file that no longer exists in contributing guide. #3404
* [BUGFIX] Fix some minor typos in the contributing guide and on the runbooks page. #3418
* [BUGFIX] Fix small typos in API reference. #3526
* [BUGFIX] Fixed TSDB retention mentioned in the "Recover source blocks from ingesters" runbook. #3278
* [BUGFIX] Fixed configuration example in the "Configuring the Grafana Mimir query-frontend to work with Prometheus" guide. #3374

### Tools

* [FEATURE] Add `copyblocks` tool, to copy Mimir blocks between two GCS buckets. #3264
* [ENHANCEMENT] copyblocks: copy no-compact global markers and optimize min time filter check. #3268
* [ENHANCEMENT] Mimir rules GitHub action: Added the ability to change default value of `label` when running `prepare` command. #3236
* [BUGFIX] Mimir rules Github action: Fix single line output. #3421

## 2.4.0

### Grafana Mimir

* [CHANGE] Distributor: change the default value of `-distributor.remote-timeout` to `2s` from `20s` and `-distributor.forwarding.request-timeout` to `2s` from `10s` to improve distributor resource usage when ingesters crash. #2728 #2912
* [CHANGE] Anonymous usage statistics tracking: added the `-ingester.ring.store` value. #2981
* [CHANGE] Series metadata `HELP` that is longer than `-validation.max-metadata-length` is now truncated silently, instead of being dropped with a 400 status code. #2993
* [CHANGE] Ingester: changed default setting for `-ingester.ring.readiness-check-ring-health` from `true` to `false`. #2953
* [CHANGE] Anonymous usage statistics tracking has been enabled by default, to help Mimir maintainers make better decisions to support the open source community. #2939 #3034
* [CHANGE] Anonymous usage statistics tracking: added the minimum and maximum value of `-ingester.out-of-order-time-window`. #2940
* [CHANGE] The default hash ring heartbeat period for distributors, ingesters, rulers and compactors has been increased from `5s` to `15s`. Now the default heartbeat period for all Mimir hash rings is `15s`. #3033
* [CHANGE] Reduce the default TSDB head compaction concurrency (`-blocks-storage.tsdb.head-compaction-concurrency`) from 5 to 1, in order to reduce CPU spikes. #3093
* [CHANGE] Ruler: the ruler's [remote evaluation mode](https://grafana.com/docs/mimir/latest/operators-guide/architecture/components/ruler/#remote) (`-ruler.query-frontend.address`) is now stable. #3109
* [CHANGE] Limits: removed the deprecated YAML configuration option `active_series_custom_trackers_config`. Please use `active_series_custom_trackers` instead. #3110
* [CHANGE] Ingester: removed the deprecated configuration option `-ingester.ring.join-after`. #3111
* [CHANGE] Querier: removed the deprecated configuration option `-querier.shuffle-sharding-ingesters-lookback-period`. The value of `-querier.query-ingesters-within` is now used internally for shuffle sharding lookback, while you can use `-querier.shuffle-sharding-ingesters-enabled` to enable or disable shuffle sharding on the read path. #3111
* [CHANGE] Memberlist: cluster label verification feature (`-memberlist.cluster-label` and `-memberlist.cluster-label-verification-disabled`) is now marked as stable. #3108
* [CHANGE] Distributor: only single per-tenant forwarding endpoint can be configured now. Support for per-rule endpoint has been removed. #3095
* [FEATURE] Query-scheduler: added an experimental ring-based service discovery support for the query-scheduler. Refer to [query-scheduler configuration](https://grafana.com/docs/mimir/next/operators-guide/architecture/components/query-scheduler/#configuration) for more information. #2957
* [FEATURE] Introduced the experimental endpoint `/api/v1/user_limits` exposed by all components that load runtime configuration. This endpoint exposes realtime limits for the authenticated tenant, in JSON format. #2864 #3017
* [FEATURE] Query-scheduler: added the experimental configuration option `-query-scheduler.max-used-instances` to restrict the number of query-schedulers effectively used regardless how many replicas are running. This feature can be useful when using the experimental read-write deployment mode. #3005
* [ENHANCEMENT] Go: updated to go 1.19.2. #2637 #3127 #3129
* [ENHANCEMENT] Runtime config: don't unmarshal runtime configuration files if they haven't changed. This can save a bit of CPU and memory on every component using runtime config. #2954
* [ENHANCEMENT] Query-frontend: Add `cortex_frontend_query_result_cache_skipped_total` and `cortex_frontend_query_result_cache_attempted_total` metrics to track the reason why query results are not cached. #2855
* [ENHANCEMENT] Distributor: pool more connections per host when forwarding request. Mark requests as idempotent so they can be retried under some conditions. #2968
* [ENHANCEMENT] Distributor: failure to send request to forwarding target now also increments `cortex_distributor_forward_errors_total`, with `status_code="failed"`. #2968
* [ENHANCEMENT] Distributor: added support forwarding push requests via gRPC, using `httpgrpc` messages from weaveworks/common library. #2996
* [ENHANCEMENT] Query-frontend / Querier: increase internal backoff period used to retry connections to query-frontend / query-scheduler. #3011
* [ENHANCEMENT] Querier: do not log "error processing requests from scheduler" when the query-scheduler is shutting down. #3012
* [ENHANCEMENT] Query-frontend: query sharding process is now time-bounded and it is cancelled if the request is aborted. #3028
* [ENHANCEMENT] Query-frontend: improved Prometheus response JSON encoding performance. #2450
* [ENHANCEMENT] TLS: added configuration parameters to configure the client's TLS cipher suites and minimum version. The following new CLI flags have been added: #3070
  * `-alertmanager.alertmanager-client.tls-cipher-suites`
  * `-alertmanager.alertmanager-client.tls-min-version`
  * `-alertmanager.sharding-ring.etcd.tls-cipher-suites`
  * `-alertmanager.sharding-ring.etcd.tls-min-version`
  * `-compactor.ring.etcd.tls-cipher-suites`
  * `-compactor.ring.etcd.tls-min-version`
  * `-distributor.forwarding.grpc-client.tls-cipher-suites`
  * `-distributor.forwarding.grpc-client.tls-min-version`
  * `-distributor.ha-tracker.etcd.tls-cipher-suites`
  * `-distributor.ha-tracker.etcd.tls-min-version`
  * `-distributor.ring.etcd.tls-cipher-suites`
  * `-distributor.ring.etcd.tls-min-version`
  * `-ingester.client.tls-cipher-suites`
  * `-ingester.client.tls-min-version`
  * `-ingester.ring.etcd.tls-cipher-suites`
  * `-ingester.ring.etcd.tls-min-version`
  * `-memberlist.tls-cipher-suites`
  * `-memberlist.tls-min-version`
  * `-querier.frontend-client.tls-cipher-suites`
  * `-querier.frontend-client.tls-min-version`
  * `-querier.store-gateway-client.tls-cipher-suites`
  * `-querier.store-gateway-client.tls-min-version`
  * `-query-frontend.grpc-client-config.tls-cipher-suites`
  * `-query-frontend.grpc-client-config.tls-min-version`
  * `-query-scheduler.grpc-client-config.tls-cipher-suites`
  * `-query-scheduler.grpc-client-config.tls-min-version`
  * `-query-scheduler.ring.etcd.tls-cipher-suites`
  * `-query-scheduler.ring.etcd.tls-min-version`
  * `-ruler.alertmanager-client.tls-cipher-suites`
  * `-ruler.alertmanager-client.tls-min-version`
  * `-ruler.client.tls-cipher-suites`
  * `-ruler.client.tls-min-version`
  * `-ruler.query-frontend.grpc-client-config.tls-cipher-suites`
  * `-ruler.query-frontend.grpc-client-config.tls-min-version`
  * `-ruler.ring.etcd.tls-cipher-suites`
  * `-ruler.ring.etcd.tls-min-version`
  * `-store-gateway.sharding-ring.etcd.tls-cipher-suites`
  * `-store-gateway.sharding-ring.etcd.tls-min-version`
* [ENHANCEMENT] Store-gateway: Add `-blocks-storage.bucket-store.max-concurrent-reject-over-limit` option to allow requests that exceed the max number of inflight object storage requests to be rejected. #2999
* [ENHANCEMENT] Query-frontend: allow setting a separate limit on the total (before splitting/sharding) query length of range queries with the new experimental `-query-frontend.max-total-query-length` flag, which defaults to `-store.max-query-length` if unset or set to 0. #3058
* [ENHANCEMENT] Query-frontend: Lower TTL for cache entries overlapping the out-of-order samples ingestion window (re-using `-ingester.out-of-order-allowance` from ingesters). #2935
* [ENHANCEMENT] Ruler: added support to forcefully disable recording and/or alerting rules evaluation. The following new configuration options have been introduced, which can be overridden on a per-tenant basis in the runtime configuration: #3088
  * `-ruler.recording-rules-evaluation-enabled`
  * `-ruler.alerting-rules-evaluation-enabled`
* [ENHANCEMENT] Distributor: Improved error messages reported when the distributor fails to remote write to ingesters. #3055
* [ENHANCEMENT] Improved tracing spans tracked by distributors, ingesters and store-gateways. #2879 #3099 #3089
* [ENHANCEMENT] Ingester: improved the performance of label value cardinality endpoint. #3044
* [ENHANCEMENT] Ruler: use backoff retry on remote evaluation #3098
* [ENHANCEMENT] Query-frontend: Include multiple tenant IDs in query logs when present instead of dropping them. #3125
* [ENHANCEMENT] Query-frontend: truncate queries based on the configured blocks retention period (`-compactor.blocks-retention-period`) to avoid querying past this period. #3134
* [ENHANCEMENT] Alertmanager: reduced memory utilization in Mimir clusters with a large number of tenants. #3143
* [ENHANCEMENT] Store-gateway: added extra span logging to improve observability. #3131
* [ENHANCEMENT] Compactor: cleaning up different tenants' old blocks and updating bucket indexes is now more independent. This prevents a single tenant from delaying cleanup for other tenants. #2631
* [ENHANCEMENT] Distributor: request rate, ingestion rate, and inflight requests limits are now enforced before reading and parsing the body of the request. This makes the distributor more resilient against a burst of requests over those limit. #2419
* [BUGFIX] Querier: Fix 400 response while handling streaming remote read. #2963
* [BUGFIX] Fix a bug causing query-frontend, query-scheduler, and querier not failing if one of their internal components fail. #2978
* [BUGFIX] Querier: re-balance the querier worker connections when a query-frontend or query-scheduler is terminated. #3005
* [BUGFIX] Distributor: Now returns the quorum error from ingesters. For example, with replication_factor=3, two HTTP 400 errors and one HTTP 500 error, now the distributor will always return HTTP 400. Previously the behaviour was to return the error which the distributor first received. #2979
* [BUGFIX] Ruler: fix panic when ruler.external_url is explicitly set to an empty string ("") in YAML. #2915
* [BUGFIX] Alertmanager: Fix support for the Telegram API URL in the global settings. #3097
* [BUGFIX] Alertmanager: Fix parsing of label matchers without label value in the API used to retrieve alerts. #3097
* [BUGFIX] Ruler: Fix not restoring alert state for rule groups when other ruler replicas shut down. #3156
* [BUGFIX] Updated `golang.org/x/net` dependency to fix CVE-2022-27664. #3124
* [BUGFIX] Fix distributor from returning a `500` status code when a `400` was received from the ingester. #3211
* [BUGFIX] Fix incorrect OS value set in Mimir v2.3.* RPM packages. #3221

### Mixin

* [CHANGE] Alerts: MimirQuerierAutoscalerNotActive is now critical and fires after 1h instead of 15m. #2958
* [FEATURE] Dashboards: Added "Mimir / Overview" dashboards, providing an high level view over a Mimir cluster. #3122 #3147 #3155
* [ENHANCEMENT] Dashboards: Updated the "Writes" and "Rollout progress" dashboards to account for samples ingested via the new OTLP ingestion endpoint. #2919 #2938
* [ENHANCEMENT] Dashboards: Include per-tenant request rate in "Tenants" dashboard. #2874
* [ENHANCEMENT] Dashboards: Include inflight object store requests in "Reads" dashboard. #2914
* [ENHANCEMENT] Dashboards: Make queries used to find job, cluster and namespace for dropdown menus configurable. #2893
* [ENHANCEMENT] Dashboards: Include rate of label and series queries in "Reads" dashboard. #3065 #3074
* [ENHANCEMENT] Dashboards: Fix legend showing on per-pod panels. #2944
* [ENHANCEMENT] Dashboards: Use the "req/s" unit on panels showing the requests rate. #3118
* [ENHANCEMENT] Dashboards: Use a consistent color across dashboards for the error rate. #3154

### Jsonnet

* [FEATURE] Added support for query-scheduler ring-based service discovery. #3128
* [ENHANCEMENT] Querier autoscaling is now slower on scale downs: scale down 10% every 1m instead of 100%. #2962
* [BUGFIX] Memberlist: `gossip_member_label` is now set for ruler-queriers. #3141

### Mimirtool

* [ENHANCEMENT] mimirtool analyze: Store the query errors instead of exit during the analysis. #3052
* [BUGFIX] mimir-tool remote-read: fix returns where some conditions [return nil error even if there is error](https://github.com/grafana/cortex-tools/issues/260). #3053

### Documentation

* [ENHANCEMENT] Added documentation on how to configure storage retention. #2970
* [ENHANCEMENT] Improved gRPC clients config documentation. #3020
* [ENHANCEMENT] Added documentation on how to manage alerting and recording rules. #2983
* [ENHANCEMENT] Improved `MimirSchedulerQueriesStuck` runbook. #3006
* [ENHANCEMENT] Added "Cluster label verification" section to memberlist documentation. #3096
* [ENHANCEMENT] Mention compression in multi-zone replication documentation. #3107
* [BUGFIX] Fixed configuration option names in "Enabling zone-awareness via the Grafana Mimir Jsonnet". #3018
* [BUGFIX] Fixed `mimirtool analyze` parameters documentation. #3094
* [BUGFIX] Fixed YAML configuraton in the "Manage the configuration of Grafana Mimir with Helm" guide. #3042
* [BUGFIX] Fixed Alertmanager capacity planning documentation. #3132

### Tools

- [BUGFIX] trafficdump: Fixed panic occurring when `-success-only=true` and the captured request failed. #2863

## 2.3.1

### Grafana Mimir
* [BUGFIX] Query-frontend: query sharding took exponential time to map binary expressions. #3027
* [BUGFIX] Distributor: Stop panics on OTLP endpoint when a single metric has multiple timeseries. #3040

## 2.3.0

### Grafana Mimir

* [CHANGE] Ingester: Added user label to ingester metric `cortex_ingester_tsdb_out_of_order_samples_appended_total`. On multitenant clusters this helps us find the rate of appended out-of-order samples for a specific tenant. #2493
* [CHANGE] Compactor: delete source and output blocks from local disk on compaction failed, to reduce likelihood that subsequent compactions fail because of no space left on disk. #2261
* [CHANGE] Ruler: Remove unused CLI flags `-ruler.search-pending-for` and `-ruler.flush-period` (and their respective YAML config options). #2288
* [CHANGE] Successful gRPC requests are no longer logged (only affects internal API calls). #2309
* [CHANGE] Add new `-*.consul.cas-retry-delay` flags. They have a default value of `1s`, while previously there was no delay between retries. #2309
* [CHANGE] Store-gateway: Remove the experimental ability to run requests in a dedicated OS thread pool and associated CLI flag `-store-gateway.thread-pool-size`. #2423
* [CHANGE] Memberlist: disabled TCP-based ping fallback, because Mimir already uses a custom transport based on TCP. #2456
* [CHANGE] Change default value for `-distributor.ha-tracker.max-clusters` to `100` to provide a DoS protection. #2465
* [CHANGE] Experimental block upload API exposed by compactor has changed: Previous `/api/v1/upload/block/{block}` endpoint for starting block upload is now `/api/v1/upload/block/{block}/start`, and previous endpoint `/api/v1/upload/block/{block}?uploadComplete=true` for finishing block upload is now `/api/v1/upload/block/{block}/finish`. New API endpoint has been added: `/api/v1/upload/block/{block}/check`. #2486 #2548
* [CHANGE] Compactor: changed `-compactor.max-compaction-time` default from `0s` (disabled) to `1h`. When compacting blocks for a tenant, the compactor will move to compact blocks of another tenant or re-plan blocks to compact at least every 1h. #2514
* [CHANGE] Distributor: removed previously deprecated `extend_writes` (see #1856) YAML key and `-distributor.extend-writes` CLI flag from the distributor config. #2551
* [CHANGE] Ingester: removed previously deprecated `active_series_custom_trackers` (see #1188) YAML key from the ingester config. #2552
* [CHANGE] The tenant ID `__mimir_cluster` is reserved by Mimir and not allowed to store metrics. #2643
* [CHANGE] Purger: removed the purger component and moved its API endpoints `/purger/delete_tenant` and `/purger/delete_tenant_status` to the compactor at `/compactor/delete_tenant` and `/compactor/delete_tenant_status`. The new endpoints on the compactor are stable. #2644
* [CHANGE] Memberlist: Change the leave timeout duration (`-memberlist.leave-timeout duration`) from 5s to 20s and connection timeout (`-memberlist.packet-dial-timeout`) from 5s to 2s. This makes leave timeout 10x the connection timeout, so that we can communicate the leave to at least 1 node, if the first 9 we try to contact times out. #2669
* [CHANGE] Alertmanager: return status code `412 Precondition Failed` and log info message when alertmanager isn't configured for a tenant. #2635
* [CHANGE] Distributor: if forwarding rules are used to forward samples, exemplars are now removed from the request. #2710 #2725
* [CHANGE] Limits: change the default value of `max_global_series_per_metric` limit to `0` (disabled). Setting this limit by default does not provide much benefit because series are sharded by all labels. #2714
* [CHANGE] Ingester: experimental `-blocks-storage.tsdb.new-chunk-disk-mapper` has been removed, new chunk disk mapper is now always used, and is no longer marked experimental. Default value of `-blocks-storage.tsdb.head-chunks-write-queue-size` has changed to 1000000, this enables async chunk queue by default, which leads to improved latency on the write path when new chunks are created in ingesters. #2762
* [CHANGE] Ingester: removed deprecated `-blocks-storage.tsdb.isolation-enabled` option. TSDB-level isolation is now always disabled in Mimir. #2782
* [CHANGE] Compactor: `-compactor.partial-block-deletion-delay` must either be set to 0 (to disable partial blocks deletion) or a value higher than `4h`. #2787
* [CHANGE] Query-frontend: CLI flag `-query-frontend.align-querier-with-step` has been deprecated. Please use `-query-frontend.align-queries-with-step` instead. #2840
* [FEATURE] Compactor: Adds the ability to delete partial blocks after a configurable delay. This option can be configured per tenant. #2285
  - `-compactor.partial-block-deletion-delay`, as a duration string, allows you to set the delay since a partial block has been modified before marking it for deletion. A value of `0`, the default, disables this feature.
  - The metric `cortex_compactor_blocks_marked_for_deletion_total` has a new value for the `reason` label `reason="partial"`, when a block deletion marker is triggered by the partial block deletion delay.
* [FEATURE] Querier: enabled support for queries with negative offsets, which are not cached in the query results cache. #2429
* [FEATURE] EXPERIMENTAL: OpenTelemetry Metrics ingestion path on `/otlp/v1/metrics`. #695 #2436 #2461
* [FEATURE] Querier: Added support for tenant federation to metric metadata endpoint. #2467
* [FEATURE] Query-frontend: introduced experimental support to split instant queries by time. The instant query splitting can be enabled setting `-query-frontend.split-instant-queries-by-interval`. #2469 #2564 #2565 #2570 #2571 #2572 #2573 #2574 #2575 #2576 #2581 #2582 #2601 #2632 #2633 #2634 #2641 #2642 #2766
* [FEATURE] Introduced an experimental anonymous usage statistics tracking (disabled by default), to help Mimir maintainers make better decisions to support the open source community. The tracking system anonymously collects non-sensitive, non-personally identifiable information about the running Mimir cluster, and is disabled by default. #2643 #2662 #2685 #2732 #2733 #2735
* [FEATURE] Introduced an experimental deployment mode called read-write and running a fully featured Mimir cluster with three components: write, read and backend. The read-write deployment mode is a trade-off between the monolithic mode (only one component, no isolation) and the microservices mode (many components, high isolation). #2754 #2838
* [ENHANCEMENT] Distributor: Decreased distributor tests execution time. #2562
* [ENHANCEMENT] Alertmanager: Allow the HTTP `proxy_url` configuration option in the receiver's configuration. #2317
* [ENHANCEMENT] ring: optimize shuffle-shard computation when lookback is used, and all instances have registered timestamp within the lookback window. In that case we can immediately return origial ring, because we would select all instances anyway. #2309
* [ENHANCEMENT] Memberlist: added experimental memberlist cluster label support via `-memberlist.cluster-label` and `-memberlist.cluster-label-verification-disabled` CLI flags (and their respective YAML config options). #2354
* [ENHANCEMENT] Object storage can now be configured for all components using the `common` YAML config option key (or `-common.storage.*` CLI flags). #2330 #2347
* [ENHANCEMENT] Go: updated to go 1.18.4. #2400
* [ENHANCEMENT] Store-gateway, listblocks: list of blocks now includes stats from `meta.json` file: number of series, samples and chunks. #2425
* [ENHANCEMENT] Added more buckets to `cortex_ingester_client_request_duration_seconds` histogram metric, to correctly track requests taking longer than 1s (up until 16s). #2445
* [ENHANCEMENT] Azure client: Improve memory usage for large object storage downloads. #2408
* [ENHANCEMENT] Distributor: Add `-distributor.instance-limits.max-inflight-push-requests-bytes`. This limit protects the distributor against multiple large requests that together may cause an OOM, but are only a few, so do not trigger the `max-inflight-push-requests` limit. #2413
* [ENHANCEMENT] Distributor: Drop exemplars in distributor for tenants where exemplars are disabled. #2504
* [ENHANCEMENT] Runtime Config: Allow operator to specify multiple comma-separated yaml files in `-runtime-config.file` that will be merged in left to right order. #2583
* [ENHANCEMENT] Query sharding: shard binary operations only if it doesn't lead to non-shardable vector selectors in one of the operands. #2696
* [ENHANCEMENT] Add packaging for both debian based deb file and redhat based rpm file using FPM. #1803
* [ENHANCEMENT] Distributor: Add `cortex_distributor_query_ingester_chunks_deduped_total` and `cortex_distributor_query_ingester_chunks_total` metrics for determining how effective ingester chunk deduplication at query time is. #2713
* [ENHANCEMENT] Upgrade Docker base images to `alpine:3.16.2`. #2729
* [ENHANCEMENT] Ruler: Add `<prometheus-http-prefix>/api/v1/status/buildinfo` endpoint. #2724
* [ENHANCEMENT] Querier: Ensure all queries pulled from query-frontend or query-scheduler are immediately executed. The maximum workers concurrency in each querier is configured by `-querier.max-concurrent`. #2598
* [ENHANCEMENT] Distributor: Add `cortex_distributor_received_requests_total` and `cortex_distributor_requests_in_total` metrics to provide visiblity into appropriate per-tenant request limits. #2770
* [ENHANCEMENT] Distributor: Add single forwarding remote-write endpoint for a tenant (`forwarding_endpoint`), instead of using per-rule endpoints. This takes precendence over per-rule endpoints. #2801
* [ENHANCEMENT] Added `err-mimir-distributor-max-write-message-size` to the errors catalog. #2470
* [ENHANCEMENT] Add sanity check at startup to ensure the configured filesystem directories don't overlap for different components. #2828 #2947
* [BUGFIX] TSDB: Fixed a bug on the experimental out-of-order implementation that led to wrong query results. #2701
* [BUGFIX] Compactor: log the actual error on compaction failed. #2261
* [BUGFIX] Alertmanager: restore state from storage even when running a single replica. #2293
* [BUGFIX] Ruler: do not block "List Prometheus rules" API endpoint while syncing rules. #2289
* [BUGFIX] Ruler: return proper `*status.Status` error when running in remote operational mode. #2417
* [BUGFIX] Alertmanager: ensure the configured `-alertmanager.web.external-url` is either a path starting with `/`, or a full URL including the scheme and hostname. #2381 #2542
* [BUGFIX] Memberlist: fix problem with loss of some packets, typically ring updates when instances were removed from the ring during shutdown. #2418
* [BUGFIX] Ingester: fix misfiring `MimirIngesterHasUnshippedBlocks` and stale `cortex_ingester_oldest_unshipped_block_timestamp_seconds` when some block uploads fail. #2435
* [BUGFIX] Query-frontend: fix incorrect mapping of http status codes 429 to 500 when request queue is full. #2447
* [BUGFIX] Memberlist: Fix problem with ring being empty right after startup. Memberlist KV store now tries to "fast-join" the cluster to avoid serving empty KV store. #2505
* [BUGFIX] Compactor: Fix bug when using `-compactor.partial-block-deletion-delay`: compactor didn't correctly check for modification time of all block files. #2559
* [BUGFIX] Query-frontend: fix wrong query sharding results for queries with boolean result like `1 < bool 0`. #2558
* [BUGFIX] Fixed error messages related to per-instance limits incorrectly reporting they can be set on a per-tenant basis. #2610
* [BUGFIX] Perform HA-deduplication before forwarding samples according to forwarding rules in the distributor. #2603 #2709
* [BUGFIX] Fix reporting of tracing spans from PromQL engine. #2707
* [BUGFIX] Apply relabel and drop_label rules before forwarding rules in the distributor. #2703
* [BUGFIX] Distributor: Register `cortex_discarded_requests_total` metric, which previously was not registered and therefore not exported. #2712
* [BUGFIX] Ruler: fix not restoring alerts' state at startup. #2648
* [BUGFIX] Ingester: Fix disk filling up after restarting ingesters with out-of-order support disabled while it was enabled before. #2799
* [BUGFIX] Memberlist: retry joining memberlist cluster on startup when no nodes are resolved. #2837
* [BUGFIX] Query-frontend: fix incorrect mapping of http status codes 413 to 500 when request is too large. #2819
* [BUGFIX] Alertmanager: revert upstream alertmananger to v0.24.0 to fix panic when unmarshalling email headers #2924 #2925

### Mixin

* [CHANGE] Dashboards: "Slow Queries" dashboard no longer works with versions older than Grafana 9.0. #2223
* [CHANGE] Alerts: use RSS memory instead of working set memory in the `MimirAllocatingTooMuchMemory` alert for ingesters. #2480
* [CHANGE] Dashboards: remove the "Cache - Latency (old)" panel from the "Mimir / Queries" dashboard. #2796
* [FEATURE] Dashboards: added support to experimental read-write deployment mode. #2780
* [ENHANCEMENT] Dashboards: added missed rule evaluations to the "Evaluations per second" panel in the "Mimir / Ruler" dashboard. #2314
* [ENHANCEMENT] Dashboards: add k8s resource requests to CPU and memory panels. #2346
* [ENHANCEMENT] Dashboards: add RSS memory utilization panel for ingesters, store-gateways and compactors. #2479
* [ENHANCEMENT] Dashboards: allow to configure graph tooltip. #2647
* [ENHANCEMENT] Alerts: MimirFrontendQueriesStuck and MimirSchedulerQueriesStuck alerts are more reliable now as they consider all the intermediate samples in the minute prior to the evaluation. #2630
* [ENHANCEMENT] Alerts: added `RolloutOperatorNotReconciling` alert, firing if the optional rollout-operator is not successfully reconciling. #2700
* [ENHANCEMENT] Dashboards: added support to query-tee in front of ruler-query-frontend in the "Remote ruler reads" dashboard. #2761
* [ENHANCEMENT] Dashboards: Introduce support for baremetal deployment, setting `deployment_type: 'baremetal'` in the mixin `_config`. #2657
* [ENHANCEMENT] Dashboards: use timeseries panel to show exemplars. #2800
* [BUGFIX] Dashboards: fixed unit of latency panels in the "Mimir / Ruler" dashboard. #2312
* [BUGFIX] Dashboards: fixed "Intervals per query" panel in the "Mimir / Queries" dashboard. #2308
* [BUGFIX] Dashboards: Make "Slow Queries" dashboard works with Grafana 9.0. #2223
* [BUGFIX] Dashboards: add missing API routes to Ruler dashboard. #2412
* [BUGFIX] Dashboards: stop setting 'interval' in dashboards; it should be set on your datasource. #2802

### Jsonnet

* [CHANGE] query-scheduler is enabled by default. We advise to deploy the query-scheduler to improve the scalability of the query-frontend. #2431
* [CHANGE] Replaced anti-affinity rules with pod topology spread constraints for distributor, query-frontend, querier and ruler. #2517
  - The following configuration options have been removed:
    - `distributor_allow_multiple_replicas_on_same_node`
    - `query_frontend_allow_multiple_replicas_on_same_node`
    - `querier_allow_multiple_replicas_on_same_node`
    - `ruler_allow_multiple_replicas_on_same_node`
  - The following configuration options have been added:
    - `distributor_topology_spread_max_skew`
    - `query_frontend_topology_spread_max_skew`
    - `querier_topology_spread_max_skew`
    - `ruler_topology_spread_max_skew`
* [CHANGE] Change `max_global_series_per_metric` to 0 in all plans, and as a default value. #2669
* [FEATURE] Memberlist: added support for experimental memberlist cluster label, through the jsonnet configuration options `memberlist_cluster_label` and `memberlist_cluster_label_verification_disabled`. #2349
* [FEATURE] Added ruler-querier autoscaling support. It requires [KEDA](https://keda.sh) installed in the Kubernetes cluster. Ruler-querier autoscaler can be enabled and configure through the following options in the jsonnet config: #2545
  * `autoscaling_ruler_querier_enabled`: `true` to enable autoscaling.
  * `autoscaling_ruler_querier_min_replicas`: minimum number of ruler-querier replicas.
  * `autoscaling_ruler_querier_max_replicas`: maximum number of ruler-querier replicas.
  * `autoscaling_prometheus_url`: Prometheus base URL from which to scrape Mimir metrics (e.g. `http://prometheus.default:9090/prometheus`).
* [ENHANCEMENT] Memberlist now uses DNS service-discovery by default. #2549
* [ENHANCEMENT] Upgrade memcached image tag to `memcached:1.6.16-alpine`. #2740
* [ENHANCEMENT] Added `$._config.configmaps` and `$._config.runtime_config_files` to make it easy to add new configmaps or runtime config file to all components. #2748

### Mimirtool

* [ENHANCEMENT] Added `mimirtool backfill` command to upload Prometheus blocks using API available in the compactor. #1822
* [ENHANCEMENT] mimirtool bucket-validation: Verify existing objects can be overwritten by subsequent uploads. #2491
* [ENHANCEMENT] mimirtool config convert: Now supports migrating to the current version of Mimir. #2629
* [BUGFIX] mimirtool analyze: Fix dashboard JSON unmarshalling errors by using custom parsing. #2386
* [BUGFIX] Version checking no longer prompts for updating when already on latest version. #2723

### Mimir Continuous Test

* [ENHANCEMENT] Added basic authentication and bearer token support for when Mimir is behind a gateway authenticating the calls. #2717

### Query-tee

* [CHANGE] Renamed CLI flag `-server.service-port` to `-server.http-service-port`. #2683
* [CHANGE] Renamed metric `cortex_querytee_request_duration_seconds` to `cortex_querytee_backend_request_duration_seconds`. Metric `cortex_querytee_request_duration_seconds` is now reported without label `backend`. #2683
* [ENHANCEMENT] Added HTTP over gRPC support to `query-tee` to allow testing gRPC requests to Mimir instances. #2683

### Documentation

* [ENHANCEMENT] Referenced `mimirtool` commands in the HTTP API documentation. #2516
* [ENHANCEMENT] Improved DNS service discovery documentation. #2513

### Tools

* [ENHANCEMENT] `markblocks` now processes multiple blocks concurrently. #2677

## 2.2.0

### Grafana Mimir

* [CHANGE] Increased default configuration for `-server.grpc-max-recv-msg-size-bytes` and `-server.grpc-max-send-msg-size-bytes` from 4MB to 100MB. #1884
* [CHANGE] Default values have changed for the following settings. This improves query performance for recent data (within 12h) by only reading from ingesters: #1909 #1921
    - `-blocks-storage.bucket-store.ignore-blocks-within` now defaults to `10h` (previously `0`)
    - `-querier.query-store-after` now defaults to `12h` (previously `0`)
* [CHANGE] Alertmanager: removed support for migrating local files from Cortex 1.8 or earlier. Related to original Cortex PR https://github.com/cortexproject/cortex/pull/3910. #2253
* [CHANGE] The following settings are now classified as advanced because the defaults should work for most users and tuning them requires in-depth knowledge of how the read path works: #1929
    - `-querier.query-ingesters-within`
    - `-querier.query-store-after`
* [CHANGE] Config flag category overrides can be set dynamically at runtime. #1934
* [CHANGE] Ingester: deprecated `-ingester.ring.join-after`. Mimir now behaves as this setting is always set to 0s. This configuration option will be removed in Mimir 2.4.0. #1965
* [CHANGE] Blocks uploaded by ingester no longer contain `__org_id__` label. Compactor now ignores this label and will compact blocks with and without this label together. `mimirconvert` tool will remove the label from blocks as "unknown" label. #1972
* [CHANGE] Querier: deprecated `-querier.shuffle-sharding-ingesters-lookback-period`, instead adding `-querier.shuffle-sharding-ingesters-enabled` to enable or disable shuffle sharding on the read path. The value of `-querier.query-ingesters-within` is now used internally for shuffle sharding lookback. #2110
* [CHANGE] Memberlist: `-memberlist.abort-if-join-fails` now defaults to false. Previously it defaulted to true. #2168
* [CHANGE] Ruler: `/api/v1/rules*` and `/prometheus/rules*` configuration endpoints are removed. Use `/prometheus/config/v1/rules*`. #2182
* [CHANGE] Ingester: `-ingester.exemplars-update-period` has been renamed to `-ingester.tsdb-config-update-period`. You can use it to update multiple, per-tenant TSDB configurations. #2187
* [FEATURE] Ingester: (Experimental) Add the ability to ingest out-of-order samples up to an allowed limit. If you enable this feature, it requires additional memory and disk space. This feature also enables a write-behind log, which might lead to longer ingester-start replays. When this feature is disabled, there is no overhead on memory, disk space, or startup times. #2187
  * `-ingester.out-of-order-time-window`, as duration string, allows you to set how back in time a sample can be. The default is `0s`, where `s` is seconds.
  * `cortex_ingester_tsdb_out_of_order_samples_appended_total` metric tracks the total number of out-of-order samples ingested by the ingester.
  * `cortex_discarded_samples_total` has a new label `reason="sample-too-old"`, when the `-ingester.out-of-order-time-window` flag is greater than zero. The label tracks the number of samples that were discarded for being too old; they were out of order, but beyond the time window allowed. The labels `reason="sample-out-of-order"` and `reason="sample-out-of-bounds"` are not used when out-of-order ingestion is enabled.
* [ENHANCEMENT] Distributor: Added limit to prevent tenants from sending excessive number of requests: #1843
  * The following CLI flags (and their respective YAML config options) have been added:
    * `-distributor.request-rate-limit`
    * `-distributor.request-burst-limit`
  * The following metric is exposed to tell how many requests have been rejected:
    * `cortex_discarded_requests_total`
* [ENHANCEMENT] Store-gateway: Add the experimental ability to run requests in a dedicated OS thread pool. This feature can be configured using `-store-gateway.thread-pool-size` and is disabled by default. Replaces the ability to run index header operations in a dedicated thread pool. #1660 #1812
* [ENHANCEMENT] Improved error messages to make them easier to understand; each now have a unique, global identifier that you can use to look up in the runbooks for more information. #1907 #1919 #1888 #1939 #1984 #2009 #2056 #2066 #2104 #2150 #2234
* [ENHANCEMENT] Memberlist KV: incoming messages are now processed on per-key goroutine. This may reduce loss of "maintanance" packets in busy memberlist installations, but use more CPU. New `memberlist_client_received_broadcasts_dropped_total` counter tracks number of dropped per-key messages. #1912
* [ENHANCEMENT] Blocks Storage, Alertmanager, Ruler: add support a prefix to the bucket store (`*_storage.storage_prefix`). This enables using the same bucket for the three components. #1686 #1951
* [ENHANCEMENT] Upgrade Docker base images to `alpine:3.16.0`. #2028
* [ENHANCEMENT] Store-gateway: Add experimental configuration option for the store-gateway to attempt to pre-populate the file system cache when memory-mapping index-header files. Enabled with `-blocks-storage.bucket-store.index-header.map-populate-enabled=true`. Note this flag only has an effect when running on Linux. #2019 #2054
* [ENHANCEMENT] Chunk Mapper: reduce memory usage of async chunk mapper. #2043
* [ENHANCEMENT] Ingester: reduce sleep time when reading WAL. #2098
* [ENHANCEMENT] Compactor: Run sanity check on blocks storage configuration at startup. #2144
* [ENHANCEMENT] Compactor: Add HTTP API for uploading TSDB blocks. Enabled with `-compactor.block-upload-enabled`. #1694 #2126
* [ENHANCEMENT] Ingester: Enable querying overlapping blocks by default. #2187
* [ENHANCEMENT] Distributor: Auto-forget unhealthy distributors after ten failed ring heartbeats. #2154
* [ENHANCEMENT] Distributor: Add new metric `cortex_distributor_forward_errors_total` for error codes resulting from forwarding requests. #2077
* [ENHANCEMENT] `/ready` endpoint now returns and logs detailed services information. #2055
* [ENHANCEMENT] Memcached client: Reduce number of connections required to fetch cached keys from memcached. #1920
* [ENHANCEMENT] Improved error message returned when `-querier.query-store-after` validation fails. #1914
* [BUGFIX] Fix regexp parsing panic for regexp label matchers with start/end quantifiers. #1883
* [BUGFIX] Ingester: fixed deceiving error log "failed to update cached shipped blocks after shipper initialisation", occurring for each new tenant in the ingester. #1893
* [BUGFIX] Ring: fix bug where instances may appear unhealthy in the hash ring web UI even though they are not. #1933
* [BUGFIX] API: gzip is now enforced when identity encoding is explicitly rejected. #1864
* [BUGFIX] Fix panic at startup when Mimir is running in monolithic mode and query sharding is enabled. #2036
* [BUGFIX] Ruler: report `cortex_ruler_queries_failed_total` metric for any remote query error except 4xx when remote operational mode is enabled. #2053 #2143
* [BUGFIX] Ingester: fix slow rollout when using `-ingester.ring.unregister-on-shutdown=false` with long `-ingester.ring.heartbeat-period`. #2085
* [BUGFIX] Ruler: add timeout for remote rule evaluation queries to prevent rule group evaluations getting stuck indefinitely. The duration is configurable with `-querier.timeout` (default `2m`). #2090 #2222
* [BUGFIX] Limits: Active series custom tracker configuration has been named back from `active_series_custom_trackers_config` to `active_series_custom_trackers`. For backwards compatibility both version is going to be supported for until Mimir v2.4. When both fields are specified, `active_series_custom_trackers_config` takes precedence over `active_series_custom_trackers`. #2101
* [BUGFIX] Ingester: fixed the order of labels applied when incrementing the `cortex_discarded_metadata_total` metric. #2096
* [BUGFIX] Ingester: fixed bug where retrieving metadata for a metric with multiple metadata entries would return multiple copies of a single metadata entry rather than all available entries. #2096
* [BUGFIX] Distributor: canceled requests are no longer accounted as internal errors. #2157
* [BUGFIX] Memberlist: Fix typo in memberlist admin UI. #2202
* [BUGFIX] Ruler: fixed typo in error message when ruler failed to decode a rule group. #2151
* [BUGFIX] Active series custom tracker configuration is now displayed properly on `/runtime_config` page. #2065
* [BUGFIX] Query-frontend: `vector` and `time` functions were sharded, which made expressions like `vector(1) > 0 and vector(1)` fail. #2355

### Mixin

* [CHANGE] Split `mimir_queries` rules group into `mimir_queries` and `mimir_ingester_queries` to keep number of rules per group within the default per-tenant limit. #1885
* [CHANGE] Dashboards: Expose full image tag in "Mimir / Rollout progress" dashboard's "Pod per version panel." #1932
* [CHANGE] Dashboards: Disabled gateway panels by default, because most users don't have a gateway exposing the metrics expected by Mimir dashboards. You can re-enable it setting `gateway_enabled: true` in the mixin config and recompiling the mixin running `make build-mixin`. #1955
* [CHANGE] Alerts: adapt `MimirFrontendQueriesStuck` and `MimirSchedulerQueriesStuck` to consider ruler query path components. #1949
* [CHANGE] Alerts: Change `MimirRulerTooManyFailedQueries` severity to `critical`. #2165
* [ENHANCEMENT] Dashboards: Add config option `datasource_regex` to customise the regular expression used to select valid datasources for Mimir dashboards. #1802
* [ENHANCEMENT] Dashboards: Added "Mimir / Remote ruler reads" and "Mimir / Remote ruler reads resources" dashboards. #1911 #1937
* [ENHANCEMENT] Dashboards: Make networking panels work for pods created by the mimir-distributed helm chart. #1927
* [ENHANCEMENT] Alerts: Add `MimirStoreGatewayNoSyncedTenants` alert that fires when there is a store-gateway owning no tenants. #1882
* [ENHANCEMENT] Rules: Make `recording_rules_range_interval` configurable for cases where Mimir metrics are scraped less often that every 30 seconds. #2118
* [ENHANCEMENT] Added minimum Grafana version to mixin dashboards. #1943
* [BUGFIX] Fix `container_memory_usage_bytes:sum` recording rule. #1865
* [BUGFIX] Fix `MimirGossipMembersMismatch` alerts if Mimir alertmanager is activated. #1870
* [BUGFIX] Fix `MimirRulerMissedEvaluations` to show % of missed alerts as a value between 0 and 100 instead of 0 and 1. #1895
* [BUGFIX] Fix `MimirCompactorHasNotUploadedBlocks` alert false positive when Mimir is deployed in monolithic mode. #1902
* [BUGFIX] Fix `MimirGossipMembersMismatch` to make it less sensitive during rollouts and fire one alert per installation, not per job. #1926
* [BUGFIX] Do not trigger `MimirAllocatingTooMuchMemory` alerts if no container limits are supplied. #1905
* [BUGFIX] Dashboards: Remove empty "Chunks per query" panel from `Mimir / Queries` dashboard. #1928
* [BUGFIX] Dashboards: Use Grafana's `$__rate_interval` for rate queries in dashboards to support scrape intervals of >15s. #2011
* [BUGFIX] Alerts: Make each version of `MimirCompactorHasNotUploadedBlocks` distinct to avoid rule evaluation failures due to duplicate series being generated. #2197
* [BUGFIX] Fix `MimirGossipMembersMismatch` alert when using remote ruler evaluation. #2159

### Jsonnet

* [CHANGE] Remove use of `-querier.query-store-after`, `-querier.shuffle-sharding-ingesters-lookback-period`, `-blocks-storage.bucket-store.ignore-blocks-within`, and `-blocks-storage.tsdb.close-idle-tsdb-timeout` CLI flags since the values now match defaults. #1915 #1921
* [CHANGE] Change default value for `-blocks-storage.bucket-store.chunks-cache.memcached.timeout` to `450ms` to increase use of cached data. #2035
* [CHANGE] The `memberlist_ring_enabled` configuration now applies to Alertmanager. #2102 #2103 #2107
* [CHANGE] Default value for `memberlist_ring_enabled` is now true. It means that all hash rings use Memberlist as default KV store instead of Consul (previous default). #2161
* [CHANGE] Configure `-ingester.max-global-metadata-per-user` to correspond to 20% of the configured max number of series per tenant. #2250
* [CHANGE] Configure `-ingester.max-global-metadata-per-metric` to be 10. #2250
* [CHANGE] Change `_config.multi_zone_ingester_max_unavailable` to 25. #2251
* [FEATURE] Added querier autoscaling support. It requires [KEDA](https://keda.sh) installed in the Kubernetes cluster and query-scheduler enabled in the Mimir cluster. Querier autoscaler can be enabled and configure through the following options in the jsonnet config: #2013 #2023
  * `autoscaling_querier_enabled`: `true` to enable autoscaling.
  * `autoscaling_querier_min_replicas`: minimum number of querier replicas.
  * `autoscaling_querier_max_replicas`: maximum number of querier replicas.
  * `autoscaling_prometheus_url`: Prometheus base URL from which to scrape Mimir metrics (e.g. `http://prometheus.default:9090/prometheus`).
* [FEATURE] Jsonnet: Add support for ruler remote evaluation mode (`ruler_remote_evaluation_enabled`), which deploys and uses a dedicated query path for rule evaluation. This enables the benefits of the query-frontend for rule evaluation, such as query sharding. #2073
* [ENHANCEMENT] Added `compactor` service, that can be used to route requests directly to compactor (e.g. admin UI). #2063
* [ENHANCEMENT] Added a `consul_enabled` configuration option to provide the ability to disable consul. It is automatically set to false when `memberlist_ring_enabled` is true and `multikv_migration_enabled` (used for migration from Consul to memberlist) is not set. #2093 #2152
* [BUGFIX] Querier: Fix disabling shuffle sharding on the read path whilst keeping it enabled on write path. #2164

### Mimirtool

* [CHANGE] mimirtool rules: `--use-legacy-routes` now toggles between using `/prometheus/config/v1/rules` (default) and `/api/v1/rules` (legacy) endpoints. #2182
* [FEATURE] Added bearer token support for when Mimir is behind a gateway authenticating by bearer token. #2146
* [BUGFIX] mimirtool analyze: Fix dashboard JSON unmarshalling errors (#1840). #1973
* [BUGFIX] Make mimirtool build for Windows work again. #2273

### Mimir Continuous Test

* [ENHANCEMENT] Added the `-tests.smoke-test` flag to run the `mimir-continuous-test` suite once and immediately exit. #2047 #2094
* [ENHANCEMENT] Added the `-tests.write-protocol` flag to write using the `prometheus` remote write protocol or `otlp-http` in the `mimir-continuous-test` suite. #5719

### Documentation

* [ENHANCEMENT] Published Grafana Mimir runbooks as part of documentation. #1970
* [ENHANCEMENT] Improved ruler's "remote operational mode" documentation. #1906
* [ENHANCEMENT] Recommend fast disks for ingesters and store-gateways in production tips. #1903
* [ENHANCEMENT] Explain the runtime override of active series matchers. #1868
* [ENHANCEMENT] Clarify "Set rule group" API specification. #1869
* [ENHANCEMENT] Published Mimir jsonnet documentation. #2024
* [ENHANCEMENT] Documented required scrape interval for using alerting and recording rules from Mimir jsonnet. #2147
* [ENHANCEMENT] Runbooks: Mention memberlist as possible source of problems for various alerts. #2158
* [ENHANCEMENT] Added step-by-step article about migrating from Consul to Memberlist KV store using jsonnet without downtime. #2166
* [ENHANCEMENT] Documented `/memberlist` admin page. #2166
* [ENHANCEMENT] Documented how to configure Grafana Mimir's ruler with Jsonnet. #2127
* [ENHANCEMENT] Documented how to configure queriers’ autoscaling with Jsonnet. #2128
* [ENHANCEMENT] Updated mixin building instructions in "Installing Grafana Mimir dashboards and alerts" article. #2015 #2163
* [ENHANCEMENT] Fix location of "Monitoring Grafana Mimir" article in the documentation hierarchy. #2130
* [ENHANCEMENT] Runbook for `MimirRequestLatency` was expanded with more practical advice. #1967
* [BUGFIX] Fixed ruler configuration used in the getting started guide. #2052
* [BUGFIX] Fixed Mimir Alertmanager datasource in Grafana used by "Play with Grafana Mimir" tutorial. #2115
* [BUGFIX] Fixed typos in "Scaling out Grafana Mimir" article. #2170
* [BUGFIX] Added missing ring endpoint exposed by Ingesters. #1918

## 2.1.0

### Grafana Mimir

* [CHANGE] Compactor: No longer upload debug meta files to object storage. #1257
* [CHANGE] Default values have changed for the following settings: #1547
    - `-alertmanager.alertmanager-client.grpc-max-recv-msg-size` now defaults to 100 MiB (previously was not configurable and set to 16 MiB)
    - `-alertmanager.alertmanager-client.grpc-max-send-msg-size` now defaults to 100 MiB (previously was not configurable and set to 4 MiB)
    - `-alertmanager.max-recv-msg-size` now defaults to 100 MiB (previously was 16 MiB)
* [CHANGE] Ingester: Add `user` label to metrics `cortex_ingester_ingested_samples_total` and `cortex_ingester_ingested_samples_failures_total`. #1533
* [CHANGE] Ingester: Changed `-blocks-storage.tsdb.isolation-enabled` default from `true` to `false`. The config option has also been deprecated and will be removed in 2 minor version. #1655
* [CHANGE] Query-frontend: results cache keys are now versioned, this will cause cache to be re-filled when rolling out this version. #1631
* [CHANGE] Store-gateway: enabled attributes in-memory cache by default. New default configuration is `-blocks-storage.bucket-store.chunks-cache.attributes-in-memory-max-items=50000`. #1727
* [CHANGE] Compactor: Removed the metric `cortex_compactor_garbage_collected_blocks_total` since it duplicates `cortex_compactor_blocks_marked_for_deletion_total`. #1728
* [CHANGE] All: Logs that used the`org_id` label now use `user` label. #1634 #1758
* [CHANGE] Alertmanager: the following metrics are not exported for a given `user` and `integration` when the metric value is zero: #1783
  * `cortex_alertmanager_notifications_total`
  * `cortex_alertmanager_notifications_failed_total`
  * `cortex_alertmanager_notification_requests_total`
  * `cortex_alertmanager_notification_requests_failed_total`
  * `cortex_alertmanager_notification_rate_limited_total`
* [CHANGE] Removed the following metrics exposed by the Mimir hash rings: #1791
  * `cortex_member_ring_tokens_owned`
  * `cortex_member_ring_tokens_to_own`
  * `cortex_ring_tokens_owned`
  * `cortex_ring_member_ownership_percent`
* [CHANGE] Querier / Ruler: removed the following metrics tracking number of query requests send to each ingester. You can use `cortex_request_duration_seconds_count{route=~"/cortex.Ingester/(QueryStream|QueryExemplars)"}` instead. #1797
  * `cortex_distributor_ingester_queries_total`
  * `cortex_distributor_ingester_query_failures_total`
* [CHANGE] Distributor: removed the following metrics tracking the number of requests from a distributor to ingesters: #1799
  * `cortex_distributor_ingester_appends_total`
  * `cortex_distributor_ingester_append_failures_total`
* [CHANGE] Distributor / Ruler: deprecated `-distributor.extend-writes`. Now Mimir always behaves as if this setting was set to `false`, which we expect to be safe for every Mimir cluster setup. #1856
* [FEATURE] Querier: Added support for [streaming remote read](https://prometheus.io/blog/2019/10/10/remote-read-meets-streaming/). Should be noted that benefits of chunking the response are partial here, since in a typical `query-frontend` setup responses will be buffered until they've been completed. #1735
* [FEATURE] Ruler: Allow setting `evaluation_delay` for each rule group via rules group configuration file. #1474
* [FEATURE] Ruler: Added support for expression remote evaluation. #1536 #1818
  * The following CLI flags (and their respective YAML config options) have been added:
    * `-ruler.query-frontend.address`
    * `-ruler.query-frontend.grpc-client-config.grpc-max-recv-msg-size`
    * `-ruler.query-frontend.grpc-client-config.grpc-max-send-msg-size`
    * `-ruler.query-frontend.grpc-client-config.grpc-compression`
    * `-ruler.query-frontend.grpc-client-config.grpc-client-rate-limit`
    * `-ruler.query-frontend.grpc-client-config.grpc-client-rate-limit-burst`
    * `-ruler.query-frontend.grpc-client-config.backoff-on-ratelimits`
    * `-ruler.query-frontend.grpc-client-config.backoff-min-period`
    * `-ruler.query-frontend.grpc-client-config.backoff-max-period`
    * `-ruler.query-frontend.grpc-client-config.backoff-retries`
    * `-ruler.query-frontend.grpc-client-config.tls-enabled`
    * `-ruler.query-frontend.grpc-client-config.tls-ca-path`
    * `-ruler.query-frontend.grpc-client-config.tls-cert-path`
    * `-ruler.query-frontend.grpc-client-config.tls-key-path`
    * `-ruler.query-frontend.grpc-client-config.tls-server-name`
    * `-ruler.query-frontend.grpc-client-config.tls-insecure-skip-verify`
* [FEATURE] Distributor: Added the ability to forward specifics metrics to alternative remote_write API endpoints. #1052
* [FEATURE] Ingester: Active series custom trackers now supports runtime tenant-specific overrides. The configuration has been moved to limit config, the ingester config has been deprecated.  #1188
* [ENHANCEMENT] Alertmanager API: Concurrency limit for GET requests is now configurable using `-alertmanager.max-concurrent-get-requests-per-tenant`. #1547
* [ENHANCEMENT] Alertmanager: Added the ability to configure additional gRPC client settings for the Alertmanager distributor #1547
  - `-alertmanager.alertmanager-client.backoff-max-period`
  - `-alertmanager.alertmanager-client.backoff-min-period`
  - `-alertmanager.alertmanager-client.backoff-on-ratelimits`
  - `-alertmanager.alertmanager-client.backoff-retries`
  - `-alertmanager.alertmanager-client.grpc-client-rate-limit`
  - `-alertmanager.alertmanager-client.grpc-client-rate-limit-burst`
  - `-alertmanager.alertmanager-client.grpc-compression`
  - `-alertmanager.alertmanager-client.grpc-max-recv-msg-size`
  - `-alertmanager.alertmanager-client.grpc-max-send-msg-size`
* [ENHANCEMENT] Ruler: Add more detailed query information to ruler query stats logging. #1411
* [ENHANCEMENT] Admin: Admin API now has some styling. #1482 #1549 #1821 #1824
* [ENHANCEMENT] Alertmanager: added `insight=true` field to alertmanager dispatch logs. #1379
* [ENHANCEMENT] Store-gateway: Add the experimental ability to run index header operations in a dedicated thread pool. This feature can be configured using `-blocks-storage.bucket-store.index-header-thread-pool-size` and is disabled by default. #1660
* [ENHANCEMENT] Store-gateway: don't drop all blocks if instance finds itself as unhealthy or missing in the ring. #1806 #1823
* [ENHANCEMENT] Querier: wait until inflight queries are completed when shutting down queriers. #1756 #1767
* [BUGFIX] Query-frontend: do not shard queries with a subquery unless the subquery is inside a shardable aggregation function call. #1542
* [BUGFIX] Query-frontend: added `component=query-frontend` label to results cache memcached metrics to fix a panic when Mimir is running in single binary mode and results cache is enabled. #1704
* [BUGFIX] Mimir: services' status content-type is now correctly set to `text/html`. #1575
* [BUGFIX] Multikv: Fix panic when using using runtime config to set primary KV store used by `multi` KV. #1587
* [BUGFIX] Multikv: Fix watching for runtime config changes in `multi` KV store in ruler and querier. #1665
* [BUGFIX] Memcached: allow to use CNAME DNS records for the memcached backend addresses. #1654
* [BUGFIX] Querier: fixed temporary partial query results when shuffle sharding is enabled and hash ring backend storage is flushed / reset. #1829
* [BUGFIX] Alertmanager: prevent more file traversal cases related to template names. #1833
* [BUGFUX] Alertmanager: Allow usage with `-alertmanager-storage.backend=local`. Note that when using this storage type, the Alertmanager is not able persist state remotely, so it not recommended for production use. #1836
* [BUGFIX] Alertmanager: Do not validate alertmanager configuration if it's not running. #1835

### Mixin

* [CHANGE] Dashboards: Remove per-user series legends from Tenants dashboard. #1605
* [CHANGE] Dashboards: Show in-memory series and the per-user series limit on Tenants dashboard. #1613
* [CHANGE] Dashboards: Slow-queries dashboard now uses `user` label from logs instead of `org_id`. #1634
* [CHANGE] Dashboards: changed all Grafana dashboards UIDs to not conflict with Cortex ones, to let people install both while migrating from Cortex to Mimir: #1801 #1808
  * Alertmanager from `a76bee5913c97c918d9e56a3cc88cc28` to `b0d38d318bbddd80476246d4930f9e55`
  * Alertmanager Resources from `68b66aed90ccab448009089544a8d6c6` to `a6883fb22799ac74479c7db872451092`
  * Compactor from `9c408e1d55681ecb8a22c9fab46875cc` to `1b3443aea86db629e6efdb7d05c53823`
  * Compactor Resources from `df9added6f1f4332f95848cca48ebd99` to `09a5c49e9cdb2f2b24c6d184574a07fd`
  * Config from `61bb048ced9817b2d3e07677fb1c6290` to `5d9d0b4724c0f80d68467088ec61e003`
  * Object Store from `d5a3a4489d57c733b5677fb55370a723` to `e1324ee2a434f4158c00a9ee279d3292`
  * Overrides from `b5c95fee2e5e7c4b5930826ff6e89a12` to `1e2c358600ac53f09faea133f811b5bb`
  * Queries from `d9931b1054053c8b972d320774bb8f1d` to `b3abe8d5c040395cc36615cb4334c92d`
  * Reads from `8d6ba60eccc4b6eedfa329b24b1bd339` to `e327503188913dc38ad571c647eef643`
  * Reads Networking from `c0464f0d8bd026f776c9006b05910000` to `54b2a0a4748b3bd1aefa92ce5559a1c2`
  * Reads Resources from `2fd2cda9eea8d8af9fbc0a5960425120` to `cc86fd5aa9301c6528986572ad974db9`
  * Rollout Progress from `7544a3a62b1be6ffd919fc990ab8ba8f` to `7f0b5567d543a1698e695b530eb7f5de`
  * Ruler from `44d12bcb1f95661c6ab6bc946dfc3473` to `631e15d5d85afb2ca8e35d62984eeaa0`
  * Scaling from `88c041017b96856c9176e07cf557bdcf` to `64bbad83507b7289b514725658e10352`
  * Slow queries from `e6f3091e29d2636e3b8393447e925668` to `6089e1ce1e678788f46312a0a1e647e6`
  * Tenants from `35fa247ce651ba189debf33d7ae41611` to `35fa247ce651ba189debf33d7ae41611`
  * Top Tenants from `bc6e12d4fe540e4a1785b9d3ca0ffdd9` to `bc6e12d4fe540e4a1785b9d3ca0ffdd9`
  * Writes from `0156f6d15aa234d452a33a4f13c838e3` to `8280707b8f16e7b87b840fc1cc92d4c5`
  * Writes Networking from `681cd62b680b7154811fe73af55dcfd4` to `978c1cb452585c96697a238eaac7fe2d`
  * Writes Resources from `c0464f0d8bd026f776c9006b0591bb0b` to `bc9160e50b52e89e0e49c840fea3d379`
* [FEATURE] Alerts: added the following alerts on `mimir-continuous-test` tool: #1676
  - `MimirContinuousTestNotRunningOnWrites`
  - `MimirContinuousTestNotRunningOnReads`
  - `MimirContinuousTestFailed`
* [ENHANCEMENT] Added `per_cluster_label` support to allow to change the label name used to differentiate between Kubernetes clusters. #1651
* [ENHANCEMENT] Dashboards: Show QPS and latency of the Alertmanager Distributor. #1696
* [ENHANCEMENT] Playbooks: Add Alertmanager suggestions for `MimirRequestErrors` and `MimirRequestLatency` #1702
* [ENHANCEMENT] Dashboards: Allow custom datasources. #1749
* [ENHANCEMENT] Dashboards: Add config option `gateway_enabled` (defaults to `true`) to disable gateway panels from dashboards. #1761
* [ENHANCEMENT] Dashboards: Extend Top tenants dashboard with queries for tenants with highest sample rate, discard rate, and discard rate growth. #1842
* [ENHANCEMENT] Dashboards: Show ingestion rate limit and rule group limit on Tenants dashboard. #1845
* [ENHANCEMENT] Dashboards: Add "last successful run" panel to compactor dashboard. #1628
* [BUGFIX] Dashboards: Fix "Failed evaluation rate" panel on Tenants dashboard. #1629
* [BUGFIX] Honor the configured `per_instance_label` in all dashboards and alerts. #1697

### Jsonnet

* [FEATURE] Added support for `mimir-continuous-test`. To deploy `mimir-continuous-test` you can use the following configuration: #1675 #1850
  ```jsonnet
  _config+: {
    continuous_test_enabled: true,
    continuous_test_tenant_id: 'type-tenant-id',
    continuous_test_write_endpoint: 'http://type-write-path-hostname',
    continuous_test_read_endpoint: 'http://type-read-path-hostname/prometheus',
  },
  ```
* [ENHANCEMENT] Ingester anti-affinity can now be disabled by using `ingester_allow_multiple_replicas_on_same_node` configuration key. #1581
* [ENHANCEMENT] Added `node_selector` configuration option to select Kubernetes nodes where Mimir should run. #1596
* [ENHANCEMENT] Alertmanager: Added a `PodDisruptionBudget` of `withMaxUnavailable = 1`, to ensure we maintain quorum during rollouts. #1683
* [ENHANCEMENT] Store-gateway anti-affinity can now be enabled/disabled using `store_gateway_allow_multiple_replicas_on_same_node` configuration key. #1730
* [ENHANCEMENT] Added `store_gateway_zone_a_args`, `store_gateway_zone_b_args` and `store_gateway_zone_c_args` configuration options. #1807
* [BUGFIX] Pass primary and secondary multikv stores via CLI flags. Introduced new `multikv_switch_primary_secondary` config option to flip primary and secondary in runtime config.

### Mimirtool

* [BUGFIX] `config convert`: Retain Cortex defaults for `blocks_storage.backend`, `ruler_storage.backend`, `alertmanager_storage.backend`, `auth.type`, `activity_tracker.filepath`, `alertmanager.data_dir`, `blocks_storage.filesystem.dir`, `compactor.data_dir`, `ruler.rule_path`, `ruler_storage.filesystem.dir`, and `graphite.querier.schemas.backend`. #1626 #1762

### Tools

* [FEATURE] Added a `markblocks` tool that creates `no-compact` and `delete` marks for the blocks. #1551
* [FEATURE] Added `mimir-continuous-test` tool to continuously run smoke tests on live Mimir clusters. #1535 #1540 #1653 #1603 #1630 #1691 #1675 #1676 #1692 #1706 #1709 #1775 #1777 #1778 #1795
* [FEATURE] Added `mimir-rules-action` GitHub action, located at `operations/mimir-rules-action/`, used to lint, prepare, verify, diff, and sync rules to a Mimir cluster. #1723

## 2.0.0

### Grafana Mimir

_Changes since Cortex 1.10.0._

* [CHANGE] Remove chunks storage engine. #86 #119 #510 #545 #743 #744 #748 #753 #755 #757 #758 #759 #760 #762 #764 #789 #812 #813
  * The following CLI flags (and their respective YAML config options) have been removed:
    * `-store.engine`
    * `-schema-config-file`
    * `-ingester.checkpoint-duration`
    * `-ingester.checkpoint-enabled`
    * `-ingester.chunk-encoding`
    * `-ingester.chunk-age-jitter`
    * `-ingester.concurrent-flushes`
    * `-ingester.flush-on-shutdown-with-wal-enabled`
    * `-ingester.flush-op-timeout`
    * `-ingester.flush-period`
    * `-ingester.max-chunk-age`
    * `-ingester.max-chunk-idle`
    * `-ingester.max-series-per-query` (and `max_series_per_query` from runtime config)
    * `-ingester.max-stale-chunk-idle`
    * `-ingester.max-transfer-retries`
    * `-ingester.min-chunk-length`
    * `-ingester.recover-from-wal`
    * `-ingester.retain-period`
    * `-ingester.spread-flushes`
    * `-ingester.wal-dir`
    * `-ingester.wal-enabled`
    * `-querier.query-parallelism`
    * `-querier.second-store-engine`
    * `-querier.use-second-store-before-time`
    * `-flusher.wal-dir`
    * `-flusher.concurrent-flushes`
    * `-flusher.flush-op-timeout`
    * All `-table-manager.*` flags
    * All `-deletes.*` flags
    * All `-purger.*` flags
    * All `-metrics.*` flags
    * All `-dynamodb.*` flags
    * All `-s3.*` flags
    * All `-azure.*` flags
    * All `-bigtable.*` flags
    * All `-gcs.*` flags
    * All `-cassandra.*` flags
    * All `-boltdb.*` flags
    * All `-local.*` flags
    * All `-swift.*` flags
    * All `-store.*` flags except `-store.engine`, `-store.max-query-length`, `-store.max-labels-query-length`
    * All `-grpc-store.*` flags
  * The following API endpoints have been removed:
    * `/api/v1/chunks` and `/chunks`
  * The following metrics have been removed:
    * `cortex_ingester_flush_queue_length`
    * `cortex_ingester_queried_chunks`
    * `cortex_ingester_chunks_created_total`
    * `cortex_ingester_wal_replay_duration_seconds`
    * `cortex_ingester_wal_corruptions_total`
    * `cortex_ingester_sent_chunks`
    * `cortex_ingester_received_chunks`
    * `cortex_ingester_flush_series_in_progress`
    * `cortex_ingester_chunk_utilization`
    * `cortex_ingester_chunk_length`
    * `cortex_ingester_chunk_size_bytes`
    * `cortex_ingester_chunk_age_seconds`
    * `cortex_ingester_memory_chunks`
    * `cortex_ingester_flushing_enqueued_series_total`
    * `cortex_ingester_flushing_dequeued_series_total`
    * `cortex_ingester_dropped_chunks_total`
    * `cortex_oldest_unflushed_chunk_timestamp_seconds`
    * `prometheus_local_storage_chunk_ops_total`
    * `prometheus_local_storage_chunkdesc_ops_total`
    * `prometheus_local_storage_memory_chunkdescs`
* [CHANGE] Changed default storage backends from `s3` to `filesystem` #833
  This effects the following flags:
  * `-blocks-storage.backend` now defaults to `filesystem`
  * `-blocks-storage.filesystem.dir` now defaults to `blocks`
  * `-alertmanager-storage.backend` now defaults to `filesystem`
  * `-alertmanager-storage.filesystem.dir` now defaults to `alertmanager`
  * `-ruler-storage.backend` now defaults to `filesystem`
  * `-ruler-storage.filesystem.dir` now defaults to `ruler`
* [CHANGE] Renamed metric `cortex_experimental_features_in_use_total` as `cortex_experimental_features_used_total` and added `feature` label. #32 #658
* [CHANGE] Removed `log_messages_total` metric. #32
* [CHANGE] Some files and directories created by Mimir components on local disk now have stricter permissions, and are only readable by owner, but not group or others. #58
* [CHANGE] Memcached client DNS resolution switched from golang built-in to [`miekg/dns`](https://github.com/miekg/dns). #142
* [CHANGE] The metric `cortex_deprecated_flags_inuse_total` has been renamed to `deprecated_flags_inuse_total` as part of using grafana/dskit functionality. #185
* [CHANGE] API: The `-api.response-compression-enabled` flag has been removed, and GZIP response compression is always enabled except on `/api/v1/push` and `/push` endpoints. #880
* [CHANGE] Update Go version to 1.17.3. #480
* [CHANGE] The `status_code` label on gRPC client metrics has changed from '200' and '500' to '2xx', '5xx', '4xx', 'cancel' or 'error'. #537
* [CHANGE] Removed the deprecated `-<prefix>.fifocache.size` flag. #618
* [CHANGE] Enable index header lazy loading by default. #693
  * `-blocks-storage.bucket-store.index-header-lazy-loading-enabled` default from `false` to `true`
  * `-blocks-storage.bucket-store.index-header-lazy-loading-idle-timeout` default from `20m` to `1h`
* [CHANGE] Shuffle-sharding:
  * `-distributor.sharding-strategy` option has been removed, and shuffle sharding is enabled by default. Default shard size is set to 0, which disables shuffle sharding for the tenant (all ingesters will receive tenants's samples). #888
  * `-ruler.sharding-strategy` option has been removed from ruler. Ruler now uses shuffle-sharding by default, but respects `ruler_tenant_shard_size`, which defaults to 0 (ie. use all rulers for tenant). #889
  * `-store-gateway.sharding-strategy` option has been removed store-gateways. Store-gateway now uses shuffle-sharding by default, but respects `store_gateway_tenant_shard_size` for tenant, and this value defaults to 0. #891
* [CHANGE] Server: `-server.http-listen-port` (yaml: `server.http_listen_port`) now defaults to `8080` (previously `80`). #871
* [CHANGE] Changed the default value of `-blocks-storage.bucket-store.ignore-deletion-marks-delay` from 6h to 1h. #892
* [CHANGE] Changed default settings for memcached clients: #959 #1000
  * The default value for the following config options has changed from `10000` to `25000`:
    * `-blocks-storage.bucket-store.chunks-cache.memcached.max-async-buffer-size`
    * `-blocks-storage.bucket-store.index-cache.memcached.max-async-buffer-size`
    * `-blocks-storage.bucket-store.metadata-cache.memcached.max-async-buffer-size`
    * `-query-frontend.results-cache.memcached.max-async-buffer-size`
  * The default value for the following config options has changed from `0` (unlimited) to `100`:
    * `-blocks-storage.bucket-store.chunks-cache.memcached.max-get-multi-batch-size`
    * `-blocks-storage.bucket-store.index-cache.memcached.max-get-multi-batch-size`
    * `-blocks-storage.bucket-store.metadata-cache.memcached.max-get-multi-batch-size`
    * `-query-frontend.results-cache.memcached.max-get-multi-batch-size`
  * The default value for the following config options has changed from `16` to `100`:
    * `-blocks-storage.bucket-store.chunks-cache.memcached.max-idle-connections`
    * `-blocks-storage.bucket-store.index-cache.memcached.max-idle-connections`
    * `-blocks-storage.bucket-store.metadata-cache.memcached.max-idle-connections`
    * `-query-frontend.results-cache.memcached.max-idle-connections`
  * The default value for the following config options has changed from `100ms` to `200ms`:
    * `-blocks-storage.bucket-store.metadata-cache.memcached.timeout`
    * `-blocks-storage.bucket-store.index-cache.memcached.timeout`
    * `-blocks-storage.bucket-store.chunks-cache.memcached.timeout`
    * `-query-frontend.results-cache.memcached.timeout`
* [CHANGE] Changed the default value of `-blocks-storage.bucket-store.bucket-index.enabled` to `true`. The default configuration must now run the compactor in order to write the bucket index or else queries to long term storage will fail. #924
* [CHANGE] Option `-auth.enabled` has been renamed to `-auth.multitenancy-enabled`. #1130
* [CHANGE] Default tenant ID used with disabled auth (`-auth.multitenancy-enabled=false`) has changed from `fake` to `anonymous`. This tenant ID can now be changed with `-auth.no-auth-tenant` option. #1063
* [CHANGE] The default values for the following local directories have changed: #1072
  * `-alertmanager.storage.path` default value changed to `./data-alertmanager/`
  * `-compactor.data-dir` default value changed to `./data-compactor/`
  * `-ruler.rule-path` default value changed to `./data-ruler/`
* [CHANGE] The default value for gRPC max send message size has been changed from 16MB to 100MB. This affects the following parameters: #1152
  * `-query-frontend.grpc-client-config.grpc-max-send-msg-size`
  * `-ingester.client.grpc-max-send-msg-size`
  * `-querier.frontend-client.grpc-max-send-msg-size`
  * `-query-scheduler.grpc-client-config.grpc-max-send-msg-size`
  * `-ruler.client.grpc-max-send-msg-size`
* [CHANGE] Remove `-http.prefix` flag (and `http_prefix` config file option). #763
* [CHANGE] Remove legacy endpoints. Please use their alternatives listed below. As part of the removal process we are
  introducing two new sets of endpoints for the ruler configuration API: `<prometheus-http-prefix>/rules` and
  `<prometheus-http-prefix>/config/v1/rules/**`. We are also deprecating `<prometheus-http-prefix>/rules` and `/api/v1/rules`;
  and will remove them in Mimir 2.2.0. #763 #1222
  * Query endpoints

    | Legacy                                                  | Alternative                                                |
    | ------------------------------------------------------- | ---------------------------------------------------------- |
    | `/<legacy-http-prefix>/api/v1/query`                    | `<prometheus-http-prefix>/api/v1/query`                    |
    | `/<legacy-http-prefix>/api/v1/query_range`              | `<prometheus-http-prefix>/api/v1/query_range`              |
    | `/<legacy-http-prefix>/api/v1/query_exemplars`          | `<prometheus-http-prefix>/api/v1/query_exemplars`          |
    | `/<legacy-http-prefix>/api/v1/series`                   | `<prometheus-http-prefix>/api/v1/series`                   |
    | `/<legacy-http-prefix>/api/v1/labels`                   | `<prometheus-http-prefix>/api/v1/labels`                   |
    | `/<legacy-http-prefix>/api/v1/label/{name}/values`      | `<prometheus-http-prefix>/api/v1/label/{name}/values`      |
    | `/<legacy-http-prefix>/api/v1/metadata`                 | `<prometheus-http-prefix>/api/v1/metadata`                 |
    | `/<legacy-http-prefix>/api/v1/read`                     | `<prometheus-http-prefix>/api/v1/read`                     |
    | `/<legacy-http-prefix>/api/v1/cardinality/label_names`  | `<prometheus-http-prefix>/api/v1/cardinality/label_names`  |
    | `/<legacy-http-prefix>/api/v1/cardinality/label_values` | `<prometheus-http-prefix>/api/v1/cardinality/label_values` |
    | `/api/prom/user_stats`                                  | `/api/v1/user_stats`                                       |

  * Distributor endpoints

    | Legacy endpoint               | Alternative                   |
    | ----------------------------- | ----------------------------- |
    | `/<legacy-http-prefix>/push`  | `/api/v1/push`                |
    | `/all_user_stats`             | `/distributor/all_user_stats` |
    | `/ha-tracker`                 | `/distributor/ha_tracker`     |

  * Ingester endpoints

    | Legacy          | Alternative           |
    | --------------- | --------------------- |
    | `/ring`         | `/ingester/ring`      |
    | `/shutdown`     | `/ingester/shutdown`  |
    | `/flush`        | `/ingester/flush`     |
    | `/push`         | `/ingester/push`      |

  * Ruler endpoints

    | Legacy                                                | Alternative                                         | Alternative #2 (not available before Mimir 2.0.0)                    |
    | ----------------------------------------------------- | --------------------------------------------------- | ------------------------------------------------------------------- |
    | `/<legacy-http-prefix>/api/v1/rules`                  | `<prometheus-http-prefix>/api/v1/rules`             |                                                                     |
    | `/<legacy-http-prefix>/api/v1/alerts`                 | `<prometheus-http-prefix>/api/v1/alerts`            |                                                                     |
    | `/<legacy-http-prefix>/rules`                         | `/api/v1/rules` (see below)                         |  `<prometheus-http-prefix>/config/v1/rules`                         |
    | `/<legacy-http-prefix>/rules/{namespace}`             | `/api/v1/rules/{namespace}` (see below)             |  `<prometheus-http-prefix>/config/v1/rules/{namespace}`             |
    | `/<legacy-http-prefix>/rules/{namespace}/{groupName}` | `/api/v1/rules/{namespace}/{groupName}` (see below) |  `<prometheus-http-prefix>/config/v1/rules/{namespace}/{groupName}` |
    | `/<legacy-http-prefix>/rules/{namespace}`             | `/api/v1/rules/{namespace}` (see below)             |  `<prometheus-http-prefix>/config/v1/rules/{namespace}`             |
    | `/<legacy-http-prefix>/rules/{namespace}/{groupName}` | `/api/v1/rules/{namespace}/{groupName}` (see below) |  `<prometheus-http-prefix>/config/v1/rules/{namespace}/{groupName}` |
    | `/<legacy-http-prefix>/rules/{namespace}`             | `/api/v1/rules/{namespace}` (see below)             |  `<prometheus-http-prefix>/config/v1/rules/{namespace}`             |
    | `/ruler_ring`                                         | `/ruler/ring`                                       |                                                                     |

    > __Note:__ The `/api/v1/rules/**` endpoints are considered deprecated with Mimir 2.0.0 and will be removed
    in Mimir 2.2.0. After upgrading to 2.0.0 we recommend switching uses to the equivalent
    `/<prometheus-http-prefix>/config/v1/**` endpoints that Mimir 2.0.0 introduces.

  * Alertmanager endpoints

    | Legacy                      | Alternative                        |
    | --------------------------- | ---------------------------------- |
    | `/<legacy-http-prefix>`     | `/alertmanager`                    |
    | `/status`                   | `/multitenant_alertmanager/status` |

* [CHANGE] Ingester: changed `-ingester.stream-chunks-when-using-blocks` default value from `false` to `true`. #717
* [CHANGE] Ingester: default `-ingester.ring.min-ready-duration` reduced from 1m to 15s. #126
* [CHANGE] Ingester: `-ingester.ring.min-ready-duration` now start counting the delay after the ring's health checks have passed instead of when the ring client was started. #126
* [CHANGE] Ingester: allow experimental ingester max-exemplars setting to be changed dynamically #144
  * CLI flag `-blocks-storage.tsdb.max-exemplars` is renamed to `-ingester.max-global-exemplars-per-user`.
  * YAML `max_exemplars` is moved from `tsdb` to `overrides` and renamed to `max_global_exemplars_per_user`.
* [CHANGE] Ingester: active series metrics `cortex_ingester_active_series` and `cortex_ingester_active_series_custom_tracker` are now removed when their value is zero. #672 #690
* [CHANGE] Ingester: changed default value of `-blocks-storage.tsdb.retention-period` from `6h` to `24h`. #966
* [CHANGE] Ingester: changed default value of `-blocks-storage.tsdb.close-idle-tsdb-timeout` from `0` to `13h`. #967
* [CHANGE] Ingester: changed default value of `-ingester.ring.final-sleep` from `30s` to `0s`. #981
* [CHANGE] Ingester: the following low level settings have been removed: #1153
  * `-ingester-client.expected-labels`
  * `-ingester-client.expected-samples-per-series`
  * `-ingester-client.expected-timeseries`
* [CHANGE] Ingester: following command line options related to ingester ring were renamed: #1155
  * `-consul.*` changed to `-ingester.ring.consul.*`
  * `-etcd.*` changed to `-ingester.ring.etcd.*`
  * `-multi.*` changed to `-ingester.ring.multi.*`
  * `-distributor.excluded-zones` changed to `-ingester.ring.excluded-zones`
  * `-distributor.replication-factor` changed to `-ingester.ring.replication-factor`
  * `-distributor.zone-awareness-enabled` changed to `-ingester.ring.zone-awareness-enabled`
  * `-ingester.availability-zone` changed to `-ingester.ring.instance-availability-zone`
  * `-ingester.final-sleep` changed to `-ingester.ring.final-sleep`
  * `-ingester.heartbeat-period` changed to `-ingester.ring.heartbeat-period`
  * `-ingester.join-after` changed to `-ingester.ring.join-after`
  * `-ingester.lifecycler.ID` changed to `-ingester.ring.instance-id`
  * `-ingester.lifecycler.addr` changed to `-ingester.ring.instance-addr`
  * `-ingester.lifecycler.interface` changed to `-ingester.ring.instance-interface-names`
  * `-ingester.lifecycler.port` changed to `-ingester.ring.instance-port`
  * `-ingester.min-ready-duration` changed to `-ingester.ring.min-ready-duration`
  * `-ingester.num-tokens` changed to `-ingester.ring.num-tokens`
  * `-ingester.observe-period` changed to `-ingester.ring.observe-period`
  * `-ingester.readiness-check-ring-health` changed to `-ingester.ring.readiness-check-ring-health`
  * `-ingester.tokens-file-path` changed to `-ingester.ring.tokens-file-path`
  * `-ingester.unregister-on-shutdown` changed to `-ingester.ring.unregister-on-shutdown`
  * `-ring.heartbeat-timeout` changed to `-ingester.ring.heartbeat-timeout`
  * `-ring.prefix` changed to `-ingester.ring.prefix`
  * `-ring.store` changed to `-ingester.ring.store`
* [CHANGE] Ingester: fields in YAML configuration for ingester ring have been changed: #1155
  * `ingester.lifecycler` changed to `ingester.ring`
  * Fields from `ingester.lifecycler.ring` moved to `ingester.ring`
  * `ingester.lifecycler.address` changed to `ingester.ring.instance_addr`
  * `ingester.lifecycler.id` changed to `ingester.ring.instance_id`
  * `ingester.lifecycler.port` changed to `ingester.ring.instance_port`
  * `ingester.lifecycler.availability_zone` changed to `ingester.ring.instance_availability_zone`
  * `ingester.lifecycler.interface_names` changed to `ingester.ring.instance_interface_names`
* [CHANGE] Distributor: removed the `-distributor.shard-by-all-labels` configuration option. It is now assumed to be true. #698
* [CHANGE] Distributor: change default value of `-distributor.instance-limits.max-inflight-push-requests` to `2000`. #964
* [CHANGE] Distributor: change default value of `-distributor.remote-timeout` from `2s` to `20s`. #970
* [CHANGE] Distributor: removed the `-distributor.extra-query-delay` flag (and its respective YAML config option). #1048
* [CHANGE] Query-frontend: Enable query stats by default, they can still be disabled with `-query-frontend.query-stats-enabled=false`. #83
* [CHANGE] Query-frontend: the `cortex_frontend_mapped_asts_total` metric has been renamed to `cortex_frontend_query_sharding_rewrites_attempted_total`. #150
* [CHANGE] Query-frontend: added `sharded` label to `cortex_query_seconds_total` metric. #235
* [CHANGE] Query-frontend: changed the flag name for controlling query sharding total shards from `-querier.total-shards` to `-query-frontend.query-sharding-total-shards`. #230
* [CHANGE] Query-frontend: flag `-querier.parallelise-shardable-queries` has been renamed to `-query-frontend.parallelize-shardable-queries` #284
* [CHANGE] Query-frontend: removed the deprecated (and unused) `-frontend.cache-split-interval`. Use `-query-frontend.split-queries-by-interval` instead. #587
* [CHANGE] Query-frontend: range query response now omits the `data` field when it's empty (error case) like Prometheus does, previously it was `"data":{"resultType":"","result":null}`. #629
* [CHANGE] Query-frontend: instant queries now honor the `-query-frontend.max-retries-per-request` flag. #630
* [CHANGE] Query-frontend: removed in-memory and Redis cache support. Reason is that these caching backends were just supported by query-frontend, while all other Mimir services only support memcached. #796
  * The following CLI flags (and their respective YAML config options) have been removed:
    * `-frontend.cache.enable-fifocache`
    * `-frontend.redis.*`
    * `-frontend.fifocache.*`
  * The following metrics have been removed:
    * `querier_cache_added_total`
    * `querier_cache_added_new_total`
    * `querier_cache_evicted_total`
    * `querier_cache_entries`
    * `querier_cache_gets_total`
    * `querier_cache_misses_total`
    * `querier_cache_stale_gets_total`
    * `querier_cache_memory_bytes`
    * `cortex_rediscache_request_duration_seconds`
* [CHANGE] Query-frontend: migrated memcached backend client to the same one used in other components (memcached config and metrics are now consistent across all Mimir services). #821
  * The following CLI flags (and their respective YAML config options) have been added:
    * `-query-frontend.results-cache.backend` (set it to `memcached` if `-query-frontend.cache-results=true`)
  * The following CLI flags (and their respective YAML config options) have been changed:
    * `-frontend.memcached.hostname` and `-frontend.memcached.service` have been removed: use `-query-frontend.results-cache.memcached.addresses` instead
  * The following CLI flags (and their respective YAML config options) have been renamed:
    * `-frontend.background.write-back-concurrency` renamed to `-query-frontend.results-cache.memcached.max-async-concurrency`
    * `-frontend.background.write-back-buffer` renamed to `-query-frontend.results-cache.memcached.max-async-buffer-size`
    * `-frontend.memcached.batchsize` renamed to `-query-frontend.results-cache.memcached.max-get-multi-batch-size`
    * `-frontend.memcached.parallelism` renamed to `-query-frontend.results-cache.memcached.max-get-multi-concurrency`
    * `-frontend.memcached.timeout` renamed to `-query-frontend.results-cache.memcached.timeout`
    * `-frontend.memcached.max-item-size` renamed to `-query-frontend.results-cache.memcached.max-item-size`
    * `-frontend.memcached.max-idle-conns` renamed to `-query-frontend.results-cache.memcached.max-idle-connections`
    * `-frontend.compression` renamed to `-query-frontend.results-cache.compression`
  * The following CLI flags (and their respective YAML config options) have been removed:
    * `-frontend.memcached.circuit-breaker-consecutive-failures`: feature removed
    * `-frontend.memcached.circuit-breaker-timeout`: feature removed
    * `-frontend.memcached.circuit-breaker-interval`: feature removed
    * `-frontend.memcached.update-interval`: new setting is hardcoded to 30s
    * `-frontend.memcached.consistent-hash`: new setting is always enabled
    * `-frontend.default-validity` and `-frontend.memcached.expiration`: new setting is hardcoded to 7 days
  * The following metrics have been changed:
    * `cortex_cache_dropped_background_writes_total{name}` changed to `thanos_memcached_operation_skipped_total{name, operation, reason}`
    * `cortex_cache_value_size_bytes{name, method}` changed to `thanos_memcached_operation_data_size_bytes{name}`
    * `cortex_cache_request_duration_seconds{name, method, status_code}` changed to `thanos_memcached_operation_duration_seconds{name, operation}`
    * `cortex_cache_fetched_keys{name}` changed to `thanos_cache_memcached_requests_total{name}`
    * `cortex_cache_hits{name}` changed to `thanos_cache_memcached_hits_total{name}`
    * `cortex_memcache_request_duration_seconds{name, method, status_code}` changed to `thanos_memcached_operation_duration_seconds{name, operation}`
    * `cortex_memcache_client_servers{name}` changed to `thanos_memcached_dns_provider_results{name, addr}`
    * `cortex_memcache_client_set_skip_total{name}` changed to `thanos_memcached_operation_skipped_total{name, operation, reason}`
    * `cortex_dns_lookups_total` changed to `thanos_memcached_dns_lookups_total`
    * For all metrics the value of the "name" label has changed from `frontend.memcached` to `frontend-cache`
  * The following metrics have been removed:
    * `cortex_cache_background_queue_length{name}`
* [CHANGE] Query-frontend: merged `query_range` into `frontend` in the YAML config (keeping the same keys) and renamed flags: #825
  * `-querier.max-retries-per-request` renamed to `-query-frontend.max-retries-per-request`
  * `-querier.split-queries-by-interval` renamed to `-query-frontend.split-queries-by-interval`
  * `-querier.align-querier-with-step` renamed to `-query-frontend.align-querier-with-step`
  * `-querier.cache-results` renamed to `-query-frontend.cache-results`
  * `-querier.parallelise-shardable-queries` renamed to `-query-frontend.parallelize-shardable-queries`
* [CHANGE] Query-frontend: the default value of `-query-frontend.split-queries-by-interval` has changed from `0` to `24h`. #1131
* [CHANGE] Query-frontend: `-frontend.` flags were renamed to `-query-frontend.`: #1167
* [CHANGE] Query-frontend / Query-scheduler: classified the `-query-frontend.querier-forget-delay` and `-query-scheduler.querier-forget-delay` flags (and their respective YAML config options) as experimental. #1208
* [CHANGE] Querier / ruler: Change `-querier.max-fetched-chunks-per-query` configuration to limit to maximum number of chunks that can be fetched in a single query. The number of chunks fetched by ingesters AND long-term storare combined should not exceed the value configured on `-querier.max-fetched-chunks-per-query`. [#4260](https://github.com/cortexproject/cortex/pull/4260)
* [CHANGE] Querier / ruler: Option `-querier.ingester-streaming` has been removed. Querier/ruler now always use streaming method to query ingesters. #204
* [CHANGE] Querier: always fetch labels from store and respect start/end times in request; the option `-querier.query-store-for-labels-enabled` has been removed and is now always on. #518 #1132
* [CHANGE] Querier / ruler: removed the `-store.query-chunk-limit` flag (and its respective YAML config option `max_chunks_per_query`). `-querier.max-fetched-chunks-per-query` (and its respective YAML config option `max_fetched_chunks_per_query`) should be used instead. #705
* [CHANGE] Querier/Ruler: `-querier.active-query-tracker-dir` option has been removed. Active query tracking is now done via Activity tracker configured by `-activity-tracker.filepath` and enabled by default. Limit for max number of concurrent queries (`-querier.max-concurrent`) is now respected even if activity tracking is not enabled. #661 #822
* [CHANGE] Querier/ruler/query-frontend: the experimental `-querier.at-modifier-enabled` CLI flag has been removed and the PromQL `@` modifier is always enabled. #941
* [CHANGE] Querier: removed `-querier.worker-match-max-concurrent` and `-querier.worker-parallelism` CLI flags (and their respective YAML config options). Mimir now behaves like if `-querier.worker-match-max-concurrent` is always enabled and you should configure the max concurrency per querier process using `-querier.max-concurrent` instead. #958
* [CHANGE] Querier: changed default value of `-querier.query-ingesters-within` from `0` to `13h`. #967
* [CHANGE] Querier: rename metric `cortex_query_fetched_chunks_bytes_total` to `cortex_query_fetched_chunk_bytes_total` to be consistent with the limit name. #476
* [CHANGE] Ruler: add two new metrics `cortex_ruler_list_rules_seconds` and `cortex_ruler_load_rule_groups_seconds` to the ruler. #906
* [CHANGE] Ruler: endpoints for listing configured rules now return HTTP status code 200 and an empty map when there are no rules instead of an HTTP 404 and plain text error message. The following endpoints are affected: #456
  * `<prometheus-http-prefix>/config/v1/rules`
  * `<prometheus-http-prefix>/config/v1/rules/{namespace}`
  * `<prometheus-http-prefix>/rules` (deprecated)
  * `<prometheus-http-prefix>/rules/{namespace}` (deprecated)
  * `/api/v1/rules` (deprecated)
  * `/api/v1/rules/{namespace}` (deprecated)
* [CHANGE] Ruler: removed `configdb` support from Ruler backend storages. #15 #38 #819
* [CHANGE] Ruler: removed the support for the deprecated storage configuration via `-ruler.storage.*` CLI flags (and their respective YAML config options). Use `-ruler-storage.*` instead. #628
* [CHANGE] Ruler: set new default limits for rule groups: `-ruler.max-rules-per-rule-group` to 20 (previously 0, disabled) and `-ruler.max-rule-groups-per-tenant` to 70 (previously 0, disabled). #847
* [CHANGE] Ruler: removed `-ruler.enable-sharding` option, and changed default value of `-ruler.ring.store` to `memberlist`. #943
* [CHANGE] Ruler: `-ruler.alertmanager-use-v2` has been removed. The ruler will always use the `v2` endpoints. #954 #1100
* [CHANGE] Ruler: `-experimental.ruler.enable-api` flag has been renamed to `-ruler.enable-api` and is now stable. The default value has also changed from `false` to `true`, so both ruler and alertmanager API are enabled by default. #913 #1065
* [CHANGE] Ruler: add support for [DNS service discovery format](./docs/sources/configuration/arguments.md#dns-service-discovery) for `-ruler.alertmanager-url`. `-ruler.alertmanager-discovery` flag has been removed. URLs following the prior SRV format, will be treated as a static target. To continue using service discovery for these URLs prepend `dnssrvnoa+` to them. #993
  * The following metrics for Alertmanager DNS service discovery are replaced:
    * `prometheus_sd_dns_lookups_total` replaced by `cortex_dns_lookups_total{component="ruler"}`
    * `prometheus_sd_dns_lookup_failures_total` replaced by `cortex_dns_failures_total{component="ruler"}`
* [CHANGE] Ruler: deprecate `/api/v1/rules/**` and `<prometheus-http-prefix/rules/**` configuration API endpoints in favour of `/<prometheus-http-prefix>/config/v1/rules/**`. Deprecated endpoints will be removed in Mimir 2.2.0. Main configuration API endpoints are now `/<prometheus-http-prefix>/config/api/v1/rules/**` introduced in Mimir 2.0.0. #1222
* [CHANGE] Store-gateway: index cache now includes tenant in cache keys, this invalidates previous cached entries. #607
* [CHANGE] Store-gateway: increased memcached index caching TTL from 1 day to 7 days. #718
* [CHANGE] Store-gateway: options `-store-gateway.sharding-enabled` and `-querier.store-gateway-addresses` were removed. Default value of `-store-gateway.sharding-ring.store` is now `memberlist` and default value for `-store-gateway.sharding-ring.wait-stability-min-duration` changed from `1m` to `0` (disabled). #976
* [CHANGE] Compactor: compactor will no longer try to compact blocks that are already marked for deletion. Previously compactor would consider blocks marked for deletion within `-compactor.deletion-delay / 2` period as eligible for compaction. [#4328](https://github.com/cortexproject/cortex/pull/4328)
* [CHANGE] Compactor: Removed support for block deletion marks migration. If you're upgrading from Cortex < 1.7.0 to Mimir, you should upgrade the compactor to Cortex >= 1.7.0 first, run it at least once and then upgrade to Mimir. #122
* [CHANGE] Compactor: removed the `cortex_compactor_group_vertical_compactions_total` metric. #278
* [CHANGE] Compactor: no longer waits for initial blocks cleanup to finish before starting compactions. #282
* [CHANGE] Compactor: removed overlapping sources detection. Overlapping sources may exist due to edge cases (timing issues) when horizontally sharding compactor, but are correctly handled by compactor. #494
* [CHANGE] Compactor: compactor now uses deletion marks from `<tenant>/markers` location in the bucket. Marker files are no longer fetched, only listed. #550
* [CHANGE] Compactor: Default value of `-compactor.block-sync-concurrency` has changed from 20 to 8. This flag is now only used to control number of goroutines for downloading and uploading blocks during compaction. #552
* [CHANGE] Compactor is now included in `all` target (single-binary). #866
* [CHANGE] Compactor: Removed `-compactor.sharding-enabled` option. Sharding in compactor is now always enabled. Default value of `-compactor.ring.store` has changed from `consul` to `memberlist`. Default value of `-compactor.ring.wait-stability-min-duration` is now 0, which disables the feature. #956
* [CHANGE] Alertmanager: removed `-alertmanager.configs.auto-webhook-root` #977
* [CHANGE] Alertmanager: removed `configdb` support from Alertmanager backend storages. #15 #38 #819
* [CHANGE] Alertmanager: Don't count user-not-found errors from replicas as failures in the `cortex_alertmanager_state_fetch_replica_state_failed_total` metric. #190
* [CHANGE] Alertmanager: Use distributor for non-API routes. #213
* [CHANGE] Alertmanager: removed `-alertmanager.storage.*` configuration options, with the exception of the CLI flags `-alertmanager.storage.path` and `-alertmanager.storage.retention`. Use `-alertmanager-storage.*` instead. #632
* [CHANGE] Alertmanager: set default value for `-alertmanager.web.external-url=http://localhost:8080/alertmanager` to match the default configuration. #808 #1067
* [CHANGE] Alertmanager: `-experimental.alertmanager.enable-api` flag has been renamed to `-alertmanager.enable-api` and is now stable. #913
* [CHANGE] Alertmanager: now always runs with sharding enabled; other modes of operation are removed. #1044 #1126
  * The following configuration options are removed:
    * `-alertmanager.sharding-enabled`
    * `-alertmanager.cluster.advertise-address`
    * `-alertmanager.cluster.gossip-interval`
    * `-alertmanager.cluster.listen-address`
    * `-alertmanager.cluster.peers`
    * `-alertmanager.cluster.push-pull-interval`
  * The following configuration options are renamed:
    * `-alertmanager.cluster.peer-timeout` to `-alertmanager.peer-timeout`
* [CHANGE] Alertmanager: the default value of `-alertmanager.sharding-ring.store` is now `memberlist`. #1171
* [CHANGE] Ring: changed default value of `-distributor.ring.store` (Distributor ring) and `-ring.store` (Ingester ring) to `memberlist`. #1046
* [CHANGE] Memberlist: the `memberlist_kv_store_value_bytes` metric has been removed due to values no longer being stored in-memory as encoded bytes. [#4345](https://github.com/cortexproject/cortex/pull/4345)
* [CHANGE] Memberlist: forward only changes, not entire original message. [#4419](https://github.com/cortexproject/cortex/pull/4419)
* [CHANGE] Memberlist: don't accept old tombstones as incoming change, and don't forward such messages to other gossip members. [#4420](https://github.com/cortexproject/cortex/pull/4420)
* [CHANGE] Memberlist: changed probe interval from `1s` to `5s` and probe timeout from `500ms` to `2s`. #563
* [CHANGE] Memberlist: the `name` label on metrics `cortex_dns_failures_total`, `cortex_dns_lookups_total` and `cortex_dns_provider_results` was renamed to `component`. #993
* [CHANGE] Limits: removed deprecated limits for rejecting old samples #799
  This removes the following flags:
  * `-validation.reject-old-samples`
  * `-validation.reject-old-samples.max-age`
* [CHANGE] Limits: removed local limit-related flags in favor of global limits. #725
  The distributor ring is now required, and can be configured via the `distributor.ring.*` flags.
  This removes the following flags:
  * `-distributor.ingestion-rate-strategy` -> will now always use the "global" strategy
  * `-ingester.max-series-per-user` -> set `-ingester.max-global-series-per-user` to `N` times the existing value of `-ingester.max-series-per-user` instead
  * `-ingester.max-series-per-metric` -> set `-ingester.max-global-series-per-metric`  to `N` times the existing value of `-ingester.max-series-per-metric` instead
  * `-ingester.max-metadata-per-user` -> set `-ingester.max-global-metadata-per-user` to `N` times the existing value of `-ingester.max-metadata-per-user` instead
  * `-ingester.max-metadata-per-metric` -> set `-ingester.max-global-metadata-per-metric` to `N` times the existing value of `-ingester.max-metadata-per-metric` instead
  * In the above notes, `N` refers to the number of ingester replicas
  Additionally, default values for the following flags have changed:
  * `-ingester.max-global-series-per-user` from `0` to `150000`
  * `-ingester.max-global-series-per-metric` from `0` to `20000`
  * `-distributor.ingestion-rate-limit` from `25000` to `10000`
  * `-distributor.ingestion-burst-size` from `50000` to `200000`
* [CHANGE] Limits: removed limit `enforce_metric_name`, now behave as if set to `true` always. #686
* [CHANGE] Limits: Option `-ingester.max-samples-per-query` and its YAML field `max_samples_per_query` have been removed. It required `-querier.ingester-streaming` option to be set to false, but since `-querier.ingester-streaming` is removed (always defaulting to true), the limit using it was removed as well. #204 #1132
* [CHANGE] Limits: Set the default max number of inflight ingester push requests (`-ingester.instance-limits.max-inflight-push-requests`) to 30000 in order to prevent clusters from being overwhelmed by request volume or temporary slow-downs. #259
* [CHANGE] Overrides exporter: renamed metric `cortex_overrides` to `cortex_limits_overrides`. #173 #407
* [FEATURE] The following features have been moved from experimental to stable: #913 #1002
  * Alertmanager config API
  * Alertmanager receiver firewall
  * Alertmanager sharding
  * Azure blob storage support
  * Blocks storage bucket index
  * Disable the ring health check in the readiness endpoint (`-ingester.readiness-check-ring-health=false`)
  * Distributor: do not extend writes on unhealthy ingesters
  * Do not unregister ingesters from ring on shutdown (`-ingester.unregister-on-shutdown=false`)
  * HA Tracker: cleanup of old replicas from KV Store
  * Instance limits in ingester and distributor
  * OpenStack Swift storage support
  * Query-frontend: query stats tracking
  * Query-scheduler
  * Querier: tenant federation
  * Ruler config API
  * S3 Server Side Encryption (SSE) using KMS
  * TLS configuration for gRPC, HTTP and etcd clients
  * Zone-aware replication
  * `/labels` API using matchers
  * The following querier limits:
    * `-querier.max-fetched-chunks-per-query`
    * `-querier.max-fetched-chunk-bytes-per-query`
    * `-querier.max-fetched-series-per-query`
  * The following alertmanager limits:
    * Notification rate (`-alertmanager.notification-rate-limit` and `-alertmanager.notification-rate-limit-per-integration`)
    * Dispatcher groups (`-alertmanager.max-dispatcher-aggregation-groups`)
    * User config size (`-alertmanager.max-config-size-bytes`)
    * Templates count in user config (`-alertmanager.max-templates-count`)
    * Max template size (`-alertmanager.max-template-size-bytes`)
* [FEATURE] The endpoints `/api/v1/status/buildinfo`, `<prometheus-http-prefix>/api/v1/status/buildinfo`, and `<alertmanager-http-prefix>/api/v1/status/buildinfo` have been added to display build information and enabled features. #1219 #1240
* [FEATURE] PromQL: added `present_over_time` support. #139
* [FEATURE] Added "Activity tracker" feature which can log ongoing activities from previous Mimir run in case of a crash. It is enabled by default and controlled by the `-activity-tracker.filepath` flag. It can be disabled by setting this path to an empty string. Currently, the Store-gateway, Ruler, Querier, Query-frontend and Ingester components use this feature to track queries. #631 #782 #822 #1121
* [FEATURE] Divide configuration parameters into categories "basic", "advanced", and "experimental". Only flags in the basic category are shown when invoking `-help`, whereas `-help-all` will include flags in all categories (basic, advanced, experimental). #840
* [FEATURE] Querier: Added support for tenant federation to exemplar endpoints. #927
* [FEATURE] Ingester: can expose metrics on active series matching custom trackers configured via `-ingester.active-series-custom-trackers` (or its respective YAML config option). When configured, active series for custom trackers are exposed by the `cortex_ingester_active_series_custom_tracker` metric. #42 #672
* [FEATURE] Ingester: Enable snapshotting of in-memory TSDB on disk during shutdown via `-blocks-storage.tsdb.memory-snapshot-on-shutdown` (experimental). #249
* [FEATURE] Ingester: Added `-blocks-storage.tsdb.isolation-enabled` flag, which allows disabling TSDB isolation feature. This is enabled by default (per TSDB default), but disabling can improve performance of write requests. #512
* [FEATURE] Ingester: Added `-blocks-storage.tsdb.head-chunks-write-queue-size` flag, which allows setting the size of the queue used by the TSDB before m-mapping chunks (experimental). #591
  * Added `cortex_ingester_tsdb_mmap_chunk_write_queue_operations_total` metric to track different operations of this queue.
* [FEATURE] Distributor: Added `-api.skip-label-name-validation-header-enabled` option to allow skipping label name validation on the HTTP write path based on `X-Mimir-SkipLabelNameValidation` header being `true` or not. #390
* [FEATURE] Query-frontend: Add `cortex_query_fetched_series_total` and `cortex_query_fetched_chunks_bytes_total` per-user counters to expose the number of series and bytes fetched as part of queries. These metrics can be enabled with the `-frontend.query-stats-enabled` flag (or its respective YAML config option `query_stats_enabled`). [#4343](https://github.com/cortexproject/cortex/pull/4343)
* [FEATURE] Query-frontend: Add `cortex_query_fetched_chunks_total` per-user counter to expose the number of chunks fetched as part of queries. This metric can be enabled with the `-query-frontend.query-stats-enabled` flag (or its respective YAML config option `query_stats_enabled`). #31
* [FEATURE] Query-frontend: Add query sharding for instant and range queries. You can enable querysharding by setting `-query-frontend.parallelize-shardable-queries` to `true`. The following additional config and exported metrics have been added. #79 #80 #100 #124 #140 #148 #150 #151 #153 #154 #155 #156 #157 #158 #159 #160 #163 #169 #172 #196 #205 #225 #226 #227 #228 #230 #235 #240 #239 #246 #244 #319 #330 #371 #385 #400 #458 #586 #630 #660 #707 #1542
  * New config options:
    * `-query-frontend.query-sharding-total-shards`: The amount of shards to use when doing parallelisation via query sharding.
    * `-query-frontend.query-sharding-max-sharded-queries`: The max number of sharded queries that can be run for a given received query. 0 to disable limit.
    * `-blocks-storage.bucket-store.series-hash-cache-max-size-bytes`: Max size - in bytes - of the in-memory series hash cache in the store-gateway.
    * `-blocks-storage.tsdb.series-hash-cache-max-size-bytes`: Max size - in bytes - of the in-memory series hash cache in the ingester.
  * New exported metrics:
    * `cortex_bucket_store_series_hash_cache_requests_total`
    * `cortex_bucket_store_series_hash_cache_hits_total`
    * `cortex_frontend_query_sharding_rewrites_succeeded_total`
    * `cortex_frontend_sharded_queries_per_query`
  * Renamed metrics:
    * `cortex_frontend_mapped_asts_total` to `cortex_frontend_query_sharding_rewrites_attempted_total`
  * Modified metrics:
    * added `sharded` label to `cortex_query_seconds_total`
  * When query sharding is enabled, the following querier config must be set on query-frontend too:
    * `-querier.max-concurrent`
    * `-querier.timeout`
    * `-querier.max-samples`
    * `-querier.at-modifier-enabled`
    * `-querier.default-evaluation-interval`
    * `-querier.active-query-tracker-dir`
    * `-querier.lookback-delta`
  * Sharding can be dynamically controlled per request using the `Sharding-Control: 64` header. (0 to disable)
  * Sharding can be dynamically controlled per tenant using the limit `query_sharding_total_shards`. (0 to disable)
  * Added `sharded_queries` count to the "query stats" log.
  * The number of shards is adjusted to be compatible with number of compactor shards that are used by a split-and-merge compactor. The querier can use this to avoid querying blocks that cannot have series in a given query shard.
* [FEATURE] Query-Frontend: Added `-query-frontend.cache-unaligned-requests` option to cache responses for requests that do not have step-aligned start and end times. This can improve speed of repeated queries, but can also pollute cache with results that are never reused. #432
* [FEATURE] Querier: Added label names cardinality endpoint `<prefix>/api/v1/cardinality/label_names` that is disabled by default. Can be enabled/disabled via the CLI flag `-querier.cardinality-analysis-enabled` or its respective YAML config option. Configurable on a per-tenant basis. #301 #377 #474
* [FEATURE] Querier: Added label values cardinality endpoint `<prefix>/api/v1/cardinality/label_values` that is disabled by default. Can be enabled/disabled via the CLI flag `-querier.cardinality-analysis-enabled` or its respective YAML config option, and configurable on a per-tenant basis. The maximum number of label names allowed to be queried in a single API call can be controlled via `-querier.label-values-max-cardinality-label-names-per-request`. #332 #395 #474
* [FEATURE] Querier: Added `-store.max-labels-query-length` to restrict the range of `/series`, label-names and label-values requests. #507
* [FEATURE] Ruler: Add new `-ruler.query-stats-enabled` which when enabled will report the `cortex_ruler_query_seconds_total` as a per-user metric that tracks the sum of the wall time of executing queries in the ruler in seconds. [#4317](https://github.com/cortexproject/cortex/pull/4317)
* [FEATURE] Ruler: Added federated rule groups. #533
  * Added `-ruler.tenant-federation.enabled` config flag.
  * Added support for `source_tenants` field on rule groups.
* [FEATURE] Store-gateway: Added `/store-gateway/tenants` and `/store-gateway/tenant/{tenant}/blocks` endpoints that provide functionality that was provided by `tools/listblocks`. #911 #973
* [FEATURE] Compactor: compactor now uses new algorithm that we call "split-and-merge". Previous compaction strategy was removed. With the `split-and-merge` compactor source blocks for a given tenant are grouped into `-compactor.split-groups` number of groups. Each group of blocks is then compacted separately, and is split into `-compactor.split-and-merge-shards` shards (configurable on a per-tenant basis). Compaction of each tenant shards can be horizontally scaled. Number of compactors that work on jobs for single tenant can be limited by using `-compactor.compactor-tenant-shard-size` parameter, or per-tenant `compactor_tenant_shard_size` override.  #275 #281 #282 #283 #288 #290 #303 #307 #317 #323 #324 #328 #353 #368 #479 #820
* [FEATURE] Compactor: Added `-compactor.max-compaction-time` to control how long can compaction for a single tenant take. If compactions for a tenant take longer, no new compactions are started in the same compaction cycle. Running compactions are not stopped however, and may take much longer. #523
* [FEATURE] Compactor: When compactor finds blocks with out-of-order chunks, it will mark them for no-compaction. Blocks marked for no-compaction are ignored in future compactions too. Added metric `cortex_compactor_blocks_marked_for_no_compaction_total` to track number of blocks marked for no-compaction. Added `CortexCompactorSkippedBlocksWithOutOfOrderChunks` alert based on new metric. Markers are only checked from `<tenant>/markers` location, but uploaded to the block directory too. #520 #535 #550
* [FEATURE] Compactor: multiple blocks are now downloaded and uploaded at once, which can shorten compaction process. #552
* [ENHANCEMENT] Exemplars are now emitted for all gRPC calls and many operations tracked by histograms. #180
* [ENHANCEMENT] New options `-server.http-listen-network` and `-server.grpc-listen-network` allow binding as 'tcp4' or 'tcp6'. #180
* [ENHANCEMENT] Query federation: improve performance in MergeQueryable by memoizing labels. #312
* [ENHANCEMENT] Add histogram metrics `cortex_distributor_sample_delay_seconds` and `cortex_ingester_tsdb_sample_out_of_order_delta_seconds` #488
* [ENHANCEMENT] Check internal directory access before starting up. #1217
* [ENHANCEMENT] Azure client: expose option to configure MSI URL and user-assigned identity. #584
* [ENHANCEMENT] Added a new metric `mimir_build_info` to coincide with `cortex_build_info`. The metric `cortex_build_info` has not been removed. #1022
* [ENHANCEMENT] Mimir runs a sanity check of storage config at startup and will fail to start if the sanity check doesn't pass. This is done to find potential config issues before starting up. #1180
* [ENHANCEMENT] Validate alertmanager and ruler storage configurations to ensure they don't use same bucket name and region values as those configured for the blocks storage. #1214
* [ENHANCEMENT] Ingester: added option `-ingester.readiness-check-ring-health` to disable the ring health check in the readiness endpoint. When disabled, the health checks are run against only the ingester itself instead of all ingesters in the ring. #48 #126
* [ENHANCEMENT] Ingester: reduce CPU and memory utilization if remote write requests contains a large amount of "out of bounds" samples. #413
* [ENHANCEMENT] Ingester: reduce CPU and memory utilization when querying chunks from ingesters. #430
* [ENHANCEMENT] Ingester: Expose ingester ring page on ingesters. #654
* [ENHANCEMENT] Distributor: added option `-distributor.excluded-zones` to exclude ingesters running in specific zones both on write and read path. #51
* [ENHANCEMENT] Distributor: add tags to tracing span for distributor push with user, cluster and replica. #210
* [ENHANCEMENT] Distributor: performance optimisations. #212 #217 #242
* [ENHANCEMENT] Distributor: reduce latency when HA-Tracking by doing KVStore updates in the background. #271
* [ENHANCEMENT] Distributor: make distributor inflight push requests count include background calls to ingester. #398
* [ENHANCEMENT] Distributor: silently drop exemplars more than 5 minutes older than samples in the same batch. #544
* [ENHANCEMENT] Distributor: reject exemplars with blank label names or values. The `cortex_discarded_exemplars_total` metric will use the `exemplar_labels_blank` reason in this case. #873
* [ENHANCEMENT] Query-frontend: added `cortex_query_frontend_workers_enqueued_requests_total` metric to track the number of requests enqueued in each query-scheduler. #384
* [ENHANCEMENT] Query-frontend: added `cortex_query_frontend_non_step_aligned_queries_total` to track the total number of range queries with start/end not aligned to step. #347 #357 #582
* [ENHANCEMENT] Query-scheduler: exported summary `cortex_query_scheduler_inflight_requests` tracking total number of inflight requests (both enqueued and processing) in percentile buckets. #675
* [ENHANCEMENT] Querier: can use the `LabelNames` call with matchers, if matchers are provided in the `/labels` API call, instead of using the more expensive `MetricsForLabelMatchers` call as before. #3 #1186
* [ENHANCEMENT] Querier / store-gateway: optimized regex matchers. #319 #334 #355
* [ENHANCEMENT] Querier: when fetching data for specific query-shard, we can ignore some blocks based on compactor-shard ID, since sharding of series by query sharding and compactor is the same. Added metrics: #438 #450
  * `cortex_querier_blocks_found_total`
  * `cortex_querier_blocks_queried_total`
  * `cortex_querier_blocks_with_compactor_shard_but_incompatible_query_shard_total`
* [ENHANCEMENT] Querier / ruler: reduce cpu usage, latency and peak memory consumption. #459 #463 #589
* [ENHANCEMENT] Querier: labels requests now obey `-querier.query-ingesters-within`, making them a little more efficient. #518
* [ENHANCEMENT] Querier: retry store-gateway in case of unexpected failure, instead of failing the query. #1003
* [ENHANCEMENT] Querier / ruler: reduce memory used by streaming queries, particularly in ruler. [#4341](https://github.com/cortexproject/cortex/pull/4341)
* [ENHANCEMENT] Ruler: Using shuffle sharding subring on GetRules API. [#4466](https://github.com/cortexproject/cortex/pull/4466)
* [ENHANCEMENT] Ruler: wait for ruler ring client to self-detect during startup. #990
* [ENHANCEMENT] Store-gateway: added `cortex_bucket_store_sent_chunk_size_bytes` metric, tracking the size of chunks sent from store-gateway to querier. #123
* [ENHANCEMENT] Store-gateway: reduced CPU and memory utilization due to exported metrics aggregation for instances with a large number of tenants. #123 #142
* [ENHANCEMENT] Store-gateway: added an in-memory LRU cache for chunks attributes. Can be enabled setting `-blocks-storage.bucket-store.chunks-cache.attributes-in-memory-max-items=X` where `X` is the max number of items to keep in the in-memory cache. The following new metrics are exposed: #279 #415 #437
  * `cortex_cache_memory_requests_total`
  * `cortex_cache_memory_hits_total`
  * `cortex_cache_memory_items_count`
* [ENHANCEMENT] Store-gateway: log index cache requests to tracing spans. #419
* [ENHANCEMENT] Store-gateway: store-gateway can now ignore blocks with minimum time within `-blocks-storage.bucket-store.ignore-blocks-within` duration. Useful when used together with `-querier.query-store-after`. #502
* [ENHANCEMENT] Store-gateway: label values with matchers now doesn't preload or list series, reducing latency and memory consumption. #534
* [ENHANCEMENT] Store-gateway: the results of `LabelNames()`, `LabelValues()` and `Series(skipChunks=true)` calls are now cached in the index cache. #590
* [ENHANCEMENT] Store-gateway: Added `-store-gateway.sharding-ring.unregister-on-shutdown` option that allows store-gateway to stay in the ring even after shutdown. Defaults to `true`, which is the same as current behaviour. #610 #614
* [ENHANCEMENT] Store-gateway: wait for ring tokens stability instead of ring stability to speed up startup and tests. #620
* [ENHANCEMENT] Compactor: add timeout for waiting on compactor to become ACTIVE in the ring. [#4262](https://github.com/cortexproject/cortex/pull/4262)
* [ENHANCEMENT] Compactor: skip already planned compaction jobs if the tenant doesn't belong to the compactor instance anymore. #303
* [ENHANCEMENT] Compactor: Blocks cleaner will ignore users that it no longer "owns" when sharding is enabled, and user ownership has changed since last scan. #325
* [ENHANCEMENT] Compactor: added `-compactor.compaction-jobs-order` support to configure which compaction jobs should run first for a given tenant (in case there are multiple ones). Supported values are: `smallest-range-oldest-blocks-first` (default), `newest-blocks-first`. #364
* [ENHANCEMENT] Compactor: delete blocks marked for deletion faster. #490
* [ENHANCEMENT] Compactor: expose low-level concurrency options for compactor: `-compactor.max-opening-blocks-concurrency`, `-compactor.max-closing-blocks-concurrency`, `-compactor.symbols-flushers-concurrency`. #569 #701
* [ENHANCEMENT] Compactor: expand compactor logs to include total compaction job time, total time for uploads and block counts. #549
* [ENHANCEMENT] Ring: allow experimental configuration of disabling of heartbeat timeouts by setting the relevant configuration value to zero. Applies to the following: [#4342](https://github.com/cortexproject/cortex/pull/4342)
  * `-distributor.ring.heartbeat-timeout`
  * `-ingester.ring.heartbeat-timeout`
  * `-ruler.ring.heartbeat-timeout`
  * `-alertmanager.sharding-ring.heartbeat-timeout`
  * `-compactor.ring.heartbeat-timeout`
  * `-store-gateway.sharding-ring.heartbeat-timeout`
* [ENHANCEMENT] Ring: allow heartbeats to be explicitly disabled by setting the interval to zero. This is considered experimental. This applies to the following configuration options: [#4344](https://github.com/cortexproject/cortex/pull/4344)
  * `-distributor.ring.heartbeat-period`
  * `-ingester.ring.heartbeat-period`
  * `-ruler.ring.heartbeat-period`
  * `-alertmanager.sharding-ring.heartbeat-period`
  * `-compactor.ring.heartbeat-period`
  * `-store-gateway.sharding-ring.heartbeat-period`
* [ENHANCEMENT] Memberlist: optimized receive path for processing ring state updates, to help reduce CPU utilization in large clusters. [#4345](https://github.com/cortexproject/cortex/pull/4345)
* [ENHANCEMENT] Memberlist: expose configuration of memberlist packet compression via `-memberlist.compression-enabled`. [#4346](https://github.com/cortexproject/cortex/pull/4346)
* [ENHANCEMENT] Memberlist: Add `-memberlist.advertise-addr` and `-memberlist.advertise-port` options for setting the address to advertise to other members of the cluster to enable NAT traversal. #260
* [ENHANCEMENT] Memberlist: reduce CPU utilization for rings with a large number of members. #537 #563 #634
* [ENHANCEMENT] Overrides exporter: include additional limits in the per-tenant override exporter. The following limits have been added to the `cortex_limit_overrides` metric: #21
  * `max_fetched_series_per_query`
  * `max_fetched_chunk_bytes_per_query`
  * `ruler_max_rules_per_rule_group`
  * `ruler_max_rule_groups_per_tenant`
* [ENHANCEMENT] Overrides exporter: add a metrics `cortex_limits_defaults` to expose the default values of limits. #173
* [ENHANCEMENT] Overrides exporter: Add `max_fetched_chunks_per_query` and `max_global_exemplars_per_user` limits to the default and per-tenant limits exported as metrics. #471 #515
* [ENHANCEMENT] Upgrade Go to 1.17.8. #1347 #1381
* [ENHANCEMENT] Upgrade Docker base images to `alpine:3.15.0`. #1348
* [BUGFIX] Azure storage: only create HTTP client once, to reduce memory utilization. #605
* [BUGFIX] Ingester: fixed ingester stuck on start up (LEAVING ring state) when `-ingester.ring.heartbeat-period=0` and `-ingester.unregister-on-shutdown=false`. [#4366](https://github.com/cortexproject/cortex/pull/4366)
* [BUGFIX] Ingester: prevent any reads or writes while the ingester is stopping. This will prevent accessing TSDB blocks once they have been already closed. [#4304](https://github.com/cortexproject/cortex/pull/4304)
* [BUGFIX] Ingester: TSDB now waits for pending readers before truncating Head block, fixing the `chunk not found` error and preventing wrong query results. #16
* [BUGFIX] Ingester: don't create TSDB or appender if no samples are sent by a tenant. #162
* [BUGFIX] Ingester: fix out-of-order chunks in TSDB head in-memory series after WAL replay in case some samples were appended to TSDB WAL before series. #530
* [BUGFIX] Distributor: when cleaning up obsolete elected replicas from KV store, HA tracker didn't update number of cluster per user correctly. [#4336](https://github.com/cortexproject/cortex/pull/4336)
* [BUGFIX] Distributor: fix bug in query-exemplar where some results would get dropped. #583
* [BUGFIX] Query-frontend: Fixes @ modifier functions (start/end) when splitting queries by time. #206
* [BUGFIX] Query-frontend: Ensure query_range requests handled by the query-frontend return JSON formatted errors. #360 #499
* [BUGFIX] Query-frontend: don't reuse cached results for queries that are not step-aligned. #424
* [BUGFIX] Query-frontend: fix API error messages that were mentioning Prometheus `--enable-feature=promql-negative-offset` and `--enable-feature=promql-at-modifier` flags. #688
* [BUGFIX] Query-frontend: worker's cancellation channels are now buffered to ensure that all request cancellations are properly handled. #741
* [BUGFIX] Querier: fixed `/api/v1/user_stats` endpoint. When zone-aware replication is enabled, `MaxUnavailableZones` param is used instead of `MaxErrors`, so setting `MaxErrors = 0` doesn't make the Querier wait for all Ingesters responses. #474
* [BUGFIX] Querier: Disable query scheduler SRV DNS lookup. #689
* [BUGFIX] Ruler: fixed counting of PromQL evaluation errors as user-errors when updating `cortex_ruler_queries_failed_total`. [#4335](https://github.com/cortexproject/cortex/pull/4335)
* [BUGFIX] Ruler: fix formatting of rule groups in `/ruler/rule_groups` endpoint. #655
* [BUGFIX] Ruler: do not log `unable to read rules directory` at startup if the directory hasn't been created yet. #1058
* [BUGFIX] Ruler: enable Prometheus-compatible endpoints regardless of `-ruler.enable-api`. The flag now only controls the configuration API. This is what the config flag description stated, but not what was happening. #1216
* [BUGFIX] Compactor: fixed panic while collecting Prometheus metrics. #28
* [BUGFIX] Compactor: compactor should now be able to correctly mark blocks for deletion and no-compaction, if such marking was previously interrupted. #1015
* [BUGFIX] Alertmanager: remove stale template files. #4495
* [BUGFIX] Alertmanager: don't replace user configurations with blank fallback configurations (when enabled), particularly during scaling up/down instances when sharding is enabled. #224
* [BUGFIX] Ring: multi KV runtime config changes are now propagated to all rings, not just ingester ring. #1047
* [BUGFIX] Memberlist: fixed corrupted packets when sending compound messages with more than 255 messages or messages bigger than 64KB. #551
* [BUGFIX] Overrides exporter: successfully startup even if runtime config is not set. #1056
* [BUGFIX] Fix internal modules to wait for other modules depending on them before stopping. #1472

### Mixin

_Changes since `grafana/cortex-jsonnet` `1.9.0`._

* [CHANGE] Removed chunks storage support from mixin. #641 #643 #645 #811 #812 #813
  * Removed `tsdb.libsonnet`: no need to import it anymore (its content is already automatically included when using Jsonnet)
  * Removed the following fields from `_config`:
    * `storage_engine` (defaults to `blocks`)
    * `chunk_index_backend`
    * `chunk_store_backend`
  * Removed schema config map
  * Removed the following dashboards:
    * "Cortex / Chunks"
    * "Cortex / WAL"
    * "Cortex / Blocks vs Chunks"
  * Removed the following alerts:
    * `CortexOldChunkInMemory`
    * `CortexCheckpointCreationFailed`
    * `CortexCheckpointDeletionFailed`
    * `CortexProvisioningMemcachedTooSmall`
    * `CortexWALCorruption`
    * `CortexTableSyncFailure`
    * `CortexTransferFailed`
  * Removed the following recording rules:
    * `cortex_chunk_store_index_lookups_per_query`
    * `cortex_chunk_store_series_pre_intersection_per_query`
    * `cortex_chunk_store_series_post_intersection_per_query`
    * `cortex_chunk_store_chunks_per_query`
    * `cortex_bigtable_request_duration_seconds`
    * `cortex_cassandra_request_duration_seconds`
    * `cortex_dynamo_request_duration_seconds`
    * `cortex_database_request_duration_seconds`
    * `cortex_gcs_request_duration_seconds`
* [CHANGE] Update grafana-builder dependency: use $__rate_interval in qpsPanel and latencyPanel. [#372](https://github.com/grafana/cortex-jsonnet/pull/372)
* [CHANGE] `namespace` template variable in dashboards now only selects namespaces for selected clusters. [#311](https://github.com/grafana/cortex-jsonnet/pull/311)
* [CHANGE] `CortexIngesterRestarts` alert severity changed from `critical` to `warning`. [#321](https://github.com/grafana/cortex-jsonnet/pull/321)
* [CHANGE] Dashboards: added overridable `job_labels` and `cluster_labels` to the configuration object as label lists to uniquely identify jobs and clusters in the metric names and group-by lists in dashboards. [#319](https://github.com/grafana/cortex-jsonnet/pull/319)
* [CHANGE] Dashboards: `alert_aggregation_labels` has been removed from the configuration and overriding this value has been deprecated. Instead the labels are now defined by the `cluster_labels` list, and should be overridden accordingly through that list. [#319](https://github.com/grafana/cortex-jsonnet/pull/319)
* [CHANGE] Renamed `CortexCompactorHasNotUploadedBlocksSinceStart` to `CortexCompactorHasNotUploadedBlocks`. [#334](https://github.com/grafana/cortex-jsonnet/pull/334)
* [CHANGE] Renamed `CortexCompactorRunFailed` to `CortexCompactorHasNotSuccessfullyRunCompaction`. [#334](https://github.com/grafana/cortex-jsonnet/pull/334)
* [CHANGE] Renamed `CortexInconsistentConfig` alert to `CortexInconsistentRuntimeConfig` and increased severity to `critical`. [#335](https://github.com/grafana/cortex-jsonnet/pull/335)
* [CHANGE] Increased `CortexBadRuntimeConfig` alert severity to `critical` and removed support for `cortex_overrides_last_reload_successful` metric (was removed in Cortex 1.3.0). [#335](https://github.com/grafana/cortex-jsonnet/pull/335)
* [CHANGE] Grafana 'min step' changed to 15s so dashboard show better detail. [#340](https://github.com/grafana/cortex-jsonnet/pull/340)
* [CHANGE] Replace `CortexRulerFailedEvaluations` with two new alerts: `CortexRulerTooManyFailedPushes` and `CortexRulerTooManyFailedQueries`. [#347](https://github.com/grafana/cortex-jsonnet/pull/347)
* [CHANGE] Removed `CortexCacheRequestErrors` alert. This alert was not working because the legacy Cortex cache client instrumentation doesn't track errors. [#346](https://github.com/grafana/cortex-jsonnet/pull/346)
* [CHANGE] Removed `CortexQuerierCapacityFull` alert. [#342](https://github.com/grafana/cortex-jsonnet/pull/342)
* [CHANGE] Changes blocks storage alerts to group metrics by the configured `cluster_labels` (supporting the deprecated `alert_aggregation_labels`). [#351](https://github.com/grafana/cortex-jsonnet/pull/351)
* [CHANGE] Increased `CortexIngesterReachingSeriesLimit` critical alert threshold from 80% to 85%. [#363](https://github.com/grafana/cortex-jsonnet/pull/363)
* [CHANGE] Changed default `job_names` for query-frontend, query-scheduler and querier to match custom deployments too. [#376](https://github.com/grafana/cortex-jsonnet/pull/376)
* [CHANGE] Split `cortex_api` recording rule group into three groups. This is a workaround for large clusters where this group can become slow to evaluate. [#401](https://github.com/grafana/cortex-jsonnet/pull/401)
* [CHANGE] Increased `CortexIngesterReachingSeriesLimit` warning threshold from 70% to 80% and critical threshold from 85% to 90%. [#404](https://github.com/grafana/cortex-jsonnet/pull/404)
* [CHANGE] Raised `CortexKVStoreFailure` alert severity from warning to critical. #493
* [CHANGE] Increase `CortexRolloutStuck` alert "for" duration from 15m to 30m. #493 #573
* [CHANGE] The Alertmanager and Ruler compiled dashboards (`alertmanager.json` and `ruler.json`) have been respectively renamed to `mimir-alertmanager.json` and `mimir-ruler.json`. #869
* [CHANGE] Removed `cortex_overrides_metric` from `_config`. #871
* [CHANGE] Renamed recording rule groups (`cortex_` prefix changed to `mimir_`). #871
* [CHANGE] Alerts name prefix has been changed from `Cortex` to `Mimir` (eg. alert `CortexIngesterUnhealthy` has been renamed to `MimirIngesterUnhealthy`). #879
* [CHANGE] Enabled resources dashboards by default. Can be disabled setting `resources_dashboards_enabled` config field to `false`. #920
* [FEATURE] Added `Cortex / Overrides` dashboard, displaying default limits and per-tenant overrides applied to Mimir. #673
* [FEATURE] Added `Mimir / Tenants` and `Mimir / Top tenants` dashboards, displaying user-based metrics. #776
* [FEATURE] Added querier autoscaling panels and alerts. #1006 #1016
* [FEATURE] Mimir / Top tenants dashboard now has tenants ranked by rule group size and evaluation time. #1338
* [ENHANCEMENT] cortex-mixin: Make `cluster_namespace_deployment:kube_pod_container_resource_requests_{cpu_cores,memory_bytes}:sum` backwards compatible with `kube-state-metrics` v2.0.0. [#317](https://github.com/grafana/cortex-jsonnet/pull/317)
* [ENHANCEMENT] Cortex-mixin: Include `cortex-gw-internal` naming variation in default `gateway` job names. [#328](https://github.com/grafana/cortex-jsonnet/pull/328)
* [ENHANCEMENT] Ruler dashboard: added object storage metrics. [#354](https://github.com/grafana/cortex-jsonnet/pull/354)
* [ENHANCEMENT] Alertmanager dashboard: added object storage metrics. [#354](https://github.com/grafana/cortex-jsonnet/pull/354)
* [ENHANCEMENT] Added documentation text panels and descriptions to reads and writes dashboards. [#324](https://github.com/grafana/cortex-jsonnet/pull/324)
* [ENHANCEMENT] Dashboards: defined container functions for common resources panels: containerDiskWritesPanel, containerDiskReadsPanel, containerDiskSpaceUtilization. [#331](https://github.com/grafana/cortex-jsonnet/pull/331)
* [ENHANCEMENT] cortex-mixin: Added `alert_excluded_routes` config to exclude specific routes from alerts. [#338](https://github.com/grafana/cortex-jsonnet/pull/338)
* [ENHANCEMENT] Added `CortexMemcachedRequestErrors` alert. [#346](https://github.com/grafana/cortex-jsonnet/pull/346)
* [ENHANCEMENT] Ruler dashboard: added "Per route p99 latency" panel in the "Configuration API" row. [#353](https://github.com/grafana/cortex-jsonnet/pull/353)
* [ENHANCEMENT] Increased the `for` duration of the `CortexIngesterReachingSeriesLimit` warning alert to 3h. [#362](https://github.com/grafana/cortex-jsonnet/pull/362)
* [ENHANCEMENT] Added a new tier (`medium_small_user`) so we have another tier between 100K and 1Mil active series. [#364](https://github.com/grafana/cortex-jsonnet/pull/364)
* [ENHANCEMENT] Extend Alertmanager dashboard: [#313](https://github.com/grafana/cortex-jsonnet/pull/313)
  * "Tenants" stat panel - shows number of discovered tenant configurations.
  * "Replication" row - information about the replication of tenants/alerts/silences over instances.
  * "Tenant Configuration Sync" row - information about the configuration sync procedure.
  * "Sharding Initial State Sync" row - information about the initial state sync procedure when sharding is enabled.
  * "Sharding Runtime State Sync" row - information about various state operations which occur when sharding is enabled (replication, fetch, marge, persist).
* [ENHANCEMENT] Update gsutil command for `not healthy index found` playbook [#370](https://github.com/grafana/cortex-jsonnet/pull/370)
* [ENHANCEMENT] Added Alertmanager alerts and playbooks covering configuration syncs and sharding operation: [#377 [#378](https://github.com/grafana/cortex-jsonnet/pull/378)
  * `CortexAlertmanagerSyncConfigsFailing`
  * `CortexAlertmanagerRingCheckFailing`
  * `CortexAlertmanagerPartialStateMergeFailing`
  * `CortexAlertmanagerReplicationFailing`
  * `CortexAlertmanagerPersistStateFailing`
  * `CortexAlertmanagerInitialSyncFailed`
* [ENHANCEMENT] Add recording rules to improve responsiveness of Alertmanager dashboard. [#387](https://github.com/grafana/cortex-jsonnet/pull/387)
* [ENHANCEMENT] Add `CortexRolloutStuck` alert. [#405](https://github.com/grafana/cortex-jsonnet/pull/405)
* [ENHANCEMENT] Added `CortexKVStoreFailure` alert. [#406](https://github.com/grafana/cortex-jsonnet/pull/406)
* [ENHANCEMENT] Use configured `ruler` jobname for ruler dashboard panels. [#409](https://github.com/grafana/cortex-jsonnet/pull/409)
* [ENHANCEMENT] Add ability to override `datasource` for generated dashboards. [#407](https://github.com/grafana/cortex-jsonnet/pull/407)
* [ENHANCEMENT] Use alertmanager jobname for alertmanager dashboard panels [#411](https://github.com/grafana/cortex-jsonnet/pull/411)
* [ENHANCEMENT] Added `CortexDistributorReachingInflightPushRequestLimit` alert. [#408](https://github.com/grafana/cortex-jsonnet/pull/408)
* [ENHANCEMENT] Added `CortexReachingTCPConnectionsLimit` alert. #403
* [ENHANCEMENT] Added "Cortex / Writes Networking" and "Cortex / Reads Networking" dashboards. #405
* [ENHANCEMENT] Improved "Queue length" panel in "Cortex / Queries" dashboard. #408
* [ENHANCEMENT] Add `CortexDistributorReachingInflightPushRequestLimit` alert and playbook. #401
* [ENHANCEMENT] Added "Recover accidentally deleted blocks (Google Cloud specific)" playbook. #475
* [ENHANCEMENT] Added support to multi-zone store-gateway deployments. #608 #615
* [ENHANCEMENT] Show supplementary alertmanager services in the Rollout Progress dashboard. #738 #855
* [ENHANCEMENT] Added `mimir` to default job names. This makes dashboards and alerts working when Mimir is installed in single-binary mode and the deployment is named `mimir`. #921
* [ENHANCEMENT] Introduced a new alert for the Alertmanager: `MimirAlertmanagerAllocatingTooMuchMemory`. It has two severities based on the memory usage against limits, a `warning` level at 80% and a `critical` level at 90%. #1206
* [ENHANCEMENT] Faster memcached cache requests. #2720
* [BUGFIX] Fixed `CortexIngesterHasNotShippedBlocks` alert false positive in case an ingester instance had ingested samples in the past, then no traffic was received for a long period and then it started receiving samples again. [#308](https://github.com/grafana/cortex-jsonnet/pull/308)
* [BUGFIX] Fixed `CortexInconsistentRuntimeConfig` metric. [#335](https://github.com/grafana/cortex-jsonnet/pull/335)
* [BUGFIX] Fixed scaling dashboard to correctly work when a Cortex service deployment spans across multiple zones (a zone is expected to have the `zone-[a-z]` suffix). [#365](https://github.com/grafana/cortex-jsonnet/pull/365)
* [BUGFIX] Fixed rollout progress dashboard to correctly work when a Cortex service deployment spans across multiple zones (a zone is expected to have the `zone-[a-z]` suffix). [#366](https://github.com/grafana/cortex-jsonnet/pull/366)
* [BUGFIX] Fixed rollout progress dashboard to include query-scheduler too. [#376](https://github.com/grafana/cortex-jsonnet/pull/376)
* [BUGFIX] Upstream recording rule `node_namespace_pod_container:container_cpu_usage_seconds_total:sum_irate` renamed. [#379](https://github.com/grafana/cortex-jsonnet/pull/379)
* [BUGFIX] Fixed writes/reads/alertmanager resources dashboards to use `$._config.job_names.gateway`. [#403](https://github.com/grafana/cortex-jsonnet/pull/403)
* [BUGFIX] Span the annotation.message in alerts as YAML multiline strings. [#412](https://github.com/grafana/cortex-jsonnet/pull/412)
* [BUGFIX] Fixed "Instant queries / sec" in "Cortex / Reads" dashboard. #445
* [BUGFIX] Fixed and added missing KV store panels in Writes, Reads, Ruler and Compactor dashboards. #448
* [BUGFIX] Fixed Alertmanager dashboard when alertmanager is running as part of single binary. #1064
* [BUGFIX] Fixed Ruler dashboard when ruler is running as part of single binary. #1260
* [BUGFIX] Query-frontend: fixed bad querier status code mapping with query-sharding enabled. #1227

### Jsonnet

_Changes since `grafana/cortex-jsonnet` `1.9.0`._

* [CHANGE] Removed chunks storage support. #639
  * Removed the following fields from `_config`:
    * `storage_engine` (defaults to `blocks`)
    * `querier_second_storage_engine` (not supported anymore)
    * `table_manager_enabled`, `table_prefix`
    * `memcached_index_writes_enabled` and `memcached_index_writes_max_item_size_mb`
    * `storeMemcachedChunksConfig`
    * `storeConfig`
    * `max_chunk_idle`
    * `schema` (the schema configmap is still added for backward compatibility reasons)
    * `bigtable_instance` and `bigtable_project`
    * `client_configs`
    * `enabledBackends`
    * `storage_backend`
    * `cassandra_addresses`
    * `s3_bucket_name`
    * `ingester_deployment_without_wal` (was only used by chunks storage)
    * `ingester` (was only used to configure chunks storage WAL)
  * Removed the following CLI flags from `ingester_args`:
    * `ingester.max-chunk-age`
    * `ingester.max-stale-chunk-idle`
    * `ingester.max-transfer-retries`
    * `ingester.retain-period`
* [CHANGE] Changed `overrides-exporter.libsonnet` from being based on cortex-tools to Mimir `overrides-exporter` target. #646
* [CHANGE] Store gateway: set `-blocks-storage.bucket-store.index-cache.memcached.max-get-multi-concurrency`,
  `-blocks-storage.bucket-store.chunks-cache.memcached.max-get-multi-concurrency`,
  `-blocks-storage.bucket-store.metadata-cache.memcached.max-get-multi-concurrency`,
  `-blocks-storage.bucket-store.index-cache.memcached.max-idle-connections`,
  `-blocks-storage.bucket-store.chunks-cache.memcached.max-idle-connections`,
  `-blocks-storage.bucket-store.metadata-cache.memcached.max-idle-connections` to 100 [#414](https://github.com/grafana/cortex-jsonnet/pull/414)
* [CHANGE] Alertmanager: mounted overrides configmap to alertmanager too. [#315](https://github.com/grafana/cortex-jsonnet/pull/315)
* [CHANGE] Memcached: upgraded memcached from `1.5.17` to `1.6.9`. [#316](https://github.com/grafana/cortex-jsonnet/pull/316)
* [CHANGE] Store-gateway: increased memory request and limit respectively from 6GB / 6GB to 12GB / 18GB. [#322](https://github.com/grafana/cortex-jsonnet/pull/322)
* [CHANGE] Store-gateway: increased `-blocks-storage.bucket-store.max-chunk-pool-bytes` from 2GB (default) to 12GB. [#322](https://github.com/grafana/cortex-jsonnet/pull/322)
* [CHANGE] Ingester/Ruler: set `-server.grpc-max-send-msg-size-bytes` and `-server.grpc-max-send-msg-size-bytes` to sensible default values (10MB). [#326](https://github.com/grafana/cortex-jsonnet/pull/326)
* [CHANGE] Decreased `-server.grpc-max-concurrent-streams` from 100k to 10k. [#369](https://github.com/grafana/cortex-jsonnet/pull/369)
* [CHANGE] Decreased blocks storage ingesters graceful termination period from 80m to 20m. [#369](https://github.com/grafana/cortex-jsonnet/pull/369)
* [CHANGE] Increase the rules per group and rule groups limits on different tiers. [#396](https://github.com/grafana/cortex-jsonnet/pull/396)
* [CHANGE] Removed `max_samples_per_query` limit, since it only works with chunks and only when using `-distributor.shard-by-all-labels=false`. [#397](https://github.com/grafana/cortex-jsonnet/pull/397)
* [CHANGE] Removed chunks storage query sharding config support. The following config options have been removed: [#398](https://github.com/grafana/cortex-jsonnet/pull/398)
  * `_config` > `queryFrontend` > `shard_factor`
  * `_config` > `queryFrontend` > `sharded_queries_enabled`
  * `_config` > `queryFrontend` > `query_split_factor`
* [CHANGE] Rename ruler_s3_bucket_name and ruler_gcs_bucket_name to ruler_storage_bucket_name: [#415](https://github.com/grafana/cortex-jsonnet/pull/415)
* [CHANGE] Fine-tuned rolling update policy for distributor, querier, query-frontend, query-scheduler. [#420](https://github.com/grafana/cortex-jsonnet/pull/420)
* [CHANGE] Increased memcached metadata/chunks/index-queries max connections from 4k to 16k. [#420](https://github.com/grafana/cortex-jsonnet/pull/420)
* [CHANGE] Disabled step alignment in query-frontend to be compliant with PromQL. [#420](https://github.com/grafana/cortex-jsonnet/pull/420)
* [CHANGE] Do not limit compactor CPU and request a number of cores equal to the configured concurrency. [#420](https://github.com/grafana/cortex-jsonnet/pull/420)
* [CHANGE] Configured split-and-merge compactor. #853
  * The following CLI flags are set on compactor:
    * `-compactor.split-and-merge-shards=0`
    * `-compactor.compactor-tenant-shard-size=1`
    * `-compactor.split-groups=1`
    * `-compactor.max-opening-blocks-concurrency=4`
    * `-compactor.max-closing-blocks-concurrency=2`
    * `-compactor.symbols-flushers-concurrency=4`
  * The following per-tenant overrides have been set on `super_user` and `mega_user` classes:
    ```
    compactor_split_and_merge_shards: 2,
    compactor_tenant_shard_size: 2,
    compactor_split_groups: 2,
    ```
* [CHANGE] The entrypoint file to include has been renamed from `cortex.libsonnet` to `mimir.libsonnet`. #897
* [CHANGE] The default image config field has been renamed from `cortex` to `mimir`. #896
   ```
   {
     _images+:: {
       mimir: '...',
     },
   }
   ```
* [CHANGE] Removed `cortex_` prefix from config fields. #898
  * The following config fields have been renamed:
    * `cortex_bucket_index_enabled` renamed to `bucket_index_enabled`
    * `cortex_compactor_cleanup_interval` renamed to `compactor_cleanup_interval`
    * `cortex_compactor_data_disk_class` renamed to `compactor_data_disk_class`
    * `cortex_compactor_data_disk_size` renamed to `compactor_data_disk_size`
    * `cortex_compactor_max_concurrency` renamed to `compactor_max_concurrency`
    * `cortex_distributor_allow_multiple_replicas_on_same_node` renamed to `distributor_allow_multiple_replicas_on_same_node`
    * `cortex_ingester_data_disk_class` renamed to `ingester_data_disk_class`
    * `cortex_ingester_data_disk_size` renamed to `ingester_data_disk_size`
    * `cortex_querier_allow_multiple_replicas_on_same_node` renamed to `querier_allow_multiple_replicas_on_same_node`
    * `cortex_query_frontend_allow_multiple_replicas_on_same_node` renamed to `query_frontend_allow_multiple_replicas_on_same_node`
    * `cortex_query_sharding_enabled` renamed to `query_sharding_enabled`
    * `cortex_query_sharding_msg_size_factor` renamed to `query_sharding_msg_size_factor`
    * `cortex_ruler_allow_multiple_replicas_on_same_node` renamed to `ruler_allow_multiple_replicas_on_same_node`
    * `cortex_store_gateway_data_disk_class` renamed to `store_gateway_data_disk_class`
    * `cortex_store_gateway_data_disk_size` renamed to `store_gateway_data_disk_size`
* [CHANGE] The overrides configmap default mountpoint has changed from `/etc/cortex` to `/etc/mimir`. It can be customized via the `overrides_configmap_mountpoint` config field. #899
* [CHANGE] Enabled in the querier the features to query label names with matchers, PromQL at modifier and query long-term storage for labels. #905
* [CHANGE] Reduced TSDB blocks retention on ingesters disk from 96h to 24h. #905
* [CHANGE] Enabled closing of idle TSDB in ingesters. #905
* [CHANGE] Disabled TSDB isolation in ingesters for better performances. #905
* [CHANGE] Changed log level of querier, query-frontend, query-scheduler and alertmanager from `debug` to `info`. #905
* [CHANGE] Enabled attributes in-memory cache in store-gateway. #905
* [CHANGE] Configured store-gateway to not load blocks containing samples more recent than 10h (because such samples are queried from ingesters). #905
* [CHANGE] Dynamically compute `-compactor.deletion-delay` based on other settings, in order to reduce the deletion delay as much as possible and lower the number of live blocks in the storage. #907
* [CHANGE] The config field `distributorConfig` has been renamed to `ingesterRingClientConfig`. Config field `ringClient` has been removed in favor of `ingesterRingClientConfig`. #997 #1057
* [CHANGE] Gossip.libsonnet has been fixed to modify all ring configurations, not only the ingester ring config. Furthermore it now supports migration via multi KV store. #1057 #1099
* [CHANGE] Changed the default of `bucket_index_enabled` to `true`. #924
* [CHANGE] Remove the support for the test-exporter. #1133
* [CHANGE] Removed `$.distributor_deployment_labels`, `$.ingester_deployment_labels` and `$.querier_deployment_labels` fields, that were used by gossip.libsonnet to inject additional label. Now the label is injected directly into pods of statefulsets and deployments. #1297
* [CHANGE] Disabled `-ingester.readiness-check-ring-health`. #1352
* [CHANGE] Changed Alertmanager CPU request from `100m` to `2` cores, and memory request from `1Gi` to `10Gi`. Set Alertmanager memory limit to `15Gi`. #1206
* [CHANGE] gossip.libsonnet has been renamed to memberlist.libsonnet, and is now imported by default. Use of memberlist for ring is enabled by setting `_config.memberlist_ring_enabled` to true. #1526
* [FEATURE] Added query sharding support. It can be enabled setting `cortex_query_sharding_enabled: true` in the `_config` object. #653
* [FEATURE] Added shuffle-sharding support. It can be enabled and configured using the following config: #902
   ```
   _config+:: {
     shuffle_sharding:: {
       ingester_write_path_enabled: true,
       ingester_read_path_enabled: true,
       querier_enabled: true,
       ruler_enabled: true,
       store_gateway_enabled: true,
     },
   }
   ```
* [FEATURE] Added multi-zone ingesters and store-gateways support. #1352 #1552
* [ENHANCEMENT] Add overrides config to compactor. This allows setting retention configs per user. [#386](https://github.com/grafana/cortex-jsonnet/pull/386)
* [ENHANCEMENT] Added 256MB memory ballast to querier. [#369](https://github.com/grafana/cortex-jsonnet/pull/369)
* [ENHANCEMENT] Update `etcd-operator` to latest version (see https://github.com/grafana/jsonnet-libs/pull/480). [#263](https://github.com/grafana/cortex-jsonnet/pull/263)
* [ENHANCEMENT] Add support for Azure storage in Alertmanager configuration. [#381](https://github.com/grafana/cortex-jsonnet/pull/381)
* [ENHANCEMENT] Add support for running Alertmanager in sharding mode. [#394](https://github.com/grafana/cortex-jsonnet/pull/394)
* [ENHANCEMENT] Allow to customize PromQL engine settings via `queryEngineConfig`. [#399](https://github.com/grafana/cortex-jsonnet/pull/399)
* [ENHANCEMENT] Define Azure object storage ruler args. [#416](https://github.com/grafana/cortex-jsonnet/pull/416)
* [ENHANCEMENT] Added the following config options to allow to schedule multiple replicas of the same service on the same node: [#418](https://github.com/grafana/cortex-jsonnet/pull/418)
  * `cortex_distributor_allow_multiple_replicas_on_same_node`
  * `cortex_ruler_allow_multiple_replicas_on_same_node`
  * `cortex_querier_allow_multiple_replicas_on_same_node`
  * `cortex_query_frontend_allow_multiple_replicas_on_same_node`
* [BUGFIX] Alertmanager: fixed `--alertmanager.cluster.peers` CLI flag passed to alertmanager when HA is enabled. [#329](https://github.com/grafana/cortex-jsonnet/pull/329)
* [BUGFIX] Fixed `-distributor.extend-writes` setting on ruler when `unregister_ingesters_on_shutdown` is disabled. [#369](https://github.com/grafana/cortex-jsonnet/pull/369)
* [BUGFIX] Treat `compactor_blocks_retention_period` type as string rather than int.[#395](https://github.com/grafana/cortex-jsonnet/pull/395)
* [BUGFIX] Pass `-ruler-storage.s3.endpoint` to ruler when using S3. [#421](https://github.com/grafana/cortex-jsonnet/pull/421)
* [BUGFIX] Remove service selector on label `gossip_ring_member` from other services than `gossip-ring`. [#1008](https://github.com/grafana/mimir/pull/1008)
* [BUGFIX] Rename `-ingester.readiness-check-ring-health` to `-ingester.ring.readiness-check-ring-health`, to reflect current name of flag. #1460

### Mimirtool

_Changes since cortextool `0.10.7`._

* [CHANGE] The following environment variables have been renamed: #883
  * `CORTEX_ADDRESS` to `MIMIR_ADDRESS`
  * `CORTEX_API_USER` to `MIMIR_API_USER`
  * `CORTEX_API_KEY` to `MIMIR_API_KEY`
  * `CORTEX_TENANT_ID` to `MIMIR_TENANT_ID`
  * `CORTEX_TLS_CA_PATH` to `MIMIR_TLS_CA_PATH`
  * `CORTEX_TLS_CERT_PATH` to `MIMIR_TLS_CERT_PATH`
  * `CORTEX_TLS_KEY_PATH` to `MIMIR_TLS_KEY_PATH`
* [CHANGE] Change `cortex` backend to `mimir`. #883
* [CHANGE] Do not publish `mimirtool` binary for 386 windows architecture. #1263
* [CHANGE] `analyse` command has been renamed to `analyze`. #1318
* [FEATURE] Support Arm64 on Darwin for all binaries (benchtool etc). https://github.com/grafana/cortex-tools/pull/215
* [ENHANCEMENT] Correctly support federated rules. #823
* [BUGFIX] Fix `cortextool rules` legends displaying wrong symbols for updates and deletions. https://github.com/grafana/cortex-tools/pull/226

### Query-tee

_Changes since Cortex `1.10.0`._

* [ENHANCEMENT] Added `/api/v1/query_exemplars` API endpoint support (no results comparison). #168
* [ENHANCEMENT] Add a flag (`--proxy.compare-use-relative-error`) in the query-tee to compare floating point values using relative error. #208
* [ENHANCEMENT] Add a flag (`--proxy.compare-skip-recent-samples`) in the query-tee to skip comparing recent samples. By default samples not older than 1 minute are skipped. #234
* [BUGFIX] Fixes a panic in the query-tee when comparing result. #207
* [BUGFIX] Ensure POST requests are handled correctly #286

### Blocksconvert

_Changes since Cortex `1.10.0`._

* [CHANGE] Blocksconvert tool was removed from Mimir. #637

### Metaconvert

_Changes since Cortex `1.10.0`._

* [CHANGE] `thanosconvert` tool has been renamed to `metaconvert`. `-config.file` option has been removed, while it now requires `-tenant` option to work on single tenant only. It now also preserves labels recognized by Mimir. #1120

### Test-exporter

_Changes since Cortex `1.10.0`._

* [CHANGE] Removed the test-exporter tool. #1133

### Tools

_Changes since Cortex `1.10.0`._

* [CHANGE] Removed `query-audit`. You can use `query-tee` to compare query results and performances of two Grafana Mimir backends. #1380

## [Cortex 1.10.0 CHANGELOG](https://github.com/grafana/mimir/blob/a13959db5d38ff65c2b7ef52c56331d2f4dbc00c/CHANGELOG.md#cortex-1100--2021-08-03)<|MERGE_RESOLUTION|>--- conflicted
+++ resolved
@@ -16,12 +16,9 @@
 * [ENHANCEMENT] Store-gateway: include more information about lazy index-header loading in traces. #6922
 * [ENHANCEMENT] Distributor: support disabling metric relabel rules per-tenant via the flag `-distributor.metric-relabeling-enabled` or associated YAML. #6970
 * [ENHANCEMENT] Distributor: `-distributor.remote-timeout` is now accounted from the first ingester push request being sent. #6972
-<<<<<<< HEAD
 * [ENHANCEMENT] Storage Provider: allow aws sts support for s3 storage provider #6172
-=======
 * [FEATURE] Introduce `-tenant-federation.max-tenants` option to limit the max number of tenants allowed for requests when federation is enabled. #6959
 * [ENHANCEMENT] Query-frontend: add experimental support for sharding active series queries via `-query-frontend.shard-active-series-queries`. #6784
->>>>>>> 146af07f
 * [BUGFIX] Ingester: don't ignore errors encountered while iterating through chunks or samples in response to a query request. #6451
 * [BUGFIX] Fix issue where queries can fail or omit OOO samples if OOO head compaction occurs between creating a querier and reading chunks #6766
 * [BUGFIX] Fix issue where concatenatingChunkIterator can obscure errors #6766
