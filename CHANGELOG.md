# Changelog

## main / unreleased

### Grafana Mimir

<<<<<<< HEAD
* [CHANGE] Ingester: limiting CPU and memory utilized by the read path (`-ingester.read-path-cpu-utilization-limit` and `-ingester.read-path-memory-utilization-limit`) is now considered stable. #13167
=======
* [CHANGE] Distributor: removed experimental flag `-distributor.metric-relabeling-enabled`. #13143
>>>>>>> 48e08c8a
* [CHANGE] Querier: `-querier.max-estimated-fetched-chunks-per-query-multiplier` is now stable and no longer experimental. #13120
* [CHANGE] Compactor: removed experimental flag `-compactor.no-blocks-file-cleanup-enabled`. Cleanup of remaining files when no blocks exist is now always enabled. #13108
* [CHANGE] Ruler: Add "unknown" alert rule state to alerts and rules on the `GET <prometheus-http-prefix>/api/v1/alerts` end point. Alerts are in the "unknown" state when they haven't yet been evaluated since the ruler started.  #13060
* [CHANGE] Promote the logger rate-limiting configuration parameters from experimental to stable. #13128
* [CHANGE] Ingester: Out-of-order ingestion support is now stable, use `-ingester.out-of-order-time-window` and `-ingester.out-of-order-blocks-external-label-enabled` to configure it. #13132
* [CHANGE] Ruler: `align_evaluation_time_on_interval` is now stable and no longer experimental. #13103
* [CHANGE] Query-frontend: query blocking (configured with `blocked_queries` limit) is now stable and no longer experimental. #13107
* [CHANGE] Querier: `-querier.active-series-results-max-size-bytes` is now stable and no longer experimental. #13110
* [CHANGE] All: remove experimental feature that allowed disabling ring heartbeats and timeouts. #13142
* [CHANGE] Store-gateway: Removed experimental `-blocks-storage.bucket-store.index-header.eager-loading-startup-enabled` flag. The eager loading feature is now always enabled when lazy loading is enabled. #13126
* [CHANGE] API: The `/api/v1/cardinality/active_series` endpoint is now stable and no longer experimental. #13111
* [CHANGE] Compactor: remove experimental `-compactor.in-memory-tenant-meta-cache-size`. #13131
* [FEATURE] Query-frontends: Automatically adjust features used in query plans generated for remote execution based on what the available queriers support. #13017 #13164
* [FEATURE] Memberlist: Add experimental support for zone-aware routing, in order to reduce memberlist cross-AZ data transfer. #13129
* [ENHANCEMENT] Compactor, Store-gateway: Change default value of `-compactor.upload-sparse-index-headers` to `true`. This improves lazy loading performance in the store-gateway. #13089
* [ENHANCEMENT] Ingester: the per-tenant postings for matchers cache is now stable. Use the following configuration options: #13101
  * `-blocks-storage.tsdb.head-postings-for-matchers-cache-ttl`
  * `-blocks-storage.tsdb.head-postings-for-matchers-cache-max-bytes`
  * `-blocks-storage.tsdb.head-postings-for-matchers-cache-force`
  * `-blocks-storage.tsdb.block-postings-for-matchers-cache-ttl`
  * `-blocks-storage.tsdb.block-postings-for-matchers-cache-max-bytes`
  * `-blocks-storage.tsdb.block-postings-for-matchers-cache-force`
* [BUGFIX] Compactor: Fix potential concurrent map writes. #13053
* [BUGFIX] Query-frontend: Fix issue where queries sometimes fail with `failed to receive query result stream message: rpc error: code = Canceled desc = context canceled` if remote execution is enabled. #13084
* [BUGFIX] Query-frontend: Fix issue where query stats, such as series read, did not include the parameters to the `histogram_quantile` and `histogram_fraction` functions if remote execution was enabled. #13084
* [BUGFIX] Query-frontend: Fix issue where requests that are canceled or time out are sometimes cached if remote execution is enabled. #13098
* [BUGFIX] Querier: Fix issue where errors are logged as "EOF" when sending results to query-frontends in response to remote execution requests fails. #13099 #13121
* [BUGFIX] Usage-Tracker: Fix underflow in current limit calculation when series >= limit. #13113
* [BUGFIX] Querier: Fix issue where a problem sending a response to a query-frontend may cause all other responses from the same querier to the same query-frontend to fail or be delayed. #13123
* [BUGFIX] Ingester: fix index lookup planning with regular expressions which match empty strings on non-existent labels. #13117
* [BUGFIX] Memberlist: Fix memberlist initialization when Mimir is executed with `-target=memberlist-kv`. #13129
* [BUGFIX] Query-frontend: Fix issue where queriers may receive a `rpc error: code = Internal desc = cardinality violation: expected <EOF> for non server-streaming RPCs, but received another message` error while sending a query result to a query-frontend if remote execution is enabled. #13147

### Mixin

### Jsonnet

* [CHANGE] Mimir-continuous-test: Use `mimir -target=continuous-test` instead of standalone binary/image. #13097 #13144
* [CHANGE] Store-gateway: The store-gateway disk class now honors the one configured via `$._config.store_gateway_data_disk_class` and doesn't replace `fast` with `fast-dont-retain`. #13152
* [ENHANCEMENT] Ruler querier and query-frontend: Add support for newly-introduced querier ring, which is used when performing query planning in query-frontends and distributing portions of the plan to queriers for execution. #13017

### Documentation

### Tools

* [CHANGE] Mimir-continuous-test: Remove standalone binary and image. #13097

## 3.0.0-rc.0

### Grafana Mimir

* [CHANGE] Build: Include updated Mozilla CA bundle from Debian Testing. #12247
* [CHANGE] Query-frontend: Add support for UTF-8 label and metric names in `/api/v1/cardinality/{label_values|label_values|active_series}` endpoints. #11848.
* [CHANGE] Querier: Add support for UTF-8 label and metric names in `label_join`, `label_replace` and `count_values` PromQL functions. #11848.
* [CHANGE] Remove support for Redis as a cache backend. #12163
* [CHANGE] Memcached: Remove experimental `-<prefix>.memcached.addresses-provider` flag to use alternate DNS service discovery backends. The more reliable backend introduced in 2.16.0 (#10895) is now the default. As a result of this change, DNS-based cache service discovery no longer supports search domains. #12175 #12385
* [CHANGE] Query-frontend: Remove the CLI flag `-query-frontend.downstream-url` and corresponding YAML configuration and the ability to use the query-frontend to proxy arbitrary Prometheus backends. #12191 #12517
* [CHANGE] Query-frontend: Remove experimental instant query splitting feature. #12267
* [CHANGE] Query-frontend, querier: Replace `query-frontend.prune-queries` flag with `querier.mimir-query-engine.enable-prune-toggles` as pruning middleware has been moved into MQE. #12303 #12375
* [CHANGE] Distributor: Remove deprecated global HA tracker timeout configuration flags. #12321
* [CHANGE] Query-frontend: Use the Mimir Query Engine (MQE) by default. #12361
* [CHANGE] Query-frontend: Remove the CLI flags `-querier.frontend-address`, `-querier.max-outstanding-requests-per-tenant`, and `-query-frontend.querier-forget-delay` and corresponding YAML configurations. This is part of a change that makes the query-scheduler a required component. This removes the ability to run the query-frontend with an embedded query-scheduler. Instead, you must run a dedicated query-scheduler component. #12200
* [CHANGE] Ingester: Remove deprecated `-ingester.stream-chunks-when-using-blocks` CLI flag and `ingester_stream_chunks_when_using_blocks` runtime configuration option. #12615
* [CHANGE] Querier: Require non-zero values for `-querier.streaming-chunks-per-ingester-buffer-size` and `-querier.streaming-chunks-per-store-gateway-buffer-size` CLI flags and corresponding YAML configurations. This is part of a change that makes streaming required between queriers, ingesters, and store-gateways. Streaming has been the default since Mimir 2.14. #12790 #12818 #12897 #12929 #12973
* [CHANGE] Remove support for the experimental read-write deployment mode. #12584
* [CHANGE] Store-gateway: Update default value of `-store-gateway.dynamic-replication.multiple` to `5` to increase replication of recent blocks. #12433
* [CHANGE] Cost attribution: Reduce the default maximum per-user cardinality of cost attribution labels to 2000. #12625
* [CHANGE] Querier, query-frontend: Add `_total` suffix to `cortex_mimir_query_engine_common_subexpression_elimination_duplication_nodes_introduced`, `cortex_mimir_query_engine_common_subexpression_elimination_selectors_eliminated` and `cortex_mimir_query_engine_common_subexpression_elimination_selectors_inspected` metric names. #12636
* [CHANGE] Distributor: Remove the experimental setting `service_overload_status_code_on_rate_limit_enabled` which used an HTTP 529 error (non-standard) instead of HTTP 429 for rate limiting. #13012
* [CHANGE] Alertmanager: Change the severity for InitialSyncFailed from 'critical' to 'warning'. #12824
* [CHANGE] Ingester: Renamed experimental reactive limiter options. #12773
* [CHANGE] Distributor: gRPC errors with the `mimirpb.ERROR_CAUSE_INSTANCE_LIMIT` cause are now mapped to `codes.Unavailable` and `http.StatusServiceUnavailable` instead of `codes.Internal` and `http.StatusInternalServerError`. #13003 #13032
* [CHANGE] Admin: use relative links instead of absolute ones in the administration web UI. #13034
* [CHANGE] Distributor: Use memberlist by default for the HA tracker. #12998
* [CHANGE] Block-builder: Remove `cortex_blockbuilder_process_partition_duration_seconds` metric and related dashboard panels. #12631
* [FEATURE] Ingester: Expose the number of active series ingested via OTLP as `cortex_ingester_active_otlp_series`. #12678
* [FEATURE] Distributor, ruler: Add experimental `-validation.name-validation-scheme` flag to specify the validation scheme for metric and label names. #12215
* [FEATURE] Ruler: Add support to use a Prometheus-compatible HTTP endpoint for remote rule evaluation. See [remote evaluation mode](https://grafana.com/docs/mimir/latest/operators-guide/architecture/components/ruler/#remote-over-http-https) for more details. This feature can be used to federate data from multiple Mimir instances. #11415 #11833
* [FEATURE] Distributor: Add experimental `-distributor.otel-translation-strategy` flag to support configuring the metric and label name translation strategy in the OTLP endpoint. #12284 #12306 #12369
* [FEATURE] Query-frontend: Add `query-frontend.rewrite-propagate-matchers` flag that enables a new MQE AST optimization pass that copies relevant label matchers across binary operations. #12304
* [FEATURE] Query-frontend: Add `query-frontend.rewrite-histogram-queries` flag that enables a new MQE AST optimization pass that rewrites histogram queries for a more efficient order of execution. #12305
* [FEATURE] Query-frontend: Support delayed name removal (Prometheus experimental feature) in MQE. #12509
* [FEATURE] Usage-tracker: Introduce a new experimental service to enforce active series limits before Kafka ingestion. #12358 #12895 #12940 #12942 #12970 #13085
* [FEATURE] Ingester: Add experimental `-include-tenant-id-in-profile-labels` flag to include tenant ID in pprof profiling labels for sampled traces. Currently only supported by the ingester. This can help debug performance issues for specific tenants. #12404
* [FEATURE] Alertmanager: Add experimental `-alertmanager.storage.state-read-timeout` flag to configure the timeout for reading the Alertmanager state (notification log, silences) from object storage during the initial sync. #12425
* [FEATURE] Ingester: Add experimental `-blocks-storage.tsdb.index-lookup-planning.*` flags to configure use of a cost-based index lookup planner. This should reduce the cost of queries in the ingester. #12197 #12199 #12245 #12248 #12457 #12530 #12407 #12460 #12550 #12597 #12603 #12608 #12658 #12696 #12731 #12755 #12738 #12752 #12807 #12830 #12896 #13039
* [FEATURE] MQE: Add support for applying extra selectors to one side of a binary operation to reduce data fetched. #12577
* [FEATURE] Query-frontend: Add a native histogram presenting the length of query expressions handled by the query-frontend #12571
* [FEATURE] Query-frontend and querier: Add experimental support for performing query planning in query-frontends and distributing portions of the plan to queriers for execution. #12302 #12551 #12665 #12687 #12745 #12757 #12798 #12808 #12809 #12835 #12856 #12870 #12883 #12885 #12886 #12911 #12933 #12934 #12961 #13016 #13027 #13058
* [FEATURE] Alertmanager: add Microsoft Teams V2 as a supported integration. #12680
* [FEATURE] Distributor: Add experimental flag `-validation.label-value-length-over-limit-strategy` to configure how to handle label values over the length limit. #12627 #12844
* [FEATURE] Ingester: Introduce metric `cortex_ingester_owned_target_info_series` for counting the number of owned `target_info` series by tenant. #12681
* [FEATURE] MQE: Add support for step invariant expression handling in query planning and evaluation. #12931
* [FEATURE] MQE: Add support for experimental `ts_of_min_over_time`, `ts_of_max_over_time`, `ts_of_first_over_time` and `ts_of_last_over_time` PromQL functions. #12819
* [FEATURE] Ingester: Add experimental flags `-ingest-storage.write-logs-fsync-before-kafka-commit-enabled` and `-ingest-storage.write-logs-fsync-before-kafka-commit-concurrency` to fsync write logs before the offset is committed to Kafka. This is enabled by default. #12816
* [FEATURE] MQE: Add support for experimental `mad_over_time` PromQL function. #12995
* [FEATURE] Continuous test: Add experimental `-tests.ingest-storage-record.enabled` flag to verify ingest-storage record correctness by validating the V2 record format against live write requests. #12500
* [ENHANCEMENT] Query-frontend: CLI flag `-query-frontend.enabled-promql-experimental-functions` and its associated YAML configuration is now stable. #12368
* [ENHANCEMENT] Query-scheduler/query-frontend: Add native histogram definitions to `cortex_query_{scheduler|frontend}_queue_duration_seconds`. #12288
* [ENHANCEMENT] Querier: Add native histogram definition to `cortex_bucket_index_load_duration_seconds`. #12094
* [ENHANCEMENT] Query-frontend: Allow users to set the `query-frontend.extra-propagated-headers` flag to specify the extra headers allowed to pass through to the rest of the query path. #12174
* [ENHANCEMENT] MQE: Add support for applying common subexpression elimination to range vector expressions in instant queries. #12236
* [ENHANCEMENT] Ingester: Improve the performance of active series custom trackers matchers. #12184
* [ENHANCEMENT] Ingester: Add postings cache sharing and invalidation. You can enable sharing and head cache invalidation via `-blocks-storage.tsdb.shared-postings-for-matchers-cache` and `-blocks-storage.tsdb.head-postings-for-matchers-cache-invalidation` respectively, and you can configure the number of metric versions per cache via `-blocks-storage.tsdb.head-postings-for-matchers-cache-versions`. #12333 #12932
* [ENHANCEMENT] Overrides-exporter: The overrides-exporter can now export arbitrary fields from the limits configuration. Metric names are automatically discovered from YAML tags in the limits structure, eliminating the need to maintain hardcoded lists when adding new exportable metrics. #12244
* [ENHANCEMENT] OTLP: Stick to OTLP vocabulary on invalid label value length error. #12273
* [ENHANCEMENT] Elide SeriesChunksStreamReader.StartBuffering span on queries; show as events on parent span. #12257
* [ENHANCEMENT] Ruler: Add `-ruler.max-notification-batch-size` CLI flag that can be used to configure the maximum Alertmanager notification batch size. #12469
* [ENHANCEMENT] Ingester: Skip read path load shedding when an ingester is the only available replica. #12448
* [ENHANCEMENT] Querier: Include more information about inflight queries in the activity tracker. A querier logs this information after it restarts following a crash. #12526
* [ENHANCEMENT] Ruler: Add native histogram version of `cortex_ruler_sync_rules_duration_seconds`. #12628
* [ENHANCEMENT] Block-builder: Implement concurrent consumption within a job when `-ingest-storage.kafka.fetch-concurrency-max` is given. #12222
* [ENHANCEMENT] Query-frontend: Labels query optimizer is no longer experimental and is enabled by default. It can be disabled with `-query-frontend.labels-query-optimizer-enabled=false` CLI flag. #12606
* [ENHANCEMENT] Distributor: Add value length to "label value too long" error. #12583
* [ENHANCEMENT] Distributor: The metric `cortex_distributor_uncompressed_request_body_size_bytes` now differentiates by the handler serving the request. #12661
* [ENHANCEMENT] Query-frontend, querier: Add support for experimental `first_over_time` PromQL function. #12662
* [ENHANCEMENT] OTLP: native support for OpenTelemetry metric start time to Prometheus metric created timestamp conversion, instead of converting to QuietZeroNaNs introduced in #10238. The configuration parameter `-distributor.otel-start-time-quiet-zero` is therefore deprecated and will be removed. Now supports start time for exponential histograms. This is a major rewrite of the endpoint in upstream Prometheus and Mimir. #12652
* [ENHANCEMENT] Distributor: Support zstd decompression of OTLP messages. #12229
* [ENHANCEMENT] Distributor: Optimize Remote Write 1.0 to 2.0 translation by improving symbolization and reducing allocations. #12329
* [ENHANCEMENT] Ingester: Improved the performance of active series custom trackers matchers. #12663
* [ENHANCEMENT] Compactor: Log sizes of downloaded and uploaded blocks. #12656
* [ENHANCEMENT] Block-builder-scheduler: The scheduler now handles multiple concurrent jobs within a partition if allowed by `-block-builder-scheduler.max-jobs-per-partition`. #12772
* [ENHANCEMENT] Ingester: Add `cortex_ingest_storage_reader_receive_and_consume_delay_seconds` metric tracking the time between when a write request is received in the distributor and its content is ingested in ingesters, when the ingest storage is enabled. #12751
* [ENHANCEMENT] Ruler: Add `ruler_evaluation_consistency_max_delay` per-tenant configuration option support, to specify the maximum tolerated ingestion delay for eventually consistent rule evaluations. This feature is used only when ingest storage is enabled. By default, no maximum delay is enforced. #12751
* [ENHANCEMENT] Ingester: Export `cortex_attributed_series_overflow_labels` metric on the `/usage-metrics` metrics endpoint with the configured cost-attribution labels set to overflow value. #12846
* [ENHANCEMENT] Usage stats: Report ingest-storage mode as part of usage statistics. #12753
* [ENHANCEMENT] All: Add cluster validation flag `-server.cluster-validation.additional-labels` configuration support, to accept multiple cluster labels during cluster migrations. #12850
* [ENHANCEMENT] Distributor: Add new optional config flag `distributor.ha-tracker.failover-sample-timeout` for HA tracker as an additional failover timeout check based on sample time instead of server time. #12331
* [ENHANCEMENT] Distributor: Add reactive concurrency limiters to protect push operations from overload. #12923 #13003 #13033
* [ENHANCEMENT] Ingester: Add experimental matcher set reduction to cost-based lookup planning. #12831
* [ENHANCEMENT] Ruler: Add `reason` label to `cortex_prometheus_rule_evaluation_failures_total` metric to distinguish between "user" and "operator" errors. #12971
* [ENHANCEMENT] Update Docker base images from `alpine:3.22.1` to `alpine:3.22.2`. #12991
* [ENHANCEMENT] Ruler: Add the `ruler_max_rule_evaluation_results` per-tenant configuration option to limit the maximum number of alerts an alerting rule or series a recording rule can produce for the group. By default, no limit is enforced. #12832
* [ENHANCEMENT] Jsonnet: Changed the default KV store for the HA tracker from etcd to memberlist. Etcd and Consul are now deprecated for HA tracker usage but remain supported for backward compatibility. #13000
* [ENHANCEMENT] Querier: prefer querying ingesters and store-gateways in a specific zone when `-querier.prefer-availability-zone` is configured. Added the following metrics tracking the data transfer between the querier and ingesters / store-gateways respectively: #13045
  * `cortex_ingester_client_transferred_bytes_total{ingester_zone="..."}`
  * `cortex_storegateway_client_transferred_bytes_total{store_gateway_zone="..."}`
* [ENHANCEMENT] Compactor: Add experimental `-compactor.first-level-compaction-skip-future-max-time` flag to skip first-level compaction if any source block has a MaxTime more recent than the wait period threshold. #13040
* [ENHANCEMENT] Block-builder-scheduler: Add gap monitoring for planned and completed jobs via `cortex_blockbuilder_scheduler_job_gap_detected` metric. #11867
* [BUGFIX] Distributor: Calculate `WriteResponseStats` before validation and `PushWrappers`. This prevents clients using Remote-Write 2.0 from seeing a diff in written samples, histograms and exemplars. #12682
* [BUGFIX] Compactor: Fix cortex_compactor_block_uploads_failed_total metric showing type="unknown". #12477
* [BUGFIX] Querier: Samples with the same timestamp are merged deterministically. Previously, this could lead to flapping query results when an out-of-order sample is ingested that conflicts with a previously ingested in-order sample's value. #8673
* [BUGFIX] Store-gateway: Fix potential goroutine leak by passing the scoped context in LabelValues. #12048
* [BUGFIX] Distributor: Fix pooled memory reuse bug that can cause corrupt data to appear in the err-mimir-label-value-too-long error message. #12266
* [BUGFIX] Querier: Fix timeout responding to query-frontend when response size is very close to `-querier.frontend-client.grpc-max-send-msg-size`. #12261
* [BUGFIX] Block-builder-scheduler: Fix a caching bug in initial job probing causing excessive memory usage at startup. #12389
* [BUGFIX] Ruler: Support labels at the rule group level. These were previously ignored even when set via the API. #12397
* [BUGFIX] Distributor: Fix metric metadata of type Unknown being silently dropped from RW2 requests. #12461
* [BUGFIX] Distributor: Preserve inconsistent metric metadata in Remote Write 1.0 to 2.0 conversion. Previously, when converting RW1.0 requests with multiple different metadata for the same series, only the first metadata was kept. Now all inconsistent metadata are preserved to match Prometheus behavior. This only affects experimental Remote Write 2.0. #12541 #12804
* [BUGFIX] Ruler: Fix ruler remotequerier request body consumption on retries. #12514
* [BUGFIX] Block-builder: Fix a bug where a consumption error can cause a job to stay assigned to a worker for the remainder of its lifetime. #12522
* [BUGFIX] Querier: Fix possible panic when evaluating a nested subquery where the parent has no steps. #12524
* [BUGFIX] Querier: Fix bug where the pruning toggles AST optimization pass doesn't work in the query planner. #12783
* [BUGFIX] Ingester: Fix a bug where prepare-instance-ring-downscale endpoint would return an error while compacting and not read-only. #12548
* [BUGFIX] Block-builder: Fix a bug where lease renewals would cease during graceful shutdown, leading to an elevated rate of job reassignments. #12643
* [BUGFIX] OTLP: Return HTTP OK for partially rejected requests, e.g. due to OOO exemplars. #12579
* [BUGFIX] Store-gateway: Fix a panic in BucketChunkReader when chunk loading encounter a broken chunk length. #12693 #12729
* [BUGFIX] Ingester, Block-builder: silently ignore duplicate sample if it's due to zero sample from created timestamp. Created timestamp equal to the timestamp of the first sample of series is a common case if created timestamp comes from OTLP where start time equal to timestamp of the first sample simply means unknown start time. #12726
* [BUGFIX] Distributor: Fix error when native histograms bucket limit is set then no NHCB passes validation. #12741
* [BUGFIX] Ingester: Fix continous reload of active series counters when cost-attribution labels are above the max cardinality. #12822
* [BUGFIX] Distributor: Report the correct size in the `err-mimir-distributor-max-write-message-size` error. #12799
* [BUGFIX] Query-frontend: Fix issue where expressions containing unary negation could be sharded incorrectly in some cases. #12911
* [BUGFIX] Query-frontend: Fix issue where shardable expressions containing aggregations with a shardable parameter (eg. `sum(foo)` in `topk(scalar(sum(foo)), sum by (pod) (bar))`) would not have the parameter sharded. #12958
* [BUGFIX] Ingester: Fix `max_inflight_push_requests` metric and internal counter not decremented under pressure, possibly causing the rejection of all push requests. #12975
* [BUGFIX] Store-gateway: Fix not being able to scale down via the `POST /prepare-shutdown` endpoint unless there are some active tenants with sharded blocks to the store-gateway replica. #12972
* [BUGFIX] MQE: Fix invalid source label name in `label_join` error message, so it refers to the source label rather than the destination label. #12185
* [BUGFIX] Continuous test: Fix false positive in metadata assertion when duplicate metadata is present in ingest-storage record correctness test. #12891
* [BUGFIX] Query-frontend: Fix issue where the query-frontend could behave unpredictably if a response was received from queriers multiple times for the same query. #12639

### Mixin

* [CHANGE] Enable ingest storage panels by default in all compiled mixins. #13023
* [CHANGE] Alerts: Removed `MimirFrontendQueriesStuck` alert given this is not relevant when the query-scheduler is running and the query-scheduler is now a required component. #12810
* [CHANGE] Alerts: Make `MimirIngesterHasNotShippedBlocksSinceStart` weaker to account for block-builder restarts. The change only affects the block-builder version of the alert. #12319
* [ENHANCEMENT] Rollout progress dashboard: make panels higher to fit more components. #12429
* [ENHANCEMENT] Add `max_series` limit to Writes Resources > Ingester > In-memory series panel. #12476
* [ENHANCEMENT] Alerts: Add `MimirHighGRPCConcurrentStreamsPerConnection` alert. #11947
* [ENHANCEMENT] Alerts: Add `rollout_stuck_alert_ignore_deployments` and `rollout_stuck_alert_ignore_statefulsets` configuration options to exclude particular Deployments or StatefulSets from the `MimirRolloutStuck` alert. #12951
* [ENHANCEMENT] Alerts: Replace experimental `BlockBuilderLagging` alert with `BlockBuilderSchedulerPendingJobs` alert. The new alert triggers when the block-builder scheduler has pending jobs, indicating that block-builders are unable to keep up with the workload. #12593
* [ENHANCEMENT] Rollout-operator: Vendor rollout-operator monitoring dashboard from rollout-operator repository. #12688
* [BUGFIX] Block-builder dashboard: fix reference to detected gaps metric in errors panel. #12401

### Jsonnet

* [CHANGE] Removed etcd-operator from the Jsonnet configuration. Users can still use etcd as a KV store for rings, but need to deploy and manage etcd themselves rather than via the operator. #13049
* [CHANGE] Distributor: Reduce calculated `GOMAXPROCS` to be closer to the requested number of CPUs. #12150
* [CHANGE] Query-scheduler: The query-scheduler is now a required component that is always used by queriers and query-frontends. #12187
* [CHANGE] Rollout-operator: Add `watch` permission to the rollout-operators's cluster role. #12360. See [rollout-operator#262](https://github.com/grafana/rollout-operator/pull/262)
* [CHANGE] Updates to CPU and memory scaling metric. Use `irate()` when calculating the CPU metric and remove `or vector(0)` from a leg of the memory query. These changes prevent downscaling deployments when scraping fails. #12406
* [CHANGE] Memcached: Remove configuration for enabling mTLS connections to Memcached servers. #12434
* [CHANGE] Ingester: Disable shipping of blocks on the third zone (zone-c) when using `ingest_storage_ingester_zones: 3` on ingest storage #12743 #12744
* [CHANGE] Distributor: Increase `server.grpc-max-concurrent-streams` from 100 to 1000. #12742
* [CHANGE] Ruler Query Frontend: Increase `server.grpc-max-concurrent-streams` from 100 to 300. #12742
* [CHANGE] Rollout-operator: Vendor jsonnet from rollout-operator repository. #12688 #12962 #12996
* [CHANGE] Removed per-component configuration options to set the pods toleration when multi-zone is enabled. Tolerations can still be configured globally using `_config.multi_zone_schedule_toleration`. The following configuration options have been removed: #13043
  * `_config.multi_zone_distributor_schedule_toleration`
  * `_config.multi_zone_etcd_schedule_toleration`
* [FEATURE] Memcached: Allow `minReadySeconds` to be set via `_config.cache_frontend_min_ready_seconds` (etc.) to slow down Memcached rollouts. #12938
* [FEATURE] Distributor: Allow setting GOMEMLIMIT equal to memory request, via `_config.distributor_gomemlimit_enabled`. If enabled, distributor horizontal auto-scaling memory trigger is also removed, since it doesn't make sense in combination with GOMEMLIMIT. #12963
* [ENHANCEMENT] Add timeout validation for querier and query-frontend. Enhanced `parseDuration` to support milliseconds and combined formats (e.g., "4m30s"). #12766
* [ENHANCEMENT] Allow the max number of OTEL events in a span to be configure via `_config.otel_span_event_count_limit`. #12865
* [ENHANCEMENT] Memcached: added the following fields to customise the memcached's node affinity matchers: #12987
  * `$.memcached_frontend_node_affinity_matchers`
  * `$.memcached_index_queries_node_affinity_matchers`
  * `$.memcached_chunks_node_affinity_matchers`
  * `$.memcached_metadata_node_affinity_matchers`
* [ENHANCEMENT] Rollout-operator: expose `rollout_operator_enabled` in `$._config`. #12419

### Documentation

* [CHANGE] Remove references to queriers having a Prometheus HTTP API. Instead, the query-frontend is now required for a Prometheus HTTP API. #12949
* [CHANGE] Helm: Remove GEM (Grafana Enterprise Metrics) references from Helm chart documentation. #13019 #13020 #13021
* [CHANGE] Update HA tracker documentation to use memberlist as the default KV store instead of consul/etcd. Consul and etcd are now marked as deprecated for the HA tracker as of Mimir 3.0. #13002
* [ENHANCEMENT] Add migration guide for HA tracker from Consul or etcd to memberlist. #13011
* [ENHANCEMENT] Improve the MimirIngesterReachingSeriesLimit runbook. #12356
* [ENHANCEMENT] Improve the description of how to limit the number of buckets in native histograms. #12797
* [ENHANCEMENT] Document native histograms with custom buckets. #12823
* [BUGFIX] Add a missing attribute to the list of default promoted OTel resource attributes in the docs: deployment.environment. #12181

### Tools

* [ENHANCEMENT] Base `mimirtool`, `metaconvert`, `copyblocks`, and `query-tee` images on `distroless/static-debian12`. #13014
* [ENHANCEMENT] kafkatool: add `format=json` to `kafkatool dump print`. #12737

### Query-tee

* [CHANGE] If you configure multiple secondary backends and enable comparisons, query-tee reports comparison results of the preferred backend against each of the secondaries. #13022

## 2.17.1

### Grafana Mimir

* [BUGFIX] Ingester: Fix a bug ingesters would get stuck in read-only mode after compactions. #12538
* [BUGFIX] Update to Go v1.24.6 to address [CVE-2025-4674](https://www.cve.org/CVERecord?id=CVE-2025-4674), [CVE-2025-47907](https://www.cve.org/CVERecord?id=CVE-2025-47907). #12580

## 2.17.0

### Grafana Mimir

* [CHANGE] Query-frontend: Ensure that cache keys generated from cardinality estimate middleware are less than 250 bytes in length by hashing the tenant IDs that are included in them. This change invalidates all cardinality estimates in the cache. #11568
* [CHANGE] Ruler: Remove experimental CLI flag `-ruler-storage.cache.rule-group-enabled` to enable or disable caching the contents of rule groups. Caching rule group contents is now always enabled when a cache is configured for the ruler. #10949
* [CHANGE] Ingester: Out-of-order native histograms are now enabled whenever both native histogram and out-of-order ingestion is enabled. The `-ingester.ooo-native-histograms-ingestion-enabled` CLI flag and corresponding `ooo_native_histograms_ingestion_enabled` runtime configuration option have been removed. #10956
* [CHANGE] Distributor: removed the `cortex_distributor_label_values_with_newlines_total` metric. #10977
* [CHANGE] Ingester/Distributor: renamed the experimental `max_cost_attribution_cardinality_per_user` config to `max_cost_attribution_cardinality`. #11092
* [CHANGE] Frontend: The subquery spin-off feature is now enabled with `-query-frontend.subquery-spin-off-enabled=true` instead of `-query-frontend.instant-queries-with-subquery-spin-off=.*` #11153
* [CHANGE] Overrides-exporter: Don't export per-tenant overrides that are set to their default values. #11173
* [CHANGE] gRPC/HTTP clients: Rename metric `cortex_client_request_invalid_cluster_validation_labels_total` to `cortex_client_invalid_cluster_validation_label_requests_total`. #11237
* [CHANGE] Querier: Use Mimir Query Engine (MQE) by default. Set `-querier.query-engine=prometheus` to continue using Prometheus' engine. #11501
* [CHANGE] Memcached: Ignore initial DNS resolution failure, meaning don't depend on Memcached on startup. #11602
* [CHANGE] Ingester: The `-ingester.stream-chunks-when-using-blocks` CLI flag and `ingester_stream_chunks_when_using_blocks` runtime configuration option have been deprecated and will be removed in a future release. #11711
* [CHANGE] Distributor: track `cortex_ingest_storage_writer_latency_seconds` metric for failed writes too. Added `outcome` label to distinguish between `success` and `failure`. #11770
* [CHANGE] Distributor: renamed few metrics used by experimental ingest storage. #11766
  * Renamed `cortex_ingest_storage_writer_produce_requests_total` to `cortex_ingest_storage_writer_produce_records_enqueued_total`
  * Renamed `cortex_ingest_storage_writer_produce_failures_total` to `cortex_ingest_storage_writer_produce_records_failed_total`
* [CHANGE] Distributor: moved HA tracker timeout config to limits. #11774
  * Moved `distributor.ha_tracker.ha_tracker_update_timeout` to `limits.ha_tracker_update_timeout`.
  * Moved `distributor.ha_tracker.ha_tracker_update_timeout_jitter_max` to `limits.ha_tracker_update_timeout_jitter_max`.
  * Moved `distributor.ha_tracker.ha_tracker_failover_timeout` to `limits.ha_tracker_failover_timeout`.
* [CHANGE] Distributor: `Memberlist` marked as stable as an option for backend storage for the HA tracker. #11861
* [CHANGE] Distributor: `etcd` deprecated as an option for backend storage for the HA tracker. #12047
* [CHANGE] Memberlist: Apply new default configuration values for MemberlistKV. This unlocks using it as backend storage for the HA Tracker. We have observed better performance with these defaults across different production loads. #11874
  * `memberlist.packet-dial-timeout`: `500ms`
  * `memberlist.packet-write-timeout`: `500ms`
  * `memberlist.max-concurrent-writes`: `5`
  * `memberlist.acquire-writer-timeout`: `1s`
    These defaults perform better but may cause long-running packets to be dropped in high-latency networks.
* [CHANGE] Query-frontend: Apply query pruning and check for disabled experimental functions earlier in query processing. #11939
* [FEATURE] Distributor: Experimental support for Prometheus Remote-Write 2.0 protocol. Limitations: Created timestamp is ignored, per series metadata is merged on metric family level automatically, ingestion might fail if client sends ProtoBuf fields out of order. The label `version` is added to the metric `cortex_distributor_requests_in_total` with a value of either `1.0` or `2.0` depending on the detected Remote-Write protocol. #11100 #11101 #11192 #11143
* [FEATURE] Query-frontend: expand `query-frontend.cache-errors` and `query-frontend.results-cache-ttl-for-errors` configuration options to cache non-transient response failures for instant queries. #11120
* [FEATURE] Query-frontend: Allow use of Mimir Query Engine (MQE) via the experimental CLI flags `-query-frontend.query-engine` or `-query-frontend.enable-query-engine-fallback` or corresponding YAML. #11417 #11775
* [FEATURE] Querier, query-frontend, ruler: Enable experimental support for duration expressions in PromQL, which are simple arithmetics on numbers in offset and range specification. #11344
* [FEATURE] You can configure Mimir to export traces in OTLP exposition format through the standard `OTEL_` environment variables. #11618
* [FEATURE] distributor: Allow configuring tenant-specific HA tracker failover timeouts. #11774
* [FEATURE] OTLP: Add experimental support for promoting OTel scope metadata (name, version, schema URL, attributes) to metric labels, prefixed with `otel_scope_`. Enable via the `-distributor.otel-promote-scope-metadata` flag. #11795
* [FEATURE] Distributor: Add experimental `-distributor.otel-native-delta-ingestion` option to allow primitive delta metrics ingestion via the OTLP endpoint. #11631
* [FEATURE] MQE: Add support for experimental `sort_by_label` and `sort_by_label_desc` PromQL functions. #11930
* [FEATURE] Ingester/Block-builder: Handle the created timestamp field for remote-write requests. #11977
* [FEATURE] Cost attribution: Labels specified in the limit configuration may specify an output label in order to override emitted label names. #12035
* [ENHANCEMENT] Dashboards: Add "Influx write requests" row to Writes Dashboard. #11731
* [ENHANCEMENT] Mixin: Add `MimirHighVolumeLevel1BlocksQueried` alert that fires when level 1 blocks are queried for more than 6 hours, indicating potential compactor performance issues. #11803
* [ENHANCEMENT] Querier: Make the maximum series limit for cardinality API requests configurable on a per-tenant basis with the `cardinality_analysis_max_results` option. #11456
* [ENHANCEMENT] Querier: Add configurable concurrency limit for remote read queries with the `--querier.max-concurrent-remote-read-queries` flag. Defaults to 2. Set to 0 for unlimited concurrency. #11892
* [ENHANCEMENT] Dashboards: Add "Queries / sec by read path" to Queries Dashboard. #11640
* [ENHANCEMENT] Dashboards: Add "Added Latency" row to Writes Dashboard. #11579
* [ENHANCEMENT] Ingester: Add support for exporting native histogram cost attribution metrics (`cortex_ingester_attributed_active_native_histogram_series` and `cortex_ingester_attributed_active_native_histogram_buckets`) with labels specified by customers to a custom Prometheus registry. #10892
* [ENHANCEMENT] Distributor: Add new metrics `cortex_distributor_received_native_histogram_samples_total` and `cortex_distributor_received_native_histogram_buckets_total` to track native histogram samples and bucket counts separately for billing calculations. Updated `cortex_distributor_received_samples_total` description to clarify it includes native histogram samples. #11728
* [ENHANCEMENT] Store-gateway: Download sparse headers uploaded by compactors. Compactors have to be configured with `-compactor.upload-sparse-index-headers=true` option. #10879 #11072.
* [ENHANCEMENT] Compactor: Upload block index file and multiple segment files concurrently. Concurrency scales linearly with block size up to `-compactor.max-per-block-upload-concurrency`. #10947
* [ENHANCEMENT] Ingester: Add per-user `cortex_ingester_tsdb_wal_replay_unknown_refs_total` and `cortex_ingester_tsdb_wbl_replay_unknown_refs_total` metrics to track unknown series references during WAL/WBL replay. #10981
* [ENHANCEMENT] Added `-ingest-storage.kafka.fetch-max-wait` configuration option to configure the maximum amount of time a Kafka broker waits for some records before a Fetch response is returned. #11012
* [ENHANCEMENT] Ingester: Add `cortex_ingester_tsdb_forced_compactions_in_progress` metric reporting a value of 1 when there's a forced TSDB head compaction in progress. #11006
* [ENHANCEMENT] Ingester: Add `cortex_ingest_storage_reader_records_batch_fetch_max_bytes` metric reporting the distribution of `MaxBytes` specified in the Fetch requests sent to Kafka. #11014
* [ENHANCEMENT] All: Add experimental support for cluster validation in HTTP calls. When it is enabled, HTTP server verifies if a request coming from an HTTP client comes from an expected cluster. This validation can be configured by the following experimental configuration options: #11010 #11549
  * `-server.cluster-validation.label`
  * `-server.cluster-validation.http.enabled`
  * `-server.cluster-validation.http.soft-validation`
  * `-server.cluster-validation.http.exclude-paths`
* [ENHANCEMENT] Query-frontend: Add experimental support to include the cluster validation label in HTTP request headers. When cluster validation is enabled on the HTTP server side, cluster validation labels from HTTP request headers are compared with the HTTP server's cluster validation label. #11010 #11145
  * By setting `-query-frontend.client-cluster-validation.label`, you configure the query-frontend's client cluster validation label.
  * The flag `-common.client-cluster-validation.label`, if set, provides the default for `-query-frontend.client-cluster-validation.label`.
* [ENHANCEMENT] Distributor: Add  `ignore_ingest_storage_errors` and `ingest_storage_max_wait_time` flags to control error handling and timeout behavior during ingest storage migration. #11291
  * `-ingest-storage.migration.ignore-ingest-storage-errors`
  * `-ingest-storage.migration.ingest-storage-max-wait-time`
* [ENHANCEMENT] Memberlist: Add `-memberlist.abort-if-fast-join-fails` support and retries on DNS resolution. #11067
* [ENHANCEMENT] Querier: Allow configuring all gRPC options for store-gateway client, similar to other gRPC clients. #11074
* [ENHANCEMENT] Ruler: Log the number of series returned for each query as `result_series_count` as part of `query stats` log lines. #11081
* [ENHANCEMENT] Ruler: Don't log statistics that are not available when using a remote query-frontend as part of `query stats` log lines. #11083
* [ENHANCEMENT] Ingester: Remove cost-attribution experimental `max_cost_attribution_labels_per_user` limit. #11090
* [ENHANCEMENT] Update Go to 1.24.2. #11114
* [ENHANCEMENT] Query-frontend: Add `cortex_query_samples_processed_total` metric. #11110
* [ENHANCEMENT] Query-frontend: Add `cortex_query_samples_processed_cache_adjusted_total` metric. #11164
* [ENHANCEMENT] Ingester/Distributor: Add `cortex_cost_attribution_*` metrics to observe the state of the cost-attribution trackers. #11112
* [ENHANCEMENT] Querier: Process multiple remote read queries concurrently instead of sequentially for improved performance. #11732
* [ENHANCEMENT] gRPC/HTTP servers: Add `cortex_server_invalid_cluster_validation_label_requests_total` metric, that is increased for every request with an invalid cluster validation label. #11241 #11277
* [ENHANCEMENT] OTLP: Add support for converting OTel explicit bucket histograms to Prometheus native histograms with custom buckets using the `distributor.otel-convert-histograms-to-nhcb` flag. #11077
* [ENHANCEMENT] Add configurable per-tenant `limited_queries`, which you can only run at or less than an allowed frequency. #11097
* [ENHANCEMENT] Ingest-Storage: Add `ingest-storage.kafka.producer-record-version` to allow control Kafka record versioning. #11244
* [ENHANCEMENT] Ruler: Update `<prometheus-http-prefix>/api/v1/rules` and `<prometheus-http-prefix>/api/v1/alerts` to reply with HTTP error 422 if rule evaluation is completely disabled for the tenant. If only recording rule or alerting rule evaluation is disabled for the tenant, the response now includes a corresponding warning. #11321 #11495 #11511
* [ENHANCEMENT] Add tenant configuration block `ruler_alertmanager_client_config` which allows the Ruler's Alertmanager client options to be specified on a per-tenant basis. #10816
* [ENHANCEMENT] Distributor: Trace when deduplicating a metric's samples or histograms. #11159 #11715
* [ENHANCEMENT] Store-gateway: Retry querying blocks from store-gateways with dynamic replication until trying all possible store-gateways. #11354 #11398
* [ENHANCEMENT] Mimirtool: Support multiple `--selector` flags in remote read commands to send multiple queries in a single protobuf request, leveraging the remote read protocol's native batching capabilities. #11733
* [ENHANCEMENT] Mimirtool: Added `--use-chunks` flag to remote read commands to control response type preference (chunked streaming vs sampled). #11733
* [ENHANCEMENT] Query-frontend: Add optional reason to blocked_queries config. #11407 #11434
* [ENHANCEMENT] Distributor: Gracefully handle type assertion of WatchPrefix in HA Tracker to continue checking for updates. #11411 #11461
* [ENHANCEMENT] Querier: Include chunks streamed from store-gateway in Mimir Query Engine memory estimate of query memory usage. #11453 #11465
* [ENHANCEMENT] Querier: Include chunks streamed from ingester in Mimir Query Engine memory estimate of query memory usage. #11457
* [ENHANCEMENT] Query-frontend: Add retry mechanism for remote reads, series, and cardinality prometheus endpoints #11533
* [ENHANCEMENT] Ruler: Ignore rulers in non-operation states when getting and syncing rules #11569
* [ENHANCEMENT] Query-frontend: add optional reason to blocked_queries config. #11407 #11434
* [ENHANCEMENT] Tracing: Add HTTP headers as span attributes when `-server.trace-request-headers` is enabled. You can configure which headers to exclude using the `-server.trace-request-headers-exclude-list` flag. #11655
* [ENHANCEMENT] Ruler: Add new per-tenant limit on minimum rule evaluation interval. #11665
* [ENHANCEMENT] store-gateway: download sparse headers on startup when lazy loading is enabled. #11686
* [ENHANCEMENT] Distributor: added more metrics to troubleshoot Kafka records production latency when experimental ingest storage is enabled: #11766 #11771
  * `cortex_ingest_storage_writer_produce_remaining_deadline_seconds`: measures the remaining deadline (in seconds) when records are requested to be produced.
  * `cortex_ingest_storage_writer_produce_records_enqueue_duration_seconds`: measures how long it takes to enqueue produced Kafka records in the client.
  * `cortex_ingest_storage_writer_kafka_write_wait_seconds`: measures the time spent waiting to write to Kafka backend.
  * `cortex_ingest_storage_writer_kafka_write_time_seconds`: measures the time spent writing to Kafka backend.
  * `cortex_ingest_storage_writer_kafka_read_wait_seconds`: measures the time spent waiting to read from Kafka backend.
  * `cortex_ingest_storage_writer_kafka_read_time_seconds`: measures the time spent reading from Kafka backend.
  * `cortex_ingest_storage_writer_kafka_request_duration_e2e_seconds`: measures the time from the start of when a Kafka request is written to the end of when the response for that request was fully read from the Kafka backend.
  * `cortex_ingest_storage_writer_kafka_request_throttled_seconds`: measures how long Kafka requests have been throttled by the Kafka client.
* [ENHANCEMENT] Distributor: Add per-user `cortex_distributor_sample_delay_seconds` to track delay of ingested samples with regard to wall clock. #11573
* [ENHANCEMENT] Distributor: added circuit breaker to not produce Kafka records at all if the context is already canceled / expired. This applied only when experimental ingest storage is enabled. #11768
* [ENHANCEMENT] Compactor: Optimize the planning phase for tenants with a very large number of blocks, such as tens or hundreds of thousands, at the cost of making it slightly slower for tenants with a very a small number of blocks. #11819
* [ENHANCEMENT] Query-frontend: Accurate tracking of samples processed from cache. #11719
* [ENHANCEMENT] Store-gateway: Change level 0 blocks to be reported as 'unknown/old_block' in metrics instead of '0' to improve clarity. Level 0 indicates blocks with metadata from before compaction level tracking was added to the bucket index. #11891
* [ENHANCEMENT] Compactor, distributor, ruler, scheduler and store-gateway: Makes `-<component-ring-config>.auto-forget-unhealthy-periods` configurable for each component. Deprecates the `-store-gateway.sharding-ring.auto-forget-enabled` flag. #11923
* [ENHANCEMENT] otlp: Stick to OTLP vocabulary on invalid label value length error. #11889
* [ENHANCEMENT] Ingester: Display user grace interval in the tenant list obtained through the `/ingester/tenants` endpoint. #11961
* [ENHANCEMENT] `kafkatool`: add `consumer-group delete-offset` command as a way to delete the committed offset for a consumer group. #11988
* [ENHANCEMENT] Block-builder-scheduler: Detect gaps in scheduled and completed jobs. #11867
* [ENHANCEMENT] Distributor: Experimental support for Prometheus Remote-Write 2.0 protocol has been updated. Created timestamps are now supported. This feature includes some limitations. If samples in a write request aren't ordered by time, the created timestamp might be dropped. Additionally, per-series metadata is automatically merged on the metric family level. Ingestion might fail if the client sends ProtoBuf fields out-of-order. The label `version` is added to the metric `cortex_distributor_requests_in_total` with a value of either `1.0` or `2.0`, depending on the detected remote-write protocol. #11977
* [ENHANCEMENT] Query-frontend: Added labels query optimizer that automatically removes redundant `__name__!=""` matchers from label names and label values queries, improving query performance. You can enable the optimizer per-tenant with the `labels_query_optimizer_enabled` runtime configuration flag. #12054 #12066 #12076 #12080
* [ENHANCEMENT] Query-frontend: Standardise non-regex patterns in query blocking upon loading of config. #12102
* [ENHANCEMENT] Ruler: Propagate GCS object mutation rate limit for rule group uploads. #12086
* [ENHANCEMENT] Stagger head compaction intervals across zones to prevent compactions from aligning simultaneously, which could otherwise cause strong consistency queries to fail when experimental ingest storage is enabled. #12090
* [ENHANCEMENT] Compactor: Add `-compactor.update-blocks-concurrency` flag to control concurrency for updating block metadata during bucket index updates, separate from deletion marker concurrency. #12117
* [ENHANCEMENT] Query-frontend: Allow users to set the `query-frontend.extra-propagated-headers` flag to specify the extra headers allowed to pass through to the rest of the query path. #12174
* [BUGFIX] OTLP: Fix response body and Content-Type header to align with spec. #10852
* [BUGFIX] Compactor: fix issue where block becomes permanently stuck when the Compactor's block cleanup job partially deletes a block. #10888
* [BUGFIX] Storage: fix intermittent failures in S3 upload retries. #10952
* [BUGFIX] Querier: return NaN from `irate()` if the second-last sample in the range is NaN and Prometheus' query engine is in use. #10956
* [BUGFIX] Ruler: don't count alerts towards `cortex_prometheus_notifications_dropped_total` if they are dropped due to alert relabelling. #10956
* [BUGFIX] Querier: Fix issue where an entire store-gateway zone leaving caused high CPU usage trying to find active members of the leaving zone. #11028
* [BUGFIX] Query-frontend: Fix blocks retention period enforcement when a request has multiple tenants (tenant federation). #11069
* [BUGFIX] Query-frontend: Fix `-query-frontend.query-sharding-max-sharded-queries` enforcement for instant queries with binary operators. #11086
* [BUGFIX] Memberlist: Fix hash ring updates before the full-join has been completed, when `-memberlist.notify-interval` is configured. #11098
* [BUGFIX] Query-frontend: Fix an issue where transient errors could be inadvertently cached. #11198
* [BUGFIX] Ingester: read reactive limiters should activate and deactivate when the ingester changes state. #11234
* [BUGFIX] Query-frontend: Fix an issue where errors from date/time parsing methods did not include the name of the invalid parameter. #11304
* [BUGFIX] Query-frontend: Fix a panic in monolithic mode caused by a clash in labels of the `cortex_client_invalid_cluster_validation_label_requests_total` metric definition. #11455
* [BUGFIX] Compactor: Fix issue where `MimirBucketIndexNotUpdated` can fire even though the index has been updated within the alert threshold. #11303
* [BUGFIX] Distributor: fix old entries in the HA Tracker with zero valued "elected at" timestamp. #11462
* [BUGFIX] Query-scheduler: Fix issue where deregistered querier goroutines can cause a panic if their backlogged dequeue requests are serviced. #11510
* [BUGFIX] Ruler: Failures during initial sync must be fatal for the service's startup. #11545
* [BUGFIX] Querier and query-frontend: Fix issue where aggregation functions like `topk` and `quantile` could return incorrect results if the scalar parameter is not a constant and Prometheus' query engine is in use. #11548
* [BUGFIX] Querier and query-frontend: Fix issue where range vector selectors could incorrectly ignore samples at the beginning of the range. #11548
* [BUGFIX] Querier: Fix rare panic if a query is canceled while a request to ingesters or store-gateways has just begun. #11613
* [BUGFIX] Ruler: Fix QueryOffset and AlignEvaluationTimeOnInterval being ignored when either recording or alerting rule evaluation is disabled. #11647
* [BUGFIX] Ingester: Fix issue where ingesters could leave read-only mode during forced compactions, resulting in write errors. #11664
* [BUGFIX] Ruler: Fix rare panic when the ruler is shutting down. #11781
* [BUGFIX] Block-builder-scheduler: Fix data loss bug in job assignment. #11785
* [BUGFIX] Compactor: start tracking `-compactor.max-compaction-time` after the initial compaction planning phase, to avoid rare cases where planning takes longer than `-compactor.max-compaction-time` and so actual compaction never runs for a tenant. #11834
* [BUGFIX] Distributor: Validate the RW2 symbols field and reject invalid requests that don't have an empty string as the first symbol. #11953
* [BUGFIX] Distributor: Check `max_inflight_push_requests_bytes` before decompressing incoming requests. #11967
* [BUGFIX] Query-frontend: Allow limit parameter to be 0 in label queries to explicitly request unlimited results. #12054
* [BUGFIX] Distributor: Fix a possible panic in the OTLP push path while handling a gRPC status error. #12072
* [BUGFIX] Query-frontend: Evaluate experimental duration expressions before sharding, splitting, and caching. Otherwise, the result is not correct. #12038
* [BUGFIX] Block-builder-scheduler: Fix bugs in handling of partitions with no commit. #12130
* [BUGFIX] Ingester: Fix issue where ingesters can exit read-only mode during idle compactions, resulting in write errors. #12128
* [BUGFIX] otlp: Reverts #11889 which has a pooled memory re-use bug. #12266

### Mixin

* [CHANGE] Alerts: Update the query for `MimirBucketIndexNotUpdated` to use `max_over_time` to prevent alert firing when pods rotate. #11311, #11426
* [CHANGE] Alerts: Make alerting threshold for `DistributorGcUsesTooMuchCpu` configurable. #11508
* [CHANGE] Remove support for the experimental read-write deployment mode. #11975
* [CHANGE] Alerts: Replace namespace with job label in golang_alerts. #11957
* [FEATURE] Add an alert if the block-builder-scheduler detects that it has skipped data. #12118
* [ENHANCEMENT] Dashboards: Include absolute number of notifications attempted to alertmanager in 'Mimir / Ruler'. #10918
* [ENHANCEMENT] Alerts: Make `MimirRolloutStuck` a critical alert if it has been firing for 6h. #10890
* [ENHANCEMENT] Dashboards: Add panels to the `Mimir / Tenants` and `Mimir / Top Tenants` dashboards showing the rate of gateway requests. #10978
* [ENHANCEMENT] Alerts: Improve `MimirIngesterFailsToProcessRecordsFromKafka` to not fire during forced TSDB head compaction. #11006
* [ENHANCEMENT] Alerts: Add alerts for invalid cluster validation labels. #11255 #11282 #11413
* [ENHANCEMENT] Dashboards: Improve "Kafka 100th percentile end-to-end latency when ingesters are running (outliers)" panel, computing the baseline latency on `max(10, 10%)` of ingesters instead of a fixed 10 replicas. #11581
* [ENHANCEMENT] Dashboards: Add "per-query memory consumption" and "fallback to Prometheus' query engine" panels to the Queries dashboard. #11626
* [ENHANCEMENT] Alerts: Add `MimirGoThreadsTooHigh` alert. #11836 #11845
* [ENHANCEMENT] Dashboards: Add autoscaling row for ruler query-frontends to `Mimir / Remote ruler reads` dashboard. #11838
* [BUGFIX] Dashboards: fix "Mimir / Tenants" legends for non-Kubernetes deployments. #10891
* [BUGFIX] Dashboards: fix Query-scheduler RPS panel legend in "Mimir / Reads". #11515
* [BUGFIX] Recording rules: fix `cluster_namespace_deployment:actual_replicas:count` recording rule when there's a mix on single-zone and multi-zone deployments. #11287
* [BUGFIX] Alerts: Enhance the `MimirRolloutStuck` alert, so it checks whether rollout groups as a whole (and not spread across instances) are changing or stuck. #11288

### Jsonnet

* [CHANGE] Increase the allowed number of rule groups for small, medium_small, and extra_small user tiers by 20%. #11152
* [CHANGE] Update rollout-operator to latest release. #11232 #11748
* [CHANGE] Memcached: Set a timeout of `500ms` for the `ruler-storage` cache instead of the default `200ms`. #11231
* [CHANGE] Ruler: If ingest storage is enabled, set the maximum buffered bytes in the Kafka client used by the ruler based on the expected maximum rule evaluation response size, clamping it between 1 GB (default) and 4 GB. #11602
* [CHANGE] All: Environment variable `JAEGER_REPORTER_MAX_QUEUE_SIZE` is no longer set. Components will use OTel's default value of `2048` unless explicitly configured. You can still configure `JAEGER_REPORTER_MAX_QUEUE_SIZE` if you configure tracing using Jaeger env vars, and you can always set `OTEL_BSP_MAX_QUEUE_SIZE` OTel configuration. #11700
* [CHANGE] Removed jaeger-agent-mixin and `_config.jaeger_agent_host` configuration. You can configure tracing using an OTLP endpoint through `_config.otlp_traces_endpoint`, see `tracing.libsonnet` for more configuration options. #11773
* [CHANGE] Removed `ingester_stream_chunks_when_using_blocks` option. #11711
* [CHANGE] Enable `memberlist.abort-if-fast-join-fails` for ingesters using memberlist #11931 #11950
* [CHANGE] Remove average per-pod series scaling trigger for ingest storage ingester HPA and use one based on max owned series instead. #11952
* [CHANGE] Add `store_gateway_grpc_max_query_response_size_bytes` config option to set the max store-gateway gRCP query response send size (and corresponsing querier receive size), and set to 200MB by default. #11968
* [CHANGE] Removed support for the experimental read-write deployment mode. #11974
* [FEATURE] Make ingest storage ingester HPA behavior configurable through `_config.ingest_storage_ingester_hpa_behavior`. #11168
* [FEATURE] Add an alternate ingest storage HPA trigger that targets maximum owned series per pod. #11356
* [FEATURE] Make tracing of HTTP headers as span attributes configurable through `_config.trace_request_headers`. You can exclude certain headers from being traced using `_config.trace_request_exclude_headers_list`. #11655 #11714
* [FEATURE] Allow configuring tracing with OTel environment variables through `$._config.otlp_traces_endpoint`. When configured, the `$.jaeger_mixin` is no longer available for use. #11773 #11981 #12074
* [FEATURE] Updated rollout-operator to support `OTEL_` environment variables for tracing. #11787
* [ENHANCEMENT] Add `query_frontend_only_args` option to specify CLI flags that apply only to query-frontends but not ruler-query-frontends. #11799
* [ENHANCEMENT] Make querier scale up (`$_config.autoscaling_querier_scaleup_percent_cap`) and scale down rates (`$_config.autoscaling_querier_scaledown_percent_cap`) configurable. #11862
* [ENHANCEMENT] Set resource requests and limits for the Memcached Prometheus exporter. #11933 #11946
* [ENHANCEMENT] Add assertion to ensure ingester ScaledObject has minimum and maximum replicas set to a value greater than 0. #11979
* [ENHANCEMENT] Add `ingest_storage_migration_ignore_ingest_storage_errors` and `ingest_storage_migration_ingest_storage_max_wait_time` configs to control error handling of the partition ingesters during ingest storage migrations. #12105
* [ENHANCEMENT] Add block-builder job processing duration timings and offset-skipped errors to the Block-builder dashboard. #12118
* [BUGFIX] Honor `weight` argument when building memory HPA query for resource scaled objects. #11935

### Mimirtool

* [FEATURE] Add `--enable-experimental-functions` flag to commands that parse PromQL to allow parsing experimental functions such as `sort_by_label()`.
* [ENHANCEMENT] Add `--block-size` CLI flag to `remote-read export` that allows setting the output block size. #12025
* [BUGFIX] Fix issue where `remote-read` doesn't behave like other mimirtool commands for authentication. #11402
* [BUGFIX] Fix issue where `remote-read export` could omit some samples if the query time range spans multiple blocks. #12025
* [BUGFIX] Fix issue where `remote-read export` could omit some output blocks in the list printed to the console or fail with `read/write on closed pipe`. #12025

### Mimir Continuous Test

* [FEATURE] Add `-tests.client.cluster-validation.label` flag to send the `X-Cluster` header with queries. #11418

### Query-tee

### Documentation

* [ENHANCEMENT] Update Thanos to Mimir migration guide with a tip to add the `__tenant_id__` label. #11584
* [ENHANCEMENT] Update the `MimirIngestedDataTooFarInTheFuture` runbook with a note about false positives and the endpoint to flush TSDB blocks by user. #11961

### Tools

* [ENHANCEMENT] `kafkatool`: Add `offsets` command for querying various partition offsets. #11115
* [ENHANCEMENT] `listblocks`: Output can now also be JSON or YAML for easier parsing. #11184
* [ENHANCEMENT] `mark-blocks`: Allow specifying blocks from multiple tenants. #11343
* [ENHANCEMENT] `undelete-blocks`: Support removing S3 delete markers to avoid copying data when recovering blocks. #11256
* [BUGFIX] `screenshots`: Update to tar-fs v3.1.0 to address [CVE-2025-48387](https://nvd.nist.gov/vuln/detail/CVE-2025-48387). #12030

## 2.16.2

### Grafana Mimir

* [BUGFIX] Update to Go v1.23.12 to address [CVE-2025-22871](https://nvd.nist.gov/vuln/detail/CVE-2025-22871), [CVE-2025-4673](https://nvd.nist.gov/vuln/detail/CVE-2025-4673), [CVE-2025-0913](https://nvd.nist.gov/vuln/detail/CVE-2025-0913). #12582
* [BUGFIX] Update Docker base images for tools from `alpine:3.21.3` to `alpine:3.21.5` to address [CVE-2025-9230](https://nvd.nist.gov/vuln/detail/CVE-2025-9230), [CVE-2025-9231](https://nvd.nist.gov/vuln/detail/CVE-2025-9231), [CVE-2025-2025-9232](https://nvd.nist.gov/vuln/detail/CVE-2025-9232). #12990

## 2.16.1

### Grafana Mimir

* [BUGFIX] Update to Go v1.23.9 to address [CVE-2025-22871](https://nvd.nist.gov/vuln/detail/CVE-2025-22871). #11543
* [BUGFIX] Update `golang.org/x/net` to v0.38.0 to address [CVE-2025-22872](https://nvd.nist.gov/vuln/detail/CVE-2025-22872). #11281
* [BUGFIX] Query-frontend: Fix a panic in monolithic mode caused by a clash in labels of the `cortex_client_invalid_cluster_validation_label_requests_total` metric definition. #11455

## 2.16.0

### Grafana Mimir

* [CHANGE] Querier: pass context to queryable `IsApplicable` hook. #10451
* [CHANGE] Distributor: OTLP and push handler replace all non-UTF8 characters with the unicode replacement character `\uFFFD` in error messages before propagating them. #10236
* [CHANGE] Querier: pass query matchers to queryable `IsApplicable` hook. #10256
* [CHANGE] Build: removed Mimir Alpine Docker image and related CI tests. #10469
* [CHANGE] Query-frontend: Add `topic` label to `cortex_ingest_storage_strong_consistency_requests_total`, `cortex_ingest_storage_strong_consistency_failures_total`, and `cortex_ingest_storage_strong_consistency_wait_duration_seconds` metrics. #10220
* [CHANGE] Ruler: cap the rate of retries for remote query evaluation to 170/sec. This is configurable via `-ruler.query-frontend.max-retries-rate`. #10375 #10403
* [CHANGE] Query-frontend: Add `topic` label to `cortex_ingest_storage_reader_last_produced_offset_requests_total`, `cortex_ingest_storage_reader_last_produced_offset_failures_total`, `cortex_ingest_storage_reader_last_produced_offset_request_duration_seconds`, `cortex_ingest_storage_reader_partition_start_offset_requests_total`, `cortex_ingest_storage_reader_partition_start_offset_failures_total`, `cortex_ingest_storage_reader_partition_start_offset_request_duration_seconds` metrics. #10462
* [CHANGE] Ingester: Set `-ingester.ooo-native-histograms-ingestion-enabled` to true by default. #10483
* [CHANGE] Ruler: Add `user` and `reason` labels to `cortex_ruler_write_requests_failed_total` and `cortex_ruler_queries_failed_total`; add `user` to
    `cortex_ruler_write_requests_total` and `cortex_ruler_queries_total` metrics. #10536
* [CHANGE] Querier / Query-frontend: Remove experimental `-querier.promql-experimental-functions-enabled` and `-query-frontend.block-promql-experimental-functions` CLI flags and respective YAML configuration options to enable experimental PromQL functions. Instead access to experimental PromQL functions is always blocked. You can enable them using the per-tenant setting `enabled_promql_experimental_functions`. #10660 #10712
* [CHANGE] Store-gateway: Include posting sampling rate in sparse index headers. When the sampling rate isn't set in a sparse index header, store gateway rebuilds the sparse header with the configured `blocks-storage.bucket-store.posting-offsets-in-mem-sampling` value. If the sparse header's sampling rate is set but doesn't match the configured rate, store gateway either rebuilds the sparse header or downsamples to the configured sampling rate. #10684 #10878
* [CHANGE] Distributor: Return specific error message when burst size limit is exceeded. #10835
* [CHANGE] Ingester: enable native histograms ingestion by default, meaning`ingester.native-histograms-ingestion-enabled` defaults to true. #10867
* [FEATURE] Query Frontend: Expose query stats in the `Server-Timing` header when the `X-Mimir-Response-Query-Stats: true` header is present in the request. #10192
* [FEATURE] Distributor: Add experimental `-distributor.otel-keep-identifying-resource-attributes` option to allow keeping `service.instance.id`, `service.name` and `service.namespace` in `target_info` on top of converting them to the `instance` and `job` labels. #10216
* [FEATURE] Ingester/Distributor: Add support for exporting cost attribution metrics (`cortex_ingester_attributed_active_series`, `cortex_distributor_received_attributed_samples_total`, and `cortex_discarded_attributed_samples_total`) with labels specified by customers to a custom Prometheus registry. This feature enables more flexible billing data tracking. #10269 #10702
* [FEATURE] Ruler: Added `/ruler/tenants` endpoints to list the discovered tenants with rule groups. #10738
* [FEATURE] Distributor: Add experimental Influx handler. #10153
* [FEATURE] Query-frontend: Configuration options `query-frontend.cache-errors` and `query-frontend.results-cache-ttl-for-errors` for caching non-transient error responses are no longer experimental. #10927
* [FEATURE] Distributor: Add experimental `memberlist` KV store for ha_tracker. You can enable it using the `-distributor.ha-tracker.kvstore.store` flag. You can configure Memberlist parameters via the `-memberlist-*` flags. #10054
* [ENHANCEMENT] Compactor: Expose `cortex_bucket_index_last_successful_update_timestamp_seconds` for all tenants assigned to the compactor before starting the block cleanup job. #10569
* [ENHANCEMENT] Query Frontend: Return server-side `samples_processed` statistics. #10103
* [ENHANCEMENT] Distributor: OTLP receiver now converts also metric metadata. See also https://github.com/prometheus/prometheus/pull/15416. #10168
* [ENHANCEMENT] Distributor: discard float and histogram samples with duplicated timestamps from each timeseries in a request before the request is forwarded to ingesters. Discarded samples are tracked by `cortex_discarded_samples_total` metrics with the reason `sample_duplicate_timestamp`. #10145 #10430
* [ENHANCEMENT] Ruler: Add `cortex_prometheus_rule_group_last_rule_duration_sum_seconds` metric to track the total evaluation duration of a rule group regardless of concurrency #10189
* [ENHANCEMENT] Distributor: Add native histogram support for `electedReplicaPropagationTime` metric in ha_tracker. #10264
* [ENHANCEMENT] Ingester: More efficient CPU/memory utilization-based read request limiting. #10325
* [ENHANCEMENT] OTLP: In addition to the flag `-distributor.otel-created-timestamp-zero-ingestion-enabled` there is now `-distributor.otel-start-time-quiet-zero` to convert OTel start timestamps to Prometheus QuietZeroNaNs. This flag is to make the change rollout safe between Ingesters and Distributors. #10238
* [ENHANCEMENT] Ruler: When rule concurrency is enabled for a rule group, its rules will now be reordered and run in batches based on their dependencies. This increases the number of rules that can potentially run concurrently. Note that the global and tenant-specific limits still apply #10400
* [ENHANCEMENT] Query-frontend: include more information about read consistency in trace spans produced when using experimental ingest storage. #10412
* [ENHANCEMENT] Ingester: Hide tokens in ingester ring status page when ingest storage is enabled #10399
* [ENHANCEMENT] Ingester: add `active_series_additional_custom_trackers` configuration, in addition to the already existing `active_series_custom_trackers`. The `active_series_additional_custom_trackers` configuration allows you to configure additional custom trackers that get merged with `active_series_custom_trackers` at runtime. #10428
* [ENHANCEMENT] Query-frontend: Allow blocking raw http requests with the `blocked_requests` configuration. Requests can be blocked based on their path, method or query parameters #10484
* [ENHANCEMENT] Ingester: Added the following metrics exported by `PostingsForMatchers` cache: #10500 #10525
  * `cortex_ingester_tsdb_head_postings_for_matchers_cache_hits_total`
  * `cortex_ingester_tsdb_head_postings_for_matchers_cache_misses_total`
  * `cortex_ingester_tsdb_head_postings_for_matchers_cache_requests_total`
  * `cortex_ingester_tsdb_head_postings_for_matchers_cache_skips_total`
  * `cortex_ingester_tsdb_head_postings_for_matchers_cache_evictions_total`
  * `cortex_ingester_tsdb_block_postings_for_matchers_cache_hits_total`
  * `cortex_ingester_tsdb_block_postings_for_matchers_cache_misses_total`
  * `cortex_ingester_tsdb_block_postings_for_matchers_cache_requests_total`
  * `cortex_ingester_tsdb_block_postings_for_matchers_cache_skips_total`
  * `cortex_ingester_tsdb_block_postings_for_matchers_cache_evictions_total`
* [ENHANCEMENT] Add support for the HTTP header `X-Filter-Queryables` which allows callers to decide which queryables should be used by the querier, useful for debugging and testing queryables in isolation. #10552 #10594
* [ENHANCEMENT] Compactor: Shuffle users' order in `BlocksCleaner`. Prevents bucket indexes from going an extended period without cleanup during compactor restarts. #10513
* [ENHANCEMENT] Distributor, querier, ingester and store-gateway: Add support for `limit` parameter for label names and values requests. #10410
* [ENHANCEMENT] Ruler: Adds support for filtering results from rule status endpoint by `file[]`, `rule_group[]` and `rule_name[]`. #10589
* [ENHANCEMENT] Query-frontend: Add option to "spin off" subqueries as actual range queries, so that they benefit from query acceleration techniques such as sharding, splitting, and caching. To enable this feature, set the `-query-frontend.instant-queries-with-subquery-spin-off=<comma separated list>` option on the frontend or the `instant_queries_with_subquery_spin_off` per-tenant override with regular expressions matching the queries to enable. #10460 #10603 #10621 #10742 #10796
* [ENHANCEMENT] Querier, ingester: The series API respects passed `limit` parameter. #10620 #10652
* [ENHANCEMENT] Store-gateway: Add experimental settings under `-store-gateway.dynamic-replication` to allow more than the default of 3 store-gateways to own recent blocks. #10382 #10637
* [ENHANCEMENT] Ingester: Add reactive concurrency limiters to protect push and read operations from overload. #10574
* [ENHANCEMENT] Compactor: Add experimental `-compactor.max-lookback` option to limit blocks considered in each compaction cycle. Blocks uploaded prior to the lookback period aren't processed. This option helps reduce CPU utilization in tenants with large block metadata files that are processed before each compaction. #10585 #10794
* [ENHANCEMENT] Distributor: Optionally expose the current HA replica for each tenant in the `cortex_ha_tracker_elected_replica_status` metric. This is enabled with the `-distributor.ha-tracker.enable-elected-replica-metric=true` flag. #10644
* [ENHANCEMENT] Enable three Go runtime metrics: #10641
  * `go_cpu_classes_gc_total_cpu_seconds_total`
  * `go_cpu_classes_total_cpu_seconds_total`
  * `go_cpu_classes_idle_cpu_seconds_total`
* [ENHANCEMENT] All: Add experimental support for cluster validation in gRPC calls. When it is enabled, gRPC server verifies if a request coming from a gRPC client comes from an expected cluster. This validation can be configured by the following experimental configuration options: #10767
  * `-server.cluster-validation.label`
  * `-server.cluster-validation.grpc.enabled`
  * `-server.cluster-validation.grpc.soft-validation`
* [ENHANCEMENT] gRPC clients: Add experimental support to include the cluster validation label in gRPC metadata. When cluster validation is enabled on gRPC server side, the cluster validation label from gRPC metadata is compared with the gRPC server's cluster validation label. #10869 #10883
  * By setting `-<grpc-client-config-path>.cluster-validation.label`, you configure the cluster validation label of _a single_ gRPC client, whose `grpcclient.Config` object is configurable through `-<grpc-client-config-path>`.
  * By setting `-common.client-cluster-validation.label`, you configure the cluster validation label of _all_ gRPC clients.
* [ENHANCEMENT] gRPC clients: Add `cortex_client_request_invalid_cluster_validation_labels_total` metrics, that are used by Mimir's gRPC clients to track invalid cluster validations. #10767
* [ENHANCEMENT] Add experimental metric `cortex_distributor_dropped_native_histograms_total` to measure native histograms silently dropped when native histograms are disabled for a tenant. #10760
* [ENHANCEMENT] Compactor: Add experimental `-compactor.upload-sparse-index-headers` option. When enabled, the compactor will attempt to upload sparse index headers to object storage. This prevents latency spikes after adding store-gateway replicas. #10684
* [ENHANCEMENT] Ruler: add support for YAML aliases in `alert`, `record` and `expr` fields in rule groups. https://github.com/prometheus/prometheus/pull/14957 #10884
* [ENHANCEMENT] Memcached: Add experimental `-<prefix>.memcached.addresses-provider` flag to use alternate DNS service discovery backends when discovering Memcached hosts. #10895
* [BUGFIX] Distributor: Use a boolean to track changes while merging the ReplicaDesc components, rather than comparing the objects directly. #10185
* [BUGFIX] Querier: fix timeout responding to query-frontend when response size is very close to `-querier.frontend-client.grpc-max-send-msg-size`. #10154
* [BUGFIX] Query-frontend and querier: show warning/info annotations in some cases where they were missing (if a lazy querier was used). #10277
* [BUGFIX] Query-frontend: Fix an issue where transient errors are inadvertently cached. #10537 #10631
* [BUGFIX] Ruler: fix indeterminate rules being always run concurrently (instead of never) when `-ruler.max-independent-rule-evaluation-concurrency` is set. https://github.com/prometheus/prometheus/pull/15560 #10258
* [BUGFIX] PromQL: Fix various UTF-8 bugs related to quoting. https://github.com/prometheus/prometheus/pull/15531 #10258
* [BUGFIX] Ruler: Fixed an issue when using the experimental `-ruler.max-independent-rule-evaluation-concurrency` feature, where if a rule group was eligible for concurrency, it would flap between running concurrently or not based on the time it took after running concurrently. #9726 #10189
* [BUGFIX] Mimirtool: `remote-read` commands will now return data. #10286
* [BUGFIX] PromQL: Fix deriv, predict_linear and double_exponential_smoothing with histograms https://github.com/prometheus/prometheus/pull/15686 #10383
* [BUGFIX] MQE: Fix deriv with histograms #10383
* [BUGFIX] PromQL: Fix <aggr_over_time> functions with histograms https://github.com/prometheus/prometheus/pull/15711 #10400
* [BUGFIX] MQE: Fix <aggr_over_time> functions with histograms #10400
* [BUGFIX] Distributor: return HTTP status 415 Unsupported Media Type instead of 200 Success for Remote Write 2.0 until we support it. #10423 #10916
* [BUGFIX] Query-frontend: Add flag `-query-frontend.prom2-range-compat` and corresponding YAML to rewrite queries with ranges that worked in Prometheus 2 but are invalid in Prometheus 3. #10445 #10461 #10502
* [BUGFIX] Distributor: Fix edge case at the HA-tracker with memberlist as KVStore, where when a replica in the KVStore is marked as deleted but not yet removed, it fails to update the KVStore. #10443
* [BUGFIX] Distributor: Fix panics in `DurationWithJitter` util functions when computed variance is zero. #10507
* [BUGFIX] Ingester: Fixed a race condition in the `PostingsForMatchers` cache that may have infrequently returned expired cached postings. #10500
* [BUGFIX] Distributor: Report partially converted OTLP requests with status 400 Bad Request. #10588
* [BUGFIX] Ruler: fix issue where rule evaluations could be missed while shutting down a ruler instance if that instance owns many rule groups. prometheus/prometheus#15804 #10762
* [BUGFIX] Ingester: Add additional check on reactive limiter queue sizes. #10722
* [BUGFIX] TSDB: fix unknown series errors and possible lost data during WAL replay when series are removed from the head due to inactivity and reappear before the next WAL checkpoint. https://github.com/prometheus/prometheus/pull/16060 https://github.com/prometheus/prometheus/pull/16231 #10824 #10955
* [BUGFIX] Querier: fix issue where `label_join` could incorrectly return multiple series with the same labels rather than failing with `vector cannot contain metrics with the same labelset`. https://github.com/prometheus/prometheus/pull/15975 #10826
* [BUGFIX] Querier: fix issue where counter resets on native histograms could be incorrectly under- or over-counted when using subqueries. https://github.com/prometheus/prometheus/pull/15987 #10871
* [BUGFIX] Querier: fix incorrect annotation emitted when `quantile_over_time` is evaluated over a range with both histograms and floats. https://github.com/prometheus/prometheus/pull/16018 #10884
* [BUGFIX] Querier: fix duplicated double quotes in invalid label name error from `count_values`. https://github.com/prometheus/prometheus/pull/16054 #10884
* [BUGFIX] Ingester: fix goroutines and memory leak when experimental ingest storage enabled and a server-side error occurs during metrics ingestion. #10915
* [BUGFIX] Alertmanager: Avoid fetching Grafana state if Grafana AM compatibility is not enabled. #10857
* [BUGFIX] Alertmanager: Fix decoding of queryFromGeneratorURL in templates. #8914
* [BUGFIX] Alertmanager: DedupStage to stop notification pipeline when the timestamp of notification log entry is after the pipeline was flushed #10989

### Mixin

* [CHANGE] Alerts: Only alert on errors performing cache operations if there are over 10 request/sec to avoid flapping. #10832
* [FEATURE] Add compiled mixin for GEM installations in `operations/mimir-mixin-compiled-gem`. #10690 #10877
* [ENHANCEMENT] Dashboards: clarify that the ingester and store-gateway panels on the 'Reads' dashboard show data from all query requests to that component, not just requests from the main query path (ie. requests from the ruler query path are included as well). #10598
* [ENHANCEMENT] Dashboards: add ingester and store-gateway panels from the 'Reads' dashboard to the 'Remote ruler reads' dashboard as well. #10598
* [ENHANCEMENT] Dashboards: add ingester and store-gateway panels showing only requests from the respective dashboard's query path to the 'Reads' and 'Remote ruler reads' dashboards. For example, the 'Remote ruler reads' dashboard now has panels showing the ingester query request rate from ruler-queriers. #10598
* [ENHANCEMENT] Dashboards: 'Writes' dashboard: show write requests broken down by request type. #10599
* [ENHANCEMENT] Dashboards: clarify when query-frontend and query-scheduler dashboard panels are expected to show no data. #10624
* [ENHANCEMENT] Alerts: Add warning alert `DistributorGcUsesTooMuchCpu`. #10641
* [ENHANCEMENT] Dashboards: Add "Federation-frontend" dashboard for GEM. #10697 #10736
* [ENHANCEMENT] Dashboards: Add Query-Scheduler <-> Querier Inflight Requests row to Query Reads and Remote Ruler reads dashboards. #10290
* [ENHANCEMENT] Alerts: Add "Federation-frontend" alert for remote clusters returning errors. #10698
* [BUGFIX] Dashboards: fix how we switch between classic and native histograms. #10018
* [BUGFIX] Alerts: Ignore cache errors performing `delete` operations since these are expected to fail when keys don't exist. #10287
* [BUGFIX] Dashboards: fix "Mimir / Rollout Progress" latency comparison when gateway is enabled. #10495
* [BUGFIX] Dashboards: fix autoscaling panels when Mimir is deployed using Helm. #10473
* [BUGFIX] Alerts: fix `MimirAutoscalerNotActive` alert. #10564

### Jsonnet

* [CHANGE] Update rollout-operator version to 0.23.0. #10229 #10750
* [CHANGE] Memcached: Update to Memcached 1.6.34. #10318
* [CHANGE] Change multi-AZ deployments default toleration value from 'multi-az' to 'secondary-az', and make it configurable via the following settings: #10596
  * `_config.multi_zone_schedule_toleration` (default)
  * `_config.multi_zone_distributor_schedule_toleration` (distributor's override)
  * `_config.multi_zone_etcd_schedule_toleration` (etcd's override)
* [CHANGE] Ring: relaxed the hash ring heartbeat timeout for store-gateways: #10634
  * `-store-gateway.sharding-ring.heartbeat-timeout` set to `10m`
* [CHANGE] Memcached: Use 3 replicas for all cache types by default. #10739
* [ENHANCEMENT] Enforce `persistentVolumeClaimRetentionPolicy` `Retain` policy on partition ingesters during migration to experimental ingest storage. #10395
* [ENHANCEMENT] Allow to not configure `topologySpreadConstraints` by setting the following configuration options to a negative value: #10540
  * `distributor_topology_spread_max_skew`
  * `query_frontend_topology_spread_max_skew`
  * `querier_topology_spread_max_skew`
  * `ruler_topology_spread_max_skew`
  * `ruler_querier_topology_spread_max_skew`
* [ENHANCEMENT] Validate the `$._config.shuffle_sharding.ingester_partitions_shard_size` value when partition shuffle sharding is enabled in the ingest-storage mode. #10746
* [BUGFIX] Ports in container rollout-operator. #10273
* [BUGFIX] When downscaling is enabled, the components must annotate `prepare-downscale-http-port` with the value set in `$._config.server_http_port`. #10367

### Mimirtool

* [BUGFIX] Fix issue where `MIMIR_HTTP_PREFIX` environment variable was ignored and the value from `MIMIR_MIMIR_HTTP_PREFIX` was used instead. #10207
* [ENHANCEMENT] Unify mimirtool authentication options and add extra-headers support for commands that depend on MimirClient. #10178
* [ENHANCEMENT] `mimirtool grafana analyze` now supports custom panels. #10669
* [ENHANCEMENT] `mimirtool grafana analyze` now supports bar chart, pie chart, state timeline, status history,
  histogram, candlestick, canvas, flame graph, geomap, node graph, trend, and XY chart panels. #10669

### Mimir Continuous Test

### Query-tee

* [ENHANCEMENT] Allow skipping comparisons when preferred backend fails. Disabled by default, enable with `-proxy.compare-skip-preferred-backend-failures=true`. #10612

### Documentation

* [CHANGE] Add production tips related to cache size, heavy multi-tenancy and latency spikes. #9978
* [ENHANCEMENT] Update `MimirAutoscalerNotActive` and `MimirAutoscalerKedaFailing` runbooks, with an instruction to check whether Prometheus has enough CPU allocated. #10257

### Tools

* [CHANGE] `copyblocks`: Remove /pprof endpoint. #10329
* [CHANGE] `mark-blocks`: Replace `markblocks` with added features including removing markers and reading block identifiers from a file. #10597

## 2.15.3

### Grafana Mimir

* [BUGFIX] Update to Go v1.23.9 to address [CVE-2025-22871](https://nvd.nist.gov/vuln/detail/CVE-2025-22871). #11537

### Mimirtool

* [BUGFIX] Upgrade Alpine Linux to 3.20.6, fixes CVE-2025-26519. #11530

### Mimir Continuous Test

* [BUGFIX] Upgrade Alpine Linux to 3.20.6, fixes CVE-2025-26519. #11530

## 2.15.2

### Grafana Mimir

* [BUGFIX] Update module golang.org/x/net to v0.36.0 to address [CVE-2025-22870](https://nvd.nist.gov/vuln/detail/CVE-2025-22870). #10875
* [BUGFIX] Update module github.com/golang-jwt/jwt/v5 to v5.2.2 to address [CVE-2025-30204](https://nvd.nist.gov/vuln/detail/CVE-2025-30204). #11045


## 2.15.1

### Grafana Mimir

* [BUGFIX] Update module github.com/golang/glog to v1.2.4 to address [CVE-2024-45339](https://nvd.nist.gov/vuln/detail/CVE-2024-45339). #10541
* [BUGFIX] Update module github.com/go-jose/go-jose/v4 to v4.0.5 to address [CVE-2025-27144](https://nvd.nist.gov/vuln/detail/CVE-2025-27144). #10783
* [BUGFIX] Update module golang.org/x/oauth2 to v0.27.0 to address [CVE-2025-22868](https://nvd.nist.gov/vuln/detail/CVE-2025-22868). #10803
* [BUGFIX] Update module golang.org/x/crypto to v0.35.0 to address [CVE-2025-22869](https://nvd.nist.gov/vuln/detail/CVE-2025-22869). #10804
* [BUGFIX] Upgrade Go to 1.23.7 to address [CVE-2024-45336](https://nvd.nist.gov/vuln/detail/CVE-2024-45336), [CVE-2024-45341](https://nvd.nist.gov/vuln/detail/CVE-2024-45341), and [CVE-2025-22866](https://nvd.nist.gov/vuln/detail/CVE-2025-22866). #10862


## 2.15.0

### Grafana Mimir

* [CHANGE] Alertmanager: the following metrics are not exported for a given `user` when the metric value is zero: #9359
  * `cortex_alertmanager_alerts_received_total`
  * `cortex_alertmanager_alerts_invalid_total`
  * `cortex_alertmanager_partial_state_merges_total`
  * `cortex_alertmanager_partial_state_merges_failed_total`
  * `cortex_alertmanager_state_replication_total`
  * `cortex_alertmanager_state_replication_failed_total`
  * `cortex_alertmanager_alerts`
  * `cortex_alertmanager_silences`
* [CHANGE] Distributor: Drop experimental `-distributor.direct-otlp-translation-enabled` flag, since direct OTLP translation is well tested at this point. #9647
* [CHANGE] Ingester: Change `-initial-delay` for circuit breakers to begin when the first request is received, rather than at breaker activation. #9842
* [CHANGE] Query-frontend: apply query pruning before query sharding instead of after. #9913
* [CHANGE] Ingester: remove experimental flags `-ingest-storage.kafka.ongoing-records-per-fetch` and `-ingest-storage.kafka.startup-records-per-fetch`. They are removed in favour of `-ingest-storage.kafka.max-buffered-bytes`. #9906
* [CHANGE] Ingester: Replace `cortex_discarded_samples_total` label from `sample-out-of-bounds` to `sample-timestamp-too-old`. #9885
* [CHANGE] Ruler: the `/prometheus/config/v1/rules` does not return an error anymore if a rule group is missing in the object storage after been successfully returned by listing the storage, because it could have been deleted in the meanwhile. #9936
* [CHANGE] Querier: The `.` pattern in regular expressions in PromQL matches newline characters. With this change regular expressions like `.*` match strings that include `\n`. To maintain the old behaviour, you will have to change regular expressions by replacing all `.` patterns with `[^\n]`, e.g. `foo[^\n]*`. This upgrades PromQL compatibility from Prometheus 2.0 to 3.0. #9844
* [CHANGE] Querier: Lookback and range selectors are left open and right closed (previously left closed and right closed). This change affects queries and subqueries when the evaluation time perfectly aligns with the sample timestamps. For example assume querying a timeseries with evenly spaced samples exactly 1 minute apart. Previously, a range query with `5m` would usually return 5 samples, or 6 samples if the query evaluation aligns perfectly with a scrape. Now, queries like this will always return 5 samples. This upgrades PromQL compatibility from Prometheus 2.0 to 3.0. #9844 #10188
* [CHANGE] Querier: promql(native histograms): Introduce exponential interpolation. #9844
* [CHANGE] Remove deprecated `api.get-request-for-ingester-shutdown-enabled` setting, which scheduled for removal in 2.15. #10197
* [FEATURE] Querier: add experimental streaming PromQL engine, enabled with `-querier.query-engine=mimir`. #10067
* [FEATURE] Distributor: Add support for `lz4` OTLP compression. #9763
* [FEATURE] Query-frontend: added experimental configuration options `query-frontend.cache-errors` and `query-frontend.results-cache-ttl-for-errors` to allow non-transient responses to be cached. When set to `true` error responses from hitting limits or bad data are cached for a short TTL. #9028
* [FEATURE] Query-frontend: add middleware to control access to specific PromQL experimental functions on a per-tenant basis. #9798
* [FEATURE] gRPC: Support S2 compression. #9322
  * `-alertmanager.alertmanager-client.grpc-compression=s2`
  * `-ingester.client.grpc-compression=s2`
  * `-querier.frontend-client.grpc-compression=s2`
  * `-querier.scheduler-client.grpc-compression=s2`
  * `-query-frontend.grpc-client-config.grpc-compression=s2`
  * `-query-scheduler.grpc-client-config.grpc-compression=s2`
  * `-ruler.client.grpc-compression=s2`
  * `-ruler.query-frontend.grpc-client-config.grpc-compression=s2`
* [FEATURE] Alertmanager: limit added for maximum size of the Grafana state (`-alertmanager.max-grafana-state-size-bytes`). #9475
* [FEATURE] Alertmanager: limit added for maximum size of the Grafana configuration (`-alertmanager.max-config-size-bytes`). #9402
* [FEATURE] Ingester: Experimental support for ingesting out-of-order native histograms. This is disabled by default and can be enabled by setting `-ingester.ooo-native-histograms-ingestion-enabled` to `true`. #7175
* [FEATURE] Distributor: Added `-api.skip-label-count-validation-header-enabled` option to allow skipping label count validation on the HTTP write path based on `X-Mimir-SkipLabelCountValidation` header being `true` or not. #9576
* [FEATURE] Ruler: Add experimental support for caching the contents of rule groups. This is disabled by default and can be enabled by setting `-ruler-storage.cache.rule-group-enabled`. #9595 #10024
* [FEATURE] PromQL: Add experimental `info` function. Experimental functions are disabled by default, but can be enabled setting `-querier.promql-experimental-functions-enabled=true` in the query-frontend and querier. #9879
* [FEATURE] Distributor: Support promotion of OTel resource attributes to labels. #8271
* [FEATURE] Querier: Add experimental `double_exponential_smoothing` PromQL function. Experimental functions are disabled by default, but can be enabled by setting `-querier.promql-experimental-functions-enabled=true` in the query-frontend and querier. #9844
* [ENHANCEMENT] Query Frontend: Return server-side `bytes_processed` statistics following Server-Timing format. #9645 #9985
* [ENHANCEMENT] mimirtool: Adds bearer token support for mimirtool's analyze ruler/prometheus commands. #9587
* [ENHANCEMENT] Ruler: Support `exclude_alerts` parameter in `<prometheus-http-prefix>/api/v1/rules` endpoint. #9300
* [ENHANCEMENT] Distributor: add a metric to track tenants who are sending newlines in their label values called `cortex_distributor_label_values_with_newlines_total`. #9400
* [ENHANCEMENT] Ingester: improve performance of reading the WAL. #9508
* [ENHANCEMENT] Query-scheduler: improve the errors and traces emitted by query-schedulers when communicating with queriers. #9519
* [ENHANCEMENT] Compactor: uploaded blocks cannot be bigger than max configured compactor time range, and cannot cross the boundary for given time range. #9524
* [ENHANCEMENT] The distributor now validates that received label values only contain allowed characters. #9185
* [ENHANCEMENT] Add SASL plain authentication support to Kafka client used by the experimental ingest storage. Configure SASL credentials via the following settings: #9584
  * `-ingest-storage.kafka.sasl-password`
  * `-ingest-storage.kafka.sasl-username`
* [ENHANCEMENT] memberlist: TCP transport write path is now non-blocking, and is configurable by new flags: #9594
  * `-memberlist.max-concurrent-writes`
  * `-memberlist.acquire-writer-timeout`
* [ENHANCEMENT] memberlist: Notifications can now be processed once per interval specified by `-memberlist.notify-interval` to reduce notify storm CPU activity in large clusters. #9594
* [ENHANCEMENT] Query-scheduler: Remove the experimental `query-scheduler.prioritize-query-components` flag. Request queues always prioritize query component dequeuing above tenant fairness. #9703
* [ENHANCEMENT] Ingester: Emit traces for block syncing, to join up block-upload traces. #9656
* [ENHANCEMENT] Querier: Enable the optional querying of additional storage queryables. #9712
* [ENHANCEMENT] Ingester: Disable the push circuit breaker when ingester is in read-only mode. #9760
* [ENHANCEMENT] Ingester: Reduced lock contention in the `PostingsForMatchers` cache. #9773
* [ENHANCEMENT] Storage: Allow HTTP client settings to be tuned for GCS and Azure backends via an `http` block or corresponding CLI flags. This was already supported by the S3 backend. #9778
* [ENHANCEMENT] Ruler: Support `group_limit` and `group_next_token` parameters in the `<prometheus-http-prefix>/api/v1/rules` endpoint. #9563
* [ENHANCEMENT] Ingester: improved lock contention affecting read and write latencies during TSDB head compaction. #9822
* [ENHANCEMENT] Distributor: when a label value fails validation due to invalid UTF-8 characters, don't include the invalid characters in the returned error. #9828
* [ENHANCEMENT] Ingester: when experimental ingest storage is enabled, do not buffer records in the Kafka client when fetch concurrency is in use. #9838 #9850
* [ENHANCEMENT] Compactor: refresh deletion marks when updating the bucket index concurrently. This speeds up updating the bucket index by up to 16 times when there is a lot of blocks churn (thousands of blocks churning every cleanup cycle). #9881
* [ENHANCEMENT] PromQL: make `sort_by_label` stable. #9879
* [ENHANCEMENT] Distributor: Initialize ha_tracker cache before ha_tracker and distributor reach running state and begin serving writes. #9826 #9976
* [ENHANCEMENT] Ingester: `-ingest-storage.kafka.max-buffered-bytes` to limit the memory for buffered records when using concurrent fetching. #9892
* [ENHANCEMENT] Querier: improve performance and memory consumption of queries that select many series. #9914
* [ENHANCEMENT] Ruler: Support OAuth2 and proxies in Alertmanager client #9945 #10030
* [ENHANCEMENT] Ingester: Add `-blocks-storage.tsdb.bigger-out-of-order-blocks-for-old-samples` to build 24h blocks for out-of-order data belonging to the previous days instead of building smaller 2h blocks. This reduces pressure on compactors and ingesters when the out-of-order samples span multiple days in the past. #9844 #10033 #10035
* [ENHANCEMENT] Distributor: allow a different limit for info series (series ending in `_info`) label count, via `-validation.max-label-names-per-info-series`. #10028
* [ENHANCEMENT] Ingester: do not reuse labels, samples and histograms slices in the write request if there are more entries than 10x the pre-allocated size. This should help to reduce the in-use memory in case of few requests with a very large number of labels, samples or histograms. #10040
* [ENHANCEMENT] Query-Frontend: prune `<subquery> and on() (vector(x)==y)` style queries and stop pruning `<subquery> < -Inf`. Triggered by https://github.com/prometheus/prometheus/pull/15245. #10026
* [ENHANCEMENT] Query-Frontend: perform request format validation before processing the request. #10093
* [BUGFIX] Fix issue where functions such as `rate()` over native histograms could return incorrect values if a float stale marker was present in the selected range. #9508
* [BUGFIX] Fix issue where negation of native histograms (eg. `-some_native_histogram_series`) did nothing. #9508
* [BUGFIX] Fix issue where `metric might not be a counter, name does not end in _total/_sum/_count/_bucket` annotation would be emitted even if `rate` or `increase` did not have enough samples to compute a result. #9508
* [BUGFIX] Fix issue where sharded queries could return annotations with incorrect or confusing position information. #9536
* [BUGFIX] Fix issue where downstream consumers may not generate correct cache keys for experimental error caching. #9644
* [BUGFIX] Fix issue where active series requests error when encountering a stale posting. #9580
* [BUGFIX] Fix pooling buffer reuse logic when `-distributor.max-request-pool-buffer-size` is set. #9666
* [BUGFIX] Fix issue when using the experimental `-ruler.max-independent-rule-evaluation-concurrency` feature, where the ruler could panic as it updates a running ruleset or shutdowns. #9726
* [BUGFIX] Always return unknown hint for first sample in non-gauge native histograms chunk to avoid incorrect counter reset hints when merging chunks from different sources. #10033
* [BUGFIX] Ensure native histograms counter reset hints are corrected when merging results from different sources. #9909
* [BUGFIX] Ingester: Fix race condition in per-tenant TSDB creation. #9708
* [BUGFIX] Ingester: Fix race condition in exemplar adding. #9765
* [BUGFIX] Ingester: Fix race condition in native histogram appending. #9765
* [BUGFIX] Ingester: Fix bug in concurrent fetching where a failure to list topics on startup would cause to use an invalid topic ID (0x00000000000000000000000000000000). #9883
* [BUGFIX] Ingester: Fix data loss bug in the experimental ingest storage when a Kafka Fetch is split into multiple requests and some of them return an error. #9963 #9964
* [BUGFIX] PromQL: `round` now removes the metric name again. #9879
* [BUGFIX] Query-Frontend: fix `QueryFrontendCodec` module initialization to set lookback delta from `-querier.lookback-delta`. #9984
* [BUGFIX] OTLP: Support integer exemplar value type. #9844
* [BUGFIX] Querier: Correct the behaviour of binary operators between native histograms and floats. #9844
* [BUGFIX] Querier: Fix stddev+stdvar aggregations to always ignore native histograms. #9844
* [BUGFIX] Querier: Fix stddev+stdvar aggregations to treat Infinity consistently. #9844
* [BUGFIX] Ingester: Chunks could have one unnecessary zero byte at the end. #9844
* [BUGFIX] OTLP receiver: Preserve colons and combine multiple consecutive underscores into one when generating metric names in suffix adding mode (`-distributor.otel-metric-suffixes-enabled`). #10075
* [BUGFIX] PromQL: Ignore native histograms in `clamp`, `clamp_max` and `clamp_min` functions. #10136
* [BUGFIX] PromQL: Ignore native histograms in `max`, `min`, `stdvar`, `stddev` aggregation operators and instead return an info annotation. #10136
* [BUGFIX] PromQL: Ignore native histograms when compared to float values with `==`, `!=`, `<`, `>`, `<=`, `>=` and instead return an info annotation. #10136
* [BUGFIX] PromQL: Return an info annotation if the `quantile` function is used on a float series that does not have `le` label. #10136
* [BUGFIX] PromQL: Fix `count_values` to take into account native histograms. #10168
* [BUGFIX] PromQL: Ignore native histograms in time functions `day_of_month`, `day_of_week`, `day_of_year`, `days_in_month`, `hour`, `minute`, `month` and `year`, which means they no longer yield any value when encountering a native histograms series. #10188
* [BUGFIX] PromQL: Ignore native histograms in `topk` and `bottomk` functions and return info annotation instead. #10188
* [BUGFIX] PromQL: Let `limitk` and `limit_ratio` include native histograms if applicable. #10188
* [BUGFIX] PromQL: Fix `changes` and `resets` functions to count switch between float and native histograms sample type as change and reset. #10188

### Mixin

* [CHANGE] Remove backwards compatibility for `thanos_memcached_` prefixed metrics in dashboards and alerts removed in 2.12. #9674 #9758
* [CHANGE] Reworked the alert `MimirIngesterStuckProcessingRecordsFromKafka` to also work when concurrent fetching is enabled. #9855
* [ENHANCEMENT] Unify ingester autoscaling panels on 'Mimir / Writes' dashboard to work for both ingest-storage and non-ingest-storage autoscaling. #9617
* [ENHANCEMENT] Alerts: Enable configuring job prefix for alerts to prevent clashes with metrics from Loki/Tempo. #9659
* [ENHANCEMENT] Dashboards: visualize the age of source blocks in the "Mimir / Compactor" dashboard. #9697
* [ENHANCEMENT] Dashboards: Include block compaction level on queried blocks in 'Mimir / Queries' dashboard. #9706
* [ENHANCEMENT] Alerts: add `MimirIngesterMissedRecordsFromKafka` to detect gaps in consumed records in the ingester when using the experimental Kafka-based storage. #9921 #9972
* [ENHANCEMENT] Dashboards: Add more panels to 'Mimir / Writes' for concurrent ingestion and fetching when using ingest storage. #10021
* [ENHANCEMENT] Dashboards: Include CPU and memory resources in 'Mimir / Ruler' dashboard. #10656
* [BUGFIX] Dashboards: Fix autoscaling metrics joins when series churn. #9412 #9450 #9432
* [BUGFIX] Alerts: Fix autoscaling metrics joins in `MimirAutoscalerNotActive` when series churn. #9412
* [BUGFIX] Alerts: Exclude failed cache "add" operations from alerting since failures are expected in normal operation. #9658
* [BUGFIX] Alerts: Exclude read-only replicas from `IngesterInstanceHasNoTenants` alert. #9843
* [BUGFIX] Alerts: Use resident set memory for the `EtcdAllocatingTooMuchMemory` alert so that ephemeral file cache memory doesn't cause the alert to misfire. #9997
* [BUGFIX] Query-frontend: support `X-Read-Consistency-Offsets` on labels queries too.

### Jsonnet

* [CHANGE] Remove support to set Redis as a cache backend from jsonnet. #9677
* [CHANGE] Rollout-operator now defaults to storing scaling operation metadata in a Kubernetes ConfigMap. This avoids recursively invoking the admission webhook in some Kubernetes environments. #9699
* [CHANGE] Update rollout-operator version to 0.20.0. #9995
* [CHANGE] Remove the `track_sizes` feature for Memcached pods since it is unused. #10032
* [CHANGE] The configuration options `autoscaling_distributor_min_replicas` and `autoscaling_distributor_max_replicas` has been renamed to `autoscaling_distributor_min_replicas_per_zone` and `autoscaling_distributor_max_replicas_per_zone` respectively. #10019
* [FEATURE] Add support to deploy distributors in multi availability zones. #9548
* [FEATURE] Add configuration settings to set the number of Memcached replicas for each type of cache (`memcached_frontend_replicas`, `memcached_index_queries_replicas`, `memcached_chunks_replicas`, `memcached_metadata_replicas`). #9679
* [ENHANCEMENT] Add `ingest_storage_ingester_autoscaling_triggers` option to specify multiple triggers in ScaledObject created for ingest-store ingester autoscaling. #9422
* [ENHANCEMENT] Add `ingest_storage_ingester_autoscaling_scale_up_stabilization_window_seconds` and `ingest_storage_ingester_autoscaling_scale_down_stabilization_window_seconds` config options to make stabilization window for ingester autoscaling when using ingest-storage configurable. #9445
* [ENHANCEMENT] Make label-selector in ReplicaTemplate/ingester-zone-a object configurable when using ingest-storage. #9480
* [ENHANCEMENT] Add `querier_only_args` option to specify CLI flags that apply only to queriers but not ruler-queriers. #9503
* [ENHANCEMENT] Validate the Kafka client ID configured when ingest storage is enabled. #9573
* [ENHANCEMENT] Configure pod anti-affinity and tolerations to run etcd pods multi-AZ when `_config.multi_zone_etcd_enabled` is set to `true`. #9725

### Mimirtool

### Mimir Continuous Test

### Query-tee

* [FEATURE] Added `-proxy.compare-skip-samples-before` to skip samples before the given time when comparing responses. The time can be in RFC3339 format (or) RFC3339 without the timezone and seconds (or) date only. #9515
* [FEATURE] Add `-backend.config-file` for a YAML configuration file for per-backend options. Currently, it only supports additional HTTP request headers. #10081
* [ENHANCEMENT] Added human-readable timestamps to comparison failure messages. #9665

### Documentation

* [BUGFIX] Send native histograms: update the migration guide with the corrected dashboard query for switching between classic and native histograms queries. #10052

### Tools

* [FEATURE] `splitblocks`: add new tool to split blocks larger than a specified duration into multiple blocks. #9517, #9779
* [ENHANCEMENT] `copyblocks`: add `--skip-no-compact-block-duration-check`, which defaults to `false`, to simplify targeting blocks that are not awaiting compaction. #9439
* [ENHANCEMENT] `copyblocks`: add `--user-mapping` to support copying blocks between users. #10110
* [ENHANCEMENT] `kafkatool`: add SASL plain authentication support. The following new CLI flags have been added: #9584
  * `--kafka-sasl-username`
  * `--kafka-sasl-password`
* [ENHANCEMENT] `kafkatool`: add `dump print` command to print the content of write requests from a dump. #9942
* [ENHANCEMENT] Updated `KubePersistentVolumeFillingUp` runbook, including a sample command to debug the distroless image. #9802

## 2.14.3

### Grafana Mimir

* [BUGFIX] Update `golang.org/x/crypto` to address [CVE-2024-45337](https://github.com/advisories/GHSA-v778-237x-gjrc). #10251
* [BUGFIX] Update `golang.org/x/net` to address [CVE-2024-45338](https://github.com/advisories/GHSA-w32m-9786-jp63). #10298

## 2.14.2

### Grafana Mimir

* [BUGFIX] Query-frontend: Do not break scheduler connection on malformed queries. #9833

## 2.14.1

### Grafana Mimir

* [BUGFIX] Update objstore library to resolve issues observed for some S3-compatible object stores, which respond to `StatObject` with `Range` incorrectly. #9625

## 2.14.0

### Grafana Mimir

* [CHANGE] Update minimal supported version of Go to 1.22. #9134
* [CHANGE] Store-gateway / querier: enable streaming chunks from store-gateways to queriers by default. #6646
* [CHANGE] Querier: honor the start/end time range specified in the read hints when executing a remote read request. #8431
* [CHANGE] Querier: return only samples within the queried start/end time range when executing a remote read request using "SAMPLES" mode. Previously, samples outside of the range could have been returned. Samples outside of the queried time range may still be returned when executing a remote read request using "STREAMED_XOR_CHUNKS" mode. #8463
* [CHANGE] Querier: Set minimum for `-querier.max-concurrent` to four to prevent queue starvation with querier-worker queue prioritization algorithm; values below the minimum four are ignored and set to the minimum. #9054
* [CHANGE] Store-gateway: enabled `-blocks-storage.bucket-store.max-concurrent-queue-timeout` by default with a timeout of 5 seconds. #8496
* [CHANGE] Store-gateway: enabled `-blocks-storage.bucket-store.index-header.lazy-loading-concurrency-queue-timeout` by default with a timeout of 5 seconds . #8667
* [CHANGE] Distributor: Incoming OTLP requests were previously size-limited by using limit from `-distributor.max-recv-msg-size` option. We have added option `-distributor.max-otlp-request-size` for limiting OTLP requests, with default value of 100 MiB. #8574
* [CHANGE] Distributor: remove metric `cortex_distributor_sample_delay_seconds`. #8698
* [CHANGE] Query-frontend: Remove deprecated `frontend.align_queries_with_step` YAML configuration. The configuration option has been moved to per-tenant and default `limits` since Mimir 2.12. #8733 #8735
* [CHANGE] Store-gateway: Change default of `-blocks-storage.bucket-store.max-concurrent` to 200. #8768
* [CHANGE] Added new metric `cortex_compactor_disk_out_of_space_errors_total` which counts how many times a compaction failed due to the compactor being out of disk, alert if there is a single increase. #8237 #8278
* [CHANGE] Store-gateway: Remove experimental parameter `-blocks-storage.bucket-store.series-selection-strategy`. The default strategy is now `worst-case`. #8702
* [CHANGE] Store-gateway: Rename `-blocks-storage.bucket-store.series-selection-strategies.worst-case-series-preference` to `-blocks-storage.bucket-store.series-fetch-preference` and promote to stable. #8702
* [CHANGE] Querier, store-gateway: remove deprecated `-querier.prefer-streaming-chunks-from-store-gateways=true`. Streaming from store-gateways is now always enabled. #8696
* [CHANGE] Ingester: remove deprecated `-ingester.return-only-grpc-errors`. #8699 #8828
* [CHANGE] Distributor, ruler: remove deprecated `-ingester.client.report-grpc-codes-in-instrumentation-label-enabled`. #8700
* [CHANGE] Ingester client: experimental support for client-side circuit breakers, their configuration options (`-ingester.client.circuit-breaker.*`) and metrics (`cortex_ingester_client_circuit_breaker_results_total`, `cortex_ingester_client_circuit_breaker_transitions_total`) were removed. #8802
* [CHANGE] Ingester: circuit breakers do not open in case of per-instance limit errors anymore. Opening can be triggered only in case of push and pull requests exceeding the configured duration. #8854
* [CHANGE] Query-frontend: Return `413 Request Entity Too Large` if a response shard for an `/active_series` request is too large. #8861
* [CHANGE] Distributor: Promote replying with `Retry-After` header on retryable errors to stable and set `-distributor.retry-after-header.enabled=true` by default. #8694
* [CHANGE] Distributor: Replace `-distributor.retry-after-header.max-backoff-exponent` and `-distributor.retry-after-header.base-seconds` with `-distributor.retry-after-header.min-backoff` and `-distributor.retry-after-header.max-backoff` for easier configuration. #8694
* [CHANGE] Ingester: increase the default inactivity timeout of active series (`-ingester.active-series-metrics-idle-timeout`) from `10m` to `20m`. #8975
* [CHANGE] Distributor: Remove `-distributor.enable-otlp-metadata-storage` flag, which was deprecated in version 2.12. #9069
* [CHANGE] Ruler: Removed `-ruler.drain-notification-queue-on-shutdown` option, which is now enabled by default. #9115
* [CHANGE] Querier: allow wrapping errors with context errors only when the former actually correspond to `context.Canceled` and `context.DeadlineExceeded`. #9175
* [CHANGE] Query-scheduler: Remove the experimental `-query-scheduler.use-multi-algorithm-query-queue` flag. The new multi-algorithm tree queue is always used for the scheduler. #9210
* [CHANGE] Distributor: reject incoming requests until the distributor service has started. #9317
* [CHANGE] Ingester, Distributor: Remove deprecated `-ingester.limit-inflight-requests-using-grpc-method-limiter` and `-distributor.limit-inflight-requests-using-grpc-method-limiter`. The feature was deprecated and enabled by default in Mimir 2.12. #9407
* [CHANGE] Querier: Remove deprecated `-querier.max-query-into-future`. The feature was deprecated in Mimir 2.12. #9407
* [CHANGE] Cache: Deprecate experimental support for Redis as a cache backend. The support is set to be removed in the next major release. #9453
* [FEATURE] Alertmanager: Added `-alertmanager.log-parsing-label-matchers` to control logging when parsing label matchers. This flag is intended to be used with `-alertmanager.utf8-strict-mode-enabled` to validate UTF-8 strict mode is working as intended. The default value is `false`. #9173
* [FEATURE] Alertmanager: Added `-alertmanager.utf8-migration-logging-enabled` to enable logging of tenant configurations that are incompatible with UTF-8 strict mode. The default value is `false`. #9174
* [FEATURE] Querier: add experimental streaming PromQL engine, enabled with `-querier.query-engine=mimir`. #8422 #8430 #8454 #8455 #8360 #8490 #8508 #8577 #8660 #8671 #8677 #8747 #8850 #8872 #8838 #8911 #8909 #8923 #8924 #8925 #8932 #8933 #8934 #8962 #8986 #8993 #8995 #9008 #9017 #9018 #9019 #9120 #9121 #9136 #9139 #9140 #9145 #9191 #9192 #9194 #9196 #9201 #9212 #9225 #9260 #9272 #9277 #9278 #9280 #9281 #9342 #9343 #9371 #9859 #9858
* [FEATURE] Experimental Kafka-based ingest storage. #6888 #6894 #6929 #6940 #6951 #6974 #6982 #7029 #7030 #7091 #7142 #7147 #7148 #7153 #7160 #7193 #7349 #7376 #7388 #7391 #7393 #7394 #7402 #7404 #7423 #7424 #7437 #7486 #7503 #7508 #7540 #7621 #7682 #7685 #7694 #7695 #7696 #7697 #7701 #7733 #7734 #7741 #7752 #7838 #7851 #7871 #7877 #7880 #7882 #7887 #7891 #7925 #7955 #7967 #8031 #8063 #8077 #8088 #8135 #8176 #8184 #8194 #8216 #8217 #8222 #8233 #8503 #8542 #8579 #8657 #8686 #8688 #8703 #8706 #8708 #8738 #8750 #8778 #8808 #8809 #8841 #8842 #8845 #8853 #8886 #8988
  * What it is:
    * When the new ingest storage architecture is enabled, distributors write incoming write requests to a Kafka-compatible backend, and the ingesters asynchronously replay ingested data from Kafka. In this architecture, the write and read path are de-coupled through a Kafka-compatible backend. The write path and Kafka load is a function of the incoming write traffic, the read path load is a function of received queries. Whatever the load on the read path, it doesn't affect the write path.
  * New configuration options:
    * `-ingest-storage.enabled`
    * `-ingest-storage.kafka.*`: configures Kafka-compatible backend and how clients interact with it.
    * `-ingest-storage.ingestion-partition-tenant-shard-size`: configures the per-tenant shuffle-sharding shard size used by partitions ring.
    * `-ingest-storage.read-consistency`: configures the default read consistency.
    * `-ingest-storage.migration.distributor-send-to-ingesters-enabled`: enabled tee-ing writes to classic ingesters and Kafka, used during a live migration to the new ingest storage architecture.
    * `-ingester.partition-ring.*`: configures partitions ring backend.
* [FEATURE] Querier: added support for `limitk()` and `limit_ratio()` experimental PromQL functions. Experimental functions are disabled by default, but can be enabled setting `-querier.promql-experimental-functions-enabled=true` in the query-frontend and querier. #8632
* [FEATURE] Querier: experimental support for `X-Mimir-Chunk-Info-Logger` header that triggers logging information about TSDB chunks loaded from ingesters and store-gateways in the querier. The header should contain the comma separated list of labels for which their value will be included in the logs. #8599
* [FEATURE] Query frontend: added new query pruning middleware to enable pruning dead code (eg. expressions that cannot produce any results) and simplifying expressions (eg. expressions that can be evaluated immediately) in queries. #9086
* [FEATURE] Ruler: added experimental configuration, `-ruler.rule-evaluation-write-enabled`, to disable writing the result of rule evaluation to ingesters. This feature can be used for testing purposes. #9060
* [FEATURE] Ingester: added experimental configuration `ingester.ignore-ooo-exemplars`. When set to `true` out of order exemplars are no longer reported to the remote write client. #9151
* [ENHANCEMENT] Compactor: Add `cortex_compactor_compaction_job_duration_seconds` and `cortex_compactor_compaction_job_blocks` histogram metrics to track duration of individual compaction jobs and number of blocks per job. #8371
* [ENHANCEMENT] Rules: Added per namespace max rules per rule group limit. The maximum number of rules per rule groups for all namespaces continues to be configured by `-ruler.max-rules-per-rule-group`, but now, this can be superseded by the new `-ruler.max-rules-per-rule-group-by-namespace` option on a per namespace basis. This new limit can be overridden using the overrides mechanism to be applied per-tenant. #8378
* [ENHANCEMENT] Rules: Added per namespace max rule groups per tenant limit. The maximum number of rule groups per rule tenant for all namespaces continues to be configured by `-ruler.max-rule-groups-per-tenant`, but now, this can be superseded by the new `-ruler.max-rule-groups-per-tenant-by-namespace` option on a per namespace basis. This new limit can be overridden using the overrides mechanism to be applied per-tenant. #8425
* [ENHANCEMENT] Ruler: Added support to protect rules namespaces from modification. The `-ruler.protected-namespaces` flag can be used to specify namespaces that are protected from rule modifications. The header `X-Mimir-Ruler-Override-Namespace-Protection` can be used to override the protection. #8444
* [ENHANCEMENT] Query-frontend: be able to block remote read queries via the per tenant runtime override `blocked_queries`. #8372 #8415
* [ENHANCEMENT] Query-frontend: added `remote_read` to `op` supported label values for the `cortex_query_frontend_queries_total` metric. #8412
* [ENHANCEMENT] Query-frontend: log the overall length and start, end time offset from current time for remote read requests. The start and end times are calculated as the miminum and maximum times of the individual queries in the remote read request. #8404
* [ENHANCEMENT] Storage Provider: Added option `-<prefix>.s3.dualstack-enabled` that allows disabling S3 client from resolving AWS S3 endpoint into dual-stack IPv4/IPv6 endpoint. Defaults to true. #8405
* [ENHANCEMENT] HA Tracker: Added reporting of most recent elected replica change via `cortex_ha_tracker_last_election_timestamp_seconds` gauge, logging, and a new column in the HA Tracker status page. #8507
* [ENHANCEMENT] Use sd_notify to send events to systemd at start and stop of mimir services. Default systemd mimir.service config now wait for those events with a configurable timeout `TimeoutStartSec` default is 3 min to handle long start time (ex. store-gateway). #8220 #8555 #8658
* [ENHANCEMENT] Alertmanager: Reloading config and templates no longer needs to hit the disk. #4967
* [ENHANCEMENT] Compactor: Added experimental `-compactor.in-memory-tenant-meta-cache-size` option to set size of in-memory cache (in number of items) for parsed meta.json files. This can help when a tenant has many meta.json files and their parsing before each compaction cycle is using a lot of CPU time. #8544
* [ENHANCEMENT] Distributor: Interrupt OTLP write request translation when context is canceled or has timed out. #8524
* [ENHANCEMENT] Ingester, store-gateway: optimised regular expression matching for patterns like `1.*|2.*|3.*|...|1000.*`. #8632
* [ENHANCEMENT] Query-frontend: Add `header_cache_control` to query stats. #8590
* [ENHANCEMENT] Query-scheduler: Introduce `query-scheduler.use-multi-algorithm-query-queue`, which allows use of an experimental queue structure, with no change in external queue behavior. #7873
* [ENHANCEMENT] Query-scheduler: Improve CPU/memory performance of experimental query-scheduler. #8871
* [ENHANCEMENT] Expose a new `s3.trace.enabled` configuration option to enable detailed logging of operations against S3-compatible object stores. #8690
* [ENHANCEMENT] memberlist: locally-generated messages (e.g. ring updates) are sent to gossip network before forwarded messages. Introduced `-memberlist.broadcast-timeout-for-local-updates-on-shutdown` option to modify how long to wait until queue with locally-generated messages is empty when shutting down. Previously this was hard-coded to 10s, and wait included all messages (locally-generated and forwarded). Now it defaults to 10s, 0 means no timeout. Increasing this value may help to avoid problem when ring updates on shutdown are not propagated to other nodes, and ring entry is left in a wrong state. #8761
* [ENHANCEMENT] Querier: allow using both raw numbers of seconds and duration literals in queries where previously only one or the other was permitted. For example, `predict_linear` now accepts a duration literal (eg. `predict_linear(..., 4h)`), and range vector selectors now accept a number of seconds (eg. `rate(metric[2])`). #8780
* [ENHANCEMENT] Ruler: Add `ruler.max-independent-rule-evaluation-concurrency` to allow independent rules of a tenant to be run concurrently. You can control the amount of concurrency per tenant is controlled via the `-ruler.max-independent-rule-evaluation-concurrency-per-tenan` as a limit. Use a `-ruler.max-independent-rule-evaluation-concurrency` value of `0` can be used to disable the feature for all tenants. By default, this feature is disabled. A rule is eligible for concurrency as long as it doesn't depend on any other rules, doesn't have any other rules that depend on it, and has a total rule group runtime that exceeds 50% of its interval by default. The threshold can can be adjusted with `-ruler.independent-rule-evaluation-concurrency-min-duration-percentage`. #8146 #8858 #8880 #8884
  * This work introduces the following metrics:
    * `cortex_ruler_independent_rule_evaluation_concurrency_slots_in_use`
    * `cortex_ruler_independent_rule_evaluation_concurrency_attempts_started_total`
    * `cortex_ruler_independent_rule_evaluation_concurrency_attempts_incomplete_total`
    * `cortex_ruler_independent_rule_evaluation_concurrency_attempts_completed_total`
* [ENHANCEMENT] Expose a new `s3.session-token` configuration option to enable using temporary security credentials. #8952
* [ENHANCEMENT] Add HA deduplication features to the `mimir-microservices-mode` development environment. #9012
* [ENHANCEMENT] Remove experimental `-query-frontend.additional-query-queue-dimensions-enabled` and `-query-scheduler.additional-query-queue-dimensions-enabled`. Mimir now always includes "query components" as a queue dimension. #8984 #9135
* [ENHANCEMENT] Add a new ingester endpoint to prepare instances to downscale. #8956
* [ENHANCEMENT] Query-scheduler: Add `query-scheduler.prioritize-query-components` which, when enabled, will primarily prioritize dequeuing fairly across queue components, and secondarily prioritize dequeuing fairly across tenants. When disabled, tenant fairness is primarily prioritized. `query-scheduler.use-multi-algorithm-query-queue` must be enabled in order to use this flag. #9016 #9071
* [ENHANCEMENT] Update runtime configuration to read gzip-compressed files with `.gz` extension. #9074
* [ENHANCEMENT] Ingester: add `cortex_lifecycler_read_only` metric which is set to 1 when ingester's lifecycler is set to read-only mode. #9095
* [ENHANCEMENT] Add a new field, `encode_time_seconds` to query stats log messages, to record the amount of time it takes the query-frontend to encode a response. This does not include any serialization time for downstream components. #9062
* [ENHANCEMENT] OTLP: If the flag `-distributor.otel-created-timestamp-zero-ingestion-enabled` is true, OTel start timestamps are converted to Prometheus zero samples to mark series start. #9131 #10053
* [ENHANCEMENT] Querier: attach logs emitted during query consistency check to trace span for query. #9213
* [ENHANCEMENT] Query-scheduler: Experimental `-query-scheduler.prioritize-query-components` flag enables the querier-worker queue priority algorithm to take precedence over tenant rotation when dequeuing requests. #9220
* [ENHANCEMENT] Add application credential arguments for Openstack Swift storage backend. #9181
* [ENHANCEMENT] Make MemberlistKV module targetable (can be run through `-target=memberlist-kv`). #9940
* [BUGFIX] Ruler: add support for draining any outstanding alert notifications before shutting down. This can be enabled with the `-ruler.drain-notification-queue-on-shutdown=true` CLI flag. #8346
* [BUGFIX] Query-frontend: fix `-querier.max-query-lookback` enforcement when `-compactor.blocks-retention-period` is not set, and viceversa. #8388
* [BUGFIX] Ingester: fix sporadic `not found` error causing an internal server error if label names are queried with matchers during head compaction. #8391
* [BUGFIX] Ingester, store-gateway: fix case insensitive regular expressions not matching correctly some Unicode characters. #8391
* [BUGFIX] Query-frontend: "query stats" log now includes the actual `status_code` when the request fails due to an error occurring in the query-frontend itself. #8407
* [BUGFIX] Store-gateway: fixed a case where, on a quick subsequent restart, the previous lazy-loaded index header snapshot was overwritten by a partially loaded one. #8281
* [BUGFIX] Ingester: fixed timestamp reported in the "the sample has been rejected because its timestamp is too old" error when the write request contains only histograms. #8462
* [BUGFIX] Store-gateway: store sparse index headers atomically to disk. #8485
* [BUGFIX] Query scheduler: fix a panic in request queueing. #8451
* [BUGFIX] Querier: fix issue where "context canceled" is logged for trace spans for requests to store-gateways that return no series when chunks streaming is enabled. #8510
* [BUGFIX] Alertmanager: Fix per-tenant silence limits not reloaded during runtime. #8456
* [BUGFIX] Alertmanager: Fixes a number of bugs in silences which could cause an existing silence to be deleted/expired when updating the silence failed. This could happen when the replacing silence was invalid or exceeded limits. #8525
* [BUGFIX] Alertmanager: Fix help message for utf-8-strict-mode. #8572
* [BUGFIX] Query-frontend: Ensure that internal errors result in an HTTP 500 response code instead of 422. #8595 #8666
* [BUGFIX] Configuration: Multi line envs variables are flatten during injection to be compatible with YAML syntax
* [BUGFIX] Querier: fix issue where queries can return incorrect results if a single store-gateway returns overlapping chunks for a series. #8827
* [BUGFIX] HA Tracker: store correct timestamp for last received request from elected replica. #8821
* [BUGFIX] Querier: do not return `grpc: the client connection is closing` errors as HTTP `499`. #8865 #8888
* [BUGFIX] Compactor: fix a race condition between different compactor replicas that may cause a deleted block to be still referenced as non-deleted in the bucket index. #8905
* [BUGFIX] Querier: fix issue where some native histogram-related warnings were not emitted when `rate()` was used over native histograms. #8918
* [BUGFIX] Ruler: map invalid org-id errors to 400 status code. #8935
* [BUGFIX] Querier: Fix invalid query results when multiple chunks are being merged. #8992
* [BUGFIX] Query-frontend: return annotations generated during evaluation of sharded queries. #9138
* [BUGFIX] Querier: Support optional start and end times on `/prometheus/api/v1/labels`, `/prometheus/api/v1/label/<label>/values`, and `/prometheus/api/v1/series` when `max_query_into_future: 0`. #9129
* [BUGFIX] Alertmanager: Fix config validation gap around unreferenced templates. #9207
* [BUGFIX] Alertmanager: Fix goroutine leak when stored config fails to apply and there is no existing tenant alertmanager #9211
* [BUGFIX] Querier: fix issue where both recently compacted blocks and their source blocks can be skipped during querying if store-gateways are restarting. #9224
* [BUGFIX] Alertmanager: fix receiver firewall to detect `0.0.0.0` and IPv6 interface-local multicast address as local addresses. #9308

### Mixin

* [CHANGE] Dashboards: set default auto-refresh rate to 5m. #8758
* [ENHANCEMENT] Dashboards: allow switching between using classic or native histograms in dashboards.
  * Overview dashboard: status, read/write latency and queries/ingestion per sec panels, `cortex_request_duration_seconds` metric. #7674 #8502 #8791
  * Writes dashboard: `cortex_request_duration_seconds` metric. #8757 #8791
  * Reads dashboard: `cortex_request_duration_seconds` metric. #8752
  * Rollout progress dashboard: `cortex_request_duration_seconds` metric. #8779
  * Alertmanager dashboard: `cortex_request_duration_seconds` metric. #8792
  * Ruler dashboard: `cortex_request_duration_seconds` metric. #8795
  * Queries dashboard: `cortex_request_duration_seconds` metric. #8800
  * Remote ruler reads dashboard: `cortex_request_duration_seconds` metric. #8801
* [ENHANCEMENT] Alerts: `MimirRunningIngesterReceiveDelayTooHigh` alert has been tuned to be more reactive to high receive delay. #8538
* [ENHANCEMENT] Dashboards: improve end-to-end latency and strong read consistency panels when experimental ingest storage is enabled. #8543 #8830
* [ENHANCEMENT] Dashboards: Add panels for monitoring ingester autoscaling when not using ingest-storage. These panels are disabled by default, but can be enabled using the `autoscaling.ingester.enabled: true` config option. #8484
* [ENHANCEMENT] Dashboards: Add panels for monitoring store-gateway autoscaling. These panels are disabled by default, but can be enabled using the `autoscaling.store_gateway.enabled: true` config option. #8824
* [ENHANCEMENT] Dashboards: add panels to show writes to experimental ingest storage backend in the "Mimir / Ruler" dashboard, when `_config.show_ingest_storage_panels` is enabled. #8732
* [ENHANCEMENT] Dashboards: show all series in tooltips on time series dashboard panels. #8748
* [ENHANCEMENT] Dashboards: add compactor autoscaling panels to "Mimir / Compactor" dashboard. The panels are disabled by default, but can be enabled setting `_config.autoscaling.compactor.enabled` to `true`. #8777
* [ENHANCEMENT] Alerts: added `MimirKafkaClientBufferedProduceBytesTooHigh` alert. #8763
* [ENHANCEMENT] Dashboards: added "Kafka produced records / sec" panel to "Mimir / Writes" dashboard. #8763
* [ENHANCEMENT] Alerts: added `MimirStrongConsistencyOffsetNotPropagatedToIngesters` alert, and rename `MimirIngesterFailsEnforceStrongConsistencyOnReadPath` alert to `MimirStrongConsistencyEnforcementFailed`. #8831
* [ENHANCEMENT] Dashboards: remove "All" option for namespace dropdown in dashboards. #8829
* [ENHANCEMENT] Dashboards: add Kafka end-to-end latency outliers panel in the "Mimir / Writes" dashboard. #8948
* [ENHANCEMENT] Dashboards: add "Out-of-order samples appended" panel to "Mimir / Tenants" dashboard. #8939
* [ENHANCEMENT] Alerts: `RequestErrors` and `RulerRemoteEvaluationFailing` have been enriched with a native histogram version. #9004
* [ENHANCEMENT] Dashboards: add 'Read path' selector to 'Mimir / Queries' dashboard. #8878
* [ENHANCEMENT] Dashboards: add annotation indicating active series are being reloaded to 'Mimir / Tenants' dashboard. #9257
* [ENHANCEMENT] Dashboards: limit results on the 'Failed evaluations rate' panel of the 'Mimir / Tenants' dashboard to 50 to avoid crashing the page when there are many failing groups. #9262
* [FEATURE] Alerts: add `MimirGossipMembersEndpointsOutOfSync` alert. #9347
* [BUGFIX] Dashboards: fix "current replicas" in autoscaling panels when HPA is not active. #8566
* [BUGFIX] Alerts: do not fire `MimirRingMembersMismatch` during the migration to experimental ingest storage. #8727
* [BUGFIX] Dashboards: avoid over-counting of ingesters metrics when migrating to experimental ingest storage. #9170
* [BUGFIX] Dashboards: fix `job_prefix` not utilized in `jobSelector`. #9155

### Jsonnet

* [CHANGE] Changed the following config options when the experimental ingest storage is enabled: #8874
  * `ingest_storage_ingester_autoscaling_min_replicas` changed to `ingest_storage_ingester_autoscaling_min_replicas_per_zone`
  * `ingest_storage_ingester_autoscaling_max_replicas` changed to `ingest_storage_ingester_autoscaling_max_replicas_per_zone`
* [CHANGE] Changed the overrides configmap generation to remove any field with `null` value. #9116
* [CHANGE] `$.replicaTemplate` function now takes replicas and labelSelector parameter. #9248
* [CHANGE] Renamed `ingest_storage_ingester_autoscaling_replica_template_custom_resource_definition_enabled` to `replica_template_custom_resource_definition_enabled`. #9248
* [FEATURE] Add support for automatically deleting compactor, store-gateway, ingester and read-write mode backend PVCs when the corresponding StatefulSet is scaled down. #8382 #8736
* [FEATURE] Automatically set GOMAXPROCS on ingesters. #9273
* [ENHANCEMENT] Added the following config options to set the number of partition ingester replicas when migrating to experimental ingest storage. #8517
  * `ingest_storage_migration_partition_ingester_zone_a_replicas`
  * `ingest_storage_migration_partition_ingester_zone_b_replicas`
  * `ingest_storage_migration_partition_ingester_zone_c_replicas`
* [ENHANCEMENT] Distributor: increase `-distributor.remote-timeout` when the experimental ingest storage is enabled. #8518
* [ENHANCEMENT] Memcached: Update to Memcached 1.6.28 and memcached-exporter 0.14.4. #8557
* [ENHANCEMENT] Rollout-operator: Allow the rollout-operator to be used as Kubernetes statefulset webhook to enable `no-downscale` and `prepare-downscale` annotations to be used on ingesters or store-gateways. #8743
* [ENHANCEMENT] Do not deploy ingester-zone-c when experimental ingest storage is enabled and `ingest_storage_ingester_zones` is configured to `2`. #8776
* [ENHANCEMENT] Added the config option `ingest_storage_migration_classic_ingesters_no_scale_down_delay` to disable the downscale delay on classic ingesters when migrating to experimental ingest storage. #8775 #8873
* [ENHANCEMENT] Configure experimental ingest storage on query-frontend too when enabled. #8843
* [ENHANCEMENT] Allow to override Kafka client ID on a per-component basis. #9026
* [ENHANCEMENT] Rollout-operator's access to ReplicaTemplate is now configured via config option `rollout_operator_replica_template_access_enabled`. #9252
* [ENHANCEMENT] Added support for new way of downscaling ingesters, using rollout-operator's resource-mirroring feature and read-only mode of ingesters. This can be enabled by using `ingester_automated_downscale_v2_enabled` config option. This is mutually exclusive with both `ingester_automated_downscale_enabled` (previous downscale mode) and `ingest_storage_ingester_autoscaling_enabled` (autoscaling for ingest-storage).
* [ENHANCEMENT] Update rollout-operator to `v0.19.1`. #9388
* [BUGFIX] Added missing node affinity matchers to write component. #8910

### Mimirtool

* [CHANGE] Disable colored output on mimirtool when the output is not to a terminal. #9423
* [CHANGE] Add `--force-color` flag to be able to enable colored output when the output is not to a terminal. #9423
* [CHANGE] Analyze Rules: Count recording rules used in rules group as used. #6133
* [CHANGE] Remove deprecated `--rule-files` flag in favor of CLI arguments for the following commands: #8701
  * `mimirtool rules load`
  * `mimirtool rules sync`
  * `mimirtool rules diff`
  * `mimirtool rules check`
  * `mimirtool rules prepare`
* [ENHANCEMENT] Remote read and backfill now supports the experimental native histograms. #9156

### Mimir Continuous Test

* [CHANGE] Use test metrics that do not pass through 0 to make identifying incorrect results easier. #8630
* [CHANGE] Allowed authentication to Mimir using both Tenant ID and basic/bearer auth. #9038
* [FEATURE] Experimental support for the `-tests.send-chunks-debugging-header` boolean flag to send the `X-Mimir-Chunk-Info-Logger: series_id` header with queries. #8599
* [ENHANCEMENT] Include human-friendly timestamps in diffs logged when a test fails. #8630
* [ENHANCEMENT] Add histograms to measure latency of read and write requests. #8583
* [ENHANCEMENT] Log successful test runs in addition to failed test runs. #8817
* [ENHANCEMENT] Series emitted by continuous-test now distribute more uniformly across ingesters. #9218 #9243
* [ENHANCEMENT] Configure `User-Agent` header for the Mimir client via `-tests.client.user-agent`. #9338
* [BUGFIX] Initialize test result metrics to 0 at startup so that alerts can correctly identify the first failure after startup. #8630

### Query-tee

* [CHANGE] If a preferred backend is configured, then query-tee always returns its response, regardless of the response status code. Previously, query-tee would only return the response from the preferred backend if it did not have a 5xx status code. #8634
* [ENHANCEMENT] Emit trace spans from query-tee. #8419
* [ENHANCEMENT] Log trace ID (if present) with all log messages written while processing a request. #8419
* [ENHANCEMENT] Log user agent when processing a request. #8419
* [ENHANCEMENT] Add `time` parameter to proxied instant queries if it is not included in the incoming request. This is optional but enabled by default, and can be disabled with `-proxy.add-missing-time-parameter-to-instant-queries=false`. #8419
* [ENHANCEMENT] Add support for sending only a proportion of requests to all backends, with the remainder only sent to the preferred backend. The default behaviour is to send all requests to all backends. This can be configured with `-proxy.secondary-backends-request-proportion`. #8532
* [ENHANCEMENT] Check annotations emitted by both backends are the same when comparing responses from two backends. #8660
* [ENHANCEMENT] Compare native histograms in query results when comparing results between two backends. #8724
* [ENHANCEMENT] Don't consider responses to be different during response comparison if both backends' responses contain different series, but all samples are within the recent sample window. #8749 #8894
* [ENHANCEMENT] When the expected and actual response for a matrix series is different, the full set of samples for that series from both backends will now be logged. #8947
* [ENHANCEMENT] Wait up to `-server.graceful-shutdown-timeout` for inflight requests to finish when shutting down, rather than immediately terminating inflight requests on shutdown. #8985
* [ENHANCEMENT] Optionally consider equivalent error messages the same when comparing responses. Enabled by default, disable with `-proxy.require-exact-error-match=true`. #9143 #9350 #9366
* [BUGFIX] Ensure any errors encountered while forwarding a request to a backend (eg. DNS resolution failures) are logged. #8419
* [BUGFIX] The comparison of the results should not fail when either side contains extra samples from within SkipRecentSamples duration. #8920
* [BUGFIX] When `-proxy.compare-skip-recent-samples` is enabled, compare sample timestamps with the time the query requests were made, rather than the time at which the comparison is occurring. #9416

### Documentation

* [ENHANCEMENT] Specify in which component the configuration flags `-compactor.blocks-retention-period`, `-querier.max-query-lookback`, `-query-frontend.max-total-query-length`, `-query-frontend.max-query-expression-size-bytes` are applied and that they are applied to remote read as well. #8433
* [ENHANCEMENT] Provide more detailed recommendations on how to migrate from classic to native histograms. #8864
* [ENHANCEMENT] Clarify that `{namespace}` and `{groupName}` path segments in the ruler config API should be URL-escaped. #8969
* [ENHANCEMENT] Include stalled compactor network drive information in runbooks. #9297
* [ENHANCEMENT] Document `/ingester/prepare-partition-downscale` and `/ingester/prepare-instance-ring-downscale` endpoints. #9132
* [ENHANCEMENT] Describe read-only mode of ingesters in component documentation. #9132

### Tools

* [CHANGE] `wal-reader`: Renamed `-series-entries` to `-print-series`. Renamed `-print-series-with-samples` to `-print-samples`. #8568
* [FEATURE] `query-bucket-index`: add new tool to query a bucket index file and print the blocks that would be used for a given query time range. #8818
* [FEATURE] `kafkatool`: add new CLI tool to operate Kafka. Supported commands: #9000
  * `brokers list-leaders-by-partition`
  * `consumer-group commit-offset`
  * `consumer-group copy-offset`
  * `consumer-group list-offsets`
  * `create-partitions`
* [ENHANCEMENT] `wal-reader`: References to unknown series from Samples, Exemplars, histogram or tombstones records are now always logged. #8568
* [ENHANCEMENT] `tsdb-series`: added `-stats` option to print min/max time of chunks, total number of samples and DPM for each series. #8420
* [ENHANCEMENT] `tsdb-print-chunk`: print counter reset information for native histograms. #8812
* [ENHANCEMENT] `grpcurl-query-ingesters`: print counter reset information for native histograms. #8820
* [ENHANCEMENT] `grpcurl-query-ingesters`: concurrently query ingesters. #9102
* [ENHANCEMENT] `grpcurl-query-ingesters`: sort series and chunks in output. #9180
* [ENHANCEMENT] `grpcurl-query-ingesters`: print full chunk timestamps, not just time component. #9180
* [ENHANCEMENT] `tsdb-series`: Added `-json` option to generate JSON output for easier post-processing. #8844
* [ENHANCEMENT] `tsdb-series`: Added `-min-time` and `-max-time` options to filter samples that are used for computing data-points per minute. #8844
* [ENHANCEMENT] `mimir-rules-action`: Added new input to support matching target namespaces by regex. #9244
* [ENHANCEMENT] `mimir-rules-action`: Added new inputs to support ignoring namespaces and ignoring namespaces by regex. #9258 #9324
* [BUGFIX] `copyblocks`, `undelete-blocks`, `copyprefix`: use a multipart upload to server-side copy objects greater than 5GiB in size on S3. #9357

## 2.13.1

### Grafana Mimir

* [BUGFIX] Upgrade Go to 1.22.9 to address [CVE-2024-34156](https://nvd.nist.gov/vuln/detail/CVE-2024-34156). #10097
* [BUGFIX] Update module google.golang.org/grpc to v1.64.1 to address [GHSA-xr7q-jx4m-x55m](https://github.com/advisories/GHSA-xr7q-jx4m-x55m). #8717
* [BUGFIX] Upgrade github.com/rs/cors to v1.11.0 address [GHSA-mh55-gqvf-xfwm](https://github.com/advisories/GHSA-mh55-gqvf-xfwm). #8611

## 2.13.0

### Grafana Mimir

* [CHANGE] Build: `grafana/mimir` docker image is now based on `gcr.io/distroless/static-debian12` image. Alpine-based docker image is still available as `grafana/mimir-alpine`, until Mimir 2.15. #8204 #8235
* [CHANGE] Ingester: `/ingester/flush` endpoint is now only allowed to execute only while the ingester is in `Running` state. The 503 status code is returned if the endpoint is called while the ingester is not in `Running` state. #7486
* [CHANGE] Distributor: Include label name in `err-mimir-label-value-too-long` error message: #7740
* [CHANGE] Ingester: enabled 1 out 10 errors log sampling by default. All the discarded samples will still be tracked by the `cortex_discarded_samples_total` metric. The feature can be configured via `-ingester.error-sample-rate` (0 to log all errors). #7807
* [CHANGE] Query-frontend: Query results caching and experimental query blocking now utilize the PromQL string-formatted query format rather than the unvalidated query as submitted to the frontend. #7742
  * Query results caching should be more stable as all equivalent queries receive the same cache key, but there may be cache churn on first deploy with the updated format
  * Query blocking can no longer be circumvented with an equivalent query in a different format; see [Configure queries to block](https://grafana.com/docs/mimir/latest/configure/configure-blocked-queries/)
* [CHANGE] Query-frontend: stop using `-validation.create-grace-period` to clamp how far into the future a query can span. #8075
* [CHANGE] Clamp [`GOMAXPROCS`](https://pkg.go.dev/runtime#GOMAXPROCS) to [`runtime.NumCPU`](https://pkg.go.dev/runtime#NumCPU). #8201
* [CHANGE] Anonymous usage statistics tracking: add CPU usage percentage tracking. #8282
* [CHANGE] Added new metric `cortex_compactor_disk_out_of_space_errors_total` which counts how many times a compaction failed due to the compactor being out of disk. #8237
* [CHANGE] Anonymous usage statistics tracking: report active series in addition to in-memory series. #8279
* [CHANGE] Ruler: `evaluation_delay` field in the rule group configuration has been deprecated. Please use `query_offset` instead (it has the same exact meaning and behaviour). #8295
* [CHANGE] General: remove `-log.buffered`. The configuration option has been enabled by default and deprecated since Mimir 2.11. #8395
* [CHANGE] Ruler: promote tenant federation from experimental to stable. #8400
* [CHANGE] Ruler: promote `-ruler.recording-rules-evaluation-enabled` and `-ruler.alerting-rules-evaluation-enabled` from experimental to stable. #8400
* [CHANGE] General: promote `-tenant-federation.max-tenants` from experimental to stable. #8400
* [FEATURE] Continuous-test: now runable as a module with `mimir -target=continuous-test`. #7747
* [FEATURE] Store-gateway: Allow specific tenants to be enabled or disabled via `-store-gateway.enabled-tenants` or `-store-gateway.disabled-tenants` CLI flags or their corresponding YAML settings. #7653
* [FEATURE] New `-<prefix>.s3.bucket-lookup-type` flag configures lookup style type, used to access bucket in s3 compatible providers. #7684
* [FEATURE] Querier: add experimental streaming PromQL engine, enabled with `-querier.promql-engine=mimir`. #7693 #7898 #7899 #8023 #8058 #8096 #8121 #8197 #8230 #8247 #8270 #8276 #8277 #8291 #8303 #8340 #8256 #8348
* [FEATURE] New `/ingester/unregister-on-shutdown` HTTP endpoint allows dynamic access to ingesters' `-ingester.ring.unregister-on-shutdown` configuration. #7739
* [FEATURE] Server: added experimental [PROXY protocol support](https://www.haproxy.org/download/2.3/doc/proxy-protocol.txt). The PROXY protocol support can be enabled via `-server.proxy-protocol-enabled=true`. When enabled, the support is added both to HTTP and gRPC listening ports. #7698
* [FEATURE] Query-frontend, querier: new experimental `/cardinality/active_native_histogram_metrics` API to get active native histogram metric names with statistics about active native histogram buckets. #7982 #7986 #8008
* [FEATURE] Alertmanager: Added `-alertmanager.max-silences-count` and `-alertmanager.max-silence-size-bytes` to set limits on per tenant silences. Disabled by default. #8241 #8249
* [FEATURE] Ingester: add experimental support for the server-side circuit breakers when writing to and reading from ingesters. This can be enabled using `-ingester.push-circuit-breaker.enabled` and `-ingester.read-circuit-breaker.enabled` options. Further `-ingester.push-circuit-breaker.*` and `-ingester.read-circuit-breaker.*` options for configuring circuit-breaker are available. Added metrics `cortex_ingester_circuit_breaker_results_total`,  `cortex_ingester_circuit_breaker_transitions_total`, `cortex_ingester_circuit_breaker_current_state` and `cortex_ingester_circuit_breaker_request_timeouts_total`. #8180 #8285 #8315 #8446
* [FEATURE] Distributor, ingester: add new setting `-validation.past-grace-period` to limit how old (based on the wall clock minus OOO window) the ingested samples can be. The default 0 value disables this limit. #8262
* [ENHANCEMENT] Distributor: add metrics `cortex_distributor_samples_per_request` and `cortex_distributor_exemplars_per_request` to track samples/exemplars per request. #8265
* [ENHANCEMENT] Reduced memory allocations in functions used to propagate contextual information between gRPC calls. #7529
* [ENHANCEMENT] Distributor: add experimental limit for exemplars per series per request, enabled with `-distributor.max-exemplars-per-series-per-request`, the number of discarded exemplars are tracked with `cortex_discarded_exemplars_total{reason="too_many_exemplars_per_series_per_request"}` #7989 #8010
* [ENHANCEMENT] Store-gateway: merge series from different blocks concurrently. #7456
* [ENHANCEMENT] Store-gateway: Add `stage="wait_max_concurrent"` to `cortex_bucket_store_series_request_stage_duration_seconds` which records how long the query had to wait for its turn for `-blocks-storage.bucket-store.max-concurrent`. #7609
* [ENHANCEMENT] Querier: add `cortex_querier_federation_upstream_query_wait_duration_seconds` to observe time from when a querier picks up a cross-tenant query to when work begins on its single-tenant counterparts. #7209
* [ENHANCEMENT] Compactor: Add `cortex_compactor_block_compaction_delay_seconds` metric to track how long it takes to compact blocks since the blocks are created. #7635
* [ENHANCEMENT] Store-gateway: add `outcome` label to `cortex_bucket_stores_gate_duration_seconds` histogram metric. Possible values for the `outcome` label are: `rejected_canceled`, `rejected_deadline_exceeded`, `rejected_other`, and `permitted`. #7784
* [ENHANCEMENT] Query-frontend: use zero-allocation experimental decoder for active series queries via `-query-frontend.use-active-series-decoder`. #7665
* [ENHANCEMENT] Go: updated to 1.22.2. #7802
* [ENHANCEMENT] Query-frontend: support `limit` parameter on `/prometheus/api/v1/label/{name}/values` and `/prometheus/api/v1/labels` endpoints. #7722
* [ENHANCEMENT] Expose TLS configuration for the S3 backend client. #7959
* [ENHANCEMENT] Rules: Support expansion of native histogram values when using rule templates #7974
* [ENHANCEMENT] Rules: Add metric `cortex_prometheus_rule_group_last_restore_duration_seconds` which measures how long it takes to restore rule groups using the `ALERTS_FOR_STATE` series #7974
* [ENHANCEMENT] OTLP: Improve remote write format translation performance by using label set hashes for metric identifiers instead of string based ones. #8012
* [ENHANCEMENT] Querying: Remove OpEmptyMatch from regex concatenations. #8012
* [ENHANCEMENT] Store-gateway: add `-blocks-storage.bucket-store.max-concurrent-queue-timeout`. When set, queries at the store-gateway's query gate will not wait longer than that to execute. If a query reaches the wait timeout, then the querier will retry the blocks on a different store-gateway. If all store-gateways are unavailable, then the query will fail with `err-mimir-store-consistency-check-failed`. #7777 #8149
* [ENHANCEMENT] Store-gateway: add `-blocks-storage.bucket-store.index-header.lazy-loading-concurrency-queue-timeout`. When set, loads of index-headers at the store-gateway's index-header lazy load gate will not wait longer than that to execute. If a load reaches the wait timeout, then the querier will retry the blocks on a different store-gateway. If all store-gateways are unavailable, then the query will fail with `err-mimir-store-consistency-check-failed`. #8138
* [ENHANCEMENT] Ingester: Optimize querying with regexp matchers. #8106
* [ENHANCEMENT] Distributor: Introduce `-distributor.max-request-pool-buffer-size` to allow configuring the maximum size of the request pool buffers. #8082
* [ENHANCEMENT] Store-gateway: improve performance when streaming chunks to queriers is enabled (`-querier.prefer-streaming-chunks-from-store-gateways=true`) and the query selects fewer than `-blocks-storage.bucket-store.batch-series-size` series (defaults to 5000 series). #8039
* [ENHANCEMENT] Ingester: active series are now updated along with owned series. They decrease when series change ownership between ingesters. This helps provide a more accurate total of active series when ingesters are added. This is only enabled when `-ingester.track-ingester-owned-series` or `-ingester.use-ingester-owned-series-for-limits` are enabled. #8084
* [ENHANCEMENT] Query-frontend: include route name in query stats log lines. #8191
* [ENHANCEMENT] OTLP: Speed up conversion from OTel to Mimir format by about 8% and reduce memory consumption by about 30%. Can be disabled via `-distributor.direct-otlp-translation-enabled=false` #7957
* [ENHANCEMENT] Ingester/Querier: Optimise regexps with long lists of alternates. #8221, #8234
* [ENHANCEMENT] Ingester: Include more detail in tracing of queries. #8242
* [ENHANCEMENT] Distributor: add `insight=true` to remote-write and OTLP write handlers when the HTTP response status code is 4xx. #8294
* [ENHANCEMENT] Ingester: reduce locked time while matching postings for a label, improving the write latency and compaction speed. #8327
* [ENHANCEMENT] Ingester: reduce the amount of locks taken during the Head compaction's garbage-collection process, improving the write latency and compaction speed. #8327
* [ENHANCEMENT] Query-frontend: log the start, end time and matchers for remote read requests to the query stats logs. #8326 #8370 #8373
* [BUGFIX] Distributor: prometheus retry on 5xx and 429 errors, while otlp collector only retry on 429, 502, 503 and 504, mapping other 5xx errors to the retryable ones in otlp endpoint. #8324 #8339
* [BUGFIX] Distributor: make OTLP endpoint return marshalled proto bytes as response body for 4xx/5xx errors. #8227
* [BUGFIX] Rules: improve error handling when querier is local to the ruler. #7567
* [BUGFIX] Querier, store-gateway: Protect against panics raised during snappy encoding. #7520
* [BUGFIX] Ingester: Prevent timely compaction of empty blocks. #7624
* [BUGFIX] Querier: Don't cache context.Canceled errors for bucket index. #7620
* [BUGFIX] Store-gateway: account for `"other"` time in LabelValues and LabelNames requests. #7622
* [BUGFIX] Query-frontend: Don't panic when using the `-query-frontend.downstream-url` flag. #7651
* [BUGFIX] Ingester: when receiving multiple exemplars for a native histogram via remote write, sort them and only report an error if all are older than the latest exemplar as this could be a partial update. #7640 #7948 #8014
* [BUGFIX] Ingester: don't retain blocks if they finish exactly on the boundary of the retention window. #7656
* [BUGFIX] Bug-fixes and improvements to experimental native histograms. #7744 #7813
* [BUGFIX] Querier: return an error when a query uses `label_join` with an invalid destination label name. #7744
* [BUGFIX] Compactor: correct outstanding job estimation in metrics and `compaction-planner` tool when block labels differ. #7745
* [BUGFIX] Ingester: turn native histogram validation errors in TSDB into soft ingester errors that result in returning 4xx to the end-user instead of 5xx. In the case of TSDB validation errors, the counter `cortex_discarded_samples_total` will be increased with the `reason` label set to `"invalid-native-histogram"`. #7736 #7773
* [BUGFIX] Do not wrap error message with `sampled 1/<frequency>` if it's not actually sampled. #7784
* [BUGFIX] Store-gateway: do not track cortex_querier_blocks_consistency_checks_failed_total metric if query has been canceled or interrued due to any error not related to blocks consistency check failed. #7752
* [BUGFIX] Ingester: ignore instances with no tokens when calculating local limits to prevent discards during ingester scale-up #7881
* [BUGFIX] Ingester: do not reuse exemplars slice in the write request if there are more than 10 exemplars per series. This should help to reduce the in-use memory in case of few requests with a very large number of exemplars. #7936
* [BUGFIX] Distributor: fix down scaling of native histograms in the distributor when timeseries unmarshal cache is in use. #7947
* [BUGFIX] Distributor: fix cardinality API to return more accurate number of in-memory series when number of zones is larger than replication factor. #7984
* [BUGFIX] All: fix config validation for non-ingester modules, when ingester's ring is configured with spread-minimizing token generation strategy. #7990
* [BUGFIX] Ingester: copy LabelValues strings out of mapped memory to avoid a segmentation fault if the region becomes unmapped before the result is marshaled. #8003
* [BUGFIX] OTLP: Don't generate target_info unless at least one identifying label is defined. #8012
* [BUGFIX] OTLP: Don't generate target_info unless there are metrics. #8012
* [BUGFIX] Query-frontend: Experimental query queue splitting: fix issue where offset and range selector duration were not considered when predicting query component. #7742
* [BUGFIX] Querying: Empty matrix results were incorrectly returning `null` instead of `[]`. #8029
* [BUGFIX] All: don't increment `thanos_objstore_bucket_operation_failures_total` metric for cancelled requests. #8072
* [BUGFIX] Query-frontend: fix empty metric name matcher not being applied under certain conditions. #8076
* [BUGFIX] Querying: Fix regex matching of multibyte runes with dot operator. #8089
* [BUGFIX] Querying: matrix results returned from instant queries were not sorted by series. #8113
* [BUGFIX] Query scheduler: Fix a crash in result marshaling. #8140
* [BUGFIX] Store-gateway: Allow long-running index scans to be interrupted. #8154
* [BUGFIX] Query-frontend: fix splitting of queries using `@ start()` and `@end()` modifiers on a subquery. Previously the `start()` and `end()` would be evaluated using the start end end of the split query instead of the original query. #8162
* [BUGFIX] Distributor: Don't discard time series with invalid exemplars, just drop affected exemplars. #8224
* [BUGFIX] Ingester: fixed in-memory series count when replaying a corrupted WAL. #8295
* [BUGFIX] Ingester: fix context cancellation handling when a query is busy looking up series in the TSDB index and `-blocks-storage.tsdb.head-postings-for-matchers-cache*` or `-blocks-storage.tsdb.block-postings-for-matchers-cache*` are in use. #8337
* [BUGFIX] Querier: fix edge case where bucket indexes are sometimes cached forever instead of with the expected TTL. #8343
* [BUGFIX] OTLP handler: fix errors returned by OTLP handler when used via httpgrpc tunneling. #8363
* [BUGFIX] Update `github.com/hashicorp/go-retryablehttp` to address [CVE-2024-6104](https://github.com/advisories/GHSA-v6v8-xj6m-xwqh). #8539
* [BUGFIX] Alertmanager: Fixes a number of bugs in silences which could cause an existing silence to be deleted/expired when updating the silence failed. This could happen when the replacing silence was invalid or exceeded limits. #8525
* [BUGFIX] Alertmanager: Fix per-tenant silence limits not reloaded during runtime. #8456
* [BUGFIX] Alertmanager: Fix help message for utf-8-strict-mode. #8572
* [BUGFIX] Upgrade golang to 1.22.5 to address [CVE-2024-24791](https://nvd.nist.gov/vuln/detail/CVE-2024-24791). #8600

### Mixin

* [CHANGE] Alerts: Removed obsolete `MimirQueriesIncorrect` alert that used test-exporter metrics. Test-exporter support was however removed in Mimir 2.0 release. #7774
* [CHANGE] Alerts: Change threshold for `MimirBucketIndexNotUpdated` alert to fire before queries begin to fail due to bucket index age. #7879
* [FEATURE] Dashboards: added 'Remote ruler reads networking' dashboard. #7751
* [FEATURE] Alerts: Add `MimirIngesterStuckProcessingRecordsFromKafka` alert. #8147
* [ENHANCEMENT] Alerts: allow configuring alerts range interval via `_config.base_alerts_range_interval_minutes`. #7591
* [ENHANCEMENT] Dashboards: Add panels for monitoring distributor and ingester when using ingest-storage. These panels are disabled by default, but can be enabled using `show_ingest_storage_panels: true` config option. Similarly existing panels used when distributors and ingesters use gRPC for forwarding requests can be disabled by setting `show_grpc_ingestion_panels: false`. #7670 #7699
* [ENHANCEMENT] Alerts: add the following alerts when using ingest-storage: #7699 #7702 #7867
  * `MimirIngesterLastConsumedOffsetCommitFailed`
  * `MimirIngesterFailedToReadRecordsFromKafka`
  * `MimirIngesterKafkaFetchErrorsRateTooHigh`
  * `MimirStartingIngesterKafkaReceiveDelayIncreasing`
  * `MimirRunningIngesterReceiveDelayTooHigh`
  * `MimirIngesterFailsToProcessRecordsFromKafka`
  * `MimirIngesterFailsEnforceStrongConsistencyOnReadPath`
* [ENHANCEMENT] Dashboards: add in-flight queries scaling metric panel for ruler-querier. #7749
* [ENHANCEMENT] Dashboards: renamed rows in the "Remote ruler reads" and "Remote ruler reads resources" dashboards to match the actual component names. #7750
* [ENHANCEMENT] Dashboards: allow switching between using classic of native histograms in dashboards. #7627
  * Overview dashboard, Status panel, `cortex_request_duration_seconds` metric.
* [ENHANCEMENT] Alerts: exclude `529` and `598` status codes from failure codes in `MimirRequestsError`. #7889
* [ENHANCEMENT] Dashboards: renamed "TCP Connections" panel to "Ingress TCP Connections" in the networking dashboards. #8092
* [ENHANCEMENT] Dashboards: update the use of deprecated "table (old)" panels to "table". #8181
* [ENHANCEMENT] Dashboards: added a `component` variable to "Slow queries" dashboard to allow checking the slow queries of the remote ruler evaluation query path. #8309
* [BUGFIX] Dashboards: fix regular expression for matching read-path gRPC ingester methods to include querying of exemplars, label-related queries, or active series queries. #7676
* [BUGFIX] Dashboards: fix user id abbreviations and column heads for Top Tenants dashboard. #7724
* [BUGFIX] Dashboards: fix incorrect query used for "queue length" panel on "Ruler" dashboard. #8006
* [BUGFIX] Dashboards: fix disk space utilization panels when running with a recent version of kube-state-metrics. #8212

### Jsonnet

* [CHANGE] Memcached: Change default read timeout for chunks and index caches to `750ms` from `450ms`. #7778
* [CHANGE] Fine-tuned `terminationGracePeriodSeconds` for the following components: #7364
  * Querier: changed from `30` to `180`
  * Query-scheduler: changed from `30` to `180`
* [CHANGE] Change TCP port exposed by `mimir-continuous-test` deployment to match with updated defaults of its container image (see changes below). #7958
* [FEATURE] Add support to deploy Mimir with experimental ingest storage enabled. #8028 #8222
* [ENHANCEMENT] Compactor: add `$._config.cortex_compactor_concurrent_rollout_enabled` option (disabled by default) that makes use of rollout-operator to speed up the rollout of compactors. #7783 #7878
* [ENHANCEMENT] Shuffle-sharding: add `$._config.shuffle_sharding.ingest_storage_partitions_enabled` and `$._config.shuffle_sharding.ingester_partitions_shard_size` options, that allow configuring partitions shard size in ingest-storage mode. #7804
* [ENHANCEMENT] Update rollout-operator to `v0.17.0`. #8399
* [ENHANCEMENT] Add `_config.autoscaling_querier_predictive_scaling_enabled` to scale querier based on inflight queries 7 days ago. #7775
* [ENHANCEMENT] Add support to autoscale ruler-querier replicas based on in-flight queries too (in addition to CPU and memory based scaling). #8060 #8188
* [ENHANCEMENT] Distributor: improved distributor HPA scaling metric to only take in account ready pods. This requires the metric `kube_pod_status_ready` to be available in the data source used by KEDA to query scaling metrics (configured via `_config.autoscaling_prometheus_url`). #8251
* [BUGFIX] Guard against missing samples in KEDA queries. #7691 #10013
* [BUGFIX] Alertmanager: Set -server.http-idle-timeout to avoid EOF errors in ruler. #8192

### Mimirtool

* [CHANGE] Deprecated `--rule-files` flag in favor of CLI arguments. #7756
* [FEATURE] mimirtool: Add `runtime-config verify` sub-command, for verifying Mimir runtime config files. #8123
* [ENHANCEMENT] `mimirtool promql format`: Format PromQL query with Prometheus' string or pretty-print formatter. #7742
* [ENHANCEMENT] Add `mimir-http-prefix` configuration to set the Mimir URL prefix when using legacy routes. #8069
* [ENHANCEMENT] Add option `--output-dir` to `mimirtool rules get` and `mimirtool rules print` to allow persisting rule groups to a file for edit and re-upload. #8142
* [BUGFIX] Fix panic in `loadgen` subcommand. #7629
* [BUGFIX] `mimirtool rules prepare`: do not add aggregation label to `on()` clause if already present in `group_left()` or `group_right()`. #7839
* [BUGFIX] Analyze Grafana: fix parsing queries with variables. #8062
* [BUGFIX] `mimirtool rules sync`: detect a change when the `query_offset` or the deprecated `evaluation_delay` configuration changes. #8297

### Mimir Continuous Test

* [CHANGE] `mimir-continuous-test` has been deprecated and replaced by a Mimir module that can be run as a target from the `mimir` binary using `mimir -target=continuous-test`. #7753
* [CHANGE] `-server.metrics-port` flag is no longer available for use in the module run of mimir-continuous-test, including the grafana/mimir-continuous-test Docker image which uses the new module. Configuring this port is still possible in the binary, which is deprecated. #7747
* [CHANGE] Allowed authenticatication to Mimir using both Tenant ID and basic/bearer auth #7619.
* [BUGFIX] Set `User-Agent` header for all requests sent from the testing client. #7607

### Query-tee

* [ENHANCEMENT] Log queries that take longer than `proxy.log-slow-query-response-threshold` when compared to other backends. #7346
* [ENHANCEMENT] Add two new metrics for measuring the relative duration between backends: #7782 #8013 #8330
  * `cortex_querytee_backend_response_relative_duration_seconds`
  * `cortex_querytee_backend_response_relative_duration_proportional`

### Documentation

* [CHANGE] Note that the _Play with Grafana Mimir_ tutorial directory path changed after the release of the video. #8319
* [ENHANCEMENT] Clarify Compactor and its storage volume when configured under Kubernetes. #7675
* [ENHANCEMENT] Add OTLP route to _Mimir routes by path_ runbooks section. #8074
* [ENHANCEMENT] Document option server.log-source-ips-full. #8268

### Tools

* [ENHANCEMENT] ulidtime: add option to show random part of ULID, timestamp in milliseconds and header. #7615
* [ENHANCEMENT] copyblocks: add a flag to configure part-size for multipart uploads in s3 client-side copying. #8292
* [ENHANCEMENT] copyblocks: enable pprof HTTP endpoints. #8292

## 2.12.0

### Grafana Mimir

* [CHANGE] Alertmanager: Deprecates the `v1` API. All `v1` API endpoints now respond with a JSON deprecation notice and a status code of `410`. All endpoints have a `v2` equivalent. The list of endpoints is: #7103
  * `<alertmanager-web.external-url>/api/v1/alerts`
  * `<alertmanager-web.external-url>/api/v1/receivers`
  * `<alertmanager-web.external-url>/api/v1/silence/{id}`
  * `<alertmanager-web.external-url>/api/v1/silences`
  * `<alertmanager-web.external-url>/api/v1/status`
* [CHANGE] Ingester: Increase default value of `-blocks-storage.tsdb.head-postings-for-matchers-cache-max-bytes` and `-blocks-storage.tsdb.block-postings-for-matchers-cache-max-bytes` to 100 MiB (previous default value was 10 MiB). #6764
* [CHANGE] Validate tenant IDs according to [documented behavior](https://grafana.com/docs/mimir/latest/configure/about-tenant-ids/) even when tenant federation is not enabled. Note that this will cause some previously accepted tenant IDs to be rejected such as those longer than 150 bytes or containing `|` characters. #6959
* [CHANGE] Ruler: don't use backoff retry on remote evaluation in case of `4xx` errors. #7004
* [CHANGE] Server: responses with HTTP 4xx status codes are now treated as errors and used in `status_code` label of request duration metric. #7045
* [CHANGE] Memberlist: change default for `-memberlist.stream-timeout` from `10s` to `2s`. #7076
* [CHANGE] Memcached: remove legacy `thanos_cache_memcached_*` and `thanos_memcached_*` prefixed metrics. Instead, Memcached and Redis cache clients now emit `thanos_cache_*` prefixed metrics with a `backend` label. #7076
* [CHANGE] Ruler: the following metrics, exposed when the ruler is configured to discover Alertmanager instances via service discovery, have been renamed: #7057
  * `prometheus_sd_failed_configs` renamed to `cortex_prometheus_sd_failed_configs`
  * `prometheus_sd_discovered_targets` renamed to `cortex_prometheus_sd_discovered_targets`
  * `prometheus_sd_received_updates_total` renamed to `cortex_prometheus_sd_received_updates_total`
  * `prometheus_sd_updates_delayed_total` renamed to `cortex_prometheus_sd_updates_delayed_total`
  * `prometheus_sd_updates_total` renamed to `cortex_prometheus_sd_updates_total`
  * `prometheus_sd_refresh_failures_total` renamed to `cortex_prometheus_sd_refresh_failures_total`
  * `prometheus_sd_refresh_duration_seconds` renamed to `cortex_prometheus_sd_refresh_duration_seconds`
* [CHANGE] Query-frontend: the default value for `-query-frontend.not-running-timeout` has been changed from 0 (disabled) to 2s. The configuration option has also been moved from "experimental" to "advanced". #7127
* [CHANGE] Store-gateway: to reduce disk contention on HDDs the default value for `blocks-storage.bucket-store.tenant-sync-concurrency` has been changed from `10` to `1` and the default value for `blocks-storage.bucket-store.block-sync-concurrency` has been changed from `20` to `4`. #7136
* [CHANGE] Store-gateway: Remove deprecated CLI flags `-blocks-storage.bucket-store.index-header-lazy-loading-enabled` and `-blocks-storage.bucket-store.index-header-lazy-loading-idle-timeout` and their corresponding YAML settings. Instead, use `-blocks-storage.bucket-store.index-header.lazy-loading-enabled` and `-blocks-storage.bucket-store.index-header.lazy-loading-idle-timeout`. #7521
* [CHANGE] Store-gateway: Mark experimental CLI flag `-blocks-storage.bucket-store.index-header.lazy-loading-concurrency` and its corresponding YAML settings as advanced. #7521
* [CHANGE] Store-gateway: Remove experimental CLI flag `-blocks-storage.bucket-store.index-header.sparse-persistence-enabled` since this is now the default behavior. #7535
* [CHANGE] All: set `-server.report-grpc-codes-in-instrumentation-label-enabled` to `true` by default, which enables reporting gRPC status codes as `status_code` labels in the `cortex_request_duration_seconds` metric. #7144
* [CHANGE] Distributor: report gRPC status codes as `status_code` labels in the `cortex_ingester_client_request_duration_seconds` metric by default. #7144
* [CHANGE] Distributor: CLI flag `-ingester.client.report-grpc-codes-in-instrumentation-label-enabled` has been deprecated, and its default value is set to `true`. #7144
* [CHANGE] Ingester: CLI flag `-ingester.return-only-grpc-errors` has been deprecated, and its default value is set to `true`. To ensure backwards compatibility, during a migration from a version prior to 2.11.0 to 2.12 or later, `-ingester.return-only-grpc-errors` should be set to `false`. Once all the components are migrated, the flag can be removed.   #7151
* [CHANGE] Ingester: the following CLI flags have been moved from "experimental" to "advanced": #7169
  * `-ingester.ring.token-generation-strategy`
  * `-ingester.ring.spread-minimizing-zones`
  * `-ingester.ring.spread-minimizing-join-ring-in-order`
* [CHANGE] Query-frontend: the default value of the CLI flag `-query-frontend.max-cache-freshness` (and its respective YAML configuration parameter) has been changed from `1m` to `10m`. #7161
* [CHANGE] Distributor: default the optimization `-distributor.write-requests-buffer-pooling-enabled` to `true`. #7165
* [CHANGE] Tracing: Move query information to span attributes instead of span logs. #7046
* [CHANGE] Distributor: the default value of circuit breaker's CLI flag `-ingester.client.circuit-breaker.cooldown-period` has been changed from `1m` to `10s`. #7310
* [CHANGE] Store-gateway: remove `cortex_bucket_store_blocks_loaded_by_duration`. `cortex_bucket_store_series_blocks_queried` is better suited for detecting when compactors are not able to keep up with the number of blocks to compact. #7309
* [CHANGE] Ingester, Distributor: the support for rejecting push requests received via gRPC before reading them into memory, enabled via `-ingester.limit-inflight-requests-using-grpc-method-limiter` and `-distributor.limit-inflight-requests-using-grpc-method-limiter`, is now stable and enabled by default. The configuration options have been deprecated and will be removed in Mimir 2.14. #7360
* [CHANGE] Distributor: Change`-distributor.enable-otlp-metadata-storage` flag's default to true, and deprecate it. The flag will be removed in Mimir 2.14. #7366
* [CHANGE] Store-gateway: Use a shorter TTL for cached items related to temporary blocks. #7407 #7534
* [CHANGE] Standardise exemplar label as "trace_id". #7475
* [CHANGE] The configuration option `-querier.max-query-into-future` has been deprecated and will be removed in Mimir 2.14. #7496
* [CHANGE] Distributor: the metric `cortex_distributor_sample_delay_seconds` has been deprecated and will be removed in Mimir 2.14. #7516
* [CHANGE] Query-frontend: The deprecated YAML setting `frontend.cache_unaligned_requests` has been moved to `limits.cache_unaligned_requests`. #7519
* [CHANGE] Querier: the CLI flag `-querier.minimize-ingester-requests` has been moved from "experimental" to "advanced". #7638
* [CHANGE] Ingester: allow only POST method on `/ingester/shutdown`, as previously it was too easy to accidentally trigger through GET requests. At the same time, add an option to keep the existing behavior by introducing an `-api.get-request-for-ingester-shutdown-enabled` flag. This flag will be removed in Mimir 2.15. #7707
* [FEATURE] Introduce `-server.log-source-ips-full` option to log all IPs from `Forwarded`, `X-Real-IP`, `X-Forwarded-For` headers. #7250
* [FEATURE] Introduce `-tenant-federation.max-tenants` option to limit the max number of tenants allowed for requests when federation is enabled. #6959
* [FEATURE] Cardinality API: added a new `count_method` parameter which enables counting active label names. #7085
* [FEATURE] Querier / query-frontend: added `-querier.promql-experimental-functions-enabled` CLI flag (and respective YAML config option) to enable experimental PromQL functions. The experimental functions introduced are: `mad_over_time()`, `sort_by_label()` and `sort_by_label_desc()`. #7057
* [FEATURE] Alertmanager API: added `-alertmanager.grafana-alertmanager-compatibility-enabled` CLI flag (and respective YAML config option) to enable an experimental API endpoints that support the migration of the Grafana Alertmanager. #7057
* [FEATURE] Alertmanager: Added `-alertmanager.utf8-strict-mode-enabled` to control support for any UTF-8 character as part of Alertmanager configuration/API matchers and labels. It's default value is set to `false`. #6898
* [FEATURE] Querier: added `histogram_avg()` function support to PromQL. #7293
* [FEATURE] Ingester: added `-blocks-storage.tsdb.timely-head-compaction` flag, which enables more timely head compaction, and defaults to `false`. #7372
* [FEATURE] Compactor: Added `/compactor/tenants` and `/compactor/tenant/{tenant}/planned_jobs` endpoints that provide functionality that was provided by `tools/compaction-planner` -- listing of planned compaction jobs based on tenants' bucket index. #7381
* [FEATURE] Add experimental support for streaming response bodies from queriers to frontends via `-querier.response-streaming-enabled`. This is currently only supported for the `/api/v1/cardinality/active_series` endpoint. #7173
* [FEATURE] Release: Added mimir distroless docker image. #7371
* [FEATURE] Add support for the new grammar of `{"metric_name", "l1"="val"}` to promql and some of the exposition formats. #7475 #7541
* [ENHANCEMENT] Distributor: Add a new metric `cortex_distributor_otlp_requests_total` to track the total number of OTLP requests. #7385
* [ENHANCEMENT] Vault: add lifecycle manager for token used to authenticate to Vault. This ensures the client token is always valid. Includes a gauge (`cortex_vault_token_lease_renewal_active`) to check whether token renewal is active, and the counters `cortex_vault_token_lease_renewal_success_total` and `cortex_vault_auth_success_total` to see the total number of successful lease renewals / authentications. #7337
* [ENHANCEMENT] Store-gateway: add no-compact details column on store-gateway tenants admin UI. #6848
* [ENHANCEMENT] PromQL: ignore small errors for bucketQuantile #6766
* [ENHANCEMENT] Distributor: improve efficiency of some errors #6785
* [ENHANCEMENT] Ruler: exclude vector queries from being tracked in `cortex_ruler_queries_zero_fetched_series_total`. #6544
* [ENHANCEMENT] Ruler: local storage backend now supports reading a rule group via `/config/api/v1/rules/{namespace}/{groupName}` configuration API endpoint. #6632
* [ENHANCEMENT] Query-Frontend and Query-Scheduler: split tenant query request queues by query component with `query-frontend.additional-query-queue-dimensions-enabled` and `query-scheduler.additional-query-queue-dimensions-enabled`. #6772
* [ENHANCEMENT] Distributor: support disabling metric relabel rules per-tenant via the flag `-distributor.metric-relabeling-enabled` or associated YAML. #6970
* [ENHANCEMENT] Distributor: `-distributor.remote-timeout` is now accounted from the first ingester push request being sent. #6972
* [ENHANCEMENT] Storage Provider: `-<prefix>.s3.sts-endpoint` sets a custom endpoint for AWS Security Token Service (AWS STS) in s3 storage provider. #6172
* [ENHANCEMENT] Querier: add `cortex_querier_queries_storage_type_total ` metric that indicates how many queries have executed for a source, ingesters or store-gateways. Add `cortex_querier_query_storegateway_chunks_total` metric to count the number of chunks fetched from a store gateway. #7099,#7145
* [ENHANCEMENT] Query-frontend: add experimental support for sharding active series queries via `-query-frontend.shard-active-series-queries`. #6784
* [ENHANCEMENT] Distributor: set `-distributor.reusable-ingester-push-workers=2000` by default and mark feature as `advanced`. #7128
* [ENHANCEMENT] All: set `-server.grpc.num-workers=100` by default and mark feature as `advanced`. #7131
* [ENHANCEMENT] Distributor: invalid metric name error message gets cleaned up to not include non-ascii strings. #7146
* [ENHANCEMENT] Store-gateway: add `source`, `level`, and `out_or_order` to `cortex_bucket_store_series_blocks_queried` metric that indicates the number of blocks that were queried from store gateways by block metadata. #7112 #7262 #7267
* [ENHANCEMENT] Compactor: After updating bucket-index, compactor now also computes estimated number of compaction jobs based on current bucket-index, and reports the result in `cortex_bucket_index_estimated_compaction_jobs` metric. If computation of jobs fails, `cortex_bucket_index_estimated_compaction_jobs_errors_total` is updated instead. #7299
* [ENHANCEMENT] Mimir: Integrate profiling into tracing instrumentation. #7363
* [ENHANCEMENT] Alertmanager: Adds metric `cortex_alertmanager_notifications_suppressed_total` that counts the total number of notifications suppressed for being silenced, inhibited, outside of active time intervals or within muted time intervals. #7384
* [ENHANCEMENT] Query-scheduler: added more buckets to `cortex_query_scheduler_queue_duration_seconds` histogram metric, in order to better track queries staying in the queue for longer than 10s. #7470
* [ENHANCEMENT] A `type` label is added to `prometheus_tsdb_head_out_of_order_samples_appended_total` metric. #7475
* [ENHANCEMENT] Distributor: Optimize OTLP endpoint. #7475
* [ENHANCEMENT] API: Use github.com/klauspost/compress for faster gzip and deflate compression of API responses. #7475
* [ENHANCEMENT] Ingester: Limiting on owned series (`-ingester.use-ingester-owned-series-for-limits`) now prevents discards in cases where a tenant is sharded across all ingesters (or shuffle sharding is disabled) and the ingester count increases. #7411
* [ENHANCEMENT] Block upload: include converted timestamps in the error message if block is from the future. #7538
* [ENHANCEMENT] Query-frontend: Introduce `-query-frontend.active-series-write-timeout` to allow configuring the server-side write timeout for active series requests. #7553 #7569
* [BUGFIX] Ingester: don't ignore errors encountered while iterating through chunks or samples in response to a query request. #6451
* [BUGFIX] Fix issue where queries can fail or omit OOO samples if OOO head compaction occurs between creating a querier and reading chunks #6766
* [BUGFIX] Fix issue where concatenatingChunkIterator can obscure errors #6766
* [BUGFIX] Fix panic during tsdb Commit #6766
* [BUGFIX] tsdb/head: wlog exemplars after samples #6766
* [BUGFIX] Ruler: fix issue where "failed to remotely evaluate query expression, will retry" messages are logged without context such as the trace ID and do not appear in trace events. #6789
* [BUGFIX] Ruler: do not retry requests to remote querier when server's response exceeds its configured max payload size. #7216
* [BUGFIX] Querier: fix issue where spans in query request traces were not nested correctly. #6893
* [BUGFIX] Fix issue where all incoming HTTP requests have duplicate trace spans. #6920
* [BUGFIX] Querier: do not retry requests to store-gateway when a query gets canceled. #6934
* [BUGFIX] Querier: return 499 status code instead of 500 when a request to remote read endpoint gets canceled. #6934
* [BUGFIX] Querier: fix issue where `-querier.max-fetched-series-per-query` is not applied to `/series` endpoint if the series are loaded from ingesters. #7055
* [BUGFIX] Distributor: fix issue where `-distributor.metric-relabeling-enabled` may cause distributors to panic #7176
* [BUGFIX] Distributor: fix issue where `-distributor.metric-relabeling-enabled` may cause distributors to write unsorted labels and corrupt blocks #7326
* [BUGFIX] Query-frontend: the `cortex_query_frontend_queries_total` report incorrectly reported `op="query"` for any request which wasn't a range query. Now the `op` label value can be one of the following: #7207
  * `query`: instant query
  * `query_range`: range query
  * `cardinality`: cardinality query
  * `label_names_and_values`: label names / values query
  * `active_series`: active series query
  * `other`: any other request
* [BUGFIX] Fix performance regression introduced in Mimir 2.11.0 when uploading blocks to AWS S3. #7240
* [BUGFIX] Query-frontend: fix race condition when sharding active series is enabled (see above) and response is compressed with snappy. #7290
* [BUGFIX] Query-frontend: "query stats" log unsuccessful replies from downstream as "failed". #7296
* [BUGFIX] Packaging: remove reload from systemd file as mimir does not take into account SIGHUP. #7345
* [BUGFIX] Compactor: do not allow out-of-order blocks to prevent timely compaction. #7342
* [BUGFIX] Update `google.golang.org/grpc` to resolve occasional issues with gRPC server closing its side of connection before it was drained by the client. #7380
* [BUGFIX] Query-frontend: abort response streaming for `active_series` requests when the request context is canceled. #7378
* [BUGFIX] Compactor: improve compaction of sporadic blocks. #7329
* [BUGFIX] Ruler: fix regression that caused client errors to be tracked in `cortex_ruler_write_requests_failed_total` metric. #7472
* [BUGFIX] promql: Fix Range selectors with an @ modifier are wrongly scoped in range queries. #7475
* [BUGFIX] Fix metadata API using wrong JSON field names. #7475
* [BUGFIX] Ruler: fix native histogram recording rule result corruption. #7552
* [BUGFIX] Querier: fix HTTP status code translations for remote read requests. Previously, remote-read had conflicting behaviours: when returning samples all internal errors were translated to HTTP 400; when returning chunks all internal errors were translated to HTTP 500. #7487
* [BUGFIX] Query-frontend: Fix memory leak on every request. #7654

### Mixin

* [CHANGE] The `job` label matcher for distributor and gateway have been extended to include any deployment matching `distributor.*` and `cortex-gw.*` respectively. This change allows to match custom and multi-zone distributor and gateway deployments too. #6817
* [ENHANCEMENT] Dashboards: Add panels for alertmanager activity of a tenant #6826
* [ENHANCEMENT] Dashboards: Add graphs to "Slow Queries" dashboard. #6880
* [ENHANCEMENT] Dashboards: Update all deprecated "graph" panels to "timeseries" panels. #6864 #7413 #7457
* [ENHANCEMENT] Dashboards: Make most columns in "Slow Queries" sortable. #7000
* [ENHANCEMENT] Dashboards: Render graph panels at full resolution as opposed to at half resolution. #7027
* [ENHANCEMENT] Dashboards: show query-scheduler queue length on "Reads" and "Remote Ruler Reads" dashboards. #7088
* [ENHANCEMENT] Dashboards: Add estimated number of compaction jobs to "Compactor", "Tenants" and "Top tenants" dashboards. #7449 #7481
* [ENHANCEMENT] Recording rules: add native histogram recording rules to `cortex_request_duration_seconds`. #7528
* [ENHANCEMENT] Dashboards: Add total owned series, and per-ingester in-memory and owned series to "Tenants" dashboard. #7511
* [BUGFIX] Dashboards: drop `step` parameter from targets as it is not supported. #7157
* [BUGFIX] Recording rules: drop rules for metrics removed in 2.0: `cortex_memcache_request_duration_seconds` and `cortex_cache_request_duration_seconds`. #7514

### Jsonnet

* [CHANGE] Distributor: Increase `JAEGER_REPORTER_MAX_QUEUE_SIZE` from the default (100) to 1000, to avoid dropping tracing spans. #7259
* [CHANGE] Querier: Increase `JAEGER_REPORTER_MAX_QUEUE_SIZE` from 1000 to 5000, to avoid dropping tracing spans. #6764
* [CHANGE] rollout-operator: remove default CPU limit. #7066
* [CHANGE] Store-gateway: Increase `JAEGER_REPORTER_MAX_QUEUE_SIZE` from the default (100) to 1000, to avoid dropping tracing spans. #7068
* [CHANGE] Query-frontend, ingester, ruler, backend and write instances: Increase `JAEGER_REPORTER_MAX_QUEUE_SIZE` from the default (100), to avoid dropping tracing spans. #7086
* [CHANGE] Ring: relaxed the hash ring heartbeat period and timeout for distributor, ingester, store-gateway and compactor: #6860
  * `-distributor.ring.heartbeat-period` set to `1m`
  * `-distributor.ring.heartbeat-timeout` set to `4m`
  * `-ingester.ring.heartbeat-period` set to `2m`
  * `-store-gateway.sharding-ring.heartbeat-period` set to `1m`
  * `-store-gateway.sharding-ring.heartbeat-timeout` set to `4m`
  * `-compactor.ring.heartbeat-period` set to `1m`
  * `-compactor.ring.heartbeat-timeout` set to `4m`
* [CHANGE] Ruler-querier: the topology spread constrain max skew is now configured through the configuration option `ruler_querier_topology_spread_max_skew` instead of `querier_topology_spread_max_skew`. #7204
* [CHANGE] Distributor: `-server.grpc.keepalive.max-connection-age` lowered from `2m` to `60s` and configured `-shutdown-delay=90s` and termination grace period to `100` seconds in order to reduce the chances of failed gRPC write requests when distributors gracefully shutdown. #7361
* [FEATURE] Added support for the following root-level settings to configure the list of matchers to apply to node affinity: #6782 #6829
  * `alertmanager_node_affinity_matchers`
  * `compactor_node_affinity_matchers`
  * `continuous_test_node_affinity_matchers`
  * `distributor_node_affinity_matchers`
  * `ingester_node_affinity_matchers`
  * `ingester_zone_a_node_affinity_matchers`
  * `ingester_zone_b_node_affinity_matchers`
  * `ingester_zone_c_node_affinity_matchers`
  * `mimir_backend_node_affinity_matchers`
  * `mimir_backend_zone_a_node_affinity_matchers`
  * `mimir_backend_zone_b_node_affinity_matchers`
  * `mimir_backend_zone_c_node_affinity_matchers`
  * `mimir_read_node_affinity_matchers`
  * `mimir_write_node_affinity_matchers`
  * `mimir_write_zone_a_node_affinity_matchers`
  * `mimir_write_zone_b_node_affinity_matchers`
  * `mimir_write_zone_c_node_affinity_matchers`
  * `overrides_exporter_node_affinity_matchers`
  * `querier_node_affinity_matchers`
  * `query_frontend_node_affinity_matchers`
  * `query_scheduler_node_affinity_matchers`
  * `rollout_operator_node_affinity_matchers`
  * `ruler_node_affinity_matchers`
  * `ruler_node_affinity_matchers`
  * `ruler_querier_node_affinity_matchers`
  * `ruler_query_frontend_node_affinity_matchers`
  * `ruler_query_scheduler_node_affinity_matchers`
  * `store_gateway_node_affinity_matchers`
  * `store_gateway_node_affinity_matchers`
  * `store_gateway_zone_a_node_affinity_matchers`
  * `store_gateway_zone_b_node_affinity_matchers`
  * `store_gateway_zone_c_node_affinity_matchers`
* [FEATURE] Ingester: Allow automated zone-by-zone downscaling, that can be enabled via the `ingester_automated_downscale_enabled` flag. It is disabled by default. #6850
* [ENHANCEMENT] Alerts: Add `MimirStoreGatewayTooManyFailedOperations` warning alert that triggers when Mimir store-gateway report error when interacting with the object storage. #6831
* [ENHANCEMENT] Querier HPA: improved scaling metric and scaling policies, in order to scale up and down more gradually. #6971
* [ENHANCEMENT] Rollout-operator: upgraded to v0.13.0. #7469
* [ENHANCEMENT] Rollout-operator: add tracing configuration to rollout-operator container (when tracing is enabled and configured). #7469
* [ENHANCEMENT] Query-frontend: configured `-shutdown-delay`, `-server.grpc.keepalive.max-connection-age` and termination grace period to reduce the likelihood of queries hitting terminated query-frontends. #7129
* [ENHANCEMENT] Autoscaling: add support for KEDA's `ignoreNullValues` option for Prometheus scaler. #7471
* [BUGFIX] Update memcached-exporter to 0.14.1 due to CVE-2023-39325. #6861

### Mimirtool

* [FEATURE] Add command `migrate-utf8` to migrate Alertmanager configurations for Alertmanager versions 0.27.0 and later. #7383
* [ENHANCEMENT] Add template render command to render locally a template. #7325
* [ENHANCEMENT] Add `--extra-headers` option to `mimirtool rules` command to add extra headers to requests for auth. #7141
* [ENHANCEMENT] Analyze Prometheus: set tenant header. #6737
* [ENHANCEMENT] Add argument `--output-dir` to `mimirtool alertmanager get` where the config and templates will be written to and can be loaded via `mimirtool alertmanager load` #6760
* [BUGFIX] Analyze rule-file: .metricsUsed field wasn't populated. #6953

### Mimir Continuous Test

* [ENHANCEMENT] Include comparison of all expected and actual values when any float sample does not match. #6756

### Query-tee

* [BUGFIX] Fix issue where `Host` HTTP header was not being correctly changed for the proxy targets. #7386
* [ENHANCEMENT] Allow using the value of X-Scope-OrgID for basic auth username in the forwarded request if URL username is set as `__REQUEST_HEADER_X_SCOPE_ORGID__`. #7452

### Documentation

* [CHANGE] No longer mark OTLP distributor endpoint as experimental. #7348
* [ENHANCEMENT] Added runbook for `KubePersistentVolumeFillingUp` alert. #7297
* [ENHANCEMENT] Add Grafana Cloud recommendations to OTLP documentation. #7375
* [BUGFIX] Fixed typo on single zone->zone aware replication Helm page. #7327

### Tools

* [CHANGE] copyblocks: The flags for copyblocks have been changed to align more closely with other tools. #6607
* [CHANGE] undelete-blocks: undelete-blocks-gcs has been removed and replaced with undelete-blocks, which supports recovering deleted blocks in versioned buckets from ABS, GCS, and S3-compatible object storage. #6607
* [FEATURE] copyprefix: Add tool to copy objects between prefixes. Supports ABS, GCS, and S3-compatible object storage. #6607

## 2.11.0

### Grafana Mimir

* [CHANGE] The following deprecated configurations have been removed: #6673 #6779 #6808 #6814
  * `-querier.iterators`
  * `-querier.batch-iterators`
  * `-blocks-storage.bucket-store.max-chunk-pool-bytes`
  * `-blocks-storage.bucket-store.chunk-pool-min-bucket-size-bytes`
  * `-blocks-storage.bucket-store.chunk-pool-max-bucket-size-bytes`
  * `-blocks-storage.bucket-store.bucket-index.enabled`
* [CHANGE] Querier: Split worker GRPC config into separate client configs for the frontend and scheduler to allow TLS to be configured correctly when specifying the `tls_server_name`. The GRPC config specified under `-querier.frontend-client.*` will no longer apply to the scheduler client, and will need to be set explicitly under `-querier.scheduler-client.*`. #6445 #6573
* [CHANGE] Store-gateway: enable sparse index headers by default. Sparse index headers reduce the time to load an index header up to 90%. #6005
* [CHANGE] Store-gateway: lazy-loading concurrency limit default value is now 4. #6004
* [CHANGE] General: enabled `-log.buffered` by default. The `-log.buffered` has been deprecated and will be removed in Mimir 2.13. #6131
* [CHANGE] Ingester: changed default `-blocks-storage.tsdb.series-hash-cache-max-size-bytes` setting from `1GB` to `350MB`. The new default cache size is enough to store the hashes for all series in a ingester, assuming up to 2M in-memory series per ingester and using the default 13h retention period for local TSDB blocks in the ingesters. #6130
* [CHANGE] Query-frontend: removed `cortex_query_frontend_workers_enqueued_requests_total`. Use `cortex_query_frontend_enqueue_duration_seconds_count` instead. #6121
* [CHANGE] Ingester / querier: enable ingester to querier chunks streaming by default and mark it as stable. #6174
* [CHANGE] Ingester / querier: enable ingester query request minimisation by default and mark it as stable. #6174
* [CHANGE] Ingester: changed the default value for the experimental configuration parameter `-blocks-storage.tsdb.early-head-compaction-min-estimated-series-reduction-percentage` from 10 to 15. #6186
* [CHANGE] Ingester: `/ingester/push` HTTP endpoint has been removed. This endpoint was added for testing and troubleshooting, but was never documented or used for anything. #6299
* [CHANGE] Experimental setting `-log.rate-limit-logs-per-second-burst` renamed to `-log.rate-limit-logs-burst-size`. #6230
* [CHANGE] Ingester: by setting the newly introduced experimental CLI flag `-ingester.return-only-grpc-errors` to true, ingester will return only gRPC errors. #6443 #6680 #6723
* [CHANGE] Upgrade Node.js to v20. #6540
* [CHANGE] Querier: `cortex_querier_blocks_consistency_checks_failed_total` is now incremented when a block couldn't be queried from any attempted store-gateway as opposed to incremented after each attempt. Also `cortex_querier_blocks_consistency_checks_total` is incremented once per query as opposed to once per attempt (with 3 attempts). #6590
* [CHANGE] Ingester: Modify utilization based read path limiter to base memory usage on Go heap size. #6584
* [FEATURE] Distributor: added option `-distributor.retry-after-header.enabled` to include the `Retry-After` header in recoverable error responses. #6608
* [FEATURE] Query-frontend: add experimental support for query blocking. Queries are blocked on a per-tenant basis and is configured via the limit `blocked_queries`. #5609
* [FEATURE] Vault: Added support for new Vault authentication methods: `AppRole`, `Kubernetes`, `UserPass` and `Token`. #6143
* [FEATURE] Add experimental endpoint `/api/v1/cardinality/active_series` to return the set of active series for a given selector. #6536 #6619 #6651 #6667 #6717
* [FEATURE] Added `-<prefix>.s3.part-size` flag to configure the S3 minimum file size in bytes used for multipart uploads. #6592
* [FEATURE] Add the experimental `-<prefix>.s3.send-content-md5` flag (defaults to `false`) to configure S3 Put Object requests to send a `Content-MD5` header. Setting this flag is not recommended unless your object storage does not support checksums. #6622
* [FEATURE] Distributor: add an experimental flag `-distributor.reusable-ingester-push-worker` that can be used to pre-allocate a pool of workers to be used to send push requests to the ingesters. #6660
* [FEATURE] Distributor: Support enabling of automatically generated name suffixes for metrics ingested via OTLP, through the flag `-distributor.otel-metric-suffixes-enabled`. #6542
* [FEATURE] Ingester: ingester can now track which of the user's series the ingester actually owns according to the ring, and only consider owned series when checking for user series limit. This helps to avoid hitting the user's series limit when scaling up ingesters or changing user's ingester shard size. Feature is currently experimental, and disabled by default. It can be enabled by setting `-ingester.use-ingester-owned-series-for-limits` (to use owned series for limiting). This is currently limited to multi-zone ingester setup, with replication factor being equal to number of zones. #6718 #7087
* [ENHANCEMENT] Query-frontend: don't treat cancel as an error. #4648
* [ENHANCEMENT] Ingester: exported summary `cortex_ingester_inflight_push_requests_summary` tracking total number of inflight requests in percentile buckets. #5845
* [ENHANCEMENT] Query-scheduler: add `cortex_query_scheduler_enqueue_duration_seconds` metric that records the time taken to enqueue or reject a query request. #5879
* [ENHANCEMENT] Query-frontend: add `cortex_query_frontend_enqueue_duration_seconds` metric that records the time taken to enqueue or reject a query request. When query-scheduler is in use, the metric has the `scheduler_address` label to differentiate the enqueue duration by query-scheduler backend. #5879 #6087 #6120
* [ENHANCEMENT] Store-gateway: add metric `cortex_bucket_store_blocks_loaded_by_duration` for counting the loaded number of blocks based on their duration. #6074  #6129
* [ENHANCEMENT] Expose `/sync/mutex/wait/total:seconds` Go runtime metric as `go_sync_mutex_wait_total_seconds_total` from all components. #5879
* [ENHANCEMENT] Query-scheduler: improve latency with many concurrent queriers. #5880
* [ENHANCEMENT] Ruler: add new per-tenant `cortex_ruler_queries_zero_fetched_series_total` metric to track rules that fetched no series. #5925
* [ENHANCEMENT] Implement support for `limit`, `limit_per_metric` and `metric` parameters for `<Prometheus HTTP prefix>/api/v1/metadata` endpoint. #5890
* [ENHANCEMENT] Distributor: add experimental support for storing metadata when ingesting metrics via OTLP. This makes metrics description and type available when ingesting metrics via OTLP. Enable with `-distributor.enable-otlp-metadata-storage=true`. #5693 #6035 #6254
* [ENHANCEMENT] Ingester: added support for sampling errors, which can be enabled by setting `-ingester.error-sample-rate`. This way each error will be logged once in the configured number of times. All the discarded samples will still be tracked by the `cortex_discarded_samples_total` metric. #5584 #6014
* [ENHANCEMENT] Ruler: Fetch secrets used to configure TLS on the Alertmanager client from Vault when `-vault.enabled` is true. #5239
* [ENHANCEMENT] Query-frontend: added query-sharding support for `group by` aggregation queries. #6024
* [ENHANCEMENT] Fetch secrets used to configure server-side TLS from Vault when `-vault.enabled` is true. #6052.
* [ENHANCEMENT] Packaging: add logrotate config file. #6142
* [ENHANCEMENT] Ingester: add the experimental configuration options `-blocks-storage.tsdb.head-postings-for-matchers-cache-max-bytes` and `-blocks-storage.tsdb.block-postings-for-matchers-cache-max-bytes` to enforce a limit in bytes on the `PostingsForMatchers()` cache used by ingesters (the cache limit is per TSDB head and block basis, not a global one). The experimental configuration options `-blocks-storage.tsdb.head-postings-for-matchers-cache-size` and `-blocks-storage.tsdb.block-postings-for-matchers-cache-size` have been deprecated. #6151
* [ENHANCEMENT] Ingester: use the `PostingsForMatchers()` in-memory cache for label values queries with matchers too. #6151
* [ENHANCEMENT] Ingester / store-gateway: optimized regex matchers. #6168 #6250
* [ENHANCEMENT] Distributor: Include ingester IDs in circuit breaker related metrics and logs. #6206
* [ENHANCEMENT] Querier: improve errors and logging when streaming chunks from ingesters and store-gateways. #6194 #6309
* [ENHANCEMENT] Querier: Add `cortex_querier_federation_exemplar_tenants_queried` and `cortex_querier_federation_tenants_queried` metrics to track the number of tenants queried by multi-tenant queries. #6374 #6409
* [ENHANCEMENT] All: added an experimental `-server.grpc.num-workers` flag that configures the number of long-living workers used to process gRPC requests. This could decrease the CPU usage by reducing the number of stack allocations. #6311
* [ENHANCEMENT] All: improved IPv6 support by using the proper host:port formatting. #6311
* [ENHANCEMENT] Querier: always return error encountered during chunks streaming, rather than `the stream has already been exhausted`. #6345 #6433
* [ENHANCEMENT] Query-frontend: add `instance_enable_ipv6` to support IPv6. #6111
* [ENHANCEMENT] Store-gateway: return same detailed error messages as queriers when chunks or series limits are reached. #6347
* [ENHANCEMENT] Querier: reduce memory consumed for queries that hit store-gateways. #6348
* [ENHANCEMENT] Ruler: include corresponding trace ID with log messages associated with rule evaluation. #6379 #6520
* [ENHANCEMENT] Querier: clarify log messages and span events emitted while querying ingesters, and include both ingester name and address when relevant. #6381
* [ENHANCEMENT] Memcached: introduce new experimental configuration parameters `-<prefix>.memcached.write-buffer-size-bytes` `-<prefix>.memcached.read-buffer-size-bytes` to customise the memcached client write and read buffer size (the buffer is allocated for each memcached connection). #6468
* [ENHANCEMENT] Ingester, Distributor: added experimental support for rejecting push requests received via gRPC before reading them into memory, if ingester or distributor is unable to accept the request. This is activated by using `-ingester.limit-inflight-requests-using-grpc-method-limiter` for ingester, and `-distributor.limit-inflight-requests-using-grpc-method-limiter` for distributor. #5976 #6300
* [ENHANCEMENT] Add capability in store-gateways to accept number of tokens through config. `-store-gateway.sharding-ring.num-tokens`, `default-value=512` #4863
* [ENHANCEMENT] Query-frontend: return warnings generated during query evaluation. #6391
* [ENHANCEMENT] Server: Add the option `-server.http-read-header-timeout` to enable specifying a timeout for reading HTTP request headers. It defaults to 0, in which case reading of headers can take up to `-server.http-read-timeout`, leaving no time for reading body, if there's any. #6517
* [ENHANCEMENT] Add connection-string option, `-<prefix>.azure.connection-string`, for Azure Blob Storage. #6487
* [ENHANCEMENT] Ingester: Add `-ingester.instance-limits.max-inflight-push-requests-bytes`. This limit protects the ingester against requests that together may cause an OOM. #6492
* [ENHANCEMENT] Ingester: add new per-tenant `cortex_ingester_local_limits` metric to expose the calculated local per-tenant limits seen at each ingester. Exports the local per-tenant series limit with label `{limit="max_global_series_per_user"}` #6403
* [ENHANCEMENT] Query-frontend: added "queue_time_seconds" field to "query stats" log. This is total time that query and subqueries spent in the queue, before queriers picked it up. #6537
* [ENHANCEMENT] Server: Add `-server.report-grpc-codes-in-instrumentation-label-enabled` CLI flag to specify whether gRPC status codes should be used in `status_code` label of `cortex_request_duration_seconds` metric. It defaults to false, meaning that successful and erroneous gRPC status codes are represented with `success` and `error` respectively. #6562
* [ENHANCEMENT] Server: Add `-ingester.client.report-grpc-codes-in-instrumentation-label-enabled` CLI flag to specify whether gRPC status codes should be used in `status_code` label of `cortex_ingester_client_request_duration_seconds` metric. It defaults to false, meaning that successful and erroneous gRPC status codes are represented with `2xx` and `error` respectively. #6562
* [ENHANCEMENT] Server: Add `-server.http-log-closed-connections-without-response-enabled` option to log details about connections to HTTP server that were closed before any data was sent back. This can happen if client doesn't manage to send complete HTTP headers before timeout. #6612
* [ENHANCEMENT] Query-frontend: include length of query, time since the earliest and latest points of a query, time since the earliest and latest points of a query, cached/uncached bytes in "query stats" logs. Time parameters (start/end/time) are always formatted as RFC3339 now. #6473 #6477 #6709 #6710
* [ENHANCEMENT] Query-frontend: `-query-frontend.align-queries-with-step` has been moved from a global flag to a per-tenant override. #6714
* [ENHANCEMENT] Distributor: added support for reducing the resolution of native histogram samples upon ingestion if the sample has too many buckets compared to `-validation.max-native-histogram-buckets`. This is enabled by default and can be turned off by setting `-validation.reduce-native-histogram-over-max-buckets` to `false`. #6535
* [ENHANCEMENT] Query-frontend: optionally wait for the frontend to complete startup if requests are received while the frontend is still starting. Disabled by default, set `-query-frontend.not-running-timeout` to a non-zero value to enable. #6621
* [ENHANCEMENT] Distributor: Include source IPs in OTLP push handler logs. #6652
* [ENHANCEMENT] Query-frontend: return clearer error message when a query request is received while shutting down. #6675
* [ENHANCEMENT] Querier: return clearer error message when a query request is cancelled by the caller. #6697
* [ENHANCEMENT] Compactor: Mark corrupted blocks for no-compaction to avoid blocking compactor future runs. #6588
* [ENHANCEMENT] Distributor: Added an experimental configuration option `distributor.ingestion-burst-factor` that overrides the `distributor.ingestion-burst-size` option if set. The `distributor.ingestion-burst-factor` is used to set the underlying ingestion rate limiter token bucket's burst size to a multiple of the per distributor `distributor.ingestion-rate-limit` and the `distributor.ingestion-burst-factor`. This is disabled by default. #6662
* [ENHANCEMENT] Add debug message to track tenants sending queries that are not able to benefit from caches. #6732
* [BUGFIX] Distributor: return server overload error in the event of exceeding the ingestion rate limit. #6549
* [BUGFIX] Ring: Ensure network addresses used for component hash rings are formatted correctly when using IPv6. #6068
* [BUGFIX] Query-scheduler: don't retain connections from queriers that have shut down, leading to gradually increasing enqueue latency over time. #6100 #6145
* [BUGFIX] Ingester: prevent query logic from continuing to execute after queries are canceled. #6085
* [BUGFIX] Ensure correct nesting of children of the `querier.Select` tracing span. #6085
* [BUGFIX] Packaging: fix preremove script preventing upgrades on RHEL based OS. #6067
* [BUGFIX] Querier: return actual error rather than `attempted to read series at index XXX from stream, but the stream has already been exhausted` (or even no error at all) when streaming chunks from ingesters or store-gateways is enabled and an error occurs while streaming chunks. #6346
* [BUGFIX] Querier: reduce log volume when querying ingesters with zone-awareness enabled and one or more instances in a single zone unavailable. #6381
* [BUGFIX] Querier: don't try to query further ingesters if ingester query request minimization is enabled and a query limit is reached as a result of the responses from the initial set of ingesters. #6402
* [BUGFIX] Ingester: Don't cache context cancellation error when querying. #6446
* [BUGFIX] Ingester: don't ignore errors encountered while iterating through chunks or samples in response to a query request. #6469
* [BUGFIX] All: fix issue where traces for some inter-component gRPC calls would incorrectly show the call as failing due to cancellation. #6470
* [BUGFIX] Querier: correctly mark streaming requests to ingesters or store-gateways as successful, not cancelled, in metrics and traces. #6471 #6505
* [BUGFIX] Querier: fix issue where queries fail with "context canceled" error when an ingester or store-gateway fails healthcheck while the query is in progress. #6550
* [BUGFIX] Tracing: When creating an OpenTelemetry tracing span, add it to the context for later retrieval. #6614
* [BUGFIX] Querier: always report query results to query-frontends, even when cancelled, to ensure query-frontends don't wait for results that will otherwise never arrive. #6703
* [BUGFIX] Querier: attempt to query ingesters in PENDING state, to reduce the likelihood that scaling up the number of ingesters in multiple zones simultaneously causes a read outage. #6726 #6727
* [BUGFIX] Querier: don't cancel inflight queries from a query-scheduler if the stream between the querier and query-scheduler is broken. #6728
* [BUGFIX] Store-gateway: Fix double-counting of some duration metrics. #6616
* [BUGFIX] Fixed possible series matcher corruption leading to wrong series being included in query results. #6884

### Mixin

* [CHANGE] Dashboards: enabled reporting gRPC codes as `status_code` label in Mimir dashboards. In case of gRPC calls, the successful `status_code` label on `cortex_request_duration_seconds` and gRPC client request duration metrics has changed from 'success' and '2xx' to 'OK'. #6561
* [CHANGE] Alerts: remove `MimirGossipMembersMismatch` alert and replace it with `MimirGossipMembersTooHigh` and `MimirGossipMembersTooLow` alerts that should have a higher signal-to-noise ratio. #6508
* [ENHANCEMENT] Dashboards: Optionally show rejected requests on Mimir Writes dashboard. Useful when used together with "early request rejection" in ingester and distributor. #6132 #6556
* [ENHANCEMENT] Alerts: added a critical alert for `CompactorSkippedBlocksWithOutOfOrderChunks` when multiple blocks are affected. #6410
* [ENHANCEMENT] Dashboards: Added the min-replicas for autoscaling dashboards. #6528
* [ENHANCEMENT] Dashboards: Show queries per second for the `/api/v1/cardinality/` endpoints on the "Overview" dashboard. #6720
* [BUGFIX] Alerts: fixed issue where `GossipMembersMismatch` warning message referred to per-instance labels that were not produced by the alert query. #6146
* [BUGFIX] Dashboards: Fix autoscaling dashboard panels for KEDA > 2.9. [Requires scraping the KEDA operator for metrics since they moved](https://github.com/kedacore/keda/issues/3972). #6528
* [BUGFIX] Alerts: Fix autoscaling alerts for KEDA > 2.9. [Requires scraping the KEDA operator for metrics since they moved](https://github.com/kedacore/keda/issues/3972). #6528

### Jsonnet

* [CHANGE] Ingester: reduce `-server.grpc-max-concurrent-streams` to 500. #5666
* [CHANGE] Changed default `_config.cluster_domain` from `cluster.local` to `cluster.local.` to reduce the number of DNS lookups made by Mimir. #6389
* [CHANGE] Query-frontend: changed default `_config.autoscaling_query_frontend_cpu_target_utilization` from `1` to `0.75`. #6395
* [CHANGE] Distributor: Increase HPA scale down period such that distributors are slower to scale down after autoscaling up. #6589
* [CHANGE] Store-gateway: Change the default timeout used for index-queries caches from `200ms` to `450ms`. #6786
* [FEATURE] Store-gateway: Allow automated zone-by-zone downscaling, that can be enabled via the `store_gateway_automated_downscale_enabled` flag. It is disabled by default. #6149
* [FEATURE] Ingester: Allow to configure TSDB Head early compaction using the following `_config` parameters: #6181
  * `ingester_tsdb_head_early_compaction_enabled` (disabled by default)
  * `ingester_tsdb_head_early_compaction_reduction_percentage`
  * `ingester_tsdb_head_early_compaction_min_in_memory_series`
* [ENHANCEMENT] Double the amount of rule groups for each user tier. #5897
* [ENHANCEMENT] Set `maxUnavailable` to 0 for `distributor`, `overrides-exporter`, `querier`, `query-frontend`, `query-scheduler` `ruler-querier`, `ruler-query-frontend`, `ruler-query-scheduler` and `consul` deployments, to ensure they don't become completely unavailable during a rollout. #5924
* [ENHANCEMENT] Update rollout-operator to `v0.9.0`. #6022 #6110 #6558 #6681
* [ENHANCEMENT] Update memcached to `memcached:1.6.22-alpine`. #6585
* [ENHANCEMENT] Store-gateway: replaced the following deprecated CLI flags: #6319
  * `-blocks-storage.bucket-store.index-header-lazy-loading-enabled` replaced with `-blocks-storage.bucket-store.index-header.lazy-loading-enabled`
  * `-blocks-storage.bucket-store.index-header-lazy-loading-idle-timeout` replaced with `-blocks-storage.bucket-store.index-header.lazy-loading-idle-timeout`
* [ENHANCEMENT] Store-gateway: Allow selective enablement of store-gateway automated scaling on a per-zone basis. #6302
* [BUGFIX] Autoscaling: KEDA > 2.9 removed the ability to set metricName in the trigger metadata. To help discern which metric is used by the HPA, we set the trigger name to what was the metricName. This is available as the `scaler` label on `keda_*` metrics. #6528

### Mimirtool

* [ENHANCEMENT] Analyze Grafana: Improve support for variables in range. #6657
* [BUGFIX] Fix out of bounds error on export with large timespans and/or series count. #5700
* [BUGFIX] Fix the issue where `--read-timeout` was applied to the entire `mimirtool analyze grafana` invocation rather than to individual Grafana API calls. #5915
* [BUGFIX] Fix incorrect remote-read path joining for `mimirtool remote-read` commands on Windows. #6011
* [BUGFIX] Fix template files full path being sent in `mimirtool alertmanager load` command. #6138
* [BUGFIX] Analyze rule-file: .metricsUsed field wasn't populated. #6953

### Mimir Continuous Test

### Query-tee

### Documentation

* [ENHANCEMENT] Document the concept of native histograms and how to send them to Mimir, migration path. #5956 #6488 #6539 #6752
* [ENHANCEMENT] Document native histograms query and visualization. #6231

### Tools

* [CHANGE] tsdb-index: Rename tool to tsdb-series. #6317
* [FEATURE] tsdb-labels: Add tool to print label names and values of a TSDB block. #6317
* [ENHANCEMENT] trafficdump: Trafficdump can now parse OTEL requests. Entire request is dumped to output, there's no filtering of fields or matching of series done. #6108

## 2.10.5

### Grafana Mimir

* [ENHANCEMENT] Update Docker base images from `alpine:3.18.3` to `alpine:3.18.5`. #6897
* [BUGFIX] Fixed possible series matcher corruption leading to wrong series being included in query results. #6886

### Documentation

* [ENHANCEMENT] Document the concept of native histograms and how to send them to Mimir, migration path. #6757
* [ENHANCEMENT] Document native histograms query and visualization. #6757

## 2.10.4

### Grafana Mimir

* [BUGFIX] Update otelhttp library to v0.44.0 as a mitigation for CVE-2023-45142. #6634

## 2.10.3

### Grafana Mimir

* [BUGFIX] Update grpc-go library to 1.57.2-dev that includes a fix for a bug introduced in 1.57.1. #6419

## 2.10.2

### Grafana Mimir

* [BUGFIX] Update grpc-go library to 1.57.1 and `golang.org/x/net` to `0.17`, which include fix for CVE-2023-44487. #6349

## 2.10.1

### Grafana Mimir

* [CHANGE] Update Go version to 1.21.3. #6244 #6325
* [BUGFIX] Query-frontend: Don't retry read requests rejected by the ingester due to utilization based read path limiting. #6032
* [BUGFIX] Ingester: fix panic in WAL replay of certain native histograms. #6086

## 2.10.0

### Grafana Mimir

* [CHANGE] Store-gateway: skip verifying index header integrity upon loading. To enable verification set `blocks_storage.bucket_store.index_header.verify_on_load: true`. #5174
* [CHANGE] Querier: change the default value of the experimental `-querier.streaming-chunks-per-ingester-buffer-size` flag to 256. #5203
* [CHANGE] Querier: only initiate query requests to ingesters in the `ACTIVE` state in the ring. #5342
* [CHANGE] Querier: renamed `-querier.prefer-streaming-chunks` to `-querier.prefer-streaming-chunks-from-ingesters` to enable streaming chunks from ingesters to queriers. #5182
* [CHANGE] Querier: `-query-frontend.cache-unaligned-requests` has been moved from a global flag to a per-tenant override. #5312
* [CHANGE] Ingester: removed `cortex_ingester_shipper_dir_syncs_total` and `cortex_ingester_shipper_dir_sync_failures_total` metrics. The former metric was not much useful, and the latter was never incremented. #5396
* [CHANGE] Ingester: removed logging of errors related to hitting per-instance limits to reduce resource usage when ingesters are under pressure. #5585
* [CHANGE] gRPC clients: use default connect timeout of 5s, and therefore enable default connect backoff max delay of 5s. #5562
* [CHANGE] Ingester: the `-validation.create-grace-period` is now enforced in the ingester too, other than distributor and query-frontend. If you've configured `-validation.create-grace-period` then make sure the configuration is applied to ingesters too. #5712
* [CHANGE] Distributor: the `-validation.create-grace-period` is now enforced for examplars too in the distributor. If an examplar has timestamp greater than "now + grace_period", then the exemplar will be dropped and the metric `cortex_discarded_exemplars_total{reason="exemplar_too_far_in_future",user="..."}` increased. #5761
* [CHANGE] Query-frontend: the `-validation.create-grace-period` is now enforced in the query-frontend even when the configured value is 0. When the value is 0, the query end time range is truncated to the current real-world time. #5829
* [CHANGE] Store-gateway: deprecated configuration parameters for index header under `blocks-storage.bucket-store` and use a new configurations in `blocks-storage.bucket-store.index-header`, deprecated configuration will be removed in Mimir 2.12. Configuration changes: #5726
  * `-blocks-storage.bucket-store.index-header-lazy-loading-enabled` is deprecated, use the new configuration `-blocks-storage.bucket-store.index-header.lazy-loading-enabled`
  * `-blocks-storage.bucket-store.index-header-lazy-loading-idle-timeout` is deprecated, use the new configuration `-blocks-storage.bucket-store.index-header.lazy-loading-idle-timeout`
  * `-blocks-storage.bucket-store.index-header-lazy-loading-concurrency` is deprecated, use the new configuration `-blocks-storage.bucket-store.index-header.lazy-loading-concurrency`
* [CHANGE] Store-gateway: remove experimental fine-grained chunks caching. The following experimental configuration parameters have been removed `-blocks-storage.bucket-store.chunks-cache.fine-grained-chunks-caching-enabled`, `-blocks-storage.bucket-store.fine-grained-chunks-caching-ranges-per-series`. #5816 #5875
* [CHANGE] Ingester: remove deprecated `blocks-storage.tsdb.max-tsdb-opening-concurrency-on-startup`. #5850
* [FEATURE] Introduced `-distributor.service-overload-status-code-on-rate-limit-enabled` flag for configuring status code to 529 instead of 429 upon rate limit exhaustion. #5752
* [FEATURE] Cardinality API: added a new `count_method` parameter which enables counting active series. #5136
* [FEATURE] Query-frontend: added experimental support to cache cardinality, label names and label values query responses. The cache will be used when `-query-frontend.cache-results` is enabled, and `-query-frontend.results-cache-ttl-for-cardinality-query` or `-query-frontend.results-cache-ttl-for-labels-query` set to a value greater than 0. The following metrics have been added to track the query results cache hit ratio per `request_type`: #5212 #5235 #5426 #5524
  * `cortex_frontend_query_result_cache_requests_total{request_type="query_range|cardinality|label_names_and_values"}`
  * `cortex_frontend_query_result_cache_hits_total{request_type="query_range|cardinality|label_names_and_values"}`
* [FEATURE] Added `-<prefix>.s3.list-objects-version` flag to configure the S3 list objects version. #5099
* [FEATURE] Ingester: add optional CPU/memory utilization based read request limiting, considered experimental. Disabled by default, enable by configuring limits via both of the following flags: #5012 #5392 #5394 #5526 #5508 #5704
  * `-ingester.read-path-cpu-utilization-limit`
  * `-ingester.read-path-memory-utilization-limit`
  * `-ingester.log-utilization-based-limiter-cpu-samples`
* [FEATURE] Ruler: support filtering results from rule status endpoint by `file`, `rule_group` and `rule_name`. #5291
* [FEATURE] Ingester: add experimental support for creating tokens by using spread minimizing strategy. This can be enabled with `-ingester.ring.token-generation-strategy: spread-minimizing` and `-ingester.ring.spread-minimizing-zones: <all available zones>`. In that case `-ingester.ring.tokens-file-path` must be empty. #5308 #5324
* [FEATURE] Storegateway: Persist sparse index-headers to disk and read from disk on index-header loads instead of reconstructing. #5465 #5651 #5726
* [FEATURE] Ingester: add experimental CLI flag `-ingester.ring.spread-minimizing-join-ring-in-order` that allows an ingester to register tokens in the ring only after all previous ingesters (with ID lower than its own ID) have already been registered. #5541
* [FEATURE] Ingester: add experimental support to compact the TSDB Head when the number of in-memory series is equal or greater than `-blocks-storage.tsdb.early-head-compaction-min-in-memory-series`, and the ingester estimates that the per-tenant TSDB Head compaction will reduce in-memory series by at least `-blocks-storage.tsdb.early-head-compaction-min-estimated-series-reduction-percentage`. #5371
* [FEATURE] Ingester: add new metrics for tracking native histograms in active series: `cortex_ingester_active_native_histogram_series`, `cortex_ingester_active_native_histogram_series_custom_tracker`, `cortex_ingester_active_native_histogram_buckets`, `cortex_ingester_active_native_histogram_buckets_custom_tracker`. The first 2 are the subsets of the existing and unmodified `cortex_ingester_active_series` and `cortex_ingester_active_series_custom_tracker` respectively, only tracking native histogram series, and the last 2 are the equivalents for tracking the number of buckets in native histogram series. #5318
* [FEATURE] Add experimental CLI flag `-<prefix>.s3.native-aws-auth-enabled` that allows to enable the default credentials provider chain of the AWS SDK. #5636
* [FEATURE] Distributor: add experimental support for circuit breaking when writing to ingesters via `-ingester.client.circuit-breaker.enabled`, `-ingester.client.circuit-breaker.failure-threshold`, or `-ingester.client.circuit-breaker.cooldown-period` or their corresponding YAML. #5650
* [FEATURE] The following features are no longer considered experimental. #5701 #5872
  * Ruler storage cache (`-ruler-storage.cache.*`)
  * Exclude ingesters running in specific zones (`-ingester.ring.excluded-zones`)
  * Cardinality-based query sharding (`-query-frontend.query-sharding-target-series-per-shard`)
  * Cardinality query result caching (`-query-frontend.results-cache-ttl-for-cardinality-query`)
  * Label names and values query result caching (`-query-frontend.results-cache-ttl-for-labels-query`)
  * Query expression size limit (`-query-frontend.max-query-expression-size-bytes`)
  * Peer discovery / tenant sharding for overrides exporters (`-overrides-exporter.ring.enabled`)
  * Configuring enabled metrics in overrides exporter (`-overrides-exporter.enabled-metrics`)
  * Per-tenant results cache TTL (`-query-frontend.results-cache-ttl`, `-query-frontend.results-cache-ttl-for-out-of-order-time-window`)
  * Shutdown delay (`-shutdown-delay`)
* [FEATURE] Querier: add experimental CLI flag `-tenant-federation.max-concurrent` to adjust the max number of per-tenant queries that can be run at a time when executing a single multi-tenant query. #5874
* [FEATURE] Alertmanager: add Microsoft Teams as a supported integration. #5840
* [ENHANCEMENT] Overrides-exporter: Add new metrics for write path and alertmanager (`max_global_metadata_per_user`, `max_global_metadata_per_metric`, `request_rate`, `request_burst_size`, `alertmanager_notification_rate_limit`, `alertmanager_max_dispatcher_aggregation_groups`, `alertmanager_max_alerts_count`, `alertmanager_max_alerts_size_bytes`) and added flag `-overrides-exporter.enabled-metrics` to explicitly configure desired metrics, e.g. `-overrides-exporter.enabled-metrics=request_rate,ingestion_rate`. Default value for this flag is: `ingestion_rate,ingestion_burst_size,max_global_series_per_user,max_global_series_per_metric,max_global_exemplars_per_user,max_fetched_chunks_per_query,max_fetched_series_per_query,ruler_max_rules_per_rule_group,ruler_max_rule_groups_per_tenant`. #5376
* [ENHANCEMENT] Cardinality API: when zone aware replication is enabled, the label values cardinality API can now tolerate single zone failure #5178
* [ENHANCEMENT] Distributor: optimize sending requests to ingesters when incoming requests don't need to be modified. For now this feature can be disabled by setting `-timeseries-unmarshal-caching-optimization-enabled=false`. #5137
* [ENHANCEMENT] Add advanced CLI flags to control gRPC client behaviour: #5161
  * `-<prefix>.connect-timeout`
  * `-<prefix>.connect-backoff-base-delay`
  * `-<prefix>.connect-backoff-max-delay`
  * `-<prefix>.initial-stream-window-size`
  * `-<prefix>.initial-connection-window-size`
* [ENHANCEMENT] Query-frontend: added "response_size_bytes" field to "query stats" log. #5196
* [ENHANCEMENT] Querier: refine error messages for per-tenant query limits, informing the user of the preferred strategy for not hitting the limit, in addition to how they may tweak the limit. #5059
* [ENHANCEMENT] Distributor: optimize sending of requests to ingesters by reusing memory buffers for marshalling requests. This optimization can be enabled by setting `-distributor.write-requests-buffer-pooling-enabled` to `true`. #5195 #5805 #5830
* [ENHANCEMENT] Querier: add experimental `-querier.minimize-ingester-requests` option to initially query only the minimum set of ingesters required to reach quorum. #5202 #5259 #5263
* [ENHANCEMENT] Querier: improve error message when streaming chunks from ingesters to queriers and a query limit is reached. #5245
* [ENHANCEMENT] Use new data structure for labels, to reduce memory consumption. #3555 #5731
* [ENHANCEMENT] Update alpine base image to 3.18.2. #5276
* [ENHANCEMENT] Ruler: add `cortex_ruler_sync_rules_duration_seconds` metric, tracking the time spent syncing all rule groups owned by the ruler instance. #5311
* [ENHANCEMENT] Store-gateway: add experimental `blocks-storage.bucket-store.index-header-lazy-loading-concurrency` config option to limit the number of concurrent index-headers loads when lazy loading. #5313 #5605
* [ENHANCEMENT] Ingester and querier: improve level of detail in traces emitted for queries that hit ingesters. #5315
* [ENHANCEMENT] Querier: add `cortex_querier_queries_rejected_total` metric that counts the number of queries rejected due to hitting a limit (eg. max series per query or max chunks per query). #5316 #5440 #5450
* [ENHANCEMENT] Querier: add experimental `-querier.minimize-ingester-requests-hedging-delay` option to initiate requests to further ingesters when request minimisation is enabled and not all initial requests have completed. #5368
* [ENHANCEMENT] Clarify docs for `-ingester.client.*` flags to make it clear that these are used by both queriers and distributors. #5375
* [ENHANCEMENT] Querier and store-gateway: add experimental support for streaming chunks from store-gateways to queriers while evaluating queries. This can be enabled with `-querier.prefer-streaming-chunks-from-store-gateways=true`. #5182
* [ENHANCEMENT] Querier: enforce `max-chunks-per-query` limit earlier in query processing when streaming chunks from ingesters to queriers to avoid unnecessarily consuming resources for queries that will be aborted. #5369 #5447
* [ENHANCEMENT] Ingester: added `cortex_ingester_shipper_last_successful_upload_timestamp_seconds` metric tracking the last successful TSDB block uploaded to the bucket (unix timestamp in seconds). #5396
* [ENHANCEMENT] Ingester: add two metrics tracking resource utilization calculated by utilization based limiter: #5496
  * `cortex_ingester_utilization_limiter_current_cpu_load`: The current exponential weighted moving average of the ingester's CPU load
  * `cortex_ingester_utilization_limiter_current_memory_usage_bytes`: The current ingester memory utilization
* [ENHANCEMENT] Ruler: added `insight=true` field to ruler's prometheus component for rule evaluation logs. #5510
* [ENHANCEMENT] Distributor Ingester: add metrics to count the number of requests rejected for hitting per-instance limits, `cortex_distributor_instance_rejected_requests_total` and `cortex_ingester_instance_rejected_requests_total` respectively. #5551
* [ENHANCEMENT] Distributor: add support for ingesting exponential histograms that are over the native histogram scale limit of 8 in OpenTelemetry format by downscaling them. #5532 #5607
* [ENHANCEMENT] General: buffered logging: #5506
  * `-log.buffered` CLI flag enable buffered logging.
* [ENHANCEMENT] Distributor: add more detailed information to traces generated while processing OTLP write requests. #5539
* [ENHANCEMENT] Distributor: improve performance ingesting OTLP payloads. #5531 #5607 #5616
* [ENHANCEMENT] Ingester: optimize label-values with matchers call when number of matched series is small. #5600
* [ENHANCEMENT] Compactor: delete bucket-index, markers and debug files if there are no blocks left in the bucket index. This cleanup must be enabled by using `-compactor.no-blocks-file-cleanup-enabled` option. #5648
* [ENHANCEMENT] Ingester: reduce memory usage of active series tracker. #5665
* [ENHANCEMENT] Store-gateway: added `-store-gateway.sharding-ring.auto-forget-enabled` configuration parameter to control whether store-gateway auto-forget feature should be enabled or disabled (enabled by default). #5702
* [ENHANCEMENT] Compactor: added per tenant block upload counters `cortex_block_upload_api_blocks_total`, `cortex_block_upload_api_bytes_total`, and `cortex_block_upload_api_files_total`. #5738
* [ENHANCEMENT] Compactor: verify time range of compacted block(s) matches the time range of input blocks. #5760
* [ENHANCEMENT] Querier: improved observability of calls to ingesters during queries. #5724
* [ENHANCEMENT] Compactor: block backfilling logging is now more verbose. #5711
* [ENHANCEMENT] Added support to rate limit application logs: #5764
  * `-log.rate-limit-enabled`
  * `-log.rate-limit-logs-per-second`
  * `-log.rate-limit-logs-per-second-burst`
* [ENHANCEMENT] Ingester: added `cortex_ingester_tsdb_head_min_timestamp_seconds` and `cortex_ingester_tsdb_head_max_timestamp_seconds` metrics which return min and max time of all TSDB Heads open in an ingester. #5786 #5815
* [ENHANCEMENT] Querier: cancel query requests to ingesters in a zone upon first error received from the zone, to reduce wasted effort spent computing results that won't be used #5764
* [ENHANCEMENT] All: improve tracing of internal HTTP requests sent over httpgrpc. #5782
* [ENHANCEMENT] Querier: add experimental per-query chunks limit based on an estimate of the number of chunks that will be sent from ingesters and store-gateways that is enforced earlier during query evaluation. This limit is disabled by default and can be configured with `-querier.max-estimated-fetched-chunks-per-query-multiplier`. #5765
* [ENHANCEMENT] Ingester: add UI for listing tenants with TSDB on given ingester and viewing details of tenants's TSDB on given ingester. #5803 #5824
* [ENHANCEMENT] Querier: improve observability of calls to store-gateways during queries. #5809
* [ENHANCEMENT] Query-frontend: improve tracing of interactions with query-scheduler. #5818
* [ENHANCEMENT] Query-scheduler: improve tracing of requests when request is rejected by query-scheduler. #5848
* [ENHANCEMENT] Ingester: avoid logging some errors that could cause logging contention. #5494 #5581
* [ENHANCEMENT] Store-gateway: wait for query gate after loading blocks. #5507
* [ENHANCEMENT] Store-gateway: always include `__name__` posting group in selection in order to reduce the number of object storage API calls. #5246
* [ENHANCEMENT] Ingester: track active series by ref instead of hash/labels to reduce memory usage. #5134 #5193
* [ENHANCEMENT] Go: updated to 1.21.1. #5955 #5960
* [ENHANCEMENT] Alertmanager: updated to alertmanager 0.26.0. #5840
* [BUGFIX] Ingester: Handle when previous ring state is leaving and the number of tokens has changed. #5204
* [BUGFIX] Querier: fix issue where queries that use the `timestamp()` function fail with `execution: attempted to read series at index 0 from stream, but the stream has already been exhausted` if streaming chunks from ingesters to queriers is enabled. #5370
* [BUGFIX] memberlist: bring back `memberlist_client_kv_store_count` metric that used to exist in Cortex, but got lost during dskit updates before Mimir 2.0. #5377
* [BUGFIX] Querier: pass on HTTP 503 query response code. #5364
* [BUGFIX] Store-gateway: Fix issue where stopping a store-gateway could cause all store-gateways to unload all blocks. #5464
* [BUGFIX] Allocate ballast in smaller blocks to avoid problem when entire ballast was kept in memory working set. #5565
* [BUGFIX] Querier: retry frontend result notification when an error is returned. #5591
* [BUGFIX] Querier: fix issue where `cortex_ingester_client_request_duration_seconds` metric did not include streaming query requests that did not return any series. #5695
* [BUGFIX] Ingester: fix ActiveSeries tracker double-counting series that have been deleted from the Head while still being active and then recreated again. #5678
* [BUGFIX] Ingester: don't set "last update time" of TSDB into the future when opening TSDB. This could prevent detecting of idle TSDB for a long time, if sample in distant future was ingested. #5787
* [BUGFIX] Store-gateway: fix bug when lazy index header could be closed prematurely even when still in use. #5795
* [BUGFIX] Ruler: gracefully shut down rule evaluations. #5778
* [BUGFIX] Querier: fix performance when ingesters stream samples. #5836
* [BUGFIX] Ingester: fix spurious `not found` errors on label values API during head compaction. #5957
* [BUGFIX] All: updated Minio object storage client from 7.0.62 to 7.0.63 to fix auto-detection of AWS GovCloud environments. #5905

### Mixin

* [CHANGE] Dashboards: show all workloads in selected namespace on "rollout progress" dashboard. #5113
* [CHANGE] Dashboards: show the number of updated and ready pods for each workload in the "rollout progress" panel on the "rollout progress" dashboard. #5113
* [CHANGE] Dashboards: removed "Query results cache misses" panel on the "Mimir / Queries" dashboard. #5423
* [CHANGE] Dashboards: default to shared crosshair on all dashboards. #5489
* [CHANGE] Dashboards: sort variable drop-down lists from A to Z, rather than Z to A. #5490
* [CHANGE] Alerts: removed `MimirProvisioningTooManyActiveSeries` alert. You should configure `-ingester.instance-limits.max-series` and rely on `MimirIngesterReachingSeriesLimit` alert instead. #5593
* [CHANGE] Alerts: removed `MimirProvisioningTooManyWrites` alert. The alerting threshold used in this alert was chosen arbitrarily and ingesters receiving an higher number of samples / sec don't necessarily have any issue. You should rely on SLOs metrics and alerts instead. #5706
* [CHANGE] Alerts: don't raise `MimirRequestErrors` or `MimirRequestLatency` alert for the `/debug/pprof` endpoint. #5826
* [ENHANCEMENT] Dashboards: adjust layout of "rollout progress" dashboard panels so that the "rollout progress" panel doesn't require scrolling. #5113
* [ENHANCEMENT] Dashboards: show container name first in "pods count per version" panel on "rollout progress" dashboard. #5113
* [ENHANCEMENT] Dashboards: show time spend waiting for turn when lazy loading index headers in the "index-header lazy load gate latency" panel on the "queries" dashboard. #5313
* [ENHANCEMENT] Dashboards: split query results cache hit ratio by request type in "Query results cache hit ratio" panel on the "Mimir / Queries" dashboard. #5423
* [ENHANCEMENT] Dashboards: add "rejected queries" panel to "queries" dashboard. #5429
* [ENHANCEMENT] Dashboards: add native histogram active series and active buckets to "tenants" dashboard. #5543
* [ENHANCEMENT] Dashboards: add panels to "Mimir / Writes" for requests rejected for per-instance limits. #5638
* [ENHANCEMENT] Dashboards: rename "Blocks currently loaded" to "Blocks currently owned" in the "Mimir / Queries" dashboard. #5705
* [ENHANCEMENT] Alerts: Add `MimirIngestedDataTooFarInTheFuture` warning alert that triggers when Mimir ingests sample with timestamp more than 1h in the future. #5822
* [BUGFIX] Alerts: fix `MimirIngesterRestarts` to fire only when the ingester container is restarted, excluding the cases the pod is rescheduled. #5397
* [BUGFIX] Dashboards: fix "unhealthy pods" panel on "rollout progress" dashboard showing only a number rather than the name of the workload and the number of unhealthy pods if only one workload has unhealthy pods. #5113 #5200
* [BUGFIX] Alerts: fixed `MimirIngesterHasNotShippedBlocks` and `MimirIngesterHasNotShippedBlocksSinceStart` alerts. #5396
* [BUGFIX] Alerts: Fix `MimirGossipMembersMismatch` to include `admin-api` and custom compactor pods. `admin-api` is a GEM component. #5641 #5797
* [BUGFIX] Dashboards: fix autoscaling dashboard panels that could show multiple series for a single component. #5810
* [BUGFIX] Dashboards: fix ruler-querier scaling metric panel query and split into CPU and memory scaling metric panels. #5739

### Jsonnet

* [CHANGE] Removed `_config.querier.concurrency` configuration option and replaced it with `_config.querier_max_concurrency` and `_config.ruler_querier_max_concurrency` to allow to easily fine tune it for different querier deployments. #5322
* [CHANGE] Change `_config.multi_zone_ingester_max_unavailable` to 50. #5327
* [CHANGE] Change distributors rolling update strategy configuration: `maxSurge` and `maxUnavailable` are set to `15%` and `0`. #5714
* [FEATURE] Alertmanager: Add horizontal pod autoscaler config, that can be enabled using `autoscaling_alertmanager_enabled: true`. #5194 #5249
* [ENHANCEMENT] Enable the `track_sizes` feature for Memcached pods to help determine cache efficiency. #5209
* [ENHANCEMENT] Add per-container map for environment variables. #5181
* [ENHANCEMENT] Add `PodDisruptionBudget`s for compactor, continuous-test, distributor, overrides-exporter, querier, query-frontend, query-scheduler, rollout-operator, ruler, ruler-querier, ruler-query-frontend, ruler-query-scheduler, and all memcached workloads. #5098
* [ENHANCEMENT] Ruler: configure the ruler storage cache when the metadata cache is enabled. #5326 #5334
* [ENHANCEMENT] Shuffle-sharding: ingester shards in user-classes can now be configured to target different series and limit percentage utilization through `_config.shuffle_sharding.target_series_per_ingester` and `_config.shuffle_sharding.target_utilization_percentage` values. #5470
* [ENHANCEMENT] Distributor: allow adjustment of the targeted CPU usage as a percentage of requested CPU. This can be adjusted with `_config.autoscaling_distributor_cpu_target_utilization`. #5525
* [ENHANCEMENT] Ruler: add configuration option `_config.ruler_remote_evaluation_max_query_response_size_bytes` to easily set the maximum query response size allowed (in bytes). #5592
* [ENHANCEMENT] Distributor: dynamically set `GOMAXPROCS` based on the CPU request. This should reduce distributor CPU utilization, assuming the CPU request is set to a value close to the actual utilization. #5588
* [ENHANCEMENT] Querier: dynamically set `GOMAXPROCS` based on the CPU request. This should reduce noisy neighbour issues created by the querier, whose CPU utilization could eventually saturate the Kubernetes node if unbounded. #5646 #5658
* [ENHANCEMENT] Allow to remove an entry from the configured environment variable for a given component, setting the environment value to `null` in the `*_env_map` objects (e.g. `store_gateway_env_map+:: { 'field': null}`). #5599
* [ENHANCEMENT] Allow overriding the default number of replicas for `etcd`. #5589
* [ENHANCEMENT] Memcached: reduce memory request for results, chunks and metadata caches. The requested memory is 5% greater than the configured memcached max cache size. #5661
* [ENHANCEMENT] Autoscaling: Add the following configuration options to fine tune autoscaler target utilization: #5679 #5682 #5689
  * `autoscaling_querier_target_utilization` (defaults to `0.75`)
  * `autoscaling_mimir_read_target_utilization` (defaults to `0.75`)
  * `autoscaling_ruler_querier_cpu_target_utilization` (defaults to `1`)
  * `autoscaling_distributor_memory_target_utilization` (defaults to `1`)
  * `autoscaling_ruler_cpu_target_utilization` (defaults to `1`)
  * `autoscaling_query_frontend_cpu_target_utilization` (defaults to `1`)
  * `autoscaling_ruler_query_frontend_cpu_target_utilization` (defaults to `1`)
  * `autoscaling_alertmanager_cpu_target_utilization` (defaults to `1`)
* [ENHANCEMENT] Gossip-ring: add appProtocol for istio compatibility. #5680
* [ENHANCEMENT] Add _config.commonConfig to allow adding common configuration parameters for all Mimir components. #5703
* [ENHANCEMENT] Update rollout-operator to `v0.7.0`. #5718
* [ENHANCEMENT] Increase the default rollout speed for store-gateway when lazy loading is disabled. #5823
* [ENHANCEMENT] Add autoscaling on memory for ruler-queriers. #5739
* [ENHANCEMENT] Deduplicate scaled object creation for most objects that scale on CPU and memory. #6411
* [BUGFIX] Fix compilation when index, chunks or metadata caches are disabled. #5710
* [BUGFIX] Autoscaling: treat OOMing containers as though they are using their full memory request. #5739
* [BUGFIX] Autoscaling: if no containers are up, report 0 memory usage instead of no data. #6411

### Mimirtool

* [ENHANCEMENT] Mimirtool uses paging to fetch all dashboards from Grafana when running `mimirtool analyse grafana`. This allows the tool to work correctly when running against Grafana instances with more than a 1000 dashboards. #5825
* [ENHANCEMENT] Extract metric name from queries that have a `__name__` matcher. #5911
* [BUGFIX] Mimirtool no longer parses label names as metric names when handling templating variables that are populated using `label_values(<label_name>)` when running `mimirtool analyse grafana`. #5832
* [BUGFIX] Fix panic when analyzing a grafana dashboard with multiline queries in templating variables. #5911

### Query-tee

* [CHANGE] Proxy `Content-Type` response header from backend. Previously `Content-Type: text/plain; charset=utf-8` was returned on all requests. #5183
* [CHANGE] Increase default value of `-proxy.compare-skip-recent-samples` to avoid racing with recording rule evaluation. #5561
* [CHANGE] Add `-backend.skip-tls-verify` to optionally skip TLS verification on backends. #5656

### Documentation

* [CHANGE] Fix reference to `get-started` documentation directory. #5476
* [CHANGE] Fix link to external OTLP/HTTP documentation.
* [ENHANCEMENT] Improved `MimirRulerTooManyFailedQueries` runbook. #5586
* [ENHANCEMENT] Improved "Recover accidentally deleted blocks" runbook. #5620
* [ENHANCEMENT] Documented options and trade-offs to query label names and values. #5582
* [ENHANCEMENT] Improved `MimirRequestErrors` runbook for alertmanager. #5694

### Tools

* [CHANGE] copyblocks: add support for S3 and the ability to copy between different object storage services. Due to this, the `-source-service` and `-destination-service` flags are now required and the `-service` flag has been removed. #5486
* [FEATURE] undelete-block-gcs: Added new tool for undeleting blocks on GCS storage. #5610 #5855
* [FEATURE] wal-reader: Added new tool for printing entries in TSDB WAL. #5780
* [ENHANCEMENT] ulidtime: add -seconds flag to print timestamps as Unix timestamps. #5621
* [ENHANCEMENT] ulidtime: exit with status code 1 if some ULIDs can't be parsed. #5621
* [ENHANCEMENT] tsdb-index-toc: added index-header size estimates. #5652
* [BUGFIX] Stop tools from panicking when `-help` flag is passed. #5412
* [BUGFIX] Remove github.com/golang/glog command line flags from tools. #5413

## 2.9.4

### Grafana Mimir

* [ENHANCEMENT] Update Docker base images from `alpine:3.18.3` to `alpine:3.18.5`. #6895

## 2.9.3

### Grafana Mimir

* [BUGFIX] Update `go.opentelemetry.io/contrib/instrumentation/net/http/otelhttp` to `0.44` which includes a fix for CVE-2023-45142. #6637

## 2.9.2

### Grafana Mimir

* [BUGFIX] Update grpc-go library to 1.56.3 and `golang.org/x/net` to `0.17`, which include fix for CVE-2023-44487. #6353 #6364

## 2.9.1

### Grafana Mimir

* [ENHANCEMENT] Update alpine base image to 3.18.3. #6021

## 2.9.0

### Grafana Mimir

* [CHANGE] Store-gateway: change expanded postings, postings, and label values index cache key format. These caches will be invalidated when rolling out the new Mimir version. #4770 #4978 #5037
* [CHANGE] Distributor: remove the "forwarding" feature as it isn't necessary anymore. #4876
* [CHANGE] Query-frontend: Change the default value of `-query-frontend.query-sharding-max-regexp-size-bytes` from `0` to `4096`. #4932
* [CHANGE] Querier: `-querier.query-ingesters-within` has been moved from a global flag to a per-tenant override. #4287
* [CHANGE] Querier: Use `-blocks-storage.tsdb.retention-period` instead of `-querier.query-ingesters-within` for calculating the lookback period for shuffle sharded ingesters. Setting `-querier.query-ingesters-within=0` no longer disables shuffle sharding on the read path. #4287
* [CHANGE] Block upload: `/api/v1/upload/block/{block}/files` endpoint now allows file uploads with no `Content-Length`. #4956
* [CHANGE] Store-gateway: deprecate configuration parameters for chunk pooling, they will be removed in Mimir 2.11. The following options are now also ignored: #4996
  * `-blocks-storage.bucket-store.max-chunk-pool-bytes`
  * `-blocks-storage.bucket-store.chunk-pool-min-bucket-size-bytes`
  * `-blocks-storage.bucket-store.chunk-pool-max-bucket-size-bytes`
* [CHANGE] Store-gateway: remove metrics `cortex_bucket_store_chunk_pool_requested_bytes_total` and `cortex_bucket_store_chunk_pool_returned_bytes_total`. #4996
* [CHANGE] Compactor: change default of `-compactor.partial-block-deletion-delay` to `1d`. This will automatically clean up partial blocks that were a result of failed block upload or deletion. #5026
* [CHANGE] Compactor: the deprecated configuration parameter `-compactor.consistency-delay` has been removed. #5050
* [CHANGE] Store-gateway: the deprecated configuration parameter `-blocks-storage.bucket-store.consistency-delay` has been removed. #5050
* [CHANGE] The configuration parameter `-blocks-storage.bucket-store.bucket-index.enabled` has been deprecated and will be removed in Mimir 2.11. Mimir is running by default with the bucket index enabled since version 2.0, and starting from the version 2.11 it will not be possible to disable it. #5051
* [CHANGE] The configuration parameters `-querier.iterators` and `-query.batch-iterators` have been deprecated and will be removed in Mimir 2.11. Mimir runs by default with `-querier.batch-iterators=true`, and starting from version 2.11 it will not be possible to change this. #5114
* [CHANGE] Compactor: change default of `-compactor.first-level-compaction-wait-period` to 25m. #5128
* [CHANGE] Ruler: changed default of `-ruler.poll-interval` from `1m` to `10m`. Starting from this release, the configured rule groups will also be re-synced each time they're modified calling the ruler configuration API. #5170
* [FEATURE] Query-frontend: add `-query-frontend.log-query-request-headers` to enable logging of request headers in query logs. #5030
* [FEATURE] Store-gateway: add experimental feature to retain lazy-loaded index headers between restarts by eagerly loading them during startup. This is disabled by default and can only be enabled if lazy loading is enabled. To enable this set the following: #5606
  * `-blocks-storage.bucket-store.index-header-lazy-loading-enabled` must be set to true
  * `-blocks-storage.bucket-store.index-header.eager-loading-startup-enabled` must be set to true
* [ENHANCEMENT] Add per-tenant limit `-validation.max-native-histogram-buckets` to be able to ignore native histogram samples that have too many buckets. #4765
* [ENHANCEMENT] Store-gateway: reduce memory usage in some LabelValues calls. #4789
* [ENHANCEMENT] Store-gateway: add a `stage` label to the metric `cortex_bucket_store_series_data_touched`. This label now applies to `data_type="chunks"` and `data_type="series"`. The `stage` label has 2 values: `processed` - the number of series that parsed - and `returned` - the number of series selected from the processed bytes to satisfy the query. #4797 #4830
* [ENHANCEMENT] Distributor: make `__meta_tenant_id` label available in relabeling rules configured via `metric_relabel_configs`. #4725
* [ENHANCEMENT] Compactor: added the configurable limit `compactor.block-upload-max-block-size-bytes` or `compactor_block_upload_max_block_size_bytes` to limit the byte size of uploaded or validated blocks. #4680
* [ENHANCEMENT] Querier: reduce CPU utilisation when shuffle sharding is enabled with large shard sizes. #4851
* [ENHANCEMENT] Packaging: facilitate configuration management by instructing systemd to start mimir with a configuration file. #4810
* [ENHANCEMENT] Store-gateway: reduce memory allocations when looking up postings from cache. #4861 #4869 #4962 #5047
* [ENHANCEMENT] Store-gateway: retain only necessary bytes when reading series from the bucket. #4926
* [ENHANCEMENT] Ingester, store-gateway: clear the shutdown marker after a successful shutdown to enable reusing their persistent volumes in case the ingester or store-gateway is restarted. #4985
* [ENHANCEMENT] Store-gateway, query-frontend: Reduced memory allocations when looking up cached entries from Memcached. #4862
* [ENHANCEMENT] Alertmanager: Add additional template function `queryFromGeneratorURL` returning query URL decoded query from the `GeneratorURL` field of an alert. #4301
* [ENHANCEMENT] Ruler: added experimental ruler storage cache support. The cache should reduce the number of "list objects" API calls issued to the object storage when there are 2+ ruler replicas running in a Mimir cluster. The cache can be configured setting `-ruler-storage.cache.*` CLI flags or their respective YAML config options. #4950 #5054
* [ENHANCEMENT] Store-gateway: added HTTP `/store-gateway/prepare-shutdown` endpoint for gracefully scaling down of store-gateways. A gauge `cortex_store_gateway_prepare_shutdown_requested` has been introduced for tracing this process. #4955
* [ENHANCEMENT] Updated Kuberesolver dependency (github.com/sercand/kuberesolver) from v2.4.0 to v4.0.0 and gRPC dependency (google.golang.org/grpc) from v1.47.0 to v1.53.0. #4922
* [ENHANCEMENT] Introduced new options for logging HTTP request headers: `-server.log-request-headers` enables logging HTTP request headers, `-server.log-request-headers-exclude-list` lists headers which should not be logged. #4922
* [ENHANCEMENT] Block upload: `/api/v1/upload/block/{block}/files` endpoint now disables read and write HTTP timeout, overriding `-server.http-read-timeout` and `-server.http-write-timeout` values. This is done to allow large file uploads to succeed. #4956
* [ENHANCEMENT] Alertmanager: Introduce new metrics from upstream. #4918
  * `cortex_alertmanager_notifications_failed_total` (added `reason` label)
  * `cortex_alertmanager_nflog_maintenance_total`
  * `cortex_alertmanager_nflog_maintenance_errors_total`
  * `cortex_alertmanager_silences_maintenance_total`
  * `cortex_alertmanager_silences_maintenance_errors_total`
* [ENHANCEMENT] Add native histogram support for `cortex_request_duration_seconds` metric family. #4987
* [ENHANCEMENT] Ruler: do not list rule groups in the object storage for disabled tenants. #5004
* [ENHANCEMENT] Query-frontend and querier: add HTTP API endpoint `<prometheus-http-prefix>/api/v1/format_query` to format a PromQL query. #4373
* [ENHANCEMENT] Query-frontend: Add `cortex_query_frontend_regexp_matcher_count` and `cortex_query_frontend_regexp_matcher_optimized_count` metrics to track optimization of regular expression label matchers. #4813
* [ENHANCEMENT] Alertmanager: Add configuration option to enable or disable the deletion of alertmanager state from object storage. This is useful when migrating alertmanager tenants from one cluster to another, because it avoids a condition where the state object is copied but then deleted before the configuration object is copied. #4989
* [ENHANCEMENT] Querier: only use the minimum set of chunks from ingesters when querying, and cancel unnecessary requests to ingesters sooner if we know their results won't be used. #5016
* [ENHANCEMENT] Add `-enable-go-runtime-metrics` flag to expose all go runtime metrics as Prometheus metrics. #5009
* [ENHANCEMENT] Ruler: trigger a synchronization of tenant's rule groups as soon as they change the rules configuration via API. This synchronization is in addition of the periodic syncing done every `-ruler.poll-interval`. The new behavior is enabled by default, but can be disabled with `-ruler.sync-rules-on-changes-enabled=false` (configurable on a per-tenant basis too). If you disable the new behaviour, then you may want to revert `-ruler.poll-interval` to `1m`. #4975 #5053 #5115 #5170
* [ENHANCEMENT] Distributor: Improve invalid tenant shard size error message. #5024
* [ENHANCEMENT] Store-gateway: record index header loading time separately in `cortex_bucket_store_series_request_stage_duration_seconds{stage="load_index_header"}`. Now index header loading will be visible in the "Mimir / Queries" dashboard in the "Series request p99/average latency" panels. #5011 #5062
* [ENHANCEMENT] Querier and ingester: add experimental support for streaming chunks from ingesters to queriers while evaluating queries. This can be enabled with `-querier.prefer-streaming-chunks=true`. #4886 #5078 #5094 #5126
* [ENHANCEMENT] Update Docker base images from `alpine:3.17.3` to `alpine:3.18.0`. #5065
* [ENHANCEMENT] Compactor: reduced the number of "object exists" API calls issued by the compactor to the object storage when syncing block's `meta.json` files. #5063
* [ENHANCEMENT] Distributor: Push request rate limits (`-distributor.request-rate-limit` and `-distributor.request-burst-size`) and their associated YAML configuration are now stable. #5124
* [ENHANCEMENT] Go: updated to 1.20.5. #5185
* [ENHANCEMENT] Update alpine base image to 3.18.2. #5274 #5276
* [BUGFIX] Metadata API: Mimir will now return an empty object when no metadata is available, matching Prometheus. #4782
* [BUGFIX] Store-gateway: add collision detection on expanded postings and individual postings cache keys. #4770
* [BUGFIX] Ruler: Support the `type=alert|record` query parameter for the API endpoint `<prometheus-http-prefix>/api/v1/rules`. #4302
* [BUGFIX] Backend: Check that alertmanager's data-dir doesn't overlap with bucket-sync dir. #4921
* [BUGFIX] Alertmanager: Allow to rate-limit webex, telegram and discord notifications. #4979
* [BUGFIX] Store-gateway: panics when decoding LabelValues responses that contain more than 655360 values. These responses are no longer cached. #5021
* [BUGFIX] Querier: don't leak memory when processing query requests from query-frontends (ie. when the query-scheduler is disabled). #5199

### Documentation

* [ENHANCEMENT] Improve `MimirIngesterReachingTenantsLimit` runbook. #4744 #4752
* [ENHANCEMENT] Add `symbol table size exceeds` case to `MimirCompactorHasNotSuccessfullyRunCompaction` runbook. #4945
* [ENHANCEMENT] Clarify which APIs use query sharding. #4948

### Mixin

* [CHANGE] Alerts: Remove `MimirQuerierHighRefetchRate`. #4980
* [CHANGE] Alerts: Remove `MimirTenantHasPartialBlocks`. This is obsoleted by the changed default of `-compactor.partial-block-deletion-delay` to `1d`, which will auto remediate this alert. #5026
* [ENHANCEMENT] Alertmanager dashboard: display active aggregation groups #4772
* [ENHANCEMENT] Alerts: `MimirIngesterTSDBWALCorrupted` now only fires when there are more than one corrupted WALs in single-zone deployments and when there are more than two zones affected in multi-zone deployments. #4920
* [ENHANCEMENT] Alerts: added labels to duplicated `MimirRolloutStuck` and `MimirCompactorHasNotUploadedBlocks` rules in order to distinguish them. #5023
* [ENHANCEMENT] Dashboards: fix holes in graph for lightly loaded clusters #4915
* [ENHANCEMENT] Dashboards: allow configuring additional services for the Rollout Progress dashboard. #5007
* [ENHANCEMENT] Alerts: do not fire `MimirAllocatingTooMuchMemory` alert for any matching container outside of namespaces where Mimir is running. #5089
* [BUGFIX] Dashboards: show cancelled requests in a different color to successful requests in throughput panels on dashboards. #5039
* [BUGFIX] Dashboards: fix dashboard panels that showed percentages with axes from 0 to 10000%. #5084
* [BUGFIX] Remove dependency on upstream Kubernetes mixin. #4732

### Jsonnet

* [CHANGE] Ruler: changed ruler autoscaling policy, extended scale down period from 60s to 600s. #4786
* [CHANGE] Update to v0.5.0 rollout-operator. #4893
* [CHANGE] Backend: add `alertmanager_args` to `mimir-backend` when running in read-write deployment mode. Remove hardcoded `filesystem` alertmanager storage. This moves alertmanager's data-dir to `/data/alertmanager` by default. #4907 #4921
* [CHANGE] Remove `-pdb` suffix from `PodDisruptionBudget` names. This will create new `PodDisruptionBudget` resources. Make sure to prune the old resources; otherwise, rollouts will be blocked. #5109
* [CHANGE] Query-frontend: enable query sharding for cardinality estimation via `-query-frontend.query-sharding-target-series-per-shard` by default if the results cache is enabled. #5128
* [ENHANCEMENT] Ingester: configure `-blocks-storage.tsdb.head-compaction-interval=15m` to spread TSDB head compaction over a wider time range. #4870
* [ENHANCEMENT] Ingester: configure `-blocks-storage.tsdb.wal-replay-concurrency` to CPU request minus 1. #4864
* [ENHANCEMENT] Compactor: configure `-compactor.first-level-compaction-wait-period` to TSDB head compaction interval plus 10 minutes. #4872
* [ENHANCEMENT] Store-gateway: set `GOMEMLIMIT` to the memory request value. This should reduce the likelihood the store-gateway may go out of memory, at the cost of an higher CPU utilization due to more frequent garbage collections when the memory utilization gets closer or above the configured requested memory. #4971
* [ENHANCEMENT] Store-gateway: dynamically set `GOMAXPROCS` based on the CPU request. This should reduce the likelihood a high load on the store-gateway will slow down the entire Kubernetes node. #5104
* [ENHANCEMENT] Store-gateway: add `store_gateway_lazy_loading_enabled` configuration option which combines disabled lazy-loading and reducing blocks sync concurrency. Reducing blocks sync concurrency improves startup times with disabled lazy loading on HDDs. #5025
* [ENHANCEMENT] Update `rollout-operator` image to `v0.6.0`. #5155
* [BUGFIX] Backend: configure `-ruler.alertmanager-url` to `mimir-backend` when running in read-write deployment mode. #4892
* [ENHANCEMENT] Memcached: don't overwrite upsteam memcached statefulset jsonnet to allow chosing between antiAffinity and topologySpreadConstraints.

### Mimirtool

* [CHANGE] check rules: will fail on duplicate rules when `--strict` is provided. #5035
* [FEATURE] sync/diff can now include/exclude namespaces based on a regular expression using `--namespaces-regex` and `--ignore-namespaces-regex`. #5100
* [ENHANCEMENT] analyze prometheus: allow to specify `-prometheus-http-prefix`. #4966
* [ENHANCEMENT] analyze grafana: allow to specify `--folder-title` to limit dashboards analysis based on their exact folder title. #4973

### Tools

* [CHANGE] copyblocks: copying between Azure Blob Storage buckets is now supported in addition to copying between Google Cloud Storage buckets. As a result, the `--service` flag is now required to be specified (accepted values are `gcs` or `abs`). #4756

## 2.8.0

### Grafana Mimir

* [CHANGE] Ingester: changed experimental CLI flag from `-out-of-order-blocks-external-label-enabled` to `-ingester.out-of-order-blocks-external-label-enabled` #4440
* [CHANGE] Store-gateway: The following metrics have been removed: #4332
  * `cortex_bucket_store_series_get_all_duration_seconds`
  * `cortex_bucket_store_series_merge_duration_seconds`
* [CHANGE] Ingester: changed default value of `-blocks-storage.tsdb.retention-period` from `24h` to `13h`. If you're running Mimir with a custom configuration and you're overriding `-querier.query-store-after` to a value greater than the default `12h` then you should increase `-blocks-storage.tsdb.retention-period` accordingly. #4382
* [CHANGE] Ingester: the configuration parameter `-blocks-storage.tsdb.max-tsdb-opening-concurrency-on-startup` has been deprecated and will be removed in Mimir 2.10. #4445
* [CHANGE] Query-frontend: Cached results now contain timestamp which allows Mimir to check if cached results are still valid based on current TTL configured for tenant. Results cached by previous Mimir version are used until they expire from cache, which can take up to 7 days. If you need to use per-tenant TTL sooner, please flush results cache manually. #4439
* [CHANGE] Ingester: the `cortex_ingester_tsdb_wal_replay_duration_seconds` metrics has been removed. #4465
* [CHANGE] Query-frontend and ruler: use protobuf internal query result payload format by default. This feature is no longer considered experimental. #4557 #4709
* [CHANGE] Ruler: reject creating federated rule groups while tenant federation is disabled. Previously the rule groups would be silently dropped during bucket sync. #4555
* [CHANGE] Compactor: the `/api/v1/upload/block/{block}/finish` endpoint now returns a `429` status code when the compactor has reached the limit specified by `-compactor.max-block-upload-validation-concurrency`. #4598
* [CHANGE] Compactor: when starting a block upload the maximum byte size of the block metadata provided in the request body is now limited to 1 MiB. If this limit is exceeded a `413` status code is returned. #4683
* [CHANGE] Store-gateway: cache key format for expanded postings has changed. This will invalidate the expanded postings in the index cache when deployed. #4667
* [FEATURE] Cache: Introduce experimental support for using Redis for results, chunks, index, and metadata caches. #4371
* [FEATURE] Vault: Introduce experimental integration with Vault to fetch secrets used to configure TLS for clients. Server TLS secrets will still be read from a file. `tls-ca-path`, `tls-cert-path` and `tls-key-path` will denote the path in Vault for the following CLI flags when `-vault.enabled` is true: #4446.
  * `-distributor.ha-tracker.etcd.*`
  * `-distributor.ring.etcd.*`
  * `-distributor.forwarding.grpc-client.*`
  * `-querier.store-gateway-client.*`
  * `-ingester.client.*`
  * `-ingester.ring.etcd.*`
  * `-querier.frontend-client.*`
  * `-query-frontend.grpc-client-config.*`
  * `-query-frontend.results-cache.redis.*`
  * `-blocks-storage.bucket-store.index-cache.redis.*`
  * `-blocks-storage.bucket-store.chunks-cache.redis.*`
  * `-blocks-storage.bucket-store.metadata-cache.redis.*`
  * `-compactor.ring.etcd.*`
  * `-store-gateway.sharding-ring.etcd.*`
  * `-ruler.client.*`
  * `-ruler.alertmanager-client.*`
  * `-ruler.ring.etcd.*`
  * `-ruler.query-frontend.grpc-client-config.*`
  * `-alertmanager.sharding-ring.etcd.*`
  * `-alertmanager.alertmanager-client.*`
  * `-memberlist.*`
  * `-query-scheduler.grpc-client-config.*`
  * `-query-scheduler.ring.etcd.*`
  * `-overrides-exporter.ring.etcd.*`
* [FEATURE] Distributor, ingester, querier, query-frontend, store-gateway: add experimental support for native histograms. Requires that the experimental protobuf query result response format is enabled by `-query-frontend.query-result-response-format=protobuf` on the query frontend. #4286 #4352 #4354 #4376 #4377 #4387 #4396 #4425 #4442 #4494 #4512 #4513 #4526
* [FEATURE] Added `-<prefix>.s3.storage-class` flag to configure the S3 storage class for objects written to S3 buckets. #4300
* [FEATURE] Add `freebsd` to the target OS when generating binaries for a Mimir release. #4654
* [FEATURE] Ingester: Add `prepare-shutdown` endpoint which can be used as part of Kubernetes scale down automations. #4718
* [ENHANCEMENT] Add timezone information to Alpine Docker images. #4583
* [ENHANCEMENT] Ruler: Sync rules when ruler JOINING the ring instead of ACTIVE, In order to reducing missed rule iterations during ruler restarts. #4451
* [ENHANCEMENT] Allow to define service name used for tracing via `JAEGER_SERVICE_NAME` environment variable. #4394
* [ENHANCEMENT] Querier and query-frontend: add experimental, more performant protobuf query result response format enabled with `-query-frontend.query-result-response-format=protobuf`. #4304 #4318 #4375
* [ENHANCEMENT] Compactor: added experimental configuration parameter `-compactor.first-level-compaction-wait-period`, to configure how long the compactor should wait before compacting 1st level blocks (uploaded by ingesters). This configuration option allows to reduce the chances compactor begins compacting blocks before all ingesters have uploaded their blocks to the storage. #4401
* [ENHANCEMENT] Store-gateway: use more efficient chunks fetching and caching. #4255
* [ENHANCEMENT] Query-frontend and ruler: add experimental, more performant protobuf internal query result response format enabled with `-ruler.query-frontend.query-result-response-format=protobuf`. #4331
* [ENHANCEMENT] Ruler: increased tolerance for missed iterations on alerts, reducing the chances of flapping firing alerts during ruler restarts. #4432
* [ENHANCEMENT] Optimized `.*` and `.+` regular expression label matchers. #4432
* [ENHANCEMENT] Optimized regular expression label matchers with alternates (e.g. `a|b|c`). #4647
* [ENHANCEMENT] Added an in-memory cache for regular expression matchers, to avoid parsing and compiling the same expression multiple times when used in recurring queries. #4633
* [ENHANCEMENT] Query-frontend: results cache TTL is now configurable by using `-query-frontend.results-cache-ttl` and `-query-frontend.results-cache-ttl-for-out-of-order-time-window` options. These values can also be specified per tenant. Default values are unchanged (7 days and 10 minutes respectively). #4385
* [ENHANCEMENT] Ingester: added advanced configuration parameter `-blocks-storage.tsdb.wal-replay-concurrency` representing the maximum number of CPUs used during WAL replay. #4445
* [ENHANCEMENT] Ingester: added metrics `cortex_ingester_tsdb_open_duration_seconds_total` to measure the total time it takes to open all existing TSDBs. The time tracked by this metric also includes the TSDBs WAL replay duration. #4465
* [ENHANCEMENT] Store-gateway: use streaming implementation for LabelNames RPC. The batch size for streaming is controlled by `-blocks-storage.bucket-store.batch-series-size`. #4464
* [ENHANCEMENT] Memcached: Add support for TLS or mTLS connections to cache servers. #4535
* [ENHANCEMENT] Compactor: blocks index files are now validated for correctness for blocks uploaded via the TSDB block upload feature. #4503
* [ENHANCEMENT] Compactor: block chunks and segment files are now validated for correctness for blocks uploaded via the TSDB block upload feature. #4549
* [ENHANCEMENT] Ingester: added configuration options to configure the "postings for matchers" cache of each compacted block queried from ingesters: #4561
  * `-blocks-storage.tsdb.block-postings-for-matchers-cache-ttl`
  * `-blocks-storage.tsdb.block-postings-for-matchers-cache-size`
  * `-blocks-storage.tsdb.block-postings-for-matchers-cache-force`
* [ENHANCEMENT] Compactor: validation of blocks uploaded via the TSDB block upload feature is now configurable on a per tenant basis: #4585
  * `-compactor.block-upload-validation-enabled` has been added, `compactor_block_upload_validation_enabled` can be used to override per tenant
  * `-compactor.block-upload.block-validation-enabled` was the previous global flag and has been removed
* [ENHANCEMENT] TSDB Block Upload: block upload validation concurrency can now be limited with `-compactor.max-block-upload-validation-concurrency`. #4598
* [ENHANCEMENT] OTLP: Add support for converting OTel exponential histograms to Prometheus native histograms. The ingestion of native histograms must be enabled, please set `-ingester.native-histograms-ingestion-enabled` to `true`. #4063 #4639
* [ENHANCEMENT] Query-frontend: add metric `cortex_query_fetched_index_bytes_total` to measure TSDB index bytes fetched to execute a query. #4597
* [ENHANCEMENT] Query-frontend: add experimental limit to enforce a max query expression size in bytes via `-query-frontend.max-query-expression-size-bytes` or `max_query_expression_size_bytes`. #4604
* [ENHANCEMENT] Query-tee: improve message logged when comparing responses and one response contains a non-JSON payload. #4588
* [ENHANCEMENT] Distributor: add ability to set per-distributor limits via `distributor_limits` block in runtime configuration in addition to the existing configuration. #4619
* [ENHANCEMENT] Querier: reduce peak memory consumption for queries that touch a large number of chunks. #4625
* [ENHANCEMENT] Query-frontend: added experimental `-query-frontend.query-sharding-max-regexp-size-bytes` limit to query-frontend. When set to a value greater than 0, query-frontend disabled query sharding for any query with a regexp matcher longer than the configured limit. #4632
* [ENHANCEMENT] Store-gateway: include statistics from LabelValues and LabelNames calls in `cortex_bucket_store_series*` metrics. #4673
* [ENHANCEMENT] Query-frontend: improve readability of distributed tracing spans. #4656
* [ENHANCEMENT] Update Docker base images from `alpine:3.17.2` to `alpine:3.17.3`. #4685
* [ENHANCEMENT] Querier: improve performance when shuffle sharding is enabled and the shard size is large. #4711
* [ENHANCEMENT] Ingester: improve performance when Active Series Tracker is in use. #4717
* [ENHANCEMENT] Store-gateway: optionally select `-blocks-storage.bucket-store.series-selection-strategy`, which can limit the impact of large posting lists (when many series share the same label name and value). #4667 #4695 #4698
* [ENHANCEMENT] Querier: Cache the converted float histogram from chunk iterator, hence there is no need to lookup chunk every time to get the converted float histogram. #4684
* [ENHANCEMENT] Ruler: Improve rule upload performance when not enforcing per-tenant rule group limits. #4828
* [ENHANCEMENT] Improved memory limit on the in-memory cache used for regular expression matchers. #4751
* [BUGFIX] Querier: Streaming remote read will now continue to return multiple chunks per frame after the first frame. #4423
* [BUGFIX] Store-gateway: the values for `stage="processed"` for the metrics `cortex_bucket_store_series_data_touched` and  `cortex_bucket_store_series_data_size_touched_bytes` when using fine-grained chunks caching is now reporting the correct values of chunks held in memory. #4449
* [BUGFIX] Compactor: fixed reporting a compaction error when compactor is correctly shut down while populating blocks. #4580
* [BUGFIX] OTLP: Do not drop exemplars of the OTLP Monotonic Sum metric. #4063
* [BUGFIX] Packaging: flag `/etc/default/mimir` and `/etc/sysconfig/mimir` as config to prevent overwrite. #4587
* [BUGFIX] Query-frontend: don't retry queries which error inside PromQL. #4643
* [BUGFIX] Store-gateway & query-frontend: report more consistent statistics for fetched index bytes. #4671
* [BUGFIX] Native histograms: fix how IsFloatHistogram determines if mimirpb.Histogram is a float histogram. #4706
* [BUGFIX] Query-frontend: fix query sharding for native histograms. #4666
* [BUGFIX] Ring status page: fixed the owned tokens percentage value displayed. #4730
* [BUGFIX] Querier: fixed chunk iterator that can return sample with wrong timestamp. #4450
* [BUGFIX] Packaging: fix preremove script preventing upgrades. #4801
* [BUGFIX] Security: updates Go to version 1.20.4 to fix CVE-2023-24539, CVE-2023-24540, CVE-2023-29400. #4903

### Mixin

* [ENHANCEMENT] Queries: Display data touched per sec in bytes instead of number of items. #4492
* [ENHANCEMENT] `_config.job_names.<job>` values can now be arrays of regular expressions in addition to a single string. Strings are still supported and behave as before. #4543
* [ENHANCEMENT] Queries dashboard: remove mention to store-gateway "streaming enabled" in panels because store-gateway only support streaming series since Mimir 2.7. #4569
* [ENHANCEMENT] Ruler: Add panel description for Read QPS panel in Ruler dashboard to explain values when in remote ruler mode. #4675
* [BUGFIX] Ruler dashboard: show data for reads from ingesters. #4543
* [BUGFIX] Pod selector regex for deployments: change `(.*-mimir-)` to `(.*mimir-)`. #4603

### Jsonnet

* [CHANGE] Ruler: changed ruler deployment max surge from `0` to `50%`, and max unavailable from `1` to `0`. #4381
* [CHANGE] Memcached connections parameters `-blocks-storage.bucket-store.index-cache.memcached.max-idle-connections`, `-blocks-storage.bucket-store.chunks-cache.memcached.max-idle-connections` and `-blocks-storage.bucket-store.metadata-cache.memcached.max-idle-connections` settings are now configured based on `max-get-multi-concurrency` and `max-async-concurrency`. #4591
* [CHANGE] Add support to use external Redis as cache. Following are some changes in the jsonnet config: #4386 #4640
  * Renamed `memcached_*_enabled` config options to `cache_*_enabled`
  * Renamed `memcached_*_max_item_size_mb` config options to `cache_*_max_item_size_mb`
  * Added `cache_*_backend` config options
* [CHANGE] Store-gateway StatefulSets with disabled multi-zone deployment are also unregistered from the ring on shutdown. This eliminated resharding during rollouts, at the cost of extra effort during scaling down store-gateways. For more information see [Scaling down store-gateways](https://grafana.com/docs/mimir/v2.7.x/operators-guide/run-production-environment/scaling-out/#scaling-down-store-gateways). #4713
* [CHANGE] Removed `$._config.querier.replicas` and `$._config.queryFrontend.replicas`. If you need to customize the number of querier or query-frontend replicas, and autoscaling is disabled, please set an override as is done for other stateless components (e.g. distributors). #5130
* [ENHANCEMENT] Alertmanager: add `alertmanager_data_disk_size` and  `alertmanager_data_disk_class` configuration options, by default no storage class is set. #4389
* [ENHANCEMENT] Update `rollout-operator` to `v0.4.0`. #4524
* [ENHANCEMENT] Update memcached to `memcached:1.6.19-alpine`. #4581
* [ENHANCEMENT] Add support for mTLS connections to Memcached servers. #4553
* [ENHANCEMENT] Update the `memcached-exporter` to `v0.11.2`. #4570
* [ENHANCEMENT] Autoscaling: Add `autoscaling_query_frontend_memory_target_utilization`, `autoscaling_ruler_query_frontend_memory_target_utilization`, and `autoscaling_ruler_memory_target_utilization` configuration options, for controlling the corresponding autoscaler memory thresholds. Each has a default of 1, i.e. 100%. #4612
* [ENHANCEMENT] Distributor: add ability to set per-distributor limits via `distributor_instance_limits` using runtime configuration. #4627
* [BUGFIX] Add missing query sharding settings for user_24M and user_32M plans. #4374

### Mimirtool

* [ENHANCEMENT] Backfill: mimirtool will now sleep and retry if it receives a 429 response while trying to finish an upload due to validation concurrency limits. #4598
* [ENHANCEMENT] `gauge` panel type is supported now in `mimirtool analyze dashboard`. #4679
* [ENHANCEMENT] Set a `User-Agent` header on requests to Mimir or Prometheus servers. #4700

### Mimir Continuous Test

* [FEATURE] Allow continuous testing of native histograms as well by enabling the flag `-tests.write-read-series-test.histogram-samples-enabled`. The metrics exposed by the tool will now have a new label called `type` with possible values of `float`, `histogram_float_counter`, `histogram_float_gauge`, `histogram_int_counter`, `histogram_int_gauge`, the list of metrics impacted: #4457
  * `mimir_continuous_test_writes_total`
  * `mimir_continuous_test_writes_failed_total`
  * `mimir_continuous_test_queries_total`
  * `mimir_continuous_test_queries_failed_total`
  * `mimir_continuous_test_query_result_checks_total`
  * `mimir_continuous_test_query_result_checks_failed_total`
* [ENHANCEMENT] Added a new metric `mimir_continuous_test_build_info` that reports version information, similar to the existing `cortex_build_info` metric exposed by other Mimir components. #4712
* [ENHANCEMENT] Add coherency for the selected ranges and instants of test queries. #4704

### Query-tee

### Documentation

* [CHANGE] Clarify what deprecation means in the lifecycle of configuration parameters. #4499
* [CHANGE] Update compactor `split-groups` and `split-and-merge-shards` recommendation on component page. #4623
* [FEATURE] Add instructions about how to configure native histograms. #4527
* [ENHANCEMENT] Runbook for MimirCompactorHasNotSuccessfullyRunCompaction extended to include scenario where compaction has fallen behind. #4609
* [ENHANCEMENT] Add explanation for QPS values for reads in remote ruler mode and writes generally, to the Ruler dashboard page. #4629
* [ENHANCEMENT] Expand zone-aware replication page to cover single physical availability zone deployments. #4631
* [FEATURE] Add instructions to use puppet module. #4610
* [FEATURE] Add documentation on how deploy mixin with terraform. #4161

### Tools

* [ENHANCEMENT] tsdb-index: iteration over index is now faster when any equal matcher is supplied. #4515

## 2.7.3

### Grafana Mimir

* [BUGFIX] Security: updates Go to version 1.20.4 to fix CVE-2023-24539, CVE-2023-24540, CVE-2023-29400. #4905

## 2.7.2

### Grafana Mimir

* [BUGFIX] Security: updated Go version to 1.20.3 to fix CVE-2023-24538 #4795

## 2.7.1

**Note**: During the release process, version 2.7.0 was tagged too early, before completing the release checklist and production testing. Release 2.7.1 doesn't include any code changes since 2.7.0, but now has proper release notes, published documentation, and has been fully tested in our production environment.

### Grafana Mimir

* [CHANGE] Ingester: the configuration parameter `-ingester.ring.readiness-check-ring-health` has been deprecated and will be removed in Mimir 2.9. #4422
* [CHANGE] Ruler: changed default value of `-ruler.evaluation-delay-duration` option from 0 to 1m. #4250
* [CHANGE] Querier: Errors with status code `422` coming from the store-gateway are propagated and not converted to the consistency check error anymore. #4100
* [CHANGE] Store-gateway: When a query hits `max_fetched_chunks_per_query` and `max_fetched_series_per_query` limits, an error with the status code `422` is created and returned. #4056
* [CHANGE] Packaging: Migrate FPM packaging solution to NFPM. Rationalize packages dependencies and add package for all binaries. #3911
* [CHANGE] Store-gateway: Deprecate flag `-blocks-storage.bucket-store.chunks-cache.subrange-size` since there's no benefit to changing the default of `16000`. #4135
* [CHANGE] Experimental support for ephemeral storage introduced in Mimir 2.6.0 has been removed. Following options are no longer available: #4252
  * `-blocks-storage.ephemeral-tsdb.*`
  * `-distributor.ephemeral-series-enabled`
  * `-distributor.ephemeral-series-matchers`
  * `-ingester.max-ephemeral-series-per-user`
  * `-ingester.instance-limits.max-ephemeral-series`
Querying with using `{__mimir_storage__="ephemeral"}` selector no longer works. All label values with `ephemeral-` prefix in `reason` label of `cortex_discarded_samples_total` metric are no longer available. Following metrics have been removed:
  * `cortex_ingester_ephemeral_series`
  * `cortex_ingester_ephemeral_series_created_total`
  * `cortex_ingester_ephemeral_series_removed_total`
  * `cortex_ingester_ingested_ephemeral_samples_total`
  * `cortex_ingester_ingested_ephemeral_samples_failures_total`
  * `cortex_ingester_memory_ephemeral_users`
  * `cortex_ingester_queries_ephemeral_total`
  * `cortex_ingester_queried_ephemeral_samples`
  * `cortex_ingester_queried_ephemeral_series`
* [CHANGE] Store-gateway: use mmap-less index-header reader by default and remove mmap-based index header reader. The following flags have changed: #4280
   * `-blocks-storage.bucket-store.index-header.map-populate-enabled` has been removed
   * `-blocks-storage.bucket-store.index-header.stream-reader-enabled` has been removed
   * `-blocks-storage.bucket-store.index-header.stream-reader-max-idle-file-handles` has been renamed to `-blocks-storage.bucket-store.index-header.max-idle-file-handles`, and the corresponding configuration file option has been renamed from `stream_reader_max_idle_file_handles` to `max_idle_file_handles`
* [CHANGE] Store-gateway: the streaming store-gateway is now enabled by default. The new default setting for `-blocks-storage.bucket-store.batch-series-size` is `5000`. #4330
* [CHANGE] Compactor: the configuration parameter `-compactor.consistency-delay` has been deprecated and will be removed in Mimir 2.9. #4409
* [CHANGE] Store-gateway: the configuration parameter `-blocks-storage.bucket-store.consistency-delay` has been deprecated and will be removed in Mimir 2.9. #4409
* [FEATURE] Ruler: added `keep_firing_for` support to alerting rules. #4099
* [FEATURE] Distributor, ingester: ingestion of native histograms. The new per-tenant limit `-ingester.native-histograms-ingestion-enabled` controls whether native histograms are stored or ignored. #4159
* [FEATURE] Query-frontend: Introduce experimental `-query-frontend.query-sharding-target-series-per-shard` to allow query sharding to take into account cardinality of similar requests executed previously. This feature uses the same cache that's used for results caching. #4121 #4177 #4188 #4254
* [ENHANCEMENT] Go: update go to 1.20.1. #4266
* [ENHANCEMENT] Ingester: added `out_of_order_blocks_external_label_enabled` shipper option to label out-of-order blocks before shipping them to cloud storage. #4182 #4297
* [ENHANCEMENT] Ruler: introduced concurrency when loading per-tenant rules configuration. This improvement is expected to speed up the ruler start up time in a Mimir cluster with a large number of tenants. #4258
* [ENHANCEMENT] Compactor: Add `reason` label to `cortex_compactor_runs_failed_total`. The value can be `shutdown` or `error`. #4012
* [ENHANCEMENT] Store-gateway: enforce `max_fetched_series_per_query`. #4056
* [ENHANCEMENT] Query-frontend: Disambiguate logs for failed queries. #4067
* [ENHANCEMENT] Query-frontend: log caller user agent in query stats logs. #4093
* [ENHANCEMENT] Store-gateway: add `data_type` label with values on `cortex_bucket_store_partitioner_extended_ranges_total`, `cortex_bucket_store_partitioner_expanded_ranges_total`, `cortex_bucket_store_partitioner_requested_ranges_total`, `cortex_bucket_store_partitioner_expanded_bytes_total`, `cortex_bucket_store_partitioner_requested_bytes_total` for `postings`, `series`, and `chunks`. #4095
* [ENHANCEMENT] Store-gateway: Reduce memory allocation rate when loading TSDB chunks from Memcached. #4074
* [ENHANCEMENT] Query-frontend: track `cortex_frontend_query_response_codec_duration_seconds` and `cortex_frontend_query_response_codec_payload_bytes` metrics to measure the time taken and bytes read / written while encoding and decoding query result payloads. #4110
* [ENHANCEMENT] Alertmanager: expose additional upstream metrics `cortex_alertmanager_dispatcher_aggregation_groups`, `cortex_alertmanager_dispatcher_alert_processing_duration_seconds`. #4151
* [ENHANCEMENT] Querier and query-frontend: add experimental, more performant protobuf internal query result response format enabled with `-query-frontend.query-result-response-format=protobuf`. #4153
* [ENHANCEMENT] Store-gateway: use more efficient chunks fetching and caching. This should reduce CPU, memory utilization, and receive bandwidth of a store-gateway. Enable with `-blocks-storage.bucket-store.chunks-cache.fine-grained-chunks-caching-enabled=true`. #4163 #4174 #4227
* [ENHANCEMENT] Query-frontend: Wait for in-flight queries to finish before shutting down. #4073 #4170
* [ENHANCEMENT] Store-gateway: added `encode` and `other` stage to `cortex_bucket_store_series_request_stage_duration_seconds` metric. #4179
* [ENHANCEMENT] Ingester: log state of TSDB when shipping or forced compaction can't be done due to unexpected state of TSDB. #4211
* [ENHANCEMENT] Update Docker base images from `alpine:3.17.1` to `alpine:3.17.2`. #4240
* [ENHANCEMENT] Store-gateway: add a `stage` label to the metrics `cortex_bucket_store_series_data_fetched`, `cortex_bucket_store_series_data_size_fetched_bytes`, `cortex_bucket_store_series_data_touched`, `cortex_bucket_store_series_data_size_touched_bytes`. This label only applies to `data_type="chunks"`. For `fetched` metrics with `data_type="chunks"` the `stage` label has 2 values: `fetched` - the chunks or bytes that were fetched from the cache or the object store, `refetched` - the chunks or bytes that had to be refetched from the cache or the object store because their size was underestimated during the first fetch. For `touched` metrics with `data_type="chunks"` the `stage` label has 2 values: `processed` - the chunks or bytes that were read from the fetched chunks or bytes and were processed in memory, `returned` - the chunks or bytes that were selected from the processed bytes to satisfy the query. #4227 #4316
* [ENHANCEMENT] Compactor: improve the partial block check related to `compactor.partial-block-deletion-delay` to potentially issue less requests to object storage. #4246
* [ENHANCEMENT] Memcached: added `-*.memcached.min-idle-connections-headroom-percentage` support to configure the minimum number of idle connections to keep open as a percentage (0-100) of the number of recently used idle connections. This feature is disabled when set to a negative value (default), which means idle connections are kept open indefinitely. #4249
* [ENHANCEMENT] Querier and store-gateway: optimized regular expression label matchers with case insensitive alternate operator. #4340 #4357
* [ENHANCEMENT] Compactor: added the experimental flag `-compactor.block-upload.block-validation-enabled` with the default `true` to configure whether block validation occurs on backfilled blocks. #3411
* [ENHANCEMENT] Ingester: apply a jitter to the first TSDB head compaction interval configured via `-blocks-storage.tsdb.head-compaction-interval`. Subsequent checks will happen at the configured interval. This should help to spread the TSDB head compaction among different ingesters over the configured interval. #4364
* [ENHANCEMENT] Ingester: the maximum accepted value for `-blocks-storage.tsdb.head-compaction-interval` has been increased from 5m to 15m. #4364
* [BUGFIX] Store-gateway: return `Canceled` rather than `Aborted` or `Internal` error when the calling querier cancels a label names or values request, and return `Internal` if processing the request fails for another reason. #4061
* [BUGFIX] Querier: track canceled requests with status code `499` in the metrics instead of `503` or `422`. #4099
* [BUGFIX] Ingester: compact out-of-order data during `/ingester/flush` or when TSDB is idle. #4180
* [BUGFIX] Ingester: conversion of global limits `max-series-per-user`, `max-series-per-metric`, `max-metadata-per-user` and `max-metadata-per-metric` into corresponding local limits now takes into account the number of ingesters in each zone. #4238
* [BUGFIX] Ingester: track `cortex_ingester_memory_series` metric consistently with `cortex_ingester_memory_series_created_total` and `cortex_ingester_memory_series_removed_total`. #4312
* [BUGFIX] Querier: fixed a bug which was incorrectly matching series with regular expression label matchers with begin/end anchors in the middle of the regular expression. #4340

### Mixin

* [CHANGE] Move auto-scaling panel rows down beneath logical network path in Reads and Writes dashboards. #4049
* [CHANGE] Make distributor auto-scaling metric panels show desired number of replicas. #4218
* [CHANGE] Alerts: The alert `MimirMemcachedRequestErrors` has been renamed to `MimirCacheRequestErrors`. #4242
* [ENHANCEMENT] Alerts: Added `MimirAutoscalerKedaFailing` alert firing when a KEDA scaler is failing. #4045
* [ENHANCEMENT] Add auto-scaling panels to ruler dashboard. #4046
* [ENHANCEMENT] Add gateway auto-scaling panels to Reads and Writes dashboards. #4049 #4216
* [ENHANCEMENT] Dashboards: distinguish between label names and label values queries. #4065
* [ENHANCEMENT] Add query-frontend and ruler-query-frontend auto-scaling panels to Reads and Ruler dashboards. #4199
* [BUGFIX] Alerts: Fixed `MimirAutoscalerNotActive` to not fire if scaling metric does not exist, to avoid false positives on scaled objects with 0 min replicas. #4045
* [BUGFIX] Alerts: `MimirCompactorHasNotSuccessfullyRunCompaction` is no longer triggered by frequent compactor restarts. #4012
* [BUGFIX] Tenants dashboard: Correctly show the ruler-query-scheduler queue size. #4152

### Jsonnet

* [CHANGE] Create the `query-frontend-discovery` service only when Mimir is deployed in microservice mode without query-scheduler. #4353
* [CHANGE] Add results cache backend config to `ruler-query-frontend` configuration to allow cache reuse for cardinality-estimation based sharding. #4257
* [ENHANCEMENT] Add support for ruler auto-scaling. #4046
* [ENHANCEMENT] Add optional `weight` param to `newQuerierScaledObject` and `newRulerQuerierScaledObject` to allow running multiple querier deployments on different node types. #4141
* [ENHANCEMENT] Add support for query-frontend and ruler-query-frontend auto-scaling. #4199
* [BUGFIX] Shuffle sharding: when applying user class limits, honor the minimum shard size configured in `$._config.shuffle_sharding.*`. #4363

### Mimirtool

* [FEATURE] Added `keep_firing_for` support to rules configuration. #4099
* [ENHANCEMENT] Add `-tls-insecure-skip-verify` to rules, alertmanager and backfill commands. #4162

### Query-tee

* [CHANGE] Increase default value of `-backend.read-timeout` to 150s, to accommodate default querier and query frontend timeout of 120s. #4262
* [ENHANCEMENT] Log errors that occur while performing requests to compare two endpoints. #4262
* [ENHANCEMENT] When comparing two responses that both contain an error, only consider the comparison failed if the errors differ. Previously, if either response contained an error, the comparison always failed, even if both responses contained the same error. #4262
* [ENHANCEMENT] Include the value of the `X-Scope-OrgID` header when logging a comparison failure. #4262
* [BUGFIX] Parameters (expression, time range etc.) for a query request where the parameters are in the HTTP request body rather than in the URL are now logged correctly when responses differ. #4265

### Documentation

* [ENHANCEMENT] Add guide on alternative migration method for Thanos to Mimir #3554
* [ENHANCEMENT] Restore "Migrate from Cortex" for Jsonnet. #3929
* [ENHANCEMENT] Document migration from microservices to read-write deployment mode. #3951
* [ENHANCEMENT] Do not error when there is nothing to commit as part of a publish #4058
* [ENHANCEMENT] Explain how to run Mimir locally using docker-compose #4079
* [ENHANCEMENT] Docs: use long flag names in runbook commands. #4088
* [ENHANCEMENT] Clarify how ingester replication happens. #4101
* [ENHANCEMENT] Improvements to the Get Started guide. #4315
* [BUGFIX] Added indentation to Azure and SWIFT backend definition. #4263

### Tools

* [ENHANCEMENT] Adapt tsdb-print-chunk for native histograms. #4186
* [ENHANCEMENT] Adapt tsdb-index-health for blocks containing native histograms. #4186
* [ENHANCEMENT] Adapt tsdb-chunks tool to handle native histograms. #4186

## 2.6.2

* [BUGFIX] Security: updates Go to version 1.20.4 to fix CVE-2023-24539, CVE-2023-24540, CVE-2023-29400. #4903

## 2.6.1

### Grafana Mimir

* [BUGFIX] Security: updates Go to version 1.20.3 to fix CVE-2023-24538 #4798

## 2.6.0

### Grafana Mimir

* [CHANGE] Querier: Introduce `-querier.max-partial-query-length` to limit the time range for partial queries at the querier level and deprecate `-store.max-query-length`. #3825 #4017
* [CHANGE] Store-gateway: Remove experimental `-blocks-storage.bucket-store.max-concurrent-reject-over-limit` flag. #3706
* [CHANGE] Ingester: If shipping is enabled block retention will now be relative to the upload time to cloud storage. If shipping is disabled block retention will be relative to the creation time of the block instead of the mintime of the last block created. #3816
* [CHANGE] Query-frontend: Deprecated CLI flag `-query-frontend.align-querier-with-step` has been removed. #3982
* [CHANGE] Alertmanager: added default configuration for `-alertmanager.configs.fallback`. Allows tenants to send alerts without first uploading an Alertmanager configuration. #3541
* [FEATURE] Store-gateway: streaming of series. The store-gateway can now stream results back to the querier instead of buffering them. This is expected to greatly reduce peak memory consumption while keeping latency the same. You can enable this feature by setting `-blocks-storage.bucket-store.batch-series-size` to a value in the high thousands (5000-10000). This is still an experimental feature and is subject to a changing API and instability. #3540 #3546 #3587 #3606 #3611 #3620 #3645 #3355 #3697 #3666 #3687 #3728 #3739 #3751 #3779 #3839
* [FEATURE] Alertmanager: Added support for the Webex receiver. #3758
* [FEATURE] Limits: Added the `-validation.separate-metrics-group-label` flag. This allows further separation of the `cortex_discarded_samples_total` metric by an additional `group` label - which is configured by this flag to be the value of a specific label on an incoming timeseries. Active groups are tracked and inactive groups are cleaned up on a defined interval. The maximum number of groups tracked is controlled by the `-max-separate-metrics-groups-per-user` flag. #3439
* [FEATURE] Overrides-exporter: Added experimental ring support to overrides-exporter via `-overrides-exporter.ring.enabled`. When enabled, the ring is used to establish a leader replica for the export of limit override metrics. #3908 #3953
* [FEATURE] Ephemeral storage (experimental): Mimir can now accept samples into "ephemeral storage". Such samples are available for querying for a short amount of time (`-blocks-storage.ephemeral-tsdb.retention-period`, defaults to 10 minutes), and then removed from memory. To use ephemeral storage, distributor must be configured with `-distributor.ephemeral-series-enabled` option. Series matching `-distributor.ephemeral-series-matchers` will be marked for storing into ephemeral storage in ingesters. Each tenant needs to have ephemeral storage enabled by using `-ingester.max-ephemeral-series-per-user` limit, which defaults to 0 (no ephemeral storage). Ingesters have new `-ingester.instance-limits.max-ephemeral-series` limit for total number of series in ephemeral storage across all tenants. If ingestion of samples into ephemeral storage fails, `cortex_discarded_samples_total` metric will use values prefixed with `ephemeral-` for `reason` label. Querying of ephemeral storage is possible by using `{__mimir_storage__="ephemeral"}` as metric selector. Following new metrics related to ephemeral storage are introduced: #3897 #3922 #3961 #3997 #4004
  * `cortex_ingester_ephemeral_series`
  * `cortex_ingester_ephemeral_series_created_total`
  * `cortex_ingester_ephemeral_series_removed_total`
  * `cortex_ingester_ingested_ephemeral_samples_total`
  * `cortex_ingester_ingested_ephemeral_samples_failures_total`
  * `cortex_ingester_memory_ephemeral_users`
  * `cortex_ingester_queries_ephemeral_total`
  * `cortex_ingester_queried_ephemeral_samples`
  * `cortex_ingester_queried_ephemeral_series`
* [ENHANCEMENT] Added new metric `thanos_shipper_last_successful_upload_time`: Unix timestamp (in seconds) of the last successful TSDB block uploaded to the bucket. #3627
* [ENHANCEMENT] Ruler: Added `-ruler.alertmanager-client.tls-enabled` configuration for alertmanager client. #3432 #3597
* [ENHANCEMENT] Activity tracker logs now have `component=activity-tracker` label. #3556
* [ENHANCEMENT] Distributor: remove labels with empty values #2439
* [ENHANCEMENT] Query-frontend: track query HTTP requests in the Activity Tracker. #3561
* [ENHANCEMENT] Store-gateway: Add experimental alternate implementation of index-header reader that does not use memory mapped files. The index-header reader is expected to improve stability of the store-gateway. You can enable this implementation with the flag `-blocks-storage.bucket-store.index-header.stream-reader-enabled`. #3639 #3691 #3703 #3742 #3785 #3787 #3797
* [ENHANCEMENT] Query-scheduler: add `cortex_query_scheduler_cancelled_requests_total` metric to track the number of requests that are already cancelled when dequeued. #3696
* [ENHANCEMENT] Store-gateway: add `cortex_bucket_store_partitioner_extended_ranges_total` metric to keep track of the ranges that the partitioner decided to overextend and merge in order to save API call to the object storage. #3769
* [ENHANCEMENT] Compactor: Auto-forget unhealthy compactors after ten failed ring heartbeats. #3771
* [ENHANCEMENT] Ruler: change default value of `-ruler.for-grace-period` from `10m` to `2m` and update help text. The new default value reflects how we operate Mimir at Grafana Labs. #3817
* [ENHANCEMENT] Ingester: Added experimental flags to force usage of _postings for matchers cache_. These flags will be removed in the future and it's not recommended to change them. #3823
  * `-blocks-storage.tsdb.head-postings-for-matchers-cache-ttl`
  * `-blocks-storage.tsdb.head-postings-for-matchers-cache-size`
  * `-blocks-storage.tsdb.head-postings-for-matchers-cache-force`
* [ENHANCEMENT] Ingester: Improved series selection performance when some of the matchers do not match any series. #3827
* [ENHANCEMENT] Alertmanager: Add new additional template function `tenantID` returning id of the tenant owning the alert. #3758
* [ENHANCEMENT] Alertmanager: Add additional template function `grafanaExploreURL` returning URL to grafana explore with range query. #3849
* [ENHANCEMENT] Reduce overhead of debug logging when filtered out. #3875
* [ENHANCEMENT] Update Docker base images from `alpine:3.16.2` to `alpine:3.17.1`. #3898
* [ENHANCEMENT] Ingester: Add new `/ingester/tsdb_metrics` endpoint to return tenant-specific TSDB metrics. #3923
* [ENHANCEMENT] Query-frontend: CLI flag `-query-frontend.max-total-query-length` and its associated YAML configuration is now stable. #3882
* [ENHANCEMENT] Ruler: rule groups now support optional and experimental `align_evaluation_time_on_interval` field, which causes all evaluations to happen on interval-aligned timestamp. #4013
* [ENHANCEMENT] Query-scheduler: ring-based service discovery is now stable. #4028
* [ENHANCEMENT] Store-gateway: improved performance of prefix matching on the labels. #4055 #4080
* [BUGFIX] Log the names of services that are not yet running rather than `unsupported value type` when calling `/ready` and some services are not running. #3625
* [BUGFIX] Alertmanager: Fix template spurious deletion with relative data dir. #3604
* [BUGFIX] Security: update prometheus/exporter-toolkit for CVE-2022-46146. #3675
* [BUGFIX] Security: update golang.org/x/net for CVE-2022-41717. #3755
* [BUGFIX] Debian package: Fix post-install, environment file path and user creation. #3720
* [BUGFIX] memberlist: Fix panic during Mimir startup when Mimir receives gossip message before it's ready. #3746
* [BUGFIX] Store-gateway: fix `cortex_bucket_store_partitioner_requested_bytes_total` metric to not double count overlapping ranges. #3769
* [BUGFIX] Update `github.com/thanos-io/objstore` to address issue with Multipart PUT on s3-compatible Object Storage. #3802 #3821
* [BUGFIX] Distributor, Query-scheduler: Make sure ring metrics include a `cortex_` prefix as expected by dashboards. #3809
* [BUGFIX] Querier: canceled requests are no longer reported as "consistency check" failures. #3837 #3927
* [BUGFIX] Distributor: don't panic when `metric_relabel_configs` in overrides contains null element. #3868
* [BUGFIX] Distributor: don't panic when OTLP histograms don't have any buckets. #3853
* [BUGFIX] Ingester, Compactor: fix panic that can occur when compaction fails. #3955
* [BUGFIX] Store-gateway: return `Canceled` rather than `Aborted` error when the calling querier cancels the request. #4007

### Mixin

* [ENHANCEMENT] Alerts: Added `MimirIngesterInstanceHasNoTenants` alert that fires when an ingester replica is not receiving write requests for any tenant. #3681
* [ENHANCEMENT] Alerts: Extended `MimirAllocatingTooMuchMemory` to check read-write deployment containers. #3710
* [ENHANCEMENT] Alerts: Added `MimirAlertmanagerInstanceHasNoTenants` alert that fires when an alertmanager instance ows no tenants. #3826
* [ENHANCEMENT] Alerts: Added `MimirRulerInstanceHasNoRuleGroups` alert that fires when a ruler replica is not assigned any rule group to evaluate. #3723
* [ENHANCEMENT] Support for baremetal deployment for alerts and scaling recording rules. #3719
* [ENHANCEMENT] Dashboards: querier autoscaling now supports multiple scaled objects (configurable via `$._config.autoscale.querier.hpa_name`). #3962
* [BUGFIX] Alerts: Fixed `MimirIngesterRestarts` alert when Mimir is deployed in read-write mode. #3716
* [BUGFIX] Alerts: Fixed `MimirIngesterHasNotShippedBlocks` and `MimirIngesterHasNotShippedBlocksSinceStart` alerts for when Mimir is deployed in read-write or monolithic modes and updated them to use new `thanos_shipper_last_successful_upload_time` metric. #3627
* [BUGFIX] Alerts: Fixed `MimirMemoryMapAreasTooHigh` alert when Mimir is deployed in read-write mode. #3626
* [BUGFIX] Alerts: Fixed `MimirCompactorSkippedBlocksWithOutOfOrderChunks` matching on non-existent label. #3628
* [BUGFIX] Dashboards: Fix `Rollout Progress` dashboard incorrectly using Gateway metrics when Gateway was not enabled. #3709
* [BUGFIX] Tenants dashboard: Make it compatible with all deployment types. #3754
* [BUGFIX] Alerts: Fixed `MimirCompactorHasNotUploadedBlocks` to not fire if compactor has nothing to do. #3793
* [BUGFIX] Alerts: Fixed `MimirAutoscalerNotActive` to not fire if scaling metric is 0, to avoid false positives on scaled objects with 0 min replicas. #3999

### Jsonnet

* [CHANGE] Replaced the deprecated `policy/v1beta1` with `policy/v1` when configuring a PodDisruptionBudget for read-write deployment mode. #3811
* [CHANGE] Removed `-server.http-write-timeout` default option value from querier and query-frontend, as it defaults to a higher value in the code now, and cannot be lower than `-querier.timeout`. #3836
* [CHANGE] Replaced `-store.max-query-length` with `-query-frontend.max-total-query-length` in the query-frontend config. #3879
* [CHANGE] Changed default `mimir_backend_data_disk_size` from `100Gi` to `250Gi`. #3894
* [ENHANCEMENT] Update `rollout-operator` to `v0.2.0`. #3624
* [ENHANCEMENT] Add `user_24M` and `user_32M` classes to operations config. #3367
* [ENHANCEMENT] Update memcached image from `memcached:1.6.16-alpine` to `memcached:1.6.17-alpine`. #3914
* [ENHANCEMENT] Allow configuring the ring for overrides-exporter. #3995
* [BUGFIX] Apply ingesters and store-gateways per-zone CLI flags overrides to read-write deployment mode too. #3766
* [BUGFIX] Apply overrides-exporter CLI flags to mimir-backend when running Mimir in read-write deployment mode. #3790
* [BUGFIX] Fixed `mimir-write` and `mimir-read` Kubernetes service to correctly balance requests among pods. #3855 #3864 #3906
* [BUGFIX] Fixed `ruler-query-frontend` and `mimir-read` gRPC server configuration to force clients to periodically re-resolve the backend addresses. #3862
* [BUGFIX] Fixed `mimir-read` CLI flags to ensure query-frontend configuration takes precedence over querier configuration. #3877

### Mimirtool

* [ENHANCEMENT] Update `mimirtool config convert` to work with Mimir 2.4, 2.5, 2.6 changes. #3952
* [ENHANCEMENT] Mimirtool is now available to install through Homebrew with `brew install mimirtool`. #3776
* [ENHANCEMENT] Added `--concurrency` to `mimirtool rules sync` command. #3996
* [BUGFIX] Fix summary output from `mimirtool rules sync` to display correct number of groups created and updated. #3918

### Documentation

* [BUGFIX] Querier: Remove assertion that the `-querier.max-concurrent` flag must also be set for the query-frontend. #3678
* [ENHANCEMENT] Update migration from cortex documentation. #3662
* [ENHANCEMENT] Query-scheduler: documented how to migrate from DNS-based to ring-based service discovery. #4028

### Tools

## 2.5.0

### Grafana Mimir

* [CHANGE] Flag `-azure.msi-resource` is now ignored, and will be removed in Mimir 2.7. This setting is now made automatically by Azure. #2682
* [CHANGE] Experimental flag `-blocks-storage.tsdb.out-of-order-capacity-min` has been removed. #3261
* [CHANGE] Distributor: Wrap errors from pushing to ingesters with useful context, for example clarifying timeouts. #3307
* [CHANGE] The default value of `-server.http-write-timeout` has changed from 30s to 2m. #3346
* [CHANGE] Reduce period of health checks in connection pools for querier->store-gateway, ruler->ruler, and alertmanager->alertmanager clients to 10s. This reduces the time to fail a gRPC call when the remote stops responding. #3168
* [CHANGE] Hide TSDB block ranges period config from doc and mark it experimental. #3518
* [FEATURE] Alertmanager: added Discord support. #3309
* [ENHANCEMENT] Added `-server.tls-min-version` and `-server.tls-cipher-suites` flags to configure cipher suites and min TLS version supported by HTTP and gRPC servers. #2898
* [ENHANCEMENT] Distributor: Add age filter to forwarding functionality, to not forward samples which are older than defined duration. If such samples are not ingested, `cortex_discarded_samples_total{reason="forwarded-sample-too-old"}` is increased. #3049 #3113
* [ENHANCEMENT] Store-gateway: Reduce memory allocation when generating ids in index cache. #3179
* [ENHANCEMENT] Query-frontend: truncate queries based on the configured creation grace period (`--validation.create-grace-period`) to avoid querying too far into the future. #3172
* [ENHANCEMENT] Ingester: Reduce activity tracker memory allocation. #3203
* [ENHANCEMENT] Query-frontend: Log more detailed information in the case of a failed query. #3190
* [ENHANCEMENT] Added `-usage-stats.installation-mode` configuration to track the installation mode via the anonymous usage statistics. #3244
* [ENHANCEMENT] Compactor: Add new `cortex_compactor_block_max_time_delta_seconds` histogram for detecting if compaction of blocks is lagging behind. #3240 #3429
* [ENHANCEMENT] Ingester: reduced the memory footprint of active series custom trackers. #2568
* [ENHANCEMENT] Distributor: Include `X-Scope-OrgId` header in requests forwarded to configured forwarding endpoint. #3283 #3385
* [ENHANCEMENT] Alertmanager: reduced memory utilization in Mimir clusters with a large number of tenants. #3309
* [ENHANCEMENT] Add experimental flag `-shutdown-delay` to allow components to wait after receiving SIGTERM and before stopping. In this time the component returns 503 from /ready endpoint. #3298
* [ENHANCEMENT] Go: update to go 1.19.3. #3371
* [ENHANCEMENT] Alerts: added `RulerRemoteEvaluationFailing` alert, firing when communication between ruler and frontend fails in remote operational mode. #3177 #3389
* [ENHANCEMENT] Clarify which S3 signature versions are supported in the error "unsupported signature version". #3376
* [ENHANCEMENT] Store-gateway: improved index header reading performance. #3393 #3397 #3436
* [ENHANCEMENT] Store-gateway: improved performance of series matching. #3391
* [ENHANCEMENT] Move the validation of incoming series before the distributor's forwarding functionality, so that we don't forward invalid series. #3386 #3458
* [ENHANCEMENT] S3 bucket configuration now validates that the endpoint does not have the bucket name prefix. #3414
* [ENHANCEMENT] Query-frontend: added "fetched index bytes" to query statistics, so that the statistics contain the total bytes read by store-gateways from TSDB block indexes. #3206
* [ENHANCEMENT] Distributor: push wrapper should only receive unforwarded samples. #2980
* [ENHANCEMENT] Added `/api/v1/status/config` and `/api/v1/status/flags` APIs to maintain compatibility with prometheus. #3596 #3983
* [BUGFIX] Flusher: Add `Overrides` as a dependency to prevent panics when starting with `-target=flusher`. #3151
* [BUGFIX] Updated `golang.org/x/text` dependency to fix CVE-2022-32149. #3285
* [BUGFIX] Query-frontend: properly close gRPC streams to the query-scheduler to stop memory and goroutines leak. #3302
* [BUGFIX] Ruler: persist evaluation delay configured in the rulegroup. #3392
* [BUGFIX] Ring status pages: show 100% ownership as "100%", not "1e+02%". #3435
* [BUGFIX] Fix panics in OTLP ingest path when parse errors exist. #3538

### Mixin

* [CHANGE] Alerts: Change `MimirSchedulerQueriesStuck` `for` time to 7 minutes to account for the time it takes for HPA to scale up. #3223
* [CHANGE] Dashboards: Removed the `Querier > Stages` panel from the `Mimir / Queries` dashboard. #3311
* [CHANGE] Configuration: The format of the `autoscaling` section of the configuration has changed to support more components. #3378
  * Instead of specific config variables for each component, they are listed in a dictionary. For example, `autoscaling.querier_enabled` becomes `autoscaling.querier.enabled`.
* [FEATURE] Dashboards: Added "Mimir / Overview resources" dashboard, providing an high level view over a Mimir cluster resources utilization. #3481
* [FEATURE] Dashboards: Added "Mimir / Overview networking" dashboard, providing an high level view over a Mimir cluster network bandwidth, inflight requests and TCP connections. #3487
* [FEATURE] Compile baremetal mixin along k8s mixin. #3162 #3514
* [ENHANCEMENT] Alerts: Add MimirRingMembersMismatch firing when a component does not have the expected number of running jobs. #2404
* [ENHANCEMENT] Dashboards: Add optional row about the Distributor's metric forwarding feature to the `Mimir / Writes` dashboard. #3182 #3394 #3394 #3461
* [ENHANCEMENT] Dashboards: Remove the "Instance Mapper" row from the "Alertmanager Resources Dashboard". This is a Grafana Cloud specific service and not relevant for external users. #3152
* [ENHANCEMENT] Dashboards: Add "remote read", "metadata", and "exemplar" queries to "Mimir / Overview" dashboard. #3245
* [ENHANCEMENT] Dashboards: Use non-red colors for non-error series in the "Mimir / Overview" dashboard. #3246
* [ENHANCEMENT] Dashboards: Add support to multi-zone deployments for the experimental read-write deployment mode. #3256
* [ENHANCEMENT] Dashboards: If enabled, add new row to the `Mimir / Writes` for distributor autoscaling metrics. #3378
* [ENHANCEMENT] Dashboards: Add read path insights row to the "Mimir / Tenants" dashboard. #3326
* [ENHANCEMENT] Alerts: Add runbook urls for alerts. #3452
* [ENHANCEMENT] Configuration: Make it possible to configure namespace label, job label, and job prefix. #3482
* [ENHANCEMENT] Dashboards: improved resources and networking dashboards to work with read-write deployment mode too. #3497 #3504 #3519 #3531
* [ENHANCEMENT] Alerts: Added "MimirDistributorForwardingErrorRate" alert, which fires on high error rates in the distributor’s forwarding feature. #3200
* [ENHANCEMENT] Improve phrasing in Overview dashboard. #3488
* [BUGFIX] Dashboards: Fix legend showing `persistentvolumeclaim` when using `deployment_type=baremetal` for `Disk space utilization` panels. #3173 #3184
* [BUGFIX] Alerts: Fixed `MimirGossipMembersMismatch` alert when Mimir is deployed in read-write mode. #3489
* [BUGFIX] Dashboards: Remove "Inflight requests" from object store panels because the panel is not tracking the inflight requests to object storage. #3521

### Jsonnet

* [CHANGE] Replaced the deprecated `policy/v1beta1` with `policy/v1` when configuring a PodDisruptionBudget. #3284
* [CHANGE] [Common storage configuration](https://grafana.com/docs/mimir/v2.3.x/operators-guide/configure/configure-object-storage-backend/#common-configuration) is now used to configure object storage in all components. This is a breaking change in terms of Jsonnet manifests and also a CLI flag update for components that use object storage, so it will require a rollout of those components. The changes include: #3257
  * `blocks_storage_backend` was renamed to `storage_backend` and is now used as the common storage backend for all components.
    * So were the related `blocks_storage_azure_account_(name|key)` and `blocks_storage_s3_endpoint` configurations.
  * `storage_s3_endpoint` is now rendered by default using the `aws_region` configuration instead of a hardcoded `us-east-1`.
  * `ruler_client_type` and `alertmanager_client_type` were renamed to `ruler_storage_backend` and `alertmanager_storage_backend` respectively, and their corresponding CLI flags won't be rendered unless explicitly set to a value different from the one in `storage_backend` (like `local`).
  * `alertmanager_s3_bucket_name`, `alertmanager_gcs_bucket_name` and `alertmanager_azure_container_name` have been removed, and replaced by a single `alertmanager_storage_bucket_name` configuration used for all object storages.
  * `genericBlocksStorageConfig` configuration object was removed, and so any extensions to it will be now ignored. Use `blockStorageConfig` instead.
  * `rulerClientConfig` and `alertmanagerStorageClientConfig` configuration objects were renamed to `rulerStorageConfig` and `alertmanagerStorageConfig` respectively, and so any extensions to their previous names will be now ignored. Use the new names instead.
  * The CLI flags `*.s3.region` are no longer rendered as they are optional and the region can be inferred by Mimir by performing an initial API call to the endpoint.
  * The migration to this change should usually consist of:
    * Renaming `blocks_storage_backend` key to `storage_backend`.
    * For Azure/S3:
      * Renaming `blocks_storage_(azure|s3)_*` configurations to `storage_(azure|s3)_*`.
      * If `ruler_storage_(azure|s3)_*` and `alertmanager_storage_(azure|s3)_*` keys were different from the `block_storage_*` ones, they should be now provided using CLI flags, see [configuration reference](https://grafana.com/docs/mimir/v2.3.x/operators-guide/configure/reference-configuration-parameters/) for more details.
    * Removing `ruler_client_type` and `alertmanager_client_type` if their value match the `storage_backend`, or renaming them to their new names otherwise.
    * Reviewing any possible extensions to `genericBlocksStorageConfig`, `rulerClientConfig` and `alertmanagerStorageClientConfig` and moving them to the corresponding new options.
    * Renaming the alertmanager's bucket name configuration from provider-specific to the new `alertmanager_storage_bucket_name` key.
* [CHANGE] The `overrides-exporter.libsonnet` file is now always imported. The overrides-exporter can be enabled in jsonnet setting the following: #3379
  ```jsonnet
  {
    _config+:: {
      overrides_exporter_enabled: true,
    }
  }
  ```
* [FEATURE] Added support for experimental read-write deployment mode. Enabling the read-write deployment mode on a existing Mimir cluster is a destructive operation, because the cluster will be re-created. If you're creating a new Mimir cluster, you can deploy it in read-write mode adding the following configuration: #3379 #3475 #3405
  ```jsonnet
  {
    _config+:: {
      deployment_mode: 'read-write',

      // See operations/mimir/read-write-deployment.libsonnet for more configuration options.
      mimir_write_replicas: 3,
      mimir_read_replicas: 2,
      mimir_backend_replicas: 3,
    }
  }
  ```
* [ENHANCEMENT] Add autoscaling support to the `mimir-read` component when running the read-write-deployment model. #3419
* [ENHANCEMENT] Added `$._config.usageStatsConfig` to track the installation mode via the anonymous usage statistics. #3294
* [ENHANCEMENT] The query-tee node port (`$._config.query_tee_node_port`) is now optional. #3272
* [ENHANCEMENT] Add support for autoscaling distributors. #3378
* [ENHANCEMENT] Make auto-scaling logic ensure integer KEDA thresholds. #3512
* [BUGFIX] Fixed query-scheduler ring configuration for dedicated ruler's queries and query-frontends. #3237 #3239
* [BUGFIX] Jsonnet: Fix auto-scaling so that ruler-querier CPU threshold is a string-encoded integer millicores value. #3520

### Mimirtool

* [FEATURE] Added `mimirtool alertmanager verify` command to validate configuration without uploading. #3440
* [ENHANCEMENT] Added `mimirtool rules delete-namespace` command to delete all of the rule groups in a namespace including the namespace itself. #3136
* [ENHANCEMENT] Refactor `mimirtool analyze prometheus`: add concurrency and resiliency #3349
  * Add `--concurrency` flag. Default: number of logical CPUs
* [BUGFIX] `--log.level=debug` now correctly prints the response from the remote endpoint when a request fails. #3180

### Documentation

* [ENHANCEMENT] Documented how to configure HA deduplication using Consul in a Mimir Helm deployment. #2972
* [ENHANCEMENT] Improve `MimirQuerierAutoscalerNotActive` runbook. #3186
* [ENHANCEMENT] Improve `MimirSchedulerQueriesStuck` runbook to reflect debug steps with querier auto-scaling enabled. #3223
* [ENHANCEMENT] Use imperative for docs titles. #3178 #3332 #3343
* [ENHANCEMENT] Docs: mention gRPC compression in "Production tips". #3201
* [ENHANCEMENT] Update ADOPTERS.md. #3224 #3225
* [ENHANCEMENT] Add a note for jsonnet deploying. #3213
* [ENHANCEMENT] out-of-order runbook update with use case. #3253
* [ENHANCEMENT] Fixed TSDB retention mentioned in the "Recover source blocks from ingesters" runbook. #3280
* [ENHANCEMENT] Run Grafana Mimir in production using the Helm chart. #3072
* [ENHANCEMENT] Use common configuration in the tutorial. #3282
* [ENHANCEMENT] Updated detailed steps for migrating blocks from Thanos to Mimir. #3290
* [ENHANCEMENT] Add scheme to DNS service discovery docs. #3450
* [BUGFIX] Remove reference to file that no longer exists in contributing guide. #3404
* [BUGFIX] Fix some minor typos in the contributing guide and on the runbooks page. #3418
* [BUGFIX] Fix small typos in API reference. #3526
* [BUGFIX] Fixed TSDB retention mentioned in the "Recover source blocks from ingesters" runbook. #3278
* [BUGFIX] Fixed configuration example in the "Configuring the Grafana Mimir query-frontend to work with Prometheus" guide. #3374

### Tools

* [FEATURE] Add `copyblocks` tool, to copy Mimir blocks between two GCS buckets. #3264
* [ENHANCEMENT] copyblocks: copy no-compact global markers and optimize min time filter check. #3268
* [ENHANCEMENT] Mimir rules GitHub action: Added the ability to change default value of `label` when running `prepare` command. #3236
* [BUGFIX] Mimir rules Github action: Fix single line output. #3421

## 2.4.0

### Grafana Mimir

* [CHANGE] Distributor: change the default value of `-distributor.remote-timeout` to `2s` from `20s` and `-distributor.forwarding.request-timeout` to `2s` from `10s` to improve distributor resource usage when ingesters crash. #2728 #2912
* [CHANGE] Anonymous usage statistics tracking: added the `-ingester.ring.store` value. #2981
* [CHANGE] Series metadata `HELP` that is longer than `-validation.max-metadata-length` is now truncated silently, instead of being dropped with a 400 status code. #2993
* [CHANGE] Ingester: changed default setting for `-ingester.ring.readiness-check-ring-health` from `true` to `false`. #2953
* [CHANGE] Anonymous usage statistics tracking has been enabled by default, to help Mimir maintainers make better decisions to support the open source community. #2939 #3034
* [CHANGE] Anonymous usage statistics tracking: added the minimum and maximum value of `-ingester.out-of-order-time-window`. #2940
* [CHANGE] The default hash ring heartbeat period for distributors, ingesters, rulers and compactors has been increased from `5s` to `15s`. Now the default heartbeat period for all Mimir hash rings is `15s`. #3033
* [CHANGE] Reduce the default TSDB head compaction concurrency (`-blocks-storage.tsdb.head-compaction-concurrency`) from 5 to 1, in order to reduce CPU spikes. #3093
* [CHANGE] Ruler: the ruler's [remote evaluation mode](https://grafana.com/docs/mimir/latest/operators-guide/architecture/components/ruler/#remote) (`-ruler.query-frontend.address`) is now stable. #3109
* [CHANGE] Limits: removed the deprecated YAML configuration option `active_series_custom_trackers_config`. Please use `active_series_custom_trackers` instead. #3110
* [CHANGE] Ingester: removed the deprecated configuration option `-ingester.ring.join-after`. #3111
* [CHANGE] Querier: removed the deprecated configuration option `-querier.shuffle-sharding-ingesters-lookback-period`. The value of `-querier.query-ingesters-within` is now used internally for shuffle sharding lookback, while you can use `-querier.shuffle-sharding-ingesters-enabled` to enable or disable shuffle sharding on the read path. #3111
* [CHANGE] Memberlist: cluster label verification feature (`-memberlist.cluster-label` and `-memberlist.cluster-label-verification-disabled`) is now marked as stable. #3108
* [CHANGE] Distributor: only single per-tenant forwarding endpoint can be configured now. Support for per-rule endpoint has been removed. #3095
* [FEATURE] Query-scheduler: added an experimental ring-based service discovery support for the query-scheduler. Refer to [query-scheduler configuration](https://grafana.com/docs/mimir/next/operators-guide/architecture/components/query-scheduler/#configuration) for more information. #2957
* [FEATURE] Introduced the experimental endpoint `/api/v1/user_limits` exposed by all components that load runtime configuration. This endpoint exposes realtime limits for the authenticated tenant, in JSON format. #2864 #3017
* [FEATURE] Query-scheduler: added the experimental configuration option `-query-scheduler.max-used-instances` to restrict the number of query-schedulers effectively used regardless how many replicas are running. This feature can be useful when using the experimental read-write deployment mode. #3005
* [ENHANCEMENT] Go: updated to go 1.19.2. #2637 #3127 #3129
* [ENHANCEMENT] Runtime config: don't unmarshal runtime configuration files if they haven't changed. This can save a bit of CPU and memory on every component using runtime config. #2954
* [ENHANCEMENT] Query-frontend: Add `cortex_frontend_query_result_cache_skipped_total` and `cortex_frontend_query_result_cache_attempted_total` metrics to track the reason why query results are not cached. #2855
* [ENHANCEMENT] Distributor: pool more connections per host when forwarding request. Mark requests as idempotent so they can be retried under some conditions. #2968
* [ENHANCEMENT] Distributor: failure to send request to forwarding target now also increments `cortex_distributor_forward_errors_total`, with `status_code="failed"`. #2968
* [ENHANCEMENT] Distributor: added support forwarding push requests via gRPC, using `httpgrpc` messages from weaveworks/common library. #2996
* [ENHANCEMENT] Query-frontend / Querier: increase internal backoff period used to retry connections to query-frontend / query-scheduler. #3011
* [ENHANCEMENT] Querier: do not log "error processing requests from scheduler" when the query-scheduler is shutting down. #3012
* [ENHANCEMENT] Query-frontend: query sharding process is now time-bounded and it is cancelled if the request is aborted. #3028
* [ENHANCEMENT] Query-frontend: improved Prometheus response JSON encoding performance. #2450
* [ENHANCEMENT] TLS: added configuration parameters to configure the client's TLS cipher suites and minimum version. The following new CLI flags have been added: #3070
  * `-alertmanager.alertmanager-client.tls-cipher-suites`
  * `-alertmanager.alertmanager-client.tls-min-version`
  * `-alertmanager.sharding-ring.etcd.tls-cipher-suites`
  * `-alertmanager.sharding-ring.etcd.tls-min-version`
  * `-compactor.ring.etcd.tls-cipher-suites`
  * `-compactor.ring.etcd.tls-min-version`
  * `-distributor.forwarding.grpc-client.tls-cipher-suites`
  * `-distributor.forwarding.grpc-client.tls-min-version`
  * `-distributor.ha-tracker.etcd.tls-cipher-suites`
  * `-distributor.ha-tracker.etcd.tls-min-version`
  * `-distributor.ring.etcd.tls-cipher-suites`
  * `-distributor.ring.etcd.tls-min-version`
  * `-ingester.client.tls-cipher-suites`
  * `-ingester.client.tls-min-version`
  * `-ingester.ring.etcd.tls-cipher-suites`
  * `-ingester.ring.etcd.tls-min-version`
  * `-memberlist.tls-cipher-suites`
  * `-memberlist.tls-min-version`
  * `-querier.frontend-client.tls-cipher-suites`
  * `-querier.frontend-client.tls-min-version`
  * `-querier.store-gateway-client.tls-cipher-suites`
  * `-querier.store-gateway-client.tls-min-version`
  * `-query-frontend.grpc-client-config.tls-cipher-suites`
  * `-query-frontend.grpc-client-config.tls-min-version`
  * `-query-scheduler.grpc-client-config.tls-cipher-suites`
  * `-query-scheduler.grpc-client-config.tls-min-version`
  * `-query-scheduler.ring.etcd.tls-cipher-suites`
  * `-query-scheduler.ring.etcd.tls-min-version`
  * `-ruler.alertmanager-client.tls-cipher-suites`
  * `-ruler.alertmanager-client.tls-min-version`
  * `-ruler.client.tls-cipher-suites`
  * `-ruler.client.tls-min-version`
  * `-ruler.query-frontend.grpc-client-config.tls-cipher-suites`
  * `-ruler.query-frontend.grpc-client-config.tls-min-version`
  * `-ruler.ring.etcd.tls-cipher-suites`
  * `-ruler.ring.etcd.tls-min-version`
  * `-store-gateway.sharding-ring.etcd.tls-cipher-suites`
  * `-store-gateway.sharding-ring.etcd.tls-min-version`
* [ENHANCEMENT] Store-gateway: Add `-blocks-storage.bucket-store.max-concurrent-reject-over-limit` option to allow requests that exceed the max number of inflight object storage requests to be rejected. #2999
* [ENHANCEMENT] Query-frontend: allow setting a separate limit on the total (before splitting/sharding) query length of range queries with the new experimental `-query-frontend.max-total-query-length` flag, which defaults to `-store.max-query-length` if unset or set to 0. #3058
* [ENHANCEMENT] Query-frontend: Lower TTL for cache entries overlapping the out-of-order samples ingestion window (re-using `-ingester.out-of-order-allowance` from ingesters). #2935
* [ENHANCEMENT] Ruler: added support to forcefully disable recording and/or alerting rules evaluation. The following new configuration options have been introduced, which can be overridden on a per-tenant basis in the runtime configuration: #3088
  * `-ruler.recording-rules-evaluation-enabled`
  * `-ruler.alerting-rules-evaluation-enabled`
* [ENHANCEMENT] Distributor: Improved error messages reported when the distributor fails to remote write to ingesters. #3055
* [ENHANCEMENT] Improved tracing spans tracked by distributors, ingesters and store-gateways. #2879 #3099 #3089
* [ENHANCEMENT] Ingester: improved the performance of label value cardinality endpoint. #3044
* [ENHANCEMENT] Ruler: use backoff retry on remote evaluation #3098
* [ENHANCEMENT] Query-frontend: Include multiple tenant IDs in query logs when present instead of dropping them. #3125
* [ENHANCEMENT] Query-frontend: truncate queries based on the configured blocks retention period (`-compactor.blocks-retention-period`) to avoid querying past this period. #3134
* [ENHANCEMENT] Alertmanager: reduced memory utilization in Mimir clusters with a large number of tenants. #3143
* [ENHANCEMENT] Store-gateway: added extra span logging to improve observability. #3131
* [ENHANCEMENT] Compactor: cleaning up different tenants' old blocks and updating bucket indexes is now more independent. This prevents a single tenant from delaying cleanup for other tenants. #2631
* [ENHANCEMENT] Distributor: request rate, ingestion rate, and inflight requests limits are now enforced before reading and parsing the body of the request. This makes the distributor more resilient against a burst of requests over those limit. #2419
* [BUGFIX] Querier: Fix 400 response while handling streaming remote read. #2963
* [BUGFIX] Fix a bug causing query-frontend, query-scheduler, and querier not failing if one of their internal components fail. #2978
* [BUGFIX] Querier: re-balance the querier worker connections when a query-frontend or query-scheduler is terminated. #3005
* [BUGFIX] Distributor: Now returns the quorum error from ingesters. For example, with replication_factor=3, two HTTP 400 errors and one HTTP 500 error, now the distributor will always return HTTP 400. Previously the behaviour was to return the error which the distributor first received. #2979
* [BUGFIX] Ruler: fix panic when ruler.external_url is explicitly set to an empty string ("") in YAML. #2915
* [BUGFIX] Alertmanager: Fix support for the Telegram API URL in the global settings. #3097
* [BUGFIX] Alertmanager: Fix parsing of label matchers without label value in the API used to retrieve alerts. #3097
* [BUGFIX] Ruler: Fix not restoring alert state for rule groups when other ruler replicas shut down. #3156
* [BUGFIX] Updated `golang.org/x/net` dependency to fix CVE-2022-27664. #3124
* [BUGFIX] Fix distributor from returning a `500` status code when a `400` was received from the ingester. #3211
* [BUGFIX] Fix incorrect OS value set in Mimir v2.3.* RPM packages. #3221

### Mixin

* [CHANGE] Alerts: MimirQuerierAutoscalerNotActive is now critical and fires after 1h instead of 15m. #2958
* [FEATURE] Dashboards: Added "Mimir / Overview" dashboards, providing an high level view over a Mimir cluster. #3122 #3147 #3155
* [ENHANCEMENT] Dashboards: Updated the "Writes" and "Rollout progress" dashboards to account for samples ingested via the new OTLP ingestion endpoint. #2919 #2938
* [ENHANCEMENT] Dashboards: Include per-tenant request rate in "Tenants" dashboard. #2874
* [ENHANCEMENT] Dashboards: Include inflight object store requests in "Reads" dashboard. #2914
* [ENHANCEMENT] Dashboards: Make queries used to find job, cluster and namespace for dropdown menus configurable. #2893
* [ENHANCEMENT] Dashboards: Include rate of label and series queries in "Reads" dashboard. #3065 #3074
* [ENHANCEMENT] Dashboards: Fix legend showing on per-pod panels. #2944
* [ENHANCEMENT] Dashboards: Use the "req/s" unit on panels showing the requests rate. #3118
* [ENHANCEMENT] Dashboards: Use a consistent color across dashboards for the error rate. #3154

### Jsonnet

* [FEATURE] Added support for query-scheduler ring-based service discovery. #3128
* [ENHANCEMENT] Querier autoscaling is now slower on scale downs: scale down 10% every 1m instead of 100%. #2962
* [BUGFIX] Memberlist: `gossip_member_label` is now set for ruler-queriers. #3141

### Mimirtool

* [ENHANCEMENT] mimirtool analyze: Store the query errors instead of exit during the analysis. #3052
* [BUGFIX] mimir-tool remote-read: fix returns where some conditions [return nil error even if there is error](https://github.com/grafana/cortex-tools/issues/260). #3053

### Documentation

* [ENHANCEMENT] Added documentation on how to configure storage retention. #2970
* [ENHANCEMENT] Improved gRPC clients config documentation. #3020
* [ENHANCEMENT] Added documentation on how to manage alerting and recording rules. #2983
* [ENHANCEMENT] Improved `MimirSchedulerQueriesStuck` runbook. #3006
* [ENHANCEMENT] Added "Cluster label verification" section to memberlist documentation. #3096
* [ENHANCEMENT] Mention compression in multi-zone replication documentation. #3107
* [BUGFIX] Fixed configuration option names in "Enabling zone-awareness via the Grafana Mimir Jsonnet". #3018
* [BUGFIX] Fixed `mimirtool analyze` parameters documentation. #3094
* [BUGFIX] Fixed YAML configuraton in the "Manage the configuration of Grafana Mimir with Helm" guide. #3042
* [BUGFIX] Fixed Alertmanager capacity planning documentation. #3132

### Tools

- [BUGFIX] trafficdump: Fixed panic occurring when `-success-only=true` and the captured request failed. #2863

## 2.3.1

### Grafana Mimir
* [BUGFIX] Query-frontend: query sharding took exponential time to map binary expressions. #3027
* [BUGFIX] Distributor: Stop panics on OTLP endpoint when a single metric has multiple timeseries. #3040

## 2.3.0

### Grafana Mimir

* [CHANGE] Ingester: Added user label to ingester metric `cortex_ingester_tsdb_out_of_order_samples_appended_total`. On multitenant clusters this helps us find the rate of appended out-of-order samples for a specific tenant. #2493
* [CHANGE] Compactor: delete source and output blocks from local disk on compaction failed, to reduce likelihood that subsequent compactions fail because of no space left on disk. #2261
* [CHANGE] Ruler: Remove unused CLI flags `-ruler.search-pending-for` and `-ruler.flush-period` (and their respective YAML config options). #2288
* [CHANGE] Successful gRPC requests are no longer logged (only affects internal API calls). #2309
* [CHANGE] Add new `-*.consul.cas-retry-delay` flags. They have a default value of `1s`, while previously there was no delay between retries. #2309
* [CHANGE] Store-gateway: Remove the experimental ability to run requests in a dedicated OS thread pool and associated CLI flag `-store-gateway.thread-pool-size`. #2423
* [CHANGE] Memberlist: disabled TCP-based ping fallback, because Mimir already uses a custom transport based on TCP. #2456
* [CHANGE] Change default value for `-distributor.ha-tracker.max-clusters` to `100` to provide a DoS protection. #2465
* [CHANGE] Experimental block upload API exposed by compactor has changed: Previous `/api/v1/upload/block/{block}` endpoint for starting block upload is now `/api/v1/upload/block/{block}/start`, and previous endpoint `/api/v1/upload/block/{block}?uploadComplete=true` for finishing block upload is now `/api/v1/upload/block/{block}/finish`. New API endpoint has been added: `/api/v1/upload/block/{block}/check`. #2486 #2548
* [CHANGE] Compactor: changed `-compactor.max-compaction-time` default from `0s` (disabled) to `1h`. When compacting blocks for a tenant, the compactor will move to compact blocks of another tenant or re-plan blocks to compact at least every 1h. #2514
* [CHANGE] Distributor: removed previously deprecated `extend_writes` (see #1856) YAML key and `-distributor.extend-writes` CLI flag from the distributor config. #2551
* [CHANGE] Ingester: removed previously deprecated `active_series_custom_trackers` (see #1188) YAML key from the ingester config. #2552
* [CHANGE] The tenant ID `__mimir_cluster` is reserved by Mimir and not allowed to store metrics. #2643
* [CHANGE] Purger: removed the purger component and moved its API endpoints `/purger/delete_tenant` and `/purger/delete_tenant_status` to the compactor at `/compactor/delete_tenant` and `/compactor/delete_tenant_status`. The new endpoints on the compactor are stable. #2644
* [CHANGE] Memberlist: Change the leave timeout duration (`-memberlist.leave-timeout duration`) from 5s to 20s and connection timeout (`-memberlist.packet-dial-timeout`) from 5s to 2s. This makes leave timeout 10x the connection timeout, so that we can communicate the leave to at least 1 node, if the first 9 we try to contact times out. #2669
* [CHANGE] Alertmanager: return status code `412 Precondition Failed` and log info message when alertmanager isn't configured for a tenant. #2635
* [CHANGE] Distributor: if forwarding rules are used to forward samples, exemplars are now removed from the request. #2710 #2725
* [CHANGE] Limits: change the default value of `max_global_series_per_metric` limit to `0` (disabled). Setting this limit by default does not provide much benefit because series are sharded by all labels. #2714
* [CHANGE] Ingester: experimental `-blocks-storage.tsdb.new-chunk-disk-mapper` has been removed, new chunk disk mapper is now always used, and is no longer marked experimental. Default value of `-blocks-storage.tsdb.head-chunks-write-queue-size` has changed to 1000000, this enables async chunk queue by default, which leads to improved latency on the write path when new chunks are created in ingesters. #2762
* [CHANGE] Ingester: removed deprecated `-blocks-storage.tsdb.isolation-enabled` option. TSDB-level isolation is now always disabled in Mimir. #2782
* [CHANGE] Compactor: `-compactor.partial-block-deletion-delay` must either be set to 0 (to disable partial blocks deletion) or a value higher than `4h`. #2787
* [CHANGE] Query-frontend: CLI flag `-query-frontend.align-querier-with-step` has been deprecated. Please use `-query-frontend.align-queries-with-step` instead. #2840
* [FEATURE] Compactor: Adds the ability to delete partial blocks after a configurable delay. This option can be configured per tenant. #2285
  - `-compactor.partial-block-deletion-delay`, as a duration string, allows you to set the delay since a partial block has been modified before marking it for deletion. A value of `0`, the default, disables this feature.
  - The metric `cortex_compactor_blocks_marked_for_deletion_total` has a new value for the `reason` label `reason="partial"`, when a block deletion marker is triggered by the partial block deletion delay.
* [FEATURE] Querier: enabled support for queries with negative offsets, which are not cached in the query results cache. #2429
* [FEATURE] EXPERIMENTAL: OpenTelemetry Metrics ingestion path on `/otlp/v1/metrics`. #695 #2436 #2461
* [FEATURE] Querier: Added support for tenant federation to metric metadata endpoint. #2467
* [FEATURE] Query-frontend: introduced experimental support to split instant queries by time. The instant query splitting can be enabled setting `-query-frontend.split-instant-queries-by-interval`. #2469 #2564 #2565 #2570 #2571 #2572 #2573 #2574 #2575 #2576 #2581 #2582 #2601 #2632 #2633 #2634 #2641 #2642 #2766
* [FEATURE] Introduced an experimental anonymous usage statistics tracking (disabled by default), to help Mimir maintainers make better decisions to support the open source community. The tracking system anonymously collects non-sensitive, non-personally identifiable information about the running Mimir cluster, and is disabled by default. #2643 #2662 #2685 #2732 #2733 #2735
* [FEATURE] Introduced an experimental deployment mode called read-write and running a fully featured Mimir cluster with three components: write, read and backend. The read-write deployment mode is a trade-off between the monolithic mode (only one component, no isolation) and the microservices mode (many components, high isolation). #2754 #2838
* [ENHANCEMENT] Distributor: Decreased distributor tests execution time. #2562
* [ENHANCEMENT] Alertmanager: Allow the HTTP `proxy_url` configuration option in the receiver's configuration. #2317
* [ENHANCEMENT] ring: optimize shuffle-shard computation when lookback is used, and all instances have registered timestamp within the lookback window. In that case we can immediately return origial ring, because we would select all instances anyway. #2309
* [ENHANCEMENT] Memberlist: added experimental memberlist cluster label support via `-memberlist.cluster-label` and `-memberlist.cluster-label-verification-disabled` CLI flags (and their respective YAML config options). #2354
* [ENHANCEMENT] Object storage can now be configured for all components using the `common` YAML config option key (or `-common.storage.*` CLI flags). #2330 #2347
* [ENHANCEMENT] Go: updated to go 1.18.4. #2400
* [ENHANCEMENT] Store-gateway, listblocks: list of blocks now includes stats from `meta.json` file: number of series, samples and chunks. #2425
* [ENHANCEMENT] Added more buckets to `cortex_ingester_client_request_duration_seconds` histogram metric, to correctly track requests taking longer than 1s (up until 16s). #2445
* [ENHANCEMENT] Azure client: Improve memory usage for large object storage downloads. #2408
* [ENHANCEMENT] Distributor: Add `-distributor.instance-limits.max-inflight-push-requests-bytes`. This limit protects the distributor against multiple large requests that together may cause an OOM, but are only a few, so do not trigger the `max-inflight-push-requests` limit. #2413
* [ENHANCEMENT] Distributor: Drop exemplars in distributor for tenants where exemplars are disabled. #2504
* [ENHANCEMENT] Runtime Config: Allow operator to specify multiple comma-separated yaml files in `-runtime-config.file` that will be merged in left to right order. #2583
* [ENHANCEMENT] Query sharding: shard binary operations only if it doesn't lead to non-shardable vector selectors in one of the operands. #2696
* [ENHANCEMENT] Add packaging for both debian based deb file and redhat based rpm file using FPM. #1803
* [ENHANCEMENT] Distributor: Add `cortex_distributor_query_ingester_chunks_deduped_total` and `cortex_distributor_query_ingester_chunks_total` metrics for determining how effective ingester chunk deduplication at query time is. #2713
* [ENHANCEMENT] Upgrade Docker base images to `alpine:3.16.2`. #2729
* [ENHANCEMENT] Ruler: Add `<prometheus-http-prefix>/api/v1/status/buildinfo` endpoint. #2724
* [ENHANCEMENT] Querier: Ensure all queries pulled from query-frontend or query-scheduler are immediately executed. The maximum workers concurrency in each querier is configured by `-querier.max-concurrent`. #2598
* [ENHANCEMENT] Distributor: Add `cortex_distributor_received_requests_total` and `cortex_distributor_requests_in_total` metrics to provide visiblity into appropriate per-tenant request limits. #2770
* [ENHANCEMENT] Distributor: Add single forwarding remote-write endpoint for a tenant (`forwarding_endpoint`), instead of using per-rule endpoints. This takes precendence over per-rule endpoints. #2801
* [ENHANCEMENT] Added `err-mimir-distributor-max-write-message-size` to the errors catalog. #2470
* [ENHANCEMENT] Add sanity check at startup to ensure the configured filesystem directories don't overlap for different components. #2828 #2947
* [BUGFIX] TSDB: Fixed a bug on the experimental out-of-order implementation that led to wrong query results. #2701
* [BUGFIX] Compactor: log the actual error on compaction failed. #2261
* [BUGFIX] Alertmanager: restore state from storage even when running a single replica. #2293
* [BUGFIX] Ruler: do not block "List Prometheus rules" API endpoint while syncing rules. #2289
* [BUGFIX] Ruler: return proper `*status.Status` error when running in remote operational mode. #2417
* [BUGFIX] Alertmanager: ensure the configured `-alertmanager.web.external-url` is either a path starting with `/`, or a full URL including the scheme and hostname. #2381 #2542
* [BUGFIX] Memberlist: fix problem with loss of some packets, typically ring updates when instances were removed from the ring during shutdown. #2418
* [BUGFIX] Ingester: fix misfiring `MimirIngesterHasUnshippedBlocks` and stale `cortex_ingester_oldest_unshipped_block_timestamp_seconds` when some block uploads fail. #2435
* [BUGFIX] Query-frontend: fix incorrect mapping of http status codes 429 to 500 when request queue is full. #2447
* [BUGFIX] Memberlist: Fix problem with ring being empty right after startup. Memberlist KV store now tries to "fast-join" the cluster to avoid serving empty KV store. #2505
* [BUGFIX] Compactor: Fix bug when using `-compactor.partial-block-deletion-delay`: compactor didn't correctly check for modification time of all block files. #2559
* [BUGFIX] Query-frontend: fix wrong query sharding results for queries with boolean result like `1 < bool 0`. #2558
* [BUGFIX] Fixed error messages related to per-instance limits incorrectly reporting they can be set on a per-tenant basis. #2610
* [BUGFIX] Perform HA-deduplication before forwarding samples according to forwarding rules in the distributor. #2603 #2709
* [BUGFIX] Fix reporting of tracing spans from PromQL engine. #2707
* [BUGFIX] Apply relabel and drop_label rules before forwarding rules in the distributor. #2703
* [BUGFIX] Distributor: Register `cortex_discarded_requests_total` metric, which previously was not registered and therefore not exported. #2712
* [BUGFIX] Ruler: fix not restoring alerts' state at startup. #2648
* [BUGFIX] Ingester: Fix disk filling up after restarting ingesters with out-of-order support disabled while it was enabled before. #2799
* [BUGFIX] Memberlist: retry joining memberlist cluster on startup when no nodes are resolved. #2837
* [BUGFIX] Query-frontend: fix incorrect mapping of http status codes 413 to 500 when request is too large. #2819
* [BUGFIX] Alertmanager: revert upstream alertmananger to v0.24.0 to fix panic when unmarshalling email headers #2924 #2925

### Mixin

* [CHANGE] Dashboards: "Slow Queries" dashboard no longer works with versions older than Grafana 9.0. #2223
* [CHANGE] Alerts: use RSS memory instead of working set memory in the `MimirAllocatingTooMuchMemory` alert for ingesters. #2480
* [CHANGE] Dashboards: remove the "Cache - Latency (old)" panel from the "Mimir / Queries" dashboard. #2796
* [FEATURE] Dashboards: added support to experimental read-write deployment mode. #2780
* [ENHANCEMENT] Dashboards: added missed rule evaluations to the "Evaluations per second" panel in the "Mimir / Ruler" dashboard. #2314
* [ENHANCEMENT] Dashboards: add k8s resource requests to CPU and memory panels. #2346
* [ENHANCEMENT] Dashboards: add RSS memory utilization panel for ingesters, store-gateways and compactors. #2479
* [ENHANCEMENT] Dashboards: allow to configure graph tooltip. #2647
* [ENHANCEMENT] Alerts: MimirFrontendQueriesStuck and MimirSchedulerQueriesStuck alerts are more reliable now as they consider all the intermediate samples in the minute prior to the evaluation. #2630
* [ENHANCEMENT] Alerts: added `RolloutOperatorNotReconciling` alert, firing if the optional rollout-operator is not successfully reconciling. #2700
* [ENHANCEMENT] Dashboards: added support to query-tee in front of ruler-query-frontend in the "Remote ruler reads" dashboard. #2761
* [ENHANCEMENT] Dashboards: Introduce support for baremetal deployment, setting `deployment_type: 'baremetal'` in the mixin `_config`. #2657
* [ENHANCEMENT] Dashboards: use timeseries panel to show exemplars. #2800
* [BUGFIX] Dashboards: fixed unit of latency panels in the "Mimir / Ruler" dashboard. #2312
* [BUGFIX] Dashboards: fixed "Intervals per query" panel in the "Mimir / Queries" dashboard. #2308
* [BUGFIX] Dashboards: Make "Slow Queries" dashboard works with Grafana 9.0. #2223
* [BUGFIX] Dashboards: add missing API routes to Ruler dashboard. #2412
* [BUGFIX] Dashboards: stop setting 'interval' in dashboards; it should be set on your datasource. #2802

### Jsonnet

* [CHANGE] query-scheduler is enabled by default. We advise to deploy the query-scheduler to improve the scalability of the query-frontend. #2431
* [CHANGE] Replaced anti-affinity rules with pod topology spread constraints for distributor, query-frontend, querier and ruler. #2517
  - The following configuration options have been removed:
    - `distributor_allow_multiple_replicas_on_same_node`
    - `query_frontend_allow_multiple_replicas_on_same_node`
    - `querier_allow_multiple_replicas_on_same_node`
    - `ruler_allow_multiple_replicas_on_same_node`
  - The following configuration options have been added:
    - `distributor_topology_spread_max_skew`
    - `query_frontend_topology_spread_max_skew`
    - `querier_topology_spread_max_skew`
    - `ruler_topology_spread_max_skew`
* [CHANGE] Change `max_global_series_per_metric` to 0 in all plans, and as a default value. #2669
* [FEATURE] Memberlist: added support for experimental memberlist cluster label, through the jsonnet configuration options `memberlist_cluster_label` and `memberlist_cluster_label_verification_disabled`. #2349
* [FEATURE] Added ruler-querier autoscaling support. It requires [KEDA](https://keda.sh) installed in the Kubernetes cluster. Ruler-querier autoscaler can be enabled and configure through the following options in the jsonnet config: #2545
  * `autoscaling_ruler_querier_enabled`: `true` to enable autoscaling.
  * `autoscaling_ruler_querier_min_replicas`: minimum number of ruler-querier replicas.
  * `autoscaling_ruler_querier_max_replicas`: maximum number of ruler-querier replicas.
  * `autoscaling_prometheus_url`: Prometheus base URL from which to scrape Mimir metrics (e.g. `http://prometheus.default:9090/prometheus`).
* [ENHANCEMENT] Memberlist now uses DNS service-discovery by default. #2549
* [ENHANCEMENT] Upgrade memcached image tag to `memcached:1.6.16-alpine`. #2740
* [ENHANCEMENT] Added `$._config.configmaps` and `$._config.runtime_config_files` to make it easy to add new configmaps or runtime config file to all components. #2748

### Mimirtool

* [ENHANCEMENT] Added `mimirtool backfill` command to upload Prometheus blocks using API available in the compactor. #1822
* [ENHANCEMENT] mimirtool bucket-validation: Verify existing objects can be overwritten by subsequent uploads. #2491
* [ENHANCEMENT] mimirtool config convert: Now supports migrating to the current version of Mimir. #2629
* [BUGFIX] mimirtool analyze: Fix dashboard JSON unmarshalling errors by using custom parsing. #2386
* [BUGFIX] Version checking no longer prompts for updating when already on latest version. #2723

### Mimir Continuous Test

* [ENHANCEMENT] Added basic authentication and bearer token support for when Mimir is behind a gateway authenticating the calls. #2717

### Query-tee

* [CHANGE] Renamed CLI flag `-server.service-port` to `-server.http-service-port`. #2683
* [CHANGE] Renamed metric `cortex_querytee_request_duration_seconds` to `cortex_querytee_backend_request_duration_seconds`. Metric `cortex_querytee_request_duration_seconds` is now reported without label `backend`. #2683
* [ENHANCEMENT] Added HTTP over gRPC support to `query-tee` to allow testing gRPC requests to Mimir instances. #2683

### Documentation

* [ENHANCEMENT] Referenced `mimirtool` commands in the HTTP API documentation. #2516
* [ENHANCEMENT] Improved DNS service discovery documentation. #2513

### Tools

* [ENHANCEMENT] `markblocks` now processes multiple blocks concurrently. #2677

## 2.2.0

### Grafana Mimir

* [CHANGE] Increased default configuration for `-server.grpc-max-recv-msg-size-bytes` and `-server.grpc-max-send-msg-size-bytes` from 4MB to 100MB. #1884
* [CHANGE] Default values have changed for the following settings. This improves query performance for recent data (within 12h) by only reading from ingesters: #1909 #1921
    - `-blocks-storage.bucket-store.ignore-blocks-within` now defaults to `10h` (previously `0`)
    - `-querier.query-store-after` now defaults to `12h` (previously `0`)
* [CHANGE] Alertmanager: removed support for migrating local files from Cortex 1.8 or earlier. Related to original Cortex PR https://github.com/cortexproject/cortex/pull/3910. #2253
* [CHANGE] The following settings are now classified as advanced because the defaults should work for most users and tuning them requires in-depth knowledge of how the read path works: #1929
    - `-querier.query-ingesters-within`
    - `-querier.query-store-after`
* [CHANGE] Config flag category overrides can be set dynamically at runtime. #1934
* [CHANGE] Ingester: deprecated `-ingester.ring.join-after`. Mimir now behaves as this setting is always set to 0s. This configuration option will be removed in Mimir 2.4.0. #1965
* [CHANGE] Blocks uploaded by ingester no longer contain `__org_id__` label. Compactor now ignores this label and will compact blocks with and without this label together. `mimirconvert` tool will remove the label from blocks as "unknown" label. #1972
* [CHANGE] Querier: deprecated `-querier.shuffle-sharding-ingesters-lookback-period`, instead adding `-querier.shuffle-sharding-ingesters-enabled` to enable or disable shuffle sharding on the read path. The value of `-querier.query-ingesters-within` is now used internally for shuffle sharding lookback. #2110
* [CHANGE] Memberlist: `-memberlist.abort-if-join-fails` now defaults to false. Previously it defaulted to true. #2168
* [CHANGE] Ruler: `/api/v1/rules*` and `/prometheus/rules*` configuration endpoints are removed. Use `/prometheus/config/v1/rules*`. #2182
* [CHANGE] Ingester: `-ingester.exemplars-update-period` has been renamed to `-ingester.tsdb-config-update-period`. You can use it to update multiple, per-tenant TSDB configurations. #2187
* [FEATURE] Ingester: (Experimental) Add the ability to ingest out-of-order samples up to an allowed limit. If you enable this feature, it requires additional memory and disk space. This feature also enables a write-behind log, which might lead to longer ingester-start replays. When this feature is disabled, there is no overhead on memory, disk space, or startup times. #2187
  * `-ingester.out-of-order-time-window`, as duration string, allows you to set how back in time a sample can be. The default is `0s`, where `s` is seconds.
  * `cortex_ingester_tsdb_out_of_order_samples_appended_total` metric tracks the total number of out-of-order samples ingested by the ingester.
  * `cortex_discarded_samples_total` has a new label `reason="sample-too-old"`, when the `-ingester.out-of-order-time-window` flag is greater than zero. The label tracks the number of samples that were discarded for being too old; they were out of order, but beyond the time window allowed. The labels `reason="sample-out-of-order"` and `reason="sample-out-of-bounds"` are not used when out-of-order ingestion is enabled.
* [ENHANCEMENT] Distributor: Added limit to prevent tenants from sending excessive number of requests: #1843
  * The following CLI flags (and their respective YAML config options) have been added:
    * `-distributor.request-rate-limit`
    * `-distributor.request-burst-limit`
  * The following metric is exposed to tell how many requests have been rejected:
    * `cortex_discarded_requests_total`
* [ENHANCEMENT] Store-gateway: Add the experimental ability to run requests in a dedicated OS thread pool. This feature can be configured using `-store-gateway.thread-pool-size` and is disabled by default. Replaces the ability to run index header operations in a dedicated thread pool. #1660 #1812
* [ENHANCEMENT] Improved error messages to make them easier to understand; each now have a unique, global identifier that you can use to look up in the runbooks for more information. #1907 #1919 #1888 #1939 #1984 #2009 #2056 #2066 #2104 #2150 #2234
* [ENHANCEMENT] Memberlist KV: incoming messages are now processed on per-key goroutine. This may reduce loss of "maintanance" packets in busy memberlist installations, but use more CPU. New `memberlist_client_received_broadcasts_dropped_total` counter tracks number of dropped per-key messages. #1912
* [ENHANCEMENT] Blocks Storage, Alertmanager, Ruler: add support a prefix to the bucket store (`*_storage.storage_prefix`). This enables using the same bucket for the three components. #1686 #1951
* [ENHANCEMENT] Upgrade Docker base images to `alpine:3.16.0`. #2028
* [ENHANCEMENT] Store-gateway: Add experimental configuration option for the store-gateway to attempt to pre-populate the file system cache when memory-mapping index-header files. Enabled with `-blocks-storage.bucket-store.index-header.map-populate-enabled=true`. Note this flag only has an effect when running on Linux. #2019 #2054
* [ENHANCEMENT] Chunk Mapper: reduce memory usage of async chunk mapper. #2043
* [ENHANCEMENT] Ingester: reduce sleep time when reading WAL. #2098
* [ENHANCEMENT] Compactor: Run sanity check on blocks storage configuration at startup. #2144
* [ENHANCEMENT] Compactor: Add HTTP API for uploading TSDB blocks. Enabled with `-compactor.block-upload-enabled`. #1694 #2126
* [ENHANCEMENT] Ingester: Enable querying overlapping blocks by default. #2187
* [ENHANCEMENT] Distributor: Auto-forget unhealthy distributors after ten failed ring heartbeats. #2154
* [ENHANCEMENT] Distributor: Add new metric `cortex_distributor_forward_errors_total` for error codes resulting from forwarding requests. #2077
* [ENHANCEMENT] `/ready` endpoint now returns and logs detailed services information. #2055
* [ENHANCEMENT] Memcached client: Reduce number of connections required to fetch cached keys from memcached. #1920
* [ENHANCEMENT] Improved error message returned when `-querier.query-store-after` validation fails. #1914
* [BUGFIX] Fix regexp parsing panic for regexp label matchers with start/end quantifiers. #1883
* [BUGFIX] Ingester: fixed deceiving error log "failed to update cached shipped blocks after shipper initialisation", occurring for each new tenant in the ingester. #1893
* [BUGFIX] Ring: fix bug where instances may appear unhealthy in the hash ring web UI even though they are not. #1933
* [BUGFIX] API: gzip is now enforced when identity encoding is explicitly rejected. #1864
* [BUGFIX] Fix panic at startup when Mimir is running in monolithic mode and query sharding is enabled. #2036
* [BUGFIX] Ruler: report `cortex_ruler_queries_failed_total` metric for any remote query error except 4xx when remote operational mode is enabled. #2053 #2143
* [BUGFIX] Ingester: fix slow rollout when using `-ingester.ring.unregister-on-shutdown=false` with long `-ingester.ring.heartbeat-period`. #2085
* [BUGFIX] Ruler: add timeout for remote rule evaluation queries to prevent rule group evaluations getting stuck indefinitely. The duration is configurable with `-querier.timeout` (default `2m`). #2090 #2222
* [BUGFIX] Limits: Active series custom tracker configuration has been named back from `active_series_custom_trackers_config` to `active_series_custom_trackers`. For backwards compatibility both version is going to be supported for until Mimir v2.4. When both fields are specified, `active_series_custom_trackers_config` takes precedence over `active_series_custom_trackers`. #2101
* [BUGFIX] Ingester: fixed the order of labels applied when incrementing the `cortex_discarded_metadata_total` metric. #2096
* [BUGFIX] Ingester: fixed bug where retrieving metadata for a metric with multiple metadata entries would return multiple copies of a single metadata entry rather than all available entries. #2096
* [BUGFIX] Distributor: canceled requests are no longer accounted as internal errors. #2157
* [BUGFIX] Memberlist: Fix typo in memberlist admin UI. #2202
* [BUGFIX] Ruler: fixed typo in error message when ruler failed to decode a rule group. #2151
* [BUGFIX] Active series custom tracker configuration is now displayed properly on `/runtime_config` page. #2065
* [BUGFIX] Query-frontend: `vector` and `time` functions were sharded, which made expressions like `vector(1) > 0 and vector(1)` fail. #2355

### Mixin

* [CHANGE] Split `mimir_queries` rules group into `mimir_queries` and `mimir_ingester_queries` to keep number of rules per group within the default per-tenant limit. #1885
* [CHANGE] Dashboards: Expose full image tag in "Mimir / Rollout progress" dashboard's "Pod per version panel." #1932
* [CHANGE] Dashboards: Disabled gateway panels by default, because most users don't have a gateway exposing the metrics expected by Mimir dashboards. You can re-enable it setting `gateway_enabled: true` in the mixin config and recompiling the mixin running `make build-mixin`. #1955
* [CHANGE] Alerts: adapt `MimirFrontendQueriesStuck` and `MimirSchedulerQueriesStuck` to consider ruler query path components. #1949
* [CHANGE] Alerts: Change `MimirRulerTooManyFailedQueries` severity to `critical`. #2165
* [ENHANCEMENT] Dashboards: Add config option `datasource_regex` to customise the regular expression used to select valid datasources for Mimir dashboards. #1802
* [ENHANCEMENT] Dashboards: Added "Mimir / Remote ruler reads" and "Mimir / Remote ruler reads resources" dashboards. #1911 #1937
* [ENHANCEMENT] Dashboards: Make networking panels work for pods created by the mimir-distributed helm chart. #1927
* [ENHANCEMENT] Alerts: Add `MimirStoreGatewayNoSyncedTenants` alert that fires when there is a store-gateway owning no tenants. #1882
* [ENHANCEMENT] Rules: Make `recording_rules_range_interval` configurable for cases where Mimir metrics are scraped less often that every 30 seconds. #2118
* [ENHANCEMENT] Added minimum Grafana version to mixin dashboards. #1943
* [BUGFIX] Fix `container_memory_usage_bytes:sum` recording rule. #1865
* [BUGFIX] Fix `MimirGossipMembersMismatch` alerts if Mimir alertmanager is activated. #1870
* [BUGFIX] Fix `MimirRulerMissedEvaluations` to show % of missed alerts as a value between 0 and 100 instead of 0 and 1. #1895
* [BUGFIX] Fix `MimirCompactorHasNotUploadedBlocks` alert false positive when Mimir is deployed in monolithic mode. #1902
* [BUGFIX] Fix `MimirGossipMembersMismatch` to make it less sensitive during rollouts and fire one alert per installation, not per job. #1926
* [BUGFIX] Do not trigger `MimirAllocatingTooMuchMemory` alerts if no container limits are supplied. #1905
* [BUGFIX] Dashboards: Remove empty "Chunks per query" panel from `Mimir / Queries` dashboard. #1928
* [BUGFIX] Dashboards: Use Grafana's `$__rate_interval` for rate queries in dashboards to support scrape intervals of >15s. #2011
* [BUGFIX] Alerts: Make each version of `MimirCompactorHasNotUploadedBlocks` distinct to avoid rule evaluation failures due to duplicate series being generated. #2197
* [BUGFIX] Fix `MimirGossipMembersMismatch` alert when using remote ruler evaluation. #2159

### Jsonnet

* [CHANGE] Remove use of `-querier.query-store-after`, `-querier.shuffle-sharding-ingesters-lookback-period`, `-blocks-storage.bucket-store.ignore-blocks-within`, and `-blocks-storage.tsdb.close-idle-tsdb-timeout` CLI flags since the values now match defaults. #1915 #1921
* [CHANGE] Change default value for `-blocks-storage.bucket-store.chunks-cache.memcached.timeout` to `450ms` to increase use of cached data. #2035
* [CHANGE] The `memberlist_ring_enabled` configuration now applies to Alertmanager. #2102 #2103 #2107
* [CHANGE] Default value for `memberlist_ring_enabled` is now true. It means that all hash rings use Memberlist as default KV store instead of Consul (previous default). #2161
* [CHANGE] Configure `-ingester.max-global-metadata-per-user` to correspond to 20% of the configured max number of series per tenant. #2250
* [CHANGE] Configure `-ingester.max-global-metadata-per-metric` to be 10. #2250
* [CHANGE] Change `_config.multi_zone_ingester_max_unavailable` to 25. #2251
* [FEATURE] Added querier autoscaling support. It requires [KEDA](https://keda.sh) installed in the Kubernetes cluster and query-scheduler enabled in the Mimir cluster. Querier autoscaler can be enabled and configure through the following options in the jsonnet config: #2013 #2023
  * `autoscaling_querier_enabled`: `true` to enable autoscaling.
  * `autoscaling_querier_min_replicas`: minimum number of querier replicas.
  * `autoscaling_querier_max_replicas`: maximum number of querier replicas.
  * `autoscaling_prometheus_url`: Prometheus base URL from which to scrape Mimir metrics (e.g. `http://prometheus.default:9090/prometheus`).
* [FEATURE] Jsonnet: Add support for ruler remote evaluation mode (`ruler_remote_evaluation_enabled`), which deploys and uses a dedicated query path for rule evaluation. This enables the benefits of the query-frontend for rule evaluation, such as query sharding. #2073
* [ENHANCEMENT] Added `compactor` service, that can be used to route requests directly to compactor (e.g. admin UI). #2063
* [ENHANCEMENT] Added a `consul_enabled` configuration option to provide the ability to disable consul. It is automatically set to false when `memberlist_ring_enabled` is true and `multikv_migration_enabled` (used for migration from Consul to memberlist) is not set. #2093 #2152
* [BUGFIX] Querier: Fix disabling shuffle sharding on the read path whilst keeping it enabled on write path. #2164

### Mimirtool

* [CHANGE] mimirtool rules: `--use-legacy-routes` now toggles between using `/prometheus/config/v1/rules` (default) and `/api/v1/rules` (legacy) endpoints. #2182
* [FEATURE] Added bearer token support for when Mimir is behind a gateway authenticating by bearer token. #2146
* [BUGFIX] mimirtool analyze: Fix dashboard JSON unmarshalling errors (#1840). #1973
* [BUGFIX] Make mimirtool build for Windows work again. #2273

### Mimir Continuous Test

* [ENHANCEMENT] Added the `-tests.smoke-test` flag to run the `mimir-continuous-test` suite once and immediately exit. #2047 #2094
* [ENHANCEMENT] Added the `-tests.write-protocol` flag to write using the `prometheus` remote write protocol or `otlp-http` in the `mimir-continuous-test` suite. #5719

### Documentation

* [ENHANCEMENT] Published Grafana Mimir runbooks as part of documentation. #1970
* [ENHANCEMENT] Improved ruler's "remote operational mode" documentation. #1906
* [ENHANCEMENT] Recommend fast disks for ingesters and store-gateways in production tips. #1903
* [ENHANCEMENT] Explain the runtime override of active series matchers. #1868
* [ENHANCEMENT] Clarify "Set rule group" API specification. #1869
* [ENHANCEMENT] Published Mimir jsonnet documentation. #2024
* [ENHANCEMENT] Documented required scrape interval for using alerting and recording rules from Mimir jsonnet. #2147
* [ENHANCEMENT] Runbooks: Mention memberlist as possible source of problems for various alerts. #2158
* [ENHANCEMENT] Added step-by-step article about migrating from Consul to Memberlist KV store using jsonnet without downtime. #2166
* [ENHANCEMENT] Documented `/memberlist` admin page. #2166
* [ENHANCEMENT] Documented how to configure Grafana Mimir's ruler with Jsonnet. #2127
* [ENHANCEMENT] Documented how to configure queriers’ autoscaling with Jsonnet. #2128
* [ENHANCEMENT] Updated mixin building instructions in "Installing Grafana Mimir dashboards and alerts" article. #2015 #2163
* [ENHANCEMENT] Fix location of "Monitoring Grafana Mimir" article in the documentation hierarchy. #2130
* [ENHANCEMENT] Runbook for `MimirRequestLatency` was expanded with more practical advice. #1967
* [BUGFIX] Fixed ruler configuration used in the getting started guide. #2052
* [BUGFIX] Fixed Mimir Alertmanager datasource in Grafana used by "Play with Grafana Mimir" tutorial. #2115
* [BUGFIX] Fixed typos in "Scaling out Grafana Mimir" article. #2170
* [BUGFIX] Added missing ring endpoint exposed by Ingesters. #1918

## 2.1.0

### Grafana Mimir

* [CHANGE] Compactor: No longer upload debug meta files to object storage. #1257
* [CHANGE] Default values have changed for the following settings: #1547
    - `-alertmanager.alertmanager-client.grpc-max-recv-msg-size` now defaults to 100 MiB (previously was not configurable and set to 16 MiB)
    - `-alertmanager.alertmanager-client.grpc-max-send-msg-size` now defaults to 100 MiB (previously was not configurable and set to 4 MiB)
    - `-alertmanager.max-recv-msg-size` now defaults to 100 MiB (previously was 16 MiB)
* [CHANGE] Ingester: Add `user` label to metrics `cortex_ingester_ingested_samples_total` and `cortex_ingester_ingested_samples_failures_total`. #1533
* [CHANGE] Ingester: Changed `-blocks-storage.tsdb.isolation-enabled` default from `true` to `false`. The config option has also been deprecated and will be removed in 2 minor version. #1655
* [CHANGE] Query-frontend: results cache keys are now versioned, this will cause cache to be re-filled when rolling out this version. #1631
* [CHANGE] Store-gateway: enabled attributes in-memory cache by default. New default configuration is `-blocks-storage.bucket-store.chunks-cache.attributes-in-memory-max-items=50000`. #1727
* [CHANGE] Compactor: Removed the metric `cortex_compactor_garbage_collected_blocks_total` since it duplicates `cortex_compactor_blocks_marked_for_deletion_total`. #1728
* [CHANGE] All: Logs that used the`org_id` label now use `user` label. #1634 #1758
* [CHANGE] Alertmanager: the following metrics are not exported for a given `user` and `integration` when the metric value is zero: #1783
  * `cortex_alertmanager_notifications_total`
  * `cortex_alertmanager_notifications_failed_total`
  * `cortex_alertmanager_notification_requests_total`
  * `cortex_alertmanager_notification_requests_failed_total`
  * `cortex_alertmanager_notification_rate_limited_total`
* [CHANGE] Removed the following metrics exposed by the Mimir hash rings: #1791
  * `cortex_member_ring_tokens_owned`
  * `cortex_member_ring_tokens_to_own`
  * `cortex_ring_tokens_owned`
  * `cortex_ring_member_ownership_percent`
* [CHANGE] Querier / Ruler: removed the following metrics tracking number of query requests send to each ingester. You can use `cortex_request_duration_seconds_count{route=~"/cortex.Ingester/(QueryStream|QueryExemplars)"}` instead. #1797
  * `cortex_distributor_ingester_queries_total`
  * `cortex_distributor_ingester_query_failures_total`
* [CHANGE] Distributor: removed the following metrics tracking the number of requests from a distributor to ingesters: #1799
  * `cortex_distributor_ingester_appends_total`
  * `cortex_distributor_ingester_append_failures_total`
* [CHANGE] Distributor / Ruler: deprecated `-distributor.extend-writes`. Now Mimir always behaves as if this setting was set to `false`, which we expect to be safe for every Mimir cluster setup. #1856
* [FEATURE] Querier: Added support for [streaming remote read](https://prometheus.io/blog/2019/10/10/remote-read-meets-streaming/). Should be noted that benefits of chunking the response are partial here, since in a typical `query-frontend` setup responses will be buffered until they've been completed. #1735
* [FEATURE] Ruler: Allow setting `evaluation_delay` for each rule group via rules group configuration file. #1474
* [FEATURE] Ruler: Added support for expression remote evaluation. #1536 #1818
  * The following CLI flags (and their respective YAML config options) have been added:
    * `-ruler.query-frontend.address`
    * `-ruler.query-frontend.grpc-client-config.grpc-max-recv-msg-size`
    * `-ruler.query-frontend.grpc-client-config.grpc-max-send-msg-size`
    * `-ruler.query-frontend.grpc-client-config.grpc-compression`
    * `-ruler.query-frontend.grpc-client-config.grpc-client-rate-limit`
    * `-ruler.query-frontend.grpc-client-config.grpc-client-rate-limit-burst`
    * `-ruler.query-frontend.grpc-client-config.backoff-on-ratelimits`
    * `-ruler.query-frontend.grpc-client-config.backoff-min-period`
    * `-ruler.query-frontend.grpc-client-config.backoff-max-period`
    * `-ruler.query-frontend.grpc-client-config.backoff-retries`
    * `-ruler.query-frontend.grpc-client-config.tls-enabled`
    * `-ruler.query-frontend.grpc-client-config.tls-ca-path`
    * `-ruler.query-frontend.grpc-client-config.tls-cert-path`
    * `-ruler.query-frontend.grpc-client-config.tls-key-path`
    * `-ruler.query-frontend.grpc-client-config.tls-server-name`
    * `-ruler.query-frontend.grpc-client-config.tls-insecure-skip-verify`
* [FEATURE] Distributor: Added the ability to forward specifics metrics to alternative remote_write API endpoints. #1052
* [FEATURE] Ingester: Active series custom trackers now supports runtime tenant-specific overrides. The configuration has been moved to limit config, the ingester config has been deprecated.  #1188
* [ENHANCEMENT] Alertmanager API: Concurrency limit for GET requests is now configurable using `-alertmanager.max-concurrent-get-requests-per-tenant`. #1547
* [ENHANCEMENT] Alertmanager: Added the ability to configure additional gRPC client settings for the Alertmanager distributor #1547
  - `-alertmanager.alertmanager-client.backoff-max-period`
  - `-alertmanager.alertmanager-client.backoff-min-period`
  - `-alertmanager.alertmanager-client.backoff-on-ratelimits`
  - `-alertmanager.alertmanager-client.backoff-retries`
  - `-alertmanager.alertmanager-client.grpc-client-rate-limit`
  - `-alertmanager.alertmanager-client.grpc-client-rate-limit-burst`
  - `-alertmanager.alertmanager-client.grpc-compression`
  - `-alertmanager.alertmanager-client.grpc-max-recv-msg-size`
  - `-alertmanager.alertmanager-client.grpc-max-send-msg-size`
* [ENHANCEMENT] Ruler: Add more detailed query information to ruler query stats logging. #1411
* [ENHANCEMENT] Admin: Admin API now has some styling. #1482 #1549 #1821 #1824
* [ENHANCEMENT] Alertmanager: added `insight=true` field to alertmanager dispatch logs. #1379
* [ENHANCEMENT] Store-gateway: Add the experimental ability to run index header operations in a dedicated thread pool. This feature can be configured using `-blocks-storage.bucket-store.index-header-thread-pool-size` and is disabled by default. #1660
* [ENHANCEMENT] Store-gateway: don't drop all blocks if instance finds itself as unhealthy or missing in the ring. #1806 #1823
* [ENHANCEMENT] Querier: wait until inflight queries are completed when shutting down queriers. #1756 #1767
* [BUGFIX] Query-frontend: do not shard queries with a subquery unless the subquery is inside a shardable aggregation function call. #1542
* [BUGFIX] Query-frontend: added `component=query-frontend` label to results cache memcached metrics to fix a panic when Mimir is running in single binary mode and results cache is enabled. #1704
* [BUGFIX] Mimir: services' status content-type is now correctly set to `text/html`. #1575
* [BUGFIX] Multikv: Fix panic when using using runtime config to set primary KV store used by `multi` KV. #1587
* [BUGFIX] Multikv: Fix watching for runtime config changes in `multi` KV store in ruler and querier. #1665
* [BUGFIX] Memcached: allow to use CNAME DNS records for the memcached backend addresses. #1654
* [BUGFIX] Querier: fixed temporary partial query results when shuffle sharding is enabled and hash ring backend storage is flushed / reset. #1829
* [BUGFIX] Alertmanager: prevent more file traversal cases related to template names. #1833
* [BUGFUX] Alertmanager: Allow usage with `-alertmanager-storage.backend=local`. Note that when using this storage type, the Alertmanager is not able persist state remotely, so it not recommended for production use. #1836
* [BUGFIX] Alertmanager: Do not validate alertmanager configuration if it's not running. #1835

### Mixin

* [CHANGE] Dashboards: Remove per-user series legends from Tenants dashboard. #1605
* [CHANGE] Dashboards: Show in-memory series and the per-user series limit on Tenants dashboard. #1613
* [CHANGE] Dashboards: Slow-queries dashboard now uses `user` label from logs instead of `org_id`. #1634
* [CHANGE] Dashboards: changed all Grafana dashboards UIDs to not conflict with Cortex ones, to let people install both while migrating from Cortex to Mimir: #1801 #1808
  * Alertmanager from `a76bee5913c97c918d9e56a3cc88cc28` to `b0d38d318bbddd80476246d4930f9e55`
  * Alertmanager Resources from `68b66aed90ccab448009089544a8d6c6` to `a6883fb22799ac74479c7db872451092`
  * Compactor from `9c408e1d55681ecb8a22c9fab46875cc` to `1b3443aea86db629e6efdb7d05c53823`
  * Compactor Resources from `df9added6f1f4332f95848cca48ebd99` to `09a5c49e9cdb2f2b24c6d184574a07fd`
  * Config from `61bb048ced9817b2d3e07677fb1c6290` to `5d9d0b4724c0f80d68467088ec61e003`
  * Object Store from `d5a3a4489d57c733b5677fb55370a723` to `e1324ee2a434f4158c00a9ee279d3292`
  * Overrides from `b5c95fee2e5e7c4b5930826ff6e89a12` to `1e2c358600ac53f09faea133f811b5bb`
  * Queries from `d9931b1054053c8b972d320774bb8f1d` to `b3abe8d5c040395cc36615cb4334c92d`
  * Reads from `8d6ba60eccc4b6eedfa329b24b1bd339` to `e327503188913dc38ad571c647eef643`
  * Reads Networking from `c0464f0d8bd026f776c9006b05910000` to `54b2a0a4748b3bd1aefa92ce5559a1c2`
  * Reads Resources from `2fd2cda9eea8d8af9fbc0a5960425120` to `cc86fd5aa9301c6528986572ad974db9`
  * Rollout Progress from `7544a3a62b1be6ffd919fc990ab8ba8f` to `7f0b5567d543a1698e695b530eb7f5de`
  * Ruler from `44d12bcb1f95661c6ab6bc946dfc3473` to `631e15d5d85afb2ca8e35d62984eeaa0`
  * Scaling from `88c041017b96856c9176e07cf557bdcf` to `64bbad83507b7289b514725658e10352`
  * Slow queries from `e6f3091e29d2636e3b8393447e925668` to `6089e1ce1e678788f46312a0a1e647e6`
  * Tenants from `35fa247ce651ba189debf33d7ae41611` to `35fa247ce651ba189debf33d7ae41611`
  * Top Tenants from `bc6e12d4fe540e4a1785b9d3ca0ffdd9` to `bc6e12d4fe540e4a1785b9d3ca0ffdd9`
  * Writes from `0156f6d15aa234d452a33a4f13c838e3` to `8280707b8f16e7b87b840fc1cc92d4c5`
  * Writes Networking from `681cd62b680b7154811fe73af55dcfd4` to `978c1cb452585c96697a238eaac7fe2d`
  * Writes Resources from `c0464f0d8bd026f776c9006b0591bb0b` to `bc9160e50b52e89e0e49c840fea3d379`
* [FEATURE] Alerts: added the following alerts on `mimir-continuous-test` tool: #1676
  - `MimirContinuousTestNotRunningOnWrites`
  - `MimirContinuousTestNotRunningOnReads`
  - `MimirContinuousTestFailed`
* [ENHANCEMENT] Added `per_cluster_label` support to allow to change the label name used to differentiate between Kubernetes clusters. #1651
* [ENHANCEMENT] Dashboards: Show QPS and latency of the Alertmanager Distributor. #1696
* [ENHANCEMENT] Playbooks: Add Alertmanager suggestions for `MimirRequestErrors` and `MimirRequestLatency` #1702
* [ENHANCEMENT] Dashboards: Allow custom datasources. #1749
* [ENHANCEMENT] Dashboards: Add config option `gateway_enabled` (defaults to `true`) to disable gateway panels from dashboards. #1761
* [ENHANCEMENT] Dashboards: Extend Top tenants dashboard with queries for tenants with highest sample rate, discard rate, and discard rate growth. #1842
* [ENHANCEMENT] Dashboards: Show ingestion rate limit and rule group limit on Tenants dashboard. #1845
* [ENHANCEMENT] Dashboards: Add "last successful run" panel to compactor dashboard. #1628
* [BUGFIX] Dashboards: Fix "Failed evaluation rate" panel on Tenants dashboard. #1629
* [BUGFIX] Honor the configured `per_instance_label` in all dashboards and alerts. #1697

### Jsonnet

* [FEATURE] Added support for `mimir-continuous-test`. To deploy `mimir-continuous-test` you can use the following configuration: #1675 #1850
  ```jsonnet
  _config+: {
    continuous_test_enabled: true,
    continuous_test_tenant_id: 'type-tenant-id',
    continuous_test_write_endpoint: 'http://type-write-path-hostname',
    continuous_test_read_endpoint: 'http://type-read-path-hostname/prometheus',
  },
  ```
* [ENHANCEMENT] Ingester anti-affinity can now be disabled by using `ingester_allow_multiple_replicas_on_same_node` configuration key. #1581
* [ENHANCEMENT] Added `node_selector` configuration option to select Kubernetes nodes where Mimir should run. #1596
* [ENHANCEMENT] Alertmanager: Added a `PodDisruptionBudget` of `withMaxUnavailable = 1`, to ensure we maintain quorum during rollouts. #1683
* [ENHANCEMENT] Store-gateway anti-affinity can now be enabled/disabled using `store_gateway_allow_multiple_replicas_on_same_node` configuration key. #1730
* [ENHANCEMENT] Added `store_gateway_zone_a_args`, `store_gateway_zone_b_args` and `store_gateway_zone_c_args` configuration options. #1807
* [BUGFIX] Pass primary and secondary multikv stores via CLI flags. Introduced new `multikv_switch_primary_secondary` config option to flip primary and secondary in runtime config.

### Mimirtool

* [BUGFIX] `config convert`: Retain Cortex defaults for `blocks_storage.backend`, `ruler_storage.backend`, `alertmanager_storage.backend`, `auth.type`, `activity_tracker.filepath`, `alertmanager.data_dir`, `blocks_storage.filesystem.dir`, `compactor.data_dir`, `ruler.rule_path`, `ruler_storage.filesystem.dir`, and `graphite.querier.schemas.backend`. #1626 #1762

### Tools

* [FEATURE] Added a `markblocks` tool that creates `no-compact` and `delete` marks for the blocks. #1551
* [FEATURE] Added `mimir-continuous-test` tool to continuously run smoke tests on live Mimir clusters. #1535 #1540 #1653 #1603 #1630 #1691 #1675 #1676 #1692 #1706 #1709 #1775 #1777 #1778 #1795
* [FEATURE] Added `mimir-rules-action` GitHub action, located at `operations/mimir-rules-action/`, used to lint, prepare, verify, diff, and sync rules to a Mimir cluster. #1723

## 2.0.0

### Grafana Mimir

_Changes since Cortex 1.10.0._

* [CHANGE] Remove chunks storage engine. #86 #119 #510 #545 #743 #744 #748 #753 #755 #757 #758 #759 #760 #762 #764 #789 #812 #813
  * The following CLI flags (and their respective YAML config options) have been removed:
    * `-store.engine`
    * `-schema-config-file`
    * `-ingester.checkpoint-duration`
    * `-ingester.checkpoint-enabled`
    * `-ingester.chunk-encoding`
    * `-ingester.chunk-age-jitter`
    * `-ingester.concurrent-flushes`
    * `-ingester.flush-on-shutdown-with-wal-enabled`
    * `-ingester.flush-op-timeout`
    * `-ingester.flush-period`
    * `-ingester.max-chunk-age`
    * `-ingester.max-chunk-idle`
    * `-ingester.max-series-per-query` (and `max_series_per_query` from runtime config)
    * `-ingester.max-stale-chunk-idle`
    * `-ingester.max-transfer-retries`
    * `-ingester.min-chunk-length`
    * `-ingester.recover-from-wal`
    * `-ingester.retain-period`
    * `-ingester.spread-flushes`
    * `-ingester.wal-dir`
    * `-ingester.wal-enabled`
    * `-querier.query-parallelism`
    * `-querier.second-store-engine`
    * `-querier.use-second-store-before-time`
    * `-flusher.wal-dir`
    * `-flusher.concurrent-flushes`
    * `-flusher.flush-op-timeout`
    * All `-table-manager.*` flags
    * All `-deletes.*` flags
    * All `-purger.*` flags
    * All `-metrics.*` flags
    * All `-dynamodb.*` flags
    * All `-s3.*` flags
    * All `-azure.*` flags
    * All `-bigtable.*` flags
    * All `-gcs.*` flags
    * All `-cassandra.*` flags
    * All `-boltdb.*` flags
    * All `-local.*` flags
    * All `-swift.*` flags
    * All `-store.*` flags except `-store.engine`, `-store.max-query-length`, `-store.max-labels-query-length`
    * All `-grpc-store.*` flags
  * The following API endpoints have been removed:
    * `/api/v1/chunks` and `/chunks`
  * The following metrics have been removed:
    * `cortex_ingester_flush_queue_length`
    * `cortex_ingester_queried_chunks`
    * `cortex_ingester_chunks_created_total`
    * `cortex_ingester_wal_replay_duration_seconds`
    * `cortex_ingester_wal_corruptions_total`
    * `cortex_ingester_sent_chunks`
    * `cortex_ingester_received_chunks`
    * `cortex_ingester_flush_series_in_progress`
    * `cortex_ingester_chunk_utilization`
    * `cortex_ingester_chunk_length`
    * `cortex_ingester_chunk_size_bytes`
    * `cortex_ingester_chunk_age_seconds`
    * `cortex_ingester_memory_chunks`
    * `cortex_ingester_flushing_enqueued_series_total`
    * `cortex_ingester_flushing_dequeued_series_total`
    * `cortex_ingester_dropped_chunks_total`
    * `cortex_oldest_unflushed_chunk_timestamp_seconds`
    * `prometheus_local_storage_chunk_ops_total`
    * `prometheus_local_storage_chunkdesc_ops_total`
    * `prometheus_local_storage_memory_chunkdescs`
* [CHANGE] Changed default storage backends from `s3` to `filesystem` #833
  This effects the following flags:
  * `-blocks-storage.backend` now defaults to `filesystem`
  * `-blocks-storage.filesystem.dir` now defaults to `blocks`
  * `-alertmanager-storage.backend` now defaults to `filesystem`
  * `-alertmanager-storage.filesystem.dir` now defaults to `alertmanager`
  * `-ruler-storage.backend` now defaults to `filesystem`
  * `-ruler-storage.filesystem.dir` now defaults to `ruler`
* [CHANGE] Renamed metric `cortex_experimental_features_in_use_total` as `cortex_experimental_features_used_total` and added `feature` label. #32 #658
* [CHANGE] Removed `log_messages_total` metric. #32
* [CHANGE] Some files and directories created by Mimir components on local disk now have stricter permissions, and are only readable by owner, but not group or others. #58
* [CHANGE] Memcached client DNS resolution switched from golang built-in to [`miekg/dns`](https://github.com/miekg/dns). #142
* [CHANGE] The metric `cortex_deprecated_flags_inuse_total` has been renamed to `deprecated_flags_inuse_total` as part of using grafana/dskit functionality. #185
* [CHANGE] API: The `-api.response-compression-enabled` flag has been removed, and GZIP response compression is always enabled except on `/api/v1/push` and `/push` endpoints. #880
* [CHANGE] Update Go version to 1.17.3. #480
* [CHANGE] The `status_code` label on gRPC client metrics has changed from '200' and '500' to '2xx', '5xx', '4xx', 'cancel' or 'error'. #537
* [CHANGE] Removed the deprecated `-<prefix>.fifocache.size` flag. #618
* [CHANGE] Enable index header lazy loading by default. #693
  * `-blocks-storage.bucket-store.index-header-lazy-loading-enabled` default from `false` to `true`
  * `-blocks-storage.bucket-store.index-header-lazy-loading-idle-timeout` default from `20m` to `1h`
* [CHANGE] Shuffle-sharding:
  * `-distributor.sharding-strategy` option has been removed, and shuffle sharding is enabled by default. Default shard size is set to 0, which disables shuffle sharding for the tenant (all ingesters will receive tenants's samples). #888
  * `-ruler.sharding-strategy` option has been removed from ruler. Ruler now uses shuffle-sharding by default, but respects `ruler_tenant_shard_size`, which defaults to 0 (ie. use all rulers for tenant). #889
  * `-store-gateway.sharding-strategy` option has been removed store-gateways. Store-gateway now uses shuffle-sharding by default, but respects `store_gateway_tenant_shard_size` for tenant, and this value defaults to 0. #891
* [CHANGE] Server: `-server.http-listen-port` (yaml: `server.http_listen_port`) now defaults to `8080` (previously `80`). #871
* [CHANGE] Changed the default value of `-blocks-storage.bucket-store.ignore-deletion-marks-delay` from 6h to 1h. #892
* [CHANGE] Changed default settings for memcached clients: #959 #1000
  * The default value for the following config options has changed from `10000` to `25000`:
    * `-blocks-storage.bucket-store.chunks-cache.memcached.max-async-buffer-size`
    * `-blocks-storage.bucket-store.index-cache.memcached.max-async-buffer-size`
    * `-blocks-storage.bucket-store.metadata-cache.memcached.max-async-buffer-size`
    * `-query-frontend.results-cache.memcached.max-async-buffer-size`
  * The default value for the following config options has changed from `0` (unlimited) to `100`:
    * `-blocks-storage.bucket-store.chunks-cache.memcached.max-get-multi-batch-size`
    * `-blocks-storage.bucket-store.index-cache.memcached.max-get-multi-batch-size`
    * `-blocks-storage.bucket-store.metadata-cache.memcached.max-get-multi-batch-size`
    * `-query-frontend.results-cache.memcached.max-get-multi-batch-size`
  * The default value for the following config options has changed from `16` to `100`:
    * `-blocks-storage.bucket-store.chunks-cache.memcached.max-idle-connections`
    * `-blocks-storage.bucket-store.index-cache.memcached.max-idle-connections`
    * `-blocks-storage.bucket-store.metadata-cache.memcached.max-idle-connections`
    * `-query-frontend.results-cache.memcached.max-idle-connections`
  * The default value for the following config options has changed from `100ms` to `200ms`:
    * `-blocks-storage.bucket-store.metadata-cache.memcached.timeout`
    * `-blocks-storage.bucket-store.index-cache.memcached.timeout`
    * `-blocks-storage.bucket-store.chunks-cache.memcached.timeout`
    * `-query-frontend.results-cache.memcached.timeout`
* [CHANGE] Changed the default value of `-blocks-storage.bucket-store.bucket-index.enabled` to `true`. The default configuration must now run the compactor in order to write the bucket index or else queries to long term storage will fail. #924
* [CHANGE] Option `-auth.enabled` has been renamed to `-auth.multitenancy-enabled`. #1130
* [CHANGE] Default tenant ID used with disabled auth (`-auth.multitenancy-enabled=false`) has changed from `fake` to `anonymous`. This tenant ID can now be changed with `-auth.no-auth-tenant` option. #1063
* [CHANGE] The default values for the following local directories have changed: #1072
  * `-alertmanager.storage.path` default value changed to `./data-alertmanager/`
  * `-compactor.data-dir` default value changed to `./data-compactor/`
  * `-ruler.rule-path` default value changed to `./data-ruler/`
* [CHANGE] The default value for gRPC max send message size has been changed from 16MB to 100MB. This affects the following parameters: #1152
  * `-query-frontend.grpc-client-config.grpc-max-send-msg-size`
  * `-ingester.client.grpc-max-send-msg-size`
  * `-querier.frontend-client.grpc-max-send-msg-size`
  * `-query-scheduler.grpc-client-config.grpc-max-send-msg-size`
  * `-ruler.client.grpc-max-send-msg-size`
* [CHANGE] Remove `-http.prefix` flag (and `http_prefix` config file option). #763
* [CHANGE] Remove legacy endpoints. Please use their alternatives listed below. As part of the removal process we are
  introducing two new sets of endpoints for the ruler configuration API: `<prometheus-http-prefix>/rules` and
  `<prometheus-http-prefix>/config/v1/rules/**`. We are also deprecating `<prometheus-http-prefix>/rules` and `/api/v1/rules`;
  and will remove them in Mimir 2.2.0. #763 #1222
  * Query endpoints

    | Legacy                                                  | Alternative                                                |
    | ------------------------------------------------------- | ---------------------------------------------------------- |
    | `/<legacy-http-prefix>/api/v1/query`                    | `<prometheus-http-prefix>/api/v1/query`                    |
    | `/<legacy-http-prefix>/api/v1/query_range`              | `<prometheus-http-prefix>/api/v1/query_range`              |
    | `/<legacy-http-prefix>/api/v1/query_exemplars`          | `<prometheus-http-prefix>/api/v1/query_exemplars`          |
    | `/<legacy-http-prefix>/api/v1/series`                   | `<prometheus-http-prefix>/api/v1/series`                   |
    | `/<legacy-http-prefix>/api/v1/labels`                   | `<prometheus-http-prefix>/api/v1/labels`                   |
    | `/<legacy-http-prefix>/api/v1/label/{name}/values`      | `<prometheus-http-prefix>/api/v1/label/{name}/values`      |
    | `/<legacy-http-prefix>/api/v1/metadata`                 | `<prometheus-http-prefix>/api/v1/metadata`                 |
    | `/<legacy-http-prefix>/api/v1/read`                     | `<prometheus-http-prefix>/api/v1/read`                     |
    | `/<legacy-http-prefix>/api/v1/cardinality/label_names`  | `<prometheus-http-prefix>/api/v1/cardinality/label_names`  |
    | `/<legacy-http-prefix>/api/v1/cardinality/label_values` | `<prometheus-http-prefix>/api/v1/cardinality/label_values` |
    | `/api/prom/user_stats`                                  | `/api/v1/user_stats`                                       |

  * Distributor endpoints

    | Legacy endpoint               | Alternative                   |
    | ----------------------------- | ----------------------------- |
    | `/<legacy-http-prefix>/push`  | `/api/v1/push`                |
    | `/all_user_stats`             | `/distributor/all_user_stats` |
    | `/ha-tracker`                 | `/distributor/ha_tracker`     |

  * Ingester endpoints

    | Legacy          | Alternative           |
    | --------------- | --------------------- |
    | `/ring`         | `/ingester/ring`      |
    | `/shutdown`     | `/ingester/shutdown`  |
    | `/flush`        | `/ingester/flush`     |
    | `/push`         | `/ingester/push`      |

  * Ruler endpoints

    | Legacy                                                | Alternative                                         | Alternative #2 (not available before Mimir 2.0.0)                    |
    | ----------------------------------------------------- | --------------------------------------------------- | ------------------------------------------------------------------- |
    | `/<legacy-http-prefix>/api/v1/rules`                  | `<prometheus-http-prefix>/api/v1/rules`             |                                                                     |
    | `/<legacy-http-prefix>/api/v1/alerts`                 | `<prometheus-http-prefix>/api/v1/alerts`            |                                                                     |
    | `/<legacy-http-prefix>/rules`                         | `/api/v1/rules` (see below)                         |  `<prometheus-http-prefix>/config/v1/rules`                         |
    | `/<legacy-http-prefix>/rules/{namespace}`             | `/api/v1/rules/{namespace}` (see below)             |  `<prometheus-http-prefix>/config/v1/rules/{namespace}`             |
    | `/<legacy-http-prefix>/rules/{namespace}/{groupName}` | `/api/v1/rules/{namespace}/{groupName}` (see below) |  `<prometheus-http-prefix>/config/v1/rules/{namespace}/{groupName}` |
    | `/<legacy-http-prefix>/rules/{namespace}`             | `/api/v1/rules/{namespace}` (see below)             |  `<prometheus-http-prefix>/config/v1/rules/{namespace}`             |
    | `/<legacy-http-prefix>/rules/{namespace}/{groupName}` | `/api/v1/rules/{namespace}/{groupName}` (see below) |  `<prometheus-http-prefix>/config/v1/rules/{namespace}/{groupName}` |
    | `/<legacy-http-prefix>/rules/{namespace}`             | `/api/v1/rules/{namespace}` (see below)             |  `<prometheus-http-prefix>/config/v1/rules/{namespace}`             |
    | `/ruler_ring`                                         | `/ruler/ring`                                       |                                                                     |

    > __Note:__ The `/api/v1/rules/**` endpoints are considered deprecated with Mimir 2.0.0 and will be removed
    in Mimir 2.2.0. After upgrading to 2.0.0 we recommend switching uses to the equivalent
    `/<prometheus-http-prefix>/config/v1/**` endpoints that Mimir 2.0.0 introduces.

  * Alertmanager endpoints

    | Legacy                      | Alternative                        |
    | --------------------------- | ---------------------------------- |
    | `/<legacy-http-prefix>`     | `/alertmanager`                    |
    | `/status`                   | `/multitenant_alertmanager/status` |

* [CHANGE] Ingester: changed `-ingester.stream-chunks-when-using-blocks` default value from `false` to `true`. #717
* [CHANGE] Ingester: default `-ingester.ring.min-ready-duration` reduced from 1m to 15s. #126
* [CHANGE] Ingester: `-ingester.ring.min-ready-duration` now start counting the delay after the ring's health checks have passed instead of when the ring client was started. #126
* [CHANGE] Ingester: allow experimental ingester max-exemplars setting to be changed dynamically #144
  * CLI flag `-blocks-storage.tsdb.max-exemplars` is renamed to `-ingester.max-global-exemplars-per-user`.
  * YAML `max_exemplars` is moved from `tsdb` to `overrides` and renamed to `max_global_exemplars_per_user`.
* [CHANGE] Ingester: active series metrics `cortex_ingester_active_series` and `cortex_ingester_active_series_custom_tracker` are now removed when their value is zero. #672 #690
* [CHANGE] Ingester: changed default value of `-blocks-storage.tsdb.retention-period` from `6h` to `24h`. #966
* [CHANGE] Ingester: changed default value of `-blocks-storage.tsdb.close-idle-tsdb-timeout` from `0` to `13h`. #967
* [CHANGE] Ingester: changed default value of `-ingester.ring.final-sleep` from `30s` to `0s`. #981
* [CHANGE] Ingester: the following low level settings have been removed: #1153
  * `-ingester-client.expected-labels`
  * `-ingester-client.expected-samples-per-series`
  * `-ingester-client.expected-timeseries`
* [CHANGE] Ingester: following command line options related to ingester ring were renamed: #1155
  * `-consul.*` changed to `-ingester.ring.consul.*`
  * `-etcd.*` changed to `-ingester.ring.etcd.*`
  * `-multi.*` changed to `-ingester.ring.multi.*`
  * `-distributor.excluded-zones` changed to `-ingester.ring.excluded-zones`
  * `-distributor.replication-factor` changed to `-ingester.ring.replication-factor`
  * `-distributor.zone-awareness-enabled` changed to `-ingester.ring.zone-awareness-enabled`
  * `-ingester.availability-zone` changed to `-ingester.ring.instance-availability-zone`
  * `-ingester.final-sleep` changed to `-ingester.ring.final-sleep`
  * `-ingester.heartbeat-period` changed to `-ingester.ring.heartbeat-period`
  * `-ingester.join-after` changed to `-ingester.ring.join-after`
  * `-ingester.lifecycler.ID` changed to `-ingester.ring.instance-id`
  * `-ingester.lifecycler.addr` changed to `-ingester.ring.instance-addr`
  * `-ingester.lifecycler.interface` changed to `-ingester.ring.instance-interface-names`
  * `-ingester.lifecycler.port` changed to `-ingester.ring.instance-port`
  * `-ingester.min-ready-duration` changed to `-ingester.ring.min-ready-duration`
  * `-ingester.num-tokens` changed to `-ingester.ring.num-tokens`
  * `-ingester.observe-period` changed to `-ingester.ring.observe-period`
  * `-ingester.readiness-check-ring-health` changed to `-ingester.ring.readiness-check-ring-health`
  * `-ingester.tokens-file-path` changed to `-ingester.ring.tokens-file-path`
  * `-ingester.unregister-on-shutdown` changed to `-ingester.ring.unregister-on-shutdown`
  * `-ring.heartbeat-timeout` changed to `-ingester.ring.heartbeat-timeout`
  * `-ring.prefix` changed to `-ingester.ring.prefix`
  * `-ring.store` changed to `-ingester.ring.store`
* [CHANGE] Ingester: fields in YAML configuration for ingester ring have been changed: #1155
  * `ingester.lifecycler` changed to `ingester.ring`
  * Fields from `ingester.lifecycler.ring` moved to `ingester.ring`
  * `ingester.lifecycler.address` changed to `ingester.ring.instance_addr`
  * `ingester.lifecycler.id` changed to `ingester.ring.instance_id`
  * `ingester.lifecycler.port` changed to `ingester.ring.instance_port`
  * `ingester.lifecycler.availability_zone` changed to `ingester.ring.instance_availability_zone`
  * `ingester.lifecycler.interface_names` changed to `ingester.ring.instance_interface_names`
* [CHANGE] Distributor: removed the `-distributor.shard-by-all-labels` configuration option. It is now assumed to be true. #698
* [CHANGE] Distributor: change default value of `-distributor.instance-limits.max-inflight-push-requests` to `2000`. #964
* [CHANGE] Distributor: change default value of `-distributor.remote-timeout` from `2s` to `20s`. #970
* [CHANGE] Distributor: removed the `-distributor.extra-query-delay` flag (and its respective YAML config option). #1048
* [CHANGE] Query-frontend: Enable query stats by default, they can still be disabled with `-query-frontend.query-stats-enabled=false`. #83
* [CHANGE] Query-frontend: the `cortex_frontend_mapped_asts_total` metric has been renamed to `cortex_frontend_query_sharding_rewrites_attempted_total`. #150
* [CHANGE] Query-frontend: added `sharded` label to `cortex_query_seconds_total` metric. #235
* [CHANGE] Query-frontend: changed the flag name for controlling query sharding total shards from `-querier.total-shards` to `-query-frontend.query-sharding-total-shards`. #230
* [CHANGE] Query-frontend: flag `-querier.parallelise-shardable-queries` has been renamed to `-query-frontend.parallelize-shardable-queries` #284
* [CHANGE] Query-frontend: removed the deprecated (and unused) `-frontend.cache-split-interval`. Use `-query-frontend.split-queries-by-interval` instead. #587
* [CHANGE] Query-frontend: range query response now omits the `data` field when it's empty (error case) like Prometheus does, previously it was `"data":{"resultType":"","result":null}`. #629
* [CHANGE] Query-frontend: instant queries now honor the `-query-frontend.max-retries-per-request` flag. #630
* [CHANGE] Query-frontend: removed in-memory and Redis cache support. Reason is that these caching backends were just supported by query-frontend, while all other Mimir services only support memcached. #796
  * The following CLI flags (and their respective YAML config options) have been removed:
    * `-frontend.cache.enable-fifocache`
    * `-frontend.redis.*`
    * `-frontend.fifocache.*`
  * The following metrics have been removed:
    * `querier_cache_added_total`
    * `querier_cache_added_new_total`
    * `querier_cache_evicted_total`
    * `querier_cache_entries`
    * `querier_cache_gets_total`
    * `querier_cache_misses_total`
    * `querier_cache_stale_gets_total`
    * `querier_cache_memory_bytes`
    * `cortex_rediscache_request_duration_seconds`
* [CHANGE] Query-frontend: migrated memcached backend client to the same one used in other components (memcached config and metrics are now consistent across all Mimir services). #821
  * The following CLI flags (and their respective YAML config options) have been added:
    * `-query-frontend.results-cache.backend` (set it to `memcached` if `-query-frontend.cache-results=true`)
  * The following CLI flags (and their respective YAML config options) have been changed:
    * `-frontend.memcached.hostname` and `-frontend.memcached.service` have been removed: use `-query-frontend.results-cache.memcached.addresses` instead
  * The following CLI flags (and their respective YAML config options) have been renamed:
    * `-frontend.background.write-back-concurrency` renamed to `-query-frontend.results-cache.memcached.max-async-concurrency`
    * `-frontend.background.write-back-buffer` renamed to `-query-frontend.results-cache.memcached.max-async-buffer-size`
    * `-frontend.memcached.batchsize` renamed to `-query-frontend.results-cache.memcached.max-get-multi-batch-size`
    * `-frontend.memcached.parallelism` renamed to `-query-frontend.results-cache.memcached.max-get-multi-concurrency`
    * `-frontend.memcached.timeout` renamed to `-query-frontend.results-cache.memcached.timeout`
    * `-frontend.memcached.max-item-size` renamed to `-query-frontend.results-cache.memcached.max-item-size`
    * `-frontend.memcached.max-idle-conns` renamed to `-query-frontend.results-cache.memcached.max-idle-connections`
    * `-frontend.compression` renamed to `-query-frontend.results-cache.compression`
  * The following CLI flags (and their respective YAML config options) have been removed:
    * `-frontend.memcached.circuit-breaker-consecutive-failures`: feature removed
    * `-frontend.memcached.circuit-breaker-timeout`: feature removed
    * `-frontend.memcached.circuit-breaker-interval`: feature removed
    * `-frontend.memcached.update-interval`: new setting is hardcoded to 30s
    * `-frontend.memcached.consistent-hash`: new setting is always enabled
    * `-frontend.default-validity` and `-frontend.memcached.expiration`: new setting is hardcoded to 7 days
  * The following metrics have been changed:
    * `cortex_cache_dropped_background_writes_total{name}` changed to `thanos_memcached_operation_skipped_total{name, operation, reason}`
    * `cortex_cache_value_size_bytes{name, method}` changed to `thanos_memcached_operation_data_size_bytes{name}`
    * `cortex_cache_request_duration_seconds{name, method, status_code}` changed to `thanos_memcached_operation_duration_seconds{name, operation}`
    * `cortex_cache_fetched_keys{name}` changed to `thanos_cache_memcached_requests_total{name}`
    * `cortex_cache_hits{name}` changed to `thanos_cache_memcached_hits_total{name}`
    * `cortex_memcache_request_duration_seconds{name, method, status_code}` changed to `thanos_memcached_operation_duration_seconds{name, operation}`
    * `cortex_memcache_client_servers{name}` changed to `thanos_memcached_dns_provider_results{name, addr}`
    * `cortex_memcache_client_set_skip_total{name}` changed to `thanos_memcached_operation_skipped_total{name, operation, reason}`
    * `cortex_dns_lookups_total` changed to `thanos_memcached_dns_lookups_total`
    * For all metrics the value of the "name" label has changed from `frontend.memcached` to `frontend-cache`
  * The following metrics have been removed:
    * `cortex_cache_background_queue_length{name}`
* [CHANGE] Query-frontend: merged `query_range` into `frontend` in the YAML config (keeping the same keys) and renamed flags: #825
  * `-querier.max-retries-per-request` renamed to `-query-frontend.max-retries-per-request`
  * `-querier.split-queries-by-interval` renamed to `-query-frontend.split-queries-by-interval`
  * `-querier.align-querier-with-step` renamed to `-query-frontend.align-querier-with-step`
  * `-querier.cache-results` renamed to `-query-frontend.cache-results`
  * `-querier.parallelise-shardable-queries` renamed to `-query-frontend.parallelize-shardable-queries`
* [CHANGE] Query-frontend: the default value of `-query-frontend.split-queries-by-interval` has changed from `0` to `24h`. #1131
* [CHANGE] Query-frontend: `-frontend.` flags were renamed to `-query-frontend.`: #1167
* [CHANGE] Query-frontend / Query-scheduler: classified the `-query-frontend.querier-forget-delay` and `-query-scheduler.querier-forget-delay` flags (and their respective YAML config options) as experimental. #1208
* [CHANGE] Querier / ruler: Change `-querier.max-fetched-chunks-per-query` configuration to limit to maximum number of chunks that can be fetched in a single query. The number of chunks fetched by ingesters AND long-term storare combined should not exceed the value configured on `-querier.max-fetched-chunks-per-query`. [#4260](https://github.com/cortexproject/cortex/pull/4260)
* [CHANGE] Querier / ruler: Option `-querier.ingester-streaming` has been removed. Querier/ruler now always use streaming method to query ingesters. #204
* [CHANGE] Querier: always fetch labels from store and respect start/end times in request; the option `-querier.query-store-for-labels-enabled` has been removed and is now always on. #518 #1132
* [CHANGE] Querier / ruler: removed the `-store.query-chunk-limit` flag (and its respective YAML config option `max_chunks_per_query`). `-querier.max-fetched-chunks-per-query` (and its respective YAML config option `max_fetched_chunks_per_query`) should be used instead. #705
* [CHANGE] Querier/Ruler: `-querier.active-query-tracker-dir` option has been removed. Active query tracking is now done via Activity tracker configured by `-activity-tracker.filepath` and enabled by default. Limit for max number of concurrent queries (`-querier.max-concurrent`) is now respected even if activity tracking is not enabled. #661 #822
* [CHANGE] Querier/ruler/query-frontend: the experimental `-querier.at-modifier-enabled` CLI flag has been removed and the PromQL `@` modifier is always enabled. #941
* [CHANGE] Querier: removed `-querier.worker-match-max-concurrent` and `-querier.worker-parallelism` CLI flags (and their respective YAML config options). Mimir now behaves like if `-querier.worker-match-max-concurrent` is always enabled and you should configure the max concurrency per querier process using `-querier.max-concurrent` instead. #958
* [CHANGE] Querier: changed default value of `-querier.query-ingesters-within` from `0` to `13h`. #967
* [CHANGE] Querier: rename metric `cortex_query_fetched_chunks_bytes_total` to `cortex_query_fetched_chunk_bytes_total` to be consistent with the limit name. #476
* [CHANGE] Ruler: add two new metrics `cortex_ruler_list_rules_seconds` and `cortex_ruler_load_rule_groups_seconds` to the ruler. #906
* [CHANGE] Ruler: endpoints for listing configured rules now return HTTP status code 200 and an empty map when there are no rules instead of an HTTP 404 and plain text error message. The following endpoints are affected: #456
  * `<prometheus-http-prefix>/config/v1/rules`
  * `<prometheus-http-prefix>/config/v1/rules/{namespace}`
  * `<prometheus-http-prefix>/rules` (deprecated)
  * `<prometheus-http-prefix>/rules/{namespace}` (deprecated)
  * `/api/v1/rules` (deprecated)
  * `/api/v1/rules/{namespace}` (deprecated)
* [CHANGE] Ruler: removed `configdb` support from Ruler backend storages. #15 #38 #819
* [CHANGE] Ruler: removed the support for the deprecated storage configuration via `-ruler.storage.*` CLI flags (and their respective YAML config options). Use `-ruler-storage.*` instead. #628
* [CHANGE] Ruler: set new default limits for rule groups: `-ruler.max-rules-per-rule-group` to 20 (previously 0, disabled) and `-ruler.max-rule-groups-per-tenant` to 70 (previously 0, disabled). #847
* [CHANGE] Ruler: removed `-ruler.enable-sharding` option, and changed default value of `-ruler.ring.store` to `memberlist`. #943
* [CHANGE] Ruler: `-ruler.alertmanager-use-v2` has been removed. The ruler will always use the `v2` endpoints. #954 #1100
* [CHANGE] Ruler: `-experimental.ruler.enable-api` flag has been renamed to `-ruler.enable-api` and is now stable. The default value has also changed from `false` to `true`, so both ruler and alertmanager API are enabled by default. #913 #1065
* [CHANGE] Ruler: add support for [DNS service discovery format](./docs/sources/configuration/arguments.md#dns-service-discovery) for `-ruler.alertmanager-url`. `-ruler.alertmanager-discovery` flag has been removed. URLs following the prior SRV format, will be treated as a static target. To continue using service discovery for these URLs prepend `dnssrvnoa+` to them. #993
  * The following metrics for Alertmanager DNS service discovery are replaced:
    * `prometheus_sd_dns_lookups_total` replaced by `cortex_dns_lookups_total{component="ruler"}`
    * `prometheus_sd_dns_lookup_failures_total` replaced by `cortex_dns_failures_total{component="ruler"}`
* [CHANGE] Ruler: deprecate `/api/v1/rules/**` and `<prometheus-http-prefix/rules/**` configuration API endpoints in favour of `/<prometheus-http-prefix>/config/v1/rules/**`. Deprecated endpoints will be removed in Mimir 2.2.0. Main configuration API endpoints are now `/<prometheus-http-prefix>/config/api/v1/rules/**` introduced in Mimir 2.0.0. #1222
* [CHANGE] Store-gateway: index cache now includes tenant in cache keys, this invalidates previous cached entries. #607
* [CHANGE] Store-gateway: increased memcached index caching TTL from 1 day to 7 days. #718
* [CHANGE] Store-gateway: options `-store-gateway.sharding-enabled` and `-querier.store-gateway-addresses` were removed. Default value of `-store-gateway.sharding-ring.store` is now `memberlist` and default value for `-store-gateway.sharding-ring.wait-stability-min-duration` changed from `1m` to `0` (disabled). #976
* [CHANGE] Compactor: compactor will no longer try to compact blocks that are already marked for deletion. Previously compactor would consider blocks marked for deletion within `-compactor.deletion-delay / 2` period as eligible for compaction. [#4328](https://github.com/cortexproject/cortex/pull/4328)
* [CHANGE] Compactor: Removed support for block deletion marks migration. If you're upgrading from Cortex < 1.7.0 to Mimir, you should upgrade the compactor to Cortex >= 1.7.0 first, run it at least once and then upgrade to Mimir. #122
* [CHANGE] Compactor: removed the `cortex_compactor_group_vertical_compactions_total` metric. #278
* [CHANGE] Compactor: no longer waits for initial blocks cleanup to finish before starting compactions. #282
* [CHANGE] Compactor: removed overlapping sources detection. Overlapping sources may exist due to edge cases (timing issues) when horizontally sharding compactor, but are correctly handled by compactor. #494
* [CHANGE] Compactor: compactor now uses deletion marks from `<tenant>/markers` location in the bucket. Marker files are no longer fetched, only listed. #550
* [CHANGE] Compactor: Default value of `-compactor.block-sync-concurrency` has changed from 20 to 8. This flag is now only used to control number of goroutines for downloading and uploading blocks during compaction. #552
* [CHANGE] Compactor is now included in `all` target (single-binary). #866
* [CHANGE] Compactor: Removed `-compactor.sharding-enabled` option. Sharding in compactor is now always enabled. Default value of `-compactor.ring.store` has changed from `consul` to `memberlist`. Default value of `-compactor.ring.wait-stability-min-duration` is now 0, which disables the feature. #956
* [CHANGE] Alertmanager: removed `-alertmanager.configs.auto-webhook-root` #977
* [CHANGE] Alertmanager: removed `configdb` support from Alertmanager backend storages. #15 #38 #819
* [CHANGE] Alertmanager: Don't count user-not-found errors from replicas as failures in the `cortex_alertmanager_state_fetch_replica_state_failed_total` metric. #190
* [CHANGE] Alertmanager: Use distributor for non-API routes. #213
* [CHANGE] Alertmanager: removed `-alertmanager.storage.*` configuration options, with the exception of the CLI flags `-alertmanager.storage.path` and `-alertmanager.storage.retention`. Use `-alertmanager-storage.*` instead. #632
* [CHANGE] Alertmanager: set default value for `-alertmanager.web.external-url=http://localhost:8080/alertmanager` to match the default configuration. #808 #1067
* [CHANGE] Alertmanager: `-experimental.alertmanager.enable-api` flag has been renamed to `-alertmanager.enable-api` and is now stable. #913
* [CHANGE] Alertmanager: now always runs with sharding enabled; other modes of operation are removed. #1044 #1126
  * The following configuration options are removed:
    * `-alertmanager.sharding-enabled`
    * `-alertmanager.cluster.advertise-address`
    * `-alertmanager.cluster.gossip-interval`
    * `-alertmanager.cluster.listen-address`
    * `-alertmanager.cluster.peers`
    * `-alertmanager.cluster.push-pull-interval`
  * The following configuration options are renamed:
    * `-alertmanager.cluster.peer-timeout` to `-alertmanager.peer-timeout`
* [CHANGE] Alertmanager: the default value of `-alertmanager.sharding-ring.store` is now `memberlist`. #1171
* [CHANGE] Ring: changed default value of `-distributor.ring.store` (Distributor ring) and `-ring.store` (Ingester ring) to `memberlist`. #1046
* [CHANGE] Memberlist: the `memberlist_kv_store_value_bytes` metric has been removed due to values no longer being stored in-memory as encoded bytes. [#4345](https://github.com/cortexproject/cortex/pull/4345)
* [CHANGE] Memberlist: forward only changes, not entire original message. [#4419](https://github.com/cortexproject/cortex/pull/4419)
* [CHANGE] Memberlist: don't accept old tombstones as incoming change, and don't forward such messages to other gossip members. [#4420](https://github.com/cortexproject/cortex/pull/4420)
* [CHANGE] Memberlist: changed probe interval from `1s` to `5s` and probe timeout from `500ms` to `2s`. #563
* [CHANGE] Memberlist: the `name` label on metrics `cortex_dns_failures_total`, `cortex_dns_lookups_total` and `cortex_dns_provider_results` was renamed to `component`. #993
* [CHANGE] Limits: removed deprecated limits for rejecting old samples #799
  This removes the following flags:
  * `-validation.reject-old-samples`
  * `-validation.reject-old-samples.max-age`
* [CHANGE] Limits: removed local limit-related flags in favor of global limits. #725
  The distributor ring is now required, and can be configured via the `distributor.ring.*` flags.
  This removes the following flags:
  * `-distributor.ingestion-rate-strategy` -> will now always use the "global" strategy
  * `-ingester.max-series-per-user` -> set `-ingester.max-global-series-per-user` to `N` times the existing value of `-ingester.max-series-per-user` instead
  * `-ingester.max-series-per-metric` -> set `-ingester.max-global-series-per-metric`  to `N` times the existing value of `-ingester.max-series-per-metric` instead
  * `-ingester.max-metadata-per-user` -> set `-ingester.max-global-metadata-per-user` to `N` times the existing value of `-ingester.max-metadata-per-user` instead
  * `-ingester.max-metadata-per-metric` -> set `-ingester.max-global-metadata-per-metric` to `N` times the existing value of `-ingester.max-metadata-per-metric` instead
  * In the above notes, `N` refers to the number of ingester replicas
  Additionally, default values for the following flags have changed:
  * `-ingester.max-global-series-per-user` from `0` to `150000`
  * `-ingester.max-global-series-per-metric` from `0` to `20000`
  * `-distributor.ingestion-rate-limit` from `25000` to `10000`
  * `-distributor.ingestion-burst-size` from `50000` to `200000`
* [CHANGE] Limits: removed limit `enforce_metric_name`, now behave as if set to `true` always. #686
* [CHANGE] Limits: Option `-ingester.max-samples-per-query` and its YAML field `max_samples_per_query` have been removed. It required `-querier.ingester-streaming` option to be set to false, but since `-querier.ingester-streaming` is removed (always defaulting to true), the limit using it was removed as well. #204 #1132
* [CHANGE] Limits: Set the default max number of inflight ingester push requests (`-ingester.instance-limits.max-inflight-push-requests`) to 30000 in order to prevent clusters from being overwhelmed by request volume or temporary slow-downs. #259
* [CHANGE] Overrides exporter: renamed metric `cortex_overrides` to `cortex_limits_overrides`. #173 #407
* [FEATURE] The following features have been moved from experimental to stable: #913 #1002
  * Alertmanager config API
  * Alertmanager receiver firewall
  * Alertmanager sharding
  * Azure blob storage support
  * Blocks storage bucket index
  * Disable the ring health check in the readiness endpoint (`-ingester.readiness-check-ring-health=false`)
  * Distributor: do not extend writes on unhealthy ingesters
  * Do not unregister ingesters from ring on shutdown (`-ingester.unregister-on-shutdown=false`)
  * HA Tracker: cleanup of old replicas from KV Store
  * Instance limits in ingester and distributor
  * OpenStack Swift storage support
  * Query-frontend: query stats tracking
  * Query-scheduler
  * Querier: tenant federation
  * Ruler config API
  * S3 Server Side Encryption (SSE) using KMS
  * TLS configuration for gRPC, HTTP and etcd clients
  * Zone-aware replication
  * `/labels` API using matchers
  * The following querier limits:
    * `-querier.max-fetched-chunks-per-query`
    * `-querier.max-fetched-chunk-bytes-per-query`
    * `-querier.max-fetched-series-per-query`
  * The following alertmanager limits:
    * Notification rate (`-alertmanager.notification-rate-limit` and `-alertmanager.notification-rate-limit-per-integration`)
    * Dispatcher groups (`-alertmanager.max-dispatcher-aggregation-groups`)
    * User config size (`-alertmanager.max-config-size-bytes`)
    * Templates count in user config (`-alertmanager.max-templates-count`)
    * Max template size (`-alertmanager.max-template-size-bytes`)
* [FEATURE] The endpoints `/api/v1/status/buildinfo`, `<prometheus-http-prefix>/api/v1/status/buildinfo`, and `<alertmanager-http-prefix>/api/v1/status/buildinfo` have been added to display build information and enabled features. #1219 #1240
* [FEATURE] PromQL: added `present_over_time` support. #139
* [FEATURE] Added "Activity tracker" feature which can log ongoing activities from previous Mimir run in case of a crash. It is enabled by default and controlled by the `-activity-tracker.filepath` flag. It can be disabled by setting this path to an empty string. Currently, the Store-gateway, Ruler, Querier, Query-frontend and Ingester components use this feature to track queries. #631 #782 #822 #1121
* [FEATURE] Divide configuration parameters into categories "basic", "advanced", and "experimental". Only flags in the basic category are shown when invoking `-help`, whereas `-help-all` will include flags in all categories (basic, advanced, experimental). #840
* [FEATURE] Querier: Added support for tenant federation to exemplar endpoints. #927
* [FEATURE] Ingester: can expose metrics on active series matching custom trackers configured via `-ingester.active-series-custom-trackers` (or its respective YAML config option). When configured, active series for custom trackers are exposed by the `cortex_ingester_active_series_custom_tracker` metric. #42 #672
* [FEATURE] Ingester: Enable snapshotting of in-memory TSDB on disk during shutdown via `-blocks-storage.tsdb.memory-snapshot-on-shutdown` (experimental). #249
* [FEATURE] Ingester: Added `-blocks-storage.tsdb.isolation-enabled` flag, which allows disabling TSDB isolation feature. This is enabled by default (per TSDB default), but disabling can improve performance of write requests. #512
* [FEATURE] Ingester: Added `-blocks-storage.tsdb.head-chunks-write-queue-size` flag, which allows setting the size of the queue used by the TSDB before m-mapping chunks (experimental). #591
  * Added `cortex_ingester_tsdb_mmap_chunk_write_queue_operations_total` metric to track different operations of this queue.
* [FEATURE] Distributor: Added `-api.skip-label-name-validation-header-enabled` option to allow skipping label name validation on the HTTP write path based on `X-Mimir-SkipLabelNameValidation` header being `true` or not. #390
* [FEATURE] Query-frontend: Add `cortex_query_fetched_series_total` and `cortex_query_fetched_chunks_bytes_total` per-user counters to expose the number of series and bytes fetched as part of queries. These metrics can be enabled with the `-frontend.query-stats-enabled` flag (or its respective YAML config option `query_stats_enabled`). [#4343](https://github.com/cortexproject/cortex/pull/4343)
* [FEATURE] Query-frontend: Add `cortex_query_fetched_chunks_total` per-user counter to expose the number of chunks fetched as part of queries. This metric can be enabled with the `-query-frontend.query-stats-enabled` flag (or its respective YAML config option `query_stats_enabled`). #31
* [FEATURE] Query-frontend: Add query sharding for instant and range queries. You can enable querysharding by setting `-query-frontend.parallelize-shardable-queries` to `true`. The following additional config and exported metrics have been added. #79 #80 #100 #124 #140 #148 #150 #151 #153 #154 #155 #156 #157 #158 #159 #160 #163 #169 #172 #196 #205 #225 #226 #227 #228 #230 #235 #240 #239 #246 #244 #319 #330 #371 #385 #400 #458 #586 #630 #660 #707 #1542
  * New config options:
    * `-query-frontend.query-sharding-total-shards`: The amount of shards to use when doing parallelisation via query sharding.
    * `-query-frontend.query-sharding-max-sharded-queries`: The max number of sharded queries that can be run for a given received query. 0 to disable limit.
    * `-blocks-storage.bucket-store.series-hash-cache-max-size-bytes`: Max size - in bytes - of the in-memory series hash cache in the store-gateway.
    * `-blocks-storage.tsdb.series-hash-cache-max-size-bytes`: Max size - in bytes - of the in-memory series hash cache in the ingester.
  * New exported metrics:
    * `cortex_bucket_store_series_hash_cache_requests_total`
    * `cortex_bucket_store_series_hash_cache_hits_total`
    * `cortex_frontend_query_sharding_rewrites_succeeded_total`
    * `cortex_frontend_sharded_queries_per_query`
  * Renamed metrics:
    * `cortex_frontend_mapped_asts_total` to `cortex_frontend_query_sharding_rewrites_attempted_total`
  * Modified metrics:
    * added `sharded` label to `cortex_query_seconds_total`
  * When query sharding is enabled, the following querier config must be set on query-frontend too:
    * `-querier.max-concurrent`
    * `-querier.timeout`
    * `-querier.max-samples`
    * `-querier.at-modifier-enabled`
    * `-querier.default-evaluation-interval`
    * `-querier.active-query-tracker-dir`
    * `-querier.lookback-delta`
  * Sharding can be dynamically controlled per request using the `Sharding-Control: 64` header. (0 to disable)
  * Sharding can be dynamically controlled per tenant using the limit `query_sharding_total_shards`. (0 to disable)
  * Added `sharded_queries` count to the "query stats" log.
  * The number of shards is adjusted to be compatible with number of compactor shards that are used by a split-and-merge compactor. The querier can use this to avoid querying blocks that cannot have series in a given query shard.
* [FEATURE] Query-Frontend: Added `-query-frontend.cache-unaligned-requests` option to cache responses for requests that do not have step-aligned start and end times. This can improve speed of repeated queries, but can also pollute cache with results that are never reused. #432
* [FEATURE] Querier: Added label names cardinality endpoint `<prefix>/api/v1/cardinality/label_names` that is disabled by default. Can be enabled/disabled via the CLI flag `-querier.cardinality-analysis-enabled` or its respective YAML config option. Configurable on a per-tenant basis. #301 #377 #474
* [FEATURE] Querier: Added label values cardinality endpoint `<prefix>/api/v1/cardinality/label_values` that is disabled by default. Can be enabled/disabled via the CLI flag `-querier.cardinality-analysis-enabled` or its respective YAML config option, and configurable on a per-tenant basis. The maximum number of label names allowed to be queried in a single API call can be controlled via `-querier.label-values-max-cardinality-label-names-per-request`. #332 #395 #474
* [FEATURE] Querier: Added `-store.max-labels-query-length` to restrict the range of `/series`, label-names and label-values requests. #507
* [FEATURE] Ruler: Add new `-ruler.query-stats-enabled` which when enabled will report the `cortex_ruler_query_seconds_total` as a per-user metric that tracks the sum of the wall time of executing queries in the ruler in seconds. [#4317](https://github.com/cortexproject/cortex/pull/4317)
* [FEATURE] Ruler: Added federated rule groups. #533
  * Added `-ruler.tenant-federation.enabled` config flag.
  * Added support for `source_tenants` field on rule groups.
* [FEATURE] Store-gateway: Added `/store-gateway/tenants` and `/store-gateway/tenant/{tenant}/blocks` endpoints that provide functionality that was provided by `tools/listblocks`. #911 #973
* [FEATURE] Compactor: compactor now uses new algorithm that we call "split-and-merge". Previous compaction strategy was removed. With the `split-and-merge` compactor source blocks for a given tenant are grouped into `-compactor.split-groups` number of groups. Each group of blocks is then compacted separately, and is split into `-compactor.split-and-merge-shards` shards (configurable on a per-tenant basis). Compaction of each tenant shards can be horizontally scaled. Number of compactors that work on jobs for single tenant can be limited by using `-compactor.compactor-tenant-shard-size` parameter, or per-tenant `compactor_tenant_shard_size` override.  #275 #281 #282 #283 #288 #290 #303 #307 #317 #323 #324 #328 #353 #368 #479 #820
* [FEATURE] Compactor: Added `-compactor.max-compaction-time` to control how long can compaction for a single tenant take. If compactions for a tenant take longer, no new compactions are started in the same compaction cycle. Running compactions are not stopped however, and may take much longer. #523
* [FEATURE] Compactor: When compactor finds blocks with out-of-order chunks, it will mark them for no-compaction. Blocks marked for no-compaction are ignored in future compactions too. Added metric `cortex_compactor_blocks_marked_for_no_compaction_total` to track number of blocks marked for no-compaction. Added `CortexCompactorSkippedBlocksWithOutOfOrderChunks` alert based on new metric. Markers are only checked from `<tenant>/markers` location, but uploaded to the block directory too. #520 #535 #550
* [FEATURE] Compactor: multiple blocks are now downloaded and uploaded at once, which can shorten compaction process. #552
* [ENHANCEMENT] Exemplars are now emitted for all gRPC calls and many operations tracked by histograms. #180
* [ENHANCEMENT] New options `-server.http-listen-network` and `-server.grpc-listen-network` allow binding as 'tcp4' or 'tcp6'. #180
* [ENHANCEMENT] Query federation: improve performance in MergeQueryable by memoizing labels. #312
* [ENHANCEMENT] Add histogram metrics `cortex_distributor_sample_delay_seconds` and `cortex_ingester_tsdb_sample_out_of_order_delta_seconds` #488
* [ENHANCEMENT] Check internal directory access before starting up. #1217
* [ENHANCEMENT] Azure client: expose option to configure MSI URL and user-assigned identity. #584
* [ENHANCEMENT] Added a new metric `mimir_build_info` to coincide with `cortex_build_info`. The metric `cortex_build_info` has not been removed. #1022
* [ENHANCEMENT] Mimir runs a sanity check of storage config at startup and will fail to start if the sanity check doesn't pass. This is done to find potential config issues before starting up. #1180
* [ENHANCEMENT] Validate alertmanager and ruler storage configurations to ensure they don't use same bucket name and region values as those configured for the blocks storage. #1214
* [ENHANCEMENT] Ingester: added option `-ingester.readiness-check-ring-health` to disable the ring health check in the readiness endpoint. When disabled, the health checks are run against only the ingester itself instead of all ingesters in the ring. #48 #126
* [ENHANCEMENT] Ingester: reduce CPU and memory utilization if remote write requests contains a large amount of "out of bounds" samples. #413
* [ENHANCEMENT] Ingester: reduce CPU and memory utilization when querying chunks from ingesters. #430
* [ENHANCEMENT] Ingester: Expose ingester ring page on ingesters. #654
* [ENHANCEMENT] Distributor: added option `-distributor.excluded-zones` to exclude ingesters running in specific zones both on write and read path. #51
* [ENHANCEMENT] Distributor: add tags to tracing span for distributor push with user, cluster and replica. #210
* [ENHANCEMENT] Distributor: performance optimisations. #212 #217 #242
* [ENHANCEMENT] Distributor: reduce latency when HA-Tracking by doing KVStore updates in the background. #271
* [ENHANCEMENT] Distributor: make distributor inflight push requests count include background calls to ingester. #398
* [ENHANCEMENT] Distributor: silently drop exemplars more than 5 minutes older than samples in the same batch. #544
* [ENHANCEMENT] Distributor: reject exemplars with blank label names or values. The `cortex_discarded_exemplars_total` metric will use the `exemplar_labels_blank` reason in this case. #873
* [ENHANCEMENT] Query-frontend: added `cortex_query_frontend_workers_enqueued_requests_total` metric to track the number of requests enqueued in each query-scheduler. #384
* [ENHANCEMENT] Query-frontend: added `cortex_query_frontend_non_step_aligned_queries_total` to track the total number of range queries with start/end not aligned to step. #347 #357 #582
* [ENHANCEMENT] Query-scheduler: exported summary `cortex_query_scheduler_inflight_requests` tracking total number of inflight requests (both enqueued and processing) in percentile buckets. #675
* [ENHANCEMENT] Querier: can use the `LabelNames` call with matchers, if matchers are provided in the `/labels` API call, instead of using the more expensive `MetricsForLabelMatchers` call as before. #3 #1186
* [ENHANCEMENT] Querier / store-gateway: optimized regex matchers. #319 #334 #355
* [ENHANCEMENT] Querier: when fetching data for specific query-shard, we can ignore some blocks based on compactor-shard ID, since sharding of series by query sharding and compactor is the same. Added metrics: #438 #450
  * `cortex_querier_blocks_found_total`
  * `cortex_querier_blocks_queried_total`
  * `cortex_querier_blocks_with_compactor_shard_but_incompatible_query_shard_total`
* [ENHANCEMENT] Querier / ruler: reduce cpu usage, latency and peak memory consumption. #459 #463 #589
* [ENHANCEMENT] Querier: labels requests now obey `-querier.query-ingesters-within`, making them a little more efficient. #518
* [ENHANCEMENT] Querier: retry store-gateway in case of unexpected failure, instead of failing the query. #1003
* [ENHANCEMENT] Querier / ruler: reduce memory used by streaming queries, particularly in ruler. [#4341](https://github.com/cortexproject/cortex/pull/4341)
* [ENHANCEMENT] Ruler: Using shuffle sharding subring on GetRules API. [#4466](https://github.com/cortexproject/cortex/pull/4466)
* [ENHANCEMENT] Ruler: wait for ruler ring client to self-detect during startup. #990
* [ENHANCEMENT] Store-gateway: added `cortex_bucket_store_sent_chunk_size_bytes` metric, tracking the size of chunks sent from store-gateway to querier. #123
* [ENHANCEMENT] Store-gateway: reduced CPU and memory utilization due to exported metrics aggregation for instances with a large number of tenants. #123 #142
* [ENHANCEMENT] Store-gateway: added an in-memory LRU cache for chunks attributes. Can be enabled setting `-blocks-storage.bucket-store.chunks-cache.attributes-in-memory-max-items=X` where `X` is the max number of items to keep in the in-memory cache. The following new metrics are exposed: #279 #415 #437
  * `cortex_cache_memory_requests_total`
  * `cortex_cache_memory_hits_total`
  * `cortex_cache_memory_items_count`
* [ENHANCEMENT] Store-gateway: log index cache requests to tracing spans. #419
* [ENHANCEMENT] Store-gateway: store-gateway can now ignore blocks with minimum time within `-blocks-storage.bucket-store.ignore-blocks-within` duration. Useful when used together with `-querier.query-store-after`. #502
* [ENHANCEMENT] Store-gateway: label values with matchers now doesn't preload or list series, reducing latency and memory consumption. #534
* [ENHANCEMENT] Store-gateway: the results of `LabelNames()`, `LabelValues()` and `Series(skipChunks=true)` calls are now cached in the index cache. #590
* [ENHANCEMENT] Store-gateway: Added `-store-gateway.sharding-ring.unregister-on-shutdown` option that allows store-gateway to stay in the ring even after shutdown. Defaults to `true`, which is the same as current behaviour. #610 #614
* [ENHANCEMENT] Store-gateway: wait for ring tokens stability instead of ring stability to speed up startup and tests. #620
* [ENHANCEMENT] Compactor: add timeout for waiting on compactor to become ACTIVE in the ring. [#4262](https://github.com/cortexproject/cortex/pull/4262)
* [ENHANCEMENT] Compactor: skip already planned compaction jobs if the tenant doesn't belong to the compactor instance anymore. #303
* [ENHANCEMENT] Compactor: Blocks cleaner will ignore users that it no longer "owns" when sharding is enabled, and user ownership has changed since last scan. #325
* [ENHANCEMENT] Compactor: added `-compactor.compaction-jobs-order` support to configure which compaction jobs should run first for a given tenant (in case there are multiple ones). Supported values are: `smallest-range-oldest-blocks-first` (default), `newest-blocks-first`. #364
* [ENHANCEMENT] Compactor: delete blocks marked for deletion faster. #490
* [ENHANCEMENT] Compactor: expose low-level concurrency options for compactor: `-compactor.max-opening-blocks-concurrency`, `-compactor.max-closing-blocks-concurrency`, `-compactor.symbols-flushers-concurrency`. #569 #701
* [ENHANCEMENT] Compactor: expand compactor logs to include total compaction job time, total time for uploads and block counts. #549
* [ENHANCEMENT] Ring: allow experimental configuration of disabling of heartbeat timeouts by setting the relevant configuration value to zero. Applies to the following: [#4342](https://github.com/cortexproject/cortex/pull/4342)
  * `-distributor.ring.heartbeat-timeout`
  * `-ingester.ring.heartbeat-timeout`
  * `-ruler.ring.heartbeat-timeout`
  * `-alertmanager.sharding-ring.heartbeat-timeout`
  * `-compactor.ring.heartbeat-timeout`
  * `-store-gateway.sharding-ring.heartbeat-timeout`
* [ENHANCEMENT] Ring: allow heartbeats to be explicitly disabled by setting the interval to zero. This is considered experimental. This applies to the following configuration options: [#4344](https://github.com/cortexproject/cortex/pull/4344)
  * `-distributor.ring.heartbeat-period`
  * `-ingester.ring.heartbeat-period`
  * `-ruler.ring.heartbeat-period`
  * `-alertmanager.sharding-ring.heartbeat-period`
  * `-compactor.ring.heartbeat-period`
  * `-store-gateway.sharding-ring.heartbeat-period`
* [ENHANCEMENT] Memberlist: optimized receive path for processing ring state updates, to help reduce CPU utilization in large clusters. [#4345](https://github.com/cortexproject/cortex/pull/4345)
* [ENHANCEMENT] Memberlist: expose configuration of memberlist packet compression via `-memberlist.compression-enabled`. [#4346](https://github.com/cortexproject/cortex/pull/4346)
* [ENHANCEMENT] Memberlist: Add `-memberlist.advertise-addr` and `-memberlist.advertise-port` options for setting the address to advertise to other members of the cluster to enable NAT traversal. #260
* [ENHANCEMENT] Memberlist: reduce CPU utilization for rings with a large number of members. #537 #563 #634
* [ENHANCEMENT] Overrides exporter: include additional limits in the per-tenant override exporter. The following limits have been added to the `cortex_limit_overrides` metric: #21
  * `max_fetched_series_per_query`
  * `max_fetched_chunk_bytes_per_query`
  * `ruler_max_rules_per_rule_group`
  * `ruler_max_rule_groups_per_tenant`
* [ENHANCEMENT] Overrides exporter: add a metrics `cortex_limits_defaults` to expose the default values of limits. #173
* [ENHANCEMENT] Overrides exporter: Add `max_fetched_chunks_per_query` and `max_global_exemplars_per_user` limits to the default and per-tenant limits exported as metrics. #471 #515
* [ENHANCEMENT] Upgrade Go to 1.17.8. #1347 #1381
* [ENHANCEMENT] Upgrade Docker base images to `alpine:3.15.0`. #1348
* [BUGFIX] Azure storage: only create HTTP client once, to reduce memory utilization. #605
* [BUGFIX] Ingester: fixed ingester stuck on start up (LEAVING ring state) when `-ingester.ring.heartbeat-period=0` and `-ingester.unregister-on-shutdown=false`. [#4366](https://github.com/cortexproject/cortex/pull/4366)
* [BUGFIX] Ingester: prevent any reads or writes while the ingester is stopping. This will prevent accessing TSDB blocks once they have been already closed. [#4304](https://github.com/cortexproject/cortex/pull/4304)
* [BUGFIX] Ingester: TSDB now waits for pending readers before truncating Head block, fixing the `chunk not found` error and preventing wrong query results. #16
* [BUGFIX] Ingester: don't create TSDB or appender if no samples are sent by a tenant. #162
* [BUGFIX] Ingester: fix out-of-order chunks in TSDB head in-memory series after WAL replay in case some samples were appended to TSDB WAL before series. #530
* [BUGFIX] Distributor: when cleaning up obsolete elected replicas from KV store, HA tracker didn't update number of cluster per user correctly. [#4336](https://github.com/cortexproject/cortex/pull/4336)
* [BUGFIX] Distributor: fix bug in query-exemplar where some results would get dropped. #583
* [BUGFIX] Query-frontend: Fixes @ modifier functions (start/end) when splitting queries by time. #206
* [BUGFIX] Query-frontend: Ensure query_range requests handled by the query-frontend return JSON formatted errors. #360 #499
* [BUGFIX] Query-frontend: don't reuse cached results for queries that are not step-aligned. #424
* [BUGFIX] Query-frontend: fix API error messages that were mentioning Prometheus `--enable-feature=promql-negative-offset` and `--enable-feature=promql-at-modifier` flags. #688
* [BUGFIX] Query-frontend: worker's cancellation channels are now buffered to ensure that all request cancellations are properly handled. #741
* [BUGFIX] Querier: fixed `/api/v1/user_stats` endpoint. When zone-aware replication is enabled, `MaxUnavailableZones` param is used instead of `MaxErrors`, so setting `MaxErrors = 0` doesn't make the Querier wait for all Ingesters responses. #474
* [BUGFIX] Querier: Disable query scheduler SRV DNS lookup. #689
* [BUGFIX] Ruler: fixed counting of PromQL evaluation errors as user-errors when updating `cortex_ruler_queries_failed_total`. [#4335](https://github.com/cortexproject/cortex/pull/4335)
* [BUGFIX] Ruler: fix formatting of rule groups in `/ruler/rule_groups` endpoint. #655
* [BUGFIX] Ruler: do not log `unable to read rules directory` at startup if the directory hasn't been created yet. #1058
* [BUGFIX] Ruler: enable Prometheus-compatible endpoints regardless of `-ruler.enable-api`. The flag now only controls the configuration API. This is what the config flag description stated, but not what was happening. #1216
* [BUGFIX] Compactor: fixed panic while collecting Prometheus metrics. #28
* [BUGFIX] Compactor: compactor should now be able to correctly mark blocks for deletion and no-compaction, if such marking was previously interrupted. #1015
* [BUGFIX] Alertmanager: remove stale template files. #4495
* [BUGFIX] Alertmanager: don't replace user configurations with blank fallback configurations (when enabled), particularly during scaling up/down instances when sharding is enabled. #224
* [BUGFIX] Ring: multi KV runtime config changes are now propagated to all rings, not just ingester ring. #1047
* [BUGFIX] Memberlist: fixed corrupted packets when sending compound messages with more than 255 messages or messages bigger than 64KB. #551
* [BUGFIX] Overrides exporter: successfully startup even if runtime config is not set. #1056
* [BUGFIX] Fix internal modules to wait for other modules depending on them before stopping. #1472

### Mixin

_Changes since `grafana/cortex-jsonnet` `1.9.0`._

* [CHANGE] Removed chunks storage support from mixin. #641 #643 #645 #811 #812 #813
  * Removed `tsdb.libsonnet`: no need to import it anymore (its content is already automatically included when using Jsonnet)
  * Removed the following fields from `_config`:
    * `storage_engine` (defaults to `blocks`)
    * `chunk_index_backend`
    * `chunk_store_backend`
  * Removed schema config map
  * Removed the following dashboards:
    * "Cortex / Chunks"
    * "Cortex / WAL"
    * "Cortex / Blocks vs Chunks"
  * Removed the following alerts:
    * `CortexOldChunkInMemory`
    * `CortexCheckpointCreationFailed`
    * `CortexCheckpointDeletionFailed`
    * `CortexProvisioningMemcachedTooSmall`
    * `CortexWALCorruption`
    * `CortexTableSyncFailure`
    * `CortexTransferFailed`
  * Removed the following recording rules:
    * `cortex_chunk_store_index_lookups_per_query`
    * `cortex_chunk_store_series_pre_intersection_per_query`
    * `cortex_chunk_store_series_post_intersection_per_query`
    * `cortex_chunk_store_chunks_per_query`
    * `cortex_bigtable_request_duration_seconds`
    * `cortex_cassandra_request_duration_seconds`
    * `cortex_dynamo_request_duration_seconds`
    * `cortex_database_request_duration_seconds`
    * `cortex_gcs_request_duration_seconds`
* [CHANGE] Update grafana-builder dependency: use $__rate_interval in qpsPanel and latencyPanel. [#372](https://github.com/grafana/cortex-jsonnet/pull/372)
* [CHANGE] `namespace` template variable in dashboards now only selects namespaces for selected clusters. [#311](https://github.com/grafana/cortex-jsonnet/pull/311)
* [CHANGE] `CortexIngesterRestarts` alert severity changed from `critical` to `warning`. [#321](https://github.com/grafana/cortex-jsonnet/pull/321)
* [CHANGE] Dashboards: added overridable `job_labels` and `cluster_labels` to the configuration object as label lists to uniquely identify jobs and clusters in the metric names and group-by lists in dashboards. [#319](https://github.com/grafana/cortex-jsonnet/pull/319)
* [CHANGE] Dashboards: `alert_aggregation_labels` has been removed from the configuration and overriding this value has been deprecated. Instead the labels are now defined by the `cluster_labels` list, and should be overridden accordingly through that list. [#319](https://github.com/grafana/cortex-jsonnet/pull/319)
* [CHANGE] Renamed `CortexCompactorHasNotUploadedBlocksSinceStart` to `CortexCompactorHasNotUploadedBlocks`. [#334](https://github.com/grafana/cortex-jsonnet/pull/334)
* [CHANGE] Renamed `CortexCompactorRunFailed` to `CortexCompactorHasNotSuccessfullyRunCompaction`. [#334](https://github.com/grafana/cortex-jsonnet/pull/334)
* [CHANGE] Renamed `CortexInconsistentConfig` alert to `CortexInconsistentRuntimeConfig` and increased severity to `critical`. [#335](https://github.com/grafana/cortex-jsonnet/pull/335)
* [CHANGE] Increased `CortexBadRuntimeConfig` alert severity to `critical` and removed support for `cortex_overrides_last_reload_successful` metric (was removed in Cortex 1.3.0). [#335](https://github.com/grafana/cortex-jsonnet/pull/335)
* [CHANGE] Grafana 'min step' changed to 15s so dashboard show better detail. [#340](https://github.com/grafana/cortex-jsonnet/pull/340)
* [CHANGE] Replace `CortexRulerFailedEvaluations` with two new alerts: `CortexRulerTooManyFailedPushes` and `CortexRulerTooManyFailedQueries`. [#347](https://github.com/grafana/cortex-jsonnet/pull/347)
* [CHANGE] Removed `CortexCacheRequestErrors` alert. This alert was not working because the legacy Cortex cache client instrumentation doesn't track errors. [#346](https://github.com/grafana/cortex-jsonnet/pull/346)
* [CHANGE] Removed `CortexQuerierCapacityFull` alert. [#342](https://github.com/grafana/cortex-jsonnet/pull/342)
* [CHANGE] Changes blocks storage alerts to group metrics by the configured `cluster_labels` (supporting the deprecated `alert_aggregation_labels`). [#351](https://github.com/grafana/cortex-jsonnet/pull/351)
* [CHANGE] Increased `CortexIngesterReachingSeriesLimit` critical alert threshold from 80% to 85%. [#363](https://github.com/grafana/cortex-jsonnet/pull/363)
* [CHANGE] Changed default `job_names` for query-frontend, query-scheduler and querier to match custom deployments too. [#376](https://github.com/grafana/cortex-jsonnet/pull/376)
* [CHANGE] Split `cortex_api` recording rule group into three groups. This is a workaround for large clusters where this group can become slow to evaluate. [#401](https://github.com/grafana/cortex-jsonnet/pull/401)
* [CHANGE] Increased `CortexIngesterReachingSeriesLimit` warning threshold from 70% to 80% and critical threshold from 85% to 90%. [#404](https://github.com/grafana/cortex-jsonnet/pull/404)
* [CHANGE] Raised `CortexKVStoreFailure` alert severity from warning to critical. #493
* [CHANGE] Increase `CortexRolloutStuck` alert "for" duration from 15m to 30m. #493 #573
* [CHANGE] The Alertmanager and Ruler compiled dashboards (`alertmanager.json` and `ruler.json`) have been respectively renamed to `mimir-alertmanager.json` and `mimir-ruler.json`. #869
* [CHANGE] Removed `cortex_overrides_metric` from `_config`. #871
* [CHANGE] Renamed recording rule groups (`cortex_` prefix changed to `mimir_`). #871
* [CHANGE] Alerts name prefix has been changed from `Cortex` to `Mimir` (eg. alert `CortexIngesterUnhealthy` has been renamed to `MimirIngesterUnhealthy`). #879
* [CHANGE] Enabled resources dashboards by default. Can be disabled setting `resources_dashboards_enabled` config field to `false`. #920
* [FEATURE] Added `Cortex / Overrides` dashboard, displaying default limits and per-tenant overrides applied to Mimir. #673
* [FEATURE] Added `Mimir / Tenants` and `Mimir / Top tenants` dashboards, displaying user-based metrics. #776
* [FEATURE] Added querier autoscaling panels and alerts. #1006 #1016
* [FEATURE] Mimir / Top tenants dashboard now has tenants ranked by rule group size and evaluation time. #1338
* [ENHANCEMENT] cortex-mixin: Make `cluster_namespace_deployment:kube_pod_container_resource_requests_{cpu_cores,memory_bytes}:sum` backwards compatible with `kube-state-metrics` v2.0.0. [#317](https://github.com/grafana/cortex-jsonnet/pull/317)
* [ENHANCEMENT] Cortex-mixin: Include `cortex-gw-internal` naming variation in default `gateway` job names. [#328](https://github.com/grafana/cortex-jsonnet/pull/328)
* [ENHANCEMENT] Ruler dashboard: added object storage metrics. [#354](https://github.com/grafana/cortex-jsonnet/pull/354)
* [ENHANCEMENT] Alertmanager dashboard: added object storage metrics. [#354](https://github.com/grafana/cortex-jsonnet/pull/354)
* [ENHANCEMENT] Added documentation text panels and descriptions to reads and writes dashboards. [#324](https://github.com/grafana/cortex-jsonnet/pull/324)
* [ENHANCEMENT] Dashboards: defined container functions for common resources panels: containerDiskWritesPanel, containerDiskReadsPanel, containerDiskSpaceUtilization. [#331](https://github.com/grafana/cortex-jsonnet/pull/331)
* [ENHANCEMENT] cortex-mixin: Added `alert_excluded_routes` config to exclude specific routes from alerts. [#338](https://github.com/grafana/cortex-jsonnet/pull/338)
* [ENHANCEMENT] Added `CortexMemcachedRequestErrors` alert. [#346](https://github.com/grafana/cortex-jsonnet/pull/346)
* [ENHANCEMENT] Ruler dashboard: added "Per route p99 latency" panel in the "Configuration API" row. [#353](https://github.com/grafana/cortex-jsonnet/pull/353)
* [ENHANCEMENT] Increased the `for` duration of the `CortexIngesterReachingSeriesLimit` warning alert to 3h. [#362](https://github.com/grafana/cortex-jsonnet/pull/362)
* [ENHANCEMENT] Added a new tier (`medium_small_user`) so we have another tier between 100K and 1Mil active series. [#364](https://github.com/grafana/cortex-jsonnet/pull/364)
* [ENHANCEMENT] Extend Alertmanager dashboard: [#313](https://github.com/grafana/cortex-jsonnet/pull/313)
  * "Tenants" stat panel - shows number of discovered tenant configurations.
  * "Replication" row - information about the replication of tenants/alerts/silences over instances.
  * "Tenant Configuration Sync" row - information about the configuration sync procedure.
  * "Sharding Initial State Sync" row - information about the initial state sync procedure when sharding is enabled.
  * "Sharding Runtime State Sync" row - information about various state operations which occur when sharding is enabled (replication, fetch, marge, persist).
* [ENHANCEMENT] Update gsutil command for `not healthy index found` playbook [#370](https://github.com/grafana/cortex-jsonnet/pull/370)
* [ENHANCEMENT] Added Alertmanager alerts and playbooks covering configuration syncs and sharding operation: [#377 [#378](https://github.com/grafana/cortex-jsonnet/pull/378)
  * `CortexAlertmanagerSyncConfigsFailing`
  * `CortexAlertmanagerRingCheckFailing`
  * `CortexAlertmanagerPartialStateMergeFailing`
  * `CortexAlertmanagerReplicationFailing`
  * `CortexAlertmanagerPersistStateFailing`
  * `CortexAlertmanagerInitialSyncFailed`
* [ENHANCEMENT] Add recording rules to improve responsiveness of Alertmanager dashboard. [#387](https://github.com/grafana/cortex-jsonnet/pull/387)
* [ENHANCEMENT] Add `CortexRolloutStuck` alert. [#405](https://github.com/grafana/cortex-jsonnet/pull/405)
* [ENHANCEMENT] Added `CortexKVStoreFailure` alert. [#406](https://github.com/grafana/cortex-jsonnet/pull/406)
* [ENHANCEMENT] Use configured `ruler` jobname for ruler dashboard panels. [#409](https://github.com/grafana/cortex-jsonnet/pull/409)
* [ENHANCEMENT] Add ability to override `datasource` for generated dashboards. [#407](https://github.com/grafana/cortex-jsonnet/pull/407)
* [ENHANCEMENT] Use alertmanager jobname for alertmanager dashboard panels [#411](https://github.com/grafana/cortex-jsonnet/pull/411)
* [ENHANCEMENT] Added `CortexDistributorReachingInflightPushRequestLimit` alert. [#408](https://github.com/grafana/cortex-jsonnet/pull/408)
* [ENHANCEMENT] Added `CortexReachingTCPConnectionsLimit` alert. #403
* [ENHANCEMENT] Added "Cortex / Writes Networking" and "Cortex / Reads Networking" dashboards. #405
* [ENHANCEMENT] Improved "Queue length" panel in "Cortex / Queries" dashboard. #408
* [ENHANCEMENT] Add `CortexDistributorReachingInflightPushRequestLimit` alert and playbook. #401
* [ENHANCEMENT] Added "Recover accidentally deleted blocks (Google Cloud specific)" playbook. #475
* [ENHANCEMENT] Added support to multi-zone store-gateway deployments. #608 #615
* [ENHANCEMENT] Show supplementary alertmanager services in the Rollout Progress dashboard. #738 #855
* [ENHANCEMENT] Added `mimir` to default job names. This makes dashboards and alerts working when Mimir is installed in single-binary mode and the deployment is named `mimir`. #921
* [ENHANCEMENT] Introduced a new alert for the Alertmanager: `MimirAlertmanagerAllocatingTooMuchMemory`. It has two severities based on the memory usage against limits, a `warning` level at 80% and a `critical` level at 90%. #1206
* [ENHANCEMENT] Faster memcached cache requests. #2720
* [BUGFIX] Fixed `CortexIngesterHasNotShippedBlocks` alert false positive in case an ingester instance had ingested samples in the past, then no traffic was received for a long period and then it started receiving samples again. [#308](https://github.com/grafana/cortex-jsonnet/pull/308)
* [BUGFIX] Fixed `CortexInconsistentRuntimeConfig` metric. [#335](https://github.com/grafana/cortex-jsonnet/pull/335)
* [BUGFIX] Fixed scaling dashboard to correctly work when a Cortex service deployment spans across multiple zones (a zone is expected to have the `zone-[a-z]` suffix). [#365](https://github.com/grafana/cortex-jsonnet/pull/365)
* [BUGFIX] Fixed rollout progress dashboard to correctly work when a Cortex service deployment spans across multiple zones (a zone is expected to have the `zone-[a-z]` suffix). [#366](https://github.com/grafana/cortex-jsonnet/pull/366)
* [BUGFIX] Fixed rollout progress dashboard to include query-scheduler too. [#376](https://github.com/grafana/cortex-jsonnet/pull/376)
* [BUGFIX] Upstream recording rule `node_namespace_pod_container:container_cpu_usage_seconds_total:sum_irate` renamed. [#379](https://github.com/grafana/cortex-jsonnet/pull/379)
* [BUGFIX] Fixed writes/reads/alertmanager resources dashboards to use `$._config.job_names.gateway`. [#403](https://github.com/grafana/cortex-jsonnet/pull/403)
* [BUGFIX] Span the annotation.message in alerts as YAML multiline strings. [#412](https://github.com/grafana/cortex-jsonnet/pull/412)
* [BUGFIX] Fixed "Instant queries / sec" in "Cortex / Reads" dashboard. #445
* [BUGFIX] Fixed and added missing KV store panels in Writes, Reads, Ruler and Compactor dashboards. #448
* [BUGFIX] Fixed Alertmanager dashboard when alertmanager is running as part of single binary. #1064
* [BUGFIX] Fixed Ruler dashboard when ruler is running as part of single binary. #1260
* [BUGFIX] Query-frontend: fixed bad querier status code mapping with query-sharding enabled. #1227

### Jsonnet

_Changes since `grafana/cortex-jsonnet` `1.9.0`._

* [CHANGE] Removed chunks storage support. #639
  * Removed the following fields from `_config`:
    * `storage_engine` (defaults to `blocks`)
    * `querier_second_storage_engine` (not supported anymore)
    * `table_manager_enabled`, `table_prefix`
    * `memcached_index_writes_enabled` and `memcached_index_writes_max_item_size_mb`
    * `storeMemcachedChunksConfig`
    * `storeConfig`
    * `max_chunk_idle`
    * `schema` (the schema configmap is still added for backward compatibility reasons)
    * `bigtable_instance` and `bigtable_project`
    * `client_configs`
    * `enabledBackends`
    * `storage_backend`
    * `cassandra_addresses`
    * `s3_bucket_name`
    * `ingester_deployment_without_wal` (was only used by chunks storage)
    * `ingester` (was only used to configure chunks storage WAL)
  * Removed the following CLI flags from `ingester_args`:
    * `ingester.max-chunk-age`
    * `ingester.max-stale-chunk-idle`
    * `ingester.max-transfer-retries`
    * `ingester.retain-period`
* [CHANGE] Changed `overrides-exporter.libsonnet` from being based on cortex-tools to Mimir `overrides-exporter` target. #646
* [CHANGE] Store gateway: set `-blocks-storage.bucket-store.index-cache.memcached.max-get-multi-concurrency`,
  `-blocks-storage.bucket-store.chunks-cache.memcached.max-get-multi-concurrency`,
  `-blocks-storage.bucket-store.metadata-cache.memcached.max-get-multi-concurrency`,
  `-blocks-storage.bucket-store.index-cache.memcached.max-idle-connections`,
  `-blocks-storage.bucket-store.chunks-cache.memcached.max-idle-connections`,
  `-blocks-storage.bucket-store.metadata-cache.memcached.max-idle-connections` to 100 [#414](https://github.com/grafana/cortex-jsonnet/pull/414)
* [CHANGE] Alertmanager: mounted overrides configmap to alertmanager too. [#315](https://github.com/grafana/cortex-jsonnet/pull/315)
* [CHANGE] Memcached: upgraded memcached from `1.5.17` to `1.6.9`. [#316](https://github.com/grafana/cortex-jsonnet/pull/316)
* [CHANGE] Store-gateway: increased memory request and limit respectively from 6GB / 6GB to 12GB / 18GB. [#322](https://github.com/grafana/cortex-jsonnet/pull/322)
* [CHANGE] Store-gateway: increased `-blocks-storage.bucket-store.max-chunk-pool-bytes` from 2GB (default) to 12GB. [#322](https://github.com/grafana/cortex-jsonnet/pull/322)
* [CHANGE] Ingester/Ruler: set `-server.grpc-max-send-msg-size-bytes` and `-server.grpc-max-send-msg-size-bytes` to sensible default values (10MB). [#326](https://github.com/grafana/cortex-jsonnet/pull/326)
* [CHANGE] Decreased `-server.grpc-max-concurrent-streams` from 100k to 10k. [#369](https://github.com/grafana/cortex-jsonnet/pull/369)
* [CHANGE] Decreased blocks storage ingesters graceful termination period from 80m to 20m. [#369](https://github.com/grafana/cortex-jsonnet/pull/369)
* [CHANGE] Increase the rules per group and rule groups limits on different tiers. [#396](https://github.com/grafana/cortex-jsonnet/pull/396)
* [CHANGE] Removed `max_samples_per_query` limit, since it only works with chunks and only when using `-distributor.shard-by-all-labels=false`. [#397](https://github.com/grafana/cortex-jsonnet/pull/397)
* [CHANGE] Removed chunks storage query sharding config support. The following config options have been removed: [#398](https://github.com/grafana/cortex-jsonnet/pull/398)
  * `_config` > `queryFrontend` > `shard_factor`
  * `_config` > `queryFrontend` > `sharded_queries_enabled`
  * `_config` > `queryFrontend` > `query_split_factor`
* [CHANGE] Rename ruler_s3_bucket_name and ruler_gcs_bucket_name to ruler_storage_bucket_name: [#415](https://github.com/grafana/cortex-jsonnet/pull/415)
* [CHANGE] Fine-tuned rolling update policy for distributor, querier, query-frontend, query-scheduler. [#420](https://github.com/grafana/cortex-jsonnet/pull/420)
* [CHANGE] Increased memcached metadata/chunks/index-queries max connections from 4k to 16k. [#420](https://github.com/grafana/cortex-jsonnet/pull/420)
* [CHANGE] Disabled step alignment in query-frontend to be compliant with PromQL. [#420](https://github.com/grafana/cortex-jsonnet/pull/420)
* [CHANGE] Do not limit compactor CPU and request a number of cores equal to the configured concurrency. [#420](https://github.com/grafana/cortex-jsonnet/pull/420)
* [CHANGE] Configured split-and-merge compactor. #853
  * The following CLI flags are set on compactor:
    * `-compactor.split-and-merge-shards=0`
    * `-compactor.compactor-tenant-shard-size=1`
    * `-compactor.split-groups=1`
    * `-compactor.max-opening-blocks-concurrency=4`
    * `-compactor.max-closing-blocks-concurrency=2`
    * `-compactor.symbols-flushers-concurrency=4`
  * The following per-tenant overrides have been set on `super_user` and `mega_user` classes:
    ```
    compactor_split_and_merge_shards: 2,
    compactor_tenant_shard_size: 2,
    compactor_split_groups: 2,
    ```
* [CHANGE] The entrypoint file to include has been renamed from `cortex.libsonnet` to `mimir.libsonnet`. #897
* [CHANGE] The default image config field has been renamed from `cortex` to `mimir`. #896
   ```
   {
     _images+:: {
       mimir: '...',
     },
   }
   ```
* [CHANGE] Removed `cortex_` prefix from config fields. #898
  * The following config fields have been renamed:
    * `cortex_bucket_index_enabled` renamed to `bucket_index_enabled`
    * `cortex_compactor_cleanup_interval` renamed to `compactor_cleanup_interval`
    * `cortex_compactor_data_disk_class` renamed to `compactor_data_disk_class`
    * `cortex_compactor_data_disk_size` renamed to `compactor_data_disk_size`
    * `cortex_compactor_max_concurrency` renamed to `compactor_max_concurrency`
    * `cortex_distributor_allow_multiple_replicas_on_same_node` renamed to `distributor_allow_multiple_replicas_on_same_node`
    * `cortex_ingester_data_disk_class` renamed to `ingester_data_disk_class`
    * `cortex_ingester_data_disk_size` renamed to `ingester_data_disk_size`
    * `cortex_querier_allow_multiple_replicas_on_same_node` renamed to `querier_allow_multiple_replicas_on_same_node`
    * `cortex_query_frontend_allow_multiple_replicas_on_same_node` renamed to `query_frontend_allow_multiple_replicas_on_same_node`
    * `cortex_query_sharding_enabled` renamed to `query_sharding_enabled`
    * `cortex_query_sharding_msg_size_factor` renamed to `query_sharding_msg_size_factor`
    * `cortex_ruler_allow_multiple_replicas_on_same_node` renamed to `ruler_allow_multiple_replicas_on_same_node`
    * `cortex_store_gateway_data_disk_class` renamed to `store_gateway_data_disk_class`
    * `cortex_store_gateway_data_disk_size` renamed to `store_gateway_data_disk_size`
* [CHANGE] The overrides configmap default mountpoint has changed from `/etc/cortex` to `/etc/mimir`. It can be customized via the `overrides_configmap_mountpoint` config field. #899
* [CHANGE] Enabled in the querier the features to query label names with matchers, PromQL at modifier and query long-term storage for labels. #905
* [CHANGE] Reduced TSDB blocks retention on ingesters disk from 96h to 24h. #905
* [CHANGE] Enabled closing of idle TSDB in ingesters. #905
* [CHANGE] Disabled TSDB isolation in ingesters for better performances. #905
* [CHANGE] Changed log level of querier, query-frontend, query-scheduler and alertmanager from `debug` to `info`. #905
* [CHANGE] Enabled attributes in-memory cache in store-gateway. #905
* [CHANGE] Configured store-gateway to not load blocks containing samples more recent than 10h (because such samples are queried from ingesters). #905
* [CHANGE] Dynamically compute `-compactor.deletion-delay` based on other settings, in order to reduce the deletion delay as much as possible and lower the number of live blocks in the storage. #907
* [CHANGE] The config field `distributorConfig` has been renamed to `ingesterRingClientConfig`. Config field `ringClient` has been removed in favor of `ingesterRingClientConfig`. #997 #1057
* [CHANGE] Gossip.libsonnet has been fixed to modify all ring configurations, not only the ingester ring config. Furthermore it now supports migration via multi KV store. #1057 #1099
* [CHANGE] Changed the default of `bucket_index_enabled` to `true`. #924
* [CHANGE] Remove the support for the test-exporter. #1133
* [CHANGE] Removed `$.distributor_deployment_labels`, `$.ingester_deployment_labels` and `$.querier_deployment_labels` fields, that were used by gossip.libsonnet to inject additional label. Now the label is injected directly into pods of statefulsets and deployments. #1297
* [CHANGE] Disabled `-ingester.readiness-check-ring-health`. #1352
* [CHANGE] Changed Alertmanager CPU request from `100m` to `2` cores, and memory request from `1Gi` to `10Gi`. Set Alertmanager memory limit to `15Gi`. #1206
* [CHANGE] gossip.libsonnet has been renamed to memberlist.libsonnet, and is now imported by default. Use of memberlist for ring is enabled by setting `_config.memberlist_ring_enabled` to true. #1526
* [FEATURE] Added query sharding support. It can be enabled setting `cortex_query_sharding_enabled: true` in the `_config` object. #653
* [FEATURE] Added shuffle-sharding support. It can be enabled and configured using the following config: #902
   ```
   _config+:: {
     shuffle_sharding:: {
       ingester_write_path_enabled: true,
       ingester_read_path_enabled: true,
       querier_enabled: true,
       ruler_enabled: true,
       store_gateway_enabled: true,
     },
   }
   ```
* [FEATURE] Added multi-zone ingesters and store-gateways support. #1352 #1552
* [ENHANCEMENT] Add overrides config to compactor. This allows setting retention configs per user. [#386](https://github.com/grafana/cortex-jsonnet/pull/386)
* [ENHANCEMENT] Added 256MB memory ballast to querier. [#369](https://github.com/grafana/cortex-jsonnet/pull/369)
* [ENHANCEMENT] Update `etcd-operator` to latest version (see https://github.com/grafana/jsonnet-libs/pull/480). [#263](https://github.com/grafana/cortex-jsonnet/pull/263)
* [ENHANCEMENT] Add support for Azure storage in Alertmanager configuration. [#381](https://github.com/grafana/cortex-jsonnet/pull/381)
* [ENHANCEMENT] Add support for running Alertmanager in sharding mode. [#394](https://github.com/grafana/cortex-jsonnet/pull/394)
* [ENHANCEMENT] Allow to customize PromQL engine settings via `queryEngineConfig`. [#399](https://github.com/grafana/cortex-jsonnet/pull/399)
* [ENHANCEMENT] Define Azure object storage ruler args. [#416](https://github.com/grafana/cortex-jsonnet/pull/416)
* [ENHANCEMENT] Added the following config options to allow to schedule multiple replicas of the same service on the same node: [#418](https://github.com/grafana/cortex-jsonnet/pull/418)
  * `cortex_distributor_allow_multiple_replicas_on_same_node`
  * `cortex_ruler_allow_multiple_replicas_on_same_node`
  * `cortex_querier_allow_multiple_replicas_on_same_node`
  * `cortex_query_frontend_allow_multiple_replicas_on_same_node`
* [BUGFIX] Alertmanager: fixed `--alertmanager.cluster.peers` CLI flag passed to alertmanager when HA is enabled. [#329](https://github.com/grafana/cortex-jsonnet/pull/329)
* [BUGFIX] Fixed `-distributor.extend-writes` setting on ruler when `unregister_ingesters_on_shutdown` is disabled. [#369](https://github.com/grafana/cortex-jsonnet/pull/369)
* [BUGFIX] Treat `compactor_blocks_retention_period` type as string rather than int.[#395](https://github.com/grafana/cortex-jsonnet/pull/395)
* [BUGFIX] Pass `-ruler-storage.s3.endpoint` to ruler when using S3. [#421](https://github.com/grafana/cortex-jsonnet/pull/421)
* [BUGFIX] Remove service selector on label `gossip_ring_member` from other services than `gossip-ring`. [#1008](https://github.com/grafana/mimir/pull/1008)
* [BUGFIX] Rename `-ingester.readiness-check-ring-health` to `-ingester.ring.readiness-check-ring-health`, to reflect current name of flag. #1460

### Mimirtool

_Changes since cortextool `0.10.7`._

* [CHANGE] The following environment variables have been renamed: #883
  * `CORTEX_ADDRESS` to `MIMIR_ADDRESS`
  * `CORTEX_API_USER` to `MIMIR_API_USER`
  * `CORTEX_API_KEY` to `MIMIR_API_KEY`
  * `CORTEX_TENANT_ID` to `MIMIR_TENANT_ID`
  * `CORTEX_TLS_CA_PATH` to `MIMIR_TLS_CA_PATH`
  * `CORTEX_TLS_CERT_PATH` to `MIMIR_TLS_CERT_PATH`
  * `CORTEX_TLS_KEY_PATH` to `MIMIR_TLS_KEY_PATH`
* [CHANGE] Change `cortex` backend to `mimir`. #883
* [CHANGE] Do not publish `mimirtool` binary for 386 windows architecture. #1263
* [CHANGE] `analyse` command has been renamed to `analyze`. #1318
* [FEATURE] Support Arm64 on Darwin for all binaries (benchtool etc). https://github.com/grafana/cortex-tools/pull/215
* [ENHANCEMENT] Correctly support federated rules. #823
* [BUGFIX] Fix `cortextool rules` legends displaying wrong symbols for updates and deletions. https://github.com/grafana/cortex-tools/pull/226

### Query-tee

_Changes since Cortex `1.10.0`._

* [ENHANCEMENT] Added `/api/v1/query_exemplars` API endpoint support (no results comparison). #168
* [ENHANCEMENT] Add a flag (`--proxy.compare-use-relative-error`) in the query-tee to compare floating point values using relative error. #208
* [ENHANCEMENT] Add a flag (`--proxy.compare-skip-recent-samples`) in the query-tee to skip comparing recent samples. By default samples not older than 1 minute are skipped. #234
* [BUGFIX] Fixes a panic in the query-tee when comparing result. #207
* [BUGFIX] Ensure POST requests are handled correctly #286

### Blocksconvert

_Changes since Cortex `1.10.0`._

* [CHANGE] Blocksconvert tool was removed from Mimir. #637

### Metaconvert

_Changes since Cortex `1.10.0`._

* [CHANGE] `thanosconvert` tool has been renamed to `metaconvert`. `-config.file` option has been removed, while it now requires `-tenant` option to work on single tenant only. It now also preserves labels recognized by Mimir. #1120

### Test-exporter

_Changes since Cortex `1.10.0`._

* [CHANGE] Removed the test-exporter tool. #1133

### Tools

_Changes since Cortex `1.10.0`._

* [CHANGE] Removed `query-audit`. You can use `query-tee` to compare query results and performances of two Grafana Mimir backends. #1380

## [Cortex 1.10.0 CHANGELOG](https://github.com/grafana/mimir/blob/a13959db5d38ff65c2b7ef52c56331d2f4dbc00c/CHANGELOG.md#cortex-1100--2021-08-03)<|MERGE_RESOLUTION|>--- conflicted
+++ resolved
@@ -4,11 +4,8 @@
 
 ### Grafana Mimir
 
-<<<<<<< HEAD
 * [CHANGE] Ingester: limiting CPU and memory utilized by the read path (`-ingester.read-path-cpu-utilization-limit` and `-ingester.read-path-memory-utilization-limit`) is now considered stable. #13167
-=======
 * [CHANGE] Distributor: removed experimental flag `-distributor.metric-relabeling-enabled`. #13143
->>>>>>> 48e08c8a
 * [CHANGE] Querier: `-querier.max-estimated-fetched-chunks-per-query-multiplier` is now stable and no longer experimental. #13120
 * [CHANGE] Compactor: removed experimental flag `-compactor.no-blocks-file-cleanup-enabled`. Cleanup of remaining files when no blocks exist is now always enabled. #13108
 * [CHANGE] Ruler: Add "unknown" alert rule state to alerts and rules on the `GET <prometheus-http-prefix>/api/v1/alerts` end point. Alerts are in the "unknown" state when they haven't yet been evaluated since the ruler started.  #13060
