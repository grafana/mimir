--- conflicted
+++ resolved
@@ -6,12 +6,9 @@
 
 * [ENHANCEMENT] Store-gateway: merge series from different blocks concurrently. #7456
 * [BUGFIX] Rules: improve error handling when querier is local to the ruler. #7567
-<<<<<<< HEAD
-* [BUGFIX] querier: Don't cache context.Canceled errors for bucket index. #7620
-=======
 * [BUGFIX] Querier, store-gateway: Protect against panics raised during snappy encoding. #7520
 * [BUGFIX] Ingester: Prevent timely compaction of empty blocks. #7624
->>>>>>> 9d6f6d59
+* [BUGFIX] querier: Don't cache context.Canceled errors for bucket index. #7620
 
 ### Mixin
 * [ENHANCEMENT] Alerts: allow configuring alerts range interval via `_config.base_alerts_range_interval_minutes`. #7591
