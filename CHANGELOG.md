# Changelog

## main / unreleased

### Grafana Mimir

* [CHANGE] Build: Include updated Mozilla CA bundle from Debian Testing. #12247
* [CHANGE] Query-frontend: Add support for UTF-8 label and metric names in `/api/v1/cardinality/{label_values|label_values|active_series}` endpoints. #11848.
* [CHANGE] Querier: Add support for UTF-8 label and metric names in `label_join`, `label_replace` and `count_values` PromQL functions. #11848.
* [CHANGE] Remove support for Redis as a cache backend. #12163
* [CHANGE] Memcached: Remove experimental `-<prefix>.memcached.addresses-provider` flag to use alternate DNS service discovery backends. The more reliable backend introduced in 2.16.0 (#10895) is now the default. As a result of this change, DNS-based cache service discovery no longer supports search domains. #12175 #12385
* [CHANGE] Query-frontend: Remove the CLI flag `-query-frontend.downstream-url` and corresponding YAML configuration and the ability to use the query-frontend to proxy arbitrary Prometheus backends. #12191 #12517
* [CHANGE] Query-frontend: Remove experimental instant query splitting feature. #12267
* [CHANGE] Query-frontend, querier: Replace `query-frontend.prune-queries` flag with `querier.mimir-query-engine.enable-prune-toggles` as pruning middleware has been moved into MQE. #12303 #12375
* [CHANGE] Distributor: Remove deprecated global HA tracker timeout configuration flags. #12321
* [CHANGE] Query-frontend: Use the Mimir Query Engine (MQE) by default. #12361
* [CHANGE] Query-frontend: Remove the CLI flags `-querier.frontend-address`, `-querier.max-outstanding-requests-per-tenant`, and `-query-frontend.querier-forget-delay` and corresponding YAML configurations. This is part of a change that makes the query-scheduler a required component. This removes the ability to run the query-frontend with an embedded query-scheduler. Instead, you must run a dedicated query-scheduler component. #12200
* [CHANGE] Ingester: Remove deprecated `-ingester.stream-chunks-when-using-blocks` CLI flag and `ingester_stream_chunks_when_using_blocks` runtime configuration option. #12615
* [CHANGE] Querier: Require non-zero values for `-querier.streaming-chunks-per-ingester-buffer-size` and `-querier.streaming-chunks-per-store-gateway-buffer-size` CLI flags and corresponding YAML configurations. This is part of a change that makes streaming required between queriers and ingesters and store-gateways. Streaming has been the default since Mimir 2.14. #12790
* [CHANGE] Remove support for the experimental read-write deployment mode. #12584
* [CHANGE] Store-gateway: Update default value of `-store-gateway.dynamic-replication.multiple` to `5` to increase replication of recent blocks. #12433
* [CHANGE] Cost attribution: Reduce the default maximum per-user cardinality of cost attribution labels to 2000. #12625
* [CHANGE] Querier, query-frontend: Add `_total` suffix to `cortex_mimir_query_engine_common_subexpression_elimination_duplication_nodes_introduced`, `cortex_mimir_query_engine_common_subexpression_elimination_selectors_eliminated` and `cortex_mimir_query_engine_common_subexpression_elimination_selectors_inspected` metric names. #12636
* [CHANGE] Alertmanager: Change the severity for InitialSyncFailed from 'critical' to 'warning'. #12824
* [FEATURE] Ingester: Expose the number of active series ingested via OTLP as `cortex_ingester_active_otlp_series`. #12678
* [FEATURE] Distributor, ruler: Add experimental `-validation.name-validation-scheme` flag to specify the validation scheme for metric and label names. #12215
* [FEATURE] Ruler: Add support to use a Prometheus-compatible HTTP endpoint for remote rule evaluation. See [remote evaluation mode](https://grafana.com/docs/mimir/latest/operators-guide/architecture/components/ruler/#remote-over-http-https) for more details. This feature can be used to federate data from multiple Mimir instances. #11415
* [FEATURE] Distributor: Add experimental `-distributor.otel-translation-strategy` flag to support configuring the metric and label name translation strategy in the OTLP endpoint. #12284 #12306 #12369
* [FEATURE] Query-frontend: Add `query-frontend.rewrite-propagate-matchers` flag that enables a new MQE AST optimization pass that copies relevant label matchers across binary operations. #12304
* [FEATURE] Query-frontend: Add `query-frontend.rewrite-histogram-queries` flag that enables a new MQE AST optimization pass that rewrites histogram queries for a more efficient order of execution. #12305
* [FEATURE] Query-frontend: Support delayed name removal (Prometheus experimental feature) in MQE. #12509
* [FEATURE] Usage-tracker: Introduce a new experimental service to enforce active series limits before Kafka ingestion. #12358
* [FEATURE] Ingester: Add experimental `-include-tenant-id-in-profile-labels` flag to include tenant ID in pprof profiling labels for sampled traces. Currently only supported by the ingester. This can help debug performance issues for specific tenants. #12404
* [FEATURE] Alertmanager: Add experimental `-alertmanager.storage.state-read-timeout` flag to configure the timeout for reading the Alertmanager state (notification log, silences) from object storage during the initial sync. #12425
* [FEATURE] Ingester: Add experimental `-blocks-storage.tsdb.head-statistics-collection-frequency` flag to configure the periodic collection of statistics from the TSDB head. #12407
* [FEATURE] Ingester: Add experimental `blocks-storage.tsdb.index-lookup-planning-enabled` flag to configure use of a cost-based index lookup planner. #12530
* [FEATURE] MQE: Add support for applying extra selectors to one side of a binary operation to reduce data fetched. #12577
* [FEATURE] Query-frontend: Add a native histogram presenting the length of query expressions handled by the query-frontend #12571
* [FEATURE] Query-frontend and querier: Add experimental support for performing query planning in query-frontends and distributing portions of the plan to queriers for execution. #12302 #12551 #12665 #12687 #12745 #12757 #12798 #12808 #12809
* [FEATURE] Alertmanager: add Microsoft Teams V2 as a supported integration. #12680
* [FEATURE] Distributor: Add experimental flag `-validation.label-value-length-over-limit-strategy` to configure how to handle label values over the length limit. #12627 #12844
* [FEATURE] Ingester: Introduce metric `cortex_ingester_owned_target_info_series` for counting the number of owned `target_info` series by tenant. #12681
* [ENHANCEMENT] Query-frontend: CLI flag `-query-frontend.enabled-promql-experimental-functions` and its associated YAML configuration is now stable. #12368
* [ENHANCEMENT] Query-scheduler/query-frontend: Add native histogram definitions to `cortex_query_{scheduler|frontend}_queue_duration_seconds`. #12288
* [ENHANCEMENT] Querier: Add native histogram definition to `cortex_bucket_index_load_duration_seconds`. #12094
* [ENHANCEMENT] Query-frontend: Allow users to set the `query-frontend.extra-propagated-headers` flag to specify the extra headers allowed to pass through to the rest of the query path. #12174
* [ENHANCEMENT] MQE: Add support for applying common subexpression elimination to range vector expressions in instant queries. #12236
* [ENHANCEMENT] Ingester: Improve the performance of active series custom trackers matchers. #12184
* [ENHANCEMENT] Ingester: Add postings cache sharing and invalidation. Sharing and head cache invalidation can be enabled via `-blocks-storage.tsdb.shared-postings-for-matchers-cache` and `-blocks-storage.tsdb.head-postings-for-matchers-cache-invalidation` respectively, and the number of metric versions per cache can be configured via -`blocks-storage.tsdb.head-postings-for-matchers-cache-versions`. #12333
* [ENHANCEMENT] Overrides-exporter: The overrides-exporter can now export arbitrary fields from the limits configuration. Metric names are automatically discovered from YAML tags in the limits structure, eliminating the need to maintain hardcoded lists when adding new exportable metrics. #12244
* [ENHANCEMENT] OTLP: Stick to OTLP vocabulary on invalid label value length error. #12273
* [ENHANCEMENT] Elide SeriesChunksStreamReader.StartBuffering span on queries; show as events on parent span. #12257
* [ENHANCEMENT] Ruler: Add `-ruler.max-notification-batch-size` CLI flag that can be used to configure the maximum Alertmanager notification batch size. #12469
* [ENHANCEMENT] Ingester: Skip read path load shedding when an ingester is the only available replica. #12448
* [ENHANCEMENT] Querier: Include more information about inflight queries in the activity tracker. A querier logs this information after it restarts following a crash. #12526
* [ENHANCEMENT] Ingester: Add experimental `-blocks-storage.tsdb.index-lookup-planning-comparison-portion` flag to enable mirrored chunk querier comparison between queries with and without index lookup planning. #12460
* [ENHANCEMENT] Ruler: Add native histogram version of `cortex_ruler_sync_rules_duration_seconds`. #12628
* [ENHANCEMENT] Block-builder: Implement concurrent consumption within a job when `-ingest-storage.kafka.fetch-concurrency-max` is given. #12222
* [ENHANCEMENT] Query-frontend: Labels query optimizer is no longer experimental and is enabled by default. It can be disabled with `-query-frontend.labels-query-optimizer-enabled=false` CLI flag. #12606
* [ENHANCEMENT] Distributor: Add value length to "label value too long" error. #12583
* [ENHANCEMENT] Distributor: The metric `cortex_distributor_uncompressed_request_body_size_bytes` now differentiates by the handler serving the request. #12661
* [ENHANCEMENT] Query-frontend, querier: Add support for experimental `first_over_time` PromQL function. #12662
* [ENHANCEMENT] OTLP: native support for OpenTelemetry metric start time to Prometheus metric created timestamp conversion, instead of converting to QuietZeroNaNs introduced in #10238. The configuration parameter `-distributor.otel-start-time-quiet-zero` is therefore deprecated and will be removed. Now supports start time for exponential histograms. This is a major rewrite of the endpoint in upstream Prometheus and Mimir. #12652
* [ENHANCEMENT] Distributor: Support zstd decompression of OTLP messages. #12229
* [ENHANCEMENT] Ingester: Improved the performance of active series custom trackers matchers. #12663
* [ENHANCEMENT] Compactor: Log sizes of downloaded and uploaded blocks. #12656
* [ENHANCEMENT] Ingester: Add `cortex_ingest_storage_reader_receive_and_consume_delay_seconds` metric tracking the time between when a write request is received in the distributor and its content is ingested in ingesters, when the ingest storage is enabled. #12751
* [ENHANCEMENT] Ruler: Add `ruler_evaluation_consistency_max_delay` per-tenant configuration option support, to specify the maximum tolerated ingestion delay for eventually consistent rule evaluations. This feature is used only when ingest storage is enabled. By default, no maximum delay is enforced. #12751
* [ENHANCEMENT] Ingester: Export `cortex_attributed_series_overflow_labels` metric on the `/usage-metrics` metrics endpoint with the configured cost-attribution labels set to overflow value. #12846
* [ENHANCEMENT] Usage stats: Report ingest-storage mode as part of usage statistics. #12753
* [BUGFIX] Distributor: Calculate `WriteResponseStats` before validation and `PushWrappers`. This prevents clients using Remote-Write 2.0 from seeing a diff in written samples, histograms and exemplars. #12682
* [BUGFIX] Compactor: Fix cortex_compactor_block_uploads_failed_total metric showing type="unknown". #12477
* [BUGFIX] Querier: Samples with the same timestamp are merged deterministically. Previously, this could lead to flapping query results when an out-of-order sample is ingested that conflicts with a previously ingested in-order sample's value. #8673
* [BUGFIX] Store-gateway: Fix potential goroutine leak by passing the scoped context in LabelValues. #12048
* [BUGFIX] Distributor: Fix pooled memory reuse bug that can cause corrupt data to appear in the err-mimir-label-value-too-long error message. #12266
* [BUGFIX] Querier: Fix timeout responding to query-frontend when response size is very close to `-querier.frontend-client.grpc-max-send-msg-size`. #12261
* [BUGFIX] Block-builder-scheduler: Fix a caching bug in initial job probing causing excessive memory usage at startup. #12389
* [BUGFIX] Ruler: Support labels at the rule group level. These were previously ignored even when set via the API. #12397
* [BUGFIX] Distributor: Fix metric metadata of type Unknown being silently dropped from RW2 requests. #12461
* [BUGFIX] Ruler: Fix ruler remotequerier request body consumption on retries. #12514
* [BUGFIX] Block-builder: Fix a bug where a consumption error can cause a job to stay assigned to a worker for the remainder of its lifetime. #12522
* [BUGFIX] Querier: Fix possible panic when evaluating a nested subquery where the parent has no steps. #12524
* [BUGFIX] Querier: Fix bug where the pruning toggles AST optimization pass doesn't work in the query planner. #12783
* [BUGFIX] Ingester: Fix a bug where prepare-instance-ring-downscale endpoint would return an error while compacting and not read-only. #12548
* [BUGFIX] Block-builder: Fix a bug where lease renewals would cease during graceful shutdown, leading to an elevated rate of job reassignments. #12643
* [BUGFIX] OTLP: Return HTTP OK for partially rejected requests, e.g. due to OOO exemplars. #12579
* [BUGFIX] Store-gateway: Fix a panic in BucketChunkReader when chunk loading encounter a broken chunk length. #12693 #12729
* [BUGFIX] Ingester, Block-builder: silently ignore duplicate sample if it's due to zero sample from created timestamp. Created timestamp equal to the timestamp of the first sample of series is a common case if created timestamp comes from OTLP where start time equal to timestamp of the first sample simply means unknown start time. #12726
* [BUGFIX] Distributor: Fix error when native histograms bucket limit is set then no NHCB passes validation. #12741
* [BUGFIX] Ingester: Fix continous reload of active series counters when cost-attribution labels are above the max cardinality. #12822

### Mixin

* [CHANGE] Alerts: Removed `MimirFrontendQueriesStuck` alert given this is not relevant when the query-scheduler is running and the query-scheduler is now a required component. #12810
* [ENHANCEMENT] Rollout progress dashboard: make panels higher to fit more components. #12429
* [ENHANCEMENT] Add `max_series` limit to Writes Resources > Ingester > In-memory series panel. #12476
* [ENHANCEMENT] Alerts: Add `MimirHighGRPCConcurrentStreamsPerConnection` alert. #11947
* [BUGFIX] Block-builder dashboard: fix reference to detected gaps metric in errors panel. #12401
* [ENHANCEMENT] Rollout-operator: Vendor rollout-operator monitoring dashboard from rollout-operator repository. #12688

### Jsonnet

* [CHANGE] Distributor: Reduce calculated `GOMAXPROCS` to be closer to the requested number of CPUs. #12150
* [CHANGE] Query-scheduler: The query-scheduler is now a required component that is always used by queriers and query-frontends. #12187
* [CHANGE] Rollout-operator: Add `watch` permission to the rollout-operators's cluster role. #12360. See [rollout-operator#262](https://github.com/grafana/rollout-operator/pull/262)
* [CHANGE] Updates to CPU and memory scaling metric. Use `irate()` when calculating the CPU metric and remove `or vector(0)` from a leg of the memory query. These changes prevent downscaling deployments when scraping fails. #12406
* [CHANGE] Memcached: Remove configuration for enabling mTLS connections to Memcached servers. #12434
* [CHANGE] Ingester: Disable shipping of blocks on the third zone (zone-c) when using `ingest_storage_ingester_zones: 3` on ingest storage #12743 #12744
* [CHANGE] Distributor: Increase `server.grpc-max-concurrent-streams` from 100 to 1000. #12742
* [CHANGE] Ruler Query Frontend: Increase `server.grpc-max-concurrent-streams` from 100 to 300. #12742
* [ENHANCEMENT] Add timeout validation for querier and query-frontend. Enhanced `parseDuration` to support milliseconds and combined formats (e.g., "4m30s"). #12766
<<<<<<< HEAD
* [CHANGE] Rollout-operator: Vendor jsonnet from rollout-operator repository. #12688
=======
* [ENHANCEMENT] Allow the max number of OTEL events in a span to be configure via `_config.otel_span_event_count_limit`. #12865
>>>>>>> f9e02157

### Documentation

* [ENHANCEMENT] Improve the MimirIngesterReachingSeriesLimit runbook. #12356
* [ENHANCEMENT] Improve the description of how to limit the number of buckets in native histograms. #12797
* [BUGFIX] Add a missing attribute to the list of default promoted OTel resource attributes in the docs: deployment.environment. #12181

## 2.17.1

### Grafana Mimir

* [BUGFIX] Ingester: Fix a bug ingesters would get stuck in read-only mode after compactions. #12538
* [BUGFIX] Update to Go v1.24.6 to address [CVE-2025-4674](https://www.cve.org/CVERecord?id=CVE-2025-4674), [CVE-2025-47907](https://www.cve.org/CVERecord?id=CVE-2025-47907). #12580

## 2.17.0

### Grafana Mimir

* [CHANGE] Query-frontend: Ensure that cache keys generated from cardinality estimate middleware are less than 250 bytes in length by hashing the tenant IDs that are included in them. This change invalidates all cardinality estimates in the cache. #11568
* [CHANGE] Ruler: Remove experimental CLI flag `-ruler-storage.cache.rule-group-enabled` to enable or disable caching the contents of rule groups. Caching rule group contents is now always enabled when a cache is configured for the ruler. #10949
* [CHANGE] Ingester: Out-of-order native histograms are now enabled whenever both native histogram and out-of-order ingestion is enabled. The `-ingester.ooo-native-histograms-ingestion-enabled` CLI flag and corresponding `ooo_native_histograms_ingestion_enabled` runtime configuration option have been removed. #10956
* [CHANGE] Distributor: removed the `cortex_distributor_label_values_with_newlines_total` metric. #10977
* [CHANGE] Ingester/Distributor: renamed the experimental `max_cost_attribution_cardinality_per_user` config to `max_cost_attribution_cardinality`. #11092
* [CHANGE] Frontend: The subquery spin-off feature is now enabled with `-query-frontend.subquery-spin-off-enabled=true` instead of `-query-frontend.instant-queries-with-subquery-spin-off=.*` #11153
* [CHANGE] Overrides-exporter: Don't export per-tenant overrides that are set to their default values. #11173
* [CHANGE] gRPC/HTTP clients: Rename metric `cortex_client_request_invalid_cluster_validation_labels_total` to `cortex_client_invalid_cluster_validation_label_requests_total`. #11237
* [CHANGE] Querier: Use Mimir Query Engine (MQE) by default. Set `-querier.query-engine=prometheus` to continue using Prometheus' engine. #11501
* [CHANGE] Memcached: Ignore initial DNS resolution failure, meaning don't depend on Memcached on startup. #11602
* [CHANGE] Ingester: The `-ingester.stream-chunks-when-using-blocks` CLI flag and `ingester_stream_chunks_when_using_blocks` runtime configuration option have been deprecated and will be removed in a future release. #11711
* [CHANGE] Distributor: track `cortex_ingest_storage_writer_latency_seconds` metric for failed writes too. Added `outcome` label to distinguish between `success` and `failure`. #11770
* [CHANGE] Distributor: renamed few metrics used by experimental ingest storage. #11766
  * Renamed `cortex_ingest_storage_writer_produce_requests_total` to `cortex_ingest_storage_writer_produce_records_enqueued_total`
  * Renamed `cortex_ingest_storage_writer_produce_failures_total` to `cortex_ingest_storage_writer_produce_records_failed_total`
* [CHANGE] Distributor: moved HA tracker timeout config to limits. #11774
  * Moved `distributor.ha_tracker.ha_tracker_update_timeout` to `limits.ha_tracker_update_timeout`.
  * Moved `distributor.ha_tracker.ha_tracker_update_timeout_jitter_max` to `limits.ha_tracker_update_timeout_jitter_max`.
  * Moved `distributor.ha_tracker.ha_tracker_failover_timeout` to `limits.ha_tracker_failover_timeout`.
* [CHANGE] Distributor: `Memberlist` marked as stable as an option for backend storage for the HA tracker. #11861
* [CHANGE] Distributor: `etcd` deprecated as an option for backend storage for the HA tracker. #12047
* [CHANGE] Memberlist: Apply new default configuration values for MemberlistKV. This unlocks using it as backend storage for the HA Tracker. We have observed better performance with these defaults across different production loads. #11874
  * `memberlist.packet-dial-timeout`: `500ms`
  * `memberlist.packet-write-timeout`: `500ms`
  * `memberlist.max-concurrent-writes`: `5`
  * `memberlist.acquire-writer-timeout`: `1s`
    These defaults perform better but may cause long-running packets to be dropped in high-latency networks.
* [CHANGE] Query-frontend: Apply query pruning and check for disabled experimental functions earlier in query processing. #11939
* [FEATURE] Distributor: Experimental support for Prometheus Remote-Write 2.0 protocol. Limitations: Created timestamp is ignored, per series metadata is merged on metric family level automatically, ingestion might fail if client sends ProtoBuf fields out of order. The label `version` is added to the metric `cortex_distributor_requests_in_total` with a value of either `1.0` or `2.0` depending on the detected Remote-Write protocol. #11100 #11101 #11192 #11143
* [FEATURE] Query-frontend: expand `query-frontend.cache-errors` and `query-frontend.results-cache-ttl-for-errors` configuration options to cache non-transient response failures for instant queries. #11120
* [FEATURE] Query-frontend: Allow use of Mimir Query Engine (MQE) via the experimental CLI flags `-query-frontend.query-engine` or `-query-frontend.enable-query-engine-fallback` or corresponding YAML. #11417 #11775
* [FEATURE] Querier, query-frontend, ruler: Enable experimental support for duration expressions in PromQL, which are simple arithmetics on numbers in offset and range specification. #11344
* [FEATURE] You can configure Mimir to export traces in OTLP exposition format through the standard `OTEL_` environment variables. #11618
* [FEATURE] distributor: Allow configuring tenant-specific HA tracker failover timeouts. #11774
* [FEATURE] OTLP: Add experimental support for promoting OTel scope metadata (name, version, schema URL, attributes) to metric labels, prefixed with `otel_scope_`. Enable via the `-distributor.otel-promote-scope-metadata` flag. #11795
* [FEATURE] Distributor: Add experimental `-distributor.otel-native-delta-ingestion` option to allow primitive delta metrics ingestion via the OTLP endpoint. #11631
* [FEATURE] MQE: Add support for experimental `sort_by_label` and `sort_by_label_desc` PromQL functions. #11930
* [FEATURE] Ingester/Block-builder: Handle the created timestamp field for remote-write requests. #11977
* [FEATURE] Cost attribution: Labels specified in the limit configuration may specify an output label in order to override emitted label names. #12035
* [ENHANCEMENT] Dashboards: Add "Influx write requests" row to Writes Dashboard. #11731
* [ENHANCEMENT] Mixin: Add `MimirHighVolumeLevel1BlocksQueried` alert that fires when level 1 blocks are queried for more than 6 hours, indicating potential compactor performance issues. #11803
* [ENHANCEMENT] Querier: Make the maximum series limit for cardinality API requests configurable on a per-tenant basis with the `cardinality_analysis_max_results` option. #11456
* [ENHANCEMENT] Querier: Add configurable concurrency limit for remote read queries with the `--querier.max-concurrent-remote-read-queries` flag. Defaults to 2. Set to 0 for unlimited concurrency. #11892
* [ENHANCEMENT] Dashboards: Add "Queries / sec by read path" to Queries Dashboard. #11640
* [ENHANCEMENT] Dashboards: Add "Added Latency" row to Writes Dashboard. #11579
* [ENHANCEMENT] Ingester: Add support for exporting native histogram cost attribution metrics (`cortex_ingester_attributed_active_native_histogram_series` and `cortex_ingester_attributed_active_native_histogram_buckets`) with labels specified by customers to a custom Prometheus registry. #10892
* [ENHANCEMENT] Distributor: Add new metrics `cortex_distributor_received_native_histogram_samples_total` and `cortex_distributor_received_native_histogram_buckets_total` to track native histogram samples and bucket counts separately for billing calculations. Updated `cortex_distributor_received_samples_total` description to clarify it includes native histogram samples. #11728
* [ENHANCEMENT] Store-gateway: Download sparse headers uploaded by compactors. Compactors have to be configured with `-compactor.upload-sparse-index-headers=true` option. #10879 #11072.
* [ENHANCEMENT] Compactor: Upload block index file and multiple segment files concurrently. Concurrency scales linearly with block size up to `-compactor.max-per-block-upload-concurrency`. #10947
* [ENHANCEMENT] Ingester: Add per-user `cortex_ingester_tsdb_wal_replay_unknown_refs_total` and `cortex_ingester_tsdb_wbl_replay_unknown_refs_total` metrics to track unknown series references during WAL/WBL replay. #10981
* [ENHANCEMENT] Added `-ingest-storage.kafka.fetch-max-wait` configuration option to configure the maximum amount of time a Kafka broker waits for some records before a Fetch response is returned. #11012
* [ENHANCEMENT] Ingester: Add `cortex_ingester_tsdb_forced_compactions_in_progress` metric reporting a value of 1 when there's a forced TSDB head compaction in progress. #11006
* [ENHANCEMENT] Ingester: Add `cortex_ingest_storage_reader_records_batch_fetch_max_bytes` metric reporting the distribution of `MaxBytes` specified in the Fetch requests sent to Kafka. #11014
* [ENHANCEMENT] All: Add experimental support for cluster validation in HTTP calls. When it is enabled, HTTP server verifies if a request coming from an HTTP client comes from an expected cluster. This validation can be configured by the following experimental configuration options: #11010 #11549
  * `-server.cluster-validation.label`
  * `-server.cluster-validation.http.enabled`
  * `-server.cluster-validation.http.soft-validation`
  * `-server.cluster-validation.http.exclude-paths`
* [ENHANCEMENT] Query-frontend: Add experimental support to include the cluster validation label in HTTP request headers. When cluster validation is enabled on the HTTP server side, cluster validation labels from HTTP request headers are compared with the HTTP server's cluster validation label. #11010 #11145
  * By setting `-query-frontend.client-cluster-validation.label`, you configure the query-frontend's client cluster validation label.
  * The flag `-common.client-cluster-validation.label`, if set, provides the default for `-query-frontend.client-cluster-validation.label`.
* [ENHANCEMENT] Distributor: Add  `ignore_ingest_storage_errors` and `ingest_storage_max_wait_time` flags to control error handling and timeout behavior during ingest storage migration. #11291
  * `-ingest-storage.migration.ignore-ingest-storage-errors`
  * `-ingest-storage.migration.ingest-storage-max-wait-time`
* [ENHANCEMENT] Memberlist: Add `-memberlist.abort-if-fast-join-fails` support and retries on DNS resolution. #11067
* [ENHANCEMENT] Querier: Allow configuring all gRPC options for store-gateway client, similar to other gRPC clients. #11074
* [ENHANCEMENT] Ruler: Log the number of series returned for each query as `result_series_count` as part of `query stats` log lines. #11081
* [ENHANCEMENT] Ruler: Don't log statistics that are not available when using a remote query-frontend as part of `query stats` log lines. #11083
* [ENHANCEMENT] Ingester: Remove cost-attribution experimental `max_cost_attribution_labels_per_user` limit. #11090
* [ENHANCEMENT] Update Go to 1.24.2. #11114
* [ENHANCEMENT] Query-frontend: Add `cortex_query_samples_processed_total` metric. #11110
* [ENHANCEMENT] Query-frontend: Add `cortex_query_samples_processed_cache_adjusted_total` metric. #11164
* [ENHANCEMENT] Ingester/Distributor: Add `cortex_cost_attribution_*` metrics to observe the state of the cost-attribution trackers. #11112
* [ENHANCEMENT] Querier: Process multiple remote read queries concurrently instead of sequentially for improved performance. #11732
* [ENHANCEMENT] gRPC/HTTP servers: Add `cortex_server_invalid_cluster_validation_label_requests_total` metric, that is increased for every request with an invalid cluster validation label. #11241 #11277
* [ENHANCEMENT] OTLP: Add support for converting OTel explicit bucket histograms to Prometheus native histograms with custom buckets using the `distributor.otel-convert-histograms-to-nhcb` flag. #11077
* [ENHANCEMENT] Add configurable per-tenant `limited_queries`, which you can only run at or less than an allowed frequency. #11097
* [ENHANCEMENT] Ingest-Storage: Add `ingest-storage.kafka.producer-record-version` to allow control Kafka record versioning. #11244
* [ENHANCEMENT] Ruler: Update `<prometheus-http-prefix>/api/v1/rules` and `<prometheus-http-prefix>/api/v1/alerts` to reply with HTTP error 422 if rule evaluation is completely disabled for the tenant. If only recording rule or alerting rule evaluation is disabled for the tenant, the response now includes a corresponding warning. #11321 #11495 #11511
* [ENHANCEMENT] Add tenant configuration block `ruler_alertmanager_client_config` which allows the Ruler's Alertmanager client options to be specified on a per-tenant basis. #10816
* [ENHANCEMENT] Distributor: Trace when deduplicating a metric's samples or histograms. #11159 #11715
* [ENHANCEMENT] Store-gateway: Retry querying blocks from store-gateways with dynamic replication until trying all possible store-gateways. #11354 #11398
* [ENHANCEMENT] Mimirtool: Support multiple `--selector` flags in remote read commands to send multiple queries in a single protobuf request, leveraging the remote read protocol's native batching capabilities. #11733
* [ENHANCEMENT] Mimirtool: Added `--use-chunks` flag to remote read commands to control response type preference (chunked streaming vs sampled). #11733
* [ENHANCEMENT] Query-frontend: Add optional reason to blocked_queries config. #11407 #11434
* [ENHANCEMENT] Distributor: Gracefully handle type assertion of WatchPrefix in HA Tracker to continue checking for updates. #11411 #11461
* [ENHANCEMENT] Querier: Include chunks streamed from store-gateway in Mimir Query Engine memory estimate of query memory usage. #11453 #11465
* [ENHANCEMENT] Querier: Include chunks streamed from ingester in Mimir Query Engine memory estimate of query memory usage. #11457
* [ENHANCEMENT] Query-frontend: Add retry mechanism for remote reads, series, and cardinality prometheus endpoints #11533
* [ENHANCEMENT] Ruler: Ignore rulers in non-operation states when getting and syncing rules #11569
* [ENHANCEMENT] Query-frontend: add optional reason to blocked_queries config. #11407 #11434
* [ENHANCEMENT] Tracing: Add HTTP headers as span attributes when `-server.trace-request-headers` is enabled. You can configure which headers to exclude using the `-server.trace-request-headers-exclude-list` flag. #11655
* [ENHANCEMENT] Ruler: Add new per-tenant limit on minimum rule evaluation interval. #11665
* [ENHANCEMENT] store-gateway: download sparse headers on startup when lazy loading is enabled. #11686
* [ENHANCEMENT] Distributor: added more metrics to troubleshoot Kafka records production latency when experimental ingest storage is enabled: #11766 #11771
  * `cortex_ingest_storage_writer_produce_remaining_deadline_seconds`: measures the remaining deadline (in seconds) when records are requested to be produced.
  * `cortex_ingest_storage_writer_produce_records_enqueue_duration_seconds`: measures how long it takes to enqueue produced Kafka records in the client.
  * `cortex_ingest_storage_writer_kafka_write_wait_seconds`: measures the time spent waiting to write to Kafka backend.
  * `cortex_ingest_storage_writer_kafka_write_time_seconds`: measures the time spent writing to Kafka backend.
  * `cortex_ingest_storage_writer_kafka_read_wait_seconds`: measures the time spent waiting to read from Kafka backend.
  * `cortex_ingest_storage_writer_kafka_read_time_seconds`: measures the time spent reading from Kafka backend.
  * `cortex_ingest_storage_writer_kafka_request_duration_e2e_seconds`: measures the time from the start of when a Kafka request is written to the end of when the response for that request was fully read from the Kafka backend.
  * `cortex_ingest_storage_writer_kafka_request_throttled_seconds`: measures how long Kafka requests have been throttled by the Kafka client.
* [ENHANCEMENT] Distributor: Add per-user `cortex_distributor_sample_delay_seconds` to track delay of ingested samples with regard to wall clock. #11573
* [ENHANCEMENT] Distributor: added circuit breaker to not produce Kafka records at all if the context is already canceled / expired. This applied only when experimental ingest storage is enabled. #11768
* [ENHANCEMENT] Compactor: Optimize the planning phase for tenants with a very large number of blocks, such as tens or hundreds of thousands, at the cost of making it slightly slower for tenants with a very a small number of blocks. #11819
* [ENHANCEMENT] Query-frontend: Accurate tracking of samples processed from cache. #11719
* [ENHANCEMENT] Store-gateway: Change level 0 blocks to be reported as 'unknown/old_block' in metrics instead of '0' to improve clarity. Level 0 indicates blocks with metadata from before compaction level tracking was added to the bucket index. #11891
* [ENHANCEMENT] Compactor, distributor, ruler, scheduler and store-gateway: Makes `-<component-ring-config>.auto-forget-unhealthy-periods` configurable for each component. Deprecates the `-store-gateway.sharding-ring.auto-forget-enabled` flag. #11923
* [ENHANCEMENT] otlp: Stick to OTLP vocabulary on invalid label value length error. #11889
* [ENHANCEMENT] Ingester: Display user grace interval in the tenant list obtained through the `/ingester/tenants` endpoint. #11961
* [ENHANCEMENT] `kafkatool`: add `consumer-group delete-offset` command as a way to delete the committed offset for a consumer group. #11988
* [ENHANCEMENT] Block-builder-scheduler: Detect gaps in scheduled and completed jobs. #11867
* [ENHANCEMENT] Distributor: Experimental support for Prometheus Remote-Write 2.0 protocol has been updated. Created timestamps are now supported. This feature includes some limitations. If samples in a write request aren't ordered by time, the created timestamp might be dropped. Additionally, per-series metadata is automatically merged on the metric family level. Ingestion might fail if the client sends ProtoBuf fields out-of-order. The label `version` is added to the metric `cortex_distributor_requests_in_total` with a value of either `1.0` or `2.0`, depending on the detected remote-write protocol. #11977
* [ENHANCEMENT] Query-frontend: Added labels query optimizer that automatically removes redundant `__name__!=""` matchers from label names and label values queries, improving query performance. You can enable the optimizer per-tenant with the `labels_query_optimizer_enabled` runtime configuration flag. #12054 #12066 #12076 #12080
* [ENHANCEMENT] Query-frontend: Standardise non-regex patterns in query blocking upon loading of config. #12102
* [ENHANCEMENT] Ruler: Propagate GCS object mutation rate limit for rule group uploads. #12086
* [ENHANCEMENT] Stagger head compaction intervals across zones to prevent compactions from aligning simultaneously, which could otherwise cause strong consistency queries to fail when experimental ingest storage is enabled. #12090
* [ENHANCEMENT] Compactor: Add `-compactor.update-blocks-concurrency` flag to control concurrency for updating block metadata during bucket index updates, separate from deletion marker concurrency. #12117
* [ENHANCEMENT] Query-frontend: Allow users to set the `query-frontend.extra-propagated-headers` flag to specify the extra headers allowed to pass through to the rest of the query path. #12174
* [BUGFIX] OTLP: Fix response body and Content-Type header to align with spec. #10852
* [BUGFIX] Compactor: fix issue where block becomes permanently stuck when the Compactor's block cleanup job partially deletes a block. #10888
* [BUGFIX] Storage: fix intermittent failures in S3 upload retries. #10952
* [BUGFIX] Querier: return NaN from `irate()` if the second-last sample in the range is NaN and Prometheus' query engine is in use. #10956
* [BUGFIX] Ruler: don't count alerts towards `cortex_prometheus_notifications_dropped_total` if they are dropped due to alert relabelling. #10956
* [BUGFIX] Querier: Fix issue where an entire store-gateway zone leaving caused high CPU usage trying to find active members of the leaving zone. #11028
* [BUGFIX] Query-frontend: Fix blocks retention period enforcement when a request has multiple tenants (tenant federation). #11069
* [BUGFIX] Query-frontend: Fix `-query-frontend.query-sharding-max-sharded-queries` enforcement for instant queries with binary operators. #11086
* [BUGFIX] Memberlist: Fix hash ring updates before the full-join has been completed, when `-memberlist.notify-interval` is configured. #11098
* [BUGFIX] Query-frontend: Fix an issue where transient errors could be inadvertently cached. #11198
* [BUGFIX] Ingester: read reactive limiters should activate and deactivate when the ingester changes state. #11234
* [BUGFIX] Query-frontend: Fix an issue where errors from date/time parsing methods did not include the name of the invalid parameter. #11304
* [BUGFIX] Query-frontend: Fix a panic in monolithic mode caused by a clash in labels of the `cortex_client_invalid_cluster_validation_label_requests_total` metric definition. #11455
* [BUGFIX] Compactor: Fix issue where `MimirBucketIndexNotUpdated` can fire even though the index has been updated within the alert threshold. #11303
* [BUGFIX] Distributor: fix old entries in the HA Tracker with zero valued "elected at" timestamp. #11462
* [BUGFIX] Query-scheduler: Fix issue where deregistered querier goroutines can cause a panic if their backlogged dequeue requests are serviced. #11510
* [BUGFIX] Ruler: Failures during initial sync must be fatal for the service's startup. #11545
* [BUGFIX] Querier and query-frontend: Fix issue where aggregation functions like `topk` and `quantile` could return incorrect results if the scalar parameter is not a constant and Prometheus' query engine is in use. #11548
* [BUGFIX] Querier and query-frontend: Fix issue where range vector selectors could incorrectly ignore samples at the beginning of the range. #11548
* [BUGFIX] Querier: Fix rare panic if a query is canceled while a request to ingesters or store-gateways has just begun. #11613
* [BUGFIX] Ruler: Fix QueryOffset and AlignEvaluationTimeOnInterval being ignored when either recording or alerting rule evaluation is disabled. #11647
* [BUGFIX] Ingester: Fix issue where ingesters could leave read-only mode during forced compactions, resulting in write errors. #11664
* [BUGFIX] Ruler: Fix rare panic when the ruler is shutting down. #11781
* [BUGFIX] Block-builder-scheduler: Fix data loss bug in job assignment. #11785
* [BUGFIX] Compactor: start tracking `-compactor.max-compaction-time` after the initial compaction planning phase, to avoid rare cases where planning takes longer than `-compactor.max-compaction-time` and so actual compaction never runs for a tenant. #11834
* [BUGFIX] Distributor: Validate the RW2 symbols field and reject invalid requests that don't have an empty string as the first symbol. #11953
* [BUGFIX] Distributor: Check `max_inflight_push_requests_bytes` before decompressing incoming requests. #11967
* [BUGFIX] Query-frontend: Allow limit parameter to be 0 in label queries to explicitly request unlimited results. #12054
* [BUGFIX] Distributor: Fix a possible panic in the OTLP push path while handling a gRPC status error. #12072
* [BUGFIX] Query-frontend: Evaluate experimental duration expressions before sharding, splitting, and caching. Otherwise, the result is not correct. #12038
* [BUGFIX] Block-builder-scheduler: Fix bugs in handling of partitions with no commit. #12130
* [BUGFIX] Ingester: Fix issue where ingesters can exit read-only mode during idle compactions, resulting in write errors. #12128
* [BUGFIX] otlp: Reverts #11889 which has a pooled memory re-use bug. #12266

### Mixin

* [CHANGE] Alerts: Update the query for `MimirBucketIndexNotUpdated` to use `max_over_time` to prevent alert firing when pods rotate. #11311, #11426
* [CHANGE] Alerts: Make alerting threshold for `DistributorGcUsesTooMuchCpu` configurable. #11508
* [CHANGE] Remove support for the experimental read-write deployment mode. #11975
* [CHANGE] Alerts: Replace namespace with job label in golang_alerts. #11957
* [FEATURE] Add an alert if the block-builder-scheduler detects that it has skipped data. #12118
* [ENHANCEMENT] Dashboards: Include absolute number of notifications attempted to alertmanager in 'Mimir / Ruler'. #10918
* [ENHANCEMENT] Alerts: Make `MimirRolloutStuck` a critical alert if it has been firing for 6h. #10890
* [ENHANCEMENT] Dashboards: Add panels to the `Mimir / Tenants` and `Mimir / Top Tenants` dashboards showing the rate of gateway requests. #10978
* [ENHANCEMENT] Alerts: Improve `MimirIngesterFailsToProcessRecordsFromKafka` to not fire during forced TSDB head compaction. #11006
* [ENHANCEMENT] Alerts: Add alerts for invalid cluster validation labels. #11255 #11282 #11413
* [ENHANCEMENT] Dashboards: Improve "Kafka 100th percentile end-to-end latency when ingesters are running (outliers)" panel, computing the baseline latency on `max(10, 10%)` of ingesters instead of a fixed 10 replicas. #11581
* [ENHANCEMENT] Dashboards: Add "per-query memory consumption" and "fallback to Prometheus' query engine" panels to the Queries dashboard. #11626
* [ENHANCEMENT] Alerts: Add `MimirGoThreadsTooHigh` alert. #11836 #11845
* [ENHANCEMENT] Dashboards: Add autoscaling row for ruler query-frontends to `Mimir / Remote ruler reads` dashboard. #11838
* [BUGFIX] Dashboards: fix "Mimir / Tenants" legends for non-Kubernetes deployments. #10891
* [BUGFIX] Dashboards: fix Query-scheduler RPS panel legend in "Mimir / Reads". #11515
* [BUGFIX] Recording rules: fix `cluster_namespace_deployment:actual_replicas:count` recording rule when there's a mix on single-zone and multi-zone deployments. #11287
* [BUGFIX] Alerts: Enhance the `MimirRolloutStuck` alert, so it checks whether rollout groups as a whole (and not spread across instances) are changing or stuck. #11288

### Jsonnet

* [CHANGE] Increase the allowed number of rule groups for small, medium_small, and extra_small user tiers by 20%. #11152
* [CHANGE] Update rollout-operator to latest release. #11232 #11748
* [CHANGE] Memcached: Set a timeout of `500ms` for the `ruler-storage` cache instead of the default `200ms`. #11231
* [CHANGE] Ruler: If ingest storage is enabled, set the maximum buffered bytes in the Kafka client used by the ruler based on the expected maximum rule evaluation response size, clamping it between 1 GB (default) and 4 GB. #11602
* [CHANGE] All: Environment variable `JAEGER_REPORTER_MAX_QUEUE_SIZE` is no longer set. Components will use OTel's default value of `2048` unless explicitly configured. You can still configure `JAEGER_REPORTER_MAX_QUEUE_SIZE` if you configure tracing using Jaeger env vars, and you can always set `OTEL_BSP_MAX_QUEUE_SIZE` OTel configuration. #11700
* [CHANGE] Removed jaeger-agent-mixin and `_config.jaeger_agent_host` configuration. You can configure tracing using an OTLP endpoint through `_config.otlp_traces_endpoint`, see `tracing.libsonnet` for more configuration options. #11773
* [CHANGE] Removed `ingester_stream_chunks_when_using_blocks` option. #11711
* [CHANGE] Enable `memberlist.abort-if-fast-join-fails` for ingesters using memberlist #11931 #11950
* [CHANGE] Remove average per-pod series scaling trigger for ingest storage ingester HPA and use one based on max owned series instead. #11952
* [CHANGE] Add `store_gateway_grpc_max_query_response_size_bytes` config option to set the max store-gateway gRCP query response send size (and corresponsing querier receive size), and set to 200MB by default. #11968
* [CHANGE] Removed support for the experimental read-write deployment mode. #11974
* [FEATURE] Make ingest storage ingester HPA behavior configurable through `_config.ingest_storage_ingester_hpa_behavior`. #11168
* [FEATURE] Add an alternate ingest storage HPA trigger that targets maximum owned series per pod. #11356
* [FEATURE] Make tracing of HTTP headers as span attributes configurable through `_config.trace_request_headers`. You can exclude certain headers from being traced using `_config.trace_request_exclude_headers_list`. #11655 #11714
* [FEATURE] Allow configuring tracing with OTel environment variables through `$._config.otlp_traces_endpoint`. When configured, the `$.jaeger_mixin` is no longer available for use. #11773 #11981 #12074
* [FEATURE] Updated rollout-operator to support `OTEL_` environment variables for tracing. #11787
* [ENHANCEMENT] Add `query_frontend_only_args` option to specify CLI flags that apply only to query-frontends but not ruler-query-frontends. #11799
* [ENHANCEMENT] Make querier scale up (`$_config.autoscaling_querier_scaleup_percent_cap`) and scale down rates (`$_config.autoscaling_querier_scaledown_percent_cap`) configurable. #11862
* [ENHANCEMENT] Set resource requests and limits for the Memcached Prometheus exporter. #11933 #11946
* [ENHANCEMENT] Add assertion to ensure ingester ScaledObject has minimum and maximum replicas set to a value greater than 0. #11979
* [ENHANCEMENT] Add `ingest_storage_migration_ignore_ingest_storage_errors` and `ingest_storage_migration_ingest_storage_max_wait_time` configs to control error handling of the partition ingesters during ingest storage migrations. #12105
* [ENHANCEMENT] Add block-builder job processing duration timings and offset-skipped errors to the Block-builder dashboard. #12118
* [BUGFIX] Honor `weight` argument when building memory HPA query for resource scaled objects. #11935

### Mimirtool

* [FEATURE] Add `--enable-experimental-functions` flag to commands that parse PromQL to allow parsing experimental functions such as `sort_by_label()`.
* [ENHANCEMENT] Add `--block-size` CLI flag to `remote-read export` that allows setting the output block size. #12025
* [BUGFIX] Fix issue where `remote-read` doesn't behave like other mimirtool commands for authentication. #11402
* [BUGFIX] Fix issue where `remote-read export` could omit some samples if the query time range spans multiple blocks. #12025
* [BUGFIX] Fix issue where `remote-read export` could omit some output blocks in the list printed to the console or fail with `read/write on closed pipe`. #12025

### Mimir Continuous Test

* [FEATURE] Add `-tests.client.cluster-validation.label` flag to send the `X-Cluster` header with queries. #11418

### Query-tee

### Documentation

* [ENHANCEMENT] Update Thanos to Mimir migration guide with a tip to add the `__tenant_id__` label. #11584
* [ENHANCEMENT] Update the `MimirIngestedDataTooFarInTheFuture` runbook with a note about false positives and the endpoint to flush TSDB blocks by user. #11961

### Tools

* [ENHANCEMENT] `kafkatool`: Add `offsets` command for querying various partition offsets. #11115
* [ENHANCEMENT] `listblocks`: Output can now also be JSON or YAML for easier parsing. #11184
* [ENHANCEMENT] `mark-blocks`: Allow specifying blocks from multiple tenants. #11343
* [ENHANCEMENT] `undelete-blocks`: Support removing S3 delete markers to avoid copying data when recovering blocks. #11256
* [BUGFIX] `screenshots`: Update to tar-fs v3.1.0 to address [CVE-2025-48387](https://nvd.nist.gov/vuln/detail/CVE-2025-48387). #12030

## 2.16.1

### Grafana Mimir

* [BUGFIX] Update to Go v1.23.9 to address [CVE-2025-22871](https://nvd.nist.gov/vuln/detail/CVE-2025-22871). #11543
* [BUGFIX] Update `golang.org/x/net` to v0.38.0 to address [CVE-2025-22872](https://nvd.nist.gov/vuln/detail/CVE-2025-22872). #11281
* [BUGFIX] Query-frontend: Fix a panic in monolithic mode caused by a clash in labels of the `cortex_client_invalid_cluster_validation_label_requests_total` metric definition. #11455

## 2.16.0

### Grafana Mimir

* [CHANGE] Querier: pass context to queryable `IsApplicable` hook. #10451
* [CHANGE] Distributor: OTLP and push handler replace all non-UTF8 characters with the unicode replacement character `\uFFFD` in error messages before propagating them. #10236
* [CHANGE] Querier: pass query matchers to queryable `IsApplicable` hook. #10256
* [CHANGE] Build: removed Mimir Alpine Docker image and related CI tests. #10469
* [CHANGE] Query-frontend: Add `topic` label to `cortex_ingest_storage_strong_consistency_requests_total`, `cortex_ingest_storage_strong_consistency_failures_total`, and `cortex_ingest_storage_strong_consistency_wait_duration_seconds` metrics. #10220
* [CHANGE] Ruler: cap the rate of retries for remote query evaluation to 170/sec. This is configurable via `-ruler.query-frontend.max-retries-rate`. #10375 #10403
* [CHANGE] Query-frontend: Add `topic` label to `cortex_ingest_storage_reader_last_produced_offset_requests_total`, `cortex_ingest_storage_reader_last_produced_offset_failures_total`, `cortex_ingest_storage_reader_last_produced_offset_request_duration_seconds`, `cortex_ingest_storage_reader_partition_start_offset_requests_total`, `cortex_ingest_storage_reader_partition_start_offset_failures_total`, `cortex_ingest_storage_reader_partition_start_offset_request_duration_seconds` metrics. #10462
* [CHANGE] Ingester: Set `-ingester.ooo-native-histograms-ingestion-enabled` to true by default. #10483
* [CHANGE] Ruler: Add `user` and `reason` labels to `cortex_ruler_write_requests_failed_total` and `cortex_ruler_queries_failed_total`; add `user` to
    `cortex_ruler_write_requests_total` and `cortex_ruler_queries_total` metrics. #10536
* [CHANGE] Querier / Query-frontend: Remove experimental `-querier.promql-experimental-functions-enabled` and `-query-frontend.block-promql-experimental-functions` CLI flags and respective YAML configuration options to enable experimental PromQL functions. Instead access to experimental PromQL functions is always blocked. You can enable them using the per-tenant setting `enabled_promql_experimental_functions`. #10660 #10712
* [CHANGE] Store-gateway: Include posting sampling rate in sparse index headers. When the sampling rate isn't set in a sparse index header, store gateway rebuilds the sparse header with the configured `blocks-storage.bucket-store.posting-offsets-in-mem-sampling` value. If the sparse header's sampling rate is set but doesn't match the configured rate, store gateway either rebuilds the sparse header or downsamples to the configured sampling rate. #10684 #10878
* [CHANGE] Distributor: Return specific error message when burst size limit is exceeded. #10835
* [CHANGE] Ingester: enable native histograms ingestion by default, meaning`ingester.native-histograms-ingestion-enabled` defaults to true. #10867
* [FEATURE] Query Frontend: Expose query stats in the `Server-Timing` header when the `X-Mimir-Response-Query-Stats: true` header is present in the request. #10192
* [FEATURE] Distributor: Add experimental `-distributor.otel-keep-identifying-resource-attributes` option to allow keeping `service.instance.id`, `service.name` and `service.namespace` in `target_info` on top of converting them to the `instance` and `job` labels. #10216
* [FEATURE] Ingester/Distributor: Add support for exporting cost attribution metrics (`cortex_ingester_attributed_active_series`, `cortex_distributor_received_attributed_samples_total`, and `cortex_discarded_attributed_samples_total`) with labels specified by customers to a custom Prometheus registry. This feature enables more flexible billing data tracking. #10269 #10702
* [FEATURE] Ruler: Added `/ruler/tenants` endpoints to list the discovered tenants with rule groups. #10738
* [FEATURE] Distributor: Add experimental Influx handler. #10153
* [FEATURE] Query-frontend: Configuration options `query-frontend.cache-errors` and `query-frontend.results-cache-ttl-for-errors` for caching non-transient error responses are no longer experimental. #10927
* [FEATURE] Distributor: Add experimental `memberlist` KV store for ha_tracker. You can enable it using the `-distributor.ha-tracker.kvstore.store` flag. You can configure Memberlist parameters via the `-memberlist-*` flags. #10054
* [ENHANCEMENT] Compactor: Expose `cortex_bucket_index_last_successful_update_timestamp_seconds` for all tenants assigned to the compactor before starting the block cleanup job. #10569
* [ENHANCEMENT] Query Frontend: Return server-side `samples_processed` statistics. #10103
* [ENHANCEMENT] Distributor: OTLP receiver now converts also metric metadata. See also https://github.com/prometheus/prometheus/pull/15416. #10168
* [ENHANCEMENT] Distributor: discard float and histogram samples with duplicated timestamps from each timeseries in a request before the request is forwarded to ingesters. Discarded samples are tracked by `cortex_discarded_samples_total` metrics with the reason `sample_duplicate_timestamp`. #10145 #10430
* [ENHANCEMENT] Ruler: Add `cortex_prometheus_rule_group_last_rule_duration_sum_seconds` metric to track the total evaluation duration of a rule group regardless of concurrency #10189
* [ENHANCEMENT] Distributor: Add native histogram support for `electedReplicaPropagationTime` metric in ha_tracker. #10264
* [ENHANCEMENT] Ingester: More efficient CPU/memory utilization-based read request limiting. #10325
* [ENHANCEMENT] OTLP: In addition to the flag `-distributor.otel-created-timestamp-zero-ingestion-enabled` there is now `-distributor.otel-start-time-quiet-zero` to convert OTel start timestamps to Prometheus QuietZeroNaNs. This flag is to make the change rollout safe between Ingesters and Distributors. #10238
* [ENHANCEMENT] Ruler: When rule concurrency is enabled for a rule group, its rules will now be reordered and run in batches based on their dependencies. This increases the number of rules that can potentially run concurrently. Note that the global and tenant-specific limits still apply #10400
* [ENHANCEMENT] Query-frontend: include more information about read consistency in trace spans produced when using experimental ingest storage. #10412
* [ENHANCEMENT] Ingester: Hide tokens in ingester ring status page when ingest storage is enabled #10399
* [ENHANCEMENT] Ingester: add `active_series_additional_custom_trackers` configuration, in addition to the already existing `active_series_custom_trackers`. The `active_series_additional_custom_trackers` configuration allows you to configure additional custom trackers that get merged with `active_series_custom_trackers` at runtime. #10428
* [ENHANCEMENT] Query-frontend: Allow blocking raw http requests with the `blocked_requests` configuration. Requests can be blocked based on their path, method or query parameters #10484
* [ENHANCEMENT] Ingester: Added the following metrics exported by `PostingsForMatchers` cache: #10500 #10525
  * `cortex_ingester_tsdb_head_postings_for_matchers_cache_hits_total`
  * `cortex_ingester_tsdb_head_postings_for_matchers_cache_misses_total`
  * `cortex_ingester_tsdb_head_postings_for_matchers_cache_requests_total`
  * `cortex_ingester_tsdb_head_postings_for_matchers_cache_skips_total`
  * `cortex_ingester_tsdb_head_postings_for_matchers_cache_evictions_total`
  * `cortex_ingester_tsdb_block_postings_for_matchers_cache_hits_total`
  * `cortex_ingester_tsdb_block_postings_for_matchers_cache_misses_total`
  * `cortex_ingester_tsdb_block_postings_for_matchers_cache_requests_total`
  * `cortex_ingester_tsdb_block_postings_for_matchers_cache_skips_total`
  * `cortex_ingester_tsdb_block_postings_for_matchers_cache_evictions_total`
* [ENHANCEMENT] Add support for the HTTP header `X-Filter-Queryables` which allows callers to decide which queryables should be used by the querier, useful for debugging and testing queryables in isolation. #10552 #10594
* [ENHANCEMENT] Compactor: Shuffle users' order in `BlocksCleaner`. Prevents bucket indexes from going an extended period without cleanup during compactor restarts. #10513
* [ENHANCEMENT] Distributor, querier, ingester and store-gateway: Add support for `limit` parameter for label names and values requests. #10410
* [ENHANCEMENT] Ruler: Adds support for filtering results from rule status endpoint by `file[]`, `rule_group[]` and `rule_name[]`. #10589
* [ENHANCEMENT] Query-frontend: Add option to "spin off" subqueries as actual range queries, so that they benefit from query acceleration techniques such as sharding, splitting, and caching. To enable this feature, set the `-query-frontend.instant-queries-with-subquery-spin-off=<comma separated list>` option on the frontend or the `instant_queries_with_subquery_spin_off` per-tenant override with regular expressions matching the queries to enable. #10460 #10603 #10621 #10742 #10796
* [ENHANCEMENT] Querier, ingester: The series API respects passed `limit` parameter. #10620 #10652
* [ENHANCEMENT] Store-gateway: Add experimental settings under `-store-gateway.dynamic-replication` to allow more than the default of 3 store-gateways to own recent blocks. #10382 #10637
* [ENHANCEMENT] Ingester: Add reactive concurrency limiters to protect push and read operations from overload. #10574
* [ENHANCEMENT] Compactor: Add experimental `-compactor.max-lookback` option to limit blocks considered in each compaction cycle. Blocks uploaded prior to the lookback period aren't processed. This option helps reduce CPU utilization in tenants with large block metadata files that are processed before each compaction. #10585 #10794
* [ENHANCEMENT] Distributor: Optionally expose the current HA replica for each tenant in the `cortex_ha_tracker_elected_replica_status` metric. This is enabled with the `-distributor.ha-tracker.enable-elected-replica-metric=true` flag. #10644
* [ENHANCEMENT] Enable three Go runtime metrics: #10641
  * `go_cpu_classes_gc_total_cpu_seconds_total`
  * `go_cpu_classes_total_cpu_seconds_total`
  * `go_cpu_classes_idle_cpu_seconds_total`
* [ENHANCEMENT] All: Add experimental support for cluster validation in gRPC calls. When it is enabled, gRPC server verifies if a request coming from a gRPC client comes from an expected cluster. This validation can be configured by the following experimental configuration options: #10767
  * `-server.cluster-validation.label`
  * `-server.cluster-validation.grpc.enabled`
  * `-server.cluster-validation.grpc.soft-validation`
* [ENHANCEMENT] gRPC clients: Add experimental support to include the cluster validation label in gRPC metadata. When cluster validation is enabled on gRPC server side, the cluster validation label from gRPC metadata is compared with the gRPC server's cluster validation label. #10869 #10883
  * By setting `-<grpc-client-config-path>.cluster-validation.label`, you configure the cluster validation label of _a single_ gRPC client, whose `grpcclient.Config` object is configurable through `-<grpc-client-config-path>`.
  * By setting `-common.client-cluster-validation.label`, you configure the cluster validation label of _all_ gRPC clients.
* [ENHANCEMENT] gRPC clients: Add `cortex_client_request_invalid_cluster_validation_labels_total` metrics, that are used by Mimir's gRPC clients to track invalid cluster validations. #10767
* [ENHANCEMENT] Add experimental metric `cortex_distributor_dropped_native_histograms_total` to measure native histograms silently dropped when native histograms are disabled for a tenant. #10760
* [ENHANCEMENT] Compactor: Add experimental `-compactor.upload-sparse-index-headers` option. When enabled, the compactor will attempt to upload sparse index headers to object storage. This prevents latency spikes after adding store-gateway replicas. #10684
* [ENHANCEMENT] Ruler: add support for YAML aliases in `alert`, `record` and `expr` fields in rule groups. https://github.com/prometheus/prometheus/pull/14957 #10884
* [ENHANCEMENT] Memcached: Add experimental `-<prefix>.memcached.addresses-provider` flag to use alternate DNS service discovery backends when discovering Memcached hosts. #10895
* [BUGFIX] Distributor: Use a boolean to track changes while merging the ReplicaDesc components, rather than comparing the objects directly. #10185
* [BUGFIX] Querier: fix timeout responding to query-frontend when response size is very close to `-querier.frontend-client.grpc-max-send-msg-size`. #10154
* [BUGFIX] Query-frontend and querier: show warning/info annotations in some cases where they were missing (if a lazy querier was used). #10277
* [BUGFIX] Query-frontend: Fix an issue where transient errors are inadvertently cached. #10537 #10631
* [BUGFIX] Ruler: fix indeterminate rules being always run concurrently (instead of never) when `-ruler.max-independent-rule-evaluation-concurrency` is set. https://github.com/prometheus/prometheus/pull/15560 #10258
* [BUGFIX] PromQL: Fix various UTF-8 bugs related to quoting. https://github.com/prometheus/prometheus/pull/15531 #10258
* [BUGFIX] Ruler: Fixed an issue when using the experimental `-ruler.max-independent-rule-evaluation-concurrency` feature, where if a rule group was eligible for concurrency, it would flap between running concurrently or not based on the time it took after running concurrently. #9726 #10189
* [BUGFIX] Mimirtool: `remote-read` commands will now return data. #10286
* [BUGFIX] PromQL: Fix deriv, predict_linear and double_exponential_smoothing with histograms https://github.com/prometheus/prometheus/pull/15686 #10383
* [BUGFIX] MQE: Fix deriv with histograms #10383
* [BUGFIX] PromQL: Fix <aggr_over_time> functions with histograms https://github.com/prometheus/prometheus/pull/15711 #10400
* [BUGFIX] MQE: Fix <aggr_over_time> functions with histograms #10400
* [BUGFIX] Distributor: return HTTP status 415 Unsupported Media Type instead of 200 Success for Remote Write 2.0 until we support it. #10423 #10916
* [BUGFIX] Query-frontend: Add flag `-query-frontend.prom2-range-compat` and corresponding YAML to rewrite queries with ranges that worked in Prometheus 2 but are invalid in Prometheus 3. #10445 #10461 #10502
* [BUGFIX] Distributor: Fix edge case at the HA-tracker with memberlist as KVStore, where when a replica in the KVStore is marked as deleted but not yet removed, it fails to update the KVStore. #10443
* [BUGFIX] Distributor: Fix panics in `DurationWithJitter` util functions when computed variance is zero. #10507
* [BUGFIX] Ingester: Fixed a race condition in the `PostingsForMatchers` cache that may have infrequently returned expired cached postings. #10500
* [BUGFIX] Distributor: Report partially converted OTLP requests with status 400 Bad Request. #10588
* [BUGFIX] Ruler: fix issue where rule evaluations could be missed while shutting down a ruler instance if that instance owns many rule groups. prometheus/prometheus#15804 #10762
* [BUGFIX] Ingester: Add additional check on reactive limiter queue sizes. #10722
* [BUGFIX] TSDB: fix unknown series errors and possible lost data during WAL replay when series are removed from the head due to inactivity and reappear before the next WAL checkpoint. https://github.com/prometheus/prometheus/pull/16060 https://github.com/prometheus/prometheus/pull/16231 #10824 #10955
* [BUGFIX] Querier: fix issue where `label_join` could incorrectly return multiple series with the same labels rather than failing with `vector cannot contain metrics with the same labelset`. https://github.com/prometheus/prometheus/pull/15975 #10826
* [BUGFIX] Querier: fix issue where counter resets on native histograms could be incorrectly under- or over-counted when using subqueries. https://github.com/prometheus/prometheus/pull/15987 #10871
* [BUGFIX] Querier: fix incorrect annotation emitted when `quantile_over_time` is evaluated over a range with both histograms and floats. https://github.com/prometheus/prometheus/pull/16018 #10884
* [BUGFIX] Querier: fix duplicated double quotes in invalid label name error from `count_values`. https://github.com/prometheus/prometheus/pull/16054 #10884
* [BUGFIX] Ingester: fix goroutines and memory leak when experimental ingest storage enabled and a server-side error occurs during metrics ingestion. #10915
* [BUGFIX] Alertmanager: Avoid fetching Grafana state if Grafana AM compatibility is not enabled. #10857
* [BUGFIX] Alertmanager: Fix decoding of queryFromGeneratorURL in templates. #8914
* [BUGFIX] Alertmanager: DedupStage to stop notification pipeline when the timestamp of notification log entry is after the pipeline was flushed #10989

### Mixin

* [CHANGE] Alerts: Only alert on errors performing cache operations if there are over 10 request/sec to avoid flapping. #10832
* [FEATURE] Add compiled mixin for GEM installations in `operations/mimir-mixin-compiled-gem`. #10690 #10877
* [ENHANCEMENT] Dashboards: clarify that the ingester and store-gateway panels on the 'Reads' dashboard show data from all query requests to that component, not just requests from the main query path (ie. requests from the ruler query path are included as well). #10598
* [ENHANCEMENT] Dashboards: add ingester and store-gateway panels from the 'Reads' dashboard to the 'Remote ruler reads' dashboard as well. #10598
* [ENHANCEMENT] Dashboards: add ingester and store-gateway panels showing only requests from the respective dashboard's query path to the 'Reads' and 'Remote ruler reads' dashboards. For example, the 'Remote ruler reads' dashboard now has panels showing the ingester query request rate from ruler-queriers. #10598
* [ENHANCEMENT] Dashboards: 'Writes' dashboard: show write requests broken down by request type. #10599
* [ENHANCEMENT] Dashboards: clarify when query-frontend and query-scheduler dashboard panels are expected to show no data. #10624
* [ENHANCEMENT] Alerts: Add warning alert `DistributorGcUsesTooMuchCpu`. #10641
* [ENHANCEMENT] Dashboards: Add "Federation-frontend" dashboard for GEM. #10697 #10736
* [ENHANCEMENT] Dashboards: Add Query-Scheduler <-> Querier Inflight Requests row to Query Reads and Remote Ruler reads dashboards. #10290
* [ENHANCEMENT] Alerts: Add "Federation-frontend" alert for remote clusters returning errors. #10698
* [BUGFIX] Dashboards: fix how we switch between classic and native histograms. #10018
* [BUGFIX] Alerts: Ignore cache errors performing `delete` operations since these are expected to fail when keys don't exist. #10287
* [BUGFIX] Dashboards: fix "Mimir / Rollout Progress" latency comparison when gateway is enabled. #10495
* [BUGFIX] Dashboards: fix autoscaling panels when Mimir is deployed using Helm. #10473
* [BUGFIX] Alerts: fix `MimirAutoscalerNotActive` alert. #10564

### Jsonnet

* [CHANGE] Update rollout-operator version to 0.23.0. #10229 #10750
* [CHANGE] Memcached: Update to Memcached 1.6.34. #10318
* [CHANGE] Change multi-AZ deployments default toleration value from 'multi-az' to 'secondary-az', and make it configurable via the following settings: #10596
  * `_config.multi_zone_schedule_toleration` (default)
  * `_config.multi_zone_distributor_schedule_toleration` (distributor's override)
  * `_config.multi_zone_etcd_schedule_toleration` (etcd's override)
* [CHANGE] Ring: relaxed the hash ring heartbeat timeout for store-gateways: #10634
  * `-store-gateway.sharding-ring.heartbeat-timeout` set to `10m`
* [CHANGE] Memcached: Use 3 replicas for all cache types by default. #10739
* [ENHANCEMENT] Enforce `persistentVolumeClaimRetentionPolicy` `Retain` policy on partition ingesters during migration to experimental ingest storage. #10395
* [ENHANCEMENT] Allow to not configure `topologySpreadConstraints` by setting the following configuration options to a negative value: #10540
  * `distributor_topology_spread_max_skew`
  * `query_frontend_topology_spread_max_skew`
  * `querier_topology_spread_max_skew`
  * `ruler_topology_spread_max_skew`
  * `ruler_querier_topology_spread_max_skew`
* [ENHANCEMENT] Validate the `$._config.shuffle_sharding.ingester_partitions_shard_size` value when partition shuffle sharding is enabled in the ingest-storage mode. #10746
* [BUGFIX] Ports in container rollout-operator. #10273
* [BUGFIX] When downscaling is enabled, the components must annotate `prepare-downscale-http-port` with the value set in `$._config.server_http_port`. #10367

### Mimirtool

* [BUGFIX] Fix issue where `MIMIR_HTTP_PREFIX` environment variable was ignored and the value from `MIMIR_MIMIR_HTTP_PREFIX` was used instead. #10207
* [ENHANCEMENT] Unify mimirtool authentication options and add extra-headers support for commands that depend on MimirClient. #10178
* [ENHANCEMENT] `mimirtool grafana analyze` now supports custom panels. #10669
* [ENHANCEMENT] `mimirtool grafana analyze` now supports bar chart, pie chart, state timeline, status history,
  histogram, candlestick, canvas, flame graph, geomap, node graph, trend, and XY chart panels. #10669

### Mimir Continuous Test

### Query-tee

* [ENHANCEMENT] Allow skipping comparisons when preferred backend fails. Disabled by default, enable with `-proxy.compare-skip-preferred-backend-failures=true`. #10612

### Documentation

* [CHANGE] Add production tips related to cache size, heavy multi-tenancy and latency spikes. #9978
* [ENHANCEMENT] Update `MimirAutoscalerNotActive` and `MimirAutoscalerKedaFailing` runbooks, with an instruction to check whether Prometheus has enough CPU allocated. #10257

### Tools

* [CHANGE] `copyblocks`: Remove /pprof endpoint. #10329
* [CHANGE] `mark-blocks`: Replace `markblocks` with added features including removing markers and reading block identifiers from a file. #10597

## 2.15.3

### Grafana Mimir

* [BUGFIX] Update to Go v1.23.9 to address [CVE-2025-22871](https://nvd.nist.gov/vuln/detail/CVE-2025-22871). #11537

### Mimirtool

* [BUGFIX] Upgrade Alpine Linux to 3.20.6, fixes CVE-2025-26519. #11530

### Mimir Continuous Test

* [BUGFIX] Upgrade Alpine Linux to 3.20.6, fixes CVE-2025-26519. #11530

## 2.15.2

### Grafana Mimir

* [BUGFIX] Update module golang.org/x/net to v0.36.0 to address [CVE-2025-22870](https://nvd.nist.gov/vuln/detail/CVE-2025-22870). #10875
* [BUGFIX] Update module github.com/golang-jwt/jwt/v5 to v5.2.2 to address [CVE-2025-30204](https://nvd.nist.gov/vuln/detail/CVE-2025-30204). #11045


## 2.15.1

### Grafana Mimir

* [BUGFIX] Update module github.com/golang/glog to v1.2.4 to address [CVE-2024-45339](https://nvd.nist.gov/vuln/detail/CVE-2024-45339). #10541
* [BUGFIX] Update module github.com/go-jose/go-jose/v4 to v4.0.5 to address [CVE-2025-27144](https://nvd.nist.gov/vuln/detail/CVE-2025-27144). #10783
* [BUGFIX] Update module golang.org/x/oauth2 to v0.27.0 to address [CVE-2025-22868](https://nvd.nist.gov/vuln/detail/CVE-2025-22868). #10803
* [BUGFIX] Update module golang.org/x/crypto to v0.35.0 to address [CVE-2025-22869](https://nvd.nist.gov/vuln/detail/CVE-2025-22869). #10804
* [BUGFIX] Upgrade Go to 1.23.7 to address [CVE-2024-45336](https://nvd.nist.gov/vuln/detail/CVE-2024-45336), [CVE-2024-45341](https://nvd.nist.gov/vuln/detail/CVE-2024-45341), and [CVE-2025-22866](https://nvd.nist.gov/vuln/detail/CVE-2025-22866). #10862


## 2.15.0

### Grafana Mimir

* [CHANGE] Alertmanager: the following metrics are not exported for a given `user` when the metric value is zero: #9359
  * `cortex_alertmanager_alerts_received_total`
  * `cortex_alertmanager_alerts_invalid_total`
  * `cortex_alertmanager_partial_state_merges_total`
  * `cortex_alertmanager_partial_state_merges_failed_total`
  * `cortex_alertmanager_state_replication_total`
  * `cortex_alertmanager_state_replication_failed_total`
  * `cortex_alertmanager_alerts`
  * `cortex_alertmanager_silences`
* [CHANGE] Distributor: Drop experimental `-distributor.direct-otlp-translation-enabled` flag, since direct OTLP translation is well tested at this point. #9647
* [CHANGE] Ingester: Change `-initial-delay` for circuit breakers to begin when the first request is received, rather than at breaker activation. #9842
* [CHANGE] Query-frontend: apply query pruning before query sharding instead of after. #9913
* [CHANGE] Ingester: remove experimental flags `-ingest-storage.kafka.ongoing-records-per-fetch` and `-ingest-storage.kafka.startup-records-per-fetch`. They are removed in favour of `-ingest-storage.kafka.max-buffered-bytes`. #9906
* [CHANGE] Ingester: Replace `cortex_discarded_samples_total` label from `sample-out-of-bounds` to `sample-timestamp-too-old`. #9885
* [CHANGE] Ruler: the `/prometheus/config/v1/rules` does not return an error anymore if a rule group is missing in the object storage after been successfully returned by listing the storage, because it could have been deleted in the meanwhile. #9936
* [CHANGE] Querier: The `.` pattern in regular expressions in PromQL matches newline characters. With this change regular expressions like `.*` match strings that include `\n`. To maintain the old behaviour, you will have to change regular expressions by replacing all `.` patterns with `[^\n]`, e.g. `foo[^\n]*`. This upgrades PromQL compatibility from Prometheus 2.0 to 3.0. #9844
* [CHANGE] Querier: Lookback and range selectors are left open and right closed (previously left closed and right closed). This change affects queries and subqueries when the evaluation time perfectly aligns with the sample timestamps. For example assume querying a timeseries with evenly spaced samples exactly 1 minute apart. Previously, a range query with `5m` would usually return 5 samples, or 6 samples if the query evaluation aligns perfectly with a scrape. Now, queries like this will always return 5 samples. This upgrades PromQL compatibility from Prometheus 2.0 to 3.0. #9844 #10188
* [CHANGE] Querier: promql(native histograms): Introduce exponential interpolation. #9844
* [CHANGE] Remove deprecated `api.get-request-for-ingester-shutdown-enabled` setting, which scheduled for removal in 2.15. #10197
* [FEATURE] Querier: add experimental streaming PromQL engine, enabled with `-querier.query-engine=mimir`. #10067
* [FEATURE] Distributor: Add support for `lz4` OTLP compression. #9763
* [FEATURE] Query-frontend: added experimental configuration options `query-frontend.cache-errors` and `query-frontend.results-cache-ttl-for-errors` to allow non-transient responses to be cached. When set to `true` error responses from hitting limits or bad data are cached for a short TTL. #9028
* [FEATURE] Query-frontend: add middleware to control access to specific PromQL experimental functions on a per-tenant basis. #9798
* [FEATURE] gRPC: Support S2 compression. #9322
  * `-alertmanager.alertmanager-client.grpc-compression=s2`
  * `-ingester.client.grpc-compression=s2`
  * `-querier.frontend-client.grpc-compression=s2`
  * `-querier.scheduler-client.grpc-compression=s2`
  * `-query-frontend.grpc-client-config.grpc-compression=s2`
  * `-query-scheduler.grpc-client-config.grpc-compression=s2`
  * `-ruler.client.grpc-compression=s2`
  * `-ruler.query-frontend.grpc-client-config.grpc-compression=s2`
* [FEATURE] Alertmanager: limit added for maximum size of the Grafana state (`-alertmanager.max-grafana-state-size-bytes`). #9475
* [FEATURE] Alertmanager: limit added for maximum size of the Grafana configuration (`-alertmanager.max-config-size-bytes`). #9402
* [FEATURE] Ingester: Experimental support for ingesting out-of-order native histograms. This is disabled by default and can be enabled by setting `-ingester.ooo-native-histograms-ingestion-enabled` to `true`. #7175
* [FEATURE] Distributor: Added `-api.skip-label-count-validation-header-enabled` option to allow skipping label count validation on the HTTP write path based on `X-Mimir-SkipLabelCountValidation` header being `true` or not. #9576
* [FEATURE] Ruler: Add experimental support for caching the contents of rule groups. This is disabled by default and can be enabled by setting `-ruler-storage.cache.rule-group-enabled`. #9595 #10024
* [FEATURE] PromQL: Add experimental `info` function. Experimental functions are disabled by default, but can be enabled setting `-querier.promql-experimental-functions-enabled=true` in the query-frontend and querier. #9879
* [FEATURE] Distributor: Support promotion of OTel resource attributes to labels. #8271
* [FEATURE] Querier: Add experimental `double_exponential_smoothing` PromQL function. Experimental functions are disabled by default, but can be enabled by setting `-querier.promql-experimental-functions-enabled=true` in the query-frontend and querier. #9844
* [ENHANCEMENT] Query Frontend: Return server-side `bytes_processed` statistics following Server-Timing format. #9645 #9985
* [ENHANCEMENT] mimirtool: Adds bearer token support for mimirtool's analyze ruler/prometheus commands. #9587
* [ENHANCEMENT] Ruler: Support `exclude_alerts` parameter in `<prometheus-http-prefix>/api/v1/rules` endpoint. #9300
* [ENHANCEMENT] Distributor: add a metric to track tenants who are sending newlines in their label values called `cortex_distributor_label_values_with_newlines_total`. #9400
* [ENHANCEMENT] Ingester: improve performance of reading the WAL. #9508
* [ENHANCEMENT] Query-scheduler: improve the errors and traces emitted by query-schedulers when communicating with queriers. #9519
* [ENHANCEMENT] Compactor: uploaded blocks cannot be bigger than max configured compactor time range, and cannot cross the boundary for given time range. #9524
* [ENHANCEMENT] The distributor now validates that received label values only contain allowed characters. #9185
* [ENHANCEMENT] Add SASL plain authentication support to Kafka client used by the experimental ingest storage. Configure SASL credentials via the following settings: #9584
  * `-ingest-storage.kafka.sasl-password`
  * `-ingest-storage.kafka.sasl-username`
* [ENHANCEMENT] memberlist: TCP transport write path is now non-blocking, and is configurable by new flags: #9594
  * `-memberlist.max-concurrent-writes`
  * `-memberlist.acquire-writer-timeout`
* [ENHANCEMENT] memberlist: Notifications can now be processed once per interval specified by `-memberlist.notify-interval` to reduce notify storm CPU activity in large clusters. #9594
* [ENHANCEMENT] Query-scheduler: Remove the experimental `query-scheduler.prioritize-query-components` flag. Request queues always prioritize query component dequeuing above tenant fairness. #9703
* [ENHANCEMENT] Ingester: Emit traces for block syncing, to join up block-upload traces. #9656
* [ENHANCEMENT] Querier: Enable the optional querying of additional storage queryables. #9712
* [ENHANCEMENT] Ingester: Disable the push circuit breaker when ingester is in read-only mode. #9760
* [ENHANCEMENT] Ingester: Reduced lock contention in the `PostingsForMatchers` cache. #9773
* [ENHANCEMENT] Storage: Allow HTTP client settings to be tuned for GCS and Azure backends via an `http` block or corresponding CLI flags. This was already supported by the S3 backend. #9778
* [ENHANCEMENT] Ruler: Support `group_limit` and `group_next_token` parameters in the `<prometheus-http-prefix>/api/v1/rules` endpoint. #9563
* [ENHANCEMENT] Ingester: improved lock contention affecting read and write latencies during TSDB head compaction. #9822
* [ENHANCEMENT] Distributor: when a label value fails validation due to invalid UTF-8 characters, don't include the invalid characters in the returned error. #9828
* [ENHANCEMENT] Ingester: when experimental ingest storage is enabled, do not buffer records in the Kafka client when fetch concurrency is in use. #9838 #9850
* [ENHANCEMENT] Compactor: refresh deletion marks when updating the bucket index concurrently. This speeds up updating the bucket index by up to 16 times when there is a lot of blocks churn (thousands of blocks churning every cleanup cycle). #9881
* [ENHANCEMENT] PromQL: make `sort_by_label` stable. #9879
* [ENHANCEMENT] Distributor: Initialize ha_tracker cache before ha_tracker and distributor reach running state and begin serving writes. #9826 #9976
* [ENHANCEMENT] Ingester: `-ingest-storage.kafka.max-buffered-bytes` to limit the memory for buffered records when using concurrent fetching. #9892
* [ENHANCEMENT] Querier: improve performance and memory consumption of queries that select many series. #9914
* [ENHANCEMENT] Ruler: Support OAuth2 and proxies in Alertmanager client #9945 #10030
* [ENHANCEMENT] Ingester: Add `-blocks-storage.tsdb.bigger-out-of-order-blocks-for-old-samples` to build 24h blocks for out-of-order data belonging to the previous days instead of building smaller 2h blocks. This reduces pressure on compactors and ingesters when the out-of-order samples span multiple days in the past. #9844 #10033 #10035
* [ENHANCEMENT] Distributor: allow a different limit for info series (series ending in `_info`) label count, via `-validation.max-label-names-per-info-series`. #10028
* [ENHANCEMENT] Ingester: do not reuse labels, samples and histograms slices in the write request if there are more entries than 10x the pre-allocated size. This should help to reduce the in-use memory in case of few requests with a very large number of labels, samples or histograms. #10040
* [ENHANCEMENT] Query-Frontend: prune `<subquery> and on() (vector(x)==y)` style queries and stop pruning `<subquery> < -Inf`. Triggered by https://github.com/prometheus/prometheus/pull/15245. #10026
* [ENHANCEMENT] Query-Frontend: perform request format validation before processing the request. #10093
* [BUGFIX] Fix issue where functions such as `rate()` over native histograms could return incorrect values if a float stale marker was present in the selected range. #9508
* [BUGFIX] Fix issue where negation of native histograms (eg. `-some_native_histogram_series`) did nothing. #9508
* [BUGFIX] Fix issue where `metric might not be a counter, name does not end in _total/_sum/_count/_bucket` annotation would be emitted even if `rate` or `increase` did not have enough samples to compute a result. #9508
* [BUGFIX] Fix issue where sharded queries could return annotations with incorrect or confusing position information. #9536
* [BUGFIX] Fix issue where downstream consumers may not generate correct cache keys for experimental error caching. #9644
* [BUGFIX] Fix issue where active series requests error when encountering a stale posting. #9580
* [BUGFIX] Fix pooling buffer reuse logic when `-distributor.max-request-pool-buffer-size` is set. #9666
* [BUGFIX] Fix issue when using the experimental `-ruler.max-independent-rule-evaluation-concurrency` feature, where the ruler could panic as it updates a running ruleset or shutdowns. #9726
* [BUGFIX] Always return unknown hint for first sample in non-gauge native histograms chunk to avoid incorrect counter reset hints when merging chunks from different sources. #10033
* [BUGFIX] Ensure native histograms counter reset hints are corrected when merging results from different sources. #9909
* [BUGFIX] Ingester: Fix race condition in per-tenant TSDB creation. #9708
* [BUGFIX] Ingester: Fix race condition in exemplar adding. #9765
* [BUGFIX] Ingester: Fix race condition in native histogram appending. #9765
* [BUGFIX] Ingester: Fix bug in concurrent fetching where a failure to list topics on startup would cause to use an invalid topic ID (0x00000000000000000000000000000000). #9883
* [BUGFIX] Ingester: Fix data loss bug in the experimental ingest storage when a Kafka Fetch is split into multiple requests and some of them return an error. #9963 #9964
* [BUGFIX] PromQL: `round` now removes the metric name again. #9879
* [BUGFIX] Query-Frontend: fix `QueryFrontendCodec` module initialization to set lookback delta from `-querier.lookback-delta`. #9984
* [BUGFIX] OTLP: Support integer exemplar value type. #9844
* [BUGFIX] Querier: Correct the behaviour of binary operators between native histograms and floats. #9844
* [BUGFIX] Querier: Fix stddev+stdvar aggregations to always ignore native histograms. #9844
* [BUGFIX] Querier: Fix stddev+stdvar aggregations to treat Infinity consistently. #9844
* [BUGFIX] Ingester: Chunks could have one unnecessary zero byte at the end. #9844
* [BUGFIX] OTLP receiver: Preserve colons and combine multiple consecutive underscores into one when generating metric names in suffix adding mode (`-distributor.otel-metric-suffixes-enabled`). #10075
* [BUGFIX] PromQL: Ignore native histograms in `clamp`, `clamp_max` and `clamp_min` functions. #10136
* [BUGFIX] PromQL: Ignore native histograms in `max`, `min`, `stdvar`, `stddev` aggregation operators and instead return an info annotation. #10136
* [BUGFIX] PromQL: Ignore native histograms when compared to float values with `==`, `!=`, `<`, `>`, `<=`, `>=` and instead return an info annotation. #10136
* [BUGFIX] PromQL: Return an info annotation if the `quantile` function is used on a float series that does not have `le` label. #10136
* [BUGFIX] PromQL: Fix `count_values` to take into account native histograms. #10168
* [BUGFIX] PromQL: Ignore native histograms in time functions `day_of_month`, `day_of_week`, `day_of_year`, `days_in_month`, `hour`, `minute`, `month` and `year`, which means they no longer yield any value when encountering a native histograms series. #10188
* [BUGFIX] PromQL: Ignore native histograms in `topk` and `bottomk` functions and return info annotation instead. #10188
* [BUGFIX] PromQL: Let `limitk` and `limit_ratio` include native histograms if applicable. #10188
* [BUGFIX] PromQL: Fix `changes` and `resets` functions to count switch between float and native histograms sample type as change and reset. #10188

### Mixin

* [CHANGE] Remove backwards compatibility for `thanos_memcached_` prefixed metrics in dashboards and alerts removed in 2.12. #9674 #9758
* [CHANGE] Reworked the alert `MimirIngesterStuckProcessingRecordsFromKafka` to also work when concurrent fetching is enabled. #9855
* [ENHANCEMENT] Unify ingester autoscaling panels on 'Mimir / Writes' dashboard to work for both ingest-storage and non-ingest-storage autoscaling. #9617
* [ENHANCEMENT] Alerts: Enable configuring job prefix for alerts to prevent clashes with metrics from Loki/Tempo. #9659
* [ENHANCEMENT] Dashboards: visualize the age of source blocks in the "Mimir / Compactor" dashboard. #9697
* [ENHANCEMENT] Dashboards: Include block compaction level on queried blocks in 'Mimir / Queries' dashboard. #9706
* [ENHANCEMENT] Alerts: add `MimirIngesterMissedRecordsFromKafka` to detect gaps in consumed records in the ingester when using the experimental Kafka-based storage. #9921 #9972
* [ENHANCEMENT] Dashboards: Add more panels to 'Mimir / Writes' for concurrent ingestion and fetching when using ingest storage. #10021
* [ENHANCEMENT] Dashboards: Include CPU and memory resources in 'Mimir / Ruler' dashboard. #10656
* [BUGFIX] Dashboards: Fix autoscaling metrics joins when series churn. #9412 #9450 #9432
* [BUGFIX] Alerts: Fix autoscaling metrics joins in `MimirAutoscalerNotActive` when series churn. #9412
* [BUGFIX] Alerts: Exclude failed cache "add" operations from alerting since failures are expected in normal operation. #9658
* [BUGFIX] Alerts: Exclude read-only replicas from `IngesterInstanceHasNoTenants` alert. #9843
* [BUGFIX] Alerts: Use resident set memory for the `EtcdAllocatingTooMuchMemory` alert so that ephemeral file cache memory doesn't cause the alert to misfire. #9997
* [BUGFIX] Query-frontend: support `X-Read-Consistency-Offsets` on labels queries too.

### Jsonnet

* [CHANGE] Remove support to set Redis as a cache backend from jsonnet. #9677
* [CHANGE] Rollout-operator now defaults to storing scaling operation metadata in a Kubernetes ConfigMap. This avoids recursively invoking the admission webhook in some Kubernetes environments. #9699
* [CHANGE] Update rollout-operator version to 0.20.0. #9995
* [CHANGE] Remove the `track_sizes` feature for Memcached pods since it is unused. #10032
* [CHANGE] The configuration options `autoscaling_distributor_min_replicas` and `autoscaling_distributor_max_replicas` has been renamed to `autoscaling_distributor_min_replicas_per_zone` and `autoscaling_distributor_max_replicas_per_zone` respectively. #10019
* [FEATURE] Add support to deploy distributors in multi availability zones. #9548
* [FEATURE] Add configuration settings to set the number of Memcached replicas for each type of cache (`memcached_frontend_replicas`, `memcached_index_queries_replicas`, `memcached_chunks_replicas`, `memcached_metadata_replicas`). #9679
* [ENHANCEMENT] Add `ingest_storage_ingester_autoscaling_triggers` option to specify multiple triggers in ScaledObject created for ingest-store ingester autoscaling. #9422
* [ENHANCEMENT] Add `ingest_storage_ingester_autoscaling_scale_up_stabilization_window_seconds` and `ingest_storage_ingester_autoscaling_scale_down_stabilization_window_seconds` config options to make stabilization window for ingester autoscaling when using ingest-storage configurable. #9445
* [ENHANCEMENT] Make label-selector in ReplicaTemplate/ingester-zone-a object configurable when using ingest-storage. #9480
* [ENHANCEMENT] Add `querier_only_args` option to specify CLI flags that apply only to queriers but not ruler-queriers. #9503
* [ENHANCEMENT] Validate the Kafka client ID configured when ingest storage is enabled. #9573
* [ENHANCEMENT] Configure pod anti-affinity and tolerations to run etcd pods multi-AZ when `_config.multi_zone_etcd_enabled` is set to `true`. #9725

### Mimirtool

### Mimir Continuous Test

### Query-tee

* [FEATURE] Added `-proxy.compare-skip-samples-before` to skip samples before the given time when comparing responses. The time can be in RFC3339 format (or) RFC3339 without the timezone and seconds (or) date only. #9515
* [FEATURE] Add `-backend.config-file` for a YAML configuration file for per-backend options. Currently, it only supports additional HTTP request headers. #10081
* [ENHANCEMENT] Added human-readable timestamps to comparison failure messages. #9665

### Documentation

* [BUGFIX] Send native histograms: update the migration guide with the corrected dashboard query for switching between classic and native histograms queries. #10052

### Tools

* [FEATURE] `splitblocks`: add new tool to split blocks larger than a specified duration into multiple blocks. #9517, #9779
* [ENHANCEMENT] `copyblocks`: add `--skip-no-compact-block-duration-check`, which defaults to `false`, to simplify targeting blocks that are not awaiting compaction. #9439
* [ENHANCEMENT] `copyblocks`: add `--user-mapping` to support copying blocks between users. #10110
* [ENHANCEMENT] `kafkatool`: add SASL plain authentication support. The following new CLI flags have been added: #9584
  * `--kafka-sasl-username`
  * `--kafka-sasl-password`
* [ENHANCEMENT] `kafkatool`: add `dump print` command to print the content of write requests from a dump. #9942
* [ENHANCEMENT] Updated `KubePersistentVolumeFillingUp` runbook, including a sample command to debug the distroless image. #9802

## 2.14.3

### Grafana Mimir

* [BUGFIX] Update `golang.org/x/crypto` to address [CVE-2024-45337](https://github.com/advisories/GHSA-v778-237x-gjrc). #10251
* [BUGFIX] Update `golang.org/x/net` to address [CVE-2024-45338](https://github.com/advisories/GHSA-w32m-9786-jp63). #10298

## 2.14.2

### Grafana Mimir

* [BUGFIX] Query-frontend: Do not break scheduler connection on malformed queries. #9833

## 2.14.1

### Grafana Mimir

* [BUGFIX] Update objstore library to resolve issues observed for some S3-compatible object stores, which respond to `StatObject` with `Range` incorrectly. #9625

## 2.14.0

### Grafana Mimir

* [CHANGE] Update minimal supported version of Go to 1.22. #9134
* [CHANGE] Store-gateway / querier: enable streaming chunks from store-gateways to queriers by default. #6646
* [CHANGE] Querier: honor the start/end time range specified in the read hints when executing a remote read request. #8431
* [CHANGE] Querier: return only samples within the queried start/end time range when executing a remote read request using "SAMPLES" mode. Previously, samples outside of the range could have been returned. Samples outside of the queried time range may still be returned when executing a remote read request using "STREAMED_XOR_CHUNKS" mode. #8463
* [CHANGE] Querier: Set minimum for `-querier.max-concurrent` to four to prevent queue starvation with querier-worker queue prioritization algorithm; values below the minimum four are ignored and set to the minimum. #9054
* [CHANGE] Store-gateway: enabled `-blocks-storage.bucket-store.max-concurrent-queue-timeout` by default with a timeout of 5 seconds. #8496
* [CHANGE] Store-gateway: enabled `-blocks-storage.bucket-store.index-header.lazy-loading-concurrency-queue-timeout` by default with a timeout of 5 seconds . #8667
* [CHANGE] Distributor: Incoming OTLP requests were previously size-limited by using limit from `-distributor.max-recv-msg-size` option. We have added option `-distributor.max-otlp-request-size` for limiting OTLP requests, with default value of 100 MiB. #8574
* [CHANGE] Distributor: remove metric `cortex_distributor_sample_delay_seconds`. #8698
* [CHANGE] Query-frontend: Remove deprecated `frontend.align_queries_with_step` YAML configuration. The configuration option has been moved to per-tenant and default `limits` since Mimir 2.12. #8733 #8735
* [CHANGE] Store-gateway: Change default of `-blocks-storage.bucket-store.max-concurrent` to 200. #8768
* [CHANGE] Added new metric `cortex_compactor_disk_out_of_space_errors_total` which counts how many times a compaction failed due to the compactor being out of disk, alert if there is a single increase. #8237 #8278
* [CHANGE] Store-gateway: Remove experimental parameter `-blocks-storage.bucket-store.series-selection-strategy`. The default strategy is now `worst-case`. #8702
* [CHANGE] Store-gateway: Rename `-blocks-storage.bucket-store.series-selection-strategies.worst-case-series-preference` to `-blocks-storage.bucket-store.series-fetch-preference` and promote to stable. #8702
* [CHANGE] Querier, store-gateway: remove deprecated `-querier.prefer-streaming-chunks-from-store-gateways=true`. Streaming from store-gateways is now always enabled. #8696
* [CHANGE] Ingester: remove deprecated `-ingester.return-only-grpc-errors`. #8699 #8828
* [CHANGE] Distributor, ruler: remove deprecated `-ingester.client.report-grpc-codes-in-instrumentation-label-enabled`. #8700
* [CHANGE] Ingester client: experimental support for client-side circuit breakers, their configuration options (`-ingester.client.circuit-breaker.*`) and metrics (`cortex_ingester_client_circuit_breaker_results_total`, `cortex_ingester_client_circuit_breaker_transitions_total`) were removed. #8802
* [CHANGE] Ingester: circuit breakers do not open in case of per-instance limit errors anymore. Opening can be triggered only in case of push and pull requests exceeding the configured duration. #8854
* [CHANGE] Query-frontend: Return `413 Request Entity Too Large` if a response shard for an `/active_series` request is too large. #8861
* [CHANGE] Distributor: Promote replying with `Retry-After` header on retryable errors to stable and set `-distributor.retry-after-header.enabled=true` by default. #8694
* [CHANGE] Distributor: Replace `-distributor.retry-after-header.max-backoff-exponent` and `-distributor.retry-after-header.base-seconds` with `-distributor.retry-after-header.min-backoff` and `-distributor.retry-after-header.max-backoff` for easier configuration. #8694
* [CHANGE] Ingester: increase the default inactivity timeout of active series (`-ingester.active-series-metrics-idle-timeout`) from `10m` to `20m`. #8975
* [CHANGE] Distributor: Remove `-distributor.enable-otlp-metadata-storage` flag, which was deprecated in version 2.12. #9069
* [CHANGE] Ruler: Removed `-ruler.drain-notification-queue-on-shutdown` option, which is now enabled by default. #9115
* [CHANGE] Querier: allow wrapping errors with context errors only when the former actually correspond to `context.Canceled` and `context.DeadlineExceeded`. #9175
* [CHANGE] Query-scheduler: Remove the experimental `-query-scheduler.use-multi-algorithm-query-queue` flag. The new multi-algorithm tree queue is always used for the scheduler. #9210
* [CHANGE] Distributor: reject incoming requests until the distributor service has started. #9317
* [CHANGE] Ingester, Distributor: Remove deprecated `-ingester.limit-inflight-requests-using-grpc-method-limiter` and `-distributor.limit-inflight-requests-using-grpc-method-limiter`. The feature was deprecated and enabled by default in Mimir 2.12. #9407
* [CHANGE] Querier: Remove deprecated `-querier.max-query-into-future`. The feature was deprecated in Mimir 2.12. #9407
* [CHANGE] Cache: Deprecate experimental support for Redis as a cache backend. The support is set to be removed in the next major release. #9453
* [FEATURE] Alertmanager: Added `-alertmanager.log-parsing-label-matchers` to control logging when parsing label matchers. This flag is intended to be used with `-alertmanager.utf8-strict-mode-enabled` to validate UTF-8 strict mode is working as intended. The default value is `false`. #9173
* [FEATURE] Alertmanager: Added `-alertmanager.utf8-migration-logging-enabled` to enable logging of tenant configurations that are incompatible with UTF-8 strict mode. The default value is `false`. #9174
* [FEATURE] Querier: add experimental streaming PromQL engine, enabled with `-querier.query-engine=mimir`. #8422 #8430 #8454 #8455 #8360 #8490 #8508 #8577 #8660 #8671 #8677 #8747 #8850 #8872 #8838 #8911 #8909 #8923 #8924 #8925 #8932 #8933 #8934 #8962 #8986 #8993 #8995 #9008 #9017 #9018 #9019 #9120 #9121 #9136 #9139 #9140 #9145 #9191 #9192 #9194 #9196 #9201 #9212 #9225 #9260 #9272 #9277 #9278 #9280 #9281 #9342 #9343 #9371 #9859 #9858
* [FEATURE] Experimental Kafka-based ingest storage. #6888 #6894 #6929 #6940 #6951 #6974 #6982 #7029 #7030 #7091 #7142 #7147 #7148 #7153 #7160 #7193 #7349 #7376 #7388 #7391 #7393 #7394 #7402 #7404 #7423 #7424 #7437 #7486 #7503 #7508 #7540 #7621 #7682 #7685 #7694 #7695 #7696 #7697 #7701 #7733 #7734 #7741 #7752 #7838 #7851 #7871 #7877 #7880 #7882 #7887 #7891 #7925 #7955 #7967 #8031 #8063 #8077 #8088 #8135 #8176 #8184 #8194 #8216 #8217 #8222 #8233 #8503 #8542 #8579 #8657 #8686 #8688 #8703 #8706 #8708 #8738 #8750 #8778 #8808 #8809 #8841 #8842 #8845 #8853 #8886 #8988
  * What it is:
    * When the new ingest storage architecture is enabled, distributors write incoming write requests to a Kafka-compatible backend, and the ingesters asynchronously replay ingested data from Kafka. In this architecture, the write and read path are de-coupled through a Kafka-compatible backend. The write path and Kafka load is a function of the incoming write traffic, the read path load is a function of received queries. Whatever the load on the read path, it doesn't affect the write path.
  * New configuration options:
    * `-ingest-storage.enabled`
    * `-ingest-storage.kafka.*`: configures Kafka-compatible backend and how clients interact with it.
    * `-ingest-storage.ingestion-partition-tenant-shard-size`: configures the per-tenant shuffle-sharding shard size used by partitions ring.
    * `-ingest-storage.read-consistency`: configures the default read consistency.
    * `-ingest-storage.migration.distributor-send-to-ingesters-enabled`: enabled tee-ing writes to classic ingesters and Kafka, used during a live migration to the new ingest storage architecture.
    * `-ingester.partition-ring.*`: configures partitions ring backend.
* [FEATURE] Querier: added support for `limitk()` and `limit_ratio()` experimental PromQL functions. Experimental functions are disabled by default, but can be enabled setting `-querier.promql-experimental-functions-enabled=true` in the query-frontend and querier. #8632
* [FEATURE] Querier: experimental support for `X-Mimir-Chunk-Info-Logger` header that triggers logging information about TSDB chunks loaded from ingesters and store-gateways in the querier. The header should contain the comma separated list of labels for which their value will be included in the logs. #8599
* [FEATURE] Query frontend: added new query pruning middleware to enable pruning dead code (eg. expressions that cannot produce any results) and simplifying expressions (eg. expressions that can be evaluated immediately) in queries. #9086
* [FEATURE] Ruler: added experimental configuration, `-ruler.rule-evaluation-write-enabled`, to disable writing the result of rule evaluation to ingesters. This feature can be used for testing purposes. #9060
* [FEATURE] Ingester: added experimental configuration `ingester.ignore-ooo-exemplars`. When set to `true` out of order exemplars are no longer reported to the remote write client. #9151
* [ENHANCEMENT] Compactor: Add `cortex_compactor_compaction_job_duration_seconds` and `cortex_compactor_compaction_job_blocks` histogram metrics to track duration of individual compaction jobs and number of blocks per job. #8371
* [ENHANCEMENT] Rules: Added per namespace max rules per rule group limit. The maximum number of rules per rule groups for all namespaces continues to be configured by `-ruler.max-rules-per-rule-group`, but now, this can be superseded by the new `-ruler.max-rules-per-rule-group-by-namespace` option on a per namespace basis. This new limit can be overridden using the overrides mechanism to be applied per-tenant. #8378
* [ENHANCEMENT] Rules: Added per namespace max rule groups per tenant limit. The maximum number of rule groups per rule tenant for all namespaces continues to be configured by `-ruler.max-rule-groups-per-tenant`, but now, this can be superseded by the new `-ruler.max-rule-groups-per-tenant-by-namespace` option on a per namespace basis. This new limit can be overridden using the overrides mechanism to be applied per-tenant. #8425
* [ENHANCEMENT] Ruler: Added support to protect rules namespaces from modification. The `-ruler.protected-namespaces` flag can be used to specify namespaces that are protected from rule modifications. The header `X-Mimir-Ruler-Override-Namespace-Protection` can be used to override the protection. #8444
* [ENHANCEMENT] Query-frontend: be able to block remote read queries via the per tenant runtime override `blocked_queries`. #8372 #8415
* [ENHANCEMENT] Query-frontend: added `remote_read` to `op` supported label values for the `cortex_query_frontend_queries_total` metric. #8412
* [ENHANCEMENT] Query-frontend: log the overall length and start, end time offset from current time for remote read requests. The start and end times are calculated as the miminum and maximum times of the individual queries in the remote read request. #8404
* [ENHANCEMENT] Storage Provider: Added option `-<prefix>.s3.dualstack-enabled` that allows disabling S3 client from resolving AWS S3 endpoint into dual-stack IPv4/IPv6 endpoint. Defaults to true. #8405
* [ENHANCEMENT] HA Tracker: Added reporting of most recent elected replica change via `cortex_ha_tracker_last_election_timestamp_seconds` gauge, logging, and a new column in the HA Tracker status page. #8507
* [ENHANCEMENT] Use sd_notify to send events to systemd at start and stop of mimir services. Default systemd mimir.service config now wait for those events with a configurable timeout `TimeoutStartSec` default is 3 min to handle long start time (ex. store-gateway). #8220 #8555 #8658
* [ENHANCEMENT] Alertmanager: Reloading config and templates no longer needs to hit the disk. #4967
* [ENHANCEMENT] Compactor: Added experimental `-compactor.in-memory-tenant-meta-cache-size` option to set size of in-memory cache (in number of items) for parsed meta.json files. This can help when a tenant has many meta.json files and their parsing before each compaction cycle is using a lot of CPU time. #8544
* [ENHANCEMENT] Distributor: Interrupt OTLP write request translation when context is canceled or has timed out. #8524
* [ENHANCEMENT] Ingester, store-gateway: optimised regular expression matching for patterns like `1.*|2.*|3.*|...|1000.*`. #8632
* [ENHANCEMENT] Query-frontend: Add `header_cache_control` to query stats. #8590
* [ENHANCEMENT] Query-scheduler: Introduce `query-scheduler.use-multi-algorithm-query-queue`, which allows use of an experimental queue structure, with no change in external queue behavior. #7873
* [ENHANCEMENT] Query-scheduler: Improve CPU/memory performance of experimental query-scheduler. #8871
* [ENHANCEMENT] Expose a new `s3.trace.enabled` configuration option to enable detailed logging of operations against S3-compatible object stores. #8690
* [ENHANCEMENT] memberlist: locally-generated messages (e.g. ring updates) are sent to gossip network before forwarded messages. Introduced `-memberlist.broadcast-timeout-for-local-updates-on-shutdown` option to modify how long to wait until queue with locally-generated messages is empty when shutting down. Previously this was hard-coded to 10s, and wait included all messages (locally-generated and forwarded). Now it defaults to 10s, 0 means no timeout. Increasing this value may help to avoid problem when ring updates on shutdown are not propagated to other nodes, and ring entry is left in a wrong state. #8761
* [ENHANCEMENT] Querier: allow using both raw numbers of seconds and duration literals in queries where previously only one or the other was permitted. For example, `predict_linear` now accepts a duration literal (eg. `predict_linear(..., 4h)`), and range vector selectors now accept a number of seconds (eg. `rate(metric[2])`). #8780
* [ENHANCEMENT] Ruler: Add `ruler.max-independent-rule-evaluation-concurrency` to allow independent rules of a tenant to be run concurrently. You can control the amount of concurrency per tenant is controlled via the `-ruler.max-independent-rule-evaluation-concurrency-per-tenan` as a limit. Use a `-ruler.max-independent-rule-evaluation-concurrency` value of `0` can be used to disable the feature for all tenants. By default, this feature is disabled. A rule is eligible for concurrency as long as it doesn't depend on any other rules, doesn't have any other rules that depend on it, and has a total rule group runtime that exceeds 50% of its interval by default. The threshold can can be adjusted with `-ruler.independent-rule-evaluation-concurrency-min-duration-percentage`. #8146 #8858 #8880 #8884
  * This work introduces the following metrics:
    * `cortex_ruler_independent_rule_evaluation_concurrency_slots_in_use`
    * `cortex_ruler_independent_rule_evaluation_concurrency_attempts_started_total`
    * `cortex_ruler_independent_rule_evaluation_concurrency_attempts_incomplete_total`
    * `cortex_ruler_independent_rule_evaluation_concurrency_attempts_completed_total`
* [ENHANCEMENT] Expose a new `s3.session-token` configuration option to enable using temporary security credentials. #8952
* [ENHANCEMENT] Add HA deduplication features to the `mimir-microservices-mode` development environment. #9012
* [ENHANCEMENT] Remove experimental `-query-frontend.additional-query-queue-dimensions-enabled` and `-query-scheduler.additional-query-queue-dimensions-enabled`. Mimir now always includes "query components" as a queue dimension. #8984 #9135
* [ENHANCEMENT] Add a new ingester endpoint to prepare instances to downscale. #8956
* [ENHANCEMENT] Query-scheduler: Add `query-scheduler.prioritize-query-components` which, when enabled, will primarily prioritize dequeuing fairly across queue components, and secondarily prioritize dequeuing fairly across tenants. When disabled, tenant fairness is primarily prioritized. `query-scheduler.use-multi-algorithm-query-queue` must be enabled in order to use this flag. #9016 #9071
* [ENHANCEMENT] Update runtime configuration to read gzip-compressed files with `.gz` extension. #9074
* [ENHANCEMENT] Ingester: add `cortex_lifecycler_read_only` metric which is set to 1 when ingester's lifecycler is set to read-only mode. #9095
* [ENHANCEMENT] Add a new field, `encode_time_seconds` to query stats log messages, to record the amount of time it takes the query-frontend to encode a response. This does not include any serialization time for downstream components. #9062
* [ENHANCEMENT] OTLP: If the flag `-distributor.otel-created-timestamp-zero-ingestion-enabled` is true, OTel start timestamps are converted to Prometheus zero samples to mark series start. #9131 #10053
* [ENHANCEMENT] Querier: attach logs emitted during query consistency check to trace span for query. #9213
* [ENHANCEMENT] Query-scheduler: Experimental `-query-scheduler.prioritize-query-components` flag enables the querier-worker queue priority algorithm to take precedence over tenant rotation when dequeuing requests. #9220
* [ENHANCEMENT] Add application credential arguments for Openstack Swift storage backend. #9181
* [ENHANCEMENT] Make MemberlistKV module targetable (can be run through `-target=memberlist-kv`). #9940
* [BUGFIX] Ruler: add support for draining any outstanding alert notifications before shutting down. This can be enabled with the `-ruler.drain-notification-queue-on-shutdown=true` CLI flag. #8346
* [BUGFIX] Query-frontend: fix `-querier.max-query-lookback` enforcement when `-compactor.blocks-retention-period` is not set, and viceversa. #8388
* [BUGFIX] Ingester: fix sporadic `not found` error causing an internal server error if label names are queried with matchers during head compaction. #8391
* [BUGFIX] Ingester, store-gateway: fix case insensitive regular expressions not matching correctly some Unicode characters. #8391
* [BUGFIX] Query-frontend: "query stats" log now includes the actual `status_code` when the request fails due to an error occurring in the query-frontend itself. #8407
* [BUGFIX] Store-gateway: fixed a case where, on a quick subsequent restart, the previous lazy-loaded index header snapshot was overwritten by a partially loaded one. #8281
* [BUGFIX] Ingester: fixed timestamp reported in the "the sample has been rejected because its timestamp is too old" error when the write request contains only histograms. #8462
* [BUGFIX] Store-gateway: store sparse index headers atomically to disk. #8485
* [BUGFIX] Query scheduler: fix a panic in request queueing. #8451
* [BUGFIX] Querier: fix issue where "context canceled" is logged for trace spans for requests to store-gateways that return no series when chunks streaming is enabled. #8510
* [BUGFIX] Alertmanager: Fix per-tenant silence limits not reloaded during runtime. #8456
* [BUGFIX] Alertmanager: Fixes a number of bugs in silences which could cause an existing silence to be deleted/expired when updating the silence failed. This could happen when the replacing silence was invalid or exceeded limits. #8525
* [BUGFIX] Alertmanager: Fix help message for utf-8-strict-mode. #8572
* [BUGFIX] Query-frontend: Ensure that internal errors result in an HTTP 500 response code instead of 422. #8595 #8666
* [BUGFIX] Configuration: Multi line envs variables are flatten during injection to be compatible with YAML syntax
* [BUGFIX] Querier: fix issue where queries can return incorrect results if a single store-gateway returns overlapping chunks for a series. #8827
* [BUGFIX] HA Tracker: store correct timestamp for last received request from elected replica. #8821
* [BUGFIX] Querier: do not return `grpc: the client connection is closing` errors as HTTP `499`. #8865 #8888
* [BUGFIX] Compactor: fix a race condition between different compactor replicas that may cause a deleted block to be still referenced as non-deleted in the bucket index. #8905
* [BUGFIX] Querier: fix issue where some native histogram-related warnings were not emitted when `rate()` was used over native histograms. #8918
* [BUGFIX] Ruler: map invalid org-id errors to 400 status code. #8935
* [BUGFIX] Querier: Fix invalid query results when multiple chunks are being merged. #8992
* [BUGFIX] Query-frontend: return annotations generated during evaluation of sharded queries. #9138
* [BUGFIX] Querier: Support optional start and end times on `/prometheus/api/v1/labels`, `/prometheus/api/v1/label/<label>/values`, and `/prometheus/api/v1/series` when `max_query_into_future: 0`. #9129
* [BUGFIX] Alertmanager: Fix config validation gap around unreferenced templates. #9207
* [BUGFIX] Alertmanager: Fix goroutine leak when stored config fails to apply and there is no existing tenant alertmanager #9211
* [BUGFIX] Querier: fix issue where both recently compacted blocks and their source blocks can be skipped during querying if store-gateways are restarting. #9224
* [BUGFIX] Alertmanager: fix receiver firewall to detect `0.0.0.0` and IPv6 interface-local multicast address as local addresses. #9308

### Mixin

* [CHANGE] Dashboards: set default auto-refresh rate to 5m. #8758
* [ENHANCEMENT] Dashboards: allow switching between using classic or native histograms in dashboards.
  * Overview dashboard: status, read/write latency and queries/ingestion per sec panels, `cortex_request_duration_seconds` metric. #7674 #8502 #8791
  * Writes dashboard: `cortex_request_duration_seconds` metric. #8757 #8791
  * Reads dashboard: `cortex_request_duration_seconds` metric. #8752
  * Rollout progress dashboard: `cortex_request_duration_seconds` metric. #8779
  * Alertmanager dashboard: `cortex_request_duration_seconds` metric. #8792
  * Ruler dashboard: `cortex_request_duration_seconds` metric. #8795
  * Queries dashboard: `cortex_request_duration_seconds` metric. #8800
  * Remote ruler reads dashboard: `cortex_request_duration_seconds` metric. #8801
* [ENHANCEMENT] Alerts: `MimirRunningIngesterReceiveDelayTooHigh` alert has been tuned to be more reactive to high receive delay. #8538
* [ENHANCEMENT] Dashboards: improve end-to-end latency and strong read consistency panels when experimental ingest storage is enabled. #8543 #8830
* [ENHANCEMENT] Dashboards: Add panels for monitoring ingester autoscaling when not using ingest-storage. These panels are disabled by default, but can be enabled using the `autoscaling.ingester.enabled: true` config option. #8484
* [ENHANCEMENT] Dashboards: Add panels for monitoring store-gateway autoscaling. These panels are disabled by default, but can be enabled using the `autoscaling.store_gateway.enabled: true` config option. #8824
* [ENHANCEMENT] Dashboards: add panels to show writes to experimental ingest storage backend in the "Mimir / Ruler" dashboard, when `_config.show_ingest_storage_panels` is enabled. #8732
* [ENHANCEMENT] Dashboards: show all series in tooltips on time series dashboard panels. #8748
* [ENHANCEMENT] Dashboards: add compactor autoscaling panels to "Mimir / Compactor" dashboard. The panels are disabled by default, but can be enabled setting `_config.autoscaling.compactor.enabled` to `true`. #8777
* [ENHANCEMENT] Alerts: added `MimirKafkaClientBufferedProduceBytesTooHigh` alert. #8763
* [ENHANCEMENT] Dashboards: added "Kafka produced records / sec" panel to "Mimir / Writes" dashboard. #8763
* [ENHANCEMENT] Alerts: added `MimirStrongConsistencyOffsetNotPropagatedToIngesters` alert, and rename `MimirIngesterFailsEnforceStrongConsistencyOnReadPath` alert to `MimirStrongConsistencyEnforcementFailed`. #8831
* [ENHANCEMENT] Dashboards: remove "All" option for namespace dropdown in dashboards. #8829
* [ENHANCEMENT] Dashboards: add Kafka end-to-end latency outliers panel in the "Mimir / Writes" dashboard. #8948
* [ENHANCEMENT] Dashboards: add "Out-of-order samples appended" panel to "Mimir / Tenants" dashboard. #8939
* [ENHANCEMENT] Alerts: `RequestErrors` and `RulerRemoteEvaluationFailing` have been enriched with a native histogram version. #9004
* [ENHANCEMENT] Dashboards: add 'Read path' selector to 'Mimir / Queries' dashboard. #8878
* [ENHANCEMENT] Dashboards: add annotation indicating active series are being reloaded to 'Mimir / Tenants' dashboard. #9257
* [ENHANCEMENT] Dashboards: limit results on the 'Failed evaluations rate' panel of the 'Mimir / Tenants' dashboard to 50 to avoid crashing the page when there are many failing groups. #9262
* [FEATURE] Alerts: add `MimirGossipMembersEndpointsOutOfSync` alert. #9347
* [BUGFIX] Dashboards: fix "current replicas" in autoscaling panels when HPA is not active. #8566
* [BUGFIX] Alerts: do not fire `MimirRingMembersMismatch` during the migration to experimental ingest storage. #8727
* [BUGFIX] Dashboards: avoid over-counting of ingesters metrics when migrating to experimental ingest storage. #9170
* [BUGFIX] Dashboards: fix `job_prefix` not utilized in `jobSelector`. #9155

### Jsonnet

* [CHANGE] Changed the following config options when the experimental ingest storage is enabled: #8874
  * `ingest_storage_ingester_autoscaling_min_replicas` changed to `ingest_storage_ingester_autoscaling_min_replicas_per_zone`
  * `ingest_storage_ingester_autoscaling_max_replicas` changed to `ingest_storage_ingester_autoscaling_max_replicas_per_zone`
* [CHANGE] Changed the overrides configmap generation to remove any field with `null` value. #9116
* [CHANGE] `$.replicaTemplate` function now takes replicas and labelSelector parameter. #9248
* [CHANGE] Renamed `ingest_storage_ingester_autoscaling_replica_template_custom_resource_definition_enabled` to `replica_template_custom_resource_definition_enabled`. #9248
* [FEATURE] Add support for automatically deleting compactor, store-gateway, ingester and read-write mode backend PVCs when the corresponding StatefulSet is scaled down. #8382 #8736
* [FEATURE] Automatically set GOMAXPROCS on ingesters. #9273
* [ENHANCEMENT] Added the following config options to set the number of partition ingester replicas when migrating to experimental ingest storage. #8517
  * `ingest_storage_migration_partition_ingester_zone_a_replicas`
  * `ingest_storage_migration_partition_ingester_zone_b_replicas`
  * `ingest_storage_migration_partition_ingester_zone_c_replicas`
* [ENHANCEMENT] Distributor: increase `-distributor.remote-timeout` when the experimental ingest storage is enabled. #8518
* [ENHANCEMENT] Memcached: Update to Memcached 1.6.28 and memcached-exporter 0.14.4. #8557
* [ENHANCEMENT] Rollout-operator: Allow the rollout-operator to be used as Kubernetes statefulset webhook to enable `no-downscale` and `prepare-downscale` annotations to be used on ingesters or store-gateways. #8743
* [ENHANCEMENT] Do not deploy ingester-zone-c when experimental ingest storage is enabled and `ingest_storage_ingester_zones` is configured to `2`. #8776
* [ENHANCEMENT] Added the config option `ingest_storage_migration_classic_ingesters_no_scale_down_delay` to disable the downscale delay on classic ingesters when migrating to experimental ingest storage. #8775 #8873
* [ENHANCEMENT] Configure experimental ingest storage on query-frontend too when enabled. #8843
* [ENHANCEMENT] Allow to override Kafka client ID on a per-component basis. #9026
* [ENHANCEMENT] Rollout-operator's access to ReplicaTemplate is now configured via config option `rollout_operator_replica_template_access_enabled`. #9252
* [ENHANCEMENT] Added support for new way of downscaling ingesters, using rollout-operator's resource-mirroring feature and read-only mode of ingesters. This can be enabled by using `ingester_automated_downscale_v2_enabled` config option. This is mutually exclusive with both `ingester_automated_downscale_enabled` (previous downscale mode) and `ingest_storage_ingester_autoscaling_enabled` (autoscaling for ingest-storage).
* [ENHANCEMENT] Update rollout-operator to `v0.19.1`. #9388
* [BUGFIX] Added missing node affinity matchers to write component. #8910

### Mimirtool

* [CHANGE] Disable colored output on mimirtool when the output is not to a terminal. #9423
* [CHANGE] Add `--force-color` flag to be able to enable colored output when the output is not to a terminal. #9423
* [CHANGE] Analyze Rules: Count recording rules used in rules group as used. #6133
* [CHANGE] Remove deprecated `--rule-files` flag in favor of CLI arguments for the following commands: #8701
  * `mimirtool rules load`
  * `mimirtool rules sync`
  * `mimirtool rules diff`
  * `mimirtool rules check`
  * `mimirtool rules prepare`
* [ENHANCEMENT] Remote read and backfill now supports the experimental native histograms. #9156

### Mimir Continuous Test

* [CHANGE] Use test metrics that do not pass through 0 to make identifying incorrect results easier. #8630
* [CHANGE] Allowed authentication to Mimir using both Tenant ID and basic/bearer auth. #9038
* [FEATURE] Experimental support for the `-tests.send-chunks-debugging-header` boolean flag to send the `X-Mimir-Chunk-Info-Logger: series_id` header with queries. #8599
* [ENHANCEMENT] Include human-friendly timestamps in diffs logged when a test fails. #8630
* [ENHANCEMENT] Add histograms to measure latency of read and write requests. #8583
* [ENHANCEMENT] Log successful test runs in addition to failed test runs. #8817
* [ENHANCEMENT] Series emitted by continuous-test now distribute more uniformly across ingesters. #9218 #9243
* [ENHANCEMENT] Configure `User-Agent` header for the Mimir client via `-tests.client.user-agent`. #9338
* [BUGFIX] Initialize test result metrics to 0 at startup so that alerts can correctly identify the first failure after startup. #8630

### Query-tee

* [CHANGE] If a preferred backend is configured, then query-tee always returns its response, regardless of the response status code. Previously, query-tee would only return the response from the preferred backend if it did not have a 5xx status code. #8634
* [ENHANCEMENT] Emit trace spans from query-tee. #8419
* [ENHANCEMENT] Log trace ID (if present) with all log messages written while processing a request. #8419
* [ENHANCEMENT] Log user agent when processing a request. #8419
* [ENHANCEMENT] Add `time` parameter to proxied instant queries if it is not included in the incoming request. This is optional but enabled by default, and can be disabled with `-proxy.add-missing-time-parameter-to-instant-queries=false`. #8419
* [ENHANCEMENT] Add support for sending only a proportion of requests to all backends, with the remainder only sent to the preferred backend. The default behaviour is to send all requests to all backends. This can be configured with `-proxy.secondary-backends-request-proportion`. #8532
* [ENHANCEMENT] Check annotations emitted by both backends are the same when comparing responses from two backends. #8660
* [ENHANCEMENT] Compare native histograms in query results when comparing results between two backends. #8724
* [ENHANCEMENT] Don't consider responses to be different during response comparison if both backends' responses contain different series, but all samples are within the recent sample window. #8749 #8894
* [ENHANCEMENT] When the expected and actual response for a matrix series is different, the full set of samples for that series from both backends will now be logged. #8947
* [ENHANCEMENT] Wait up to `-server.graceful-shutdown-timeout` for inflight requests to finish when shutting down, rather than immediately terminating inflight requests on shutdown. #8985
* [ENHANCEMENT] Optionally consider equivalent error messages the same when comparing responses. Enabled by default, disable with `-proxy.require-exact-error-match=true`. #9143 #9350 #9366
* [BUGFIX] Ensure any errors encountered while forwarding a request to a backend (eg. DNS resolution failures) are logged. #8419
* [BUGFIX] The comparison of the results should not fail when either side contains extra samples from within SkipRecentSamples duration. #8920
* [BUGFIX] When `-proxy.compare-skip-recent-samples` is enabled, compare sample timestamps with the time the query requests were made, rather than the time at which the comparison is occurring. #9416

### Documentation

* [ENHANCEMENT] Specify in which component the configuration flags `-compactor.blocks-retention-period`, `-querier.max-query-lookback`, `-query-frontend.max-total-query-length`, `-query-frontend.max-query-expression-size-bytes` are applied and that they are applied to remote read as well. #8433
* [ENHANCEMENT] Provide more detailed recommendations on how to migrate from classic to native histograms. #8864
* [ENHANCEMENT] Clarify that `{namespace}` and `{groupName}` path segments in the ruler config API should be URL-escaped. #8969
* [ENHANCEMENT] Include stalled compactor network drive information in runbooks. #9297
* [ENHANCEMENT] Document `/ingester/prepare-partition-downscale` and `/ingester/prepare-instance-ring-downscale` endpoints. #9132
* [ENHANCEMENT] Describe read-only mode of ingesters in component documentation. #9132

### Tools

* [CHANGE] `wal-reader`: Renamed `-series-entries` to `-print-series`. Renamed `-print-series-with-samples` to `-print-samples`. #8568
* [FEATURE] `query-bucket-index`: add new tool to query a bucket index file and print the blocks that would be used for a given query time range. #8818
* [FEATURE] `kafkatool`: add new CLI tool to operate Kafka. Supported commands: #9000
  * `brokers list-leaders-by-partition`
  * `consumer-group commit-offset`
  * `consumer-group copy-offset`
  * `consumer-group list-offsets`
  * `create-partitions`
* [ENHANCEMENT] `wal-reader`: References to unknown series from Samples, Exemplars, histogram or tombstones records are now always logged. #8568
* [ENHANCEMENT] `tsdb-series`: added `-stats` option to print min/max time of chunks, total number of samples and DPM for each series. #8420
* [ENHANCEMENT] `tsdb-print-chunk`: print counter reset information for native histograms. #8812
* [ENHANCEMENT] `grpcurl-query-ingesters`: print counter reset information for native histograms. #8820
* [ENHANCEMENT] `grpcurl-query-ingesters`: concurrently query ingesters. #9102
* [ENHANCEMENT] `grpcurl-query-ingesters`: sort series and chunks in output. #9180
* [ENHANCEMENT] `grpcurl-query-ingesters`: print full chunk timestamps, not just time component. #9180
* [ENHANCEMENT] `tsdb-series`: Added `-json` option to generate JSON output for easier post-processing. #8844
* [ENHANCEMENT] `tsdb-series`: Added `-min-time` and `-max-time` options to filter samples that are used for computing data-points per minute. #8844
* [ENHANCEMENT] `mimir-rules-action`: Added new input to support matching target namespaces by regex. #9244
* [ENHANCEMENT] `mimir-rules-action`: Added new inputs to support ignoring namespaces and ignoring namespaces by regex. #9258 #9324
* [BUGFIX] `copyblocks`, `undelete-blocks`, `copyprefix`: use a multipart upload to server-side copy objects greater than 5GiB in size on S3. #9357

## 2.13.1

### Grafana Mimir

* [BUGFIX] Upgrade Go to 1.22.9 to address [CVE-2024-34156](https://nvd.nist.gov/vuln/detail/CVE-2024-34156). #10097
* [BUGFIX] Update module google.golang.org/grpc to v1.64.1 to address [GHSA-xr7q-jx4m-x55m](https://github.com/advisories/GHSA-xr7q-jx4m-x55m). #8717
* [BUGFIX] Upgrade github.com/rs/cors to v1.11.0 address [GHSA-mh55-gqvf-xfwm](https://github.com/advisories/GHSA-mh55-gqvf-xfwm). #8611

## 2.13.0

### Grafana Mimir

* [CHANGE] Build: `grafana/mimir` docker image is now based on `gcr.io/distroless/static-debian12` image. Alpine-based docker image is still available as `grafana/mimir-alpine`, until Mimir 2.15. #8204 #8235
* [CHANGE] Ingester: `/ingester/flush` endpoint is now only allowed to execute only while the ingester is in `Running` state. The 503 status code is returned if the endpoint is called while the ingester is not in `Running` state. #7486
* [CHANGE] Distributor: Include label name in `err-mimir-label-value-too-long` error message: #7740
* [CHANGE] Ingester: enabled 1 out 10 errors log sampling by default. All the discarded samples will still be tracked by the `cortex_discarded_samples_total` metric. The feature can be configured via `-ingester.error-sample-rate` (0 to log all errors). #7807
* [CHANGE] Query-frontend: Query results caching and experimental query blocking now utilize the PromQL string-formatted query format rather than the unvalidated query as submitted to the frontend. #7742
  * Query results caching should be more stable as all equivalent queries receive the same cache key, but there may be cache churn on first deploy with the updated format
  * Query blocking can no longer be circumvented with an equivalent query in a different format; see [Configure queries to block](https://grafana.com/docs/mimir/latest/configure/configure-blocked-queries/)
* [CHANGE] Query-frontend: stop using `-validation.create-grace-period` to clamp how far into the future a query can span. #8075
* [CHANGE] Clamp [`GOMAXPROCS`](https://pkg.go.dev/runtime#GOMAXPROCS) to [`runtime.NumCPU`](https://pkg.go.dev/runtime#NumCPU). #8201
* [CHANGE] Anonymous usage statistics tracking: add CPU usage percentage tracking. #8282
* [CHANGE] Added new metric `cortex_compactor_disk_out_of_space_errors_total` which counts how many times a compaction failed due to the compactor being out of disk. #8237
* [CHANGE] Anonymous usage statistics tracking: report active series in addition to in-memory series. #8279
* [CHANGE] Ruler: `evaluation_delay` field in the rule group configuration has been deprecated. Please use `query_offset` instead (it has the same exact meaning and behaviour). #8295
* [CHANGE] General: remove `-log.buffered`. The configuration option has been enabled by default and deprecated since Mimir 2.11. #8395
* [CHANGE] Ruler: promote tenant federation from experimental to stable. #8400
* [CHANGE] Ruler: promote `-ruler.recording-rules-evaluation-enabled` and `-ruler.alerting-rules-evaluation-enabled` from experimental to stable. #8400
* [CHANGE] General: promote `-tenant-federation.max-tenants` from experimental to stable. #8400
* [FEATURE] Continuous-test: now runable as a module with `mimir -target=continuous-test`. #7747
* [FEATURE] Store-gateway: Allow specific tenants to be enabled or disabled via `-store-gateway.enabled-tenants` or `-store-gateway.disabled-tenants` CLI flags or their corresponding YAML settings. #7653
* [FEATURE] New `-<prefix>.s3.bucket-lookup-type` flag configures lookup style type, used to access bucket in s3 compatible providers. #7684
* [FEATURE] Querier: add experimental streaming PromQL engine, enabled with `-querier.promql-engine=mimir`. #7693 #7898 #7899 #8023 #8058 #8096 #8121 #8197 #8230 #8247 #8270 #8276 #8277 #8291 #8303 #8340 #8256 #8348
* [FEATURE] New `/ingester/unregister-on-shutdown` HTTP endpoint allows dynamic access to ingesters' `-ingester.ring.unregister-on-shutdown` configuration. #7739
* [FEATURE] Server: added experimental [PROXY protocol support](https://www.haproxy.org/download/2.3/doc/proxy-protocol.txt). The PROXY protocol support can be enabled via `-server.proxy-protocol-enabled=true`. When enabled, the support is added both to HTTP and gRPC listening ports. #7698
* [FEATURE] Query-frontend, querier: new experimental `/cardinality/active_native_histogram_metrics` API to get active native histogram metric names with statistics about active native histogram buckets. #7982 #7986 #8008
* [FEATURE] Alertmanager: Added `-alertmanager.max-silences-count` and `-alertmanager.max-silence-size-bytes` to set limits on per tenant silences. Disabled by default. #8241 #8249
* [FEATURE] Ingester: add experimental support for the server-side circuit breakers when writing to and reading from ingesters. This can be enabled using `-ingester.push-circuit-breaker.enabled` and `-ingester.read-circuit-breaker.enabled` options. Further `-ingester.push-circuit-breaker.*` and `-ingester.read-circuit-breaker.*` options for configuring circuit-breaker are available. Added metrics `cortex_ingester_circuit_breaker_results_total`,  `cortex_ingester_circuit_breaker_transitions_total`, `cortex_ingester_circuit_breaker_current_state` and `cortex_ingester_circuit_breaker_request_timeouts_total`. #8180 #8285 #8315 #8446
* [FEATURE] Distributor, ingester: add new setting `-validation.past-grace-period` to limit how old (based on the wall clock minus OOO window) the ingested samples can be. The default 0 value disables this limit. #8262
* [ENHANCEMENT] Distributor: add metrics `cortex_distributor_samples_per_request` and `cortex_distributor_exemplars_per_request` to track samples/exemplars per request. #8265
* [ENHANCEMENT] Reduced memory allocations in functions used to propagate contextual information between gRPC calls. #7529
* [ENHANCEMENT] Distributor: add experimental limit for exemplars per series per request, enabled with `-distributor.max-exemplars-per-series-per-request`, the number of discarded exemplars are tracked with `cortex_discarded_exemplars_total{reason="too_many_exemplars_per_series_per_request"}` #7989 #8010
* [ENHANCEMENT] Store-gateway: merge series from different blocks concurrently. #7456
* [ENHANCEMENT] Store-gateway: Add `stage="wait_max_concurrent"` to `cortex_bucket_store_series_request_stage_duration_seconds` which records how long the query had to wait for its turn for `-blocks-storage.bucket-store.max-concurrent`. #7609
* [ENHANCEMENT] Querier: add `cortex_querier_federation_upstream_query_wait_duration_seconds` to observe time from when a querier picks up a cross-tenant query to when work begins on its single-tenant counterparts. #7209
* [ENHANCEMENT] Compactor: Add `cortex_compactor_block_compaction_delay_seconds` metric to track how long it takes to compact blocks since the blocks are created. #7635
* [ENHANCEMENT] Store-gateway: add `outcome` label to `cortex_bucket_stores_gate_duration_seconds` histogram metric. Possible values for the `outcome` label are: `rejected_canceled`, `rejected_deadline_exceeded`, `rejected_other`, and `permitted`. #7784
* [ENHANCEMENT] Query-frontend: use zero-allocation experimental decoder for active series queries via `-query-frontend.use-active-series-decoder`. #7665
* [ENHANCEMENT] Go: updated to 1.22.2. #7802
* [ENHANCEMENT] Query-frontend: support `limit` parameter on `/prometheus/api/v1/label/{name}/values` and `/prometheus/api/v1/labels` endpoints. #7722
* [ENHANCEMENT] Expose TLS configuration for the S3 backend client. #7959
* [ENHANCEMENT] Rules: Support expansion of native histogram values when using rule templates #7974
* [ENHANCEMENT] Rules: Add metric `cortex_prometheus_rule_group_last_restore_duration_seconds` which measures how long it takes to restore rule groups using the `ALERTS_FOR_STATE` series #7974
* [ENHANCEMENT] OTLP: Improve remote write format translation performance by using label set hashes for metric identifiers instead of string based ones. #8012
* [ENHANCEMENT] Querying: Remove OpEmptyMatch from regex concatenations. #8012
* [ENHANCEMENT] Store-gateway: add `-blocks-storage.bucket-store.max-concurrent-queue-timeout`. When set, queries at the store-gateway's query gate will not wait longer than that to execute. If a query reaches the wait timeout, then the querier will retry the blocks on a different store-gateway. If all store-gateways are unavailable, then the query will fail with `err-mimir-store-consistency-check-failed`. #7777 #8149
* [ENHANCEMENT] Store-gateway: add `-blocks-storage.bucket-store.index-header.lazy-loading-concurrency-queue-timeout`. When set, loads of index-headers at the store-gateway's index-header lazy load gate will not wait longer than that to execute. If a load reaches the wait timeout, then the querier will retry the blocks on a different store-gateway. If all store-gateways are unavailable, then the query will fail with `err-mimir-store-consistency-check-failed`. #8138
* [ENHANCEMENT] Ingester: Optimize querying with regexp matchers. #8106
* [ENHANCEMENT] Distributor: Introduce `-distributor.max-request-pool-buffer-size` to allow configuring the maximum size of the request pool buffers. #8082
* [ENHANCEMENT] Store-gateway: improve performance when streaming chunks to queriers is enabled (`-querier.prefer-streaming-chunks-from-store-gateways=true`) and the query selects fewer than `-blocks-storage.bucket-store.batch-series-size` series (defaults to 5000 series). #8039
* [ENHANCEMENT] Ingester: active series are now updated along with owned series. They decrease when series change ownership between ingesters. This helps provide a more accurate total of active series when ingesters are added. This is only enabled when `-ingester.track-ingester-owned-series` or `-ingester.use-ingester-owned-series-for-limits` are enabled. #8084
* [ENHANCEMENT] Query-frontend: include route name in query stats log lines. #8191
* [ENHANCEMENT] OTLP: Speed up conversion from OTel to Mimir format by about 8% and reduce memory consumption by about 30%. Can be disabled via `-distributor.direct-otlp-translation-enabled=false` #7957
* [ENHANCEMENT] Ingester/Querier: Optimise regexps with long lists of alternates. #8221, #8234
* [ENHANCEMENT] Ingester: Include more detail in tracing of queries. #8242
* [ENHANCEMENT] Distributor: add `insight=true` to remote-write and OTLP write handlers when the HTTP response status code is 4xx. #8294
* [ENHANCEMENT] Ingester: reduce locked time while matching postings for a label, improving the write latency and compaction speed. #8327
* [ENHANCEMENT] Ingester: reduce the amount of locks taken during the Head compaction's garbage-collection process, improving the write latency and compaction speed. #8327
* [ENHANCEMENT] Query-frontend: log the start, end time and matchers for remote read requests to the query stats logs. #8326 #8370 #8373
* [BUGFIX] Distributor: prometheus retry on 5xx and 429 errors, while otlp collector only retry on 429, 502, 503 and 504, mapping other 5xx errors to the retryable ones in otlp endpoint. #8324 #8339
* [BUGFIX] Distributor: make OTLP endpoint return marshalled proto bytes as response body for 4xx/5xx errors. #8227
* [BUGFIX] Rules: improve error handling when querier is local to the ruler. #7567
* [BUGFIX] Querier, store-gateway: Protect against panics raised during snappy encoding. #7520
* [BUGFIX] Ingester: Prevent timely compaction of empty blocks. #7624
* [BUGFIX] Querier: Don't cache context.Canceled errors for bucket index. #7620
* [BUGFIX] Store-gateway: account for `"other"` time in LabelValues and LabelNames requests. #7622
* [BUGFIX] Query-frontend: Don't panic when using the `-query-frontend.downstream-url` flag. #7651
* [BUGFIX] Ingester: when receiving multiple exemplars for a native histogram via remote write, sort them and only report an error if all are older than the latest exemplar as this could be a partial update. #7640 #7948 #8014
* [BUGFIX] Ingester: don't retain blocks if they finish exactly on the boundary of the retention window. #7656
* [BUGFIX] Bug-fixes and improvements to experimental native histograms. #7744 #7813
* [BUGFIX] Querier: return an error when a query uses `label_join` with an invalid destination label name. #7744
* [BUGFIX] Compactor: correct outstanding job estimation in metrics and `compaction-planner` tool when block labels differ. #7745
* [BUGFIX] Ingester: turn native histogram validation errors in TSDB into soft ingester errors that result in returning 4xx to the end-user instead of 5xx. In the case of TSDB validation errors, the counter `cortex_discarded_samples_total` will be increased with the `reason` label set to `"invalid-native-histogram"`. #7736 #7773
* [BUGFIX] Do not wrap error message with `sampled 1/<frequency>` if it's not actually sampled. #7784
* [BUGFIX] Store-gateway: do not track cortex_querier_blocks_consistency_checks_failed_total metric if query has been canceled or interrued due to any error not related to blocks consistency check failed. #7752
* [BUGFIX] Ingester: ignore instances with no tokens when calculating local limits to prevent discards during ingester scale-up #7881
* [BUGFIX] Ingester: do not reuse exemplars slice in the write request if there are more than 10 exemplars per series. This should help to reduce the in-use memory in case of few requests with a very large number of exemplars. #7936
* [BUGFIX] Distributor: fix down scaling of native histograms in the distributor when timeseries unmarshal cache is in use. #7947
* [BUGFIX] Distributor: fix cardinality API to return more accurate number of in-memory series when number of zones is larger than replication factor. #7984
* [BUGFIX] All: fix config validation for non-ingester modules, when ingester's ring is configured with spread-minimizing token generation strategy. #7990
* [BUGFIX] Ingester: copy LabelValues strings out of mapped memory to avoid a segmentation fault if the region becomes unmapped before the result is marshaled. #8003
* [BUGFIX] OTLP: Don't generate target_info unless at least one identifying label is defined. #8012
* [BUGFIX] OTLP: Don't generate target_info unless there are metrics. #8012
* [BUGFIX] Query-frontend: Experimental query queue splitting: fix issue where offset and range selector duration were not considered when predicting query component. #7742
* [BUGFIX] Querying: Empty matrix results were incorrectly returning `null` instead of `[]`. #8029
* [BUGFIX] All: don't increment `thanos_objstore_bucket_operation_failures_total` metric for cancelled requests. #8072
* [BUGFIX] Query-frontend: fix empty metric name matcher not being applied under certain conditions. #8076
* [BUGFIX] Querying: Fix regex matching of multibyte runes with dot operator. #8089
* [BUGFIX] Querying: matrix results returned from instant queries were not sorted by series. #8113
* [BUGFIX] Query scheduler: Fix a crash in result marshaling. #8140
* [BUGFIX] Store-gateway: Allow long-running index scans to be interrupted. #8154
* [BUGFIX] Query-frontend: fix splitting of queries using `@ start()` and `@end()` modifiers on a subquery. Previously the `start()` and `end()` would be evaluated using the start end end of the split query instead of the original query. #8162
* [BUGFIX] Distributor: Don't discard time series with invalid exemplars, just drop affected exemplars. #8224
* [BUGFIX] Ingester: fixed in-memory series count when replaying a corrupted WAL. #8295
* [BUGFIX] Ingester: fix context cancellation handling when a query is busy looking up series in the TSDB index and `-blocks-storage.tsdb.head-postings-for-matchers-cache*` or `-blocks-storage.tsdb.block-postings-for-matchers-cache*` are in use. #8337
* [BUGFIX] Querier: fix edge case where bucket indexes are sometimes cached forever instead of with the expected TTL. #8343
* [BUGFIX] OTLP handler: fix errors returned by OTLP handler when used via httpgrpc tunneling. #8363
* [BUGFIX] Update `github.com/hashicorp/go-retryablehttp` to address [CVE-2024-6104](https://github.com/advisories/GHSA-v6v8-xj6m-xwqh). #8539
* [BUGFIX] Alertmanager: Fixes a number of bugs in silences which could cause an existing silence to be deleted/expired when updating the silence failed. This could happen when the replacing silence was invalid or exceeded limits. #8525
* [BUGFIX] Alertmanager: Fix per-tenant silence limits not reloaded during runtime. #8456
* [BUGFIX] Alertmanager: Fix help message for utf-8-strict-mode. #8572
* [BUGFIX] Upgrade golang to 1.22.5 to address [CVE-2024-24791](https://nvd.nist.gov/vuln/detail/CVE-2024-24791). #8600

### Mixin

* [CHANGE] Alerts: Removed obsolete `MimirQueriesIncorrect` alert that used test-exporter metrics. Test-exporter support was however removed in Mimir 2.0 release. #7774
* [CHANGE] Alerts: Change threshold for `MimirBucketIndexNotUpdated` alert to fire before queries begin to fail due to bucket index age. #7879
* [FEATURE] Dashboards: added 'Remote ruler reads networking' dashboard. #7751
* [FEATURE] Alerts: Add `MimirIngesterStuckProcessingRecordsFromKafka` alert. #8147
* [ENHANCEMENT] Alerts: allow configuring alerts range interval via `_config.base_alerts_range_interval_minutes`. #7591
* [ENHANCEMENT] Dashboards: Add panels for monitoring distributor and ingester when using ingest-storage. These panels are disabled by default, but can be enabled using `show_ingest_storage_panels: true` config option. Similarly existing panels used when distributors and ingesters use gRPC for forwarding requests can be disabled by setting `show_grpc_ingestion_panels: false`. #7670 #7699
* [ENHANCEMENT] Alerts: add the following alerts when using ingest-storage: #7699 #7702 #7867
  * `MimirIngesterLastConsumedOffsetCommitFailed`
  * `MimirIngesterFailedToReadRecordsFromKafka`
  * `MimirIngesterKafkaFetchErrorsRateTooHigh`
  * `MimirStartingIngesterKafkaReceiveDelayIncreasing`
  * `MimirRunningIngesterReceiveDelayTooHigh`
  * `MimirIngesterFailsToProcessRecordsFromKafka`
  * `MimirIngesterFailsEnforceStrongConsistencyOnReadPath`
* [ENHANCEMENT] Dashboards: add in-flight queries scaling metric panel for ruler-querier. #7749
* [ENHANCEMENT] Dashboards: renamed rows in the "Remote ruler reads" and "Remote ruler reads resources" dashboards to match the actual component names. #7750
* [ENHANCEMENT] Dashboards: allow switching between using classic of native histograms in dashboards. #7627
  * Overview dashboard, Status panel, `cortex_request_duration_seconds` metric.
* [ENHANCEMENT] Alerts: exclude `529` and `598` status codes from failure codes in `MimirRequestsError`. #7889
* [ENHANCEMENT] Dashboards: renamed "TCP Connections" panel to "Ingress TCP Connections" in the networking dashboards. #8092
* [ENHANCEMENT] Dashboards: update the use of deprecated "table (old)" panels to "table". #8181
* [ENHANCEMENT] Dashboards: added a `component` variable to "Slow queries" dashboard to allow checking the slow queries of the remote ruler evaluation query path. #8309
* [BUGFIX] Dashboards: fix regular expression for matching read-path gRPC ingester methods to include querying of exemplars, label-related queries, or active series queries. #7676
* [BUGFIX] Dashboards: fix user id abbreviations and column heads for Top Tenants dashboard. #7724
* [BUGFIX] Dashboards: fix incorrect query used for "queue length" panel on "Ruler" dashboard. #8006
* [BUGFIX] Dashboards: fix disk space utilization panels when running with a recent version of kube-state-metrics. #8212

### Jsonnet

* [CHANGE] Memcached: Change default read timeout for chunks and index caches to `750ms` from `450ms`. #7778
* [CHANGE] Fine-tuned `terminationGracePeriodSeconds` for the following components: #7364
  * Querier: changed from `30` to `180`
  * Query-scheduler: changed from `30` to `180`
* [CHANGE] Change TCP port exposed by `mimir-continuous-test` deployment to match with updated defaults of its container image (see changes below). #7958
* [FEATURE] Add support to deploy Mimir with experimental ingest storage enabled. #8028 #8222
* [ENHANCEMENT] Compactor: add `$._config.cortex_compactor_concurrent_rollout_enabled` option (disabled by default) that makes use of rollout-operator to speed up the rollout of compactors. #7783 #7878
* [ENHANCEMENT] Shuffle-sharding: add `$._config.shuffle_sharding.ingest_storage_partitions_enabled` and `$._config.shuffle_sharding.ingester_partitions_shard_size` options, that allow configuring partitions shard size in ingest-storage mode. #7804
* [ENHANCEMENT] Update rollout-operator to `v0.17.0`. #8399
* [ENHANCEMENT] Add `_config.autoscaling_querier_predictive_scaling_enabled` to scale querier based on inflight queries 7 days ago. #7775
* [ENHANCEMENT] Add support to autoscale ruler-querier replicas based on in-flight queries too (in addition to CPU and memory based scaling). #8060 #8188
* [ENHANCEMENT] Distributor: improved distributor HPA scaling metric to only take in account ready pods. This requires the metric `kube_pod_status_ready` to be available in the data source used by KEDA to query scaling metrics (configured via `_config.autoscaling_prometheus_url`). #8251
* [BUGFIX] Guard against missing samples in KEDA queries. #7691 #10013
* [BUGFIX] Alertmanager: Set -server.http-idle-timeout to avoid EOF errors in ruler. #8192

### Mimirtool

* [CHANGE] Deprecated `--rule-files` flag in favor of CLI arguments. #7756
* [FEATURE] mimirtool: Add `runtime-config verify` sub-command, for verifying Mimir runtime config files. #8123
* [ENHANCEMENT] `mimirtool promql format`: Format PromQL query with Prometheus' string or pretty-print formatter. #7742
* [ENHANCEMENT] Add `mimir-http-prefix` configuration to set the Mimir URL prefix when using legacy routes. #8069
* [ENHANCEMENT] Add option `--output-dir` to `mimirtool rules get` and `mimirtool rules print` to allow persisting rule groups to a file for edit and re-upload. #8142
* [BUGFIX] Fix panic in `loadgen` subcommand. #7629
* [BUGFIX] `mimirtool rules prepare`: do not add aggregation label to `on()` clause if already present in `group_left()` or `group_right()`. #7839
* [BUGFIX] Analyze Grafana: fix parsing queries with variables. #8062
* [BUGFIX] `mimirtool rules sync`: detect a change when the `query_offset` or the deprecated `evaluation_delay` configuration changes. #8297

### Mimir Continuous Test

* [CHANGE] `mimir-continuous-test` has been deprecated and replaced by a Mimir module that can be run as a target from the `mimir` binary using `mimir -target=continuous-test`. #7753
* [CHANGE] `-server.metrics-port` flag is no longer available for use in the module run of mimir-continuous-test, including the grafana/mimir-continuous-test Docker image which uses the new module. Configuring this port is still possible in the binary, which is deprecated. #7747
* [CHANGE] Allowed authenticatication to Mimir using both Tenant ID and basic/bearer auth #7619.
* [BUGFIX] Set `User-Agent` header for all requests sent from the testing client. #7607

### Query-tee

* [ENHANCEMENT] Log queries that take longer than `proxy.log-slow-query-response-threshold` when compared to other backends. #7346
* [ENHANCEMENT] Add two new metrics for measuring the relative duration between backends: #7782 #8013 #8330
  * `cortex_querytee_backend_response_relative_duration_seconds`
  * `cortex_querytee_backend_response_relative_duration_proportional`

### Documentation

* [CHANGE] Note that the _Play with Grafana Mimir_ tutorial directory path changed after the release of the video. #8319
* [ENHANCEMENT] Clarify Compactor and its storage volume when configured under Kubernetes. #7675
* [ENHANCEMENT] Add OTLP route to _Mimir routes by path_ runbooks section. #8074
* [ENHANCEMENT] Document option server.log-source-ips-full. #8268

### Tools

* [ENHANCEMENT] ulidtime: add option to show random part of ULID, timestamp in milliseconds and header. #7615
* [ENHANCEMENT] copyblocks: add a flag to configure part-size for multipart uploads in s3 client-side copying. #8292
* [ENHANCEMENT] copyblocks: enable pprof HTTP endpoints. #8292

## 2.12.0

### Grafana Mimir

* [CHANGE] Alertmanager: Deprecates the `v1` API. All `v1` API endpoints now respond with a JSON deprecation notice and a status code of `410`. All endpoints have a `v2` equivalent. The list of endpoints is: #7103
  * `<alertmanager-web.external-url>/api/v1/alerts`
  * `<alertmanager-web.external-url>/api/v1/receivers`
  * `<alertmanager-web.external-url>/api/v1/silence/{id}`
  * `<alertmanager-web.external-url>/api/v1/silences`
  * `<alertmanager-web.external-url>/api/v1/status`
* [CHANGE] Ingester: Increase default value of `-blocks-storage.tsdb.head-postings-for-matchers-cache-max-bytes` and `-blocks-storage.tsdb.block-postings-for-matchers-cache-max-bytes` to 100 MiB (previous default value was 10 MiB). #6764
* [CHANGE] Validate tenant IDs according to [documented behavior](https://grafana.com/docs/mimir/latest/configure/about-tenant-ids/) even when tenant federation is not enabled. Note that this will cause some previously accepted tenant IDs to be rejected such as those longer than 150 bytes or containing `|` characters. #6959
* [CHANGE] Ruler: don't use backoff retry on remote evaluation in case of `4xx` errors. #7004
* [CHANGE] Server: responses with HTTP 4xx status codes are now treated as errors and used in `status_code` label of request duration metric. #7045
* [CHANGE] Memberlist: change default for `-memberlist.stream-timeout` from `10s` to `2s`. #7076
* [CHANGE] Memcached: remove legacy `thanos_cache_memcached_*` and `thanos_memcached_*` prefixed metrics. Instead, Memcached and Redis cache clients now emit `thanos_cache_*` prefixed metrics with a `backend` label. #7076
* [CHANGE] Ruler: the following metrics, exposed when the ruler is configured to discover Alertmanager instances via service discovery, have been renamed: #7057
  * `prometheus_sd_failed_configs` renamed to `cortex_prometheus_sd_failed_configs`
  * `prometheus_sd_discovered_targets` renamed to `cortex_prometheus_sd_discovered_targets`
  * `prometheus_sd_received_updates_total` renamed to `cortex_prometheus_sd_received_updates_total`
  * `prometheus_sd_updates_delayed_total` renamed to `cortex_prometheus_sd_updates_delayed_total`
  * `prometheus_sd_updates_total` renamed to `cortex_prometheus_sd_updates_total`
  * `prometheus_sd_refresh_failures_total` renamed to `cortex_prometheus_sd_refresh_failures_total`
  * `prometheus_sd_refresh_duration_seconds` renamed to `cortex_prometheus_sd_refresh_duration_seconds`
* [CHANGE] Query-frontend: the default value for `-query-frontend.not-running-timeout` has been changed from 0 (disabled) to 2s. The configuration option has also been moved from "experimental" to "advanced". #7127
* [CHANGE] Store-gateway: to reduce disk contention on HDDs the default value for `blocks-storage.bucket-store.tenant-sync-concurrency` has been changed from `10` to `1` and the default value for `blocks-storage.bucket-store.block-sync-concurrency` has been changed from `20` to `4`. #7136
* [CHANGE] Store-gateway: Remove deprecated CLI flags `-blocks-storage.bucket-store.index-header-lazy-loading-enabled` and `-blocks-storage.bucket-store.index-header-lazy-loading-idle-timeout` and their corresponding YAML settings. Instead, use `-blocks-storage.bucket-store.index-header.lazy-loading-enabled` and `-blocks-storage.bucket-store.index-header.lazy-loading-idle-timeout`. #7521
* [CHANGE] Store-gateway: Mark experimental CLI flag `-blocks-storage.bucket-store.index-header.lazy-loading-concurrency` and its corresponding YAML settings as advanced. #7521
* [CHANGE] Store-gateway: Remove experimental CLI flag `-blocks-storage.bucket-store.index-header.sparse-persistence-enabled` since this is now the default behavior. #7535
* [CHANGE] All: set `-server.report-grpc-codes-in-instrumentation-label-enabled` to `true` by default, which enables reporting gRPC status codes as `status_code` labels in the `cortex_request_duration_seconds` metric. #7144
* [CHANGE] Distributor: report gRPC status codes as `status_code` labels in the `cortex_ingester_client_request_duration_seconds` metric by default. #7144
* [CHANGE] Distributor: CLI flag `-ingester.client.report-grpc-codes-in-instrumentation-label-enabled` has been deprecated, and its default value is set to `true`. #7144
* [CHANGE] Ingester: CLI flag `-ingester.return-only-grpc-errors` has been deprecated, and its default value is set to `true`. To ensure backwards compatibility, during a migration from a version prior to 2.11.0 to 2.12 or later, `-ingester.return-only-grpc-errors` should be set to `false`. Once all the components are migrated, the flag can be removed.   #7151
* [CHANGE] Ingester: the following CLI flags have been moved from "experimental" to "advanced": #7169
  * `-ingester.ring.token-generation-strategy`
  * `-ingester.ring.spread-minimizing-zones`
  * `-ingester.ring.spread-minimizing-join-ring-in-order`
* [CHANGE] Query-frontend: the default value of the CLI flag `-query-frontend.max-cache-freshness` (and its respective YAML configuration parameter) has been changed from `1m` to `10m`. #7161
* [CHANGE] Distributor: default the optimization `-distributor.write-requests-buffer-pooling-enabled` to `true`. #7165
* [CHANGE] Tracing: Move query information to span attributes instead of span logs. #7046
* [CHANGE] Distributor: the default value of circuit breaker's CLI flag `-ingester.client.circuit-breaker.cooldown-period` has been changed from `1m` to `10s`. #7310
* [CHANGE] Store-gateway: remove `cortex_bucket_store_blocks_loaded_by_duration`. `cortex_bucket_store_series_blocks_queried` is better suited for detecting when compactors are not able to keep up with the number of blocks to compact. #7309
* [CHANGE] Ingester, Distributor: the support for rejecting push requests received via gRPC before reading them into memory, enabled via `-ingester.limit-inflight-requests-using-grpc-method-limiter` and `-distributor.limit-inflight-requests-using-grpc-method-limiter`, is now stable and enabled by default. The configuration options have been deprecated and will be removed in Mimir 2.14. #7360
* [CHANGE] Distributor: Change`-distributor.enable-otlp-metadata-storage` flag's default to true, and deprecate it. The flag will be removed in Mimir 2.14. #7366
* [CHANGE] Store-gateway: Use a shorter TTL for cached items related to temporary blocks. #7407 #7534
* [CHANGE] Standardise exemplar label as "trace_id". #7475
* [CHANGE] The configuration option `-querier.max-query-into-future` has been deprecated and will be removed in Mimir 2.14. #7496
* [CHANGE] Distributor: the metric `cortex_distributor_sample_delay_seconds` has been deprecated and will be removed in Mimir 2.14. #7516
* [CHANGE] Query-frontend: The deprecated YAML setting `frontend.cache_unaligned_requests` has been moved to `limits.cache_unaligned_requests`. #7519
* [CHANGE] Querier: the CLI flag `-querier.minimize-ingester-requests` has been moved from "experimental" to "advanced". #7638
* [CHANGE] Ingester: allow only POST method on `/ingester/shutdown`, as previously it was too easy to accidentally trigger through GET requests. At the same time, add an option to keep the existing behavior by introducing an `-api.get-request-for-ingester-shutdown-enabled` flag. This flag will be removed in Mimir 2.15. #7707
* [FEATURE] Introduce `-server.log-source-ips-full` option to log all IPs from `Forwarded`, `X-Real-IP`, `X-Forwarded-For` headers. #7250
* [FEATURE] Introduce `-tenant-federation.max-tenants` option to limit the max number of tenants allowed for requests when federation is enabled. #6959
* [FEATURE] Cardinality API: added a new `count_method` parameter which enables counting active label names. #7085
* [FEATURE] Querier / query-frontend: added `-querier.promql-experimental-functions-enabled` CLI flag (and respective YAML config option) to enable experimental PromQL functions. The experimental functions introduced are: `mad_over_time()`, `sort_by_label()` and `sort_by_label_desc()`. #7057
* [FEATURE] Alertmanager API: added `-alertmanager.grafana-alertmanager-compatibility-enabled` CLI flag (and respective YAML config option) to enable an experimental API endpoints that support the migration of the Grafana Alertmanager. #7057
* [FEATURE] Alertmanager: Added `-alertmanager.utf8-strict-mode-enabled` to control support for any UTF-8 character as part of Alertmanager configuration/API matchers and labels. It's default value is set to `false`. #6898
* [FEATURE] Querier: added `histogram_avg()` function support to PromQL. #7293
* [FEATURE] Ingester: added `-blocks-storage.tsdb.timely-head-compaction` flag, which enables more timely head compaction, and defaults to `false`. #7372
* [FEATURE] Compactor: Added `/compactor/tenants` and `/compactor/tenant/{tenant}/planned_jobs` endpoints that provide functionality that was provided by `tools/compaction-planner` -- listing of planned compaction jobs based on tenants' bucket index. #7381
* [FEATURE] Add experimental support for streaming response bodies from queriers to frontends via `-querier.response-streaming-enabled`. This is currently only supported for the `/api/v1/cardinality/active_series` endpoint. #7173
* [FEATURE] Release: Added mimir distroless docker image. #7371
* [FEATURE] Add support for the new grammar of `{"metric_name", "l1"="val"}` to promql and some of the exposition formats. #7475 #7541
* [ENHANCEMENT] Distributor: Add a new metric `cortex_distributor_otlp_requests_total` to track the total number of OTLP requests. #7385
* [ENHANCEMENT] Vault: add lifecycle manager for token used to authenticate to Vault. This ensures the client token is always valid. Includes a gauge (`cortex_vault_token_lease_renewal_active`) to check whether token renewal is active, and the counters `cortex_vault_token_lease_renewal_success_total` and `cortex_vault_auth_success_total` to see the total number of successful lease renewals / authentications. #7337
* [ENHANCEMENT] Store-gateway: add no-compact details column on store-gateway tenants admin UI. #6848
* [ENHANCEMENT] PromQL: ignore small errors for bucketQuantile #6766
* [ENHANCEMENT] Distributor: improve efficiency of some errors #6785
* [ENHANCEMENT] Ruler: exclude vector queries from being tracked in `cortex_ruler_queries_zero_fetched_series_total`. #6544
* [ENHANCEMENT] Ruler: local storage backend now supports reading a rule group via `/config/api/v1/rules/{namespace}/{groupName}` configuration API endpoint. #6632
* [ENHANCEMENT] Query-Frontend and Query-Scheduler: split tenant query request queues by query component with `query-frontend.additional-query-queue-dimensions-enabled` and `query-scheduler.additional-query-queue-dimensions-enabled`. #6772
* [ENHANCEMENT] Distributor: support disabling metric relabel rules per-tenant via the flag `-distributor.metric-relabeling-enabled` or associated YAML. #6970
* [ENHANCEMENT] Distributor: `-distributor.remote-timeout` is now accounted from the first ingester push request being sent. #6972
* [ENHANCEMENT] Storage Provider: `-<prefix>.s3.sts-endpoint` sets a custom endpoint for AWS Security Token Service (AWS STS) in s3 storage provider. #6172
* [ENHANCEMENT] Querier: add `cortex_querier_queries_storage_type_total ` metric that indicates how many queries have executed for a source, ingesters or store-gateways. Add `cortex_querier_query_storegateway_chunks_total` metric to count the number of chunks fetched from a store gateway. #7099,#7145
* [ENHANCEMENT] Query-frontend: add experimental support for sharding active series queries via `-query-frontend.shard-active-series-queries`. #6784
* [ENHANCEMENT] Distributor: set `-distributor.reusable-ingester-push-workers=2000` by default and mark feature as `advanced`. #7128
* [ENHANCEMENT] All: set `-server.grpc.num-workers=100` by default and mark feature as `advanced`. #7131
* [ENHANCEMENT] Distributor: invalid metric name error message gets cleaned up to not include non-ascii strings. #7146
* [ENHANCEMENT] Store-gateway: add `source`, `level`, and `out_or_order` to `cortex_bucket_store_series_blocks_queried` metric that indicates the number of blocks that were queried from store gateways by block metadata. #7112 #7262 #7267
* [ENHANCEMENT] Compactor: After updating bucket-index, compactor now also computes estimated number of compaction jobs based on current bucket-index, and reports the result in `cortex_bucket_index_estimated_compaction_jobs` metric. If computation of jobs fails, `cortex_bucket_index_estimated_compaction_jobs_errors_total` is updated instead. #7299
* [ENHANCEMENT] Mimir: Integrate profiling into tracing instrumentation. #7363
* [ENHANCEMENT] Alertmanager: Adds metric `cortex_alertmanager_notifications_suppressed_total` that counts the total number of notifications suppressed for being silenced, inhibited, outside of active time intervals or within muted time intervals. #7384
* [ENHANCEMENT] Query-scheduler: added more buckets to `cortex_query_scheduler_queue_duration_seconds` histogram metric, in order to better track queries staying in the queue for longer than 10s. #7470
* [ENHANCEMENT] A `type` label is added to `prometheus_tsdb_head_out_of_order_samples_appended_total` metric. #7475
* [ENHANCEMENT] Distributor: Optimize OTLP endpoint. #7475
* [ENHANCEMENT] API: Use github.com/klauspost/compress for faster gzip and deflate compression of API responses. #7475
* [ENHANCEMENT] Ingester: Limiting on owned series (`-ingester.use-ingester-owned-series-for-limits`) now prevents discards in cases where a tenant is sharded across all ingesters (or shuffle sharding is disabled) and the ingester count increases. #7411
* [ENHANCEMENT] Block upload: include converted timestamps in the error message if block is from the future. #7538
* [ENHANCEMENT] Query-frontend: Introduce `-query-frontend.active-series-write-timeout` to allow configuring the server-side write timeout for active series requests. #7553 #7569
* [BUGFIX] Ingester: don't ignore errors encountered while iterating through chunks or samples in response to a query request. #6451
* [BUGFIX] Fix issue where queries can fail or omit OOO samples if OOO head compaction occurs between creating a querier and reading chunks #6766
* [BUGFIX] Fix issue where concatenatingChunkIterator can obscure errors #6766
* [BUGFIX] Fix panic during tsdb Commit #6766
* [BUGFIX] tsdb/head: wlog exemplars after samples #6766
* [BUGFIX] Ruler: fix issue where "failed to remotely evaluate query expression, will retry" messages are logged without context such as the trace ID and do not appear in trace events. #6789
* [BUGFIX] Ruler: do not retry requests to remote querier when server's response exceeds its configured max payload size. #7216
* [BUGFIX] Querier: fix issue where spans in query request traces were not nested correctly. #6893
* [BUGFIX] Fix issue where all incoming HTTP requests have duplicate trace spans. #6920
* [BUGFIX] Querier: do not retry requests to store-gateway when a query gets canceled. #6934
* [BUGFIX] Querier: return 499 status code instead of 500 when a request to remote read endpoint gets canceled. #6934
* [BUGFIX] Querier: fix issue where `-querier.max-fetched-series-per-query` is not applied to `/series` endpoint if the series are loaded from ingesters. #7055
* [BUGFIX] Distributor: fix issue where `-distributor.metric-relabeling-enabled` may cause distributors to panic #7176
* [BUGFIX] Distributor: fix issue where `-distributor.metric-relabeling-enabled` may cause distributors to write unsorted labels and corrupt blocks #7326
* [BUGFIX] Query-frontend: the `cortex_query_frontend_queries_total` report incorrectly reported `op="query"` for any request which wasn't a range query. Now the `op` label value can be one of the following: #7207
  * `query`: instant query
  * `query_range`: range query
  * `cardinality`: cardinality query
  * `label_names_and_values`: label names / values query
  * `active_series`: active series query
  * `other`: any other request
* [BUGFIX] Fix performance regression introduced in Mimir 2.11.0 when uploading blocks to AWS S3. #7240
* [BUGFIX] Query-frontend: fix race condition when sharding active series is enabled (see above) and response is compressed with snappy. #7290
* [BUGFIX] Query-frontend: "query stats" log unsuccessful replies from downstream as "failed". #7296
* [BUGFIX] Packaging: remove reload from systemd file as mimir does not take into account SIGHUP. #7345
* [BUGFIX] Compactor: do not allow out-of-order blocks to prevent timely compaction. #7342
* [BUGFIX] Update `google.golang.org/grpc` to resolve occasional issues with gRPC server closing its side of connection before it was drained by the client. #7380
* [BUGFIX] Query-frontend: abort response streaming for `active_series` requests when the request context is canceled. #7378
* [BUGFIX] Compactor: improve compaction of sporadic blocks. #7329
* [BUGFIX] Ruler: fix regression that caused client errors to be tracked in `cortex_ruler_write_requests_failed_total` metric. #7472
* [BUGFIX] promql: Fix Range selectors with an @ modifier are wrongly scoped in range queries. #7475
* [BUGFIX] Fix metadata API using wrong JSON field names. #7475
* [BUGFIX] Ruler: fix native histogram recording rule result corruption. #7552
* [BUGFIX] Querier: fix HTTP status code translations for remote read requests. Previously, remote-read had conflicting behaviours: when returning samples all internal errors were translated to HTTP 400; when returning chunks all internal errors were translated to HTTP 500. #7487
* [BUGFIX] Query-frontend: Fix memory leak on every request. #7654

### Mixin

* [CHANGE] The `job` label matcher for distributor and gateway have been extended to include any deployment matching `distributor.*` and `cortex-gw.*` respectively. This change allows to match custom and multi-zone distributor and gateway deployments too. #6817
* [ENHANCEMENT] Dashboards: Add panels for alertmanager activity of a tenant #6826
* [ENHANCEMENT] Dashboards: Add graphs to "Slow Queries" dashboard. #6880
* [ENHANCEMENT] Dashboards: Update all deprecated "graph" panels to "timeseries" panels. #6864 #7413 #7457
* [ENHANCEMENT] Dashboards: Make most columns in "Slow Queries" sortable. #7000
* [ENHANCEMENT] Dashboards: Render graph panels at full resolution as opposed to at half resolution. #7027
* [ENHANCEMENT] Dashboards: show query-scheduler queue length on "Reads" and "Remote Ruler Reads" dashboards. #7088
* [ENHANCEMENT] Dashboards: Add estimated number of compaction jobs to "Compactor", "Tenants" and "Top tenants" dashboards. #7449 #7481
* [ENHANCEMENT] Recording rules: add native histogram recording rules to `cortex_request_duration_seconds`. #7528
* [ENHANCEMENT] Dashboards: Add total owned series, and per-ingester in-memory and owned series to "Tenants" dashboard. #7511
* [BUGFIX] Dashboards: drop `step` parameter from targets as it is not supported. #7157
* [BUGFIX] Recording rules: drop rules for metrics removed in 2.0: `cortex_memcache_request_duration_seconds` and `cortex_cache_request_duration_seconds`. #7514

### Jsonnet

* [CHANGE] Distributor: Increase `JAEGER_REPORTER_MAX_QUEUE_SIZE` from the default (100) to 1000, to avoid dropping tracing spans. #7259
* [CHANGE] Querier: Increase `JAEGER_REPORTER_MAX_QUEUE_SIZE` from 1000 to 5000, to avoid dropping tracing spans. #6764
* [CHANGE] rollout-operator: remove default CPU limit. #7066
* [CHANGE] Store-gateway: Increase `JAEGER_REPORTER_MAX_QUEUE_SIZE` from the default (100) to 1000, to avoid dropping tracing spans. #7068
* [CHANGE] Query-frontend, ingester, ruler, backend and write instances: Increase `JAEGER_REPORTER_MAX_QUEUE_SIZE` from the default (100), to avoid dropping tracing spans. #7086
* [CHANGE] Ring: relaxed the hash ring heartbeat period and timeout for distributor, ingester, store-gateway and compactor: #6860
  * `-distributor.ring.heartbeat-period` set to `1m`
  * `-distributor.ring.heartbeat-timeout` set to `4m`
  * `-ingester.ring.heartbeat-period` set to `2m`
  * `-store-gateway.sharding-ring.heartbeat-period` set to `1m`
  * `-store-gateway.sharding-ring.heartbeat-timeout` set to `4m`
  * `-compactor.ring.heartbeat-period` set to `1m`
  * `-compactor.ring.heartbeat-timeout` set to `4m`
* [CHANGE] Ruler-querier: the topology spread constrain max skew is now configured through the configuration option `ruler_querier_topology_spread_max_skew` instead of `querier_topology_spread_max_skew`. #7204
* [CHANGE] Distributor: `-server.grpc.keepalive.max-connection-age` lowered from `2m` to `60s` and configured `-shutdown-delay=90s` and termination grace period to `100` seconds in order to reduce the chances of failed gRPC write requests when distributors gracefully shutdown. #7361
* [FEATURE] Added support for the following root-level settings to configure the list of matchers to apply to node affinity: #6782 #6829
  * `alertmanager_node_affinity_matchers`
  * `compactor_node_affinity_matchers`
  * `continuous_test_node_affinity_matchers`
  * `distributor_node_affinity_matchers`
  * `ingester_node_affinity_matchers`
  * `ingester_zone_a_node_affinity_matchers`
  * `ingester_zone_b_node_affinity_matchers`
  * `ingester_zone_c_node_affinity_matchers`
  * `mimir_backend_node_affinity_matchers`
  * `mimir_backend_zone_a_node_affinity_matchers`
  * `mimir_backend_zone_b_node_affinity_matchers`
  * `mimir_backend_zone_c_node_affinity_matchers`
  * `mimir_read_node_affinity_matchers`
  * `mimir_write_node_affinity_matchers`
  * `mimir_write_zone_a_node_affinity_matchers`
  * `mimir_write_zone_b_node_affinity_matchers`
  * `mimir_write_zone_c_node_affinity_matchers`
  * `overrides_exporter_node_affinity_matchers`
  * `querier_node_affinity_matchers`
  * `query_frontend_node_affinity_matchers`
  * `query_scheduler_node_affinity_matchers`
  * `rollout_operator_node_affinity_matchers`
  * `ruler_node_affinity_matchers`
  * `ruler_node_affinity_matchers`
  * `ruler_querier_node_affinity_matchers`
  * `ruler_query_frontend_node_affinity_matchers`
  * `ruler_query_scheduler_node_affinity_matchers`
  * `store_gateway_node_affinity_matchers`
  * `store_gateway_node_affinity_matchers`
  * `store_gateway_zone_a_node_affinity_matchers`
  * `store_gateway_zone_b_node_affinity_matchers`
  * `store_gateway_zone_c_node_affinity_matchers`
* [FEATURE] Ingester: Allow automated zone-by-zone downscaling, that can be enabled via the `ingester_automated_downscale_enabled` flag. It is disabled by default. #6850
* [ENHANCEMENT] Alerts: Add `MimirStoreGatewayTooManyFailedOperations` warning alert that triggers when Mimir store-gateway report error when interacting with the object storage. #6831
* [ENHANCEMENT] Querier HPA: improved scaling metric and scaling policies, in order to scale up and down more gradually. #6971
* [ENHANCEMENT] Rollout-operator: upgraded to v0.13.0. #7469
* [ENHANCEMENT] Rollout-operator: add tracing configuration to rollout-operator container (when tracing is enabled and configured). #7469
* [ENHANCEMENT] Query-frontend: configured `-shutdown-delay`, `-server.grpc.keepalive.max-connection-age` and termination grace period to reduce the likelihood of queries hitting terminated query-frontends. #7129
* [ENHANCEMENT] Autoscaling: add support for KEDA's `ignoreNullValues` option for Prometheus scaler. #7471
* [BUGFIX] Update memcached-exporter to 0.14.1 due to CVE-2023-39325. #6861

### Mimirtool

* [FEATURE] Add command `migrate-utf8` to migrate Alertmanager configurations for Alertmanager versions 0.27.0 and later. #7383
* [ENHANCEMENT] Add template render command to render locally a template. #7325
* [ENHANCEMENT] Add `--extra-headers` option to `mimirtool rules` command to add extra headers to requests for auth. #7141
* [ENHANCEMENT] Analyze Prometheus: set tenant header. #6737
* [ENHANCEMENT] Add argument `--output-dir` to `mimirtool alertmanager get` where the config and templates will be written to and can be loaded via `mimirtool alertmanager load` #6760
* [BUGFIX] Analyze rule-file: .metricsUsed field wasn't populated. #6953

### Mimir Continuous Test

* [ENHANCEMENT] Include comparison of all expected and actual values when any float sample does not match. #6756

### Query-tee

* [BUGFIX] Fix issue where `Host` HTTP header was not being correctly changed for the proxy targets. #7386
* [ENHANCEMENT] Allow using the value of X-Scope-OrgID for basic auth username in the forwarded request if URL username is set as `__REQUEST_HEADER_X_SCOPE_ORGID__`. #7452

### Documentation

* [CHANGE] No longer mark OTLP distributor endpoint as experimental. #7348
* [ENHANCEMENT] Added runbook for `KubePersistentVolumeFillingUp` alert. #7297
* [ENHANCEMENT] Add Grafana Cloud recommendations to OTLP documentation. #7375
* [BUGFIX] Fixed typo on single zone->zone aware replication Helm page. #7327

### Tools

* [CHANGE] copyblocks: The flags for copyblocks have been changed to align more closely with other tools. #6607
* [CHANGE] undelete-blocks: undelete-blocks-gcs has been removed and replaced with undelete-blocks, which supports recovering deleted blocks in versioned buckets from ABS, GCS, and S3-compatible object storage. #6607
* [FEATURE] copyprefix: Add tool to copy objects between prefixes. Supports ABS, GCS, and S3-compatible object storage. #6607

## 2.11.0

### Grafana Mimir

* [CHANGE] The following deprecated configurations have been removed: #6673 #6779 #6808 #6814
  * `-querier.iterators`
  * `-querier.batch-iterators`
  * `-blocks-storage.bucket-store.max-chunk-pool-bytes`
  * `-blocks-storage.bucket-store.chunk-pool-min-bucket-size-bytes`
  * `-blocks-storage.bucket-store.chunk-pool-max-bucket-size-bytes`
  * `-blocks-storage.bucket-store.bucket-index.enabled`
* [CHANGE] Querier: Split worker GRPC config into separate client configs for the frontend and scheduler to allow TLS to be configured correctly when specifying the `tls_server_name`. The GRPC config specified under `-querier.frontend-client.*` will no longer apply to the scheduler client, and will need to be set explicitly under `-querier.scheduler-client.*`. #6445 #6573
* [CHANGE] Store-gateway: enable sparse index headers by default. Sparse index headers reduce the time to load an index header up to 90%. #6005
* [CHANGE] Store-gateway: lazy-loading concurrency limit default value is now 4. #6004
* [CHANGE] General: enabled `-log.buffered` by default. The `-log.buffered` has been deprecated and will be removed in Mimir 2.13. #6131
* [CHANGE] Ingester: changed default `-blocks-storage.tsdb.series-hash-cache-max-size-bytes` setting from `1GB` to `350MB`. The new default cache size is enough to store the hashes for all series in a ingester, assuming up to 2M in-memory series per ingester and using the default 13h retention period for local TSDB blocks in the ingesters. #6130
* [CHANGE] Query-frontend: removed `cortex_query_frontend_workers_enqueued_requests_total`. Use `cortex_query_frontend_enqueue_duration_seconds_count` instead. #6121
* [CHANGE] Ingester / querier: enable ingester to querier chunks streaming by default and mark it as stable. #6174
* [CHANGE] Ingester / querier: enable ingester query request minimisation by default and mark it as stable. #6174
* [CHANGE] Ingester: changed the default value for the experimental configuration parameter `-blocks-storage.tsdb.early-head-compaction-min-estimated-series-reduction-percentage` from 10 to 15. #6186
* [CHANGE] Ingester: `/ingester/push` HTTP endpoint has been removed. This endpoint was added for testing and troubleshooting, but was never documented or used for anything. #6299
* [CHANGE] Experimental setting `-log.rate-limit-logs-per-second-burst` renamed to `-log.rate-limit-logs-burst-size`. #6230
* [CHANGE] Ingester: by setting the newly introduced experimental CLI flag `-ingester.return-only-grpc-errors` to true, ingester will return only gRPC errors. #6443 #6680 #6723
* [CHANGE] Upgrade Node.js to v20. #6540
* [CHANGE] Querier: `cortex_querier_blocks_consistency_checks_failed_total` is now incremented when a block couldn't be queried from any attempted store-gateway as opposed to incremented after each attempt. Also `cortex_querier_blocks_consistency_checks_total` is incremented once per query as opposed to once per attempt (with 3 attempts). #6590
* [CHANGE] Ingester: Modify utilization based read path limiter to base memory usage on Go heap size. #6584
* [FEATURE] Distributor: added option `-distributor.retry-after-header.enabled` to include the `Retry-After` header in recoverable error responses. #6608
* [FEATURE] Query-frontend: add experimental support for query blocking. Queries are blocked on a per-tenant basis and is configured via the limit `blocked_queries`. #5609
* [FEATURE] Vault: Added support for new Vault authentication methods: `AppRole`, `Kubernetes`, `UserPass` and `Token`. #6143
* [FEATURE] Add experimental endpoint `/api/v1/cardinality/active_series` to return the set of active series for a given selector. #6536 #6619 #6651 #6667 #6717
* [FEATURE] Added `-<prefix>.s3.part-size` flag to configure the S3 minimum file size in bytes used for multipart uploads. #6592
* [FEATURE] Add the experimental `-<prefix>.s3.send-content-md5` flag (defaults to `false`) to configure S3 Put Object requests to send a `Content-MD5` header. Setting this flag is not recommended unless your object storage does not support checksums. #6622
* [FEATURE] Distributor: add an experimental flag `-distributor.reusable-ingester-push-worker` that can be used to pre-allocate a pool of workers to be used to send push requests to the ingesters. #6660
* [FEATURE] Distributor: Support enabling of automatically generated name suffixes for metrics ingested via OTLP, through the flag `-distributor.otel-metric-suffixes-enabled`. #6542
* [FEATURE] Ingester: ingester can now track which of the user's series the ingester actually owns according to the ring, and only consider owned series when checking for user series limit. This helps to avoid hitting the user's series limit when scaling up ingesters or changing user's ingester shard size. Feature is currently experimental, and disabled by default. It can be enabled by setting `-ingester.use-ingester-owned-series-for-limits` (to use owned series for limiting). This is currently limited to multi-zone ingester setup, with replication factor being equal to number of zones. #6718 #7087
* [ENHANCEMENT] Query-frontend: don't treat cancel as an error. #4648
* [ENHANCEMENT] Ingester: exported summary `cortex_ingester_inflight_push_requests_summary` tracking total number of inflight requests in percentile buckets. #5845
* [ENHANCEMENT] Query-scheduler: add `cortex_query_scheduler_enqueue_duration_seconds` metric that records the time taken to enqueue or reject a query request. #5879
* [ENHANCEMENT] Query-frontend: add `cortex_query_frontend_enqueue_duration_seconds` metric that records the time taken to enqueue or reject a query request. When query-scheduler is in use, the metric has the `scheduler_address` label to differentiate the enqueue duration by query-scheduler backend. #5879 #6087 #6120
* [ENHANCEMENT] Store-gateway: add metric `cortex_bucket_store_blocks_loaded_by_duration` for counting the loaded number of blocks based on their duration. #6074  #6129
* [ENHANCEMENT] Expose `/sync/mutex/wait/total:seconds` Go runtime metric as `go_sync_mutex_wait_total_seconds_total` from all components. #5879
* [ENHANCEMENT] Query-scheduler: improve latency with many concurrent queriers. #5880
* [ENHANCEMENT] Ruler: add new per-tenant `cortex_ruler_queries_zero_fetched_series_total` metric to track rules that fetched no series. #5925
* [ENHANCEMENT] Implement support for `limit`, `limit_per_metric` and `metric` parameters for `<Prometheus HTTP prefix>/api/v1/metadata` endpoint. #5890
* [ENHANCEMENT] Distributor: add experimental support for storing metadata when ingesting metrics via OTLP. This makes metrics description and type available when ingesting metrics via OTLP. Enable with `-distributor.enable-otlp-metadata-storage=true`. #5693 #6035 #6254
* [ENHANCEMENT] Ingester: added support for sampling errors, which can be enabled by setting `-ingester.error-sample-rate`. This way each error will be logged once in the configured number of times. All the discarded samples will still be tracked by the `cortex_discarded_samples_total` metric. #5584 #6014
* [ENHANCEMENT] Ruler: Fetch secrets used to configure TLS on the Alertmanager client from Vault when `-vault.enabled` is true. #5239
* [ENHANCEMENT] Query-frontend: added query-sharding support for `group by` aggregation queries. #6024
* [ENHANCEMENT] Fetch secrets used to configure server-side TLS from Vault when `-vault.enabled` is true. #6052.
* [ENHANCEMENT] Packaging: add logrotate config file. #6142
* [ENHANCEMENT] Ingester: add the experimental configuration options `-blocks-storage.tsdb.head-postings-for-matchers-cache-max-bytes` and `-blocks-storage.tsdb.block-postings-for-matchers-cache-max-bytes` to enforce a limit in bytes on the `PostingsForMatchers()` cache used by ingesters (the cache limit is per TSDB head and block basis, not a global one). The experimental configuration options `-blocks-storage.tsdb.head-postings-for-matchers-cache-size` and `-blocks-storage.tsdb.block-postings-for-matchers-cache-size` have been deprecated. #6151
* [ENHANCEMENT] Ingester: use the `PostingsForMatchers()` in-memory cache for label values queries with matchers too. #6151
* [ENHANCEMENT] Ingester / store-gateway: optimized regex matchers. #6168 #6250
* [ENHANCEMENT] Distributor: Include ingester IDs in circuit breaker related metrics and logs. #6206
* [ENHANCEMENT] Querier: improve errors and logging when streaming chunks from ingesters and store-gateways. #6194 #6309
* [ENHANCEMENT] Querier: Add `cortex_querier_federation_exemplar_tenants_queried` and `cortex_querier_federation_tenants_queried` metrics to track the number of tenants queried by multi-tenant queries. #6374 #6409
* [ENHANCEMENT] All: added an experimental `-server.grpc.num-workers` flag that configures the number of long-living workers used to process gRPC requests. This could decrease the CPU usage by reducing the number of stack allocations. #6311
* [ENHANCEMENT] All: improved IPv6 support by using the proper host:port formatting. #6311
* [ENHANCEMENT] Querier: always return error encountered during chunks streaming, rather than `the stream has already been exhausted`. #6345 #6433
* [ENHANCEMENT] Query-frontend: add `instance_enable_ipv6` to support IPv6. #6111
* [ENHANCEMENT] Store-gateway: return same detailed error messages as queriers when chunks or series limits are reached. #6347
* [ENHANCEMENT] Querier: reduce memory consumed for queries that hit store-gateways. #6348
* [ENHANCEMENT] Ruler: include corresponding trace ID with log messages associated with rule evaluation. #6379 #6520
* [ENHANCEMENT] Querier: clarify log messages and span events emitted while querying ingesters, and include both ingester name and address when relevant. #6381
* [ENHANCEMENT] Memcached: introduce new experimental configuration parameters `-<prefix>.memcached.write-buffer-size-bytes` `-<prefix>.memcached.read-buffer-size-bytes` to customise the memcached client write and read buffer size (the buffer is allocated for each memcached connection). #6468
* [ENHANCEMENT] Ingester, Distributor: added experimental support for rejecting push requests received via gRPC before reading them into memory, if ingester or distributor is unable to accept the request. This is activated by using `-ingester.limit-inflight-requests-using-grpc-method-limiter` for ingester, and `-distributor.limit-inflight-requests-using-grpc-method-limiter` for distributor. #5976 #6300
* [ENHANCEMENT] Add capability in store-gateways to accept number of tokens through config. `-store-gateway.sharding-ring.num-tokens`, `default-value=512` #4863
* [ENHANCEMENT] Query-frontend: return warnings generated during query evaluation. #6391
* [ENHANCEMENT] Server: Add the option `-server.http-read-header-timeout` to enable specifying a timeout for reading HTTP request headers. It defaults to 0, in which case reading of headers can take up to `-server.http-read-timeout`, leaving no time for reading body, if there's any. #6517
* [ENHANCEMENT] Add connection-string option, `-<prefix>.azure.connection-string`, for Azure Blob Storage. #6487
* [ENHANCEMENT] Ingester: Add `-ingester.instance-limits.max-inflight-push-requests-bytes`. This limit protects the ingester against requests that together may cause an OOM. #6492
* [ENHANCEMENT] Ingester: add new per-tenant `cortex_ingester_local_limits` metric to expose the calculated local per-tenant limits seen at each ingester. Exports the local per-tenant series limit with label `{limit="max_global_series_per_user"}` #6403
* [ENHANCEMENT] Query-frontend: added "queue_time_seconds" field to "query stats" log. This is total time that query and subqueries spent in the queue, before queriers picked it up. #6537
* [ENHANCEMENT] Server: Add `-server.report-grpc-codes-in-instrumentation-label-enabled` CLI flag to specify whether gRPC status codes should be used in `status_code` label of `cortex_request_duration_seconds` metric. It defaults to false, meaning that successful and erroneous gRPC status codes are represented with `success` and `error` respectively. #6562
* [ENHANCEMENT] Server: Add `-ingester.client.report-grpc-codes-in-instrumentation-label-enabled` CLI flag to specify whether gRPC status codes should be used in `status_code` label of `cortex_ingester_client_request_duration_seconds` metric. It defaults to false, meaning that successful and erroneous gRPC status codes are represented with `2xx` and `error` respectively. #6562
* [ENHANCEMENT] Server: Add `-server.http-log-closed-connections-without-response-enabled` option to log details about connections to HTTP server that were closed before any data was sent back. This can happen if client doesn't manage to send complete HTTP headers before timeout. #6612
* [ENHANCEMENT] Query-frontend: include length of query, time since the earliest and latest points of a query, time since the earliest and latest points of a query, cached/uncached bytes in "query stats" logs. Time parameters (start/end/time) are always formatted as RFC3339 now. #6473 #6477 #6709 #6710
* [ENHANCEMENT] Query-frontend: `-query-frontend.align-queries-with-step` has been moved from a global flag to a per-tenant override. #6714
* [ENHANCEMENT] Distributor: added support for reducing the resolution of native histogram samples upon ingestion if the sample has too many buckets compared to `-validation.max-native-histogram-buckets`. This is enabled by default and can be turned off by setting `-validation.reduce-native-histogram-over-max-buckets` to `false`. #6535
* [ENHANCEMENT] Query-frontend: optionally wait for the frontend to complete startup if requests are received while the frontend is still starting. Disabled by default, set `-query-frontend.not-running-timeout` to a non-zero value to enable. #6621
* [ENHANCEMENT] Distributor: Include source IPs in OTLP push handler logs. #6652
* [ENHANCEMENT] Query-frontend: return clearer error message when a query request is received while shutting down. #6675
* [ENHANCEMENT] Querier: return clearer error message when a query request is cancelled by the caller. #6697
* [ENHANCEMENT] Compactor: Mark corrupted blocks for no-compaction to avoid blocking compactor future runs. #6588
* [ENHANCEMENT] Distributor: Added an experimental configuration option `distributor.ingestion-burst-factor` that overrides the `distributor.ingestion-burst-size` option if set. The `distributor.ingestion-burst-factor` is used to set the underlying ingestion rate limiter token bucket's burst size to a multiple of the per distributor `distributor.ingestion-rate-limit` and the `distributor.ingestion-burst-factor`. This is disabled by default. #6662
* [ENHANCEMENT] Add debug message to track tenants sending queries that are not able to benefit from caches. #6732
* [BUGFIX] Distributor: return server overload error in the event of exceeding the ingestion rate limit. #6549
* [BUGFIX] Ring: Ensure network addresses used for component hash rings are formatted correctly when using IPv6. #6068
* [BUGFIX] Query-scheduler: don't retain connections from queriers that have shut down, leading to gradually increasing enqueue latency over time. #6100 #6145
* [BUGFIX] Ingester: prevent query logic from continuing to execute after queries are canceled. #6085
* [BUGFIX] Ensure correct nesting of children of the `querier.Select` tracing span. #6085
* [BUGFIX] Packaging: fix preremove script preventing upgrades on RHEL based OS. #6067
* [BUGFIX] Querier: return actual error rather than `attempted to read series at index XXX from stream, but the stream has already been exhausted` (or even no error at all) when streaming chunks from ingesters or store-gateways is enabled and an error occurs while streaming chunks. #6346
* [BUGFIX] Querier: reduce log volume when querying ingesters with zone-awareness enabled and one or more instances in a single zone unavailable. #6381
* [BUGFIX] Querier: don't try to query further ingesters if ingester query request minimization is enabled and a query limit is reached as a result of the responses from the initial set of ingesters. #6402
* [BUGFIX] Ingester: Don't cache context cancellation error when querying. #6446
* [BUGFIX] Ingester: don't ignore errors encountered while iterating through chunks or samples in response to a query request. #6469
* [BUGFIX] All: fix issue where traces for some inter-component gRPC calls would incorrectly show the call as failing due to cancellation. #6470
* [BUGFIX] Querier: correctly mark streaming requests to ingesters or store-gateways as successful, not cancelled, in metrics and traces. #6471 #6505
* [BUGFIX] Querier: fix issue where queries fail with "context canceled" error when an ingester or store-gateway fails healthcheck while the query is in progress. #6550
* [BUGFIX] Tracing: When creating an OpenTelemetry tracing span, add it to the context for later retrieval. #6614
* [BUGFIX] Querier: always report query results to query-frontends, even when cancelled, to ensure query-frontends don't wait for results that will otherwise never arrive. #6703
* [BUGFIX] Querier: attempt to query ingesters in PENDING state, to reduce the likelihood that scaling up the number of ingesters in multiple zones simultaneously causes a read outage. #6726 #6727
* [BUGFIX] Querier: don't cancel inflight queries from a query-scheduler if the stream between the querier and query-scheduler is broken. #6728
* [BUGFIX] Store-gateway: Fix double-counting of some duration metrics. #6616
* [BUGFIX] Fixed possible series matcher corruption leading to wrong series being included in query results. #6884

### Mixin

* [CHANGE] Dashboards: enabled reporting gRPC codes as `status_code` label in Mimir dashboards. In case of gRPC calls, the successful `status_code` label on `cortex_request_duration_seconds` and gRPC client request duration metrics has changed from 'success' and '2xx' to 'OK'. #6561
* [CHANGE] Alerts: remove `MimirGossipMembersMismatch` alert and replace it with `MimirGossipMembersTooHigh` and `MimirGossipMembersTooLow` alerts that should have a higher signal-to-noise ratio. #6508
* [ENHANCEMENT] Dashboards: Optionally show rejected requests on Mimir Writes dashboard. Useful when used together with "early request rejection" in ingester and distributor. #6132 #6556
* [ENHANCEMENT] Alerts: added a critical alert for `CompactorSkippedBlocksWithOutOfOrderChunks` when multiple blocks are affected. #6410
* [ENHANCEMENT] Dashboards: Added the min-replicas for autoscaling dashboards. #6528
* [ENHANCEMENT] Dashboards: Show queries per second for the `/api/v1/cardinality/` endpoints on the "Overview" dashboard. #6720
* [BUGFIX] Alerts: fixed issue where `GossipMembersMismatch` warning message referred to per-instance labels that were not produced by the alert query. #6146
* [BUGFIX] Dashboards: Fix autoscaling dashboard panels for KEDA > 2.9. [Requires scraping the KEDA operator for metrics since they moved](https://github.com/kedacore/keda/issues/3972). #6528
* [BUGFIX] Alerts: Fix autoscaling alerts for KEDA > 2.9. [Requires scraping the KEDA operator for metrics since they moved](https://github.com/kedacore/keda/issues/3972). #6528

### Jsonnet

* [CHANGE] Ingester: reduce `-server.grpc-max-concurrent-streams` to 500. #5666
* [CHANGE] Changed default `_config.cluster_domain` from `cluster.local` to `cluster.local.` to reduce the number of DNS lookups made by Mimir. #6389
* [CHANGE] Query-frontend: changed default `_config.autoscaling_query_frontend_cpu_target_utilization` from `1` to `0.75`. #6395
* [CHANGE] Distributor: Increase HPA scale down period such that distributors are slower to scale down after autoscaling up. #6589
* [CHANGE] Store-gateway: Change the default timeout used for index-queries caches from `200ms` to `450ms`. #6786
* [FEATURE] Store-gateway: Allow automated zone-by-zone downscaling, that can be enabled via the `store_gateway_automated_downscale_enabled` flag. It is disabled by default. #6149
* [FEATURE] Ingester: Allow to configure TSDB Head early compaction using the following `_config` parameters: #6181
  * `ingester_tsdb_head_early_compaction_enabled` (disabled by default)
  * `ingester_tsdb_head_early_compaction_reduction_percentage`
  * `ingester_tsdb_head_early_compaction_min_in_memory_series`
* [ENHANCEMENT] Double the amount of rule groups for each user tier. #5897
* [ENHANCEMENT] Set `maxUnavailable` to 0 for `distributor`, `overrides-exporter`, `querier`, `query-frontend`, `query-scheduler` `ruler-querier`, `ruler-query-frontend`, `ruler-query-scheduler` and `consul` deployments, to ensure they don't become completely unavailable during a rollout. #5924
* [ENHANCEMENT] Update rollout-operator to `v0.9.0`. #6022 #6110 #6558 #6681
* [ENHANCEMENT] Update memcached to `memcached:1.6.22-alpine`. #6585
* [ENHANCEMENT] Store-gateway: replaced the following deprecated CLI flags: #6319
  * `-blocks-storage.bucket-store.index-header-lazy-loading-enabled` replaced with `-blocks-storage.bucket-store.index-header.lazy-loading-enabled`
  * `-blocks-storage.bucket-store.index-header-lazy-loading-idle-timeout` replaced with `-blocks-storage.bucket-store.index-header.lazy-loading-idle-timeout`
* [ENHANCEMENT] Store-gateway: Allow selective enablement of store-gateway automated scaling on a per-zone basis. #6302
* [BUGFIX] Autoscaling: KEDA > 2.9 removed the ability to set metricName in the trigger metadata. To help discern which metric is used by the HPA, we set the trigger name to what was the metricName. This is available as the `scaler` label on `keda_*` metrics. #6528

### Mimirtool

* [ENHANCEMENT] Analyze Grafana: Improve support for variables in range. #6657
* [BUGFIX] Fix out of bounds error on export with large timespans and/or series count. #5700
* [BUGFIX] Fix the issue where `--read-timeout` was applied to the entire `mimirtool analyze grafana` invocation rather than to individual Grafana API calls. #5915
* [BUGFIX] Fix incorrect remote-read path joining for `mimirtool remote-read` commands on Windows. #6011
* [BUGFIX] Fix template files full path being sent in `mimirtool alertmanager load` command. #6138
* [BUGFIX] Analyze rule-file: .metricsUsed field wasn't populated. #6953

### Mimir Continuous Test

### Query-tee

### Documentation

* [ENHANCEMENT] Document the concept of native histograms and how to send them to Mimir, migration path. #5956 #6488 #6539 #6752
* [ENHANCEMENT] Document native histograms query and visualization. #6231

### Tools

* [CHANGE] tsdb-index: Rename tool to tsdb-series. #6317
* [FEATURE] tsdb-labels: Add tool to print label names and values of a TSDB block. #6317
* [ENHANCEMENT] trafficdump: Trafficdump can now parse OTEL requests. Entire request is dumped to output, there's no filtering of fields or matching of series done. #6108

## 2.10.5

### Grafana Mimir

* [ENHANCEMENT] Update Docker base images from `alpine:3.18.3` to `alpine:3.18.5`. #6897
* [BUGFIX] Fixed possible series matcher corruption leading to wrong series being included in query results. #6886

### Documentation

* [ENHANCEMENT] Document the concept of native histograms and how to send them to Mimir, migration path. #6757
* [ENHANCEMENT] Document native histograms query and visualization. #6757

## 2.10.4

### Grafana Mimir

* [BUGFIX] Update otelhttp library to v0.44.0 as a mitigation for CVE-2023-45142. #6634

## 2.10.3

### Grafana Mimir

* [BUGFIX] Update grpc-go library to 1.57.2-dev that includes a fix for a bug introduced in 1.57.1. #6419

## 2.10.2

### Grafana Mimir

* [BUGFIX] Update grpc-go library to 1.57.1 and `golang.org/x/net` to `0.17`, which include fix for CVE-2023-44487. #6349

## 2.10.1

### Grafana Mimir

* [CHANGE] Update Go version to 1.21.3. #6244 #6325
* [BUGFIX] Query-frontend: Don't retry read requests rejected by the ingester due to utilization based read path limiting. #6032
* [BUGFIX] Ingester: fix panic in WAL replay of certain native histograms. #6086

## 2.10.0

### Grafana Mimir

* [CHANGE] Store-gateway: skip verifying index header integrity upon loading. To enable verification set `blocks_storage.bucket_store.index_header.verify_on_load: true`. #5174
* [CHANGE] Querier: change the default value of the experimental `-querier.streaming-chunks-per-ingester-buffer-size` flag to 256. #5203
* [CHANGE] Querier: only initiate query requests to ingesters in the `ACTIVE` state in the ring. #5342
* [CHANGE] Querier: renamed `-querier.prefer-streaming-chunks` to `-querier.prefer-streaming-chunks-from-ingesters` to enable streaming chunks from ingesters to queriers. #5182
* [CHANGE] Querier: `-query-frontend.cache-unaligned-requests` has been moved from a global flag to a per-tenant override. #5312
* [CHANGE] Ingester: removed `cortex_ingester_shipper_dir_syncs_total` and `cortex_ingester_shipper_dir_sync_failures_total` metrics. The former metric was not much useful, and the latter was never incremented. #5396
* [CHANGE] Ingester: removed logging of errors related to hitting per-instance limits to reduce resource usage when ingesters are under pressure. #5585
* [CHANGE] gRPC clients: use default connect timeout of 5s, and therefore enable default connect backoff max delay of 5s. #5562
* [CHANGE] Ingester: the `-validation.create-grace-period` is now enforced in the ingester too, other than distributor and query-frontend. If you've configured `-validation.create-grace-period` then make sure the configuration is applied to ingesters too. #5712
* [CHANGE] Distributor: the `-validation.create-grace-period` is now enforced for examplars too in the distributor. If an examplar has timestamp greater than "now + grace_period", then the exemplar will be dropped and the metric `cortex_discarded_exemplars_total{reason="exemplar_too_far_in_future",user="..."}` increased. #5761
* [CHANGE] Query-frontend: the `-validation.create-grace-period` is now enforced in the query-frontend even when the configured value is 0. When the value is 0, the query end time range is truncated to the current real-world time. #5829
* [CHANGE] Store-gateway: deprecated configuration parameters for index header under `blocks-storage.bucket-store` and use a new configurations in `blocks-storage.bucket-store.index-header`, deprecated configuration will be removed in Mimir 2.12. Configuration changes: #5726
  * `-blocks-storage.bucket-store.index-header-lazy-loading-enabled` is deprecated, use the new configuration `-blocks-storage.bucket-store.index-header.lazy-loading-enabled`
  * `-blocks-storage.bucket-store.index-header-lazy-loading-idle-timeout` is deprecated, use the new configuration `-blocks-storage.bucket-store.index-header.lazy-loading-idle-timeout`
  * `-blocks-storage.bucket-store.index-header-lazy-loading-concurrency` is deprecated, use the new configuration `-blocks-storage.bucket-store.index-header.lazy-loading-concurrency`
* [CHANGE] Store-gateway: remove experimental fine-grained chunks caching. The following experimental configuration parameters have been removed `-blocks-storage.bucket-store.chunks-cache.fine-grained-chunks-caching-enabled`, `-blocks-storage.bucket-store.fine-grained-chunks-caching-ranges-per-series`. #5816 #5875
* [CHANGE] Ingester: remove deprecated `blocks-storage.tsdb.max-tsdb-opening-concurrency-on-startup`. #5850
* [FEATURE] Introduced `-distributor.service-overload-status-code-on-rate-limit-enabled` flag for configuring status code to 529 instead of 429 upon rate limit exhaustion. #5752
* [FEATURE] Cardinality API: added a new `count_method` parameter which enables counting active series. #5136
* [FEATURE] Query-frontend: added experimental support to cache cardinality, label names and label values query responses. The cache will be used when `-query-frontend.cache-results` is enabled, and `-query-frontend.results-cache-ttl-for-cardinality-query` or `-query-frontend.results-cache-ttl-for-labels-query` set to a value greater than 0. The following metrics have been added to track the query results cache hit ratio per `request_type`: #5212 #5235 #5426 #5524
  * `cortex_frontend_query_result_cache_requests_total{request_type="query_range|cardinality|label_names_and_values"}`
  * `cortex_frontend_query_result_cache_hits_total{request_type="query_range|cardinality|label_names_and_values"}`
* [FEATURE] Added `-<prefix>.s3.list-objects-version` flag to configure the S3 list objects version. #5099
* [FEATURE] Ingester: add optional CPU/memory utilization based read request limiting, considered experimental. Disabled by default, enable by configuring limits via both of the following flags: #5012 #5392 #5394 #5526 #5508 #5704
  * `-ingester.read-path-cpu-utilization-limit`
  * `-ingester.read-path-memory-utilization-limit`
  * `-ingester.log-utilization-based-limiter-cpu-samples`
* [FEATURE] Ruler: support filtering results from rule status endpoint by `file`, `rule_group` and `rule_name`. #5291
* [FEATURE] Ingester: add experimental support for creating tokens by using spread minimizing strategy. This can be enabled with `-ingester.ring.token-generation-strategy: spread-minimizing` and `-ingester.ring.spread-minimizing-zones: <all available zones>`. In that case `-ingester.ring.tokens-file-path` must be empty. #5308 #5324
* [FEATURE] Storegateway: Persist sparse index-headers to disk and read from disk on index-header loads instead of reconstructing. #5465 #5651 #5726
* [FEATURE] Ingester: add experimental CLI flag `-ingester.ring.spread-minimizing-join-ring-in-order` that allows an ingester to register tokens in the ring only after all previous ingesters (with ID lower than its own ID) have already been registered. #5541
* [FEATURE] Ingester: add experimental support to compact the TSDB Head when the number of in-memory series is equal or greater than `-blocks-storage.tsdb.early-head-compaction-min-in-memory-series`, and the ingester estimates that the per-tenant TSDB Head compaction will reduce in-memory series by at least `-blocks-storage.tsdb.early-head-compaction-min-estimated-series-reduction-percentage`. #5371
* [FEATURE] Ingester: add new metrics for tracking native histograms in active series: `cortex_ingester_active_native_histogram_series`, `cortex_ingester_active_native_histogram_series_custom_tracker`, `cortex_ingester_active_native_histogram_buckets`, `cortex_ingester_active_native_histogram_buckets_custom_tracker`. The first 2 are the subsets of the existing and unmodified `cortex_ingester_active_series` and `cortex_ingester_active_series_custom_tracker` respectively, only tracking native histogram series, and the last 2 are the equivalents for tracking the number of buckets in native histogram series. #5318
* [FEATURE] Add experimental CLI flag `-<prefix>.s3.native-aws-auth-enabled` that allows to enable the default credentials provider chain of the AWS SDK. #5636
* [FEATURE] Distributor: add experimental support for circuit breaking when writing to ingesters via `-ingester.client.circuit-breaker.enabled`, `-ingester.client.circuit-breaker.failure-threshold`, or `-ingester.client.circuit-breaker.cooldown-period` or their corresponding YAML. #5650
* [FEATURE] The following features are no longer considered experimental. #5701 #5872
  * Ruler storage cache (`-ruler-storage.cache.*`)
  * Exclude ingesters running in specific zones (`-ingester.ring.excluded-zones`)
  * Cardinality-based query sharding (`-query-frontend.query-sharding-target-series-per-shard`)
  * Cardinality query result caching (`-query-frontend.results-cache-ttl-for-cardinality-query`)
  * Label names and values query result caching (`-query-frontend.results-cache-ttl-for-labels-query`)
  * Query expression size limit (`-query-frontend.max-query-expression-size-bytes`)
  * Peer discovery / tenant sharding for overrides exporters (`-overrides-exporter.ring.enabled`)
  * Configuring enabled metrics in overrides exporter (`-overrides-exporter.enabled-metrics`)
  * Per-tenant results cache TTL (`-query-frontend.results-cache-ttl`, `-query-frontend.results-cache-ttl-for-out-of-order-time-window`)
  * Shutdown delay (`-shutdown-delay`)
* [FEATURE] Querier: add experimental CLI flag `-tenant-federation.max-concurrent` to adjust the max number of per-tenant queries that can be run at a time when executing a single multi-tenant query. #5874
* [FEATURE] Alertmanager: add Microsoft Teams as a supported integration. #5840
* [ENHANCEMENT] Overrides-exporter: Add new metrics for write path and alertmanager (`max_global_metadata_per_user`, `max_global_metadata_per_metric`, `request_rate`, `request_burst_size`, `alertmanager_notification_rate_limit`, `alertmanager_max_dispatcher_aggregation_groups`, `alertmanager_max_alerts_count`, `alertmanager_max_alerts_size_bytes`) and added flag `-overrides-exporter.enabled-metrics` to explicitly configure desired metrics, e.g. `-overrides-exporter.enabled-metrics=request_rate,ingestion_rate`. Default value for this flag is: `ingestion_rate,ingestion_burst_size,max_global_series_per_user,max_global_series_per_metric,max_global_exemplars_per_user,max_fetched_chunks_per_query,max_fetched_series_per_query,ruler_max_rules_per_rule_group,ruler_max_rule_groups_per_tenant`. #5376
* [ENHANCEMENT] Cardinality API: when zone aware replication is enabled, the label values cardinality API can now tolerate single zone failure #5178
* [ENHANCEMENT] Distributor: optimize sending requests to ingesters when incoming requests don't need to be modified. For now this feature can be disabled by setting `-timeseries-unmarshal-caching-optimization-enabled=false`. #5137
* [ENHANCEMENT] Add advanced CLI flags to control gRPC client behaviour: #5161
  * `-<prefix>.connect-timeout`
  * `-<prefix>.connect-backoff-base-delay`
  * `-<prefix>.connect-backoff-max-delay`
  * `-<prefix>.initial-stream-window-size`
  * `-<prefix>.initial-connection-window-size`
* [ENHANCEMENT] Query-frontend: added "response_size_bytes" field to "query stats" log. #5196
* [ENHANCEMENT] Querier: refine error messages for per-tenant query limits, informing the user of the preferred strategy for not hitting the limit, in addition to how they may tweak the limit. #5059
* [ENHANCEMENT] Distributor: optimize sending of requests to ingesters by reusing memory buffers for marshalling requests. This optimization can be enabled by setting `-distributor.write-requests-buffer-pooling-enabled` to `true`. #5195 #5805 #5830
* [ENHANCEMENT] Querier: add experimental `-querier.minimize-ingester-requests` option to initially query only the minimum set of ingesters required to reach quorum. #5202 #5259 #5263
* [ENHANCEMENT] Querier: improve error message when streaming chunks from ingesters to queriers and a query limit is reached. #5245
* [ENHANCEMENT] Use new data structure for labels, to reduce memory consumption. #3555 #5731
* [ENHANCEMENT] Update alpine base image to 3.18.2. #5276
* [ENHANCEMENT] Ruler: add `cortex_ruler_sync_rules_duration_seconds` metric, tracking the time spent syncing all rule groups owned by the ruler instance. #5311
* [ENHANCEMENT] Store-gateway: add experimental `blocks-storage.bucket-store.index-header-lazy-loading-concurrency` config option to limit the number of concurrent index-headers loads when lazy loading. #5313 #5605
* [ENHANCEMENT] Ingester and querier: improve level of detail in traces emitted for queries that hit ingesters. #5315
* [ENHANCEMENT] Querier: add `cortex_querier_queries_rejected_total` metric that counts the number of queries rejected due to hitting a limit (eg. max series per query or max chunks per query). #5316 #5440 #5450
* [ENHANCEMENT] Querier: add experimental `-querier.minimize-ingester-requests-hedging-delay` option to initiate requests to further ingesters when request minimisation is enabled and not all initial requests have completed. #5368
* [ENHANCEMENT] Clarify docs for `-ingester.client.*` flags to make it clear that these are used by both queriers and distributors. #5375
* [ENHANCEMENT] Querier and store-gateway: add experimental support for streaming chunks from store-gateways to queriers while evaluating queries. This can be enabled with `-querier.prefer-streaming-chunks-from-store-gateways=true`. #5182
* [ENHANCEMENT] Querier: enforce `max-chunks-per-query` limit earlier in query processing when streaming chunks from ingesters to queriers to avoid unnecessarily consuming resources for queries that will be aborted. #5369 #5447
* [ENHANCEMENT] Ingester: added `cortex_ingester_shipper_last_successful_upload_timestamp_seconds` metric tracking the last successful TSDB block uploaded to the bucket (unix timestamp in seconds). #5396
* [ENHANCEMENT] Ingester: add two metrics tracking resource utilization calculated by utilization based limiter: #5496
  * `cortex_ingester_utilization_limiter_current_cpu_load`: The current exponential weighted moving average of the ingester's CPU load
  * `cortex_ingester_utilization_limiter_current_memory_usage_bytes`: The current ingester memory utilization
* [ENHANCEMENT] Ruler: added `insight=true` field to ruler's prometheus component for rule evaluation logs. #5510
* [ENHANCEMENT] Distributor Ingester: add metrics to count the number of requests rejected for hitting per-instance limits, `cortex_distributor_instance_rejected_requests_total` and `cortex_ingester_instance_rejected_requests_total` respectively. #5551
* [ENHANCEMENT] Distributor: add support for ingesting exponential histograms that are over the native histogram scale limit of 8 in OpenTelemetry format by downscaling them. #5532 #5607
* [ENHANCEMENT] General: buffered logging: #5506
  * `-log.buffered` CLI flag enable buffered logging.
* [ENHANCEMENT] Distributor: add more detailed information to traces generated while processing OTLP write requests. #5539
* [ENHANCEMENT] Distributor: improve performance ingesting OTLP payloads. #5531 #5607 #5616
* [ENHANCEMENT] Ingester: optimize label-values with matchers call when number of matched series is small. #5600
* [ENHANCEMENT] Compactor: delete bucket-index, markers and debug files if there are no blocks left in the bucket index. This cleanup must be enabled by using `-compactor.no-blocks-file-cleanup-enabled` option. #5648
* [ENHANCEMENT] Ingester: reduce memory usage of active series tracker. #5665
* [ENHANCEMENT] Store-gateway: added `-store-gateway.sharding-ring.auto-forget-enabled` configuration parameter to control whether store-gateway auto-forget feature should be enabled or disabled (enabled by default). #5702
* [ENHANCEMENT] Compactor: added per tenant block upload counters `cortex_block_upload_api_blocks_total`, `cortex_block_upload_api_bytes_total`, and `cortex_block_upload_api_files_total`. #5738
* [ENHANCEMENT] Compactor: verify time range of compacted block(s) matches the time range of input blocks. #5760
* [ENHANCEMENT] Querier: improved observability of calls to ingesters during queries. #5724
* [ENHANCEMENT] Compactor: block backfilling logging is now more verbose. #5711
* [ENHANCEMENT] Added support to rate limit application logs: #5764
  * `-log.rate-limit-enabled`
  * `-log.rate-limit-logs-per-second`
  * `-log.rate-limit-logs-per-second-burst`
* [ENHANCEMENT] Ingester: added `cortex_ingester_tsdb_head_min_timestamp_seconds` and `cortex_ingester_tsdb_head_max_timestamp_seconds` metrics which return min and max time of all TSDB Heads open in an ingester. #5786 #5815
* [ENHANCEMENT] Querier: cancel query requests to ingesters in a zone upon first error received from the zone, to reduce wasted effort spent computing results that won't be used #5764
* [ENHANCEMENT] All: improve tracing of internal HTTP requests sent over httpgrpc. #5782
* [ENHANCEMENT] Querier: add experimental per-query chunks limit based on an estimate of the number of chunks that will be sent from ingesters and store-gateways that is enforced earlier during query evaluation. This limit is disabled by default and can be configured with `-querier.max-estimated-fetched-chunks-per-query-multiplier`. #5765
* [ENHANCEMENT] Ingester: add UI for listing tenants with TSDB on given ingester and viewing details of tenants's TSDB on given ingester. #5803 #5824
* [ENHANCEMENT] Querier: improve observability of calls to store-gateways during queries. #5809
* [ENHANCEMENT] Query-frontend: improve tracing of interactions with query-scheduler. #5818
* [ENHANCEMENT] Query-scheduler: improve tracing of requests when request is rejected by query-scheduler. #5848
* [ENHANCEMENT] Ingester: avoid logging some errors that could cause logging contention. #5494 #5581
* [ENHANCEMENT] Store-gateway: wait for query gate after loading blocks. #5507
* [ENHANCEMENT] Store-gateway: always include `__name__` posting group in selection in order to reduce the number of object storage API calls. #5246
* [ENHANCEMENT] Ingester: track active series by ref instead of hash/labels to reduce memory usage. #5134 #5193
* [ENHANCEMENT] Go: updated to 1.21.1. #5955 #5960
* [ENHANCEMENT] Alertmanager: updated to alertmanager 0.26.0. #5840
* [BUGFIX] Ingester: Handle when previous ring state is leaving and the number of tokens has changed. #5204
* [BUGFIX] Querier: fix issue where queries that use the `timestamp()` function fail with `execution: attempted to read series at index 0 from stream, but the stream has already been exhausted` if streaming chunks from ingesters to queriers is enabled. #5370
* [BUGFIX] memberlist: bring back `memberlist_client_kv_store_count` metric that used to exist in Cortex, but got lost during dskit updates before Mimir 2.0. #5377
* [BUGFIX] Querier: pass on HTTP 503 query response code. #5364
* [BUGFIX] Store-gateway: Fix issue where stopping a store-gateway could cause all store-gateways to unload all blocks. #5464
* [BUGFIX] Allocate ballast in smaller blocks to avoid problem when entire ballast was kept in memory working set. #5565
* [BUGFIX] Querier: retry frontend result notification when an error is returned. #5591
* [BUGFIX] Querier: fix issue where `cortex_ingester_client_request_duration_seconds` metric did not include streaming query requests that did not return any series. #5695
* [BUGFIX] Ingester: fix ActiveSeries tracker double-counting series that have been deleted from the Head while still being active and then recreated again. #5678
* [BUGFIX] Ingester: don't set "last update time" of TSDB into the future when opening TSDB. This could prevent detecting of idle TSDB for a long time, if sample in distant future was ingested. #5787
* [BUGFIX] Store-gateway: fix bug when lazy index header could be closed prematurely even when still in use. #5795
* [BUGFIX] Ruler: gracefully shut down rule evaluations. #5778
* [BUGFIX] Querier: fix performance when ingesters stream samples. #5836
* [BUGFIX] Ingester: fix spurious `not found` errors on label values API during head compaction. #5957
* [BUGFIX] All: updated Minio object storage client from 7.0.62 to 7.0.63 to fix auto-detection of AWS GovCloud environments. #5905

### Mixin

* [CHANGE] Dashboards: show all workloads in selected namespace on "rollout progress" dashboard. #5113
* [CHANGE] Dashboards: show the number of updated and ready pods for each workload in the "rollout progress" panel on the "rollout progress" dashboard. #5113
* [CHANGE] Dashboards: removed "Query results cache misses" panel on the "Mimir / Queries" dashboard. #5423
* [CHANGE] Dashboards: default to shared crosshair on all dashboards. #5489
* [CHANGE] Dashboards: sort variable drop-down lists from A to Z, rather than Z to A. #5490
* [CHANGE] Alerts: removed `MimirProvisioningTooManyActiveSeries` alert. You should configure `-ingester.instance-limits.max-series` and rely on `MimirIngesterReachingSeriesLimit` alert instead. #5593
* [CHANGE] Alerts: removed `MimirProvisioningTooManyWrites` alert. The alerting threshold used in this alert was chosen arbitrarily and ingesters receiving an higher number of samples / sec don't necessarily have any issue. You should rely on SLOs metrics and alerts instead. #5706
* [CHANGE] Alerts: don't raise `MimirRequestErrors` or `MimirRequestLatency` alert for the `/debug/pprof` endpoint. #5826
* [ENHANCEMENT] Dashboards: adjust layout of "rollout progress" dashboard panels so that the "rollout progress" panel doesn't require scrolling. #5113
* [ENHANCEMENT] Dashboards: show container name first in "pods count per version" panel on "rollout progress" dashboard. #5113
* [ENHANCEMENT] Dashboards: show time spend waiting for turn when lazy loading index headers in the "index-header lazy load gate latency" panel on the "queries" dashboard. #5313
* [ENHANCEMENT] Dashboards: split query results cache hit ratio by request type in "Query results cache hit ratio" panel on the "Mimir / Queries" dashboard. #5423
* [ENHANCEMENT] Dashboards: add "rejected queries" panel to "queries" dashboard. #5429
* [ENHANCEMENT] Dashboards: add native histogram active series and active buckets to "tenants" dashboard. #5543
* [ENHANCEMENT] Dashboards: add panels to "Mimir / Writes" for requests rejected for per-instance limits. #5638
* [ENHANCEMENT] Dashboards: rename "Blocks currently loaded" to "Blocks currently owned" in the "Mimir / Queries" dashboard. #5705
* [ENHANCEMENT] Alerts: Add `MimirIngestedDataTooFarInTheFuture` warning alert that triggers when Mimir ingests sample with timestamp more than 1h in the future. #5822
* [BUGFIX] Alerts: fix `MimirIngesterRestarts` to fire only when the ingester container is restarted, excluding the cases the pod is rescheduled. #5397
* [BUGFIX] Dashboards: fix "unhealthy pods" panel on "rollout progress" dashboard showing only a number rather than the name of the workload and the number of unhealthy pods if only one workload has unhealthy pods. #5113 #5200
* [BUGFIX] Alerts: fixed `MimirIngesterHasNotShippedBlocks` and `MimirIngesterHasNotShippedBlocksSinceStart` alerts. #5396
* [BUGFIX] Alerts: Fix `MimirGossipMembersMismatch` to include `admin-api` and custom compactor pods. `admin-api` is a GEM component. #5641 #5797
* [BUGFIX] Dashboards: fix autoscaling dashboard panels that could show multiple series for a single component. #5810
* [BUGFIX] Dashboards: fix ruler-querier scaling metric panel query and split into CPU and memory scaling metric panels. #5739

### Jsonnet

* [CHANGE] Removed `_config.querier.concurrency` configuration option and replaced it with `_config.querier_max_concurrency` and `_config.ruler_querier_max_concurrency` to allow to easily fine tune it for different querier deployments. #5322
* [CHANGE] Change `_config.multi_zone_ingester_max_unavailable` to 50. #5327
* [CHANGE] Change distributors rolling update strategy configuration: `maxSurge` and `maxUnavailable` are set to `15%` and `0`. #5714
* [FEATURE] Alertmanager: Add horizontal pod autoscaler config, that can be enabled using `autoscaling_alertmanager_enabled: true`. #5194 #5249
* [ENHANCEMENT] Enable the `track_sizes` feature for Memcached pods to help determine cache efficiency. #5209
* [ENHANCEMENT] Add per-container map for environment variables. #5181
* [ENHANCEMENT] Add `PodDisruptionBudget`s for compactor, continuous-test, distributor, overrides-exporter, querier, query-frontend, query-scheduler, rollout-operator, ruler, ruler-querier, ruler-query-frontend, ruler-query-scheduler, and all memcached workloads. #5098
* [ENHANCEMENT] Ruler: configure the ruler storage cache when the metadata cache is enabled. #5326 #5334
* [ENHANCEMENT] Shuffle-sharding: ingester shards in user-classes can now be configured to target different series and limit percentage utilization through `_config.shuffle_sharding.target_series_per_ingester` and `_config.shuffle_sharding.target_utilization_percentage` values. #5470
* [ENHANCEMENT] Distributor: allow adjustment of the targeted CPU usage as a percentage of requested CPU. This can be adjusted with `_config.autoscaling_distributor_cpu_target_utilization`. #5525
* [ENHANCEMENT] Ruler: add configuration option `_config.ruler_remote_evaluation_max_query_response_size_bytes` to easily set the maximum query response size allowed (in bytes). #5592
* [ENHANCEMENT] Distributor: dynamically set `GOMAXPROCS` based on the CPU request. This should reduce distributor CPU utilization, assuming the CPU request is set to a value close to the actual utilization. #5588
* [ENHANCEMENT] Querier: dynamically set `GOMAXPROCS` based on the CPU request. This should reduce noisy neighbour issues created by the querier, whose CPU utilization could eventually saturate the Kubernetes node if unbounded. #5646 #5658
* [ENHANCEMENT] Allow to remove an entry from the configured environment variable for a given component, setting the environment value to `null` in the `*_env_map` objects (e.g. `store_gateway_env_map+:: { 'field': null}`). #5599
* [ENHANCEMENT] Allow overriding the default number of replicas for `etcd`. #5589
* [ENHANCEMENT] Memcached: reduce memory request for results, chunks and metadata caches. The requested memory is 5% greater than the configured memcached max cache size. #5661
* [ENHANCEMENT] Autoscaling: Add the following configuration options to fine tune autoscaler target utilization: #5679 #5682 #5689
  * `autoscaling_querier_target_utilization` (defaults to `0.75`)
  * `autoscaling_mimir_read_target_utilization` (defaults to `0.75`)
  * `autoscaling_ruler_querier_cpu_target_utilization` (defaults to `1`)
  * `autoscaling_distributor_memory_target_utilization` (defaults to `1`)
  * `autoscaling_ruler_cpu_target_utilization` (defaults to `1`)
  * `autoscaling_query_frontend_cpu_target_utilization` (defaults to `1`)
  * `autoscaling_ruler_query_frontend_cpu_target_utilization` (defaults to `1`)
  * `autoscaling_alertmanager_cpu_target_utilization` (defaults to `1`)
* [ENHANCEMENT] Gossip-ring: add appProtocol for istio compatibility. #5680
* [ENHANCEMENT] Add _config.commonConfig to allow adding common configuration parameters for all Mimir components. #5703
* [ENHANCEMENT] Update rollout-operator to `v0.7.0`. #5718
* [ENHANCEMENT] Increase the default rollout speed for store-gateway when lazy loading is disabled. #5823
* [ENHANCEMENT] Add autoscaling on memory for ruler-queriers. #5739
* [ENHANCEMENT] Deduplicate scaled object creation for most objects that scale on CPU and memory. #6411
* [BUGFIX] Fix compilation when index, chunks or metadata caches are disabled. #5710
* [BUGFIX] Autoscaling: treat OOMing containers as though they are using their full memory request. #5739
* [BUGFIX] Autoscaling: if no containers are up, report 0 memory usage instead of no data. #6411

### Mimirtool

* [ENHANCEMENT] Mimirtool uses paging to fetch all dashboards from Grafana when running `mimirtool analyse grafana`. This allows the tool to work correctly when running against Grafana instances with more than a 1000 dashboards. #5825
* [ENHANCEMENT] Extract metric name from queries that have a `__name__` matcher. #5911
* [BUGFIX] Mimirtool no longer parses label names as metric names when handling templating variables that are populated using `label_values(<label_name>)` when running `mimirtool analyse grafana`. #5832
* [BUGFIX] Fix panic when analyzing a grafana dashboard with multiline queries in templating variables. #5911

### Query-tee

* [CHANGE] Proxy `Content-Type` response header from backend. Previously `Content-Type: text/plain; charset=utf-8` was returned on all requests. #5183
* [CHANGE] Increase default value of `-proxy.compare-skip-recent-samples` to avoid racing with recording rule evaluation. #5561
* [CHANGE] Add `-backend.skip-tls-verify` to optionally skip TLS verification on backends. #5656

### Documentation

* [CHANGE] Fix reference to `get-started` documentation directory. #5476
* [CHANGE] Fix link to external OTLP/HTTP documentation.
* [ENHANCEMENT] Improved `MimirRulerTooManyFailedQueries` runbook. #5586
* [ENHANCEMENT] Improved "Recover accidentally deleted blocks" runbook. #5620
* [ENHANCEMENT] Documented options and trade-offs to query label names and values. #5582
* [ENHANCEMENT] Improved `MimirRequestErrors` runbook for alertmanager. #5694

### Tools

* [CHANGE] copyblocks: add support for S3 and the ability to copy between different object storage services. Due to this, the `-source-service` and `-destination-service` flags are now required and the `-service` flag has been removed. #5486
* [FEATURE] undelete-block-gcs: Added new tool for undeleting blocks on GCS storage. #5610 #5855
* [FEATURE] wal-reader: Added new tool for printing entries in TSDB WAL. #5780
* [ENHANCEMENT] ulidtime: add -seconds flag to print timestamps as Unix timestamps. #5621
* [ENHANCEMENT] ulidtime: exit with status code 1 if some ULIDs can't be parsed. #5621
* [ENHANCEMENT] tsdb-index-toc: added index-header size estimates. #5652
* [BUGFIX] Stop tools from panicking when `-help` flag is passed. #5412
* [BUGFIX] Remove github.com/golang/glog command line flags from tools. #5413

## 2.9.4

### Grafana Mimir

* [ENHANCEMENT] Update Docker base images from `alpine:3.18.3` to `alpine:3.18.5`. #6895

## 2.9.3

### Grafana Mimir

* [BUGFIX] Update `go.opentelemetry.io/contrib/instrumentation/net/http/otelhttp` to `0.44` which includes a fix for CVE-2023-45142. #6637

## 2.9.2

### Grafana Mimir

* [BUGFIX] Update grpc-go library to 1.56.3 and `golang.org/x/net` to `0.17`, which include fix for CVE-2023-44487. #6353 #6364

## 2.9.1

### Grafana Mimir

* [ENHANCEMENT] Update alpine base image to 3.18.3. #6021

## 2.9.0

### Grafana Mimir

* [CHANGE] Store-gateway: change expanded postings, postings, and label values index cache key format. These caches will be invalidated when rolling out the new Mimir version. #4770 #4978 #5037
* [CHANGE] Distributor: remove the "forwarding" feature as it isn't necessary anymore. #4876
* [CHANGE] Query-frontend: Change the default value of `-query-frontend.query-sharding-max-regexp-size-bytes` from `0` to `4096`. #4932
* [CHANGE] Querier: `-querier.query-ingesters-within` has been moved from a global flag to a per-tenant override. #4287
* [CHANGE] Querier: Use `-blocks-storage.tsdb.retention-period` instead of `-querier.query-ingesters-within` for calculating the lookback period for shuffle sharded ingesters. Setting `-querier.query-ingesters-within=0` no longer disables shuffle sharding on the read path. #4287
* [CHANGE] Block upload: `/api/v1/upload/block/{block}/files` endpoint now allows file uploads with no `Content-Length`. #4956
* [CHANGE] Store-gateway: deprecate configuration parameters for chunk pooling, they will be removed in Mimir 2.11. The following options are now also ignored: #4996
  * `-blocks-storage.bucket-store.max-chunk-pool-bytes`
  * `-blocks-storage.bucket-store.chunk-pool-min-bucket-size-bytes`
  * `-blocks-storage.bucket-store.chunk-pool-max-bucket-size-bytes`
* [CHANGE] Store-gateway: remove metrics `cortex_bucket_store_chunk_pool_requested_bytes_total` and `cortex_bucket_store_chunk_pool_returned_bytes_total`. #4996
* [CHANGE] Compactor: change default of `-compactor.partial-block-deletion-delay` to `1d`. This will automatically clean up partial blocks that were a result of failed block upload or deletion. #5026
* [CHANGE] Compactor: the deprecated configuration parameter `-compactor.consistency-delay` has been removed. #5050
* [CHANGE] Store-gateway: the deprecated configuration parameter `-blocks-storage.bucket-store.consistency-delay` has been removed. #5050
* [CHANGE] The configuration parameter `-blocks-storage.bucket-store.bucket-index.enabled` has been deprecated and will be removed in Mimir 2.11. Mimir is running by default with the bucket index enabled since version 2.0, and starting from the version 2.11 it will not be possible to disable it. #5051
* [CHANGE] The configuration parameters `-querier.iterators` and `-query.batch-iterators` have been deprecated and will be removed in Mimir 2.11. Mimir runs by default with `-querier.batch-iterators=true`, and starting from version 2.11 it will not be possible to change this. #5114
* [CHANGE] Compactor: change default of `-compactor.first-level-compaction-wait-period` to 25m. #5128
* [CHANGE] Ruler: changed default of `-ruler.poll-interval` from `1m` to `10m`. Starting from this release, the configured rule groups will also be re-synced each time they're modified calling the ruler configuration API. #5170
* [FEATURE] Query-frontend: add `-query-frontend.log-query-request-headers` to enable logging of request headers in query logs. #5030
* [FEATURE] Store-gateway: add experimental feature to retain lazy-loaded index headers between restarts by eagerly loading them during startup. This is disabled by default and can only be enabled if lazy loading is enabled. To enable this set the following: #5606
  * `-blocks-storage.bucket-store.index-header-lazy-loading-enabled` must be set to true
  * `-blocks-storage.bucket-store.index-header.eager-loading-startup-enabled` must be set to true
* [ENHANCEMENT] Add per-tenant limit `-validation.max-native-histogram-buckets` to be able to ignore native histogram samples that have too many buckets. #4765
* [ENHANCEMENT] Store-gateway: reduce memory usage in some LabelValues calls. #4789
* [ENHANCEMENT] Store-gateway: add a `stage` label to the metric `cortex_bucket_store_series_data_touched`. This label now applies to `data_type="chunks"` and `data_type="series"`. The `stage` label has 2 values: `processed` - the number of series that parsed - and `returned` - the number of series selected from the processed bytes to satisfy the query. #4797 #4830
* [ENHANCEMENT] Distributor: make `__meta_tenant_id` label available in relabeling rules configured via `metric_relabel_configs`. #4725
* [ENHANCEMENT] Compactor: added the configurable limit `compactor.block-upload-max-block-size-bytes` or `compactor_block_upload_max_block_size_bytes` to limit the byte size of uploaded or validated blocks. #4680
* [ENHANCEMENT] Querier: reduce CPU utilisation when shuffle sharding is enabled with large shard sizes. #4851
* [ENHANCEMENT] Packaging: facilitate configuration management by instructing systemd to start mimir with a configuration file. #4810
* [ENHANCEMENT] Store-gateway: reduce memory allocations when looking up postings from cache. #4861 #4869 #4962 #5047
* [ENHANCEMENT] Store-gateway: retain only necessary bytes when reading series from the bucket. #4926
* [ENHANCEMENT] Ingester, store-gateway: clear the shutdown marker after a successful shutdown to enable reusing their persistent volumes in case the ingester or store-gateway is restarted. #4985
* [ENHANCEMENT] Store-gateway, query-frontend: Reduced memory allocations when looking up cached entries from Memcached. #4862
* [ENHANCEMENT] Alertmanager: Add additional template function `queryFromGeneratorURL` returning query URL decoded query from the `GeneratorURL` field of an alert. #4301
* [ENHANCEMENT] Ruler: added experimental ruler storage cache support. The cache should reduce the number of "list objects" API calls issued to the object storage when there are 2+ ruler replicas running in a Mimir cluster. The cache can be configured setting `-ruler-storage.cache.*` CLI flags or their respective YAML config options. #4950 #5054
* [ENHANCEMENT] Store-gateway: added HTTP `/store-gateway/prepare-shutdown` endpoint for gracefully scaling down of store-gateways. A gauge `cortex_store_gateway_prepare_shutdown_requested` has been introduced for tracing this process. #4955
* [ENHANCEMENT] Updated Kuberesolver dependency (github.com/sercand/kuberesolver) from v2.4.0 to v4.0.0 and gRPC dependency (google.golang.org/grpc) from v1.47.0 to v1.53.0. #4922
* [ENHANCEMENT] Introduced new options for logging HTTP request headers: `-server.log-request-headers` enables logging HTTP request headers, `-server.log-request-headers-exclude-list` lists headers which should not be logged. #4922
* [ENHANCEMENT] Block upload: `/api/v1/upload/block/{block}/files` endpoint now disables read and write HTTP timeout, overriding `-server.http-read-timeout` and `-server.http-write-timeout` values. This is done to allow large file uploads to succeed. #4956
* [ENHANCEMENT] Alertmanager: Introduce new metrics from upstream. #4918
  * `cortex_alertmanager_notifications_failed_total` (added `reason` label)
  * `cortex_alertmanager_nflog_maintenance_total`
  * `cortex_alertmanager_nflog_maintenance_errors_total`
  * `cortex_alertmanager_silences_maintenance_total`
  * `cortex_alertmanager_silences_maintenance_errors_total`
* [ENHANCEMENT] Add native histogram support for `cortex_request_duration_seconds` metric family. #4987
* [ENHANCEMENT] Ruler: do not list rule groups in the object storage for disabled tenants. #5004
* [ENHANCEMENT] Query-frontend and querier: add HTTP API endpoint `<prometheus-http-prefix>/api/v1/format_query` to format a PromQL query. #4373
* [ENHANCEMENT] Query-frontend: Add `cortex_query_frontend_regexp_matcher_count` and `cortex_query_frontend_regexp_matcher_optimized_count` metrics to track optimization of regular expression label matchers. #4813
* [ENHANCEMENT] Alertmanager: Add configuration option to enable or disable the deletion of alertmanager state from object storage. This is useful when migrating alertmanager tenants from one cluster to another, because it avoids a condition where the state object is copied but then deleted before the configuration object is copied. #4989
* [ENHANCEMENT] Querier: only use the minimum set of chunks from ingesters when querying, and cancel unnecessary requests to ingesters sooner if we know their results won't be used. #5016
* [ENHANCEMENT] Add `-enable-go-runtime-metrics` flag to expose all go runtime metrics as Prometheus metrics. #5009
* [ENHANCEMENT] Ruler: trigger a synchronization of tenant's rule groups as soon as they change the rules configuration via API. This synchronization is in addition of the periodic syncing done every `-ruler.poll-interval`. The new behavior is enabled by default, but can be disabled with `-ruler.sync-rules-on-changes-enabled=false` (configurable on a per-tenant basis too). If you disable the new behaviour, then you may want to revert `-ruler.poll-interval` to `1m`. #4975 #5053 #5115 #5170
* [ENHANCEMENT] Distributor: Improve invalid tenant shard size error message. #5024
* [ENHANCEMENT] Store-gateway: record index header loading time separately in `cortex_bucket_store_series_request_stage_duration_seconds{stage="load_index_header"}`. Now index header loading will be visible in the "Mimir / Queries" dashboard in the "Series request p99/average latency" panels. #5011 #5062
* [ENHANCEMENT] Querier and ingester: add experimental support for streaming chunks from ingesters to queriers while evaluating queries. This can be enabled with `-querier.prefer-streaming-chunks=true`. #4886 #5078 #5094 #5126
* [ENHANCEMENT] Update Docker base images from `alpine:3.17.3` to `alpine:3.18.0`. #5065
* [ENHANCEMENT] Compactor: reduced the number of "object exists" API calls issued by the compactor to the object storage when syncing block's `meta.json` files. #5063
* [ENHANCEMENT] Distributor: Push request rate limits (`-distributor.request-rate-limit` and `-distributor.request-burst-size`) and their associated YAML configuration are now stable. #5124
* [ENHANCEMENT] Go: updated to 1.20.5. #5185
* [ENHANCEMENT] Update alpine base image to 3.18.2. #5274 #5276
* [BUGFIX] Metadata API: Mimir will now return an empty object when no metadata is available, matching Prometheus. #4782
* [BUGFIX] Store-gateway: add collision detection on expanded postings and individual postings cache keys. #4770
* [BUGFIX] Ruler: Support the `type=alert|record` query parameter for the API endpoint `<prometheus-http-prefix>/api/v1/rules`. #4302
* [BUGFIX] Backend: Check that alertmanager's data-dir doesn't overlap with bucket-sync dir. #4921
* [BUGFIX] Alertmanager: Allow to rate-limit webex, telegram and discord notifications. #4979
* [BUGFIX] Store-gateway: panics when decoding LabelValues responses that contain more than 655360 values. These responses are no longer cached. #5021
* [BUGFIX] Querier: don't leak memory when processing query requests from query-frontends (ie. when the query-scheduler is disabled). #5199

### Documentation

* [ENHANCEMENT] Improve `MimirIngesterReachingTenantsLimit` runbook. #4744 #4752
* [ENHANCEMENT] Add `symbol table size exceeds` case to `MimirCompactorHasNotSuccessfullyRunCompaction` runbook. #4945
* [ENHANCEMENT] Clarify which APIs use query sharding. #4948

### Mixin

* [CHANGE] Alerts: Remove `MimirQuerierHighRefetchRate`. #4980
* [CHANGE] Alerts: Remove `MimirTenantHasPartialBlocks`. This is obsoleted by the changed default of `-compactor.partial-block-deletion-delay` to `1d`, which will auto remediate this alert. #5026
* [ENHANCEMENT] Alertmanager dashboard: display active aggregation groups #4772
* [ENHANCEMENT] Alerts: `MimirIngesterTSDBWALCorrupted` now only fires when there are more than one corrupted WALs in single-zone deployments and when there are more than two zones affected in multi-zone deployments. #4920
* [ENHANCEMENT] Alerts: added labels to duplicated `MimirRolloutStuck` and `MimirCompactorHasNotUploadedBlocks` rules in order to distinguish them. #5023
* [ENHANCEMENT] Dashboards: fix holes in graph for lightly loaded clusters #4915
* [ENHANCEMENT] Dashboards: allow configuring additional services for the Rollout Progress dashboard. #5007
* [ENHANCEMENT] Alerts: do not fire `MimirAllocatingTooMuchMemory` alert for any matching container outside of namespaces where Mimir is running. #5089
* [BUGFIX] Dashboards: show cancelled requests in a different color to successful requests in throughput panels on dashboards. #5039
* [BUGFIX] Dashboards: fix dashboard panels that showed percentages with axes from 0 to 10000%. #5084
* [BUGFIX] Remove dependency on upstream Kubernetes mixin. #4732

### Jsonnet

* [CHANGE] Ruler: changed ruler autoscaling policy, extended scale down period from 60s to 600s. #4786
* [CHANGE] Update to v0.5.0 rollout-operator. #4893
* [CHANGE] Backend: add `alertmanager_args` to `mimir-backend` when running in read-write deployment mode. Remove hardcoded `filesystem` alertmanager storage. This moves alertmanager's data-dir to `/data/alertmanager` by default. #4907 #4921
* [CHANGE] Remove `-pdb` suffix from `PodDisruptionBudget` names. This will create new `PodDisruptionBudget` resources. Make sure to prune the old resources; otherwise, rollouts will be blocked. #5109
* [CHANGE] Query-frontend: enable query sharding for cardinality estimation via `-query-frontend.query-sharding-target-series-per-shard` by default if the results cache is enabled. #5128
* [ENHANCEMENT] Ingester: configure `-blocks-storage.tsdb.head-compaction-interval=15m` to spread TSDB head compaction over a wider time range. #4870
* [ENHANCEMENT] Ingester: configure `-blocks-storage.tsdb.wal-replay-concurrency` to CPU request minus 1. #4864
* [ENHANCEMENT] Compactor: configure `-compactor.first-level-compaction-wait-period` to TSDB head compaction interval plus 10 minutes. #4872
* [ENHANCEMENT] Store-gateway: set `GOMEMLIMIT` to the memory request value. This should reduce the likelihood the store-gateway may go out of memory, at the cost of an higher CPU utilization due to more frequent garbage collections when the memory utilization gets closer or above the configured requested memory. #4971
* [ENHANCEMENT] Store-gateway: dynamically set `GOMAXPROCS` based on the CPU request. This should reduce the likelihood a high load on the store-gateway will slow down the entire Kubernetes node. #5104
* [ENHANCEMENT] Store-gateway: add `store_gateway_lazy_loading_enabled` configuration option which combines disabled lazy-loading and reducing blocks sync concurrency. Reducing blocks sync concurrency improves startup times with disabled lazy loading on HDDs. #5025
* [ENHANCEMENT] Update `rollout-operator` image to `v0.6.0`. #5155
* [BUGFIX] Backend: configure `-ruler.alertmanager-url` to `mimir-backend` when running in read-write deployment mode. #4892
* [ENHANCEMENT] Memcached: don't overwrite upsteam memcached statefulset jsonnet to allow chosing between antiAffinity and topologySpreadConstraints.

### Mimirtool

* [CHANGE] check rules: will fail on duplicate rules when `--strict` is provided. #5035
* [FEATURE] sync/diff can now include/exclude namespaces based on a regular expression using `--namespaces-regex` and `--ignore-namespaces-regex`. #5100
* [ENHANCEMENT] analyze prometheus: allow to specify `-prometheus-http-prefix`. #4966
* [ENHANCEMENT] analyze grafana: allow to specify `--folder-title` to limit dashboards analysis based on their exact folder title. #4973

### Tools

* [CHANGE] copyblocks: copying between Azure Blob Storage buckets is now supported in addition to copying between Google Cloud Storage buckets. As a result, the `--service` flag is now required to be specified (accepted values are `gcs` or `abs`). #4756

## 2.8.0

### Grafana Mimir

* [CHANGE] Ingester: changed experimental CLI flag from `-out-of-order-blocks-external-label-enabled` to `-ingester.out-of-order-blocks-external-label-enabled` #4440
* [CHANGE] Store-gateway: The following metrics have been removed: #4332
  * `cortex_bucket_store_series_get_all_duration_seconds`
  * `cortex_bucket_store_series_merge_duration_seconds`
* [CHANGE] Ingester: changed default value of `-blocks-storage.tsdb.retention-period` from `24h` to `13h`. If you're running Mimir with a custom configuration and you're overriding `-querier.query-store-after` to a value greater than the default `12h` then you should increase `-blocks-storage.tsdb.retention-period` accordingly. #4382
* [CHANGE] Ingester: the configuration parameter `-blocks-storage.tsdb.max-tsdb-opening-concurrency-on-startup` has been deprecated and will be removed in Mimir 2.10. #4445
* [CHANGE] Query-frontend: Cached results now contain timestamp which allows Mimir to check if cached results are still valid based on current TTL configured for tenant. Results cached by previous Mimir version are used until they expire from cache, which can take up to 7 days. If you need to use per-tenant TTL sooner, please flush results cache manually. #4439
* [CHANGE] Ingester: the `cortex_ingester_tsdb_wal_replay_duration_seconds` metrics has been removed. #4465
* [CHANGE] Query-frontend and ruler: use protobuf internal query result payload format by default. This feature is no longer considered experimental. #4557 #4709
* [CHANGE] Ruler: reject creating federated rule groups while tenant federation is disabled. Previously the rule groups would be silently dropped during bucket sync. #4555
* [CHANGE] Compactor: the `/api/v1/upload/block/{block}/finish` endpoint now returns a `429` status code when the compactor has reached the limit specified by `-compactor.max-block-upload-validation-concurrency`. #4598
* [CHANGE] Compactor: when starting a block upload the maximum byte size of the block metadata provided in the request body is now limited to 1 MiB. If this limit is exceeded a `413` status code is returned. #4683
* [CHANGE] Store-gateway: cache key format for expanded postings has changed. This will invalidate the expanded postings in the index cache when deployed. #4667
* [FEATURE] Cache: Introduce experimental support for using Redis for results, chunks, index, and metadata caches. #4371
* [FEATURE] Vault: Introduce experimental integration with Vault to fetch secrets used to configure TLS for clients. Server TLS secrets will still be read from a file. `tls-ca-path`, `tls-cert-path` and `tls-key-path` will denote the path in Vault for the following CLI flags when `-vault.enabled` is true: #4446.
  * `-distributor.ha-tracker.etcd.*`
  * `-distributor.ring.etcd.*`
  * `-distributor.forwarding.grpc-client.*`
  * `-querier.store-gateway-client.*`
  * `-ingester.client.*`
  * `-ingester.ring.etcd.*`
  * `-querier.frontend-client.*`
  * `-query-frontend.grpc-client-config.*`
  * `-query-frontend.results-cache.redis.*`
  * `-blocks-storage.bucket-store.index-cache.redis.*`
  * `-blocks-storage.bucket-store.chunks-cache.redis.*`
  * `-blocks-storage.bucket-store.metadata-cache.redis.*`
  * `-compactor.ring.etcd.*`
  * `-store-gateway.sharding-ring.etcd.*`
  * `-ruler.client.*`
  * `-ruler.alertmanager-client.*`
  * `-ruler.ring.etcd.*`
  * `-ruler.query-frontend.grpc-client-config.*`
  * `-alertmanager.sharding-ring.etcd.*`
  * `-alertmanager.alertmanager-client.*`
  * `-memberlist.*`
  * `-query-scheduler.grpc-client-config.*`
  * `-query-scheduler.ring.etcd.*`
  * `-overrides-exporter.ring.etcd.*`
* [FEATURE] Distributor, ingester, querier, query-frontend, store-gateway: add experimental support for native histograms. Requires that the experimental protobuf query result response format is enabled by `-query-frontend.query-result-response-format=protobuf` on the query frontend. #4286 #4352 #4354 #4376 #4377 #4387 #4396 #4425 #4442 #4494 #4512 #4513 #4526
* [FEATURE] Added `-<prefix>.s3.storage-class` flag to configure the S3 storage class for objects written to S3 buckets. #4300
* [FEATURE] Add `freebsd` to the target OS when generating binaries for a Mimir release. #4654
* [FEATURE] Ingester: Add `prepare-shutdown` endpoint which can be used as part of Kubernetes scale down automations. #4718
* [ENHANCEMENT] Add timezone information to Alpine Docker images. #4583
* [ENHANCEMENT] Ruler: Sync rules when ruler JOINING the ring instead of ACTIVE, In order to reducing missed rule iterations during ruler restarts. #4451
* [ENHANCEMENT] Allow to define service name used for tracing via `JAEGER_SERVICE_NAME` environment variable. #4394
* [ENHANCEMENT] Querier and query-frontend: add experimental, more performant protobuf query result response format enabled with `-query-frontend.query-result-response-format=protobuf`. #4304 #4318 #4375
* [ENHANCEMENT] Compactor: added experimental configuration parameter `-compactor.first-level-compaction-wait-period`, to configure how long the compactor should wait before compacting 1st level blocks (uploaded by ingesters). This configuration option allows to reduce the chances compactor begins compacting blocks before all ingesters have uploaded their blocks to the storage. #4401
* [ENHANCEMENT] Store-gateway: use more efficient chunks fetching and caching. #4255
* [ENHANCEMENT] Query-frontend and ruler: add experimental, more performant protobuf internal query result response format enabled with `-ruler.query-frontend.query-result-response-format=protobuf`. #4331
* [ENHANCEMENT] Ruler: increased tolerance for missed iterations on alerts, reducing the chances of flapping firing alerts during ruler restarts. #4432
* [ENHANCEMENT] Optimized `.*` and `.+` regular expression label matchers. #4432
* [ENHANCEMENT] Optimized regular expression label matchers with alternates (e.g. `a|b|c`). #4647
* [ENHANCEMENT] Added an in-memory cache for regular expression matchers, to avoid parsing and compiling the same expression multiple times when used in recurring queries. #4633
* [ENHANCEMENT] Query-frontend: results cache TTL is now configurable by using `-query-frontend.results-cache-ttl` and `-query-frontend.results-cache-ttl-for-out-of-order-time-window` options. These values can also be specified per tenant. Default values are unchanged (7 days and 10 minutes respectively). #4385
* [ENHANCEMENT] Ingester: added advanced configuration parameter `-blocks-storage.tsdb.wal-replay-concurrency` representing the maximum number of CPUs used during WAL replay. #4445
* [ENHANCEMENT] Ingester: added metrics `cortex_ingester_tsdb_open_duration_seconds_total` to measure the total time it takes to open all existing TSDBs. The time tracked by this metric also includes the TSDBs WAL replay duration. #4465
* [ENHANCEMENT] Store-gateway: use streaming implementation for LabelNames RPC. The batch size for streaming is controlled by `-blocks-storage.bucket-store.batch-series-size`. #4464
* [ENHANCEMENT] Memcached: Add support for TLS or mTLS connections to cache servers. #4535
* [ENHANCEMENT] Compactor: blocks index files are now validated for correctness for blocks uploaded via the TSDB block upload feature. #4503
* [ENHANCEMENT] Compactor: block chunks and segment files are now validated for correctness for blocks uploaded via the TSDB block upload feature. #4549
* [ENHANCEMENT] Ingester: added configuration options to configure the "postings for matchers" cache of each compacted block queried from ingesters: #4561
  * `-blocks-storage.tsdb.block-postings-for-matchers-cache-ttl`
  * `-blocks-storage.tsdb.block-postings-for-matchers-cache-size`
  * `-blocks-storage.tsdb.block-postings-for-matchers-cache-force`
* [ENHANCEMENT] Compactor: validation of blocks uploaded via the TSDB block upload feature is now configurable on a per tenant basis: #4585
  * `-compactor.block-upload-validation-enabled` has been added, `compactor_block_upload_validation_enabled` can be used to override per tenant
  * `-compactor.block-upload.block-validation-enabled` was the previous global flag and has been removed
* [ENHANCEMENT] TSDB Block Upload: block upload validation concurrency can now be limited with `-compactor.max-block-upload-validation-concurrency`. #4598
* [ENHANCEMENT] OTLP: Add support for converting OTel exponential histograms to Prometheus native histograms. The ingestion of native histograms must be enabled, please set `-ingester.native-histograms-ingestion-enabled` to `true`. #4063 #4639
* [ENHANCEMENT] Query-frontend: add metric `cortex_query_fetched_index_bytes_total` to measure TSDB index bytes fetched to execute a query. #4597
* [ENHANCEMENT] Query-frontend: add experimental limit to enforce a max query expression size in bytes via `-query-frontend.max-query-expression-size-bytes` or `max_query_expression_size_bytes`. #4604
* [ENHANCEMENT] Query-tee: improve message logged when comparing responses and one response contains a non-JSON payload. #4588
* [ENHANCEMENT] Distributor: add ability to set per-distributor limits via `distributor_limits` block in runtime configuration in addition to the existing configuration. #4619
* [ENHANCEMENT] Querier: reduce peak memory consumption for queries that touch a large number of chunks. #4625
* [ENHANCEMENT] Query-frontend: added experimental `-query-frontend.query-sharding-max-regexp-size-bytes` limit to query-frontend. When set to a value greater than 0, query-frontend disabled query sharding for any query with a regexp matcher longer than the configured limit. #4632
* [ENHANCEMENT] Store-gateway: include statistics from LabelValues and LabelNames calls in `cortex_bucket_store_series*` metrics. #4673
* [ENHANCEMENT] Query-frontend: improve readability of distributed tracing spans. #4656
* [ENHANCEMENT] Update Docker base images from `alpine:3.17.2` to `alpine:3.17.3`. #4685
* [ENHANCEMENT] Querier: improve performance when shuffle sharding is enabled and the shard size is large. #4711
* [ENHANCEMENT] Ingester: improve performance when Active Series Tracker is in use. #4717
* [ENHANCEMENT] Store-gateway: optionally select `-blocks-storage.bucket-store.series-selection-strategy`, which can limit the impact of large posting lists (when many series share the same label name and value). #4667 #4695 #4698
* [ENHANCEMENT] Querier: Cache the converted float histogram from chunk iterator, hence there is no need to lookup chunk every time to get the converted float histogram. #4684
* [ENHANCEMENT] Ruler: Improve rule upload performance when not enforcing per-tenant rule group limits. #4828
* [ENHANCEMENT] Improved memory limit on the in-memory cache used for regular expression matchers. #4751
* [BUGFIX] Querier: Streaming remote read will now continue to return multiple chunks per frame after the first frame. #4423
* [BUGFIX] Store-gateway: the values for `stage="processed"` for the metrics `cortex_bucket_store_series_data_touched` and  `cortex_bucket_store_series_data_size_touched_bytes` when using fine-grained chunks caching is now reporting the correct values of chunks held in memory. #4449
* [BUGFIX] Compactor: fixed reporting a compaction error when compactor is correctly shut down while populating blocks. #4580
* [BUGFIX] OTLP: Do not drop exemplars of the OTLP Monotonic Sum metric. #4063
* [BUGFIX] Packaging: flag `/etc/default/mimir` and `/etc/sysconfig/mimir` as config to prevent overwrite. #4587
* [BUGFIX] Query-frontend: don't retry queries which error inside PromQL. #4643
* [BUGFIX] Store-gateway & query-frontend: report more consistent statistics for fetched index bytes. #4671
* [BUGFIX] Native histograms: fix how IsFloatHistogram determines if mimirpb.Histogram is a float histogram. #4706
* [BUGFIX] Query-frontend: fix query sharding for native histograms. #4666
* [BUGFIX] Ring status page: fixed the owned tokens percentage value displayed. #4730
* [BUGFIX] Querier: fixed chunk iterator that can return sample with wrong timestamp. #4450
* [BUGFIX] Packaging: fix preremove script preventing upgrades. #4801
* [BUGFIX] Security: updates Go to version 1.20.4 to fix CVE-2023-24539, CVE-2023-24540, CVE-2023-29400. #4903

### Mixin

* [ENHANCEMENT] Queries: Display data touched per sec in bytes instead of number of items. #4492
* [ENHANCEMENT] `_config.job_names.<job>` values can now be arrays of regular expressions in addition to a single string. Strings are still supported and behave as before. #4543
* [ENHANCEMENT] Queries dashboard: remove mention to store-gateway "streaming enabled" in panels because store-gateway only support streaming series since Mimir 2.7. #4569
* [ENHANCEMENT] Ruler: Add panel description for Read QPS panel in Ruler dashboard to explain values when in remote ruler mode. #4675
* [BUGFIX] Ruler dashboard: show data for reads from ingesters. #4543
* [BUGFIX] Pod selector regex for deployments: change `(.*-mimir-)` to `(.*mimir-)`. #4603

### Jsonnet

* [CHANGE] Ruler: changed ruler deployment max surge from `0` to `50%`, and max unavailable from `1` to `0`. #4381
* [CHANGE] Memcached connections parameters `-blocks-storage.bucket-store.index-cache.memcached.max-idle-connections`, `-blocks-storage.bucket-store.chunks-cache.memcached.max-idle-connections` and `-blocks-storage.bucket-store.metadata-cache.memcached.max-idle-connections` settings are now configured based on `max-get-multi-concurrency` and `max-async-concurrency`. #4591
* [CHANGE] Add support to use external Redis as cache. Following are some changes in the jsonnet config: #4386 #4640
  * Renamed `memcached_*_enabled` config options to `cache_*_enabled`
  * Renamed `memcached_*_max_item_size_mb` config options to `cache_*_max_item_size_mb`
  * Added `cache_*_backend` config options
* [CHANGE] Store-gateway StatefulSets with disabled multi-zone deployment are also unregistered from the ring on shutdown. This eliminated resharding during rollouts, at the cost of extra effort during scaling down store-gateways. For more information see [Scaling down store-gateways](https://grafana.com/docs/mimir/v2.7.x/operators-guide/run-production-environment/scaling-out/#scaling-down-store-gateways). #4713
* [CHANGE] Removed `$._config.querier.replicas` and `$._config.queryFrontend.replicas`. If you need to customize the number of querier or query-frontend replicas, and autoscaling is disabled, please set an override as is done for other stateless components (e.g. distributors). #5130
* [ENHANCEMENT] Alertmanager: add `alertmanager_data_disk_size` and  `alertmanager_data_disk_class` configuration options, by default no storage class is set. #4389
* [ENHANCEMENT] Update `rollout-operator` to `v0.4.0`. #4524
* [ENHANCEMENT] Update memcached to `memcached:1.6.19-alpine`. #4581
* [ENHANCEMENT] Add support for mTLS connections to Memcached servers. #4553
* [ENHANCEMENT] Update the `memcached-exporter` to `v0.11.2`. #4570
* [ENHANCEMENT] Autoscaling: Add `autoscaling_query_frontend_memory_target_utilization`, `autoscaling_ruler_query_frontend_memory_target_utilization`, and `autoscaling_ruler_memory_target_utilization` configuration options, for controlling the corresponding autoscaler memory thresholds. Each has a default of 1, i.e. 100%. #4612
* [ENHANCEMENT] Distributor: add ability to set per-distributor limits via `distributor_instance_limits` using runtime configuration. #4627
* [BUGFIX] Add missing query sharding settings for user_24M and user_32M plans. #4374

### Mimirtool

* [ENHANCEMENT] Backfill: mimirtool will now sleep and retry if it receives a 429 response while trying to finish an upload due to validation concurrency limits. #4598
* [ENHANCEMENT] `gauge` panel type is supported now in `mimirtool analyze dashboard`. #4679
* [ENHANCEMENT] Set a `User-Agent` header on requests to Mimir or Prometheus servers. #4700

### Mimir Continuous Test

* [FEATURE] Allow continuous testing of native histograms as well by enabling the flag `-tests.write-read-series-test.histogram-samples-enabled`. The metrics exposed by the tool will now have a new label called `type` with possible values of `float`, `histogram_float_counter`, `histogram_float_gauge`, `histogram_int_counter`, `histogram_int_gauge`, the list of metrics impacted: #4457
  * `mimir_continuous_test_writes_total`
  * `mimir_continuous_test_writes_failed_total`
  * `mimir_continuous_test_queries_total`
  * `mimir_continuous_test_queries_failed_total`
  * `mimir_continuous_test_query_result_checks_total`
  * `mimir_continuous_test_query_result_checks_failed_total`
* [ENHANCEMENT] Added a new metric `mimir_continuous_test_build_info` that reports version information, similar to the existing `cortex_build_info` metric exposed by other Mimir components. #4712
* [ENHANCEMENT] Add coherency for the selected ranges and instants of test queries. #4704

### Query-tee

### Documentation

* [CHANGE] Clarify what deprecation means in the lifecycle of configuration parameters. #4499
* [CHANGE] Update compactor `split-groups` and `split-and-merge-shards` recommendation on component page. #4623
* [FEATURE] Add instructions about how to configure native histograms. #4527
* [ENHANCEMENT] Runbook for MimirCompactorHasNotSuccessfullyRunCompaction extended to include scenario where compaction has fallen behind. #4609
* [ENHANCEMENT] Add explanation for QPS values for reads in remote ruler mode and writes generally, to the Ruler dashboard page. #4629
* [ENHANCEMENT] Expand zone-aware replication page to cover single physical availability zone deployments. #4631
* [FEATURE] Add instructions to use puppet module. #4610
* [FEATURE] Add documentation on how deploy mixin with terraform. #4161

### Tools

* [ENHANCEMENT] tsdb-index: iteration over index is now faster when any equal matcher is supplied. #4515

## 2.7.3

### Grafana Mimir

* [BUGFIX] Security: updates Go to version 1.20.4 to fix CVE-2023-24539, CVE-2023-24540, CVE-2023-29400. #4905

## 2.7.2

### Grafana Mimir

* [BUGFIX] Security: updated Go version to 1.20.3 to fix CVE-2023-24538 #4795

## 2.7.1

**Note**: During the release process, version 2.7.0 was tagged too early, before completing the release checklist and production testing. Release 2.7.1 doesn't include any code changes since 2.7.0, but now has proper release notes, published documentation, and has been fully tested in our production environment.

### Grafana Mimir

* [CHANGE] Ingester: the configuration parameter `-ingester.ring.readiness-check-ring-health` has been deprecated and will be removed in Mimir 2.9. #4422
* [CHANGE] Ruler: changed default value of `-ruler.evaluation-delay-duration` option from 0 to 1m. #4250
* [CHANGE] Querier: Errors with status code `422` coming from the store-gateway are propagated and not converted to the consistency check error anymore. #4100
* [CHANGE] Store-gateway: When a query hits `max_fetched_chunks_per_query` and `max_fetched_series_per_query` limits, an error with the status code `422` is created and returned. #4056
* [CHANGE] Packaging: Migrate FPM packaging solution to NFPM. Rationalize packages dependencies and add package for all binaries. #3911
* [CHANGE] Store-gateway: Deprecate flag `-blocks-storage.bucket-store.chunks-cache.subrange-size` since there's no benefit to changing the default of `16000`. #4135
* [CHANGE] Experimental support for ephemeral storage introduced in Mimir 2.6.0 has been removed. Following options are no longer available: #4252
  * `-blocks-storage.ephemeral-tsdb.*`
  * `-distributor.ephemeral-series-enabled`
  * `-distributor.ephemeral-series-matchers`
  * `-ingester.max-ephemeral-series-per-user`
  * `-ingester.instance-limits.max-ephemeral-series`
Querying with using `{__mimir_storage__="ephemeral"}` selector no longer works. All label values with `ephemeral-` prefix in `reason` label of `cortex_discarded_samples_total` metric are no longer available. Following metrics have been removed:
  * `cortex_ingester_ephemeral_series`
  * `cortex_ingester_ephemeral_series_created_total`
  * `cortex_ingester_ephemeral_series_removed_total`
  * `cortex_ingester_ingested_ephemeral_samples_total`
  * `cortex_ingester_ingested_ephemeral_samples_failures_total`
  * `cortex_ingester_memory_ephemeral_users`
  * `cortex_ingester_queries_ephemeral_total`
  * `cortex_ingester_queried_ephemeral_samples`
  * `cortex_ingester_queried_ephemeral_series`
* [CHANGE] Store-gateway: use mmap-less index-header reader by default and remove mmap-based index header reader. The following flags have changed: #4280
   * `-blocks-storage.bucket-store.index-header.map-populate-enabled` has been removed
   * `-blocks-storage.bucket-store.index-header.stream-reader-enabled` has been removed
   * `-blocks-storage.bucket-store.index-header.stream-reader-max-idle-file-handles` has been renamed to `-blocks-storage.bucket-store.index-header.max-idle-file-handles`, and the corresponding configuration file option has been renamed from `stream_reader_max_idle_file_handles` to `max_idle_file_handles`
* [CHANGE] Store-gateway: the streaming store-gateway is now enabled by default. The new default setting for `-blocks-storage.bucket-store.batch-series-size` is `5000`. #4330
* [CHANGE] Compactor: the configuration parameter `-compactor.consistency-delay` has been deprecated and will be removed in Mimir 2.9. #4409
* [CHANGE] Store-gateway: the configuration parameter `-blocks-storage.bucket-store.consistency-delay` has been deprecated and will be removed in Mimir 2.9. #4409
* [FEATURE] Ruler: added `keep_firing_for` support to alerting rules. #4099
* [FEATURE] Distributor, ingester: ingestion of native histograms. The new per-tenant limit `-ingester.native-histograms-ingestion-enabled` controls whether native histograms are stored or ignored. #4159
* [FEATURE] Query-frontend: Introduce experimental `-query-frontend.query-sharding-target-series-per-shard` to allow query sharding to take into account cardinality of similar requests executed previously. This feature uses the same cache that's used for results caching. #4121 #4177 #4188 #4254
* [ENHANCEMENT] Go: update go to 1.20.1. #4266
* [ENHANCEMENT] Ingester: added `out_of_order_blocks_external_label_enabled` shipper option to label out-of-order blocks before shipping them to cloud storage. #4182 #4297
* [ENHANCEMENT] Ruler: introduced concurrency when loading per-tenant rules configuration. This improvement is expected to speed up the ruler start up time in a Mimir cluster with a large number of tenants. #4258
* [ENHANCEMENT] Compactor: Add `reason` label to `cortex_compactor_runs_failed_total`. The value can be `shutdown` or `error`. #4012
* [ENHANCEMENT] Store-gateway: enforce `max_fetched_series_per_query`. #4056
* [ENHANCEMENT] Query-frontend: Disambiguate logs for failed queries. #4067
* [ENHANCEMENT] Query-frontend: log caller user agent in query stats logs. #4093
* [ENHANCEMENT] Store-gateway: add `data_type` label with values on `cortex_bucket_store_partitioner_extended_ranges_total`, `cortex_bucket_store_partitioner_expanded_ranges_total`, `cortex_bucket_store_partitioner_requested_ranges_total`, `cortex_bucket_store_partitioner_expanded_bytes_total`, `cortex_bucket_store_partitioner_requested_bytes_total` for `postings`, `series`, and `chunks`. #4095
* [ENHANCEMENT] Store-gateway: Reduce memory allocation rate when loading TSDB chunks from Memcached. #4074
* [ENHANCEMENT] Query-frontend: track `cortex_frontend_query_response_codec_duration_seconds` and `cortex_frontend_query_response_codec_payload_bytes` metrics to measure the time taken and bytes read / written while encoding and decoding query result payloads. #4110
* [ENHANCEMENT] Alertmanager: expose additional upstream metrics `cortex_alertmanager_dispatcher_aggregation_groups`, `cortex_alertmanager_dispatcher_alert_processing_duration_seconds`. #4151
* [ENHANCEMENT] Querier and query-frontend: add experimental, more performant protobuf internal query result response format enabled with `-query-frontend.query-result-response-format=protobuf`. #4153
* [ENHANCEMENT] Store-gateway: use more efficient chunks fetching and caching. This should reduce CPU, memory utilization, and receive bandwidth of a store-gateway. Enable with `-blocks-storage.bucket-store.chunks-cache.fine-grained-chunks-caching-enabled=true`. #4163 #4174 #4227
* [ENHANCEMENT] Query-frontend: Wait for in-flight queries to finish before shutting down. #4073 #4170
* [ENHANCEMENT] Store-gateway: added `encode` and `other` stage to `cortex_bucket_store_series_request_stage_duration_seconds` metric. #4179
* [ENHANCEMENT] Ingester: log state of TSDB when shipping or forced compaction can't be done due to unexpected state of TSDB. #4211
* [ENHANCEMENT] Update Docker base images from `alpine:3.17.1` to `alpine:3.17.2`. #4240
* [ENHANCEMENT] Store-gateway: add a `stage` label to the metrics `cortex_bucket_store_series_data_fetched`, `cortex_bucket_store_series_data_size_fetched_bytes`, `cortex_bucket_store_series_data_touched`, `cortex_bucket_store_series_data_size_touched_bytes`. This label only applies to `data_type="chunks"`. For `fetched` metrics with `data_type="chunks"` the `stage` label has 2 values: `fetched` - the chunks or bytes that were fetched from the cache or the object store, `refetched` - the chunks or bytes that had to be refetched from the cache or the object store because their size was underestimated during the first fetch. For `touched` metrics with `data_type="chunks"` the `stage` label has 2 values: `processed` - the chunks or bytes that were read from the fetched chunks or bytes and were processed in memory, `returned` - the chunks or bytes that were selected from the processed bytes to satisfy the query. #4227 #4316
* [ENHANCEMENT] Compactor: improve the partial block check related to `compactor.partial-block-deletion-delay` to potentially issue less requests to object storage. #4246
* [ENHANCEMENT] Memcached: added `-*.memcached.min-idle-connections-headroom-percentage` support to configure the minimum number of idle connections to keep open as a percentage (0-100) of the number of recently used idle connections. This feature is disabled when set to a negative value (default), which means idle connections are kept open indefinitely. #4249
* [ENHANCEMENT] Querier and store-gateway: optimized regular expression label matchers with case insensitive alternate operator. #4340 #4357
* [ENHANCEMENT] Compactor: added the experimental flag `-compactor.block-upload.block-validation-enabled` with the default `true` to configure whether block validation occurs on backfilled blocks. #3411
* [ENHANCEMENT] Ingester: apply a jitter to the first TSDB head compaction interval configured via `-blocks-storage.tsdb.head-compaction-interval`. Subsequent checks will happen at the configured interval. This should help to spread the TSDB head compaction among different ingesters over the configured interval. #4364
* [ENHANCEMENT] Ingester: the maximum accepted value for `-blocks-storage.tsdb.head-compaction-interval` has been increased from 5m to 15m. #4364
* [BUGFIX] Store-gateway: return `Canceled` rather than `Aborted` or `Internal` error when the calling querier cancels a label names or values request, and return `Internal` if processing the request fails for another reason. #4061
* [BUGFIX] Querier: track canceled requests with status code `499` in the metrics instead of `503` or `422`. #4099
* [BUGFIX] Ingester: compact out-of-order data during `/ingester/flush` or when TSDB is idle. #4180
* [BUGFIX] Ingester: conversion of global limits `max-series-per-user`, `max-series-per-metric`, `max-metadata-per-user` and `max-metadata-per-metric` into corresponding local limits now takes into account the number of ingesters in each zone. #4238
* [BUGFIX] Ingester: track `cortex_ingester_memory_series` metric consistently with `cortex_ingester_memory_series_created_total` and `cortex_ingester_memory_series_removed_total`. #4312
* [BUGFIX] Querier: fixed a bug which was incorrectly matching series with regular expression label matchers with begin/end anchors in the middle of the regular expression. #4340

### Mixin

* [CHANGE] Move auto-scaling panel rows down beneath logical network path in Reads and Writes dashboards. #4049
* [CHANGE] Make distributor auto-scaling metric panels show desired number of replicas. #4218
* [CHANGE] Alerts: The alert `MimirMemcachedRequestErrors` has been renamed to `MimirCacheRequestErrors`. #4242
* [ENHANCEMENT] Alerts: Added `MimirAutoscalerKedaFailing` alert firing when a KEDA scaler is failing. #4045
* [ENHANCEMENT] Add auto-scaling panels to ruler dashboard. #4046
* [ENHANCEMENT] Add gateway auto-scaling panels to Reads and Writes dashboards. #4049 #4216
* [ENHANCEMENT] Dashboards: distinguish between label names and label values queries. #4065
* [ENHANCEMENT] Add query-frontend and ruler-query-frontend auto-scaling panels to Reads and Ruler dashboards. #4199
* [BUGFIX] Alerts: Fixed `MimirAutoscalerNotActive` to not fire if scaling metric does not exist, to avoid false positives on scaled objects with 0 min replicas. #4045
* [BUGFIX] Alerts: `MimirCompactorHasNotSuccessfullyRunCompaction` is no longer triggered by frequent compactor restarts. #4012
* [BUGFIX] Tenants dashboard: Correctly show the ruler-query-scheduler queue size. #4152

### Jsonnet

* [CHANGE] Create the `query-frontend-discovery` service only when Mimir is deployed in microservice mode without query-scheduler. #4353
* [CHANGE] Add results cache backend config to `ruler-query-frontend` configuration to allow cache reuse for cardinality-estimation based sharding. #4257
* [ENHANCEMENT] Add support for ruler auto-scaling. #4046
* [ENHANCEMENT] Add optional `weight` param to `newQuerierScaledObject` and `newRulerQuerierScaledObject` to allow running multiple querier deployments on different node types. #4141
* [ENHANCEMENT] Add support for query-frontend and ruler-query-frontend auto-scaling. #4199
* [BUGFIX] Shuffle sharding: when applying user class limits, honor the minimum shard size configured in `$._config.shuffle_sharding.*`. #4363

### Mimirtool

* [FEATURE] Added `keep_firing_for` support to rules configuration. #4099
* [ENHANCEMENT] Add `-tls-insecure-skip-verify` to rules, alertmanager and backfill commands. #4162

### Query-tee

* [CHANGE] Increase default value of `-backend.read-timeout` to 150s, to accommodate default querier and query frontend timeout of 120s. #4262
* [ENHANCEMENT] Log errors that occur while performing requests to compare two endpoints. #4262
* [ENHANCEMENT] When comparing two responses that both contain an error, only consider the comparison failed if the errors differ. Previously, if either response contained an error, the comparison always failed, even if both responses contained the same error. #4262
* [ENHANCEMENT] Include the value of the `X-Scope-OrgID` header when logging a comparison failure. #4262
* [BUGFIX] Parameters (expression, time range etc.) for a query request where the parameters are in the HTTP request body rather than in the URL are now logged correctly when responses differ. #4265

### Documentation

* [ENHANCEMENT] Add guide on alternative migration method for Thanos to Mimir #3554
* [ENHANCEMENT] Restore "Migrate from Cortex" for Jsonnet. #3929
* [ENHANCEMENT] Document migration from microservices to read-write deployment mode. #3951
* [ENHANCEMENT] Do not error when there is nothing to commit as part of a publish #4058
* [ENHANCEMENT] Explain how to run Mimir locally using docker-compose #4079
* [ENHANCEMENT] Docs: use long flag names in runbook commands. #4088
* [ENHANCEMENT] Clarify how ingester replication happens. #4101
* [ENHANCEMENT] Improvements to the Get Started guide. #4315
* [BUGFIX] Added indentation to Azure and SWIFT backend definition. #4263

### Tools

* [ENHANCEMENT] Adapt tsdb-print-chunk for native histograms. #4186
* [ENHANCEMENT] Adapt tsdb-index-health for blocks containing native histograms. #4186
* [ENHANCEMENT] Adapt tsdb-chunks tool to handle native histograms. #4186

## 2.6.2

* [BUGFIX] Security: updates Go to version 1.20.4 to fix CVE-2023-24539, CVE-2023-24540, CVE-2023-29400. #4903

## 2.6.1

### Grafana Mimir

* [BUGFIX] Security: updates Go to version 1.20.3 to fix CVE-2023-24538 #4798

## 2.6.0

### Grafana Mimir

* [CHANGE] Querier: Introduce `-querier.max-partial-query-length` to limit the time range for partial queries at the querier level and deprecate `-store.max-query-length`. #3825 #4017
* [CHANGE] Store-gateway: Remove experimental `-blocks-storage.bucket-store.max-concurrent-reject-over-limit` flag. #3706
* [CHANGE] Ingester: If shipping is enabled block retention will now be relative to the upload time to cloud storage. If shipping is disabled block retention will be relative to the creation time of the block instead of the mintime of the last block created. #3816
* [CHANGE] Query-frontend: Deprecated CLI flag `-query-frontend.align-querier-with-step` has been removed. #3982
* [CHANGE] Alertmanager: added default configuration for `-alertmanager.configs.fallback`. Allows tenants to send alerts without first uploading an Alertmanager configuration. #3541
* [FEATURE] Store-gateway: streaming of series. The store-gateway can now stream results back to the querier instead of buffering them. This is expected to greatly reduce peak memory consumption while keeping latency the same. You can enable this feature by setting `-blocks-storage.bucket-store.batch-series-size` to a value in the high thousands (5000-10000). This is still an experimental feature and is subject to a changing API and instability. #3540 #3546 #3587 #3606 #3611 #3620 #3645 #3355 #3697 #3666 #3687 #3728 #3739 #3751 #3779 #3839
* [FEATURE] Alertmanager: Added support for the Webex receiver. #3758
* [FEATURE] Limits: Added the `-validation.separate-metrics-group-label` flag. This allows further separation of the `cortex_discarded_samples_total` metric by an additional `group` label - which is configured by this flag to be the value of a specific label on an incoming timeseries. Active groups are tracked and inactive groups are cleaned up on a defined interval. The maximum number of groups tracked is controlled by the `-max-separate-metrics-groups-per-user` flag. #3439
* [FEATURE] Overrides-exporter: Added experimental ring support to overrides-exporter via `-overrides-exporter.ring.enabled`. When enabled, the ring is used to establish a leader replica for the export of limit override metrics. #3908 #3953
* [FEATURE] Ephemeral storage (experimental): Mimir can now accept samples into "ephemeral storage". Such samples are available for querying for a short amount of time (`-blocks-storage.ephemeral-tsdb.retention-period`, defaults to 10 minutes), and then removed from memory. To use ephemeral storage, distributor must be configured with `-distributor.ephemeral-series-enabled` option. Series matching `-distributor.ephemeral-series-matchers` will be marked for storing into ephemeral storage in ingesters. Each tenant needs to have ephemeral storage enabled by using `-ingester.max-ephemeral-series-per-user` limit, which defaults to 0 (no ephemeral storage). Ingesters have new `-ingester.instance-limits.max-ephemeral-series` limit for total number of series in ephemeral storage across all tenants. If ingestion of samples into ephemeral storage fails, `cortex_discarded_samples_total` metric will use values prefixed with `ephemeral-` for `reason` label. Querying of ephemeral storage is possible by using `{__mimir_storage__="ephemeral"}` as metric selector. Following new metrics related to ephemeral storage are introduced: #3897 #3922 #3961 #3997 #4004
  * `cortex_ingester_ephemeral_series`
  * `cortex_ingester_ephemeral_series_created_total`
  * `cortex_ingester_ephemeral_series_removed_total`
  * `cortex_ingester_ingested_ephemeral_samples_total`
  * `cortex_ingester_ingested_ephemeral_samples_failures_total`
  * `cortex_ingester_memory_ephemeral_users`
  * `cortex_ingester_queries_ephemeral_total`
  * `cortex_ingester_queried_ephemeral_samples`
  * `cortex_ingester_queried_ephemeral_series`
* [ENHANCEMENT] Added new metric `thanos_shipper_last_successful_upload_time`: Unix timestamp (in seconds) of the last successful TSDB block uploaded to the bucket. #3627
* [ENHANCEMENT] Ruler: Added `-ruler.alertmanager-client.tls-enabled` configuration for alertmanager client. #3432 #3597
* [ENHANCEMENT] Activity tracker logs now have `component=activity-tracker` label. #3556
* [ENHANCEMENT] Distributor: remove labels with empty values #2439
* [ENHANCEMENT] Query-frontend: track query HTTP requests in the Activity Tracker. #3561
* [ENHANCEMENT] Store-gateway: Add experimental alternate implementation of index-header reader that does not use memory mapped files. The index-header reader is expected to improve stability of the store-gateway. You can enable this implementation with the flag `-blocks-storage.bucket-store.index-header.stream-reader-enabled`. #3639 #3691 #3703 #3742 #3785 #3787 #3797
* [ENHANCEMENT] Query-scheduler: add `cortex_query_scheduler_cancelled_requests_total` metric to track the number of requests that are already cancelled when dequeued. #3696
* [ENHANCEMENT] Store-gateway: add `cortex_bucket_store_partitioner_extended_ranges_total` metric to keep track of the ranges that the partitioner decided to overextend and merge in order to save API call to the object storage. #3769
* [ENHANCEMENT] Compactor: Auto-forget unhealthy compactors after ten failed ring heartbeats. #3771
* [ENHANCEMENT] Ruler: change default value of `-ruler.for-grace-period` from `10m` to `2m` and update help text. The new default value reflects how we operate Mimir at Grafana Labs. #3817
* [ENHANCEMENT] Ingester: Added experimental flags to force usage of _postings for matchers cache_. These flags will be removed in the future and it's not recommended to change them. #3823
  * `-blocks-storage.tsdb.head-postings-for-matchers-cache-ttl`
  * `-blocks-storage.tsdb.head-postings-for-matchers-cache-size`
  * `-blocks-storage.tsdb.head-postings-for-matchers-cache-force`
* [ENHANCEMENT] Ingester: Improved series selection performance when some of the matchers do not match any series. #3827
* [ENHANCEMENT] Alertmanager: Add new additional template function `tenantID` returning id of the tenant owning the alert. #3758
* [ENHANCEMENT] Alertmanager: Add additional template function `grafanaExploreURL` returning URL to grafana explore with range query. #3849
* [ENHANCEMENT] Reduce overhead of debug logging when filtered out. #3875
* [ENHANCEMENT] Update Docker base images from `alpine:3.16.2` to `alpine:3.17.1`. #3898
* [ENHANCEMENT] Ingester: Add new `/ingester/tsdb_metrics` endpoint to return tenant-specific TSDB metrics. #3923
* [ENHANCEMENT] Query-frontend: CLI flag `-query-frontend.max-total-query-length` and its associated YAML configuration is now stable. #3882
* [ENHANCEMENT] Ruler: rule groups now support optional and experimental `align_evaluation_time_on_interval` field, which causes all evaluations to happen on interval-aligned timestamp. #4013
* [ENHANCEMENT] Query-scheduler: ring-based service discovery is now stable. #4028
* [ENHANCEMENT] Store-gateway: improved performance of prefix matching on the labels. #4055 #4080
* [BUGFIX] Log the names of services that are not yet running rather than `unsupported value type` when calling `/ready` and some services are not running. #3625
* [BUGFIX] Alertmanager: Fix template spurious deletion with relative data dir. #3604
* [BUGFIX] Security: update prometheus/exporter-toolkit for CVE-2022-46146. #3675
* [BUGFIX] Security: update golang.org/x/net for CVE-2022-41717. #3755
* [BUGFIX] Debian package: Fix post-install, environment file path and user creation. #3720
* [BUGFIX] memberlist: Fix panic during Mimir startup when Mimir receives gossip message before it's ready. #3746
* [BUGFIX] Store-gateway: fix `cortex_bucket_store_partitioner_requested_bytes_total` metric to not double count overlapping ranges. #3769
* [BUGFIX] Update `github.com/thanos-io/objstore` to address issue with Multipart PUT on s3-compatible Object Storage. #3802 #3821
* [BUGFIX] Distributor, Query-scheduler: Make sure ring metrics include a `cortex_` prefix as expected by dashboards. #3809
* [BUGFIX] Querier: canceled requests are no longer reported as "consistency check" failures. #3837 #3927
* [BUGFIX] Distributor: don't panic when `metric_relabel_configs` in overrides contains null element. #3868
* [BUGFIX] Distributor: don't panic when OTLP histograms don't have any buckets. #3853
* [BUGFIX] Ingester, Compactor: fix panic that can occur when compaction fails. #3955
* [BUGFIX] Store-gateway: return `Canceled` rather than `Aborted` error when the calling querier cancels the request. #4007

### Mixin

* [ENHANCEMENT] Alerts: Added `MimirIngesterInstanceHasNoTenants` alert that fires when an ingester replica is not receiving write requests for any tenant. #3681
* [ENHANCEMENT] Alerts: Extended `MimirAllocatingTooMuchMemory` to check read-write deployment containers. #3710
* [ENHANCEMENT] Alerts: Added `MimirAlertmanagerInstanceHasNoTenants` alert that fires when an alertmanager instance ows no tenants. #3826
* [ENHANCEMENT] Alerts: Added `MimirRulerInstanceHasNoRuleGroups` alert that fires when a ruler replica is not assigned any rule group to evaluate. #3723
* [ENHANCEMENT] Support for baremetal deployment for alerts and scaling recording rules. #3719
* [ENHANCEMENT] Dashboards: querier autoscaling now supports multiple scaled objects (configurable via `$._config.autoscale.querier.hpa_name`). #3962
* [BUGFIX] Alerts: Fixed `MimirIngesterRestarts` alert when Mimir is deployed in read-write mode. #3716
* [BUGFIX] Alerts: Fixed `MimirIngesterHasNotShippedBlocks` and `MimirIngesterHasNotShippedBlocksSinceStart` alerts for when Mimir is deployed in read-write or monolithic modes and updated them to use new `thanos_shipper_last_successful_upload_time` metric. #3627
* [BUGFIX] Alerts: Fixed `MimirMemoryMapAreasTooHigh` alert when Mimir is deployed in read-write mode. #3626
* [BUGFIX] Alerts: Fixed `MimirCompactorSkippedBlocksWithOutOfOrderChunks` matching on non-existent label. #3628
* [BUGFIX] Dashboards: Fix `Rollout Progress` dashboard incorrectly using Gateway metrics when Gateway was not enabled. #3709
* [BUGFIX] Tenants dashboard: Make it compatible with all deployment types. #3754
* [BUGFIX] Alerts: Fixed `MimirCompactorHasNotUploadedBlocks` to not fire if compactor has nothing to do. #3793
* [BUGFIX] Alerts: Fixed `MimirAutoscalerNotActive` to not fire if scaling metric is 0, to avoid false positives on scaled objects with 0 min replicas. #3999

### Jsonnet

* [CHANGE] Replaced the deprecated `policy/v1beta1` with `policy/v1` when configuring a PodDisruptionBudget for read-write deployment mode. #3811
* [CHANGE] Removed `-server.http-write-timeout` default option value from querier and query-frontend, as it defaults to a higher value in the code now, and cannot be lower than `-querier.timeout`. #3836
* [CHANGE] Replaced `-store.max-query-length` with `-query-frontend.max-total-query-length` in the query-frontend config. #3879
* [CHANGE] Changed default `mimir_backend_data_disk_size` from `100Gi` to `250Gi`. #3894
* [ENHANCEMENT] Update `rollout-operator` to `v0.2.0`. #3624
* [ENHANCEMENT] Add `user_24M` and `user_32M` classes to operations config. #3367
* [ENHANCEMENT] Update memcached image from `memcached:1.6.16-alpine` to `memcached:1.6.17-alpine`. #3914
* [ENHANCEMENT] Allow configuring the ring for overrides-exporter. #3995
* [BUGFIX] Apply ingesters and store-gateways per-zone CLI flags overrides to read-write deployment mode too. #3766
* [BUGFIX] Apply overrides-exporter CLI flags to mimir-backend when running Mimir in read-write deployment mode. #3790
* [BUGFIX] Fixed `mimir-write` and `mimir-read` Kubernetes service to correctly balance requests among pods. #3855 #3864 #3906
* [BUGFIX] Fixed `ruler-query-frontend` and `mimir-read` gRPC server configuration to force clients to periodically re-resolve the backend addresses. #3862
* [BUGFIX] Fixed `mimir-read` CLI flags to ensure query-frontend configuration takes precedence over querier configuration. #3877

### Mimirtool

* [ENHANCEMENT] Update `mimirtool config convert` to work with Mimir 2.4, 2.5, 2.6 changes. #3952
* [ENHANCEMENT] Mimirtool is now available to install through Homebrew with `brew install mimirtool`. #3776
* [ENHANCEMENT] Added `--concurrency` to `mimirtool rules sync` command. #3996
* [BUGFIX] Fix summary output from `mimirtool rules sync` to display correct number of groups created and updated. #3918

### Documentation

* [BUGFIX] Querier: Remove assertion that the `-querier.max-concurrent` flag must also be set for the query-frontend. #3678
* [ENHANCEMENT] Update migration from cortex documentation. #3662
* [ENHANCEMENT] Query-scheduler: documented how to migrate from DNS-based to ring-based service discovery. #4028

### Tools

## 2.5.0

### Grafana Mimir

* [CHANGE] Flag `-azure.msi-resource` is now ignored, and will be removed in Mimir 2.7. This setting is now made automatically by Azure. #2682
* [CHANGE] Experimental flag `-blocks-storage.tsdb.out-of-order-capacity-min` has been removed. #3261
* [CHANGE] Distributor: Wrap errors from pushing to ingesters with useful context, for example clarifying timeouts. #3307
* [CHANGE] The default value of `-server.http-write-timeout` has changed from 30s to 2m. #3346
* [CHANGE] Reduce period of health checks in connection pools for querier->store-gateway, ruler->ruler, and alertmanager->alertmanager clients to 10s. This reduces the time to fail a gRPC call when the remote stops responding. #3168
* [CHANGE] Hide TSDB block ranges period config from doc and mark it experimental. #3518
* [FEATURE] Alertmanager: added Discord support. #3309
* [ENHANCEMENT] Added `-server.tls-min-version` and `-server.tls-cipher-suites` flags to configure cipher suites and min TLS version supported by HTTP and gRPC servers. #2898
* [ENHANCEMENT] Distributor: Add age filter to forwarding functionality, to not forward samples which are older than defined duration. If such samples are not ingested, `cortex_discarded_samples_total{reason="forwarded-sample-too-old"}` is increased. #3049 #3113
* [ENHANCEMENT] Store-gateway: Reduce memory allocation when generating ids in index cache. #3179
* [ENHANCEMENT] Query-frontend: truncate queries based on the configured creation grace period (`--validation.create-grace-period`) to avoid querying too far into the future. #3172
* [ENHANCEMENT] Ingester: Reduce activity tracker memory allocation. #3203
* [ENHANCEMENT] Query-frontend: Log more detailed information in the case of a failed query. #3190
* [ENHANCEMENT] Added `-usage-stats.installation-mode` configuration to track the installation mode via the anonymous usage statistics. #3244
* [ENHANCEMENT] Compactor: Add new `cortex_compactor_block_max_time_delta_seconds` histogram for detecting if compaction of blocks is lagging behind. #3240 #3429
* [ENHANCEMENT] Ingester: reduced the memory footprint of active series custom trackers. #2568
* [ENHANCEMENT] Distributor: Include `X-Scope-OrgId` header in requests forwarded to configured forwarding endpoint. #3283 #3385
* [ENHANCEMENT] Alertmanager: reduced memory utilization in Mimir clusters with a large number of tenants. #3309
* [ENHANCEMENT] Add experimental flag `-shutdown-delay` to allow components to wait after receiving SIGTERM and before stopping. In this time the component returns 503 from /ready endpoint. #3298
* [ENHANCEMENT] Go: update to go 1.19.3. #3371
* [ENHANCEMENT] Alerts: added `RulerRemoteEvaluationFailing` alert, firing when communication between ruler and frontend fails in remote operational mode. #3177 #3389
* [ENHANCEMENT] Clarify which S3 signature versions are supported in the error "unsupported signature version". #3376
* [ENHANCEMENT] Store-gateway: improved index header reading performance. #3393 #3397 #3436
* [ENHANCEMENT] Store-gateway: improved performance of series matching. #3391
* [ENHANCEMENT] Move the validation of incoming series before the distributor's forwarding functionality, so that we don't forward invalid series. #3386 #3458
* [ENHANCEMENT] S3 bucket configuration now validates that the endpoint does not have the bucket name prefix. #3414
* [ENHANCEMENT] Query-frontend: added "fetched index bytes" to query statistics, so that the statistics contain the total bytes read by store-gateways from TSDB block indexes. #3206
* [ENHANCEMENT] Distributor: push wrapper should only receive unforwarded samples. #2980
* [ENHANCEMENT] Added `/api/v1/status/config` and `/api/v1/status/flags` APIs to maintain compatibility with prometheus. #3596 #3983
* [BUGFIX] Flusher: Add `Overrides` as a dependency to prevent panics when starting with `-target=flusher`. #3151
* [BUGFIX] Updated `golang.org/x/text` dependency to fix CVE-2022-32149. #3285
* [BUGFIX] Query-frontend: properly close gRPC streams to the query-scheduler to stop memory and goroutines leak. #3302
* [BUGFIX] Ruler: persist evaluation delay configured in the rulegroup. #3392
* [BUGFIX] Ring status pages: show 100% ownership as "100%", not "1e+02%". #3435
* [BUGFIX] Fix panics in OTLP ingest path when parse errors exist. #3538

### Mixin

* [CHANGE] Alerts: Change `MimirSchedulerQueriesStuck` `for` time to 7 minutes to account for the time it takes for HPA to scale up. #3223
* [CHANGE] Dashboards: Removed the `Querier > Stages` panel from the `Mimir / Queries` dashboard. #3311
* [CHANGE] Configuration: The format of the `autoscaling` section of the configuration has changed to support more components. #3378
  * Instead of specific config variables for each component, they are listed in a dictionary. For example, `autoscaling.querier_enabled` becomes `autoscaling.querier.enabled`.
* [FEATURE] Dashboards: Added "Mimir / Overview resources" dashboard, providing an high level view over a Mimir cluster resources utilization. #3481
* [FEATURE] Dashboards: Added "Mimir / Overview networking" dashboard, providing an high level view over a Mimir cluster network bandwidth, inflight requests and TCP connections. #3487
* [FEATURE] Compile baremetal mixin along k8s mixin. #3162 #3514
* [ENHANCEMENT] Alerts: Add MimirRingMembersMismatch firing when a component does not have the expected number of running jobs. #2404
* [ENHANCEMENT] Dashboards: Add optional row about the Distributor's metric forwarding feature to the `Mimir / Writes` dashboard. #3182 #3394 #3394 #3461
* [ENHANCEMENT] Dashboards: Remove the "Instance Mapper" row from the "Alertmanager Resources Dashboard". This is a Grafana Cloud specific service and not relevant for external users. #3152
* [ENHANCEMENT] Dashboards: Add "remote read", "metadata", and "exemplar" queries to "Mimir / Overview" dashboard. #3245
* [ENHANCEMENT] Dashboards: Use non-red colors for non-error series in the "Mimir / Overview" dashboard. #3246
* [ENHANCEMENT] Dashboards: Add support to multi-zone deployments for the experimental read-write deployment mode. #3256
* [ENHANCEMENT] Dashboards: If enabled, add new row to the `Mimir / Writes` for distributor autoscaling metrics. #3378
* [ENHANCEMENT] Dashboards: Add read path insights row to the "Mimir / Tenants" dashboard. #3326
* [ENHANCEMENT] Alerts: Add runbook urls for alerts. #3452
* [ENHANCEMENT] Configuration: Make it possible to configure namespace label, job label, and job prefix. #3482
* [ENHANCEMENT] Dashboards: improved resources and networking dashboards to work with read-write deployment mode too. #3497 #3504 #3519 #3531
* [ENHANCEMENT] Alerts: Added "MimirDistributorForwardingErrorRate" alert, which fires on high error rates in the distributor’s forwarding feature. #3200
* [ENHANCEMENT] Improve phrasing in Overview dashboard. #3488
* [BUGFIX] Dashboards: Fix legend showing `persistentvolumeclaim` when using `deployment_type=baremetal` for `Disk space utilization` panels. #3173 #3184
* [BUGFIX] Alerts: Fixed `MimirGossipMembersMismatch` alert when Mimir is deployed in read-write mode. #3489
* [BUGFIX] Dashboards: Remove "Inflight requests" from object store panels because the panel is not tracking the inflight requests to object storage. #3521

### Jsonnet

* [CHANGE] Replaced the deprecated `policy/v1beta1` with `policy/v1` when configuring a PodDisruptionBudget. #3284
* [CHANGE] [Common storage configuration](https://grafana.com/docs/mimir/v2.3.x/operators-guide/configure/configure-object-storage-backend/#common-configuration) is now used to configure object storage in all components. This is a breaking change in terms of Jsonnet manifests and also a CLI flag update for components that use object storage, so it will require a rollout of those components. The changes include: #3257
  * `blocks_storage_backend` was renamed to `storage_backend` and is now used as the common storage backend for all components.
    * So were the related `blocks_storage_azure_account_(name|key)` and `blocks_storage_s3_endpoint` configurations.
  * `storage_s3_endpoint` is now rendered by default using the `aws_region` configuration instead of a hardcoded `us-east-1`.
  * `ruler_client_type` and `alertmanager_client_type` were renamed to `ruler_storage_backend` and `alertmanager_storage_backend` respectively, and their corresponding CLI flags won't be rendered unless explicitly set to a value different from the one in `storage_backend` (like `local`).
  * `alertmanager_s3_bucket_name`, `alertmanager_gcs_bucket_name` and `alertmanager_azure_container_name` have been removed, and replaced by a single `alertmanager_storage_bucket_name` configuration used for all object storages.
  * `genericBlocksStorageConfig` configuration object was removed, and so any extensions to it will be now ignored. Use `blockStorageConfig` instead.
  * `rulerClientConfig` and `alertmanagerStorageClientConfig` configuration objects were renamed to `rulerStorageConfig` and `alertmanagerStorageConfig` respectively, and so any extensions to their previous names will be now ignored. Use the new names instead.
  * The CLI flags `*.s3.region` are no longer rendered as they are optional and the region can be inferred by Mimir by performing an initial API call to the endpoint.
  * The migration to this change should usually consist of:
    * Renaming `blocks_storage_backend` key to `storage_backend`.
    * For Azure/S3:
      * Renaming `blocks_storage_(azure|s3)_*` configurations to `storage_(azure|s3)_*`.
      * If `ruler_storage_(azure|s3)_*` and `alertmanager_storage_(azure|s3)_*` keys were different from the `block_storage_*` ones, they should be now provided using CLI flags, see [configuration reference](https://grafana.com/docs/mimir/v2.3.x/operators-guide/configure/reference-configuration-parameters/) for more details.
    * Removing `ruler_client_type` and `alertmanager_client_type` if their value match the `storage_backend`, or renaming them to their new names otherwise.
    * Reviewing any possible extensions to `genericBlocksStorageConfig`, `rulerClientConfig` and `alertmanagerStorageClientConfig` and moving them to the corresponding new options.
    * Renaming the alertmanager's bucket name configuration from provider-specific to the new `alertmanager_storage_bucket_name` key.
* [CHANGE] The `overrides-exporter.libsonnet` file is now always imported. The overrides-exporter can be enabled in jsonnet setting the following: #3379
  ```jsonnet
  {
    _config+:: {
      overrides_exporter_enabled: true,
    }
  }
  ```
* [FEATURE] Added support for experimental read-write deployment mode. Enabling the read-write deployment mode on a existing Mimir cluster is a destructive operation, because the cluster will be re-created. If you're creating a new Mimir cluster, you can deploy it in read-write mode adding the following configuration: #3379 #3475 #3405
  ```jsonnet
  {
    _config+:: {
      deployment_mode: 'read-write',

      // See operations/mimir/read-write-deployment.libsonnet for more configuration options.
      mimir_write_replicas: 3,
      mimir_read_replicas: 2,
      mimir_backend_replicas: 3,
    }
  }
  ```
* [ENHANCEMENT] Add autoscaling support to the `mimir-read` component when running the read-write-deployment model. #3419
* [ENHANCEMENT] Added `$._config.usageStatsConfig` to track the installation mode via the anonymous usage statistics. #3294
* [ENHANCEMENT] The query-tee node port (`$._config.query_tee_node_port`) is now optional. #3272
* [ENHANCEMENT] Add support for autoscaling distributors. #3378
* [ENHANCEMENT] Make auto-scaling logic ensure integer KEDA thresholds. #3512
* [BUGFIX] Fixed query-scheduler ring configuration for dedicated ruler's queries and query-frontends. #3237 #3239
* [BUGFIX] Jsonnet: Fix auto-scaling so that ruler-querier CPU threshold is a string-encoded integer millicores value. #3520

### Mimirtool

* [FEATURE] Added `mimirtool alertmanager verify` command to validate configuration without uploading. #3440
* [ENHANCEMENT] Added `mimirtool rules delete-namespace` command to delete all of the rule groups in a namespace including the namespace itself. #3136
* [ENHANCEMENT] Refactor `mimirtool analyze prometheus`: add concurrency and resiliency #3349
  * Add `--concurrency` flag. Default: number of logical CPUs
* [BUGFIX] `--log.level=debug` now correctly prints the response from the remote endpoint when a request fails. #3180

### Documentation

* [ENHANCEMENT] Documented how to configure HA deduplication using Consul in a Mimir Helm deployment. #2972
* [ENHANCEMENT] Improve `MimirQuerierAutoscalerNotActive` runbook. #3186
* [ENHANCEMENT] Improve `MimirSchedulerQueriesStuck` runbook to reflect debug steps with querier auto-scaling enabled. #3223
* [ENHANCEMENT] Use imperative for docs titles. #3178 #3332 #3343
* [ENHANCEMENT] Docs: mention gRPC compression in "Production tips". #3201
* [ENHANCEMENT] Update ADOPTERS.md. #3224 #3225
* [ENHANCEMENT] Add a note for jsonnet deploying. #3213
* [ENHANCEMENT] out-of-order runbook update with use case. #3253
* [ENHANCEMENT] Fixed TSDB retention mentioned in the "Recover source blocks from ingesters" runbook. #3280
* [ENHANCEMENT] Run Grafana Mimir in production using the Helm chart. #3072
* [ENHANCEMENT] Use common configuration in the tutorial. #3282
* [ENHANCEMENT] Updated detailed steps for migrating blocks from Thanos to Mimir. #3290
* [ENHANCEMENT] Add scheme to DNS service discovery docs. #3450
* [BUGFIX] Remove reference to file that no longer exists in contributing guide. #3404
* [BUGFIX] Fix some minor typos in the contributing guide and on the runbooks page. #3418
* [BUGFIX] Fix small typos in API reference. #3526
* [BUGFIX] Fixed TSDB retention mentioned in the "Recover source blocks from ingesters" runbook. #3278
* [BUGFIX] Fixed configuration example in the "Configuring the Grafana Mimir query-frontend to work with Prometheus" guide. #3374

### Tools

* [FEATURE] Add `copyblocks` tool, to copy Mimir blocks between two GCS buckets. #3264
* [ENHANCEMENT] copyblocks: copy no-compact global markers and optimize min time filter check. #3268
* [ENHANCEMENT] Mimir rules GitHub action: Added the ability to change default value of `label` when running `prepare` command. #3236
* [BUGFIX] Mimir rules Github action: Fix single line output. #3421

## 2.4.0

### Grafana Mimir

* [CHANGE] Distributor: change the default value of `-distributor.remote-timeout` to `2s` from `20s` and `-distributor.forwarding.request-timeout` to `2s` from `10s` to improve distributor resource usage when ingesters crash. #2728 #2912
* [CHANGE] Anonymous usage statistics tracking: added the `-ingester.ring.store` value. #2981
* [CHANGE] Series metadata `HELP` that is longer than `-validation.max-metadata-length` is now truncated silently, instead of being dropped with a 400 status code. #2993
* [CHANGE] Ingester: changed default setting for `-ingester.ring.readiness-check-ring-health` from `true` to `false`. #2953
* [CHANGE] Anonymous usage statistics tracking has been enabled by default, to help Mimir maintainers make better decisions to support the open source community. #2939 #3034
* [CHANGE] Anonymous usage statistics tracking: added the minimum and maximum value of `-ingester.out-of-order-time-window`. #2940
* [CHANGE] The default hash ring heartbeat period for distributors, ingesters, rulers and compactors has been increased from `5s` to `15s`. Now the default heartbeat period for all Mimir hash rings is `15s`. #3033
* [CHANGE] Reduce the default TSDB head compaction concurrency (`-blocks-storage.tsdb.head-compaction-concurrency`) from 5 to 1, in order to reduce CPU spikes. #3093
* [CHANGE] Ruler: the ruler's [remote evaluation mode](https://grafana.com/docs/mimir/latest/operators-guide/architecture/components/ruler/#remote) (`-ruler.query-frontend.address`) is now stable. #3109
* [CHANGE] Limits: removed the deprecated YAML configuration option `active_series_custom_trackers_config`. Please use `active_series_custom_trackers` instead. #3110
* [CHANGE] Ingester: removed the deprecated configuration option `-ingester.ring.join-after`. #3111
* [CHANGE] Querier: removed the deprecated configuration option `-querier.shuffle-sharding-ingesters-lookback-period`. The value of `-querier.query-ingesters-within` is now used internally for shuffle sharding lookback, while you can use `-querier.shuffle-sharding-ingesters-enabled` to enable or disable shuffle sharding on the read path. #3111
* [CHANGE] Memberlist: cluster label verification feature (`-memberlist.cluster-label` and `-memberlist.cluster-label-verification-disabled`) is now marked as stable. #3108
* [CHANGE] Distributor: only single per-tenant forwarding endpoint can be configured now. Support for per-rule endpoint has been removed. #3095
* [FEATURE] Query-scheduler: added an experimental ring-based service discovery support for the query-scheduler. Refer to [query-scheduler configuration](https://grafana.com/docs/mimir/next/operators-guide/architecture/components/query-scheduler/#configuration) for more information. #2957
* [FEATURE] Introduced the experimental endpoint `/api/v1/user_limits` exposed by all components that load runtime configuration. This endpoint exposes realtime limits for the authenticated tenant, in JSON format. #2864 #3017
* [FEATURE] Query-scheduler: added the experimental configuration option `-query-scheduler.max-used-instances` to restrict the number of query-schedulers effectively used regardless how many replicas are running. This feature can be useful when using the experimental read-write deployment mode. #3005
* [ENHANCEMENT] Go: updated to go 1.19.2. #2637 #3127 #3129
* [ENHANCEMENT] Runtime config: don't unmarshal runtime configuration files if they haven't changed. This can save a bit of CPU and memory on every component using runtime config. #2954
* [ENHANCEMENT] Query-frontend: Add `cortex_frontend_query_result_cache_skipped_total` and `cortex_frontend_query_result_cache_attempted_total` metrics to track the reason why query results are not cached. #2855
* [ENHANCEMENT] Distributor: pool more connections per host when forwarding request. Mark requests as idempotent so they can be retried under some conditions. #2968
* [ENHANCEMENT] Distributor: failure to send request to forwarding target now also increments `cortex_distributor_forward_errors_total`, with `status_code="failed"`. #2968
* [ENHANCEMENT] Distributor: added support forwarding push requests via gRPC, using `httpgrpc` messages from weaveworks/common library. #2996
* [ENHANCEMENT] Query-frontend / Querier: increase internal backoff period used to retry connections to query-frontend / query-scheduler. #3011
* [ENHANCEMENT] Querier: do not log "error processing requests from scheduler" when the query-scheduler is shutting down. #3012
* [ENHANCEMENT] Query-frontend: query sharding process is now time-bounded and it is cancelled if the request is aborted. #3028
* [ENHANCEMENT] Query-frontend: improved Prometheus response JSON encoding performance. #2450
* [ENHANCEMENT] TLS: added configuration parameters to configure the client's TLS cipher suites and minimum version. The following new CLI flags have been added: #3070
  * `-alertmanager.alertmanager-client.tls-cipher-suites`
  * `-alertmanager.alertmanager-client.tls-min-version`
  * `-alertmanager.sharding-ring.etcd.tls-cipher-suites`
  * `-alertmanager.sharding-ring.etcd.tls-min-version`
  * `-compactor.ring.etcd.tls-cipher-suites`
  * `-compactor.ring.etcd.tls-min-version`
  * `-distributor.forwarding.grpc-client.tls-cipher-suites`
  * `-distributor.forwarding.grpc-client.tls-min-version`
  * `-distributor.ha-tracker.etcd.tls-cipher-suites`
  * `-distributor.ha-tracker.etcd.tls-min-version`
  * `-distributor.ring.etcd.tls-cipher-suites`
  * `-distributor.ring.etcd.tls-min-version`
  * `-ingester.client.tls-cipher-suites`
  * `-ingester.client.tls-min-version`
  * `-ingester.ring.etcd.tls-cipher-suites`
  * `-ingester.ring.etcd.tls-min-version`
  * `-memberlist.tls-cipher-suites`
  * `-memberlist.tls-min-version`
  * `-querier.frontend-client.tls-cipher-suites`
  * `-querier.frontend-client.tls-min-version`
  * `-querier.store-gateway-client.tls-cipher-suites`
  * `-querier.store-gateway-client.tls-min-version`
  * `-query-frontend.grpc-client-config.tls-cipher-suites`
  * `-query-frontend.grpc-client-config.tls-min-version`
  * `-query-scheduler.grpc-client-config.tls-cipher-suites`
  * `-query-scheduler.grpc-client-config.tls-min-version`
  * `-query-scheduler.ring.etcd.tls-cipher-suites`
  * `-query-scheduler.ring.etcd.tls-min-version`
  * `-ruler.alertmanager-client.tls-cipher-suites`
  * `-ruler.alertmanager-client.tls-min-version`
  * `-ruler.client.tls-cipher-suites`
  * `-ruler.client.tls-min-version`
  * `-ruler.query-frontend.grpc-client-config.tls-cipher-suites`
  * `-ruler.query-frontend.grpc-client-config.tls-min-version`
  * `-ruler.ring.etcd.tls-cipher-suites`
  * `-ruler.ring.etcd.tls-min-version`
  * `-store-gateway.sharding-ring.etcd.tls-cipher-suites`
  * `-store-gateway.sharding-ring.etcd.tls-min-version`
* [ENHANCEMENT] Store-gateway: Add `-blocks-storage.bucket-store.max-concurrent-reject-over-limit` option to allow requests that exceed the max number of inflight object storage requests to be rejected. #2999
* [ENHANCEMENT] Query-frontend: allow setting a separate limit on the total (before splitting/sharding) query length of range queries with the new experimental `-query-frontend.max-total-query-length` flag, which defaults to `-store.max-query-length` if unset or set to 0. #3058
* [ENHANCEMENT] Query-frontend: Lower TTL for cache entries overlapping the out-of-order samples ingestion window (re-using `-ingester.out-of-order-allowance` from ingesters). #2935
* [ENHANCEMENT] Ruler: added support to forcefully disable recording and/or alerting rules evaluation. The following new configuration options have been introduced, which can be overridden on a per-tenant basis in the runtime configuration: #3088
  * `-ruler.recording-rules-evaluation-enabled`
  * `-ruler.alerting-rules-evaluation-enabled`
* [ENHANCEMENT] Distributor: Improved error messages reported when the distributor fails to remote write to ingesters. #3055
* [ENHANCEMENT] Improved tracing spans tracked by distributors, ingesters and store-gateways. #2879 #3099 #3089
* [ENHANCEMENT] Ingester: improved the performance of label value cardinality endpoint. #3044
* [ENHANCEMENT] Ruler: use backoff retry on remote evaluation #3098
* [ENHANCEMENT] Query-frontend: Include multiple tenant IDs in query logs when present instead of dropping them. #3125
* [ENHANCEMENT] Query-frontend: truncate queries based on the configured blocks retention period (`-compactor.blocks-retention-period`) to avoid querying past this period. #3134
* [ENHANCEMENT] Alertmanager: reduced memory utilization in Mimir clusters with a large number of tenants. #3143
* [ENHANCEMENT] Store-gateway: added extra span logging to improve observability. #3131
* [ENHANCEMENT] Compactor: cleaning up different tenants' old blocks and updating bucket indexes is now more independent. This prevents a single tenant from delaying cleanup for other tenants. #2631
* [ENHANCEMENT] Distributor: request rate, ingestion rate, and inflight requests limits are now enforced before reading and parsing the body of the request. This makes the distributor more resilient against a burst of requests over those limit. #2419
* [BUGFIX] Querier: Fix 400 response while handling streaming remote read. #2963
* [BUGFIX] Fix a bug causing query-frontend, query-scheduler, and querier not failing if one of their internal components fail. #2978
* [BUGFIX] Querier: re-balance the querier worker connections when a query-frontend or query-scheduler is terminated. #3005
* [BUGFIX] Distributor: Now returns the quorum error from ingesters. For example, with replication_factor=3, two HTTP 400 errors and one HTTP 500 error, now the distributor will always return HTTP 400. Previously the behaviour was to return the error which the distributor first received. #2979
* [BUGFIX] Ruler: fix panic when ruler.external_url is explicitly set to an empty string ("") in YAML. #2915
* [BUGFIX] Alertmanager: Fix support for the Telegram API URL in the global settings. #3097
* [BUGFIX] Alertmanager: Fix parsing of label matchers without label value in the API used to retrieve alerts. #3097
* [BUGFIX] Ruler: Fix not restoring alert state for rule groups when other ruler replicas shut down. #3156
* [BUGFIX] Updated `golang.org/x/net` dependency to fix CVE-2022-27664. #3124
* [BUGFIX] Fix distributor from returning a `500` status code when a `400` was received from the ingester. #3211
* [BUGFIX] Fix incorrect OS value set in Mimir v2.3.* RPM packages. #3221

### Mixin

* [CHANGE] Alerts: MimirQuerierAutoscalerNotActive is now critical and fires after 1h instead of 15m. #2958
* [FEATURE] Dashboards: Added "Mimir / Overview" dashboards, providing an high level view over a Mimir cluster. #3122 #3147 #3155
* [ENHANCEMENT] Dashboards: Updated the "Writes" and "Rollout progress" dashboards to account for samples ingested via the new OTLP ingestion endpoint. #2919 #2938
* [ENHANCEMENT] Dashboards: Include per-tenant request rate in "Tenants" dashboard. #2874
* [ENHANCEMENT] Dashboards: Include inflight object store requests in "Reads" dashboard. #2914
* [ENHANCEMENT] Dashboards: Make queries used to find job, cluster and namespace for dropdown menus configurable. #2893
* [ENHANCEMENT] Dashboards: Include rate of label and series queries in "Reads" dashboard. #3065 #3074
* [ENHANCEMENT] Dashboards: Fix legend showing on per-pod panels. #2944
* [ENHANCEMENT] Dashboards: Use the "req/s" unit on panels showing the requests rate. #3118
* [ENHANCEMENT] Dashboards: Use a consistent color across dashboards for the error rate. #3154

### Jsonnet

* [FEATURE] Added support for query-scheduler ring-based service discovery. #3128
* [ENHANCEMENT] Querier autoscaling is now slower on scale downs: scale down 10% every 1m instead of 100%. #2962
* [BUGFIX] Memberlist: `gossip_member_label` is now set for ruler-queriers. #3141

### Mimirtool

* [ENHANCEMENT] mimirtool analyze: Store the query errors instead of exit during the analysis. #3052
* [BUGFIX] mimir-tool remote-read: fix returns where some conditions [return nil error even if there is error](https://github.com/grafana/cortex-tools/issues/260). #3053

### Documentation

* [ENHANCEMENT] Added documentation on how to configure storage retention. #2970
* [ENHANCEMENT] Improved gRPC clients config documentation. #3020
* [ENHANCEMENT] Added documentation on how to manage alerting and recording rules. #2983
* [ENHANCEMENT] Improved `MimirSchedulerQueriesStuck` runbook. #3006
* [ENHANCEMENT] Added "Cluster label verification" section to memberlist documentation. #3096
* [ENHANCEMENT] Mention compression in multi-zone replication documentation. #3107
* [BUGFIX] Fixed configuration option names in "Enabling zone-awareness via the Grafana Mimir Jsonnet". #3018
* [BUGFIX] Fixed `mimirtool analyze` parameters documentation. #3094
* [BUGFIX] Fixed YAML configuraton in the "Manage the configuration of Grafana Mimir with Helm" guide. #3042
* [BUGFIX] Fixed Alertmanager capacity planning documentation. #3132

### Tools

- [BUGFIX] trafficdump: Fixed panic occurring when `-success-only=true` and the captured request failed. #2863

## 2.3.1

### Grafana Mimir
* [BUGFIX] Query-frontend: query sharding took exponential time to map binary expressions. #3027
* [BUGFIX] Distributor: Stop panics on OTLP endpoint when a single metric has multiple timeseries. #3040

## 2.3.0

### Grafana Mimir

* [CHANGE] Ingester: Added user label to ingester metric `cortex_ingester_tsdb_out_of_order_samples_appended_total`. On multitenant clusters this helps us find the rate of appended out-of-order samples for a specific tenant. #2493
* [CHANGE] Compactor: delete source and output blocks from local disk on compaction failed, to reduce likelihood that subsequent compactions fail because of no space left on disk. #2261
* [CHANGE] Ruler: Remove unused CLI flags `-ruler.search-pending-for` and `-ruler.flush-period` (and their respective YAML config options). #2288
* [CHANGE] Successful gRPC requests are no longer logged (only affects internal API calls). #2309
* [CHANGE] Add new `-*.consul.cas-retry-delay` flags. They have a default value of `1s`, while previously there was no delay between retries. #2309
* [CHANGE] Store-gateway: Remove the experimental ability to run requests in a dedicated OS thread pool and associated CLI flag `-store-gateway.thread-pool-size`. #2423
* [CHANGE] Memberlist: disabled TCP-based ping fallback, because Mimir already uses a custom transport based on TCP. #2456
* [CHANGE] Change default value for `-distributor.ha-tracker.max-clusters` to `100` to provide a DoS protection. #2465
* [CHANGE] Experimental block upload API exposed by compactor has changed: Previous `/api/v1/upload/block/{block}` endpoint for starting block upload is now `/api/v1/upload/block/{block}/start`, and previous endpoint `/api/v1/upload/block/{block}?uploadComplete=true` for finishing block upload is now `/api/v1/upload/block/{block}/finish`. New API endpoint has been added: `/api/v1/upload/block/{block}/check`. #2486 #2548
* [CHANGE] Compactor: changed `-compactor.max-compaction-time` default from `0s` (disabled) to `1h`. When compacting blocks for a tenant, the compactor will move to compact blocks of another tenant or re-plan blocks to compact at least every 1h. #2514
* [CHANGE] Distributor: removed previously deprecated `extend_writes` (see #1856) YAML key and `-distributor.extend-writes` CLI flag from the distributor config. #2551
* [CHANGE] Ingester: removed previously deprecated `active_series_custom_trackers` (see #1188) YAML key from the ingester config. #2552
* [CHANGE] The tenant ID `__mimir_cluster` is reserved by Mimir and not allowed to store metrics. #2643
* [CHANGE] Purger: removed the purger component and moved its API endpoints `/purger/delete_tenant` and `/purger/delete_tenant_status` to the compactor at `/compactor/delete_tenant` and `/compactor/delete_tenant_status`. The new endpoints on the compactor are stable. #2644
* [CHANGE] Memberlist: Change the leave timeout duration (`-memberlist.leave-timeout duration`) from 5s to 20s and connection timeout (`-memberlist.packet-dial-timeout`) from 5s to 2s. This makes leave timeout 10x the connection timeout, so that we can communicate the leave to at least 1 node, if the first 9 we try to contact times out. #2669
* [CHANGE] Alertmanager: return status code `412 Precondition Failed` and log info message when alertmanager isn't configured for a tenant. #2635
* [CHANGE] Distributor: if forwarding rules are used to forward samples, exemplars are now removed from the request. #2710 #2725
* [CHANGE] Limits: change the default value of `max_global_series_per_metric` limit to `0` (disabled). Setting this limit by default does not provide much benefit because series are sharded by all labels. #2714
* [CHANGE] Ingester: experimental `-blocks-storage.tsdb.new-chunk-disk-mapper` has been removed, new chunk disk mapper is now always used, and is no longer marked experimental. Default value of `-blocks-storage.tsdb.head-chunks-write-queue-size` has changed to 1000000, this enables async chunk queue by default, which leads to improved latency on the write path when new chunks are created in ingesters. #2762
* [CHANGE] Ingester: removed deprecated `-blocks-storage.tsdb.isolation-enabled` option. TSDB-level isolation is now always disabled in Mimir. #2782
* [CHANGE] Compactor: `-compactor.partial-block-deletion-delay` must either be set to 0 (to disable partial blocks deletion) or a value higher than `4h`. #2787
* [CHANGE] Query-frontend: CLI flag `-query-frontend.align-querier-with-step` has been deprecated. Please use `-query-frontend.align-queries-with-step` instead. #2840
* [FEATURE] Compactor: Adds the ability to delete partial blocks after a configurable delay. This option can be configured per tenant. #2285
  - `-compactor.partial-block-deletion-delay`, as a duration string, allows you to set the delay since a partial block has been modified before marking it for deletion. A value of `0`, the default, disables this feature.
  - The metric `cortex_compactor_blocks_marked_for_deletion_total` has a new value for the `reason` label `reason="partial"`, when a block deletion marker is triggered by the partial block deletion delay.
* [FEATURE] Querier: enabled support for queries with negative offsets, which are not cached in the query results cache. #2429
* [FEATURE] EXPERIMENTAL: OpenTelemetry Metrics ingestion path on `/otlp/v1/metrics`. #695 #2436 #2461
* [FEATURE] Querier: Added support for tenant federation to metric metadata endpoint. #2467
* [FEATURE] Query-frontend: introduced experimental support to split instant queries by time. The instant query splitting can be enabled setting `-query-frontend.split-instant-queries-by-interval`. #2469 #2564 #2565 #2570 #2571 #2572 #2573 #2574 #2575 #2576 #2581 #2582 #2601 #2632 #2633 #2634 #2641 #2642 #2766
* [FEATURE] Introduced an experimental anonymous usage statistics tracking (disabled by default), to help Mimir maintainers make better decisions to support the open source community. The tracking system anonymously collects non-sensitive, non-personally identifiable information about the running Mimir cluster, and is disabled by default. #2643 #2662 #2685 #2732 #2733 #2735
* [FEATURE] Introduced an experimental deployment mode called read-write and running a fully featured Mimir cluster with three components: write, read and backend. The read-write deployment mode is a trade-off between the monolithic mode (only one component, no isolation) and the microservices mode (many components, high isolation). #2754 #2838
* [ENHANCEMENT] Distributor: Decreased distributor tests execution time. #2562
* [ENHANCEMENT] Alertmanager: Allow the HTTP `proxy_url` configuration option in the receiver's configuration. #2317
* [ENHANCEMENT] ring: optimize shuffle-shard computation when lookback is used, and all instances have registered timestamp within the lookback window. In that case we can immediately return origial ring, because we would select all instances anyway. #2309
* [ENHANCEMENT] Memberlist: added experimental memberlist cluster label support via `-memberlist.cluster-label` and `-memberlist.cluster-label-verification-disabled` CLI flags (and their respective YAML config options). #2354
* [ENHANCEMENT] Object storage can now be configured for all components using the `common` YAML config option key (or `-common.storage.*` CLI flags). #2330 #2347
* [ENHANCEMENT] Go: updated to go 1.18.4. #2400
* [ENHANCEMENT] Store-gateway, listblocks: list of blocks now includes stats from `meta.json` file: number of series, samples and chunks. #2425
* [ENHANCEMENT] Added more buckets to `cortex_ingester_client_request_duration_seconds` histogram metric, to correctly track requests taking longer than 1s (up until 16s). #2445
* [ENHANCEMENT] Azure client: Improve memory usage for large object storage downloads. #2408
* [ENHANCEMENT] Distributor: Add `-distributor.instance-limits.max-inflight-push-requests-bytes`. This limit protects the distributor against multiple large requests that together may cause an OOM, but are only a few, so do not trigger the `max-inflight-push-requests` limit. #2413
* [ENHANCEMENT] Distributor: Drop exemplars in distributor for tenants where exemplars are disabled. #2504
* [ENHANCEMENT] Runtime Config: Allow operator to specify multiple comma-separated yaml files in `-runtime-config.file` that will be merged in left to right order. #2583
* [ENHANCEMENT] Query sharding: shard binary operations only if it doesn't lead to non-shardable vector selectors in one of the operands. #2696
* [ENHANCEMENT] Add packaging for both debian based deb file and redhat based rpm file using FPM. #1803
* [ENHANCEMENT] Distributor: Add `cortex_distributor_query_ingester_chunks_deduped_total` and `cortex_distributor_query_ingester_chunks_total` metrics for determining how effective ingester chunk deduplication at query time is. #2713
* [ENHANCEMENT] Upgrade Docker base images to `alpine:3.16.2`. #2729
* [ENHANCEMENT] Ruler: Add `<prometheus-http-prefix>/api/v1/status/buildinfo` endpoint. #2724
* [ENHANCEMENT] Querier: Ensure all queries pulled from query-frontend or query-scheduler are immediately executed. The maximum workers concurrency in each querier is configured by `-querier.max-concurrent`. #2598
* [ENHANCEMENT] Distributor: Add `cortex_distributor_received_requests_total` and `cortex_distributor_requests_in_total` metrics to provide visiblity into appropriate per-tenant request limits. #2770
* [ENHANCEMENT] Distributor: Add single forwarding remote-write endpoint for a tenant (`forwarding_endpoint`), instead of using per-rule endpoints. This takes precendence over per-rule endpoints. #2801
* [ENHANCEMENT] Added `err-mimir-distributor-max-write-message-size` to the errors catalog. #2470
* [ENHANCEMENT] Add sanity check at startup to ensure the configured filesystem directories don't overlap for different components. #2828 #2947
* [BUGFIX] TSDB: Fixed a bug on the experimental out-of-order implementation that led to wrong query results. #2701
* [BUGFIX] Compactor: log the actual error on compaction failed. #2261
* [BUGFIX] Alertmanager: restore state from storage even when running a single replica. #2293
* [BUGFIX] Ruler: do not block "List Prometheus rules" API endpoint while syncing rules. #2289
* [BUGFIX] Ruler: return proper `*status.Status` error when running in remote operational mode. #2417
* [BUGFIX] Alertmanager: ensure the configured `-alertmanager.web.external-url` is either a path starting with `/`, or a full URL including the scheme and hostname. #2381 #2542
* [BUGFIX] Memberlist: fix problem with loss of some packets, typically ring updates when instances were removed from the ring during shutdown. #2418
* [BUGFIX] Ingester: fix misfiring `MimirIngesterHasUnshippedBlocks` and stale `cortex_ingester_oldest_unshipped_block_timestamp_seconds` when some block uploads fail. #2435
* [BUGFIX] Query-frontend: fix incorrect mapping of http status codes 429 to 500 when request queue is full. #2447
* [BUGFIX] Memberlist: Fix problem with ring being empty right after startup. Memberlist KV store now tries to "fast-join" the cluster to avoid serving empty KV store. #2505
* [BUGFIX] Compactor: Fix bug when using `-compactor.partial-block-deletion-delay`: compactor didn't correctly check for modification time of all block files. #2559
* [BUGFIX] Query-frontend: fix wrong query sharding results for queries with boolean result like `1 < bool 0`. #2558
* [BUGFIX] Fixed error messages related to per-instance limits incorrectly reporting they can be set on a per-tenant basis. #2610
* [BUGFIX] Perform HA-deduplication before forwarding samples according to forwarding rules in the distributor. #2603 #2709
* [BUGFIX] Fix reporting of tracing spans from PromQL engine. #2707
* [BUGFIX] Apply relabel and drop_label rules before forwarding rules in the distributor. #2703
* [BUGFIX] Distributor: Register `cortex_discarded_requests_total` metric, which previously was not registered and therefore not exported. #2712
* [BUGFIX] Ruler: fix not restoring alerts' state at startup. #2648
* [BUGFIX] Ingester: Fix disk filling up after restarting ingesters with out-of-order support disabled while it was enabled before. #2799
* [BUGFIX] Memberlist: retry joining memberlist cluster on startup when no nodes are resolved. #2837
* [BUGFIX] Query-frontend: fix incorrect mapping of http status codes 413 to 500 when request is too large. #2819
* [BUGFIX] Alertmanager: revert upstream alertmananger to v0.24.0 to fix panic when unmarshalling email headers #2924 #2925

### Mixin

* [CHANGE] Dashboards: "Slow Queries" dashboard no longer works with versions older than Grafana 9.0. #2223
* [CHANGE] Alerts: use RSS memory instead of working set memory in the `MimirAllocatingTooMuchMemory` alert for ingesters. #2480
* [CHANGE] Dashboards: remove the "Cache - Latency (old)" panel from the "Mimir / Queries" dashboard. #2796
* [FEATURE] Dashboards: added support to experimental read-write deployment mode. #2780
* [ENHANCEMENT] Dashboards: added missed rule evaluations to the "Evaluations per second" panel in the "Mimir / Ruler" dashboard. #2314
* [ENHANCEMENT] Dashboards: add k8s resource requests to CPU and memory panels. #2346
* [ENHANCEMENT] Dashboards: add RSS memory utilization panel for ingesters, store-gateways and compactors. #2479
* [ENHANCEMENT] Dashboards: allow to configure graph tooltip. #2647
* [ENHANCEMENT] Alerts: MimirFrontendQueriesStuck and MimirSchedulerQueriesStuck alerts are more reliable now as they consider all the intermediate samples in the minute prior to the evaluation. #2630
* [ENHANCEMENT] Alerts: added `RolloutOperatorNotReconciling` alert, firing if the optional rollout-operator is not successfully reconciling. #2700
* [ENHANCEMENT] Dashboards: added support to query-tee in front of ruler-query-frontend in the "Remote ruler reads" dashboard. #2761
* [ENHANCEMENT] Dashboards: Introduce support for baremetal deployment, setting `deployment_type: 'baremetal'` in the mixin `_config`. #2657
* [ENHANCEMENT] Dashboards: use timeseries panel to show exemplars. #2800
* [BUGFIX] Dashboards: fixed unit of latency panels in the "Mimir / Ruler" dashboard. #2312
* [BUGFIX] Dashboards: fixed "Intervals per query" panel in the "Mimir / Queries" dashboard. #2308
* [BUGFIX] Dashboards: Make "Slow Queries" dashboard works with Grafana 9.0. #2223
* [BUGFIX] Dashboards: add missing API routes to Ruler dashboard. #2412
* [BUGFIX] Dashboards: stop setting 'interval' in dashboards; it should be set on your datasource. #2802

### Jsonnet

* [CHANGE] query-scheduler is enabled by default. We advise to deploy the query-scheduler to improve the scalability of the query-frontend. #2431
* [CHANGE] Replaced anti-affinity rules with pod topology spread constraints for distributor, query-frontend, querier and ruler. #2517
  - The following configuration options have been removed:
    - `distributor_allow_multiple_replicas_on_same_node`
    - `query_frontend_allow_multiple_replicas_on_same_node`
    - `querier_allow_multiple_replicas_on_same_node`
    - `ruler_allow_multiple_replicas_on_same_node`
  - The following configuration options have been added:
    - `distributor_topology_spread_max_skew`
    - `query_frontend_topology_spread_max_skew`
    - `querier_topology_spread_max_skew`
    - `ruler_topology_spread_max_skew`
* [CHANGE] Change `max_global_series_per_metric` to 0 in all plans, and as a default value. #2669
* [FEATURE] Memberlist: added support for experimental memberlist cluster label, through the jsonnet configuration options `memberlist_cluster_label` and `memberlist_cluster_label_verification_disabled`. #2349
* [FEATURE] Added ruler-querier autoscaling support. It requires [KEDA](https://keda.sh) installed in the Kubernetes cluster. Ruler-querier autoscaler can be enabled and configure through the following options in the jsonnet config: #2545
  * `autoscaling_ruler_querier_enabled`: `true` to enable autoscaling.
  * `autoscaling_ruler_querier_min_replicas`: minimum number of ruler-querier replicas.
  * `autoscaling_ruler_querier_max_replicas`: maximum number of ruler-querier replicas.
  * `autoscaling_prometheus_url`: Prometheus base URL from which to scrape Mimir metrics (e.g. `http://prometheus.default:9090/prometheus`).
* [ENHANCEMENT] Memberlist now uses DNS service-discovery by default. #2549
* [ENHANCEMENT] Upgrade memcached image tag to `memcached:1.6.16-alpine`. #2740
* [ENHANCEMENT] Added `$._config.configmaps` and `$._config.runtime_config_files` to make it easy to add new configmaps or runtime config file to all components. #2748

### Mimirtool

* [ENHANCEMENT] Added `mimirtool backfill` command to upload Prometheus blocks using API available in the compactor. #1822
* [ENHANCEMENT] mimirtool bucket-validation: Verify existing objects can be overwritten by subsequent uploads. #2491
* [ENHANCEMENT] mimirtool config convert: Now supports migrating to the current version of Mimir. #2629
* [BUGFIX] mimirtool analyze: Fix dashboard JSON unmarshalling errors by using custom parsing. #2386
* [BUGFIX] Version checking no longer prompts for updating when already on latest version. #2723

### Mimir Continuous Test

* [ENHANCEMENT] Added basic authentication and bearer token support for when Mimir is behind a gateway authenticating the calls. #2717

### Query-tee

* [CHANGE] Renamed CLI flag `-server.service-port` to `-server.http-service-port`. #2683
* [CHANGE] Renamed metric `cortex_querytee_request_duration_seconds` to `cortex_querytee_backend_request_duration_seconds`. Metric `cortex_querytee_request_duration_seconds` is now reported without label `backend`. #2683
* [ENHANCEMENT] Added HTTP over gRPC support to `query-tee` to allow testing gRPC requests to Mimir instances. #2683

### Documentation

* [ENHANCEMENT] Referenced `mimirtool` commands in the HTTP API documentation. #2516
* [ENHANCEMENT] Improved DNS service discovery documentation. #2513

### Tools

* [ENHANCEMENT] `markblocks` now processes multiple blocks concurrently. #2677

## 2.2.0

### Grafana Mimir

* [CHANGE] Increased default configuration for `-server.grpc-max-recv-msg-size-bytes` and `-server.grpc-max-send-msg-size-bytes` from 4MB to 100MB. #1884
* [CHANGE] Default values have changed for the following settings. This improves query performance for recent data (within 12h) by only reading from ingesters: #1909 #1921
    - `-blocks-storage.bucket-store.ignore-blocks-within` now defaults to `10h` (previously `0`)
    - `-querier.query-store-after` now defaults to `12h` (previously `0`)
* [CHANGE] Alertmanager: removed support for migrating local files from Cortex 1.8 or earlier. Related to original Cortex PR https://github.com/cortexproject/cortex/pull/3910. #2253
* [CHANGE] The following settings are now classified as advanced because the defaults should work for most users and tuning them requires in-depth knowledge of how the read path works: #1929
    - `-querier.query-ingesters-within`
    - `-querier.query-store-after`
* [CHANGE] Config flag category overrides can be set dynamically at runtime. #1934
* [CHANGE] Ingester: deprecated `-ingester.ring.join-after`. Mimir now behaves as this setting is always set to 0s. This configuration option will be removed in Mimir 2.4.0. #1965
* [CHANGE] Blocks uploaded by ingester no longer contain `__org_id__` label. Compactor now ignores this label and will compact blocks with and without this label together. `mimirconvert` tool will remove the label from blocks as "unknown" label. #1972
* [CHANGE] Querier: deprecated `-querier.shuffle-sharding-ingesters-lookback-period`, instead adding `-querier.shuffle-sharding-ingesters-enabled` to enable or disable shuffle sharding on the read path. The value of `-querier.query-ingesters-within` is now used internally for shuffle sharding lookback. #2110
* [CHANGE] Memberlist: `-memberlist.abort-if-join-fails` now defaults to false. Previously it defaulted to true. #2168
* [CHANGE] Ruler: `/api/v1/rules*` and `/prometheus/rules*` configuration endpoints are removed. Use `/prometheus/config/v1/rules*`. #2182
* [CHANGE] Ingester: `-ingester.exemplars-update-period` has been renamed to `-ingester.tsdb-config-update-period`. You can use it to update multiple, per-tenant TSDB configurations. #2187
* [FEATURE] Ingester: (Experimental) Add the ability to ingest out-of-order samples up to an allowed limit. If you enable this feature, it requires additional memory and disk space. This feature also enables a write-behind log, which might lead to longer ingester-start replays. When this feature is disabled, there is no overhead on memory, disk space, or startup times. #2187
  * `-ingester.out-of-order-time-window`, as duration string, allows you to set how back in time a sample can be. The default is `0s`, where `s` is seconds.
  * `cortex_ingester_tsdb_out_of_order_samples_appended_total` metric tracks the total number of out-of-order samples ingested by the ingester.
  * `cortex_discarded_samples_total` has a new label `reason="sample-too-old"`, when the `-ingester.out-of-order-time-window` flag is greater than zero. The label tracks the number of samples that were discarded for being too old; they were out of order, but beyond the time window allowed. The labels `reason="sample-out-of-order"` and `reason="sample-out-of-bounds"` are not used when out-of-order ingestion is enabled.
* [ENHANCEMENT] Distributor: Added limit to prevent tenants from sending excessive number of requests: #1843
  * The following CLI flags (and their respective YAML config options) have been added:
    * `-distributor.request-rate-limit`
    * `-distributor.request-burst-limit`
  * The following metric is exposed to tell how many requests have been rejected:
    * `cortex_discarded_requests_total`
* [ENHANCEMENT] Store-gateway: Add the experimental ability to run requests in a dedicated OS thread pool. This feature can be configured using `-store-gateway.thread-pool-size` and is disabled by default. Replaces the ability to run index header operations in a dedicated thread pool. #1660 #1812
* [ENHANCEMENT] Improved error messages to make them easier to understand; each now have a unique, global identifier that you can use to look up in the runbooks for more information. #1907 #1919 #1888 #1939 #1984 #2009 #2056 #2066 #2104 #2150 #2234
* [ENHANCEMENT] Memberlist KV: incoming messages are now processed on per-key goroutine. This may reduce loss of "maintanance" packets in busy memberlist installations, but use more CPU. New `memberlist_client_received_broadcasts_dropped_total` counter tracks number of dropped per-key messages. #1912
* [ENHANCEMENT] Blocks Storage, Alertmanager, Ruler: add support a prefix to the bucket store (`*_storage.storage_prefix`). This enables using the same bucket for the three components. #1686 #1951
* [ENHANCEMENT] Upgrade Docker base images to `alpine:3.16.0`. #2028
* [ENHANCEMENT] Store-gateway: Add experimental configuration option for the store-gateway to attempt to pre-populate the file system cache when memory-mapping index-header files. Enabled with `-blocks-storage.bucket-store.index-header.map-populate-enabled=true`. Note this flag only has an effect when running on Linux. #2019 #2054
* [ENHANCEMENT] Chunk Mapper: reduce memory usage of async chunk mapper. #2043
* [ENHANCEMENT] Ingester: reduce sleep time when reading WAL. #2098
* [ENHANCEMENT] Compactor: Run sanity check on blocks storage configuration at startup. #2144
* [ENHANCEMENT] Compactor: Add HTTP API for uploading TSDB blocks. Enabled with `-compactor.block-upload-enabled`. #1694 #2126
* [ENHANCEMENT] Ingester: Enable querying overlapping blocks by default. #2187
* [ENHANCEMENT] Distributor: Auto-forget unhealthy distributors after ten failed ring heartbeats. #2154
* [ENHANCEMENT] Distributor: Add new metric `cortex_distributor_forward_errors_total` for error codes resulting from forwarding requests. #2077
* [ENHANCEMENT] `/ready` endpoint now returns and logs detailed services information. #2055
* [ENHANCEMENT] Memcached client: Reduce number of connections required to fetch cached keys from memcached. #1920
* [ENHANCEMENT] Improved error message returned when `-querier.query-store-after` validation fails. #1914
* [BUGFIX] Fix regexp parsing panic for regexp label matchers with start/end quantifiers. #1883
* [BUGFIX] Ingester: fixed deceiving error log "failed to update cached shipped blocks after shipper initialisation", occurring for each new tenant in the ingester. #1893
* [BUGFIX] Ring: fix bug where instances may appear unhealthy in the hash ring web UI even though they are not. #1933
* [BUGFIX] API: gzip is now enforced when identity encoding is explicitly rejected. #1864
* [BUGFIX] Fix panic at startup when Mimir is running in monolithic mode and query sharding is enabled. #2036
* [BUGFIX] Ruler: report `cortex_ruler_queries_failed_total` metric for any remote query error except 4xx when remote operational mode is enabled. #2053 #2143
* [BUGFIX] Ingester: fix slow rollout when using `-ingester.ring.unregister-on-shutdown=false` with long `-ingester.ring.heartbeat-period`. #2085
* [BUGFIX] Ruler: add timeout for remote rule evaluation queries to prevent rule group evaluations getting stuck indefinitely. The duration is configurable with `-querier.timeout` (default `2m`). #2090 #2222
* [BUGFIX] Limits: Active series custom tracker configuration has been named back from `active_series_custom_trackers_config` to `active_series_custom_trackers`. For backwards compatibility both version is going to be supported for until Mimir v2.4. When both fields are specified, `active_series_custom_trackers_config` takes precedence over `active_series_custom_trackers`. #2101
* [BUGFIX] Ingester: fixed the order of labels applied when incrementing the `cortex_discarded_metadata_total` metric. #2096
* [BUGFIX] Ingester: fixed bug where retrieving metadata for a metric with multiple metadata entries would return multiple copies of a single metadata entry rather than all available entries. #2096
* [BUGFIX] Distributor: canceled requests are no longer accounted as internal errors. #2157
* [BUGFIX] Memberlist: Fix typo in memberlist admin UI. #2202
* [BUGFIX] Ruler: fixed typo in error message when ruler failed to decode a rule group. #2151
* [BUGFIX] Active series custom tracker configuration is now displayed properly on `/runtime_config` page. #2065
* [BUGFIX] Query-frontend: `vector` and `time` functions were sharded, which made expressions like `vector(1) > 0 and vector(1)` fail. #2355

### Mixin

* [CHANGE] Split `mimir_queries` rules group into `mimir_queries` and `mimir_ingester_queries` to keep number of rules per group within the default per-tenant limit. #1885
* [CHANGE] Dashboards: Expose full image tag in "Mimir / Rollout progress" dashboard's "Pod per version panel." #1932
* [CHANGE] Dashboards: Disabled gateway panels by default, because most users don't have a gateway exposing the metrics expected by Mimir dashboards. You can re-enable it setting `gateway_enabled: true` in the mixin config and recompiling the mixin running `make build-mixin`. #1955
* [CHANGE] Alerts: adapt `MimirFrontendQueriesStuck` and `MimirSchedulerQueriesStuck` to consider ruler query path components. #1949
* [CHANGE] Alerts: Change `MimirRulerTooManyFailedQueries` severity to `critical`. #2165
* [ENHANCEMENT] Dashboards: Add config option `datasource_regex` to customise the regular expression used to select valid datasources for Mimir dashboards. #1802
* [ENHANCEMENT] Dashboards: Added "Mimir / Remote ruler reads" and "Mimir / Remote ruler reads resources" dashboards. #1911 #1937
* [ENHANCEMENT] Dashboards: Make networking panels work for pods created by the mimir-distributed helm chart. #1927
* [ENHANCEMENT] Alerts: Add `MimirStoreGatewayNoSyncedTenants` alert that fires when there is a store-gateway owning no tenants. #1882
* [ENHANCEMENT] Rules: Make `recording_rules_range_interval` configurable for cases where Mimir metrics are scraped less often that every 30 seconds. #2118
* [ENHANCEMENT] Added minimum Grafana version to mixin dashboards. #1943
* [BUGFIX] Fix `container_memory_usage_bytes:sum` recording rule. #1865
* [BUGFIX] Fix `MimirGossipMembersMismatch` alerts if Mimir alertmanager is activated. #1870
* [BUGFIX] Fix `MimirRulerMissedEvaluations` to show % of missed alerts as a value between 0 and 100 instead of 0 and 1. #1895
* [BUGFIX] Fix `MimirCompactorHasNotUploadedBlocks` alert false positive when Mimir is deployed in monolithic mode. #1902
* [BUGFIX] Fix `MimirGossipMembersMismatch` to make it less sensitive during rollouts and fire one alert per installation, not per job. #1926
* [BUGFIX] Do not trigger `MimirAllocatingTooMuchMemory` alerts if no container limits are supplied. #1905
* [BUGFIX] Dashboards: Remove empty "Chunks per query" panel from `Mimir / Queries` dashboard. #1928
* [BUGFIX] Dashboards: Use Grafana's `$__rate_interval` for rate queries in dashboards to support scrape intervals of >15s. #2011
* [BUGFIX] Alerts: Make each version of `MimirCompactorHasNotUploadedBlocks` distinct to avoid rule evaluation failures due to duplicate series being generated. #2197
* [BUGFIX] Fix `MimirGossipMembersMismatch` alert when using remote ruler evaluation. #2159

### Jsonnet

* [CHANGE] Remove use of `-querier.query-store-after`, `-querier.shuffle-sharding-ingesters-lookback-period`, `-blocks-storage.bucket-store.ignore-blocks-within`, and `-blocks-storage.tsdb.close-idle-tsdb-timeout` CLI flags since the values now match defaults. #1915 #1921
* [CHANGE] Change default value for `-blocks-storage.bucket-store.chunks-cache.memcached.timeout` to `450ms` to increase use of cached data. #2035
* [CHANGE] The `memberlist_ring_enabled` configuration now applies to Alertmanager. #2102 #2103 #2107
* [CHANGE] Default value for `memberlist_ring_enabled` is now true. It means that all hash rings use Memberlist as default KV store instead of Consul (previous default). #2161
* [CHANGE] Configure `-ingester.max-global-metadata-per-user` to correspond to 20% of the configured max number of series per tenant. #2250
* [CHANGE] Configure `-ingester.max-global-metadata-per-metric` to be 10. #2250
* [CHANGE] Change `_config.multi_zone_ingester_max_unavailable` to 25. #2251
* [FEATURE] Added querier autoscaling support. It requires [KEDA](https://keda.sh) installed in the Kubernetes cluster and query-scheduler enabled in the Mimir cluster. Querier autoscaler can be enabled and configure through the following options in the jsonnet config: #2013 #2023
  * `autoscaling_querier_enabled`: `true` to enable autoscaling.
  * `autoscaling_querier_min_replicas`: minimum number of querier replicas.
  * `autoscaling_querier_max_replicas`: maximum number of querier replicas.
  * `autoscaling_prometheus_url`: Prometheus base URL from which to scrape Mimir metrics (e.g. `http://prometheus.default:9090/prometheus`).
* [FEATURE] Jsonnet: Add support for ruler remote evaluation mode (`ruler_remote_evaluation_enabled`), which deploys and uses a dedicated query path for rule evaluation. This enables the benefits of the query-frontend for rule evaluation, such as query sharding. #2073
* [ENHANCEMENT] Added `compactor` service, that can be used to route requests directly to compactor (e.g. admin UI). #2063
* [ENHANCEMENT] Added a `consul_enabled` configuration option to provide the ability to disable consul. It is automatically set to false when `memberlist_ring_enabled` is true and `multikv_migration_enabled` (used for migration from Consul to memberlist) is not set. #2093 #2152
* [BUGFIX] Querier: Fix disabling shuffle sharding on the read path whilst keeping it enabled on write path. #2164

### Mimirtool

* [CHANGE] mimirtool rules: `--use-legacy-routes` now toggles between using `/prometheus/config/v1/rules` (default) and `/api/v1/rules` (legacy) endpoints. #2182
* [FEATURE] Added bearer token support for when Mimir is behind a gateway authenticating by bearer token. #2146
* [BUGFIX] mimirtool analyze: Fix dashboard JSON unmarshalling errors (#1840). #1973
* [BUGFIX] Make mimirtool build for Windows work again. #2273

### Mimir Continuous Test

* [ENHANCEMENT] Added the `-tests.smoke-test` flag to run the `mimir-continuous-test` suite once and immediately exit. #2047 #2094
* [ENHANCEMENT] Added the `-tests.write-protocol` flag to write using the `prometheus` remote write protocol or `otlp-http` in the `mimir-continuous-test` suite. #5719

### Documentation

* [ENHANCEMENT] Published Grafana Mimir runbooks as part of documentation. #1970
* [ENHANCEMENT] Improved ruler's "remote operational mode" documentation. #1906
* [ENHANCEMENT] Recommend fast disks for ingesters and store-gateways in production tips. #1903
* [ENHANCEMENT] Explain the runtime override of active series matchers. #1868
* [ENHANCEMENT] Clarify "Set rule group" API specification. #1869
* [ENHANCEMENT] Published Mimir jsonnet documentation. #2024
* [ENHANCEMENT] Documented required scrape interval for using alerting and recording rules from Mimir jsonnet. #2147
* [ENHANCEMENT] Runbooks: Mention memberlist as possible source of problems for various alerts. #2158
* [ENHANCEMENT] Added step-by-step article about migrating from Consul to Memberlist KV store using jsonnet without downtime. #2166
* [ENHANCEMENT] Documented `/memberlist` admin page. #2166
* [ENHANCEMENT] Documented how to configure Grafana Mimir's ruler with Jsonnet. #2127
* [ENHANCEMENT] Documented how to configure queriers’ autoscaling with Jsonnet. #2128
* [ENHANCEMENT] Updated mixin building instructions in "Installing Grafana Mimir dashboards and alerts" article. #2015 #2163
* [ENHANCEMENT] Fix location of "Monitoring Grafana Mimir" article in the documentation hierarchy. #2130
* [ENHANCEMENT] Runbook for `MimirRequestLatency` was expanded with more practical advice. #1967
* [BUGFIX] Fixed ruler configuration used in the getting started guide. #2052
* [BUGFIX] Fixed Mimir Alertmanager datasource in Grafana used by "Play with Grafana Mimir" tutorial. #2115
* [BUGFIX] Fixed typos in "Scaling out Grafana Mimir" article. #2170
* [BUGFIX] Added missing ring endpoint exposed by Ingesters. #1918

## 2.1.0

### Grafana Mimir

* [CHANGE] Compactor: No longer upload debug meta files to object storage. #1257
* [CHANGE] Default values have changed for the following settings: #1547
    - `-alertmanager.alertmanager-client.grpc-max-recv-msg-size` now defaults to 100 MiB (previously was not configurable and set to 16 MiB)
    - `-alertmanager.alertmanager-client.grpc-max-send-msg-size` now defaults to 100 MiB (previously was not configurable and set to 4 MiB)
    - `-alertmanager.max-recv-msg-size` now defaults to 100 MiB (previously was 16 MiB)
* [CHANGE] Ingester: Add `user` label to metrics `cortex_ingester_ingested_samples_total` and `cortex_ingester_ingested_samples_failures_total`. #1533
* [CHANGE] Ingester: Changed `-blocks-storage.tsdb.isolation-enabled` default from `true` to `false`. The config option has also been deprecated and will be removed in 2 minor version. #1655
* [CHANGE] Query-frontend: results cache keys are now versioned, this will cause cache to be re-filled when rolling out this version. #1631
* [CHANGE] Store-gateway: enabled attributes in-memory cache by default. New default configuration is `-blocks-storage.bucket-store.chunks-cache.attributes-in-memory-max-items=50000`. #1727
* [CHANGE] Compactor: Removed the metric `cortex_compactor_garbage_collected_blocks_total` since it duplicates `cortex_compactor_blocks_marked_for_deletion_total`. #1728
* [CHANGE] All: Logs that used the`org_id` label now use `user` label. #1634 #1758
* [CHANGE] Alertmanager: the following metrics are not exported for a given `user` and `integration` when the metric value is zero: #1783
  * `cortex_alertmanager_notifications_total`
  * `cortex_alertmanager_notifications_failed_total`
  * `cortex_alertmanager_notification_requests_total`
  * `cortex_alertmanager_notification_requests_failed_total`
  * `cortex_alertmanager_notification_rate_limited_total`
* [CHANGE] Removed the following metrics exposed by the Mimir hash rings: #1791
  * `cortex_member_ring_tokens_owned`
  * `cortex_member_ring_tokens_to_own`
  * `cortex_ring_tokens_owned`
  * `cortex_ring_member_ownership_percent`
* [CHANGE] Querier / Ruler: removed the following metrics tracking number of query requests send to each ingester. You can use `cortex_request_duration_seconds_count{route=~"/cortex.Ingester/(QueryStream|QueryExemplars)"}` instead. #1797
  * `cortex_distributor_ingester_queries_total`
  * `cortex_distributor_ingester_query_failures_total`
* [CHANGE] Distributor: removed the following metrics tracking the number of requests from a distributor to ingesters: #1799
  * `cortex_distributor_ingester_appends_total`
  * `cortex_distributor_ingester_append_failures_total`
* [CHANGE] Distributor / Ruler: deprecated `-distributor.extend-writes`. Now Mimir always behaves as if this setting was set to `false`, which we expect to be safe for every Mimir cluster setup. #1856
* [FEATURE] Querier: Added support for [streaming remote read](https://prometheus.io/blog/2019/10/10/remote-read-meets-streaming/). Should be noted that benefits of chunking the response are partial here, since in a typical `query-frontend` setup responses will be buffered until they've been completed. #1735
* [FEATURE] Ruler: Allow setting `evaluation_delay` for each rule group via rules group configuration file. #1474
* [FEATURE] Ruler: Added support for expression remote evaluation. #1536 #1818
  * The following CLI flags (and their respective YAML config options) have been added:
    * `-ruler.query-frontend.address`
    * `-ruler.query-frontend.grpc-client-config.grpc-max-recv-msg-size`
    * `-ruler.query-frontend.grpc-client-config.grpc-max-send-msg-size`
    * `-ruler.query-frontend.grpc-client-config.grpc-compression`
    * `-ruler.query-frontend.grpc-client-config.grpc-client-rate-limit`
    * `-ruler.query-frontend.grpc-client-config.grpc-client-rate-limit-burst`
    * `-ruler.query-frontend.grpc-client-config.backoff-on-ratelimits`
    * `-ruler.query-frontend.grpc-client-config.backoff-min-period`
    * `-ruler.query-frontend.grpc-client-config.backoff-max-period`
    * `-ruler.query-frontend.grpc-client-config.backoff-retries`
    * `-ruler.query-frontend.grpc-client-config.tls-enabled`
    * `-ruler.query-frontend.grpc-client-config.tls-ca-path`
    * `-ruler.query-frontend.grpc-client-config.tls-cert-path`
    * `-ruler.query-frontend.grpc-client-config.tls-key-path`
    * `-ruler.query-frontend.grpc-client-config.tls-server-name`
    * `-ruler.query-frontend.grpc-client-config.tls-insecure-skip-verify`
* [FEATURE] Distributor: Added the ability to forward specifics metrics to alternative remote_write API endpoints. #1052
* [FEATURE] Ingester: Active series custom trackers now supports runtime tenant-specific overrides. The configuration has been moved to limit config, the ingester config has been deprecated.  #1188
* [ENHANCEMENT] Alertmanager API: Concurrency limit for GET requests is now configurable using `-alertmanager.max-concurrent-get-requests-per-tenant`. #1547
* [ENHANCEMENT] Alertmanager: Added the ability to configure additional gRPC client settings for the Alertmanager distributor #1547
  - `-alertmanager.alertmanager-client.backoff-max-period`
  - `-alertmanager.alertmanager-client.backoff-min-period`
  - `-alertmanager.alertmanager-client.backoff-on-ratelimits`
  - `-alertmanager.alertmanager-client.backoff-retries`
  - `-alertmanager.alertmanager-client.grpc-client-rate-limit`
  - `-alertmanager.alertmanager-client.grpc-client-rate-limit-burst`
  - `-alertmanager.alertmanager-client.grpc-compression`
  - `-alertmanager.alertmanager-client.grpc-max-recv-msg-size`
  - `-alertmanager.alertmanager-client.grpc-max-send-msg-size`
* [ENHANCEMENT] Ruler: Add more detailed query information to ruler query stats logging. #1411
* [ENHANCEMENT] Admin: Admin API now has some styling. #1482 #1549 #1821 #1824
* [ENHANCEMENT] Alertmanager: added `insight=true` field to alertmanager dispatch logs. #1379
* [ENHANCEMENT] Store-gateway: Add the experimental ability to run index header operations in a dedicated thread pool. This feature can be configured using `-blocks-storage.bucket-store.index-header-thread-pool-size` and is disabled by default. #1660
* [ENHANCEMENT] Store-gateway: don't drop all blocks if instance finds itself as unhealthy or missing in the ring. #1806 #1823
* [ENHANCEMENT] Querier: wait until inflight queries are completed when shutting down queriers. #1756 #1767
* [BUGFIX] Query-frontend: do not shard queries with a subquery unless the subquery is inside a shardable aggregation function call. #1542
* [BUGFIX] Query-frontend: added `component=query-frontend` label to results cache memcached metrics to fix a panic when Mimir is running in single binary mode and results cache is enabled. #1704
* [BUGFIX] Mimir: services' status content-type is now correctly set to `text/html`. #1575
* [BUGFIX] Multikv: Fix panic when using using runtime config to set primary KV store used by `multi` KV. #1587
* [BUGFIX] Multikv: Fix watching for runtime config changes in `multi` KV store in ruler and querier. #1665
* [BUGFIX] Memcached: allow to use CNAME DNS records for the memcached backend addresses. #1654
* [BUGFIX] Querier: fixed temporary partial query results when shuffle sharding is enabled and hash ring backend storage is flushed / reset. #1829
* [BUGFIX] Alertmanager: prevent more file traversal cases related to template names. #1833
* [BUGFUX] Alertmanager: Allow usage with `-alertmanager-storage.backend=local`. Note that when using this storage type, the Alertmanager is not able persist state remotely, so it not recommended for production use. #1836
* [BUGFIX] Alertmanager: Do not validate alertmanager configuration if it's not running. #1835

### Mixin

* [CHANGE] Dashboards: Remove per-user series legends from Tenants dashboard. #1605
* [CHANGE] Dashboards: Show in-memory series and the per-user series limit on Tenants dashboard. #1613
* [CHANGE] Dashboards: Slow-queries dashboard now uses `user` label from logs instead of `org_id`. #1634
* [CHANGE] Dashboards: changed all Grafana dashboards UIDs to not conflict with Cortex ones, to let people install both while migrating from Cortex to Mimir: #1801 #1808
  * Alertmanager from `a76bee5913c97c918d9e56a3cc88cc28` to `b0d38d318bbddd80476246d4930f9e55`
  * Alertmanager Resources from `68b66aed90ccab448009089544a8d6c6` to `a6883fb22799ac74479c7db872451092`
  * Compactor from `9c408e1d55681ecb8a22c9fab46875cc` to `1b3443aea86db629e6efdb7d05c53823`
  * Compactor Resources from `df9added6f1f4332f95848cca48ebd99` to `09a5c49e9cdb2f2b24c6d184574a07fd`
  * Config from `61bb048ced9817b2d3e07677fb1c6290` to `5d9d0b4724c0f80d68467088ec61e003`
  * Object Store from `d5a3a4489d57c733b5677fb55370a723` to `e1324ee2a434f4158c00a9ee279d3292`
  * Overrides from `b5c95fee2e5e7c4b5930826ff6e89a12` to `1e2c358600ac53f09faea133f811b5bb`
  * Queries from `d9931b1054053c8b972d320774bb8f1d` to `b3abe8d5c040395cc36615cb4334c92d`
  * Reads from `8d6ba60eccc4b6eedfa329b24b1bd339` to `e327503188913dc38ad571c647eef643`
  * Reads Networking from `c0464f0d8bd026f776c9006b05910000` to `54b2a0a4748b3bd1aefa92ce5559a1c2`
  * Reads Resources from `2fd2cda9eea8d8af9fbc0a5960425120` to `cc86fd5aa9301c6528986572ad974db9`
  * Rollout Progress from `7544a3a62b1be6ffd919fc990ab8ba8f` to `7f0b5567d543a1698e695b530eb7f5de`
  * Ruler from `44d12bcb1f95661c6ab6bc946dfc3473` to `631e15d5d85afb2ca8e35d62984eeaa0`
  * Scaling from `88c041017b96856c9176e07cf557bdcf` to `64bbad83507b7289b514725658e10352`
  * Slow queries from `e6f3091e29d2636e3b8393447e925668` to `6089e1ce1e678788f46312a0a1e647e6`
  * Tenants from `35fa247ce651ba189debf33d7ae41611` to `35fa247ce651ba189debf33d7ae41611`
  * Top Tenants from `bc6e12d4fe540e4a1785b9d3ca0ffdd9` to `bc6e12d4fe540e4a1785b9d3ca0ffdd9`
  * Writes from `0156f6d15aa234d452a33a4f13c838e3` to `8280707b8f16e7b87b840fc1cc92d4c5`
  * Writes Networking from `681cd62b680b7154811fe73af55dcfd4` to `978c1cb452585c96697a238eaac7fe2d`
  * Writes Resources from `c0464f0d8bd026f776c9006b0591bb0b` to `bc9160e50b52e89e0e49c840fea3d379`
* [FEATURE] Alerts: added the following alerts on `mimir-continuous-test` tool: #1676
  - `MimirContinuousTestNotRunningOnWrites`
  - `MimirContinuousTestNotRunningOnReads`
  - `MimirContinuousTestFailed`
* [ENHANCEMENT] Added `per_cluster_label` support to allow to change the label name used to differentiate between Kubernetes clusters. #1651
* [ENHANCEMENT] Dashboards: Show QPS and latency of the Alertmanager Distributor. #1696
* [ENHANCEMENT] Playbooks: Add Alertmanager suggestions for `MimirRequestErrors` and `MimirRequestLatency` #1702
* [ENHANCEMENT] Dashboards: Allow custom datasources. #1749
* [ENHANCEMENT] Dashboards: Add config option `gateway_enabled` (defaults to `true`) to disable gateway panels from dashboards. #1761
* [ENHANCEMENT] Dashboards: Extend Top tenants dashboard with queries for tenants with highest sample rate, discard rate, and discard rate growth. #1842
* [ENHANCEMENT] Dashboards: Show ingestion rate limit and rule group limit on Tenants dashboard. #1845
* [ENHANCEMENT] Dashboards: Add "last successful run" panel to compactor dashboard. #1628
* [BUGFIX] Dashboards: Fix "Failed evaluation rate" panel on Tenants dashboard. #1629
* [BUGFIX] Honor the configured `per_instance_label` in all dashboards and alerts. #1697

### Jsonnet

* [FEATURE] Added support for `mimir-continuous-test`. To deploy `mimir-continuous-test` you can use the following configuration: #1675 #1850
  ```jsonnet
  _config+: {
    continuous_test_enabled: true,
    continuous_test_tenant_id: 'type-tenant-id',
    continuous_test_write_endpoint: 'http://type-write-path-hostname',
    continuous_test_read_endpoint: 'http://type-read-path-hostname/prometheus',
  },
  ```
* [ENHANCEMENT] Ingester anti-affinity can now be disabled by using `ingester_allow_multiple_replicas_on_same_node` configuration key. #1581
* [ENHANCEMENT] Added `node_selector` configuration option to select Kubernetes nodes where Mimir should run. #1596
* [ENHANCEMENT] Alertmanager: Added a `PodDisruptionBudget` of `withMaxUnavailable = 1`, to ensure we maintain quorum during rollouts. #1683
* [ENHANCEMENT] Store-gateway anti-affinity can now be enabled/disabled using `store_gateway_allow_multiple_replicas_on_same_node` configuration key. #1730
* [ENHANCEMENT] Added `store_gateway_zone_a_args`, `store_gateway_zone_b_args` and `store_gateway_zone_c_args` configuration options. #1807
* [BUGFIX] Pass primary and secondary multikv stores via CLI flags. Introduced new `multikv_switch_primary_secondary` config option to flip primary and secondary in runtime config.

### Mimirtool

* [BUGFIX] `config convert`: Retain Cortex defaults for `blocks_storage.backend`, `ruler_storage.backend`, `alertmanager_storage.backend`, `auth.type`, `activity_tracker.filepath`, `alertmanager.data_dir`, `blocks_storage.filesystem.dir`, `compactor.data_dir`, `ruler.rule_path`, `ruler_storage.filesystem.dir`, and `graphite.querier.schemas.backend`. #1626 #1762

### Tools

* [FEATURE] Added a `markblocks` tool that creates `no-compact` and `delete` marks for the blocks. #1551
* [FEATURE] Added `mimir-continuous-test` tool to continuously run smoke tests on live Mimir clusters. #1535 #1540 #1653 #1603 #1630 #1691 #1675 #1676 #1692 #1706 #1709 #1775 #1777 #1778 #1795
* [FEATURE] Added `mimir-rules-action` GitHub action, located at `operations/mimir-rules-action/`, used to lint, prepare, verify, diff, and sync rules to a Mimir cluster. #1723

## 2.0.0

### Grafana Mimir

_Changes since Cortex 1.10.0._

* [CHANGE] Remove chunks storage engine. #86 #119 #510 #545 #743 #744 #748 #753 #755 #757 #758 #759 #760 #762 #764 #789 #812 #813
  * The following CLI flags (and their respective YAML config options) have been removed:
    * `-store.engine`
    * `-schema-config-file`
    * `-ingester.checkpoint-duration`
    * `-ingester.checkpoint-enabled`
    * `-ingester.chunk-encoding`
    * `-ingester.chunk-age-jitter`
    * `-ingester.concurrent-flushes`
    * `-ingester.flush-on-shutdown-with-wal-enabled`
    * `-ingester.flush-op-timeout`
    * `-ingester.flush-period`
    * `-ingester.max-chunk-age`
    * `-ingester.max-chunk-idle`
    * `-ingester.max-series-per-query` (and `max_series_per_query` from runtime config)
    * `-ingester.max-stale-chunk-idle`
    * `-ingester.max-transfer-retries`
    * `-ingester.min-chunk-length`
    * `-ingester.recover-from-wal`
    * `-ingester.retain-period`
    * `-ingester.spread-flushes`
    * `-ingester.wal-dir`
    * `-ingester.wal-enabled`
    * `-querier.query-parallelism`
    * `-querier.second-store-engine`
    * `-querier.use-second-store-before-time`
    * `-flusher.wal-dir`
    * `-flusher.concurrent-flushes`
    * `-flusher.flush-op-timeout`
    * All `-table-manager.*` flags
    * All `-deletes.*` flags
    * All `-purger.*` flags
    * All `-metrics.*` flags
    * All `-dynamodb.*` flags
    * All `-s3.*` flags
    * All `-azure.*` flags
    * All `-bigtable.*` flags
    * All `-gcs.*` flags
    * All `-cassandra.*` flags
    * All `-boltdb.*` flags
    * All `-local.*` flags
    * All `-swift.*` flags
    * All `-store.*` flags except `-store.engine`, `-store.max-query-length`, `-store.max-labels-query-length`
    * All `-grpc-store.*` flags
  * The following API endpoints have been removed:
    * `/api/v1/chunks` and `/chunks`
  * The following metrics have been removed:
    * `cortex_ingester_flush_queue_length`
    * `cortex_ingester_queried_chunks`
    * `cortex_ingester_chunks_created_total`
    * `cortex_ingester_wal_replay_duration_seconds`
    * `cortex_ingester_wal_corruptions_total`
    * `cortex_ingester_sent_chunks`
    * `cortex_ingester_received_chunks`
    * `cortex_ingester_flush_series_in_progress`
    * `cortex_ingester_chunk_utilization`
    * `cortex_ingester_chunk_length`
    * `cortex_ingester_chunk_size_bytes`
    * `cortex_ingester_chunk_age_seconds`
    * `cortex_ingester_memory_chunks`
    * `cortex_ingester_flushing_enqueued_series_total`
    * `cortex_ingester_flushing_dequeued_series_total`
    * `cortex_ingester_dropped_chunks_total`
    * `cortex_oldest_unflushed_chunk_timestamp_seconds`
    * `prometheus_local_storage_chunk_ops_total`
    * `prometheus_local_storage_chunkdesc_ops_total`
    * `prometheus_local_storage_memory_chunkdescs`
* [CHANGE] Changed default storage backends from `s3` to `filesystem` #833
  This effects the following flags:
  * `-blocks-storage.backend` now defaults to `filesystem`
  * `-blocks-storage.filesystem.dir` now defaults to `blocks`
  * `-alertmanager-storage.backend` now defaults to `filesystem`
  * `-alertmanager-storage.filesystem.dir` now defaults to `alertmanager`
  * `-ruler-storage.backend` now defaults to `filesystem`
  * `-ruler-storage.filesystem.dir` now defaults to `ruler`
* [CHANGE] Renamed metric `cortex_experimental_features_in_use_total` as `cortex_experimental_features_used_total` and added `feature` label. #32 #658
* [CHANGE] Removed `log_messages_total` metric. #32
* [CHANGE] Some files and directories created by Mimir components on local disk now have stricter permissions, and are only readable by owner, but not group or others. #58
* [CHANGE] Memcached client DNS resolution switched from golang built-in to [`miekg/dns`](https://github.com/miekg/dns). #142
* [CHANGE] The metric `cortex_deprecated_flags_inuse_total` has been renamed to `deprecated_flags_inuse_total` as part of using grafana/dskit functionality. #185
* [CHANGE] API: The `-api.response-compression-enabled` flag has been removed, and GZIP response compression is always enabled except on `/api/v1/push` and `/push` endpoints. #880
* [CHANGE] Update Go version to 1.17.3. #480
* [CHANGE] The `status_code` label on gRPC client metrics has changed from '200' and '500' to '2xx', '5xx', '4xx', 'cancel' or 'error'. #537
* [CHANGE] Removed the deprecated `-<prefix>.fifocache.size` flag. #618
* [CHANGE] Enable index header lazy loading by default. #693
  * `-blocks-storage.bucket-store.index-header-lazy-loading-enabled` default from `false` to `true`
  * `-blocks-storage.bucket-store.index-header-lazy-loading-idle-timeout` default from `20m` to `1h`
* [CHANGE] Shuffle-sharding:
  * `-distributor.sharding-strategy` option has been removed, and shuffle sharding is enabled by default. Default shard size is set to 0, which disables shuffle sharding for the tenant (all ingesters will receive tenants's samples). #888
  * `-ruler.sharding-strategy` option has been removed from ruler. Ruler now uses shuffle-sharding by default, but respects `ruler_tenant_shard_size`, which defaults to 0 (ie. use all rulers for tenant). #889
  * `-store-gateway.sharding-strategy` option has been removed store-gateways. Store-gateway now uses shuffle-sharding by default, but respects `store_gateway_tenant_shard_size` for tenant, and this value defaults to 0. #891
* [CHANGE] Server: `-server.http-listen-port` (yaml: `server.http_listen_port`) now defaults to `8080` (previously `80`). #871
* [CHANGE] Changed the default value of `-blocks-storage.bucket-store.ignore-deletion-marks-delay` from 6h to 1h. #892
* [CHANGE] Changed default settings for memcached clients: #959 #1000
  * The default value for the following config options has changed from `10000` to `25000`:
    * `-blocks-storage.bucket-store.chunks-cache.memcached.max-async-buffer-size`
    * `-blocks-storage.bucket-store.index-cache.memcached.max-async-buffer-size`
    * `-blocks-storage.bucket-store.metadata-cache.memcached.max-async-buffer-size`
    * `-query-frontend.results-cache.memcached.max-async-buffer-size`
  * The default value for the following config options has changed from `0` (unlimited) to `100`:
    * `-blocks-storage.bucket-store.chunks-cache.memcached.max-get-multi-batch-size`
    * `-blocks-storage.bucket-store.index-cache.memcached.max-get-multi-batch-size`
    * `-blocks-storage.bucket-store.metadata-cache.memcached.max-get-multi-batch-size`
    * `-query-frontend.results-cache.memcached.max-get-multi-batch-size`
  * The default value for the following config options has changed from `16` to `100`:
    * `-blocks-storage.bucket-store.chunks-cache.memcached.max-idle-connections`
    * `-blocks-storage.bucket-store.index-cache.memcached.max-idle-connections`
    * `-blocks-storage.bucket-store.metadata-cache.memcached.max-idle-connections`
    * `-query-frontend.results-cache.memcached.max-idle-connections`
  * The default value for the following config options has changed from `100ms` to `200ms`:
    * `-blocks-storage.bucket-store.metadata-cache.memcached.timeout`
    * `-blocks-storage.bucket-store.index-cache.memcached.timeout`
    * `-blocks-storage.bucket-store.chunks-cache.memcached.timeout`
    * `-query-frontend.results-cache.memcached.timeout`
* [CHANGE] Changed the default value of `-blocks-storage.bucket-store.bucket-index.enabled` to `true`. The default configuration must now run the compactor in order to write the bucket index or else queries to long term storage will fail. #924
* [CHANGE] Option `-auth.enabled` has been renamed to `-auth.multitenancy-enabled`. #1130
* [CHANGE] Default tenant ID used with disabled auth (`-auth.multitenancy-enabled=false`) has changed from `fake` to `anonymous`. This tenant ID can now be changed with `-auth.no-auth-tenant` option. #1063
* [CHANGE] The default values for the following local directories have changed: #1072
  * `-alertmanager.storage.path` default value changed to `./data-alertmanager/`
  * `-compactor.data-dir` default value changed to `./data-compactor/`
  * `-ruler.rule-path` default value changed to `./data-ruler/`
* [CHANGE] The default value for gRPC max send message size has been changed from 16MB to 100MB. This affects the following parameters: #1152
  * `-query-frontend.grpc-client-config.grpc-max-send-msg-size`
  * `-ingester.client.grpc-max-send-msg-size`
  * `-querier.frontend-client.grpc-max-send-msg-size`
  * `-query-scheduler.grpc-client-config.grpc-max-send-msg-size`
  * `-ruler.client.grpc-max-send-msg-size`
* [CHANGE] Remove `-http.prefix` flag (and `http_prefix` config file option). #763
* [CHANGE] Remove legacy endpoints. Please use their alternatives listed below. As part of the removal process we are
  introducing two new sets of endpoints for the ruler configuration API: `<prometheus-http-prefix>/rules` and
  `<prometheus-http-prefix>/config/v1/rules/**`. We are also deprecating `<prometheus-http-prefix>/rules` and `/api/v1/rules`;
  and will remove them in Mimir 2.2.0. #763 #1222
  * Query endpoints

    | Legacy                                                  | Alternative                                                |
    | ------------------------------------------------------- | ---------------------------------------------------------- |
    | `/<legacy-http-prefix>/api/v1/query`                    | `<prometheus-http-prefix>/api/v1/query`                    |
    | `/<legacy-http-prefix>/api/v1/query_range`              | `<prometheus-http-prefix>/api/v1/query_range`              |
    | `/<legacy-http-prefix>/api/v1/query_exemplars`          | `<prometheus-http-prefix>/api/v1/query_exemplars`          |
    | `/<legacy-http-prefix>/api/v1/series`                   | `<prometheus-http-prefix>/api/v1/series`                   |
    | `/<legacy-http-prefix>/api/v1/labels`                   | `<prometheus-http-prefix>/api/v1/labels`                   |
    | `/<legacy-http-prefix>/api/v1/label/{name}/values`      | `<prometheus-http-prefix>/api/v1/label/{name}/values`      |
    | `/<legacy-http-prefix>/api/v1/metadata`                 | `<prometheus-http-prefix>/api/v1/metadata`                 |
    | `/<legacy-http-prefix>/api/v1/read`                     | `<prometheus-http-prefix>/api/v1/read`                     |
    | `/<legacy-http-prefix>/api/v1/cardinality/label_names`  | `<prometheus-http-prefix>/api/v1/cardinality/label_names`  |
    | `/<legacy-http-prefix>/api/v1/cardinality/label_values` | `<prometheus-http-prefix>/api/v1/cardinality/label_values` |
    | `/api/prom/user_stats`                                  | `/api/v1/user_stats`                                       |

  * Distributor endpoints

    | Legacy endpoint               | Alternative                   |
    | ----------------------------- | ----------------------------- |
    | `/<legacy-http-prefix>/push`  | `/api/v1/push`                |
    | `/all_user_stats`             | `/distributor/all_user_stats` |
    | `/ha-tracker`                 | `/distributor/ha_tracker`     |

  * Ingester endpoints

    | Legacy          | Alternative           |
    | --------------- | --------------------- |
    | `/ring`         | `/ingester/ring`      |
    | `/shutdown`     | `/ingester/shutdown`  |
    | `/flush`        | `/ingester/flush`     |
    | `/push`         | `/ingester/push`      |

  * Ruler endpoints

    | Legacy                                                | Alternative                                         | Alternative #2 (not available before Mimir 2.0.0)                    |
    | ----------------------------------------------------- | --------------------------------------------------- | ------------------------------------------------------------------- |
    | `/<legacy-http-prefix>/api/v1/rules`                  | `<prometheus-http-prefix>/api/v1/rules`             |                                                                     |
    | `/<legacy-http-prefix>/api/v1/alerts`                 | `<prometheus-http-prefix>/api/v1/alerts`            |                                                                     |
    | `/<legacy-http-prefix>/rules`                         | `/api/v1/rules` (see below)                         |  `<prometheus-http-prefix>/config/v1/rules`                         |
    | `/<legacy-http-prefix>/rules/{namespace}`             | `/api/v1/rules/{namespace}` (see below)             |  `<prometheus-http-prefix>/config/v1/rules/{namespace}`             |
    | `/<legacy-http-prefix>/rules/{namespace}/{groupName}` | `/api/v1/rules/{namespace}/{groupName}` (see below) |  `<prometheus-http-prefix>/config/v1/rules/{namespace}/{groupName}` |
    | `/<legacy-http-prefix>/rules/{namespace}`             | `/api/v1/rules/{namespace}` (see below)             |  `<prometheus-http-prefix>/config/v1/rules/{namespace}`             |
    | `/<legacy-http-prefix>/rules/{namespace}/{groupName}` | `/api/v1/rules/{namespace}/{groupName}` (see below) |  `<prometheus-http-prefix>/config/v1/rules/{namespace}/{groupName}` |
    | `/<legacy-http-prefix>/rules/{namespace}`             | `/api/v1/rules/{namespace}` (see below)             |  `<prometheus-http-prefix>/config/v1/rules/{namespace}`             |
    | `/ruler_ring`                                         | `/ruler/ring`                                       |                                                                     |

    > __Note:__ The `/api/v1/rules/**` endpoints are considered deprecated with Mimir 2.0.0 and will be removed
    in Mimir 2.2.0. After upgrading to 2.0.0 we recommend switching uses to the equivalent
    `/<prometheus-http-prefix>/config/v1/**` endpoints that Mimir 2.0.0 introduces.

  * Alertmanager endpoints

    | Legacy                      | Alternative                        |
    | --------------------------- | ---------------------------------- |
    | `/<legacy-http-prefix>`     | `/alertmanager`                    |
    | `/status`                   | `/multitenant_alertmanager/status` |

* [CHANGE] Ingester: changed `-ingester.stream-chunks-when-using-blocks` default value from `false` to `true`. #717
* [CHANGE] Ingester: default `-ingester.ring.min-ready-duration` reduced from 1m to 15s. #126
* [CHANGE] Ingester: `-ingester.ring.min-ready-duration` now start counting the delay after the ring's health checks have passed instead of when the ring client was started. #126
* [CHANGE] Ingester: allow experimental ingester max-exemplars setting to be changed dynamically #144
  * CLI flag `-blocks-storage.tsdb.max-exemplars` is renamed to `-ingester.max-global-exemplars-per-user`.
  * YAML `max_exemplars` is moved from `tsdb` to `overrides` and renamed to `max_global_exemplars_per_user`.
* [CHANGE] Ingester: active series metrics `cortex_ingester_active_series` and `cortex_ingester_active_series_custom_tracker` are now removed when their value is zero. #672 #690
* [CHANGE] Ingester: changed default value of `-blocks-storage.tsdb.retention-period` from `6h` to `24h`. #966
* [CHANGE] Ingester: changed default value of `-blocks-storage.tsdb.close-idle-tsdb-timeout` from `0` to `13h`. #967
* [CHANGE] Ingester: changed default value of `-ingester.ring.final-sleep` from `30s` to `0s`. #981
* [CHANGE] Ingester: the following low level settings have been removed: #1153
  * `-ingester-client.expected-labels`
  * `-ingester-client.expected-samples-per-series`
  * `-ingester-client.expected-timeseries`
* [CHANGE] Ingester: following command line options related to ingester ring were renamed: #1155
  * `-consul.*` changed to `-ingester.ring.consul.*`
  * `-etcd.*` changed to `-ingester.ring.etcd.*`
  * `-multi.*` changed to `-ingester.ring.multi.*`
  * `-distributor.excluded-zones` changed to `-ingester.ring.excluded-zones`
  * `-distributor.replication-factor` changed to `-ingester.ring.replication-factor`
  * `-distributor.zone-awareness-enabled` changed to `-ingester.ring.zone-awareness-enabled`
  * `-ingester.availability-zone` changed to `-ingester.ring.instance-availability-zone`
  * `-ingester.final-sleep` changed to `-ingester.ring.final-sleep`
  * `-ingester.heartbeat-period` changed to `-ingester.ring.heartbeat-period`
  * `-ingester.join-after` changed to `-ingester.ring.join-after`
  * `-ingester.lifecycler.ID` changed to `-ingester.ring.instance-id`
  * `-ingester.lifecycler.addr` changed to `-ingester.ring.instance-addr`
  * `-ingester.lifecycler.interface` changed to `-ingester.ring.instance-interface-names`
  * `-ingester.lifecycler.port` changed to `-ingester.ring.instance-port`
  * `-ingester.min-ready-duration` changed to `-ingester.ring.min-ready-duration`
  * `-ingester.num-tokens` changed to `-ingester.ring.num-tokens`
  * `-ingester.observe-period` changed to `-ingester.ring.observe-period`
  * `-ingester.readiness-check-ring-health` changed to `-ingester.ring.readiness-check-ring-health`
  * `-ingester.tokens-file-path` changed to `-ingester.ring.tokens-file-path`
  * `-ingester.unregister-on-shutdown` changed to `-ingester.ring.unregister-on-shutdown`
  * `-ring.heartbeat-timeout` changed to `-ingester.ring.heartbeat-timeout`
  * `-ring.prefix` changed to `-ingester.ring.prefix`
  * `-ring.store` changed to `-ingester.ring.store`
* [CHANGE] Ingester: fields in YAML configuration for ingester ring have been changed: #1155
  * `ingester.lifecycler` changed to `ingester.ring`
  * Fields from `ingester.lifecycler.ring` moved to `ingester.ring`
  * `ingester.lifecycler.address` changed to `ingester.ring.instance_addr`
  * `ingester.lifecycler.id` changed to `ingester.ring.instance_id`
  * `ingester.lifecycler.port` changed to `ingester.ring.instance_port`
  * `ingester.lifecycler.availability_zone` changed to `ingester.ring.instance_availability_zone`
  * `ingester.lifecycler.interface_names` changed to `ingester.ring.instance_interface_names`
* [CHANGE] Distributor: removed the `-distributor.shard-by-all-labels` configuration option. It is now assumed to be true. #698
* [CHANGE] Distributor: change default value of `-distributor.instance-limits.max-inflight-push-requests` to `2000`. #964
* [CHANGE] Distributor: change default value of `-distributor.remote-timeout` from `2s` to `20s`. #970
* [CHANGE] Distributor: removed the `-distributor.extra-query-delay` flag (and its respective YAML config option). #1048
* [CHANGE] Query-frontend: Enable query stats by default, they can still be disabled with `-query-frontend.query-stats-enabled=false`. #83
* [CHANGE] Query-frontend: the `cortex_frontend_mapped_asts_total` metric has been renamed to `cortex_frontend_query_sharding_rewrites_attempted_total`. #150
* [CHANGE] Query-frontend: added `sharded` label to `cortex_query_seconds_total` metric. #235
* [CHANGE] Query-frontend: changed the flag name for controlling query sharding total shards from `-querier.total-shards` to `-query-frontend.query-sharding-total-shards`. #230
* [CHANGE] Query-frontend: flag `-querier.parallelise-shardable-queries` has been renamed to `-query-frontend.parallelize-shardable-queries` #284
* [CHANGE] Query-frontend: removed the deprecated (and unused) `-frontend.cache-split-interval`. Use `-query-frontend.split-queries-by-interval` instead. #587
* [CHANGE] Query-frontend: range query response now omits the `data` field when it's empty (error case) like Prometheus does, previously it was `"data":{"resultType":"","result":null}`. #629
* [CHANGE] Query-frontend: instant queries now honor the `-query-frontend.max-retries-per-request` flag. #630
* [CHANGE] Query-frontend: removed in-memory and Redis cache support. Reason is that these caching backends were just supported by query-frontend, while all other Mimir services only support memcached. #796
  * The following CLI flags (and their respective YAML config options) have been removed:
    * `-frontend.cache.enable-fifocache`
    * `-frontend.redis.*`
    * `-frontend.fifocache.*`
  * The following metrics have been removed:
    * `querier_cache_added_total`
    * `querier_cache_added_new_total`
    * `querier_cache_evicted_total`
    * `querier_cache_entries`
    * `querier_cache_gets_total`
    * `querier_cache_misses_total`
    * `querier_cache_stale_gets_total`
    * `querier_cache_memory_bytes`
    * `cortex_rediscache_request_duration_seconds`
* [CHANGE] Query-frontend: migrated memcached backend client to the same one used in other components (memcached config and metrics are now consistent across all Mimir services). #821
  * The following CLI flags (and their respective YAML config options) have been added:
    * `-query-frontend.results-cache.backend` (set it to `memcached` if `-query-frontend.cache-results=true`)
  * The following CLI flags (and their respective YAML config options) have been changed:
    * `-frontend.memcached.hostname` and `-frontend.memcached.service` have been removed: use `-query-frontend.results-cache.memcached.addresses` instead
  * The following CLI flags (and their respective YAML config options) have been renamed:
    * `-frontend.background.write-back-concurrency` renamed to `-query-frontend.results-cache.memcached.max-async-concurrency`
    * `-frontend.background.write-back-buffer` renamed to `-query-frontend.results-cache.memcached.max-async-buffer-size`
    * `-frontend.memcached.batchsize` renamed to `-query-frontend.results-cache.memcached.max-get-multi-batch-size`
    * `-frontend.memcached.parallelism` renamed to `-query-frontend.results-cache.memcached.max-get-multi-concurrency`
    * `-frontend.memcached.timeout` renamed to `-query-frontend.results-cache.memcached.timeout`
    * `-frontend.memcached.max-item-size` renamed to `-query-frontend.results-cache.memcached.max-item-size`
    * `-frontend.memcached.max-idle-conns` renamed to `-query-frontend.results-cache.memcached.max-idle-connections`
    * `-frontend.compression` renamed to `-query-frontend.results-cache.compression`
  * The following CLI flags (and their respective YAML config options) have been removed:
    * `-frontend.memcached.circuit-breaker-consecutive-failures`: feature removed
    * `-frontend.memcached.circuit-breaker-timeout`: feature removed
    * `-frontend.memcached.circuit-breaker-interval`: feature removed
    * `-frontend.memcached.update-interval`: new setting is hardcoded to 30s
    * `-frontend.memcached.consistent-hash`: new setting is always enabled
    * `-frontend.default-validity` and `-frontend.memcached.expiration`: new setting is hardcoded to 7 days
  * The following metrics have been changed:
    * `cortex_cache_dropped_background_writes_total{name}` changed to `thanos_memcached_operation_skipped_total{name, operation, reason}`
    * `cortex_cache_value_size_bytes{name, method}` changed to `thanos_memcached_operation_data_size_bytes{name}`
    * `cortex_cache_request_duration_seconds{name, method, status_code}` changed to `thanos_memcached_operation_duration_seconds{name, operation}`
    * `cortex_cache_fetched_keys{name}` changed to `thanos_cache_memcached_requests_total{name}`
    * `cortex_cache_hits{name}` changed to `thanos_cache_memcached_hits_total{name}`
    * `cortex_memcache_request_duration_seconds{name, method, status_code}` changed to `thanos_memcached_operation_duration_seconds{name, operation}`
    * `cortex_memcache_client_servers{name}` changed to `thanos_memcached_dns_provider_results{name, addr}`
    * `cortex_memcache_client_set_skip_total{name}` changed to `thanos_memcached_operation_skipped_total{name, operation, reason}`
    * `cortex_dns_lookups_total` changed to `thanos_memcached_dns_lookups_total`
    * For all metrics the value of the "name" label has changed from `frontend.memcached` to `frontend-cache`
  * The following metrics have been removed:
    * `cortex_cache_background_queue_length{name}`
* [CHANGE] Query-frontend: merged `query_range` into `frontend` in the YAML config (keeping the same keys) and renamed flags: #825
  * `-querier.max-retries-per-request` renamed to `-query-frontend.max-retries-per-request`
  * `-querier.split-queries-by-interval` renamed to `-query-frontend.split-queries-by-interval`
  * `-querier.align-querier-with-step` renamed to `-query-frontend.align-querier-with-step`
  * `-querier.cache-results` renamed to `-query-frontend.cache-results`
  * `-querier.parallelise-shardable-queries` renamed to `-query-frontend.parallelize-shardable-queries`
* [CHANGE] Query-frontend: the default value of `-query-frontend.split-queries-by-interval` has changed from `0` to `24h`. #1131
* [CHANGE] Query-frontend: `-frontend.` flags were renamed to `-query-frontend.`: #1167
* [CHANGE] Query-frontend / Query-scheduler: classified the `-query-frontend.querier-forget-delay` and `-query-scheduler.querier-forget-delay` flags (and their respective YAML config options) as experimental. #1208
* [CHANGE] Querier / ruler: Change `-querier.max-fetched-chunks-per-query` configuration to limit to maximum number of chunks that can be fetched in a single query. The number of chunks fetched by ingesters AND long-term storare combined should not exceed the value configured on `-querier.max-fetched-chunks-per-query`. [#4260](https://github.com/cortexproject/cortex/pull/4260)
* [CHANGE] Querier / ruler: Option `-querier.ingester-streaming` has been removed. Querier/ruler now always use streaming method to query ingesters. #204
* [CHANGE] Querier: always fetch labels from store and respect start/end times in request; the option `-querier.query-store-for-labels-enabled` has been removed and is now always on. #518 #1132
* [CHANGE] Querier / ruler: removed the `-store.query-chunk-limit` flag (and its respective YAML config option `max_chunks_per_query`). `-querier.max-fetched-chunks-per-query` (and its respective YAML config option `max_fetched_chunks_per_query`) should be used instead. #705
* [CHANGE] Querier/Ruler: `-querier.active-query-tracker-dir` option has been removed. Active query tracking is now done via Activity tracker configured by `-activity-tracker.filepath` and enabled by default. Limit for max number of concurrent queries (`-querier.max-concurrent`) is now respected even if activity tracking is not enabled. #661 #822
* [CHANGE] Querier/ruler/query-frontend: the experimental `-querier.at-modifier-enabled` CLI flag has been removed and the PromQL `@` modifier is always enabled. #941
* [CHANGE] Querier: removed `-querier.worker-match-max-concurrent` and `-querier.worker-parallelism` CLI flags (and their respective YAML config options). Mimir now behaves like if `-querier.worker-match-max-concurrent` is always enabled and you should configure the max concurrency per querier process using `-querier.max-concurrent` instead. #958
* [CHANGE] Querier: changed default value of `-querier.query-ingesters-within` from `0` to `13h`. #967
* [CHANGE] Querier: rename metric `cortex_query_fetched_chunks_bytes_total` to `cortex_query_fetched_chunk_bytes_total` to be consistent with the limit name. #476
* [CHANGE] Ruler: add two new metrics `cortex_ruler_list_rules_seconds` and `cortex_ruler_load_rule_groups_seconds` to the ruler. #906
* [CHANGE] Ruler: endpoints for listing configured rules now return HTTP status code 200 and an empty map when there are no rules instead of an HTTP 404 and plain text error message. The following endpoints are affected: #456
  * `<prometheus-http-prefix>/config/v1/rules`
  * `<prometheus-http-prefix>/config/v1/rules/{namespace}`
  * `<prometheus-http-prefix>/rules` (deprecated)
  * `<prometheus-http-prefix>/rules/{namespace}` (deprecated)
  * `/api/v1/rules` (deprecated)
  * `/api/v1/rules/{namespace}` (deprecated)
* [CHANGE] Ruler: removed `configdb` support from Ruler backend storages. #15 #38 #819
* [CHANGE] Ruler: removed the support for the deprecated storage configuration via `-ruler.storage.*` CLI flags (and their respective YAML config options). Use `-ruler-storage.*` instead. #628
* [CHANGE] Ruler: set new default limits for rule groups: `-ruler.max-rules-per-rule-group` to 20 (previously 0, disabled) and `-ruler.max-rule-groups-per-tenant` to 70 (previously 0, disabled). #847
* [CHANGE] Ruler: removed `-ruler.enable-sharding` option, and changed default value of `-ruler.ring.store` to `memberlist`. #943
* [CHANGE] Ruler: `-ruler.alertmanager-use-v2` has been removed. The ruler will always use the `v2` endpoints. #954 #1100
* [CHANGE] Ruler: `-experimental.ruler.enable-api` flag has been renamed to `-ruler.enable-api` and is now stable. The default value has also changed from `false` to `true`, so both ruler and alertmanager API are enabled by default. #913 #1065
* [CHANGE] Ruler: add support for [DNS service discovery format](./docs/sources/configuration/arguments.md#dns-service-discovery) for `-ruler.alertmanager-url`. `-ruler.alertmanager-discovery` flag has been removed. URLs following the prior SRV format, will be treated as a static target. To continue using service discovery for these URLs prepend `dnssrvnoa+` to them. #993
  * The following metrics for Alertmanager DNS service discovery are replaced:
    * `prometheus_sd_dns_lookups_total` replaced by `cortex_dns_lookups_total{component="ruler"}`
    * `prometheus_sd_dns_lookup_failures_total` replaced by `cortex_dns_failures_total{component="ruler"}`
* [CHANGE] Ruler: deprecate `/api/v1/rules/**` and `<prometheus-http-prefix/rules/**` configuration API endpoints in favour of `/<prometheus-http-prefix>/config/v1/rules/**`. Deprecated endpoints will be removed in Mimir 2.2.0. Main configuration API endpoints are now `/<prometheus-http-prefix>/config/api/v1/rules/**` introduced in Mimir 2.0.0. #1222
* [CHANGE] Store-gateway: index cache now includes tenant in cache keys, this invalidates previous cached entries. #607
* [CHANGE] Store-gateway: increased memcached index caching TTL from 1 day to 7 days. #718
* [CHANGE] Store-gateway: options `-store-gateway.sharding-enabled` and `-querier.store-gateway-addresses` were removed. Default value of `-store-gateway.sharding-ring.store` is now `memberlist` and default value for `-store-gateway.sharding-ring.wait-stability-min-duration` changed from `1m` to `0` (disabled). #976
* [CHANGE] Compactor: compactor will no longer try to compact blocks that are already marked for deletion. Previously compactor would consider blocks marked for deletion within `-compactor.deletion-delay / 2` period as eligible for compaction. [#4328](https://github.com/cortexproject/cortex/pull/4328)
* [CHANGE] Compactor: Removed support for block deletion marks migration. If you're upgrading from Cortex < 1.7.0 to Mimir, you should upgrade the compactor to Cortex >= 1.7.0 first, run it at least once and then upgrade to Mimir. #122
* [CHANGE] Compactor: removed the `cortex_compactor_group_vertical_compactions_total` metric. #278
* [CHANGE] Compactor: no longer waits for initial blocks cleanup to finish before starting compactions. #282
* [CHANGE] Compactor: removed overlapping sources detection. Overlapping sources may exist due to edge cases (timing issues) when horizontally sharding compactor, but are correctly handled by compactor. #494
* [CHANGE] Compactor: compactor now uses deletion marks from `<tenant>/markers` location in the bucket. Marker files are no longer fetched, only listed. #550
* [CHANGE] Compactor: Default value of `-compactor.block-sync-concurrency` has changed from 20 to 8. This flag is now only used to control number of goroutines for downloading and uploading blocks during compaction. #552
* [CHANGE] Compactor is now included in `all` target (single-binary). #866
* [CHANGE] Compactor: Removed `-compactor.sharding-enabled` option. Sharding in compactor is now always enabled. Default value of `-compactor.ring.store` has changed from `consul` to `memberlist`. Default value of `-compactor.ring.wait-stability-min-duration` is now 0, which disables the feature. #956
* [CHANGE] Alertmanager: removed `-alertmanager.configs.auto-webhook-root` #977
* [CHANGE] Alertmanager: removed `configdb` support from Alertmanager backend storages. #15 #38 #819
* [CHANGE] Alertmanager: Don't count user-not-found errors from replicas as failures in the `cortex_alertmanager_state_fetch_replica_state_failed_total` metric. #190
* [CHANGE] Alertmanager: Use distributor for non-API routes. #213
* [CHANGE] Alertmanager: removed `-alertmanager.storage.*` configuration options, with the exception of the CLI flags `-alertmanager.storage.path` and `-alertmanager.storage.retention`. Use `-alertmanager-storage.*` instead. #632
* [CHANGE] Alertmanager: set default value for `-alertmanager.web.external-url=http://localhost:8080/alertmanager` to match the default configuration. #808 #1067
* [CHANGE] Alertmanager: `-experimental.alertmanager.enable-api` flag has been renamed to `-alertmanager.enable-api` and is now stable. #913
* [CHANGE] Alertmanager: now always runs with sharding enabled; other modes of operation are removed. #1044 #1126
  * The following configuration options are removed:
    * `-alertmanager.sharding-enabled`
    * `-alertmanager.cluster.advertise-address`
    * `-alertmanager.cluster.gossip-interval`
    * `-alertmanager.cluster.listen-address`
    * `-alertmanager.cluster.peers`
    * `-alertmanager.cluster.push-pull-interval`
  * The following configuration options are renamed:
    * `-alertmanager.cluster.peer-timeout` to `-alertmanager.peer-timeout`
* [CHANGE] Alertmanager: the default value of `-alertmanager.sharding-ring.store` is now `memberlist`. #1171
* [CHANGE] Ring: changed default value of `-distributor.ring.store` (Distributor ring) and `-ring.store` (Ingester ring) to `memberlist`. #1046
* [CHANGE] Memberlist: the `memberlist_kv_store_value_bytes` metric has been removed due to values no longer being stored in-memory as encoded bytes. [#4345](https://github.com/cortexproject/cortex/pull/4345)
* [CHANGE] Memberlist: forward only changes, not entire original message. [#4419](https://github.com/cortexproject/cortex/pull/4419)
* [CHANGE] Memberlist: don't accept old tombstones as incoming change, and don't forward such messages to other gossip members. [#4420](https://github.com/cortexproject/cortex/pull/4420)
* [CHANGE] Memberlist: changed probe interval from `1s` to `5s` and probe timeout from `500ms` to `2s`. #563
* [CHANGE] Memberlist: the `name` label on metrics `cortex_dns_failures_total`, `cortex_dns_lookups_total` and `cortex_dns_provider_results` was renamed to `component`. #993
* [CHANGE] Limits: removed deprecated limits for rejecting old samples #799
  This removes the following flags:
  * `-validation.reject-old-samples`
  * `-validation.reject-old-samples.max-age`
* [CHANGE] Limits: removed local limit-related flags in favor of global limits. #725
  The distributor ring is now required, and can be configured via the `distributor.ring.*` flags.
  This removes the following flags:
  * `-distributor.ingestion-rate-strategy` -> will now always use the "global" strategy
  * `-ingester.max-series-per-user` -> set `-ingester.max-global-series-per-user` to `N` times the existing value of `-ingester.max-series-per-user` instead
  * `-ingester.max-series-per-metric` -> set `-ingester.max-global-series-per-metric`  to `N` times the existing value of `-ingester.max-series-per-metric` instead
  * `-ingester.max-metadata-per-user` -> set `-ingester.max-global-metadata-per-user` to `N` times the existing value of `-ingester.max-metadata-per-user` instead
  * `-ingester.max-metadata-per-metric` -> set `-ingester.max-global-metadata-per-metric` to `N` times the existing value of `-ingester.max-metadata-per-metric` instead
  * In the above notes, `N` refers to the number of ingester replicas
  Additionally, default values for the following flags have changed:
  * `-ingester.max-global-series-per-user` from `0` to `150000`
  * `-ingester.max-global-series-per-metric` from `0` to `20000`
  * `-distributor.ingestion-rate-limit` from `25000` to `10000`
  * `-distributor.ingestion-burst-size` from `50000` to `200000`
* [CHANGE] Limits: removed limit `enforce_metric_name`, now behave as if set to `true` always. #686
* [CHANGE] Limits: Option `-ingester.max-samples-per-query` and its YAML field `max_samples_per_query` have been removed. It required `-querier.ingester-streaming` option to be set to false, but since `-querier.ingester-streaming` is removed (always defaulting to true), the limit using it was removed as well. #204 #1132
* [CHANGE] Limits: Set the default max number of inflight ingester push requests (`-ingester.instance-limits.max-inflight-push-requests`) to 30000 in order to prevent clusters from being overwhelmed by request volume or temporary slow-downs. #259
* [CHANGE] Overrides exporter: renamed metric `cortex_overrides` to `cortex_limits_overrides`. #173 #407
* [FEATURE] The following features have been moved from experimental to stable: #913 #1002
  * Alertmanager config API
  * Alertmanager receiver firewall
  * Alertmanager sharding
  * Azure blob storage support
  * Blocks storage bucket index
  * Disable the ring health check in the readiness endpoint (`-ingester.readiness-check-ring-health=false`)
  * Distributor: do not extend writes on unhealthy ingesters
  * Do not unregister ingesters from ring on shutdown (`-ingester.unregister-on-shutdown=false`)
  * HA Tracker: cleanup of old replicas from KV Store
  * Instance limits in ingester and distributor
  * OpenStack Swift storage support
  * Query-frontend: query stats tracking
  * Query-scheduler
  * Querier: tenant federation
  * Ruler config API
  * S3 Server Side Encryption (SSE) using KMS
  * TLS configuration for gRPC, HTTP and etcd clients
  * Zone-aware replication
  * `/labels` API using matchers
  * The following querier limits:
    * `-querier.max-fetched-chunks-per-query`
    * `-querier.max-fetched-chunk-bytes-per-query`
    * `-querier.max-fetched-series-per-query`
  * The following alertmanager limits:
    * Notification rate (`-alertmanager.notification-rate-limit` and `-alertmanager.notification-rate-limit-per-integration`)
    * Dispatcher groups (`-alertmanager.max-dispatcher-aggregation-groups`)
    * User config size (`-alertmanager.max-config-size-bytes`)
    * Templates count in user config (`-alertmanager.max-templates-count`)
    * Max template size (`-alertmanager.max-template-size-bytes`)
* [FEATURE] The endpoints `/api/v1/status/buildinfo`, `<prometheus-http-prefix>/api/v1/status/buildinfo`, and `<alertmanager-http-prefix>/api/v1/status/buildinfo` have been added to display build information and enabled features. #1219 #1240
* [FEATURE] PromQL: added `present_over_time` support. #139
* [FEATURE] Added "Activity tracker" feature which can log ongoing activities from previous Mimir run in case of a crash. It is enabled by default and controlled by the `-activity-tracker.filepath` flag. It can be disabled by setting this path to an empty string. Currently, the Store-gateway, Ruler, Querier, Query-frontend and Ingester components use this feature to track queries. #631 #782 #822 #1121
* [FEATURE] Divide configuration parameters into categories "basic", "advanced", and "experimental". Only flags in the basic category are shown when invoking `-help`, whereas `-help-all` will include flags in all categories (basic, advanced, experimental). #840
* [FEATURE] Querier: Added support for tenant federation to exemplar endpoints. #927
* [FEATURE] Ingester: can expose metrics on active series matching custom trackers configured via `-ingester.active-series-custom-trackers` (or its respective YAML config option). When configured, active series for custom trackers are exposed by the `cortex_ingester_active_series_custom_tracker` metric. #42 #672
* [FEATURE] Ingester: Enable snapshotting of in-memory TSDB on disk during shutdown via `-blocks-storage.tsdb.memory-snapshot-on-shutdown` (experimental). #249
* [FEATURE] Ingester: Added `-blocks-storage.tsdb.isolation-enabled` flag, which allows disabling TSDB isolation feature. This is enabled by default (per TSDB default), but disabling can improve performance of write requests. #512
* [FEATURE] Ingester: Added `-blocks-storage.tsdb.head-chunks-write-queue-size` flag, which allows setting the size of the queue used by the TSDB before m-mapping chunks (experimental). #591
  * Added `cortex_ingester_tsdb_mmap_chunk_write_queue_operations_total` metric to track different operations of this queue.
* [FEATURE] Distributor: Added `-api.skip-label-name-validation-header-enabled` option to allow skipping label name validation on the HTTP write path based on `X-Mimir-SkipLabelNameValidation` header being `true` or not. #390
* [FEATURE] Query-frontend: Add `cortex_query_fetched_series_total` and `cortex_query_fetched_chunks_bytes_total` per-user counters to expose the number of series and bytes fetched as part of queries. These metrics can be enabled with the `-frontend.query-stats-enabled` flag (or its respective YAML config option `query_stats_enabled`). [#4343](https://github.com/cortexproject/cortex/pull/4343)
* [FEATURE] Query-frontend: Add `cortex_query_fetched_chunks_total` per-user counter to expose the number of chunks fetched as part of queries. This metric can be enabled with the `-query-frontend.query-stats-enabled` flag (or its respective YAML config option `query_stats_enabled`). #31
* [FEATURE] Query-frontend: Add query sharding for instant and range queries. You can enable querysharding by setting `-query-frontend.parallelize-shardable-queries` to `true`. The following additional config and exported metrics have been added. #79 #80 #100 #124 #140 #148 #150 #151 #153 #154 #155 #156 #157 #158 #159 #160 #163 #169 #172 #196 #205 #225 #226 #227 #228 #230 #235 #240 #239 #246 #244 #319 #330 #371 #385 #400 #458 #586 #630 #660 #707 #1542
  * New config options:
    * `-query-frontend.query-sharding-total-shards`: The amount of shards to use when doing parallelisation via query sharding.
    * `-query-frontend.query-sharding-max-sharded-queries`: The max number of sharded queries that can be run for a given received query. 0 to disable limit.
    * `-blocks-storage.bucket-store.series-hash-cache-max-size-bytes`: Max size - in bytes - of the in-memory series hash cache in the store-gateway.
    * `-blocks-storage.tsdb.series-hash-cache-max-size-bytes`: Max size - in bytes - of the in-memory series hash cache in the ingester.
  * New exported metrics:
    * `cortex_bucket_store_series_hash_cache_requests_total`
    * `cortex_bucket_store_series_hash_cache_hits_total`
    * `cortex_frontend_query_sharding_rewrites_succeeded_total`
    * `cortex_frontend_sharded_queries_per_query`
  * Renamed metrics:
    * `cortex_frontend_mapped_asts_total` to `cortex_frontend_query_sharding_rewrites_attempted_total`
  * Modified metrics:
    * added `sharded` label to `cortex_query_seconds_total`
  * When query sharding is enabled, the following querier config must be set on query-frontend too:
    * `-querier.max-concurrent`
    * `-querier.timeout`
    * `-querier.max-samples`
    * `-querier.at-modifier-enabled`
    * `-querier.default-evaluation-interval`
    * `-querier.active-query-tracker-dir`
    * `-querier.lookback-delta`
  * Sharding can be dynamically controlled per request using the `Sharding-Control: 64` header. (0 to disable)
  * Sharding can be dynamically controlled per tenant using the limit `query_sharding_total_shards`. (0 to disable)
  * Added `sharded_queries` count to the "query stats" log.
  * The number of shards is adjusted to be compatible with number of compactor shards that are used by a split-and-merge compactor. The querier can use this to avoid querying blocks that cannot have series in a given query shard.
* [FEATURE] Query-Frontend: Added `-query-frontend.cache-unaligned-requests` option to cache responses for requests that do not have step-aligned start and end times. This can improve speed of repeated queries, but can also pollute cache with results that are never reused. #432
* [FEATURE] Querier: Added label names cardinality endpoint `<prefix>/api/v1/cardinality/label_names` that is disabled by default. Can be enabled/disabled via the CLI flag `-querier.cardinality-analysis-enabled` or its respective YAML config option. Configurable on a per-tenant basis. #301 #377 #474
* [FEATURE] Querier: Added label values cardinality endpoint `<prefix>/api/v1/cardinality/label_values` that is disabled by default. Can be enabled/disabled via the CLI flag `-querier.cardinality-analysis-enabled` or its respective YAML config option, and configurable on a per-tenant basis. The maximum number of label names allowed to be queried in a single API call can be controlled via `-querier.label-values-max-cardinality-label-names-per-request`. #332 #395 #474
* [FEATURE] Querier: Added `-store.max-labels-query-length` to restrict the range of `/series`, label-names and label-values requests. #507
* [FEATURE] Ruler: Add new `-ruler.query-stats-enabled` which when enabled will report the `cortex_ruler_query_seconds_total` as a per-user metric that tracks the sum of the wall time of executing queries in the ruler in seconds. [#4317](https://github.com/cortexproject/cortex/pull/4317)
* [FEATURE] Ruler: Added federated rule groups. #533
  * Added `-ruler.tenant-federation.enabled` config flag.
  * Added support for `source_tenants` field on rule groups.
* [FEATURE] Store-gateway: Added `/store-gateway/tenants` and `/store-gateway/tenant/{tenant}/blocks` endpoints that provide functionality that was provided by `tools/listblocks`. #911 #973
* [FEATURE] Compactor: compactor now uses new algorithm that we call "split-and-merge". Previous compaction strategy was removed. With the `split-and-merge` compactor source blocks for a given tenant are grouped into `-compactor.split-groups` number of groups. Each group of blocks is then compacted separately, and is split into `-compactor.split-and-merge-shards` shards (configurable on a per-tenant basis). Compaction of each tenant shards can be horizontally scaled. Number of compactors that work on jobs for single tenant can be limited by using `-compactor.compactor-tenant-shard-size` parameter, or per-tenant `compactor_tenant_shard_size` override.  #275 #281 #282 #283 #288 #290 #303 #307 #317 #323 #324 #328 #353 #368 #479 #820
* [FEATURE] Compactor: Added `-compactor.max-compaction-time` to control how long can compaction for a single tenant take. If compactions for a tenant take longer, no new compactions are started in the same compaction cycle. Running compactions are not stopped however, and may take much longer. #523
* [FEATURE] Compactor: When compactor finds blocks with out-of-order chunks, it will mark them for no-compaction. Blocks marked for no-compaction are ignored in future compactions too. Added metric `cortex_compactor_blocks_marked_for_no_compaction_total` to track number of blocks marked for no-compaction. Added `CortexCompactorSkippedBlocksWithOutOfOrderChunks` alert based on new metric. Markers are only checked from `<tenant>/markers` location, but uploaded to the block directory too. #520 #535 #550
* [FEATURE] Compactor: multiple blocks are now downloaded and uploaded at once, which can shorten compaction process. #552
* [ENHANCEMENT] Exemplars are now emitted for all gRPC calls and many operations tracked by histograms. #180
* [ENHANCEMENT] New options `-server.http-listen-network` and `-server.grpc-listen-network` allow binding as 'tcp4' or 'tcp6'. #180
* [ENHANCEMENT] Query federation: improve performance in MergeQueryable by memoizing labels. #312
* [ENHANCEMENT] Add histogram metrics `cortex_distributor_sample_delay_seconds` and `cortex_ingester_tsdb_sample_out_of_order_delta_seconds` #488
* [ENHANCEMENT] Check internal directory access before starting up. #1217
* [ENHANCEMENT] Azure client: expose option to configure MSI URL and user-assigned identity. #584
* [ENHANCEMENT] Added a new metric `mimir_build_info` to coincide with `cortex_build_info`. The metric `cortex_build_info` has not been removed. #1022
* [ENHANCEMENT] Mimir runs a sanity check of storage config at startup and will fail to start if the sanity check doesn't pass. This is done to find potential config issues before starting up. #1180
* [ENHANCEMENT] Validate alertmanager and ruler storage configurations to ensure they don't use same bucket name and region values as those configured for the blocks storage. #1214
* [ENHANCEMENT] Ingester: added option `-ingester.readiness-check-ring-health` to disable the ring health check in the readiness endpoint. When disabled, the health checks are run against only the ingester itself instead of all ingesters in the ring. #48 #126
* [ENHANCEMENT] Ingester: reduce CPU and memory utilization if remote write requests contains a large amount of "out of bounds" samples. #413
* [ENHANCEMENT] Ingester: reduce CPU and memory utilization when querying chunks from ingesters. #430
* [ENHANCEMENT] Ingester: Expose ingester ring page on ingesters. #654
* [ENHANCEMENT] Distributor: added option `-distributor.excluded-zones` to exclude ingesters running in specific zones both on write and read path. #51
* [ENHANCEMENT] Distributor: add tags to tracing span for distributor push with user, cluster and replica. #210
* [ENHANCEMENT] Distributor: performance optimisations. #212 #217 #242
* [ENHANCEMENT] Distributor: reduce latency when HA-Tracking by doing KVStore updates in the background. #271
* [ENHANCEMENT] Distributor: make distributor inflight push requests count include background calls to ingester. #398
* [ENHANCEMENT] Distributor: silently drop exemplars more than 5 minutes older than samples in the same batch. #544
* [ENHANCEMENT] Distributor: reject exemplars with blank label names or values. The `cortex_discarded_exemplars_total` metric will use the `exemplar_labels_blank` reason in this case. #873
* [ENHANCEMENT] Query-frontend: added `cortex_query_frontend_workers_enqueued_requests_total` metric to track the number of requests enqueued in each query-scheduler. #384
* [ENHANCEMENT] Query-frontend: added `cortex_query_frontend_non_step_aligned_queries_total` to track the total number of range queries with start/end not aligned to step. #347 #357 #582
* [ENHANCEMENT] Query-scheduler: exported summary `cortex_query_scheduler_inflight_requests` tracking total number of inflight requests (both enqueued and processing) in percentile buckets. #675
* [ENHANCEMENT] Querier: can use the `LabelNames` call with matchers, if matchers are provided in the `/labels` API call, instead of using the more expensive `MetricsForLabelMatchers` call as before. #3 #1186
* [ENHANCEMENT] Querier / store-gateway: optimized regex matchers. #319 #334 #355
* [ENHANCEMENT] Querier: when fetching data for specific query-shard, we can ignore some blocks based on compactor-shard ID, since sharding of series by query sharding and compactor is the same. Added metrics: #438 #450
  * `cortex_querier_blocks_found_total`
  * `cortex_querier_blocks_queried_total`
  * `cortex_querier_blocks_with_compactor_shard_but_incompatible_query_shard_total`
* [ENHANCEMENT] Querier / ruler: reduce cpu usage, latency and peak memory consumption. #459 #463 #589
* [ENHANCEMENT] Querier: labels requests now obey `-querier.query-ingesters-within`, making them a little more efficient. #518
* [ENHANCEMENT] Querier: retry store-gateway in case of unexpected failure, instead of failing the query. #1003
* [ENHANCEMENT] Querier / ruler: reduce memory used by streaming queries, particularly in ruler. [#4341](https://github.com/cortexproject/cortex/pull/4341)
* [ENHANCEMENT] Ruler: Using shuffle sharding subring on GetRules API. [#4466](https://github.com/cortexproject/cortex/pull/4466)
* [ENHANCEMENT] Ruler: wait for ruler ring client to self-detect during startup. #990
* [ENHANCEMENT] Store-gateway: added `cortex_bucket_store_sent_chunk_size_bytes` metric, tracking the size of chunks sent from store-gateway to querier. #123
* [ENHANCEMENT] Store-gateway: reduced CPU and memory utilization due to exported metrics aggregation for instances with a large number of tenants. #123 #142
* [ENHANCEMENT] Store-gateway: added an in-memory LRU cache for chunks attributes. Can be enabled setting `-blocks-storage.bucket-store.chunks-cache.attributes-in-memory-max-items=X` where `X` is the max number of items to keep in the in-memory cache. The following new metrics are exposed: #279 #415 #437
  * `cortex_cache_memory_requests_total`
  * `cortex_cache_memory_hits_total`
  * `cortex_cache_memory_items_count`
* [ENHANCEMENT] Store-gateway: log index cache requests to tracing spans. #419
* [ENHANCEMENT] Store-gateway: store-gateway can now ignore blocks with minimum time within `-blocks-storage.bucket-store.ignore-blocks-within` duration. Useful when used together with `-querier.query-store-after`. #502
* [ENHANCEMENT] Store-gateway: label values with matchers now doesn't preload or list series, reducing latency and memory consumption. #534
* [ENHANCEMENT] Store-gateway: the results of `LabelNames()`, `LabelValues()` and `Series(skipChunks=true)` calls are now cached in the index cache. #590
* [ENHANCEMENT] Store-gateway: Added `-store-gateway.sharding-ring.unregister-on-shutdown` option that allows store-gateway to stay in the ring even after shutdown. Defaults to `true`, which is the same as current behaviour. #610 #614
* [ENHANCEMENT] Store-gateway: wait for ring tokens stability instead of ring stability to speed up startup and tests. #620
* [ENHANCEMENT] Compactor: add timeout for waiting on compactor to become ACTIVE in the ring. [#4262](https://github.com/cortexproject/cortex/pull/4262)
* [ENHANCEMENT] Compactor: skip already planned compaction jobs if the tenant doesn't belong to the compactor instance anymore. #303
* [ENHANCEMENT] Compactor: Blocks cleaner will ignore users that it no longer "owns" when sharding is enabled, and user ownership has changed since last scan. #325
* [ENHANCEMENT] Compactor: added `-compactor.compaction-jobs-order` support to configure which compaction jobs should run first for a given tenant (in case there are multiple ones). Supported values are: `smallest-range-oldest-blocks-first` (default), `newest-blocks-first`. #364
* [ENHANCEMENT] Compactor: delete blocks marked for deletion faster. #490
* [ENHANCEMENT] Compactor: expose low-level concurrency options for compactor: `-compactor.max-opening-blocks-concurrency`, `-compactor.max-closing-blocks-concurrency`, `-compactor.symbols-flushers-concurrency`. #569 #701
* [ENHANCEMENT] Compactor: expand compactor logs to include total compaction job time, total time for uploads and block counts. #549
* [ENHANCEMENT] Ring: allow experimental configuration of disabling of heartbeat timeouts by setting the relevant configuration value to zero. Applies to the following: [#4342](https://github.com/cortexproject/cortex/pull/4342)
  * `-distributor.ring.heartbeat-timeout`
  * `-ingester.ring.heartbeat-timeout`
  * `-ruler.ring.heartbeat-timeout`
  * `-alertmanager.sharding-ring.heartbeat-timeout`
  * `-compactor.ring.heartbeat-timeout`
  * `-store-gateway.sharding-ring.heartbeat-timeout`
* [ENHANCEMENT] Ring: allow heartbeats to be explicitly disabled by setting the interval to zero. This is considered experimental. This applies to the following configuration options: [#4344](https://github.com/cortexproject/cortex/pull/4344)
  * `-distributor.ring.heartbeat-period`
  * `-ingester.ring.heartbeat-period`
  * `-ruler.ring.heartbeat-period`
  * `-alertmanager.sharding-ring.heartbeat-period`
  * `-compactor.ring.heartbeat-period`
  * `-store-gateway.sharding-ring.heartbeat-period`
* [ENHANCEMENT] Memberlist: optimized receive path for processing ring state updates, to help reduce CPU utilization in large clusters. [#4345](https://github.com/cortexproject/cortex/pull/4345)
* [ENHANCEMENT] Memberlist: expose configuration of memberlist packet compression via `-memberlist.compression-enabled`. [#4346](https://github.com/cortexproject/cortex/pull/4346)
* [ENHANCEMENT] Memberlist: Add `-memberlist.advertise-addr` and `-memberlist.advertise-port` options for setting the address to advertise to other members of the cluster to enable NAT traversal. #260
* [ENHANCEMENT] Memberlist: reduce CPU utilization for rings with a large number of members. #537 #563 #634
* [ENHANCEMENT] Overrides exporter: include additional limits in the per-tenant override exporter. The following limits have been added to the `cortex_limit_overrides` metric: #21
  * `max_fetched_series_per_query`
  * `max_fetched_chunk_bytes_per_query`
  * `ruler_max_rules_per_rule_group`
  * `ruler_max_rule_groups_per_tenant`
* [ENHANCEMENT] Overrides exporter: add a metrics `cortex_limits_defaults` to expose the default values of limits. #173
* [ENHANCEMENT] Overrides exporter: Add `max_fetched_chunks_per_query` and `max_global_exemplars_per_user` limits to the default and per-tenant limits exported as metrics. #471 #515
* [ENHANCEMENT] Upgrade Go to 1.17.8. #1347 #1381
* [ENHANCEMENT] Upgrade Docker base images to `alpine:3.15.0`. #1348
* [BUGFIX] Azure storage: only create HTTP client once, to reduce memory utilization. #605
* [BUGFIX] Ingester: fixed ingester stuck on start up (LEAVING ring state) when `-ingester.ring.heartbeat-period=0` and `-ingester.unregister-on-shutdown=false`. [#4366](https://github.com/cortexproject/cortex/pull/4366)
* [BUGFIX] Ingester: prevent any reads or writes while the ingester is stopping. This will prevent accessing TSDB blocks once they have been already closed. [#4304](https://github.com/cortexproject/cortex/pull/4304)
* [BUGFIX] Ingester: TSDB now waits for pending readers before truncating Head block, fixing the `chunk not found` error and preventing wrong query results. #16
* [BUGFIX] Ingester: don't create TSDB or appender if no samples are sent by a tenant. #162
* [BUGFIX] Ingester: fix out-of-order chunks in TSDB head in-memory series after WAL replay in case some samples were appended to TSDB WAL before series. #530
* [BUGFIX] Distributor: when cleaning up obsolete elected replicas from KV store, HA tracker didn't update number of cluster per user correctly. [#4336](https://github.com/cortexproject/cortex/pull/4336)
* [BUGFIX] Distributor: fix bug in query-exemplar where some results would get dropped. #583
* [BUGFIX] Query-frontend: Fixes @ modifier functions (start/end) when splitting queries by time. #206
* [BUGFIX] Query-frontend: Ensure query_range requests handled by the query-frontend return JSON formatted errors. #360 #499
* [BUGFIX] Query-frontend: don't reuse cached results for queries that are not step-aligned. #424
* [BUGFIX] Query-frontend: fix API error messages that were mentioning Prometheus `--enable-feature=promql-negative-offset` and `--enable-feature=promql-at-modifier` flags. #688
* [BUGFIX] Query-frontend: worker's cancellation channels are now buffered to ensure that all request cancellations are properly handled. #741
* [BUGFIX] Querier: fixed `/api/v1/user_stats` endpoint. When zone-aware replication is enabled, `MaxUnavailableZones` param is used instead of `MaxErrors`, so setting `MaxErrors = 0` doesn't make the Querier wait for all Ingesters responses. #474
* [BUGFIX] Querier: Disable query scheduler SRV DNS lookup. #689
* [BUGFIX] Ruler: fixed counting of PromQL evaluation errors as user-errors when updating `cortex_ruler_queries_failed_total`. [#4335](https://github.com/cortexproject/cortex/pull/4335)
* [BUGFIX] Ruler: fix formatting of rule groups in `/ruler/rule_groups` endpoint. #655
* [BUGFIX] Ruler: do not log `unable to read rules directory` at startup if the directory hasn't been created yet. #1058
* [BUGFIX] Ruler: enable Prometheus-compatible endpoints regardless of `-ruler.enable-api`. The flag now only controls the configuration API. This is what the config flag description stated, but not what was happening. #1216
* [BUGFIX] Compactor: fixed panic while collecting Prometheus metrics. #28
* [BUGFIX] Compactor: compactor should now be able to correctly mark blocks for deletion and no-compaction, if such marking was previously interrupted. #1015
* [BUGFIX] Alertmanager: remove stale template files. #4495
* [BUGFIX] Alertmanager: don't replace user configurations with blank fallback configurations (when enabled), particularly during scaling up/down instances when sharding is enabled. #224
* [BUGFIX] Ring: multi KV runtime config changes are now propagated to all rings, not just ingester ring. #1047
* [BUGFIX] Memberlist: fixed corrupted packets when sending compound messages with more than 255 messages or messages bigger than 64KB. #551
* [BUGFIX] Overrides exporter: successfully startup even if runtime config is not set. #1056
* [BUGFIX] Fix internal modules to wait for other modules depending on them before stopping. #1472

### Mixin

_Changes since `grafana/cortex-jsonnet` `1.9.0`._

* [CHANGE] Removed chunks storage support from mixin. #641 #643 #645 #811 #812 #813
  * Removed `tsdb.libsonnet`: no need to import it anymore (its content is already automatically included when using Jsonnet)
  * Removed the following fields from `_config`:
    * `storage_engine` (defaults to `blocks`)
    * `chunk_index_backend`
    * `chunk_store_backend`
  * Removed schema config map
  * Removed the following dashboards:
    * "Cortex / Chunks"
    * "Cortex / WAL"
    * "Cortex / Blocks vs Chunks"
  * Removed the following alerts:
    * `CortexOldChunkInMemory`
    * `CortexCheckpointCreationFailed`
    * `CortexCheckpointDeletionFailed`
    * `CortexProvisioningMemcachedTooSmall`
    * `CortexWALCorruption`
    * `CortexTableSyncFailure`
    * `CortexTransferFailed`
  * Removed the following recording rules:
    * `cortex_chunk_store_index_lookups_per_query`
    * `cortex_chunk_store_series_pre_intersection_per_query`
    * `cortex_chunk_store_series_post_intersection_per_query`
    * `cortex_chunk_store_chunks_per_query`
    * `cortex_bigtable_request_duration_seconds`
    * `cortex_cassandra_request_duration_seconds`
    * `cortex_dynamo_request_duration_seconds`
    * `cortex_database_request_duration_seconds`
    * `cortex_gcs_request_duration_seconds`
* [CHANGE] Update grafana-builder dependency: use $__rate_interval in qpsPanel and latencyPanel. [#372](https://github.com/grafana/cortex-jsonnet/pull/372)
* [CHANGE] `namespace` template variable in dashboards now only selects namespaces for selected clusters. [#311](https://github.com/grafana/cortex-jsonnet/pull/311)
* [CHANGE] `CortexIngesterRestarts` alert severity changed from `critical` to `warning`. [#321](https://github.com/grafana/cortex-jsonnet/pull/321)
* [CHANGE] Dashboards: added overridable `job_labels` and `cluster_labels` to the configuration object as label lists to uniquely identify jobs and clusters in the metric names and group-by lists in dashboards. [#319](https://github.com/grafana/cortex-jsonnet/pull/319)
* [CHANGE] Dashboards: `alert_aggregation_labels` has been removed from the configuration and overriding this value has been deprecated. Instead the labels are now defined by the `cluster_labels` list, and should be overridden accordingly through that list. [#319](https://github.com/grafana/cortex-jsonnet/pull/319)
* [CHANGE] Renamed `CortexCompactorHasNotUploadedBlocksSinceStart` to `CortexCompactorHasNotUploadedBlocks`. [#334](https://github.com/grafana/cortex-jsonnet/pull/334)
* [CHANGE] Renamed `CortexCompactorRunFailed` to `CortexCompactorHasNotSuccessfullyRunCompaction`. [#334](https://github.com/grafana/cortex-jsonnet/pull/334)
* [CHANGE] Renamed `CortexInconsistentConfig` alert to `CortexInconsistentRuntimeConfig` and increased severity to `critical`. [#335](https://github.com/grafana/cortex-jsonnet/pull/335)
* [CHANGE] Increased `CortexBadRuntimeConfig` alert severity to `critical` and removed support for `cortex_overrides_last_reload_successful` metric (was removed in Cortex 1.3.0). [#335](https://github.com/grafana/cortex-jsonnet/pull/335)
* [CHANGE] Grafana 'min step' changed to 15s so dashboard show better detail. [#340](https://github.com/grafana/cortex-jsonnet/pull/340)
* [CHANGE] Replace `CortexRulerFailedEvaluations` with two new alerts: `CortexRulerTooManyFailedPushes` and `CortexRulerTooManyFailedQueries`. [#347](https://github.com/grafana/cortex-jsonnet/pull/347)
* [CHANGE] Removed `CortexCacheRequestErrors` alert. This alert was not working because the legacy Cortex cache client instrumentation doesn't track errors. [#346](https://github.com/grafana/cortex-jsonnet/pull/346)
* [CHANGE] Removed `CortexQuerierCapacityFull` alert. [#342](https://github.com/grafana/cortex-jsonnet/pull/342)
* [CHANGE] Changes blocks storage alerts to group metrics by the configured `cluster_labels` (supporting the deprecated `alert_aggregation_labels`). [#351](https://github.com/grafana/cortex-jsonnet/pull/351)
* [CHANGE] Increased `CortexIngesterReachingSeriesLimit` critical alert threshold from 80% to 85%. [#363](https://github.com/grafana/cortex-jsonnet/pull/363)
* [CHANGE] Changed default `job_names` for query-frontend, query-scheduler and querier to match custom deployments too. [#376](https://github.com/grafana/cortex-jsonnet/pull/376)
* [CHANGE] Split `cortex_api` recording rule group into three groups. This is a workaround for large clusters where this group can become slow to evaluate. [#401](https://github.com/grafana/cortex-jsonnet/pull/401)
* [CHANGE] Increased `CortexIngesterReachingSeriesLimit` warning threshold from 70% to 80% and critical threshold from 85% to 90%. [#404](https://github.com/grafana/cortex-jsonnet/pull/404)
* [CHANGE] Raised `CortexKVStoreFailure` alert severity from warning to critical. #493
* [CHANGE] Increase `CortexRolloutStuck` alert "for" duration from 15m to 30m. #493 #573
* [CHANGE] The Alertmanager and Ruler compiled dashboards (`alertmanager.json` and `ruler.json`) have been respectively renamed to `mimir-alertmanager.json` and `mimir-ruler.json`. #869
* [CHANGE] Removed `cortex_overrides_metric` from `_config`. #871
* [CHANGE] Renamed recording rule groups (`cortex_` prefix changed to `mimir_`). #871
* [CHANGE] Alerts name prefix has been changed from `Cortex` to `Mimir` (eg. alert `CortexIngesterUnhealthy` has been renamed to `MimirIngesterUnhealthy`). #879
* [CHANGE] Enabled resources dashboards by default. Can be disabled setting `resources_dashboards_enabled` config field to `false`. #920
* [FEATURE] Added `Cortex / Overrides` dashboard, displaying default limits and per-tenant overrides applied to Mimir. #673
* [FEATURE] Added `Mimir / Tenants` and `Mimir / Top tenants` dashboards, displaying user-based metrics. #776
* [FEATURE] Added querier autoscaling panels and alerts. #1006 #1016
* [FEATURE] Mimir / Top tenants dashboard now has tenants ranked by rule group size and evaluation time. #1338
* [ENHANCEMENT] cortex-mixin: Make `cluster_namespace_deployment:kube_pod_container_resource_requests_{cpu_cores,memory_bytes}:sum` backwards compatible with `kube-state-metrics` v2.0.0. [#317](https://github.com/grafana/cortex-jsonnet/pull/317)
* [ENHANCEMENT] Cortex-mixin: Include `cortex-gw-internal` naming variation in default `gateway` job names. [#328](https://github.com/grafana/cortex-jsonnet/pull/328)
* [ENHANCEMENT] Ruler dashboard: added object storage metrics. [#354](https://github.com/grafana/cortex-jsonnet/pull/354)
* [ENHANCEMENT] Alertmanager dashboard: added object storage metrics. [#354](https://github.com/grafana/cortex-jsonnet/pull/354)
* [ENHANCEMENT] Added documentation text panels and descriptions to reads and writes dashboards. [#324](https://github.com/grafana/cortex-jsonnet/pull/324)
* [ENHANCEMENT] Dashboards: defined container functions for common resources panels: containerDiskWritesPanel, containerDiskReadsPanel, containerDiskSpaceUtilization. [#331](https://github.com/grafana/cortex-jsonnet/pull/331)
* [ENHANCEMENT] cortex-mixin: Added `alert_excluded_routes` config to exclude specific routes from alerts. [#338](https://github.com/grafana/cortex-jsonnet/pull/338)
* [ENHANCEMENT] Added `CortexMemcachedRequestErrors` alert. [#346](https://github.com/grafana/cortex-jsonnet/pull/346)
* [ENHANCEMENT] Ruler dashboard: added "Per route p99 latency" panel in the "Configuration API" row. [#353](https://github.com/grafana/cortex-jsonnet/pull/353)
* [ENHANCEMENT] Increased the `for` duration of the `CortexIngesterReachingSeriesLimit` warning alert to 3h. [#362](https://github.com/grafana/cortex-jsonnet/pull/362)
* [ENHANCEMENT] Added a new tier (`medium_small_user`) so we have another tier between 100K and 1Mil active series. [#364](https://github.com/grafana/cortex-jsonnet/pull/364)
* [ENHANCEMENT] Extend Alertmanager dashboard: [#313](https://github.com/grafana/cortex-jsonnet/pull/313)
  * "Tenants" stat panel - shows number of discovered tenant configurations.
  * "Replication" row - information about the replication of tenants/alerts/silences over instances.
  * "Tenant Configuration Sync" row - information about the configuration sync procedure.
  * "Sharding Initial State Sync" row - information about the initial state sync procedure when sharding is enabled.
  * "Sharding Runtime State Sync" row - information about various state operations which occur when sharding is enabled (replication, fetch, marge, persist).
* [ENHANCEMENT] Update gsutil command for `not healthy index found` playbook [#370](https://github.com/grafana/cortex-jsonnet/pull/370)
* [ENHANCEMENT] Added Alertmanager alerts and playbooks covering configuration syncs and sharding operation: [#377 [#378](https://github.com/grafana/cortex-jsonnet/pull/378)
  * `CortexAlertmanagerSyncConfigsFailing`
  * `CortexAlertmanagerRingCheckFailing`
  * `CortexAlertmanagerPartialStateMergeFailing`
  * `CortexAlertmanagerReplicationFailing`
  * `CortexAlertmanagerPersistStateFailing`
  * `CortexAlertmanagerInitialSyncFailed`
* [ENHANCEMENT] Add recording rules to improve responsiveness of Alertmanager dashboard. [#387](https://github.com/grafana/cortex-jsonnet/pull/387)
* [ENHANCEMENT] Add `CortexRolloutStuck` alert. [#405](https://github.com/grafana/cortex-jsonnet/pull/405)
* [ENHANCEMENT] Added `CortexKVStoreFailure` alert. [#406](https://github.com/grafana/cortex-jsonnet/pull/406)
* [ENHANCEMENT] Use configured `ruler` jobname for ruler dashboard panels. [#409](https://github.com/grafana/cortex-jsonnet/pull/409)
* [ENHANCEMENT] Add ability to override `datasource` for generated dashboards. [#407](https://github.com/grafana/cortex-jsonnet/pull/407)
* [ENHANCEMENT] Use alertmanager jobname for alertmanager dashboard panels [#411](https://github.com/grafana/cortex-jsonnet/pull/411)
* [ENHANCEMENT] Added `CortexDistributorReachingInflightPushRequestLimit` alert. [#408](https://github.com/grafana/cortex-jsonnet/pull/408)
* [ENHANCEMENT] Added `CortexReachingTCPConnectionsLimit` alert. #403
* [ENHANCEMENT] Added "Cortex / Writes Networking" and "Cortex / Reads Networking" dashboards. #405
* [ENHANCEMENT] Improved "Queue length" panel in "Cortex / Queries" dashboard. #408
* [ENHANCEMENT] Add `CortexDistributorReachingInflightPushRequestLimit` alert and playbook. #401
* [ENHANCEMENT] Added "Recover accidentally deleted blocks (Google Cloud specific)" playbook. #475
* [ENHANCEMENT] Added support to multi-zone store-gateway deployments. #608 #615
* [ENHANCEMENT] Show supplementary alertmanager services in the Rollout Progress dashboard. #738 #855
* [ENHANCEMENT] Added `mimir` to default job names. This makes dashboards and alerts working when Mimir is installed in single-binary mode and the deployment is named `mimir`. #921
* [ENHANCEMENT] Introduced a new alert for the Alertmanager: `MimirAlertmanagerAllocatingTooMuchMemory`. It has two severities based on the memory usage against limits, a `warning` level at 80% and a `critical` level at 90%. #1206
* [ENHANCEMENT] Faster memcached cache requests. #2720
* [BUGFIX] Fixed `CortexIngesterHasNotShippedBlocks` alert false positive in case an ingester instance had ingested samples in the past, then no traffic was received for a long period and then it started receiving samples again. [#308](https://github.com/grafana/cortex-jsonnet/pull/308)
* [BUGFIX] Fixed `CortexInconsistentRuntimeConfig` metric. [#335](https://github.com/grafana/cortex-jsonnet/pull/335)
* [BUGFIX] Fixed scaling dashboard to correctly work when a Cortex service deployment spans across multiple zones (a zone is expected to have the `zone-[a-z]` suffix). [#365](https://github.com/grafana/cortex-jsonnet/pull/365)
* [BUGFIX] Fixed rollout progress dashboard to correctly work when a Cortex service deployment spans across multiple zones (a zone is expected to have the `zone-[a-z]` suffix). [#366](https://github.com/grafana/cortex-jsonnet/pull/366)
* [BUGFIX] Fixed rollout progress dashboard to include query-scheduler too. [#376](https://github.com/grafana/cortex-jsonnet/pull/376)
* [BUGFIX] Upstream recording rule `node_namespace_pod_container:container_cpu_usage_seconds_total:sum_irate` renamed. [#379](https://github.com/grafana/cortex-jsonnet/pull/379)
* [BUGFIX] Fixed writes/reads/alertmanager resources dashboards to use `$._config.job_names.gateway`. [#403](https://github.com/grafana/cortex-jsonnet/pull/403)
* [BUGFIX] Span the annotation.message in alerts as YAML multiline strings. [#412](https://github.com/grafana/cortex-jsonnet/pull/412)
* [BUGFIX] Fixed "Instant queries / sec" in "Cortex / Reads" dashboard. #445
* [BUGFIX] Fixed and added missing KV store panels in Writes, Reads, Ruler and Compactor dashboards. #448
* [BUGFIX] Fixed Alertmanager dashboard when alertmanager is running as part of single binary. #1064
* [BUGFIX] Fixed Ruler dashboard when ruler is running as part of single binary. #1260
* [BUGFIX] Query-frontend: fixed bad querier status code mapping with query-sharding enabled. #1227

### Jsonnet

_Changes since `grafana/cortex-jsonnet` `1.9.0`._

* [CHANGE] Removed chunks storage support. #639
  * Removed the following fields from `_config`:
    * `storage_engine` (defaults to `blocks`)
    * `querier_second_storage_engine` (not supported anymore)
    * `table_manager_enabled`, `table_prefix`
    * `memcached_index_writes_enabled` and `memcached_index_writes_max_item_size_mb`
    * `storeMemcachedChunksConfig`
    * `storeConfig`
    * `max_chunk_idle`
    * `schema` (the schema configmap is still added for backward compatibility reasons)
    * `bigtable_instance` and `bigtable_project`
    * `client_configs`
    * `enabledBackends`
    * `storage_backend`
    * `cassandra_addresses`
    * `s3_bucket_name`
    * `ingester_deployment_without_wal` (was only used by chunks storage)
    * `ingester` (was only used to configure chunks storage WAL)
  * Removed the following CLI flags from `ingester_args`:
    * `ingester.max-chunk-age`
    * `ingester.max-stale-chunk-idle`
    * `ingester.max-transfer-retries`
    * `ingester.retain-period`
* [CHANGE] Changed `overrides-exporter.libsonnet` from being based on cortex-tools to Mimir `overrides-exporter` target. #646
* [CHANGE] Store gateway: set `-blocks-storage.bucket-store.index-cache.memcached.max-get-multi-concurrency`,
  `-blocks-storage.bucket-store.chunks-cache.memcached.max-get-multi-concurrency`,
  `-blocks-storage.bucket-store.metadata-cache.memcached.max-get-multi-concurrency`,
  `-blocks-storage.bucket-store.index-cache.memcached.max-idle-connections`,
  `-blocks-storage.bucket-store.chunks-cache.memcached.max-idle-connections`,
  `-blocks-storage.bucket-store.metadata-cache.memcached.max-idle-connections` to 100 [#414](https://github.com/grafana/cortex-jsonnet/pull/414)
* [CHANGE] Alertmanager: mounted overrides configmap to alertmanager too. [#315](https://github.com/grafana/cortex-jsonnet/pull/315)
* [CHANGE] Memcached: upgraded memcached from `1.5.17` to `1.6.9`. [#316](https://github.com/grafana/cortex-jsonnet/pull/316)
* [CHANGE] Store-gateway: increased memory request and limit respectively from 6GB / 6GB to 12GB / 18GB. [#322](https://github.com/grafana/cortex-jsonnet/pull/322)
* [CHANGE] Store-gateway: increased `-blocks-storage.bucket-store.max-chunk-pool-bytes` from 2GB (default) to 12GB. [#322](https://github.com/grafana/cortex-jsonnet/pull/322)
* [CHANGE] Ingester/Ruler: set `-server.grpc-max-send-msg-size-bytes` and `-server.grpc-max-send-msg-size-bytes` to sensible default values (10MB). [#326](https://github.com/grafana/cortex-jsonnet/pull/326)
* [CHANGE] Decreased `-server.grpc-max-concurrent-streams` from 100k to 10k. [#369](https://github.com/grafana/cortex-jsonnet/pull/369)
* [CHANGE] Decreased blocks storage ingesters graceful termination period from 80m to 20m. [#369](https://github.com/grafana/cortex-jsonnet/pull/369)
* [CHANGE] Increase the rules per group and rule groups limits on different tiers. [#396](https://github.com/grafana/cortex-jsonnet/pull/396)
* [CHANGE] Removed `max_samples_per_query` limit, since it only works with chunks and only when using `-distributor.shard-by-all-labels=false`. [#397](https://github.com/grafana/cortex-jsonnet/pull/397)
* [CHANGE] Removed chunks storage query sharding config support. The following config options have been removed: [#398](https://github.com/grafana/cortex-jsonnet/pull/398)
  * `_config` > `queryFrontend` > `shard_factor`
  * `_config` > `queryFrontend` > `sharded_queries_enabled`
  * `_config` > `queryFrontend` > `query_split_factor`
* [CHANGE] Rename ruler_s3_bucket_name and ruler_gcs_bucket_name to ruler_storage_bucket_name: [#415](https://github.com/grafana/cortex-jsonnet/pull/415)
* [CHANGE] Fine-tuned rolling update policy for distributor, querier, query-frontend, query-scheduler. [#420](https://github.com/grafana/cortex-jsonnet/pull/420)
* [CHANGE] Increased memcached metadata/chunks/index-queries max connections from 4k to 16k. [#420](https://github.com/grafana/cortex-jsonnet/pull/420)
* [CHANGE] Disabled step alignment in query-frontend to be compliant with PromQL. [#420](https://github.com/grafana/cortex-jsonnet/pull/420)
* [CHANGE] Do not limit compactor CPU and request a number of cores equal to the configured concurrency. [#420](https://github.com/grafana/cortex-jsonnet/pull/420)
* [CHANGE] Configured split-and-merge compactor. #853
  * The following CLI flags are set on compactor:
    * `-compactor.split-and-merge-shards=0`
    * `-compactor.compactor-tenant-shard-size=1`
    * `-compactor.split-groups=1`
    * `-compactor.max-opening-blocks-concurrency=4`
    * `-compactor.max-closing-blocks-concurrency=2`
    * `-compactor.symbols-flushers-concurrency=4`
  * The following per-tenant overrides have been set on `super_user` and `mega_user` classes:
    ```
    compactor_split_and_merge_shards: 2,
    compactor_tenant_shard_size: 2,
    compactor_split_groups: 2,
    ```
* [CHANGE] The entrypoint file to include has been renamed from `cortex.libsonnet` to `mimir.libsonnet`. #897
* [CHANGE] The default image config field has been renamed from `cortex` to `mimir`. #896
   ```
   {
     _images+:: {
       mimir: '...',
     },
   }
   ```
* [CHANGE] Removed `cortex_` prefix from config fields. #898
  * The following config fields have been renamed:
    * `cortex_bucket_index_enabled` renamed to `bucket_index_enabled`
    * `cortex_compactor_cleanup_interval` renamed to `compactor_cleanup_interval`
    * `cortex_compactor_data_disk_class` renamed to `compactor_data_disk_class`
    * `cortex_compactor_data_disk_size` renamed to `compactor_data_disk_size`
    * `cortex_compactor_max_concurrency` renamed to `compactor_max_concurrency`
    * `cortex_distributor_allow_multiple_replicas_on_same_node` renamed to `distributor_allow_multiple_replicas_on_same_node`
    * `cortex_ingester_data_disk_class` renamed to `ingester_data_disk_class`
    * `cortex_ingester_data_disk_size` renamed to `ingester_data_disk_size`
    * `cortex_querier_allow_multiple_replicas_on_same_node` renamed to `querier_allow_multiple_replicas_on_same_node`
    * `cortex_query_frontend_allow_multiple_replicas_on_same_node` renamed to `query_frontend_allow_multiple_replicas_on_same_node`
    * `cortex_query_sharding_enabled` renamed to `query_sharding_enabled`
    * `cortex_query_sharding_msg_size_factor` renamed to `query_sharding_msg_size_factor`
    * `cortex_ruler_allow_multiple_replicas_on_same_node` renamed to `ruler_allow_multiple_replicas_on_same_node`
    * `cortex_store_gateway_data_disk_class` renamed to `store_gateway_data_disk_class`
    * `cortex_store_gateway_data_disk_size` renamed to `store_gateway_data_disk_size`
* [CHANGE] The overrides configmap default mountpoint has changed from `/etc/cortex` to `/etc/mimir`. It can be customized via the `overrides_configmap_mountpoint` config field. #899
* [CHANGE] Enabled in the querier the features to query label names with matchers, PromQL at modifier and query long-term storage for labels. #905
* [CHANGE] Reduced TSDB blocks retention on ingesters disk from 96h to 24h. #905
* [CHANGE] Enabled closing of idle TSDB in ingesters. #905
* [CHANGE] Disabled TSDB isolation in ingesters for better performances. #905
* [CHANGE] Changed log level of querier, query-frontend, query-scheduler and alertmanager from `debug` to `info`. #905
* [CHANGE] Enabled attributes in-memory cache in store-gateway. #905
* [CHANGE] Configured store-gateway to not load blocks containing samples more recent than 10h (because such samples are queried from ingesters). #905
* [CHANGE] Dynamically compute `-compactor.deletion-delay` based on other settings, in order to reduce the deletion delay as much as possible and lower the number of live blocks in the storage. #907
* [CHANGE] The config field `distributorConfig` has been renamed to `ingesterRingClientConfig`. Config field `ringClient` has been removed in favor of `ingesterRingClientConfig`. #997 #1057
* [CHANGE] Gossip.libsonnet has been fixed to modify all ring configurations, not only the ingester ring config. Furthermore it now supports migration via multi KV store. #1057 #1099
* [CHANGE] Changed the default of `bucket_index_enabled` to `true`. #924
* [CHANGE] Remove the support for the test-exporter. #1133
* [CHANGE] Removed `$.distributor_deployment_labels`, `$.ingester_deployment_labels` and `$.querier_deployment_labels` fields, that were used by gossip.libsonnet to inject additional label. Now the label is injected directly into pods of statefulsets and deployments. #1297
* [CHANGE] Disabled `-ingester.readiness-check-ring-health`. #1352
* [CHANGE] Changed Alertmanager CPU request from `100m` to `2` cores, and memory request from `1Gi` to `10Gi`. Set Alertmanager memory limit to `15Gi`. #1206
* [CHANGE] gossip.libsonnet has been renamed to memberlist.libsonnet, and is now imported by default. Use of memberlist for ring is enabled by setting `_config.memberlist_ring_enabled` to true. #1526
* [FEATURE] Added query sharding support. It can be enabled setting `cortex_query_sharding_enabled: true` in the `_config` object. #653
* [FEATURE] Added shuffle-sharding support. It can be enabled and configured using the following config: #902
   ```
   _config+:: {
     shuffle_sharding:: {
       ingester_write_path_enabled: true,
       ingester_read_path_enabled: true,
       querier_enabled: true,
       ruler_enabled: true,
       store_gateway_enabled: true,
     },
   }
   ```
* [FEATURE] Added multi-zone ingesters and store-gateways support. #1352 #1552
* [ENHANCEMENT] Add overrides config to compactor. This allows setting retention configs per user. [#386](https://github.com/grafana/cortex-jsonnet/pull/386)
* [ENHANCEMENT] Added 256MB memory ballast to querier. [#369](https://github.com/grafana/cortex-jsonnet/pull/369)
* [ENHANCEMENT] Update `etcd-operator` to latest version (see https://github.com/grafana/jsonnet-libs/pull/480). [#263](https://github.com/grafana/cortex-jsonnet/pull/263)
* [ENHANCEMENT] Add support for Azure storage in Alertmanager configuration. [#381](https://github.com/grafana/cortex-jsonnet/pull/381)
* [ENHANCEMENT] Add support for running Alertmanager in sharding mode. [#394](https://github.com/grafana/cortex-jsonnet/pull/394)
* [ENHANCEMENT] Allow to customize PromQL engine settings via `queryEngineConfig`. [#399](https://github.com/grafana/cortex-jsonnet/pull/399)
* [ENHANCEMENT] Define Azure object storage ruler args. [#416](https://github.com/grafana/cortex-jsonnet/pull/416)
* [ENHANCEMENT] Added the following config options to allow to schedule multiple replicas of the same service on the same node: [#418](https://github.com/grafana/cortex-jsonnet/pull/418)
  * `cortex_distributor_allow_multiple_replicas_on_same_node`
  * `cortex_ruler_allow_multiple_replicas_on_same_node`
  * `cortex_querier_allow_multiple_replicas_on_same_node`
  * `cortex_query_frontend_allow_multiple_replicas_on_same_node`
* [BUGFIX] Alertmanager: fixed `--alertmanager.cluster.peers` CLI flag passed to alertmanager when HA is enabled. [#329](https://github.com/grafana/cortex-jsonnet/pull/329)
* [BUGFIX] Fixed `-distributor.extend-writes` setting on ruler when `unregister_ingesters_on_shutdown` is disabled. [#369](https://github.com/grafana/cortex-jsonnet/pull/369)
* [BUGFIX] Treat `compactor_blocks_retention_period` type as string rather than int.[#395](https://github.com/grafana/cortex-jsonnet/pull/395)
* [BUGFIX] Pass `-ruler-storage.s3.endpoint` to ruler when using S3. [#421](https://github.com/grafana/cortex-jsonnet/pull/421)
* [BUGFIX] Remove service selector on label `gossip_ring_member` from other services than `gossip-ring`. [#1008](https://github.com/grafana/mimir/pull/1008)
* [BUGFIX] Rename `-ingester.readiness-check-ring-health` to `-ingester.ring.readiness-check-ring-health`, to reflect current name of flag. #1460

### Mimirtool

_Changes since cortextool `0.10.7`._

* [CHANGE] The following environment variables have been renamed: #883
  * `CORTEX_ADDRESS` to `MIMIR_ADDRESS`
  * `CORTEX_API_USER` to `MIMIR_API_USER`
  * `CORTEX_API_KEY` to `MIMIR_API_KEY`
  * `CORTEX_TENANT_ID` to `MIMIR_TENANT_ID`
  * `CORTEX_TLS_CA_PATH` to `MIMIR_TLS_CA_PATH`
  * `CORTEX_TLS_CERT_PATH` to `MIMIR_TLS_CERT_PATH`
  * `CORTEX_TLS_KEY_PATH` to `MIMIR_TLS_KEY_PATH`
* [CHANGE] Change `cortex` backend to `mimir`. #883
* [CHANGE] Do not publish `mimirtool` binary for 386 windows architecture. #1263
* [CHANGE] `analyse` command has been renamed to `analyze`. #1318
* [FEATURE] Support Arm64 on Darwin for all binaries (benchtool etc). https://github.com/grafana/cortex-tools/pull/215
* [ENHANCEMENT] Correctly support federated rules. #823
* [BUGFIX] Fix `cortextool rules` legends displaying wrong symbols for updates and deletions. https://github.com/grafana/cortex-tools/pull/226

### Query-tee

_Changes since Cortex `1.10.0`._

* [ENHANCEMENT] Added `/api/v1/query_exemplars` API endpoint support (no results comparison). #168
* [ENHANCEMENT] Add a flag (`--proxy.compare-use-relative-error`) in the query-tee to compare floating point values using relative error. #208
* [ENHANCEMENT] Add a flag (`--proxy.compare-skip-recent-samples`) in the query-tee to skip comparing recent samples. By default samples not older than 1 minute are skipped. #234
* [BUGFIX] Fixes a panic in the query-tee when comparing result. #207
* [BUGFIX] Ensure POST requests are handled correctly #286

### Blocksconvert

_Changes since Cortex `1.10.0`._

* [CHANGE] Blocksconvert tool was removed from Mimir. #637

### Metaconvert

_Changes since Cortex `1.10.0`._

* [CHANGE] `thanosconvert` tool has been renamed to `metaconvert`. `-config.file` option has been removed, while it now requires `-tenant` option to work on single tenant only. It now also preserves labels recognized by Mimir. #1120

### Test-exporter

_Changes since Cortex `1.10.0`._

* [CHANGE] Removed the test-exporter tool. #1133

### Tools

_Changes since Cortex `1.10.0`._

* [CHANGE] Removed `query-audit`. You can use `query-tee` to compare query results and performances of two Grafana Mimir backends. #1380

## [Cortex 1.10.0 CHANGELOG](https://github.com/grafana/mimir/blob/a13959db5d38ff65c2b7ef52c56331d2f4dbc00c/CHANGELOG.md#cortex-1100--2021-08-03)<|MERGE_RESOLUTION|>--- conflicted
+++ resolved
@@ -109,11 +109,8 @@
 * [CHANGE] Distributor: Increase `server.grpc-max-concurrent-streams` from 100 to 1000. #12742
 * [CHANGE] Ruler Query Frontend: Increase `server.grpc-max-concurrent-streams` from 100 to 300. #12742
 * [ENHANCEMENT] Add timeout validation for querier and query-frontend. Enhanced `parseDuration` to support milliseconds and combined formats (e.g., "4m30s"). #12766
-<<<<<<< HEAD
 * [CHANGE] Rollout-operator: Vendor jsonnet from rollout-operator repository. #12688
-=======
 * [ENHANCEMENT] Allow the max number of OTEL events in a span to be configure via `_config.otel_span_event_count_limit`. #12865
->>>>>>> f9e02157
 
 ### Documentation
 
