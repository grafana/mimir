--- conflicted
+++ resolved
@@ -26,12 +26,8 @@
 * [ENHANCEMENT] Clarify which S3 signature versions are supported in the error "unsupported signature version". #3376
 * [ENHANCEMENT] Store-gateway: improved index header reading performance. #3393 #3397 #3436
 * [ENHANCEMENT] Store-gateway: improved performance of series matching. #3391
-<<<<<<< HEAD
 * [ENHANCEMENT] Move the validation of incoming series before the distributor's forwarding functionality, so that we don't forward invalid series. #3386 #3458
-=======
-* [ENHANCEMENT] Move the validation of incoming series before the distributor's forwarding functionality, so that we don't forward invalid series. #3386
 * [ENHANCEMENT] S3 bucket configuration now validates that the endpoint does not have the bucket name prefix. #3414
->>>>>>> 5d46a1a8
 * [BUGFIX] Flusher: Add `Overrides` as a dependency to prevent panics when starting with `-target=flusher`. #3151
 * [BUGFIX] Updated `golang.org/x/text` dependency to fix CVE-2022-32149. #3285
 * [BUGFIX] Query-frontend: properly close gRPC streams to the query-scheduler to stop memory and goroutines leak. #3302
