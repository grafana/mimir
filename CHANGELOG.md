# Changelog

## Grafana Mimir - main / unreleased

### Grafana Mimir

* [CHANGE] Increased default configuration for `-server.grpc-max-recv-msg-size-bytes` and `-server.grpc-max-send-msg-size-bytes` from 4MB to 100MB. #1883
* [CHANGE] Default values have changed for the following settings. This improves query performance for recent data (within 12h) by only reading from ingesters: #1909 #1921
    - `-blocks-storage.bucket-store.ignore-blocks-within` now defaults to `10h` (previously `0`)
    - `-querier.query-store-after` now defaults to `12h` (previously `0`)

* [CHANGE] The following settings are now classified as advanced because the defaults should work for most users and tuning them requires in-depth knowledge of how the read path works: #1929
    - `-querier.query-ingesters-within`
    - `-querier.query-store-after`
* [CHANGE] Config flag category overrides can be set dynamically at runtime. #1934
* [CHANGE] Ingester: deprecated `-ingester.ring.join-after`. Mimir now behaves as this setting is always set to 0s. This configuration option will be removed in Mimir 2.4.0. #1965
* [CHANGE] Blocks uploaded by ingester no longer contain `__org_id__` label. Compactor now ignores this label and will compact blocks with and without this label together. `mimirconvert` tool will remove the label from blocks as "unknown" label. #1972
* [CHANGE] Querier: deprecated `-querier.shuffle-sharding-ingesters-lookback-period`, instead adding `-querier.shuffle-sharding-ingesters-enabled` to enable or disable shuffle sharding on the read path. The value of `-querier.query-ingesters-within` is now used internally for shuffle sharding lookback. #2110
* [CHANGE] Memberlist: `-memberlist.abort-if-join-fails` now defaults to false. Previously it defaulted to true. #2168
* [ENHANCEMENT] Distributor: Added limit to prevent tenants from sending excessive number of requests: #1843
  * The following CLI flags (and their respective YAML config options) have been added:
    * `-distributor.request-rate-limit`
    * `-distributor.request-burst-limit`
  * The following metric is exposed to tell how many requests have been rejected:
    * `cortex_discarded_requests_total`
* [ENHANCEMENT] Store-gateway: Add the experimental ability to run requests in a dedicated OS thread pool. This feature can be configured using `-store-gateway.thread-pool-size` and is disabled by default. Replaces the ability to run index header operations in a dedicated thread pool. #1660 #1812
* [ENHANCEMENT] Improved error messages to make them easier to understand; each now have a unique, global identifier that you can use to look up in the runbooks for more information. #1907 #1919 #1888 #1939 #1984 #2009 #2066 #2104
* [ENHANCEMENT] Memberlist KV: incoming messages are now processed on per-key goroutine. This may reduce loss of "maintanance" packets in busy memberlist installations, but use more CPU. New `memberlist_client_received_broadcasts_dropped_total` counter tracks number of dropped per-key messages. #1912
* [ENHANCEMENT] Blocks Storage, Alertmanager, Ruler: add support a prefix to the bucket store (`*_storage.storage_prefix`). This enables using the same bucket for the three components. #1686 #1951
* [ENHANCEMENT] Upgrade Docker base images to `alpine:3.16.0`. #2028
* [ENHANCEMENT] Store-gateway: Add experimental configuration option for the store-gateway to attempt to pre-populate the file system cache when memory-mapping index-header files. Enabled with `-blocks-storage.bucket-store.index-header.map-populate-enabled=true`. Note this flag only has an effect when running on Linux. #2019 #2054
* [ENHANCEMENT] Chunk Mapper: reduce memory usage of async chunk mapper. #2043
* [ENHANCEMENT] Ingesters: Added new configuration option that makes it possible for mimir ingesters to perform queries on overlapping blocks in the filesystem. Enabled with `-blocks-storage.tsdb.allow-overlapping-queries`. #2091
* [ENHANCEMENT] Ingester: reduce sleep time when reading WAL. #2098
* [ENHANCEMENT] Compactor: Run sanity check on blocks storage configuration at startup. #2143
* [ENHANCEMENT] Compactor: Add HTTP API for uploading TSDB blocks. Enabled with `-compactor.block-upload-enabled`. #1694 #2126
* [BUGFIX] Fix regexp parsing panic for regexp label matchers with start/end quantifiers. #1883
* [BUGFIX] Ingester: fixed deceiving error log "failed to update cached shipped blocks after shipper initialisation", occurring for each new tenant in the ingester. #1893
* [BUGFIX] Ring: fix bug where instances may appear unhealthy in the hash ring web UI even though they are not. #1933
* [BUGFIX] API: gzip is now enforced when identity encoding is explicitly rejected. #1864
* [BUGFIX] Fix panic at startup when Mimir is running in monolithic mode and query sharding is enabled. #2036
* [BUGFIX] Ruler: report `cortex_ruler_queries_failed_total` metric for any remote query error except 4xx when remote operational mode is enabled. #2053 #2143
* [BUGFIX] Ingester: fix slow rollout when using `-ingester.ring.unregister-on-shutdown=false` with long `-ingester.ring.heartbeat-period`. #2085
* [BUGFIX] Ruler: add timeout for remote rule evaluation queries to prevent rule group evaluations getting stuck indefinitely. The duration is configurable with  (`-ruler.query-frontend.timeout` (default `2m`). #2090
* [BUGFIX] Limits: Active series custom tracker configuration has been named back from `active_series_custom_trackers_config` to `active_series_custom_trackers`. For backwards compatibility both version is going to be supported for until Mimir v2.4. When both fields are specified, `active_series_custom_trackers_config` takes precedence over `active_series_custom_trackers`. #2101
* [BUGFIX] Ingester: fixed the order of labels applied when incrementing the `cortex_discarded_metadata_total` metric. #2096
* [BUGFIX] Ingester: fixed bug where retrieving metadata for a metric with multiple metadata entries would return multiple copies of a single metadata entry rather than all available entries. #2096
* [BUGFIX] Distributor: canceled requests are no longer accounted as internal errors. #2157

### Mixin

* [CHANGE] Split `mimir_queries` rules group into `mimir_queries` and `mimir_ingester_queries` to keep number of rules per group within the default per-tenant limit. #1885
* [CHANGE] Dashboards: Expose full image tag in "Mimir / Rollout progress" dashboard's "Pod per version panel." #1932
* [CHANGE] Dashboards: Disabled gateway panels by default, because most users don't have a gateway exposing the metrics expected by Mimir dashboards. You can re-enable it setting `gateway_enabled: true` in the mixin config and recompiling the mixin running `make build-mixin`. #1954
* [CHANGE] Alerts: adapt `MimirFrontendQueriesStuck` and `MimirSchedulerQueriesStuck` to consider ruler query path components. #1949
* [CHANGE] Alerts: Change `MimirRulerTooManyFailedQueries` severity to `critical`. #2165
* [ENHANCEMENT] Dashboards: Add config option `datasource_regex` to customise the regular expression used to select valid datasources for Mimir dashboards. #1802
* [ENHANCEMENT] Dashboards: Added "Mimir / Remote ruler reads" and "Mimir / Remote ruler reads resources" dashboards. #1911 #1937
* [ENHANCEMENT] Dashboards: Make networking panels work for pods created by the mimir-distributed helm chart. #1927
* [ENHANCEMENT] Alerts: Add `MimirStoreGatewayNoSyncedTenants` alert that fires when there is a store-gateway owning no tenants. #1882
* [ENHANCEMENT] Rules: Make `recording_rules_range_interval` configurable for cases where Mimir metrics are scraped less often that every 30 seconds. #2118
* [BUGFIX] Fix `container_memory_usage_bytes:sum` recording rule #1865
* [BUGFIX] Fix `MimirGossipMembersMismatch` alerts if Mimir alertmanager is activated #1870
* [BUGFIX] Fix `MimirRulerMissedEvaluations` to show % of missed alerts as a value between 0 and 100 instead of 0 and 1. #1895
* [BUGFIX] Fix `MimirCompactorHasNotUploadedBlocks` alert false positive when Mimir is deployed in monolithic mode. #1901
* [BUGFIX] Fix `MimirGossipMembersMismatch` to make it less sensitive during rollouts and fire one alert per installation, not per job. #1926
* [BUGFIX] Do not trigger `MimirAllocatingTooMuchMemory` alerts if no container limits are supplied. #1905
* [BUGFIX] Dashboards: Remove empty "Chunks per query" panel from `Mimir / Queries` dashboard. #1928
* [BUGFIX] Dashboards: Use Grafana's `$__rate_interval` for rate queries in dashboards to support scrape intervals of >15s. #2011

### Jsonnet

* [CHANGE] Remove use of `-querier.query-store-after`, `-querier.shuffle-sharding-ingesters-lookback-period`, `-blocks-storage.bucket-store.ignore-blocks-within`, and `-blocks-storage.tsdb.close-idle-tsdb-timeout` CLI flags since the values now match defaults. #1915 #1921
* [CHANGE] Change default value for `-blocks-storage.bucket-store.chunks-cache.memcached.timeout` to `450ms` to increase use of cached data. #2035
* [CHANGE] The `memberlist_ring_enabled` configuration now applies to Alertmanager. #2102
* [CHANGE] Default value for `memberlist_ring_enabled` is now true. It means that all hash rings use Memberlist as default KV store instead of Consul (previous default). #2161
* [FEATURE] Added querier autoscaling support. It requires [KEDA](https://keda.sh) installed in the Kubernetes cluster and query-scheduler enabled in the Mimir cluster. Querier autoscaler can be enabled and configure through the following options in the jsonnet config: #2013 #2023
  * `autoscaling_querier_enabled`: `true` to enable autoscaling.
  * `autoscaling_querier_min_replicas`: minimum number of querier replicas.
  * `autoscaling_querier_max_replicas`: maximum number of querier replicas.
  * `autoscaling_prometheus_url`: Prometheus base URL from which to scrape Mimir metrics (e.g. `http://prometheus.default:9090/prometheus`).
* [FEATURE] Jsonnet: Add support for ruler remote evaluation mode (`ruler_remote_evaluation_enabled`), which deploys and uses a dedicated query path for rule evaluation. This enables the benefits of the query-frontend for rule evaluation, such as query sharding. #2073
* [ENHANCEMENT] Added `compactor` service, that can be used to route requests directly to compactor (e.g. admin UI). #2063
* [ENHANCEMENT] Added a `consul_enabled` configuration option to provide the ability to disable consul. It is automatically set to false when `memberlist_ring_enabled` is true and `multikv_migration_enabled` (used for migration from Consul to memberlist) is not set. #2093 #2152
* [BUGFIX] Querier: Fix disabling shuffle sharding on the read path whilst keeping it enabled on write path. #2164

### Mimirtool

* [FEATURE] Added bearer token support for when Mimir is behind a gateway authenticating by bearer token. #2146
* [BUGFIX] mimirtool analyze: Fix dashboard JSON unmarshalling errors (#1840). #1973

### Mimir Continuous Test

* [ENHANCEMENT] Added the `-tests.smoke-test` flag to run the `mimir-continuous-test` suite once and immediately exit. #2047 #2094

### Documentation

* [ENHANCEMENT] Published Grafana Mimir runbooks as part of documentation. #1970
* [ENHANCEMENT] Improved ruler's "remote operational mode" documentation. #1906
* [ENHANCEMENT] Recommend fast disks for ingesters and store-gateways in production tips. #1903
* [ENHANCEMENT] Explain the runtime override of active series matchers. #1868
* [ENHANCEMENT] Clarify "Set rule group" API specification. #1869
* [ENHANCEMENT] Published Mimir jsonnet documentation. #2024
* [ENHANCEMENT] Documented required scrape interval for using alerting and recording rules from Mimir jsonnet. #2147
<<<<<<< HEAD
* [ENHANCEMENT] Added step-by-step article about migrating from Consul to Memberlist KV store using jsonnet without downtime. #2166
=======
* [ENHANCEMENT] Documented how to configure queriers’ autoscaling with Jsonnet. #2128
>>>>>>> 017a738e
* [BUGFIX] Fixed ruler configuration used in the getting started guide. #2052
* [BUGFIX] Fixed Mimir Alertmanager datasource in Grafana used by "Play with Grafana Mimir" tutorial. #2115

## 2.1.0
### Grafana Mimir
* [CHANGE] Compactor: No longer upload debug meta files to object storage. #1257
* [CHANGE] Default values have changed for the following settings: #1547
    - `-alertmanager.alertmanager-client.grpc-max-recv-msg-size` now defaults to 100 MiB (previously was not configurable and set to 16 MiB)
    - `-alertmanager.alertmanager-client.grpc-max-send-msg-size` now defaults to 100 MiB (previously was not configurable and set to 4 MiB)
    - `-alertmanager.max-recv-msg-size` now defaults to 100 MiB (previously was 16 MiB)
* [CHANGE] Ingester: Add `user` label to metrics `cortex_ingester_ingested_samples_total` and `cortex_ingester_ingested_samples_failures_total`. #1533
* [CHANGE] Ingester: Changed `-blocks-storage.tsdb.isolation-enabled` default from `true` to `false`. The config option has also been deprecated and will be removed in 2 minor version. #1655
* [CHANGE] Query-frontend: results cache keys are now versioned, this will cause cache to be re-filled when rolling out this version. #1631
* [CHANGE] Store-gateway: enabled attributes in-memory cache by default. New default configuration is `-blocks-storage.bucket-store.chunks-cache.attributes-in-memory-max-items=50000`. #1727
* [CHANGE] Compactor: Removed the metric `cortex_compactor_garbage_collected_blocks_total` since it duplicates `cortex_compactor_blocks_marked_for_deletion_total`. #1728
* [CHANGE] All: Logs that used the`org_id` label now use `user` label. #1634 #1758
* [CHANGE] Alertmanager: the following metrics are not exported for a given `user` and `integration` when the metric value is zero: #1783
  * `cortex_alertmanager_notifications_total`
  * `cortex_alertmanager_notifications_failed_total`
  * `cortex_alertmanager_notification_requests_total`
  * `cortex_alertmanager_notification_requests_failed_total`
  * `cortex_alertmanager_notification_rate_limited_total`
* [CHANGE] Removed the following metrics exposed by the Mimir hash rings: #1791
  * `cortex_member_ring_tokens_owned`
  * `cortex_member_ring_tokens_to_own`
  * `cortex_ring_tokens_owned`
  * `cortex_ring_member_ownership_percent`
* [CHANGE] Querier / Ruler: removed the following metrics tracking number of query requests send to each ingester. You can use `cortex_request_duration_seconds_count{route=~"/cortex.Ingester/(QueryStream|QueryExemplars)"}` instead. #1797
  * `cortex_distributor_ingester_queries_total`
  * `cortex_distributor_ingester_query_failures_total`
* [CHANGE] Distributor: removed the following metrics tracking the number of requests from a distributor to ingesters: #1799
  * `cortex_distributor_ingester_appends_total`
  * `cortex_distributor_ingester_append_failures_total`
* [CHANGE] Distributor / Ruler: deprecated `-distributor.extend-writes`. Now Mimir always behaves as if this setting was set to `false`, which we expect to be safe for every Mimir cluster setup. #1856
* [FEATURE] Querier: Added support for [streaming remote read](https://prometheus.io/blog/2019/10/10/remote-read-meets-streaming/). Should be noted that benefits of chunking the response are partial here, since in a typical `query-frontend` setup responses will be buffered until they've been completed. #1735
* [FEATURE] Ruler: Allow setting `evaluation_delay` for each rule group via rules group configuration file. #1474
* [FEATURE] Ruler: Added support for expression remote evaluation. #1536 #1818
  * The following CLI flags (and their respective YAML config options) have been added:
    * `-ruler.query-frontend.address`
    * `-ruler.query-frontend.grpc-client-config.grpc-max-recv-msg-size`
    * `-ruler.query-frontend.grpc-client-config.grpc-max-send-msg-size`
    * `-ruler.query-frontend.grpc-client-config.grpc-compression`
    * `-ruler.query-frontend.grpc-client-config.grpc-client-rate-limit`
    * `-ruler.query-frontend.grpc-client-config.grpc-client-rate-limit-burst`
    * `-ruler.query-frontend.grpc-client-config.backoff-on-ratelimits`
    * `-ruler.query-frontend.grpc-client-config.backoff-min-period`
    * `-ruler.query-frontend.grpc-client-config.backoff-max-period`
    * `-ruler.query-frontend.grpc-client-config.backoff-retries`
    * `-ruler.query-frontend.grpc-client-config.tls-enabled`
    * `-ruler.query-frontend.grpc-client-config.tls-ca-path`
    * `-ruler.query-frontend.grpc-client-config.tls-cert-path`
    * `-ruler.query-frontend.grpc-client-config.tls-key-path`
    * `-ruler.query-frontend.grpc-client-config.tls-server-name`
    * `-ruler.query-frontend.grpc-client-config.tls-insecure-skip-verify`
* [FEATURE] Distributor: Added the ability to forward specifics metrics to alternative remote_write API endpoints. #1052
* [FEATURE] Ingester: Active series custom trackers now supports runtime tenant-specific overrides. The configuration has been moved to limit config, the ingester config has been deprecated.  #1188
* [ENHANCEMENT] Alertmanager API: Concurrency limit for GET requests is now configurable using `-alertmanager.max-concurrent-get-requests-per-tenant`. #1547
* [ENHANCEMENT] Alertmanager: Added the ability to configure additional gRPC client settings for the Alertmanager distributor #1547
  - `-alertmanager.alertmanager-client.backoff-max-period`
  - `-alertmanager.alertmanager-client.backoff-min-period`
  - `-alertmanager.alertmanager-client.backoff-on-ratelimits`
  - `-alertmanager.alertmanager-client.backoff-retries`
  - `-alertmanager.alertmanager-client.grpc-client-rate-limit`
  - `-alertmanager.alertmanager-client.grpc-client-rate-limit-burst`
  - `-alertmanager.alertmanager-client.grpc-compression`
  - `-alertmanager.alertmanager-client.grpc-max-recv-msg-size`
  - `-alertmanager.alertmanager-client.grpc-max-send-msg-size`
* [ENHANCEMENT] Ruler: Add more detailed query information to ruler query stats logging. #1411
* [ENHANCEMENT] Admin: Admin API now has some styling. #1482 #1549 #1821 #1824
* [ENHANCEMENT] Alertmanager: added `insight=true` field to alertmanager dispatch logs. #1379
* [ENHANCEMENT] Store-gateway: Add the experimental ability to run index header operations in a dedicated thread pool. This feature can be configured using `-blocks-storage.bucket-store.index-header-thread-pool-size` and is disabled by default. #1660
* [ENHANCEMENT] Store-gateway: don't drop all blocks if instance finds itself as unhealthy or missing in the ring. #1806 #1823
* [ENHANCEMENT] Querier: wait until inflight queries are completed when shutting down queriers. #1756 #1767
* [BUGFIX] Query-frontend: do not shard queries with a subquery unless the subquery is inside a shardable aggregation function call. #1542
* [BUGFIX] Query-frontend: added `component=query-frontend` label to results cache memcached metrics to fix a panic when Mimir is running in single binary mode and results cache is enabled. #1704
* [BUGFIX] Mimir: services' status content-type is now correctly set to `text/html`. #1575
* [BUGFIX] Multikv: Fix panic when using using runtime config to set primary KV store used by `multi` KV. #1587
* [BUGFIX] Multikv: Fix watching for runtime config changes in `multi` KV store in ruler and querier. #1665
* [BUGFIX] Memcached: allow to use CNAME DNS records for the memcached backend addresses. #1654
* [BUGFIX] Querier: fixed temporary partial query results when shuffle sharding is enabled and hash ring backend storage is flushed / reset. #1829
* [BUGFIX] Alertmanager: prevent more file traversal cases related to template names. #1833
* [BUGFUX] Alertmanager: Allow usage with `-alertmanager-storage.backend=local`. Note that when using this storage type, the Alertmanager is not able persist state remotely, so it not recommended for production use. #1836
* [BUGFIX] Alertmanager: Do not validate alertmanager configuration if it's not running. #1835

### Mixin

* [CHANGE] Dashboards: Remove per-user series legends from Tenants dashboard. #1605
* [CHANGE] Dashboards: Show in-memory series and the per-user series limit on Tenants dashboard. #1613
* [CHANGE] Dashboards: Slow-queries dashboard now uses `user` label from logs instead of `org_id`. #1634
* [CHANGE] Dashboards: changed all Grafana dashboards UIDs to not conflict with Cortex ones, to let people install both while migrating from Cortex to Mimir: #1801 #1808
  * Alertmanager from `a76bee5913c97c918d9e56a3cc88cc28` to `b0d38d318bbddd80476246d4930f9e55`
  * Alertmanager Resources from `68b66aed90ccab448009089544a8d6c6` to `a6883fb22799ac74479c7db872451092`
  * Compactor from `9c408e1d55681ecb8a22c9fab46875cc` to `1b3443aea86db629e6efdb7d05c53823`
  * Compactor Resources from `df9added6f1f4332f95848cca48ebd99` to `09a5c49e9cdb2f2b24c6d184574a07fd`
  * Config from `61bb048ced9817b2d3e07677fb1c6290` to `5d9d0b4724c0f80d68467088ec61e003`
  * Object Store from `d5a3a4489d57c733b5677fb55370a723` to `e1324ee2a434f4158c00a9ee279d3292`
  * Overrides from `b5c95fee2e5e7c4b5930826ff6e89a12` to `1e2c358600ac53f09faea133f811b5bb`
  * Queries from `d9931b1054053c8b972d320774bb8f1d` to `b3abe8d5c040395cc36615cb4334c92d`
  * Reads from `8d6ba60eccc4b6eedfa329b24b1bd339` to `e327503188913dc38ad571c647eef643`
  * Reads Networking from `c0464f0d8bd026f776c9006b05910000` to `54b2a0a4748b3bd1aefa92ce5559a1c2`
  * Reads Resources from `2fd2cda9eea8d8af9fbc0a5960425120` to `cc86fd5aa9301c6528986572ad974db9`
  * Rollout Progress from `7544a3a62b1be6ffd919fc990ab8ba8f` to `7f0b5567d543a1698e695b530eb7f5de`
  * Ruler from `44d12bcb1f95661c6ab6bc946dfc3473` to `631e15d5d85afb2ca8e35d62984eeaa0`
  * Scaling from `88c041017b96856c9176e07cf557bdcf` to `64bbad83507b7289b514725658e10352`
  * Slow queries from `e6f3091e29d2636e3b8393447e925668` to `6089e1ce1e678788f46312a0a1e647e6`
  * Tenants from `35fa247ce651ba189debf33d7ae41611` to `35fa247ce651ba189debf33d7ae41611`
  * Top Tenants from `bc6e12d4fe540e4a1785b9d3ca0ffdd9` to `bc6e12d4fe540e4a1785b9d3ca0ffdd9`
  * Writes from `0156f6d15aa234d452a33a4f13c838e3` to `8280707b8f16e7b87b840fc1cc92d4c5`
  * Writes Networking from `681cd62b680b7154811fe73af55dcfd4` to `978c1cb452585c96697a238eaac7fe2d`
  * Writes Resources from `c0464f0d8bd026f776c9006b0591bb0b` to `bc9160e50b52e89e0e49c840fea3d379`
* [FEATURE] Alerts: added the following alerts on `mimir-continuous-test` tool: #1676
  - `MimirContinuousTestNotRunningOnWrites`
  - `MimirContinuousTestNotRunningOnReads`
  - `MimirContinuousTestFailed`
* [ENHANCEMENT] Added `per_cluster_label` support to allow to change the label name used to differentiate between Kubernetes clusters. #1651
* [ENHANCEMENT] Dashboards: Show QPS and latency of the Alertmanager Distributor. #1696
* [ENHANCEMENT] Playbooks: Add Alertmanager suggestions for `MimirRequestErrors` and `MimirRequestLatency` #1702
* [ENHANCEMENT] Dashboards: Allow custom datasources. #1749
* [ENHANCEMENT] Dashboards: Add config option `gateway_enabled` (defaults to `true`) to disable gateway panels from dashboards. #1761
* [ENHANCEMENT] Dashboards: Extend Top tenants dashboard with queries for tenants with highest sample rate, discard rate, and discard rate growth. #1842
* [ENHANCEMENT] Dashboards: Show ingestion rate limit and rule group limit on Tenants dashboard. #1845
* [ENHANCEMENT] Dashboards: Add "last successful run" panel to compactor dashboard. #1628
* [BUGFIX] Dashboards: Fix "Failed evaluation rate" panel on Tenants dashboard. #1629
* [BUGFIX] Honor the configured `per_instance_label` in all dashboards and alerts. #1697

### Jsonnet

* [FEATURE] Added support for `mimir-continuous-test`. To deploy `mimir-continuous-test` you can use the following configuration: #1675 #1850
  ```jsonnet
  _config+: {
    continuous_test_enabled: true,
    continuous_test_tenant_id: 'type-tenant-id',
    continuous_test_write_endpoint: 'http://type-write-path-hostname',
    continuous_test_read_endpoint: 'http://type-read-path-hostname/prometheus',
  },
  ```
* [ENHANCEMENT] Ingester anti-affinity can now be disabled by using `ingester_allow_multiple_replicas_on_same_node` configuration key. #1581
* [ENHANCEMENT] Added `node_selector` configuration option to select Kubernetes nodes where Mimir should run. #1596
* [ENHANCEMENT] Alertmanager: Added a `PodDisruptionBudget` of `withMaxUnavailable = 1`, to ensure we maintain quorum during rollouts. #1683
* [ENHANCEMENT] Store-gateway anti-affinity can now be enabled/disabled using `store_gateway_allow_multiple_replicas_on_same_node` configuration key. #1730
* [ENHANCEMENT] Added `store_gateway_zone_a_args`, `store_gateway_zone_b_args` and `store_gateway_zone_c_args` configuration options. #1807
* [BUGFIX] Pass primary and secondary multikv stores via CLI flags. Introduced new `multikv_switch_primary_secondary` config option to flip primary and secondary in runtime config.

### Mimirtool

* [BUGFIX] `config convert`: Retain Cortex defaults for `blocks_storage.backend`, `ruler_storage.backend`, `alertmanager_storage.backend`, `auth.type`, `activity_tracker.filepath`, `alertmanager.data_dir`, `blocks_storage.filesystem.dir`, `compactor.data_dir`, `ruler.rule_path`, `ruler_storage.filesystem.dir`, and `graphite.querier.schemas.backend`. #1626 #1762

### Tools

* [FEATURE] Added a `markblocks` tool that creates `no-compact` and `delete` marks for the blocks. #1551
* [FEATURE] Added `mimir-continuous-test` tool to continuously run smoke tests on live Mimir clusters. #1535 #1540 #1653 #1603 #1630 #1691 #1675 #1676 #1692 #1706 #1709 #1775 #1777 #1778 #1795
* [FEATURE] Added `mimir-rules-action` GitHub action, located at `operations/mimir-rules-action/`, used to lint, prepare, verify, diff, and sync rules to a Mimir cluster. #1723

## 2.0.0

### Grafana Mimir

_Changes since Cortex 1.10.0._

* [CHANGE] Remove chunks storage engine. #86 #119 #510 #545 #743 #744 #748 #753 #755 #757 #758 #759 #760 #762 #764 #789 #812 #813
  * The following CLI flags (and their respective YAML config options) have been removed:
    * `-store.engine`
    * `-schema-config-file`
    * `-ingester.checkpoint-duration`
    * `-ingester.checkpoint-enabled`
    * `-ingester.chunk-encoding`
    * `-ingester.chunk-age-jitter`
    * `-ingester.concurrent-flushes`
    * `-ingester.flush-on-shutdown-with-wal-enabled`
    * `-ingester.flush-op-timeout`
    * `-ingester.flush-period`
    * `-ingester.max-chunk-age`
    * `-ingester.max-chunk-idle`
    * `-ingester.max-series-per-query` (and `max_series_per_query` from runtime config)
    * `-ingester.max-stale-chunk-idle`
    * `-ingester.max-transfer-retries`
    * `-ingester.min-chunk-length`
    * `-ingester.recover-from-wal`
    * `-ingester.retain-period`
    * `-ingester.spread-flushes`
    * `-ingester.wal-dir`
    * `-ingester.wal-enabled`
    * `-querier.query-parallelism`
    * `-querier.second-store-engine`
    * `-querier.use-second-store-before-time`
    * `-flusher.wal-dir`
    * `-flusher.concurrent-flushes`
    * `-flusher.flush-op-timeout`
    * All `-table-manager.*` flags
    * All `-deletes.*` flags
    * All `-purger.*` flags
    * All `-metrics.*` flags
    * All `-dynamodb.*` flags
    * All `-s3.*` flags
    * All `-azure.*` flags
    * All `-bigtable.*` flags
    * All `-gcs.*` flags
    * All `-cassandra.*` flags
    * All `-boltdb.*` flags
    * All `-local.*` flags
    * All `-swift.*` flags
    * All `-store.*` flags except `-store.engine`, `-store.max-query-length`, `-store.max-labels-query-length`
    * All `-grpc-store.*` flags
  * The following API endpoints have been removed:
    * `/api/v1/chunks` and `/chunks`
  * The following metrics have been removed:
    * `cortex_ingester_flush_queue_length`
    * `cortex_ingester_queried_chunks`
    * `cortex_ingester_chunks_created_total`
    * `cortex_ingester_wal_replay_duration_seconds`
    * `cortex_ingester_wal_corruptions_total`
    * `cortex_ingester_sent_chunks`
    * `cortex_ingester_received_chunks`
    * `cortex_ingester_flush_series_in_progress`
    * `cortex_ingester_chunk_utilization`
    * `cortex_ingester_chunk_length`
    * `cortex_ingester_chunk_size_bytes`
    * `cortex_ingester_chunk_age_seconds`
    * `cortex_ingester_memory_chunks`
    * `cortex_ingester_flushing_enqueued_series_total`
    * `cortex_ingester_flushing_dequeued_series_total`
    * `cortex_ingester_dropped_chunks_total`
    * `cortex_oldest_unflushed_chunk_timestamp_seconds`
    * `prometheus_local_storage_chunk_ops_total`
    * `prometheus_local_storage_chunkdesc_ops_total`
    * `prometheus_local_storage_memory_chunkdescs`
* [CHANGE] Changed default storage backends from `s3` to `filesystem` #833
  This effects the following flags:
  * `-blocks-storage.backend` now defaults to `filesystem`
  * `-blocks-storage.filesystem.dir` now defaults to `blocks`
  * `-alertmanager-storage.backend` now defaults to `filesystem`
  * `-alertmanager-storage.filesystem.dir` now defaults to `alertmanager`
  * `-ruler-storage.backend` now defaults to `filesystem`
  * `-ruler-storage.filesystem.dir` now defaults to `ruler`
* [CHANGE] Renamed metric `cortex_experimental_features_in_use_total` as `cortex_experimental_features_used_total` and added `feature` label. #32 #658
* [CHANGE] Removed `log_messages_total` metric. #32
* [CHANGE] Some files and directories created by Mimir components on local disk now have stricter permissions, and are only readable by owner, but not group or others. #58
* [CHANGE] Memcached client DNS resolution switched from golang built-in to [`miekg/dns`](https://github.com/miekg/dns). #142
* [CHANGE] The metric `cortex_deprecated_flags_inuse_total` has been renamed to `deprecated_flags_inuse_total` as part of using grafana/dskit functionality. #185
* [CHANGE] API: The `-api.response-compression-enabled` flag has been removed, and GZIP response compression is always enabled except on `/api/v1/push` and `/push` endpoints. #880
* [CHANGE] Update Go version to 1.17.3. #480
* [CHANGE] The `status_code` label on gRPC client metrics has changed from '200' and '500' to '2xx', '5xx', '4xx', 'cancel' or 'error'. #537
* [CHANGE] Removed the deprecated `-<prefix>.fifocache.size` flag. #618
* [CHANGE] Enable index header lazy loading by default. #693
  * `-blocks-storage.bucket-store.index-header-lazy-loading-enabled` default from `false` to `true`
  * `-blocks-storage.bucket-store.index-header-lazy-loading-idle-timeout` default from `20m` to `1h`
* [CHANGE] Shuffle-sharding:
  * `-distributor.sharding-strategy` option has been removed, and shuffle sharding is enabled by default. Default shard size is set to 0, which disables shuffle sharding for the tenant (all ingesters will receive tenants's samples). #888
  * `-ruler.sharding-strategy` option has been removed from ruler. Ruler now uses shuffle-sharding by default, but respects `ruler_tenant_shard_size`, which defaults to 0 (ie. use all rulers for tenant). #889
  * `-store-gateway.sharding-strategy` option has been removed store-gateways. Store-gateway now uses shuffle-sharding by default, but respects `store_gateway_tenant_shard_size` for tenant, and this value defaults to 0. #891
* [CHANGE] Server: `-server.http-listen-port` (yaml: `server.http_listen_port`) now defaults to `8080` (previously `80`). #871
* [CHANGE] Changed the default value of `-blocks-storage.bucket-store.ignore-deletion-marks-delay` from 6h to 1h. #892
* [CHANGE] Changed default settings for memcached clients: #959 #1000
  * The default value for the following config options has changed from `10000` to `25000`:
    * `-blocks-storage.bucket-store.chunks-cache.memcached.max-async-buffer-size`
    * `-blocks-storage.bucket-store.index-cache.memcached.max-async-buffer-size`
    * `-blocks-storage.bucket-store.metadata-cache.memcached.max-async-buffer-size`
    * `-query-frontend.results-cache.memcached.max-async-buffer-size`
  * The default value for the following config options has changed from `0` (unlimited) to `100`:
    * `-blocks-storage.bucket-store.chunks-cache.memcached.max-get-multi-batch-size`
    * `-blocks-storage.bucket-store.index-cache.memcached.max-get-multi-batch-size`
    * `-blocks-storage.bucket-store.metadata-cache.memcached.max-get-multi-batch-size`
    * `-query-frontend.results-cache.memcached.max-get-multi-batch-size`
  * The default value for the following config options has changed from `16` to `100`:
    * `-blocks-storage.bucket-store.chunks-cache.memcached.max-idle-connections`
    * `-blocks-storage.bucket-store.index-cache.memcached.max-idle-connections`
    * `-blocks-storage.bucket-store.metadata-cache.memcached.max-idle-connections`
    * `-query-frontend.results-cache.memcached.max-idle-connections`
  * The default value for the following config options has changed from `100ms` to `200ms`:
    * `-blocks-storage.bucket-store.metadata-cache.memcached.timeout`
    * `-blocks-storage.bucket-store.index-cache.memcached.timeout`
    * `-blocks-storage.bucket-store.chunks-cache.memcached.timeout`
    * `-query-frontend.results-cache.memcached.timeout`
* [CHANGE] Changed the default value of `-blocks-storage.bucket-store.bucket-index.enabled` to `true`. The default configuration must now run the compactor in order to write the bucket index or else queries to long term storage will fail. #924
* [CHANGE] Option `-auth.enabled` has been renamed to `-auth.multitenancy-enabled`. #1130
* [CHANGE] Default tenant ID used with disabled auth (`-auth.multitenancy-enabled=false`) has changed from `fake` to `anonymous`. This tenant ID can now be changed with `-auth.no-auth-tenant` option. #1063
* [CHANGE] The default values for the following local directories have changed: #1072
  * `-alertmanager.storage.path` default value changed to `./data-alertmanager/`
  * `-compactor.data-dir` default value changed to `./data-compactor/`
  * `-ruler.rule-path` default value changed to `./data-ruler/`
* [CHANGE] The default value for gRPC max send message size has been changed from 16MB to 100MB. This affects the following parameters: #1152
  * `-query-frontend.grpc-client-config.grpc-max-send-msg-size`
  * `-ingester.client.grpc-max-send-msg-size`
  * `-querier.frontend-client.grpc-max-send-msg-size`
  * `-query-scheduler.grpc-client-config.grpc-max-send-msg-size`
  * `-ruler.client.grpc-max-send-msg-size`
* [CHANGE] Remove `-http.prefix` flag (and `http_prefix` config file option). #763
* [CHANGE] Remove legacy endpoints. Please use their alternatives listed below. As part of the removal process we are
  introducing two new sets of endpoints for the ruler configuration API: `<prometheus-http-prefix>/rules` and
  `<prometheus-http-prefix>/config/v1/rules/**`. We are also deprecating `<prometheus-http-prefix>/rules` and `/api/v1/rules`;
  and will remove them in Mimir 2.2.0. #763 #1222
  * Query endpoints

    | Legacy                                                  | Alternative                                                |
    | ------------------------------------------------------- | ---------------------------------------------------------- |
    | `/<legacy-http-prefix>/api/v1/query`                    | `<prometheus-http-prefix>/api/v1/query`                    |
    | `/<legacy-http-prefix>/api/v1/query_range`              | `<prometheus-http-prefix>/api/v1/query_range`              |
    | `/<legacy-http-prefix>/api/v1/query_exemplars`          | `<prometheus-http-prefix>/api/v1/query_exemplars`          |
    | `/<legacy-http-prefix>/api/v1/series`                   | `<prometheus-http-prefix>/api/v1/series`                   |
    | `/<legacy-http-prefix>/api/v1/labels`                   | `<prometheus-http-prefix>/api/v1/labels`                   |
    | `/<legacy-http-prefix>/api/v1/label/{name}/values`      | `<prometheus-http-prefix>/api/v1/label/{name}/values`      |
    | `/<legacy-http-prefix>/api/v1/metadata`                 | `<prometheus-http-prefix>/api/v1/metadata`                 |
    | `/<legacy-http-prefix>/api/v1/read`                     | `<prometheus-http-prefix>/api/v1/read`                     |
    | `/<legacy-http-prefix>/api/v1/cardinality/label_names`  | `<prometheus-http-prefix>/api/v1/cardinality/label_names`  |
    | `/<legacy-http-prefix>/api/v1/cardinality/label_values` | `<prometheus-http-prefix>/api/v1/cardinality/label_values` |
    | `/api/prom/user_stats`                                  | `/api/v1/user_stats`                                       |

  * Distributor endpoints

    | Legacy endpoint               | Alternative                   |
    | ----------------------------- | ----------------------------- |
    | `/<legacy-http-prefix>/push`  | `/api/v1/push`                |
    | `/all_user_stats`             | `/distributor/all_user_stats` |
    | `/ha-tracker`                 | `/distributor/ha_tracker`     |

  * Ingester endpoints

    | Legacy          | Alternative           |
    | --------------- | --------------------- |
    | `/ring`         | `/ingester/ring`      |
    | `/shutdown`     | `/ingester/shutdown`  |
    | `/flush`        | `/ingester/flush`     |
    | `/push`         | `/ingester/push`      |

  * Ruler endpoints

    | Legacy                                                | Alternative                                         | Alternative #2 (not available before Mimir 2.0.0)                    |
    | ----------------------------------------------------- | --------------------------------------------------- | ------------------------------------------------------------------- |
    | `/<legacy-http-prefix>/api/v1/rules`                  | `<prometheus-http-prefix>/api/v1/rules`             |                                                                     |
    | `/<legacy-http-prefix>/api/v1/alerts`                 | `<prometheus-http-prefix>/api/v1/alerts`            |                                                                     |
    | `/<legacy-http-prefix>/rules`                         | `/api/v1/rules` (see below)                         |  `<prometheus-http-prefix>/config/v1/rules`                         |
    | `/<legacy-http-prefix>/rules/{namespace}`             | `/api/v1/rules/{namespace}` (see below)             |  `<prometheus-http-prefix>/config/v1/rules/{namespace}`             |
    | `/<legacy-http-prefix>/rules/{namespace}/{groupName}` | `/api/v1/rules/{namespace}/{groupName}` (see below) |  `<prometheus-http-prefix>/config/v1/rules/{namespace}/{groupName}` |
    | `/<legacy-http-prefix>/rules/{namespace}`             | `/api/v1/rules/{namespace}` (see below)             |  `<prometheus-http-prefix>/config/v1/rules/{namespace}`             |
    | `/<legacy-http-prefix>/rules/{namespace}/{groupName}` | `/api/v1/rules/{namespace}/{groupName}` (see below) |  `<prometheus-http-prefix>/config/v1/rules/{namespace}/{groupName}` |
    | `/<legacy-http-prefix>/rules/{namespace}`             | `/api/v1/rules/{namespace}` (see below)             |  `<prometheus-http-prefix>/config/v1/rules/{namespace}`             |
    | `/ruler_ring`                                         | `/ruler/ring`                                       |                                                                     |

    > __Note:__ The `/api/v1/rules/**` endpoints are considered deprecated with Mimir 2.0.0 and will be removed
    in Mimir 2.2.0. After upgrading to 2.0.0 we recommend switching uses to the equivalent
    `/<prometheus-http-prefix>/config/v1/**` endpoints that Mimir 2.0.0 introduces.

  * Alertmanager endpoints

    | Legacy                      | Alternative                        |
    | --------------------------- | ---------------------------------- |
    | `/<legacy-http-prefix>`     | `/alertmanager`                    |
    | `/status`                   | `/multitenant_alertmanager/status` |

* [CHANGE] Ingester: changed `-ingester.stream-chunks-when-using-blocks` default value from `false` to `true`. #717
* [CHANGE] Ingester: default `-ingester.ring.min-ready-duration` reduced from 1m to 15s. #126
* [CHANGE] Ingester: `-ingester.ring.min-ready-duration` now start counting the delay after the ring's health checks have passed instead of when the ring client was started. #126
* [CHANGE] Ingester: allow experimental ingester max-exemplars setting to be changed dynamically #144
  * CLI flag `-blocks-storage.tsdb.max-exemplars` is renamed to `-ingester.max-global-exemplars-per-user`.
  * YAML `max_exemplars` is moved from `tsdb` to `overrides` and renamed to `max_global_exemplars_per_user`.
* [CHANGE] Ingester: active series metrics `cortex_ingester_active_series` and `cortex_ingester_active_series_custom_tracker` are now removed when their value is zero. #672 #690
* [CHANGE] Ingester: changed default value of `-blocks-storage.tsdb.retention-period` from `6h` to `24h`. #966
* [CHANGE] Ingester: changed default value of `-blocks-storage.tsdb.close-idle-tsdb-timeout` from `0` to `13h`. #967
* [CHANGE] Ingester: changed default value of `-ingester.ring.final-sleep` from `30s` to `0s`. #981
* [CHANGE] Ingester: the following low level settings have been removed: #1153
  * `-ingester-client.expected-labels`
  * `-ingester-client.expected-samples-per-series`
  * `-ingester-client.expected-timeseries`
* [CHANGE] Ingester: following command line options related to ingester ring were renamed: #1155
  * `-consul.*` changed to `-ingester.ring.consul.*`
  * `-etcd.*` changed to `-ingester.ring.etcd.*`
  * `-multi.*` changed to `-ingester.ring.multi.*`
  * `-distributor.excluded-zones` changed to `-ingester.ring.excluded-zones`
  * `-distributor.replication-factor` changed to `-ingester.ring.replication-factor`
  * `-distributor.zone-awareness-enabled` changed to `-ingester.ring.zone-awareness-enabled`
  * `-ingester.availability-zone` changed to `-ingester.ring.instance-availability-zone`
  * `-ingester.final-sleep` changed to `-ingester.ring.final-sleep`
  * `-ingester.heartbeat-period` changed to `-ingester.ring.heartbeat-period`
  * `-ingester.join-after` changed to `-ingester.ring.join-after`
  * `-ingester.lifecycler.ID` changed to `-ingester.ring.instance-id`
  * `-ingester.lifecycler.addr` changed to `-ingester.ring.instance-addr`
  * `-ingester.lifecycler.interface` changed to `-ingester.ring.instance-interface-names`
  * `-ingester.lifecycler.port` changed to `-ingester.ring.instance-port`
  * `-ingester.min-ready-duration` changed to `-ingester.ring.min-ready-duration`
  * `-ingester.num-tokens` changed to `-ingester.ring.num-tokens`
  * `-ingester.observe-period` changed to `-ingester.ring.observe-period`
  * `-ingester.readiness-check-ring-health` changed to `-ingester.ring.readiness-check-ring-health`
  * `-ingester.tokens-file-path` changed to `-ingester.ring.tokens-file-path`
  * `-ingester.unregister-on-shutdown` changed to `-ingester.ring.unregister-on-shutdown`
  * `-ring.heartbeat-timeout` changed to `-ingester.ring.heartbeat-timeout`
  * `-ring.prefix` changed to `-ingester.ring.prefix`
  * `-ring.store` changed to `-ingester.ring.store`
* [CHANGE] Ingester: fields in YAML configuration for ingester ring have been changed: #1155
  * `ingester.lifecycler` changed to `ingester.ring`
  * Fields from `ingester.lifecycler.ring` moved to `ingester.ring`
  * `ingester.lifecycler.address` changed to `ingester.ring.instance_addr`
  * `ingester.lifecycler.id` changed to `ingester.ring.instance_id`
  * `ingester.lifecycler.port` changed to `ingester.ring.instance_port`
  * `ingester.lifecycler.availability_zone` changed to `ingester.ring.instance_availability_zone`
  * `ingester.lifecycler.interface_names` changed to `ingester.ring.instance_interface_names`
* [CHANGE] Distributor: removed the `-distributor.shard-by-all-labels` configuration option. It is now assumed to be true. #698
* [CHANGE] Distributor: change default value of `-distributor.instance-limits.max-inflight-push-requests` to `2000`. #964
* [CHANGE] Distributor: change default value of `-distributor.remote-timeout` from `2s` to `20s`. #970
* [CHANGE] Distributor: removed the `-distributor.extra-query-delay` flag (and its respective YAML config option). #1048
* [CHANGE] Query-frontend: Enable query stats by default, they can still be disabled with `-query-frontend.query-stats-enabled=false`. #83
* [CHANGE] Query-frontend: the `cortex_frontend_mapped_asts_total` metric has been renamed to `cortex_frontend_query_sharding_rewrites_attempted_total`. #150
* [CHANGE] Query-frontend: added `sharded` label to `cortex_query_seconds_total` metric. #235
* [CHANGE] Query-frontend: changed the flag name for controlling query sharding total shards from `-querier.total-shards` to `-query-frontend.query-sharding-total-shards`. #230
* [CHANGE] Query-frontend: flag `-querier.parallelise-shardable-queries` has been renamed to `-query-frontend.parallelize-shardable-queries` #284
* [CHANGE] Query-frontend: removed the deprecated (and unused) `-frontend.cache-split-interval`. Use `-query-frontend.split-queries-by-interval` instead. #587
* [CHANGE] Query-frontend: range query response now omits the `data` field when it's empty (error case) like Prometheus does, previously it was `"data":{"resultType":"","result":null}`. #629
* [CHANGE] Query-frontend: instant queries now honor the `-query-frontend.max-retries-per-request` flag. #630
* [CHANGE] Query-frontend: removed in-memory and Redis cache support. Reason is that these caching backends were just supported by query-frontend, while all other Mimir services only support memcached. #796
  * The following CLI flags (and their respective YAML config options) have been removed:
    * `-frontend.cache.enable-fifocache`
    * `-frontend.redis.*`
    * `-frontend.fifocache.*`
  * The following metrics have been removed:
    * `querier_cache_added_total`
    * `querier_cache_added_new_total`
    * `querier_cache_evicted_total`
    * `querier_cache_entries`
    * `querier_cache_gets_total`
    * `querier_cache_misses_total`
    * `querier_cache_stale_gets_total`
    * `querier_cache_memory_bytes`
    * `cortex_rediscache_request_duration_seconds`
* [CHANGE] Query-frontend: migrated memcached backend client to the same one used in other components (memcached config and metrics are now consistent across all Mimir services). #821
  * The following CLI flags (and their respective YAML config options) have been added:
    * `-query-frontend.results-cache.backend` (set it to `memcached` if `-query-frontend.cache-results=true`)
  * The following CLI flags (and their respective YAML config options) have been changed:
    * `-frontend.memcached.hostname` and `-frontend.memcached.service` have been removed: use `-query-frontend.results-cache.memcached.addresses` instead
  * The following CLI flags (and their respective YAML config options) have been renamed:
    * `-frontend.background.write-back-concurrency` renamed to `-query-frontend.results-cache.memcached.max-async-concurrency`
    * `-frontend.background.write-back-buffer` renamed to `-query-frontend.results-cache.memcached.max-async-buffer-size`
    * `-frontend.memcached.batchsize` renamed to `-query-frontend.results-cache.memcached.max-get-multi-batch-size`
    * `-frontend.memcached.parallelism` renamed to `-query-frontend.results-cache.memcached.max-get-multi-concurrency`
    * `-frontend.memcached.timeout` renamed to `-query-frontend.results-cache.memcached.timeout`
    * `-frontend.memcached.max-item-size` renamed to `-query-frontend.results-cache.memcached.max-item-size`
    * `-frontend.memcached.max-idle-conns` renamed to `-query-frontend.results-cache.memcached.max-idle-connections`
    * `-frontend.compression` renamed to `-query-frontend.results-cache.compression`
  * The following CLI flags (and their respective YAML config options) have been removed:
    * `-frontend.memcached.circuit-breaker-consecutive-failures`: feature removed
    * `-frontend.memcached.circuit-breaker-timeout`: feature removed
    * `-frontend.memcached.circuit-breaker-interval`: feature removed
    * `-frontend.memcached.update-interval`: new setting is hardcoded to 30s
    * `-frontend.memcached.consistent-hash`: new setting is always enabled
    * `-frontend.default-validity` and `-frontend.memcached.expiration`: new setting is hardcoded to 7 days
  * The following metrics have been changed:
    * `cortex_cache_dropped_background_writes_total{name}` changed to `thanos_memcached_operation_skipped_total{name, operation, reason}`
    * `cortex_cache_value_size_bytes{name, method}` changed to `thanos_memcached_operation_data_size_bytes{name}`
    * `cortex_cache_request_duration_seconds{name, method, status_code}` changed to `thanos_memcached_operation_duration_seconds{name, operation}`
    * `cortex_cache_fetched_keys{name}` changed to `thanos_cache_memcached_requests_total{name}`
    * `cortex_cache_hits{name}` changed to `thanos_cache_memcached_hits_total{name}`
    * `cortex_memcache_request_duration_seconds{name, method, status_code}` changed to `thanos_memcached_operation_duration_seconds{name, operation}`
    * `cortex_memcache_client_servers{name}` changed to `thanos_memcached_dns_provider_results{name, addr}`
    * `cortex_memcache_client_set_skip_total{name}` changed to `thanos_memcached_operation_skipped_total{name, operation, reason}`
    * `cortex_dns_lookups_total` changed to `thanos_memcached_dns_lookups_total`
    * For all metrics the value of the "name" label has changed from `frontend.memcached` to `frontend-cache`
  * The following metrics have been removed:
    * `cortex_cache_background_queue_length{name}`
* [CHANGE] Query-frontend: merged `query_range` into `frontend` in the YAML config (keeping the same keys) and renamed flags: #825
  * `-querier.max-retries-per-request` renamed to `-query-frontend.max-retries-per-request`
  * `-querier.split-queries-by-interval` renamed to `-query-frontend.split-queries-by-interval`
  * `-querier.align-querier-with-step` renamed to `-query-frontend.align-querier-with-step`
  * `-querier.cache-results` renamed to `-query-frontend.cache-results`
  * `-querier.parallelise-shardable-queries` renamed to `-query-frontend.parallelize-shardable-queries`
* [CHANGE] Query-frontend: the default value of `-query-frontend.split-queries-by-interval` has changed from `0` to `24h`. #1131
* [CHANGE] Query-frontend: `-frontend.` flags were renamed to `-query-frontend.`: #1167
* [CHANGE] Query-frontend / Query-scheduler: classified the `-query-frontend.querier-forget-delay` and `-query-scheduler.querier-forget-delay` flags (and their respective YAML config options) as experimental. #1208
* [CHANGE] Querier / ruler: Change `-querier.max-fetched-chunks-per-query` configuration to limit to maximum number of chunks that can be fetched in a single query. The number of chunks fetched by ingesters AND long-term storare combined should not exceed the value configured on `-querier.max-fetched-chunks-per-query`. [#4260](https://github.com/cortexproject/cortex/pull/4260)
* [CHANGE] Querier / ruler: Option `-querier.ingester-streaming` has been removed. Querier/ruler now always use streaming method to query ingesters. #204
* [CHANGE] Querier: always fetch labels from store and respect start/end times in request; the option `-querier.query-store-for-labels-enabled` has been removed and is now always on. #518 #1132
* [CHANGE] Querier / ruler: removed the `-store.query-chunk-limit` flag (and its respective YAML config option `max_chunks_per_query`). `-querier.max-fetched-chunks-per-query` (and its respective YAML config option `max_fetched_chunks_per_query`) should be used instead. #705
* [CHANGE] Querier/Ruler: `-querier.active-query-tracker-dir` option has been removed. Active query tracking is now done via Activity tracker configured by `-activity-tracker.filepath` and enabled by default. Limit for max number of concurrent queries (`-querier.max-concurrent`) is now respected even if activity tracking is not enabled. #661 #822
* [CHANGE] Querier/ruler/query-frontend: the experimental `-querier.at-modifier-enabled` CLI flag has been removed and the PromQL `@` modifier is always enabled. #941
* [CHANGE] Querier: removed `-querier.worker-match-max-concurrent` and `-querier.worker-parallelism` CLI flags (and their respective YAML config options). Mimir now behaves like if `-querier.worker-match-max-concurrent` is always enabled and you should configure the max concurrency per querier process using `-querier.max-concurrent` instead. #958
* [CHANGE] Querier: changed default value of `-querier.query-ingesters-within` from `0` to `13h`. #967
* [CHANGE] Querier: rename metric `cortex_query_fetched_chunks_bytes_total` to `cortex_query_fetched_chunk_bytes_total` to be consistent with the limit name. #476
* [CHANGE] Ruler: add two new metrics `cortex_ruler_list_rules_seconds` and `cortex_ruler_load_rule_groups_seconds` to the ruler. #906
* [CHANGE] Ruler: endpoints for listing configured rules now return HTTP status code 200 and an empty map when there are no rules instead of an HTTP 404 and plain text error message. The following endpoints are affected: #456
  * `<prometheus-http-prefix>/config/v1/rules`
  * `<prometheus-http-prefix>/config/v1/rules/{namespace}`
  * `<prometheus-http-prefix>/rules` (deprecated)
  * `<prometheus-http-prefix>/rules/{namespace}` (deprecated)
  * `/api/v1/rules` (deprecated)
  * `/api/v1/rules/{namespace}` (deprecated)
* [CHANGE] Ruler: removed `configdb` support from Ruler backend storages. #15 #38 #819
* [CHANGE] Ruler: removed the support for the deprecated storage configuration via `-ruler.storage.*` CLI flags (and their respective YAML config options). Use `-ruler-storage.*` instead. #628
* [CHANGE] Ruler: set new default limits for rule groups: `-ruler.max-rules-per-rule-group` to 20 (previously 0, disabled) and `-ruler.max-rule-groups-per-tenant` to 70 (previously 0, disabled). #847
* [CHANGE] Ruler: removed `-ruler.enable-sharding` option, and changed default value of `-ruler.ring.store` to `memberlist`. #943
* [CHANGE] Ruler: `-ruler.alertmanager-use-v2` has been removed. The ruler will always use the `v2` endpoints. #954 #1100
* [CHANGE] Ruler: `-experimental.ruler.enable-api` flag has been renamed to `-ruler.enable-api` and is now stable. The default value has also changed from `false` to `true`, so both ruler and alertmanager API are enabled by default. #913 #1065
* [CHANGE] Ruler: add support for [DNS service discovery format](./docs/sources/configuration/arguments.md#dns-service-discovery) for `-ruler.alertmanager-url`. `-ruler.alertmanager-discovery` flag has been removed. URLs following the prior SRV format, will be treated as a static target. To continue using service discovery for these URLs prepend `dnssrvnoa+` to them. #993
  * The following metrics for Alertmanager DNS service discovery are replaced:
    * `prometheus_sd_dns_lookups_total` replaced by `cortex_dns_lookups_total{component="ruler"}`
    * `prometheus_sd_dns_lookup_failures_total` replaced by `cortex_dns_failures_total{component="ruler"}`
* [CHANGE] Ruler: deprecate `/api/v1/rules/**` and `<prometheus-http-prefix/rules/**` configuration API endpoints in favour of `/<prometheus-http-prefix>/config/v1/rules/**`. Deprecated endpoints will be removed in Mimir 2.2.0. Main configuration API endpoints are now `/<prometheus-http-prefix>/config/api/v1/rules/**` introduced in Mimir 2.0.0. #1222
* [CHANGE] Store-gateway: index cache now includes tenant in cache keys, this invalidates previous cached entries. #607
* [CHANGE] Store-gateway: increased memcached index caching TTL from 1 day to 7 days. #718
* [CHANGE] Store-gateway: options `-store-gateway.sharding-enabled` and `-querier.store-gateway-addresses` were removed. Default value of `-store-gateway.sharding-ring.store` is now `memberlist` and default value for `-store-gateway.sharding-ring.wait-stability-min-duration` changed from `1m` to `0` (disabled). #976
* [CHANGE] Compactor: compactor will no longer try to compact blocks that are already marked for deletion. Previously compactor would consider blocks marked for deletion within `-compactor.deletion-delay / 2` period as eligible for compaction. [#4328](https://github.com/cortexproject/cortex/pull/4328)
* [CHANGE] Compactor: Removed support for block deletion marks migration. If you're upgrading from Cortex < 1.7.0 to Mimir, you should upgrade the compactor to Cortex >= 1.7.0 first, run it at least once and then upgrade to Mimir. #122
* [CHANGE] Compactor: removed the `cortex_compactor_group_vertical_compactions_total` metric. #278
* [CHANGE] Compactor: no longer waits for initial blocks cleanup to finish before starting compactions. #282
* [CHANGE] Compactor: removed overlapping sources detection. Overlapping sources may exist due to edge cases (timing issues) when horizontally sharding compactor, but are correctly handled by compactor. #494
* [CHANGE] Compactor: compactor now uses deletion marks from `<tenant>/markers` location in the bucket. Marker files are no longer fetched, only listed. #550
* [CHANGE] Compactor: Default value of `-compactor.block-sync-concurrency` has changed from 20 to 8. This flag is now only used to control number of goroutines for downloading and uploading blocks during compaction. #552
* [CHANGE] Compactor is now included in `all` target (single-binary). #866
* [CHANGE] Compactor: Removed `-compactor.sharding-enabled` option. Sharding in compactor is now always enabled. Default value of `-compactor.ring.store` has changed from `consul` to `memberlist`. Default value of `-compactor.ring.wait-stability-min-duration` is now 0, which disables the feature. #956
* [CHANGE] Alertmanager: removed `-alertmanager.configs.auto-webhook-root` #977
* [CHANGE] Alertmanager: removed `configdb` support from Alertmanager backend storages. #15 #38 #819
* [CHANGE] Alertmanager: Don't count user-not-found errors from replicas as failures in the `cortex_alertmanager_state_fetch_replica_state_failed_total` metric. #190
* [CHANGE] Alertmanager: Use distributor for non-API routes. #213
* [CHANGE] Alertmanager: removed `-alertmanager.storage.*` configuration options, with the exception of the CLI flags `-alertmanager.storage.path` and `-alertmanager.storage.retention`. Use `-alertmanager-storage.*` instead. #632
* [CHANGE] Alertmanager: set default value for `-alertmanager.web.external-url=http://localhost:8080/alertmanager` to match the default configuration. #808 #1067
* [CHANGE] Alertmanager: `-experimental.alertmanager.enable-api` flag has been renamed to `-alertmanager.enable-api` and is now stable. #913
* [CHANGE] Alertmanager: now always runs with sharding enabled; other modes of operation are removed. #1044 #1126
  * The following configuration options are removed:
    * `-alertmanager.sharding-enabled`
    * `-alertmanager.cluster.advertise-address`
    * `-alertmanager.cluster.gossip-interval`
    * `-alertmanager.cluster.listen-address`
    * `-alertmanager.cluster.peers`
    * `-alertmanager.cluster.push-pull-interval`
  * The following configuration options are renamed:
    * `-alertmanager.cluster.peer-timeout` to `-alertmanager.peer-timeout`
* [CHANGE] Alertmanager: the default value of `-alertmanager.sharding-ring.store` is now `memberlist`. #1171
* [CHANGE] Ring: changed default value of `-distributor.ring.store` (Distributor ring) and `-ring.store` (Ingester ring) to `memberlist`. #1046
* [CHANGE] Memberlist: the `memberlist_kv_store_value_bytes` metric has been removed due to values no longer being stored in-memory as encoded bytes. [#4345](https://github.com/cortexproject/cortex/pull/4345)
* [CHANGE] Memberlist: forward only changes, not entire original message. [#4419](https://github.com/cortexproject/cortex/pull/4419)
* [CHANGE] Memberlist: don't accept old tombstones as incoming change, and don't forward such messages to other gossip members. [#4420](https://github.com/cortexproject/cortex/pull/4420)
* [CHANGE] Memberlist: changed probe interval from `1s` to `5s` and probe timeout from `500ms` to `2s`. #563
* [CHANGE] Memberlist: the `name` label on metrics `cortex_dns_failures_total`, `cortex_dns_lookups_total` and `cortex_dns_provider_results` was renamed to `component`. #993
* [CHANGE] Limits: removed deprecated limits for rejecting old samples #799
  This removes the following flags:
  * `-validation.reject-old-samples`
  * `-validation.reject-old-samples.max-age`
* [CHANGE] Limits: removed local limit-related flags in favor of global limits. #725
  The distributor ring is now required, and can be configured via the `distributor.ring.*` flags.
  This removes the following flags:
  * `-distributor.ingestion-rate-strategy` -> will now always use the "global" strategy
  * `-ingester.max-series-per-user` -> set `-ingester.max-global-series-per-user` to `N` times the existing value of `-ingester.max-series-per-user` instead
  * `-ingester.max-series-per-metric` -> set `-ingester.max-global-series-per-metric`  to `N` times the existing value of `-ingester.max-series-per-metric` instead
  * `-ingester.max-metadata-per-user` -> set `-ingester.max-global-metadata-per-user` to `N` times the existing value of `-ingester.max-metadata-per-user` instead
  * `-ingester.max-metadata-per-metric` -> set `-ingester.max-global-metadata-per-metric` to `N` times the existing value of `-ingester.max-metadata-per-metric` instead
  * In the above notes, `N` refers to the number of ingester replicas
  Additionally, default values for the following flags have changed:
  * `-ingester.max-global-series-per-user` from `0` to `150000`
  * `-ingester.max-global-series-per-metric` from `0` to `20000`
  * `-distributor.ingestion-rate-limit` from `25000` to `10000`
  * `-distributor.ingestion-burst-size` from `50000` to `200000`
* [CHANGE] Limits: removed limit `enforce_metric_name`, now behave as if set to `true` always. #686
* [CHANGE] Limits: Option `-ingester.max-samples-per-query` and its YAML field `max_samples_per_query` have been removed. It required `-querier.ingester-streaming` option to be set to false, but since `-querier.ingester-streaming` is removed (always defaulting to true), the limit using it was removed as well. #204 #1132
* [CHANGE] Limits: Set the default max number of inflight ingester push requests (`-ingester.instance-limits.max-inflight-push-requests`) to 30000 in order to prevent clusters from being overwhelmed by request volume or temporary slow-downs. #259
* [CHANGE] Overrides exporter: renamed metric `cortex_overrides` to `cortex_limits_overrides`. #173 #407
* [FEATURE] The following features have been moved from experimental to stable: #913 #1002
  * Alertmanager config API
  * Alertmanager receiver firewall
  * Alertmanager sharding
  * Azure blob storage support
  * Blocks storage bucket index
  * Disable the ring health check in the readiness endpoint (`-ingester.readiness-check-ring-health=false`)
  * Distributor: do not extend writes on unhealthy ingesters
  * Do not unregister ingesters from ring on shutdown (`-ingester.unregister-on-shutdown=false`)
  * HA Tracker: cleanup of old replicas from KV Store
  * Instance limits in ingester and distributor
  * OpenStack Swift storage support
  * Query-frontend: query stats tracking
  * Query-scheduler
  * Querier: tenant federation
  * Ruler config API
  * S3 Server Side Encryption (SSE) using KMS
  * TLS configuration for gRPC, HTTP and etcd clients
  * Zone-aware replication
  * `/labels` API using matchers
  * The following querier limits:
    * `-querier.max-fetched-chunks-per-query`
    * `-querier.max-fetched-chunk-bytes-per-query`
    * `-querier.max-fetched-series-per-query`
  * The following alertmanager limits:
    * Notification rate (`-alertmanager.notification-rate-limit` and `-alertmanager.notification-rate-limit-per-integration`)
    * Dispatcher groups (`-alertmanager.max-dispatcher-aggregation-groups`)
    * User config size (`-alertmanager.max-config-size-bytes`)
    * Templates count in user config (`-alertmanager.max-templates-count`)
    * Max template size (`-alertmanager.max-template-size-bytes`)
* [FEATURE] The endpoints `/api/v1/status/buildinfo`, `<prometheus-http-prefix>/api/v1/status/buildinfo`, and `<alertmanager-http-prefix>/api/v1/status/buildinfo` have been added to display build information and enabled features. #1219 #1240
* [FEATURE] PromQL: added `present_over_time` support. #139
* [FEATURE] Added "Activity tracker" feature which can log ongoing activities from previous Mimir run in case of a crash. It is enabled by default and controlled by the `-activity-tracker.filepath` flag. It can be disabled by setting this path to an empty string. Currently, the Store-gateway, Ruler, Querier, Query-frontend and Ingester components use this feature to track queries. #631 #782 #822 #1121
* [FEATURE] Divide configuration parameters into categories "basic", "advanced", and "experimental". Only flags in the basic category are shown when invoking `-help`, whereas `-help-all` will include flags in all categories (basic, advanced, experimental). #840
* [FEATURE] Querier: Added support for tenant federation to exemplar endpoints. #927
* [FEATURE] Ingester: can expose metrics on active series matching custom trackers configured via `-ingester.active-series-custom-trackers` (or its respective YAML config option). When configured, active series for custom trackers are exposed by the `cortex_ingester_active_series_custom_tracker` metric. #42 #672
* [FEATURE] Ingester: Enable snapshotting of in-memory TSDB on disk during shutdown via `-blocks-storage.tsdb.memory-snapshot-on-shutdown` (experimental). #249
* [FEATURE] Ingester: Added `-blocks-storage.tsdb.isolation-enabled` flag, which allows disabling TSDB isolation feature. This is enabled by default (per TSDB default), but disabling can improve performance of write requests. #512
* [FEATURE] Ingester: Added `-blocks-storage.tsdb.head-chunks-write-queue-size` flag, which allows setting the size of the queue used by the TSDB before m-mapping chunks (experimental). #591
  * Added `cortex_ingester_tsdb_mmap_chunk_write_queue_operations_total` metric to track different operations of this queue.
* [FEATURE] Distributor: Added `-api.skip-label-name-validation-header-enabled` option to allow skipping label name validation on the HTTP write path based on `X-Mimir-SkipLabelNameValidation` header being `true` or not. #390
* [FEATURE] Query-frontend: Add `cortex_query_fetched_series_total` and `cortex_query_fetched_chunks_bytes_total` per-user counters to expose the number of series and bytes fetched as part of queries. These metrics can be enabled with the `-frontend.query-stats-enabled` flag (or its respective YAML config option `query_stats_enabled`). [#4343](https://github.com/cortexproject/cortex/pull/4343)
* [FEATURE] Query-frontend: Add `cortex_query_fetched_chunks_total` per-user counter to expose the number of chunks fetched as part of queries. This metric can be enabled with the `-query-frontend.query-stats-enabled` flag (or its respective YAML config option `query_stats_enabled`). #31
* [FEATURE] Query-frontend: Add query sharding for instant and range queries. You can enable querysharding by setting `-query-frontend.parallelize-shardable-queries` to `true`. The following additional config and exported metrics have been added. #79 #80 #100 #124 #140 #148 #150 #151 #153 #154 #155 #156 #157 #158 #159 #160 #163 #169 #172 #196 #205 #225 #226 #227 #228 #230 #235 #240 #239 #246 #244 #319 #330 #371 #385 #400 #458 #586 #630 #660 #707 #1542
  * New config options:
    * `-query-frontend.query-sharding-total-shards`: The amount of shards to use when doing parallelisation via query sharding.
    * `-query-frontend.query-sharding-max-sharded-queries`: The max number of sharded queries that can be run for a given received query. 0 to disable limit.
    * `-blocks-storage.bucket-store.series-hash-cache-max-size-bytes`: Max size - in bytes - of the in-memory series hash cache in the store-gateway.
    * `-blocks-storage.tsdb.series-hash-cache-max-size-bytes`: Max size - in bytes - of the in-memory series hash cache in the ingester.
  * New exported metrics:
    * `cortex_bucket_store_series_hash_cache_requests_total`
    * `cortex_bucket_store_series_hash_cache_hits_total`
    * `cortex_frontend_query_sharding_rewrites_succeeded_total`
    * `cortex_frontend_sharded_queries_per_query`
  * Renamed metrics:
    * `cortex_frontend_mapped_asts_total` to `cortex_frontend_query_sharding_rewrites_attempted_total`
  * Modified metrics:
    * added `sharded` label to `cortex_query_seconds_total`
  * When query sharding is enabled, the following querier config must be set on query-frontend too:
    * `-querier.max-concurrent`
    * `-querier.timeout`
    * `-querier.max-samples`
    * `-querier.at-modifier-enabled`
    * `-querier.default-evaluation-interval`
    * `-querier.active-query-tracker-dir`
    * `-querier.lookback-delta`
  * Sharding can be dynamically controlled per request using the `Sharding-Control: 64` header. (0 to disable)
  * Sharding can be dynamically controlled per tenant using the limit `query_sharding_total_shards`. (0 to disable)
  * Added `sharded_queries` count to the "query stats" log.
  * The number of shards is adjusted to be compatible with number of compactor shards that are used by a split-and-merge compactor. The querier can use this to avoid querying blocks that cannot have series in a given query shard.
* [FEATURE] Query-Frontend: Added `-query-frontend.cache-unaligned-requests` option to cache responses for requests that do not have step-aligned start and end times. This can improve speed of repeated queries, but can also pollute cache with results that are never reused. #432
* [FEATURE] Querier: Added label names cardinality endpoint `<prefix>/api/v1/cardinality/label_names` that is disabled by default. Can be enabled/disabled via the CLI flag `-querier.cardinality-analysis-enabled` or its respective YAML config option. Configurable on a per-tenant basis. #301 #377 #474
* [FEATURE] Querier: Added label values cardinality endpoint `<prefix>/api/v1/cardinality/label_values` that is disabled by default. Can be enabled/disabled via the CLI flag `-querier.cardinality-analysis-enabled` or its respective YAML config option, and configurable on a per-tenant basis. The maximum number of label names allowed to be queried in a single API call can be controlled via `-querier.label-values-max-cardinality-label-names-per-request`. #332 #395 #474
* [FEATURE] Querier: Added `-store.max-labels-query-length` to restrict the range of `/series`, label-names and label-values requests. #507
* [FEATURE] Ruler: Add new `-ruler.query-stats-enabled` which when enabled will report the `cortex_ruler_query_seconds_total` as a per-user metric that tracks the sum of the wall time of executing queries in the ruler in seconds. [#4317](https://github.com/cortexproject/cortex/pull/4317)
* [FEATURE] Ruler: Added federated rule groups. #533
  * Added `-ruler.tenant-federation.enabled` config flag.
  * Added support for `source_tenants` field on rule groups.
* [FEATURE] Store-gateway: Added `/store-gateway/tenants` and `/store-gateway/tenant/{tenant}/blocks` endpoints that provide functionality that was provided by `tools/listblocks`. #911 #973
* [FEATURE] Compactor: compactor now uses new algorithm that we call "split-and-merge". Previous compaction strategy was removed. With the `split-and-merge` compactor source blocks for a given tenant are grouped into `-compactor.split-groups` number of groups. Each group of blocks is then compacted separately, and is split into `-compactor.split-and-merge-shards` shards (configurable on a per-tenant basis). Compaction of each tenant shards can be horizontally scaled. Number of compactors that work on jobs for single tenant can be limited by using `-compactor.compactor-tenant-shard-size` parameter, or per-tenant `compactor_tenant_shard_size` override.  #275 #281 #282 #283 #288 #290 #303 #307 #317 #323 #324 #328 #353 #368 #479 #820
* [FEATURE] Compactor: Added `-compactor.max-compaction-time` to control how long can compaction for a single tenant take. If compactions for a tenant take longer, no new compactions are started in the same compaction cycle. Running compactions are not stopped however, and may take much longer. #523
* [FEATURE] Compactor: When compactor finds blocks with out-of-order chunks, it will mark them for no-compaction. Blocks marked for no-compaction are ignored in future compactions too. Added metric `cortex_compactor_blocks_marked_for_no_compaction_total` to track number of blocks marked for no-compaction. Added `CortexCompactorSkippedBlocksWithOutOfOrderChunks` alert based on new metric. Markers are only checked from `<tenant>/markers` location, but uploaded to the block directory too. #520 #535 #550
* [FEATURE] Compactor: multiple blocks are now downloaded and uploaded at once, which can shorten compaction process. #552
* [ENHANCEMENT] Exemplars are now emitted for all gRPC calls and many operations tracked by histograms. #180
* [ENHANCEMENT] New options `-server.http-listen-network` and `-server.grpc-listen-network` allow binding as 'tcp4' or 'tcp6'. #180
* [ENHANCEMENT] Query federation: improve performance in MergeQueryable by memoizing labels. #312
* [ENHANCEMENT] Add histogram metrics `cortex_distributor_sample_delay_seconds` and `cortex_ingester_tsdb_sample_out_of_order_delta_seconds` #488
* [ENHANCEMENT] Check internal directory access before starting up. #1217
* [ENHANCEMENT] Azure client: expose option to configure MSI URL and user-assigned identity. #584
* [ENHANCEMENT] Added a new metric `mimir_build_info` to coincide with `cortex_build_info`. The metric `cortex_build_info` has not been removed. #1022
* [ENHANCEMENT] Mimir runs a sanity check of storage config at startup and will fail to start if the sanity check doesn't pass. This is done to find potential config issues before starting up. #1180
* [ENHANCEMENT] Validate alertmanager and ruler storage configurations to ensure they don't use same bucket name and region values as those configured for the blocks storage. #1214
* [ENHANCEMENT] Ingester: added option `-ingester.readiness-check-ring-health` to disable the ring health check in the readiness endpoint. When disabled, the health checks are run against only the ingester itself instead of all ingesters in the ring. #48 #126
* [ENHANCEMENT] Ingester: reduce CPU and memory utilization if remote write requests contains a large amount of "out of bounds" samples. #413
* [ENHANCEMENT] Ingester: reduce CPU and memory utilization when querying chunks from ingesters. #430
* [ENHANCEMENT] Ingester: Expose ingester ring page on ingesters. #654
* [ENHANCEMENT] Distributor: added option `-distributor.excluded-zones` to exclude ingesters running in specific zones both on write and read path. #51
* [ENHANCEMENT] Distributor: add tags to tracing span for distributor push with user, cluster and replica. #210
* [ENHANCEMENT] Distributor: performance optimisations. #212 #217 #242
* [ENHANCEMENT] Distributor: reduce latency when HA-Tracking by doing KVStore updates in the background. #271
* [ENHANCEMENT] Distributor: make distributor inflight push requests count include background calls to ingester. #398
* [ENHANCEMENT] Distributor: silently drop exemplars more than 5 minutes older than samples in the same batch. #544
* [ENHANCEMENT] Distributor: reject exemplars with blank label names or values. The `cortex_discarded_exemplars_total` metric will use the `exemplar_labels_blank` reason in this case. #873
* [ENHANCEMENT] Query-frontend: added `cortex_query_frontend_workers_enqueued_requests_total` metric to track the number of requests enqueued in each query-scheduler. #384
* [ENHANCEMENT] Query-frontend: added `cortex_query_frontend_non_step_aligned_queries_total` to track the total number of range queries with start/end not aligned to step. #347 #357 #582
* [ENHANCEMENT] Query-scheduler: exported summary `cortex_query_scheduler_inflight_requests` tracking total number of inflight requests (both enqueued and processing) in percentile buckets. #675
* [ENHANCEMENT] Querier: can use the `LabelNames` call with matchers, if matchers are provided in the `/labels` API call, instead of using the more expensive `MetricsForLabelMatchers` call as before. #3 #1186
* [ENHANCEMENT] Querier / store-gateway: optimized regex matchers. #319 #334 #355
* [ENHANCEMENT] Querier: when fetching data for specific query-shard, we can ignore some blocks based on compactor-shard ID, since sharding of series by query sharding and compactor is the same. Added metrics: #438 #450
  * `cortex_querier_blocks_found_total`
  * `cortex_querier_blocks_queried_total`
  * `cortex_querier_blocks_with_compactor_shard_but_incompatible_query_shard_total`
* [ENHANCEMENT] Querier / ruler: reduce cpu usage, latency and peak memory consumption. #459 #463 #589
* [ENHANCEMENT] Querier: labels requests now obey `-querier.query-ingesters-within`, making them a little more efficient. #518
* [ENHANCEMENT] Querier: retry store-gateway in case of unexpected failure, instead of failing the query. #1003
* [ENHANCEMENT] Querier / ruler: reduce memory used by streaming queries, particularly in ruler. [#4341](https://github.com/cortexproject/cortex/pull/4341)
* [ENHANCEMENT] Ruler: Using shuffle sharding subring on GetRules API. [#4466](https://github.com/cortexproject/cortex/pull/4466)
* [ENHANCEMENT] Ruler: wait for ruler ring client to self-detect during startup. #990
* [ENHANCEMENT] Store-gateway: added `cortex_bucket_store_sent_chunk_size_bytes` metric, tracking the size of chunks sent from store-gateway to querier. #123
* [ENHANCEMENT] Store-gateway: reduced CPU and memory utilization due to exported metrics aggregation for instances with a large number of tenants. #123 #142
* [ENHANCEMENT] Store-gateway: added an in-memory LRU cache for chunks attributes. Can be enabled setting `-blocks-storage.bucket-store.chunks-cache.attributes-in-memory-max-items=X` where `X` is the max number of items to keep in the in-memory cache. The following new metrics are exposed: #279 #415 #437
  * `cortex_cache_memory_requests_total`
  * `cortex_cache_memory_hits_total`
  * `cortex_cache_memory_items_count`
* [ENHANCEMENT] Store-gateway: log index cache requests to tracing spans. #419
* [ENHANCEMENT] Store-gateway: store-gateway can now ignore blocks with minimum time within `-blocks-storage.bucket-store.ignore-blocks-within` duration. Useful when used together with `-querier.query-store-after`. #502
* [ENHANCEMENT] Store-gateway: label values with matchers now doesn't preload or list series, reducing latency and memory consumption. #534
* [ENHANCEMENT] Store-gateway: the results of `LabelNames()`, `LabelValues()` and `Series(skipChunks=true)` calls are now cached in the index cache. #590
* [ENHANCEMENT] Store-gateway: Added `-store-gateway.sharding-ring.unregister-on-shutdown` option that allows store-gateway to stay in the ring even after shutdown. Defaults to `true`, which is the same as current behaviour. #610 #614
* [ENHANCEMENT] Store-gateway: wait for ring tokens stability instead of ring stability to speed up startup and tests. #620
* [ENHANCEMENT] Compactor: add timeout for waiting on compactor to become ACTIVE in the ring. [#4262](https://github.com/cortexproject/cortex/pull/4262)
* [ENHANCEMENT] Compactor: skip already planned compaction jobs if the tenant doesn't belong to the compactor instance anymore. #303
* [ENHANCEMENT] Compactor: Blocks cleaner will ignore users that it no longer "owns" when sharding is enabled, and user ownership has changed since last scan. #325
* [ENHANCEMENT] Compactor: added `-compactor.compaction-jobs-order` support to configure which compaction jobs should run first for a given tenant (in case there are multiple ones). Supported values are: `smallest-range-oldest-blocks-first` (default), `newest-blocks-first`. #364
* [ENHANCEMENT] Compactor: delete blocks marked for deletion faster. #490
* [ENHANCEMENT] Compactor: expose low-level concurrency options for compactor: `-compactor.max-opening-blocks-concurrency`, `-compactor.max-closing-blocks-concurrency`, `-compactor.symbols-flushers-concurrency`. #569 #701
* [ENHANCEMENT] Compactor: expand compactor logs to include total compaction job time, total time for uploads and block counts. #549
* [ENHANCEMENT] Ring: allow experimental configuration of disabling of heartbeat timeouts by setting the relevant configuration value to zero. Applies to the following: [#4342](https://github.com/cortexproject/cortex/pull/4342)
  * `-distributor.ring.heartbeat-timeout`
  * `-ingester.ring.heartbeat-timeout`
  * `-ruler.ring.heartbeat-timeout`
  * `-alertmanager.sharding-ring.heartbeat-timeout`
  * `-compactor.ring.heartbeat-timeout`
  * `-store-gateway.sharding-ring.heartbeat-timeout`
* [ENHANCEMENT] Ring: allow heartbeats to be explicitly disabled by setting the interval to zero. This is considered experimental. This applies to the following configuration options: [#4344](https://github.com/cortexproject/cortex/pull/4344)
  * `-distributor.ring.heartbeat-period`
  * `-ingester.ring.heartbeat-period`
  * `-ruler.ring.heartbeat-period`
  * `-alertmanager.sharding-ring.heartbeat-period`
  * `-compactor.ring.heartbeat-period`
  * `-store-gateway.sharding-ring.heartbeat-period`
* [ENHANCEMENT] Memberlist: optimized receive path for processing ring state updates, to help reduce CPU utilization in large clusters. [#4345](https://github.com/cortexproject/cortex/pull/4345)
* [ENHANCEMENT] Memberlist: expose configuration of memberlist packet compression via `-memberlist.compression-enabled`. [#4346](https://github.com/cortexproject/cortex/pull/4346)
* [ENHANCEMENT] Memberlist: Add `-memberlist.advertise-addr` and `-memberlist.advertise-port` options for setting the address to advertise to other members of the cluster to enable NAT traversal. #260
* [ENHANCEMENT] Memberlist: reduce CPU utilization for rings with a large number of members. #537 #563 #634
* [ENHANCEMENT] Overrides exporter: include additional limits in the per-tenant override exporter. The following limits have been added to the `cortex_limit_overrides` metric: #21
  * `max_fetched_series_per_query`
  * `max_fetched_chunk_bytes_per_query`
  * `ruler_max_rules_per_rule_group`
  * `ruler_max_rule_groups_per_tenant`
* [ENHANCEMENT] Overrides exporter: add a metrics `cortex_limits_defaults` to expose the default values of limits. #173
* [ENHANCEMENT] Overrides exporter: Add `max_fetched_chunks_per_query` and `max_global_exemplars_per_user` limits to the default and per-tenant limits exported as metrics. #471 #515
* [ENHANCEMENT] Upgrade Go to 1.17.8. #1347 #1381
* [ENHANCEMENT] Upgrade Docker base images to `alpine:3.15.0`. #1348
* [BUGFIX] Azure storage: only create HTTP client once, to reduce memory utilization. #605
* [BUGFIX] Ingester: fixed ingester stuck on start up (LEAVING ring state) when `-ingester.ring.heartbeat-period=0` and `-ingester.unregister-on-shutdown=false`. [#4366](https://github.com/cortexproject/cortex/pull/4366)
* [BUGFIX] Ingester: prevent any reads or writes while the ingester is stopping. This will prevent accessing TSDB blocks once they have been already closed. [#4304](https://github.com/cortexproject/cortex/pull/4304)
* [BUGFIX] Ingester: TSDB now waits for pending readers before truncating Head block, fixing the `chunk not found` error and preventing wrong query results. #16
* [BUGFIX] Ingester: don't create TSDB or appender if no samples are sent by a tenant. #162
* [BUGFIX] Ingester: fix out-of-order chunks in TSDB head in-memory series after WAL replay in case some samples were appended to TSDB WAL before series. #530
* [BUGFIX] Distributor: when cleaning up obsolete elected replicas from KV store, HA tracker didn't update number of cluster per user correctly. [#4336](https://github.com/cortexproject/cortex/pull/4336)
* [BUGFIX] Distributor: fix bug in query-exemplar where some results would get dropped. #583
* [BUGFIX] Query-frontend: Fixes @ modifier functions (start/end) when splitting queries by time. #206
* [BUGFIX] Query-frontend: Ensure query_range requests handled by the query-frontend return JSON formatted errors. #360 #499
* [BUGFIX] Query-frontend: don't reuse cached results for queries that are not step-aligned. #424
* [BUGFIX] Query-frontend: fix API error messages that were mentioning Prometheus `--enable-feature=promql-negative-offset` and `--enable-feature=promql-at-modifier` flags. #688
* [BUGFIX] Query-frontend: worker's cancellation channels are now buffered to ensure that all request cancellations are properly handled. #741
* [BUGFIX] Querier: fixed `/api/v1/user_stats` endpoint. When zone-aware replication is enabled, `MaxUnavailableZones` param is used instead of `MaxErrors`, so setting `MaxErrors = 0` doesn't make the Querier wait for all Ingesters responses. #474
* [BUGFIX] Querier: Disable query scheduler SRV DNS lookup. #689
* [BUGFIX] Ruler: fixed counting of PromQL evaluation errors as user-errors when updating `cortex_ruler_queries_failed_total`. [#4335](https://github.com/cortexproject/cortex/pull/4335)
* [BUGFIX] Ruler: fix formatting of rule groups in `/ruler/rule_groups` endpoint. #655
* [BUGFIX] Ruler: do not log `unable to read rules directory` at startup if the directory hasn't been created yet. #1058
* [BUGFIX] Ruler: enable Prometheus-compatible endpoints regardless of `-ruler.enable-api`. The flag now only controls the configuration API. This is what the config flag description stated, but not what was happening. #1216
* [BUGFIX] Compactor: fixed panic while collecting Prometheus metrics. #28
* [BUGFIX] Compactor: compactor should now be able to correctly mark blocks for deletion and no-compaction, if such marking was previously interrupted. #1015
* [BUGFIX] Alertmanager: remove stale template files. #4495
* [BUGFIX] Alertmanager: don't replace user configurations with blank fallback configurations (when enabled), particularly during scaling up/down instances when sharding is enabled. #224
* [BUGFIX] Ring: multi KV runtime config changes are now propagated to all rings, not just ingester ring. #1047
* [BUGFIX] Memberlist: fixed corrupted packets when sending compound messages with more than 255 messages or messages bigger than 64KB. #551
* [BUGFIX] Overrides exporter: successfully startup even if runtime config is not set. #1056
* [BUGFIX] Fix internal modules to wait for other modules depending on them before stopping. #1472

### Mixin

_Changes since `grafana/cortex-jsonnet` `1.9.0`._

* [CHANGE] Removed chunks storage support from mixin. #641 #643 #645 #811 #812 #813
  * Removed `tsdb.libsonnet`: no need to import it anymore (its content is already automatically included when using Jsonnet)
  * Removed the following fields from `_config`:
    * `storage_engine` (defaults to `blocks`)
    * `chunk_index_backend`
    * `chunk_store_backend`
  * Removed schema config map
  * Removed the following dashboards:
    * "Cortex / Chunks"
    * "Cortex / WAL"
    * "Cortex / Blocks vs Chunks"
  * Removed the following alerts:
    * `CortexOldChunkInMemory`
    * `CortexCheckpointCreationFailed`
    * `CortexCheckpointDeletionFailed`
    * `CortexProvisioningMemcachedTooSmall`
    * `CortexWALCorruption`
    * `CortexTableSyncFailure`
    * `CortexTransferFailed`
  * Removed the following recording rules:
    * `cortex_chunk_store_index_lookups_per_query`
    * `cortex_chunk_store_series_pre_intersection_per_query`
    * `cortex_chunk_store_series_post_intersection_per_query`
    * `cortex_chunk_store_chunks_per_query`
    * `cortex_bigtable_request_duration_seconds`
    * `cortex_cassandra_request_duration_seconds`
    * `cortex_dynamo_request_duration_seconds`
    * `cortex_database_request_duration_seconds`
    * `cortex_gcs_request_duration_seconds`
* [CHANGE] Update grafana-builder dependency: use $__rate_interval in qpsPanel and latencyPanel. [#372](https://github.com/grafana/cortex-jsonnet/pull/372)
* [CHANGE] `namespace` template variable in dashboards now only selects namespaces for selected clusters. [#311](https://github.com/grafana/cortex-jsonnet/pull/311)
* [CHANGE] `CortexIngesterRestarts` alert severity changed from `critical` to `warning`. [#321](https://github.com/grafana/cortex-jsonnet/pull/321)
* [CHANGE] Dashboards: added overridable `job_labels` and `cluster_labels` to the configuration object as label lists to uniquely identify jobs and clusters in the metric names and group-by lists in dashboards. [#319](https://github.com/grafana/cortex-jsonnet/pull/319)
* [CHANGE] Dashboards: `alert_aggregation_labels` has been removed from the configuration and overriding this value has been deprecated. Instead the labels are now defined by the `cluster_labels` list, and should be overridden accordingly through that list. [#319](https://github.com/grafana/cortex-jsonnet/pull/319)
* [CHANGE] Renamed `CortexCompactorHasNotUploadedBlocksSinceStart` to `CortexCompactorHasNotUploadedBlocks`. [#334](https://github.com/grafana/cortex-jsonnet/pull/334)
* [CHANGE] Renamed `CortexCompactorRunFailed` to `CortexCompactorHasNotSuccessfullyRunCompaction`. [#334](https://github.com/grafana/cortex-jsonnet/pull/334)
* [CHANGE] Renamed `CortexInconsistentConfig` alert to `CortexInconsistentRuntimeConfig` and increased severity to `critical`. [#335](https://github.com/grafana/cortex-jsonnet/pull/335)
* [CHANGE] Increased `CortexBadRuntimeConfig` alert severity to `critical` and removed support for `cortex_overrides_last_reload_successful` metric (was removed in Cortex 1.3.0). [#335](https://github.com/grafana/cortex-jsonnet/pull/335)
* [CHANGE] Grafana 'min step' changed to 15s so dashboard show better detail. [#340](https://github.com/grafana/cortex-jsonnet/pull/340)
* [CHANGE] Replace `CortexRulerFailedEvaluations` with two new alerts: `CortexRulerTooManyFailedPushes` and `CortexRulerTooManyFailedQueries`. [#347](https://github.com/grafana/cortex-jsonnet/pull/347)
* [CHANGE] Removed `CortexCacheRequestErrors` alert. This alert was not working because the legacy Cortex cache client instrumentation doesn't track errors. [#346](https://github.com/grafana/cortex-jsonnet/pull/346)
* [CHANGE] Removed `CortexQuerierCapacityFull` alert. [#342](https://github.com/grafana/cortex-jsonnet/pull/342)
* [CHANGE] Changes blocks storage alerts to group metrics by the configured `cluster_labels` (supporting the deprecated `alert_aggregation_labels`). [#351](https://github.com/grafana/cortex-jsonnet/pull/351)
* [CHANGE] Increased `CortexIngesterReachingSeriesLimit` critical alert threshold from 80% to 85%. [#363](https://github.com/grafana/cortex-jsonnet/pull/363)
* [CHANGE] Changed default `job_names` for query-frontend, query-scheduler and querier to match custom deployments too. [#376](https://github.com/grafana/cortex-jsonnet/pull/376)
* [CHANGE] Split `cortex_api` recording rule group into three groups. This is a workaround for large clusters where this group can become slow to evaluate. [#401](https://github.com/grafana/cortex-jsonnet/pull/401)
* [CHANGE] Increased `CortexIngesterReachingSeriesLimit` warning threshold from 70% to 80% and critical threshold from 85% to 90%. [#404](https://github.com/grafana/cortex-jsonnet/pull/404)
* [CHANGE] Raised `CortexKVStoreFailure` alert severity from warning to critical. #493
* [CHANGE] Increase `CortexRolloutStuck` alert "for" duration from 15m to 30m. #493 #573
* [CHANGE] The Alertmanager and Ruler compiled dashboards (`alertmanager.json` and `ruler.json`) have been respectively renamed to `mimir-alertmanager.json` and `mimir-ruler.json`. #869
* [CHANGE] Removed `cortex_overrides_metric` from `_config`. #871
* [CHANGE] Renamed recording rule groups (`cortex_` prefix changed to `mimir_`). #871
* [CHANGE] Alerts name prefix has been changed from `Cortex` to `Mimir` (eg. alert `CortexIngesterUnhealthy` has been renamed to `MimirIngesterUnhealthy`). #879
* [CHANGE] Enabled resources dashboards by default. Can be disabled setting `resources_dashboards_enabled` config field to `false`. #920
* [FEATURE] Added `Cortex / Overrides` dashboard, displaying default limits and per-tenant overrides applied to Mimir. #673
* [FEATURE] Added `Mimir / Tenants` and `Mimir / Top tenants` dashboards, displaying user-based metrics. #776
* [FEATURE] Added querier autoscaling panels and alerts. #1006 #1016
* [FEATURE] Mimir / Top tenants dashboard now has tenants ranked by rule group size and evaluation time. #1338
* [ENHANCEMENT] cortex-mixin: Make `cluster_namespace_deployment:kube_pod_container_resource_requests_{cpu_cores,memory_bytes}:sum` backwards compatible with `kube-state-metrics` v2.0.0. [#317](https://github.com/grafana/cortex-jsonnet/pull/317)
* [ENHANCEMENT] Cortex-mixin: Include `cortex-gw-internal` naming variation in default `gateway` job names. [#328](https://github.com/grafana/cortex-jsonnet/pull/328)
* [ENHANCEMENT] Ruler dashboard: added object storage metrics. [#354](https://github.com/grafana/cortex-jsonnet/pull/354)
* [ENHANCEMENT] Alertmanager dashboard: added object storage metrics. [#354](https://github.com/grafana/cortex-jsonnet/pull/354)
* [ENHANCEMENT] Added documentation text panels and descriptions to reads and writes dashboards. [#324](https://github.com/grafana/cortex-jsonnet/pull/324)
* [ENHANCEMENT] Dashboards: defined container functions for common resources panels: containerDiskWritesPanel, containerDiskReadsPanel, containerDiskSpaceUtilization. [#331](https://github.com/grafana/cortex-jsonnet/pull/331)
* [ENHANCEMENT] cortex-mixin: Added `alert_excluded_routes` config to exclude specific routes from alerts. [#338](https://github.com/grafana/cortex-jsonnet/pull/338)
* [ENHANCEMENT] Added `CortexMemcachedRequestErrors` alert. [#346](https://github.com/grafana/cortex-jsonnet/pull/346)
* [ENHANCEMENT] Ruler dashboard: added "Per route p99 latency" panel in the "Configuration API" row. [#353](https://github.com/grafana/cortex-jsonnet/pull/353)
* [ENHANCEMENT] Increased the `for` duration of the `CortexIngesterReachingSeriesLimit` warning alert to 3h. [#362](https://github.com/grafana/cortex-jsonnet/pull/362)
* [ENHANCEMENT] Added a new tier (`medium_small_user`) so we have another tier between 100K and 1Mil active series. [#364](https://github.com/grafana/cortex-jsonnet/pull/364)
* [ENHANCEMENT] Extend Alertmanager dashboard: [#313](https://github.com/grafana/cortex-jsonnet/pull/313)
  * "Tenants" stat panel - shows number of discovered tenant configurations.
  * "Replication" row - information about the replication of tenants/alerts/silences over instances.
  * "Tenant Configuration Sync" row - information about the configuration sync procedure.
  * "Sharding Initial State Sync" row - information about the initial state sync procedure when sharding is enabled.
  * "Sharding Runtime State Sync" row - information about various state operations which occur when sharding is enabled (replication, fetch, marge, persist).
* [ENHANCEMENT] Update gsutil command for `not healthy index found` playbook [#370](https://github.com/grafana/cortex-jsonnet/pull/370)
* [ENHANCEMENT] Added Alertmanager alerts and playbooks covering configuration syncs and sharding operation: [#377 [#378](https://github.com/grafana/cortex-jsonnet/pull/378)
  * `CortexAlertmanagerSyncConfigsFailing`
  * `CortexAlertmanagerRingCheckFailing`
  * `CortexAlertmanagerPartialStateMergeFailing`
  * `CortexAlertmanagerReplicationFailing`
  * `CortexAlertmanagerPersistStateFailing`
  * `CortexAlertmanagerInitialSyncFailed`
* [ENHANCEMENT] Add recording rules to improve responsiveness of Alertmanager dashboard. [#387](https://github.com/grafana/cortex-jsonnet/pull/387)
* [ENHANCEMENT] Add `CortexRolloutStuck` alert. [#405](https://github.com/grafana/cortex-jsonnet/pull/405)
* [ENHANCEMENT] Added `CortexKVStoreFailure` alert. [#406](https://github.com/grafana/cortex-jsonnet/pull/406)
* [ENHANCEMENT] Use configured `ruler` jobname for ruler dashboard panels. [#409](https://github.com/grafana/cortex-jsonnet/pull/409)
* [ENHANCEMENT] Add ability to override `datasource` for generated dashboards. [#407](https://github.com/grafana/cortex-jsonnet/pull/407)
* [ENHANCEMENT] Use alertmanager jobname for alertmanager dashboard panels [#411](https://github.com/grafana/cortex-jsonnet/pull/411)
* [ENHANCEMENT] Added `CortexDistributorReachingInflightPushRequestLimit` alert. [#408](https://github.com/grafana/cortex-jsonnet/pull/408)
* [ENHANCEMENT] Added `CortexReachingTCPConnectionsLimit` alert. #403
* [ENHANCEMENT] Added "Cortex / Writes Networking" and "Cortex / Reads Networking" dashboards. #405
* [ENHANCEMENT] Improved "Queue length" panel in "Cortex / Queries" dashboard. #408
* [ENHANCEMENT] Add `CortexDistributorReachingInflightPushRequestLimit` alert and playbook. #401
* [ENHANCEMENT] Added "Recover accidentally deleted blocks (Google Cloud specific)" playbook. #475
* [ENHANCEMENT] Added support to multi-zone store-gateway deployments. #608 #615
* [ENHANCEMENT] Show supplementary alertmanager services in the Rollout Progress dashboard. #738 #855
* [ENHANCEMENT] Added `mimir` to default job names. This makes dashboards and alerts working when Mimir is installed in single-binary mode and the deployment is named `mimir`. #921
* [ENHANCEMENT] Introduced a new alert for the Alertmanager: `MimirAlertmanagerAllocatingTooMuchMemory`. It has two severities based on the memory usage against limits, a `warning` level at 80% and a `critical` level at 90%. #1206
* [BUGFIX] Fixed `CortexIngesterHasNotShippedBlocks` alert false positive in case an ingester instance had ingested samples in the past, then no traffic was received for a long period and then it started receiving samples again. [#308](https://github.com/grafana/cortex-jsonnet/pull/308)
* [BUGFIX] Fixed `CortexInconsistentRuntimeConfig` metric. [#335](https://github.com/grafana/cortex-jsonnet/pull/335)
* [BUGFIX] Fixed scaling dashboard to correctly work when a Cortex service deployment spans across multiple zones (a zone is expected to have the `zone-[a-z]` suffix). [#365](https://github.com/grafana/cortex-jsonnet/pull/365)
* [BUGFIX] Fixed rollout progress dashboard to correctly work when a Cortex service deployment spans across multiple zones (a zone is expected to have the `zone-[a-z]` suffix). [#366](https://github.com/grafana/cortex-jsonnet/pull/366)
* [BUGFIX] Fixed rollout progress dashboard to include query-scheduler too. [#376](https://github.com/grafana/cortex-jsonnet/pull/376)
* [BUGFIX] Upstream recording rule `node_namespace_pod_container:container_cpu_usage_seconds_total:sum_irate` renamed. [#379](https://github.com/grafana/cortex-jsonnet/pull/379)
* [BUGFIX] Fixed writes/reads/alertmanager resources dashboards to use `$._config.job_names.gateway`. [#403](https://github.com/grafana/cortex-jsonnet/pull/403)
* [BUGFIX] Span the annotation.message in alerts as YAML multiline strings. [#412](https://github.com/grafana/cortex-jsonnet/pull/412)
* [BUGFIX] Fixed "Instant queries / sec" in "Cortex / Reads" dashboard. #445
* [BUGFIX] Fixed and added missing KV store panels in Writes, Reads, Ruler and Compactor dashboards. #448
* [BUGFIX] Fixed Alertmanager dashboard when alertmanager is running as part of single binary. #1064
* [BUGFIX] Fixed Ruler dashboard when ruler is running as part of single binary. #1260
* [BUGFIX] Query-frontend: fixed bad querier status code mapping with query-sharding enabled. #1227

### Jsonnet

_Changes since `grafana/cortex-jsonnet` `1.9.0`._

* [CHANGE] Removed chunks storage support. #639
  * Removed the following fields from `_config`:
    * `storage_engine` (defaults to `blocks`)
    * `querier_second_storage_engine` (not supported anymore)
    * `table_manager_enabled`, `table_prefix`
    * `memcached_index_writes_enabled` and `memcached_index_writes_max_item_size_mb`
    * `storeMemcachedChunksConfig`
    * `storeConfig`
    * `max_chunk_idle`
    * `schema` (the schema configmap is still added for backward compatibility reasons)
    * `bigtable_instance` and `bigtable_project`
    * `client_configs`
    * `enabledBackends`
    * `storage_backend`
    * `cassandra_addresses`
    * `s3_bucket_name`
    * `ingester_deployment_without_wal` (was only used by chunks storage)
    * `ingester` (was only used to configure chunks storage WAL)
  * Removed the following CLI flags from `ingester_args`:
    * `ingester.max-chunk-age`
    * `ingester.max-stale-chunk-idle`
    * `ingester.max-transfer-retries`
    * `ingester.retain-period`
* [CHANGE] Changed `overrides-exporter.libsonnet` from being based on cortex-tools to Mimir `overrides-exporter` target. #646
* [CHANGE] Store gateway: set `-blocks-storage.bucket-store.index-cache.memcached.max-get-multi-concurrency`,
  `-blocks-storage.bucket-store.chunks-cache.memcached.max-get-multi-concurrency`,
  `-blocks-storage.bucket-store.metadata-cache.memcached.max-get-multi-concurrency`,
  `-blocks-storage.bucket-store.index-cache.memcached.max-idle-connections`,
  `-blocks-storage.bucket-store.chunks-cache.memcached.max-idle-connections`,
  `-blocks-storage.bucket-store.metadata-cache.memcached.max-idle-connections` to 100 [#414](https://github.com/grafana/cortex-jsonnet/pull/414)
* [CHANGE] Alertmanager: mounted overrides configmap to alertmanager too. [#315](https://github.com/grafana/cortex-jsonnet/pull/315)
* [CHANGE] Memcached: upgraded memcached from `1.5.17` to `1.6.9`. [#316](https://github.com/grafana/cortex-jsonnet/pull/316)
* [CHANGE] Store-gateway: increased memory request and limit respectively from 6GB / 6GB to 12GB / 18GB. [#322](https://github.com/grafana/cortex-jsonnet/pull/322)
* [CHANGE] Store-gateway: increased `-blocks-storage.bucket-store.max-chunk-pool-bytes` from 2GB (default) to 12GB. [#322](https://github.com/grafana/cortex-jsonnet/pull/322)
* [CHANGE] Ingester/Ruler: set `-server.grpc-max-send-msg-size-bytes` and `-server.grpc-max-send-msg-size-bytes` to sensible default values (10MB). [#326](https://github.com/grafana/cortex-jsonnet/pull/326)
* [CHANGE] Decreased `-server.grpc-max-concurrent-streams` from 100k to 10k. [#369](https://github.com/grafana/cortex-jsonnet/pull/369)
* [CHANGE] Decreased blocks storage ingesters graceful termination period from 80m to 20m. [#369](https://github.com/grafana/cortex-jsonnet/pull/369)
* [CHANGE] Increase the rules per group and rule groups limits on different tiers. [#396](https://github.com/grafana/cortex-jsonnet/pull/396)
* [CHANGE] Removed `max_samples_per_query` limit, since it only works with chunks and only when using `-distributor.shard-by-all-labels=false`. [#397](https://github.com/grafana/cortex-jsonnet/pull/397)
* [CHANGE] Removed chunks storage query sharding config support. The following config options have been removed: [#398](https://github.com/grafana/cortex-jsonnet/pull/398)
  * `_config` > `queryFrontend` > `shard_factor`
  * `_config` > `queryFrontend` > `sharded_queries_enabled`
  * `_config` > `queryFrontend` > `query_split_factor`
* [CHANGE] Rename ruler_s3_bucket_name and ruler_gcs_bucket_name to ruler_storage_bucket_name: [#415](https://github.com/grafana/cortex-jsonnet/pull/415)
* [CHANGE] Fine-tuned rolling update policy for distributor, querier, query-frontend, query-scheduler. [#420](https://github.com/grafana/cortex-jsonnet/pull/420)
* [CHANGE] Increased memcached metadata/chunks/index-queries max connections from 4k to 16k. [#420](https://github.com/grafana/cortex-jsonnet/pull/420)
* [CHANGE] Disabled step alignment in query-frontend to be compliant with PromQL. [#420](https://github.com/grafana/cortex-jsonnet/pull/420)
* [CHANGE] Do not limit compactor CPU and request a number of cores equal to the configured concurrency. [#420](https://github.com/grafana/cortex-jsonnet/pull/420)
* [CHANGE] Configured split-and-merge compactor. #853
  * The following CLI flags are set on compactor:
    * `-compactor.split-and-merge-shards=0`
    * `-compactor.compactor-tenant-shard-size=1`
    * `-compactor.split-groups=1`
    * `-compactor.max-opening-blocks-concurrency=4`
    * `-compactor.max-closing-blocks-concurrency=2`
    * `-compactor.symbols-flushers-concurrency=4`
  * The following per-tenant overrides have been set on `super_user` and `mega_user` classes:
    ```
    compactor_split_and_merge_shards: 2,
    compactor_tenant_shard_size: 2,
    compactor_split_groups: 2,
    ```
* [CHANGE] The entrypoint file to include has been renamed from `cortex.libsonnet` to `mimir.libsonnet`. #897
* [CHANGE] The default image config field has been renamed from `cortex` to `mimir`. #896
   ```
   {
     _images+:: {
       mimir: '...',
     },
   }
   ```
* [CHANGE] Removed `cortex_` prefix from config fields. #898
  * The following config fields have been renamed:
    * `cortex_bucket_index_enabled` renamed to `bucket_index_enabled`
    * `cortex_compactor_cleanup_interval` renamed to `compactor_cleanup_interval`
    * `cortex_compactor_data_disk_class` renamed to `compactor_data_disk_class`
    * `cortex_compactor_data_disk_size` renamed to `compactor_data_disk_size`
    * `cortex_compactor_max_concurrency` renamed to `compactor_max_concurrency`
    * `cortex_distributor_allow_multiple_replicas_on_same_node` renamed to `distributor_allow_multiple_replicas_on_same_node`
    * `cortex_ingester_data_disk_class` renamed to `ingester_data_disk_class`
    * `cortex_ingester_data_disk_size` renamed to `ingester_data_disk_size`
    * `cortex_querier_allow_multiple_replicas_on_same_node` renamed to `querier_allow_multiple_replicas_on_same_node`
    * `cortex_query_frontend_allow_multiple_replicas_on_same_node` renamed to `query_frontend_allow_multiple_replicas_on_same_node`
    * `cortex_query_sharding_enabled` renamed to `query_sharding_enabled`
    * `cortex_query_sharding_msg_size_factor` renamed to `query_sharding_msg_size_factor`
    * `cortex_ruler_allow_multiple_replicas_on_same_node` renamed to `ruler_allow_multiple_replicas_on_same_node`
    * `cortex_store_gateway_data_disk_class` renamed to `store_gateway_data_disk_class`
    * `cortex_store_gateway_data_disk_size` renamed to `store_gateway_data_disk_size`
* [CHANGE] The overrides configmap default mountpoint has changed from `/etc/cortex` to `/etc/mimir`. It can be customized via the `overrides_configmap_mountpoint` config field. #899
* [CHANGE] Enabled in the querier the features to query label names with matchers, PromQL at modifier and query long-term storage for labels. #905
* [CHANGE] Reduced TSDB blocks retention on ingesters disk from 96h to 24h. #905
* [CHANGE] Enabled closing of idle TSDB in ingesters. #905
* [CHANGE] Disabled TSDB isolation in ingesters for better performances. #905
* [CHANGE] Changed log level of querier, query-frontend, query-scheduler and alertmanager from `debug` to `info`. #905
* [CHANGE] Enabled attributes in-memory cache in store-gateway. #905
* [CHANGE] Configured store-gateway to not load blocks containing samples more recent than 10h (because such samples are queried from ingesters). #905
* [CHANGE] Dynamically compute `-compactor.deletion-delay` based on other settings, in order to reduce the deletion delay as much as possible and lower the number of live blocks in the storage. #907
* [CHANGE] The config field `distributorConfig` has been renamed to `ingesterRingClientConfig`. Config field `ringClient` has been removed in favor of `ingesterRingClientConfig`. #997 #1057
* [CHANGE] Gossip.libsonnet has been fixed to modify all ring configurations, not only the ingester ring config. Furthermore it now supports migration via multi KV store. #1057 #1099
* [CHANGE] Changed the default of `bucket_index_enabled` to `true`. #924
* [CHANGE] Remove the support for the test-exporter. #1133
* [CHANGE] Removed `$.distributor_deployment_labels`, `$.ingester_deployment_labels` and `$.querier_deployment_labels` fields, that were used by gossip.libsonnet to inject additional label. Now the label is injected directly into pods of statefulsets and deployments. #1297
* [CHANGE] Disabled `-ingester.readiness-check-ring-health`. #1352
* [CHANGE] Changed Alertmanager CPU request from `100m` to `2` cores, and memory request from `1Gi` to `10Gi`. Set Alertmanager memory limit to `15Gi`. #1206
* [CHANGE] gossip.libsonnet has been renamed to memberlist.libsonnet, and is now imported by default. Use of memberlist for ring is enabled by setting `_config.memberlist_ring_enabled` to true. #1526
* [FEATURE] Added query sharding support. It can be enabled setting `cortex_query_sharding_enabled: true` in the `_config` object. #653
* [FEATURE] Added shuffle-sharding support. It can be enabled and configured using the following config: #902
   ```
   _config+:: {
     shuffle_sharding:: {
       ingester_write_path_enabled: true,
       ingester_read_path_enabled: true,
       querier_enabled: true,
       ruler_enabled: true,
       store_gateway_enabled: true,
     },
   }
   ```
* [FEATURE] Added multi-zone ingesters and store-gateways support. #1352 #1552
* [ENHANCEMENT] Add overrides config to compactor. This allows setting retention configs per user. [#386](https://github.com/grafana/cortex-jsonnet/pull/386)
* [ENHANCEMENT] Added 256MB memory ballast to querier. [#369](https://github.com/grafana/cortex-jsonnet/pull/369)
* [ENHANCEMENT] Update `etcd-operator` to latest version (see https://github.com/grafana/jsonnet-libs/pull/480). [#263](https://github.com/grafana/cortex-jsonnet/pull/263)
* [ENHANCEMENT] Add support for Azure storage in Alertmanager configuration. [#381](https://github.com/grafana/cortex-jsonnet/pull/381)
* [ENHANCEMENT] Add support for running Alertmanager in sharding mode. [#394](https://github.com/grafana/cortex-jsonnet/pull/394)
* [ENHANCEMENT] Allow to customize PromQL engine settings via `queryEngineConfig`. [#399](https://github.com/grafana/cortex-jsonnet/pull/399)
* [ENHANCEMENT] Define Azure object storage ruler args. [#416](https://github.com/grafana/cortex-jsonnet/pull/416)
* [ENHANCEMENT] Added the following config options to allow to schedule multiple replicas of the same service on the same node: [#418](https://github.com/grafana/cortex-jsonnet/pull/418)
  * `cortex_distributor_allow_multiple_replicas_on_same_node`
  * `cortex_ruler_allow_multiple_replicas_on_same_node`
  * `cortex_querier_allow_multiple_replicas_on_same_node`
  * `cortex_query_frontend_allow_multiple_replicas_on_same_node`
* [BUGFIX] Alertmanager: fixed `--alertmanager.cluster.peers` CLI flag passed to alertmanager when HA is enabled. [#329](https://github.com/grafana/cortex-jsonnet/pull/329)
* [BUGFIX] Fixed `-distributor.extend-writes` setting on ruler when `unregister_ingesters_on_shutdown` is disabled. [#369](https://github.com/grafana/cortex-jsonnet/pull/369)
* [BUGFIX] Treat `compactor_blocks_retention_period` type as string rather than int.[#395](https://github.com/grafana/cortex-jsonnet/pull/395)
* [BUGFIX] Pass `-ruler-storage.s3.endpoint` to ruler when using S3. [#421](https://github.com/grafana/cortex-jsonnet/pull/421)
* [BUGFIX] Remove service selector on label `gossip_ring_member` from other services than `gossip-ring`. [#1008](https://github.com/grafana/mimir/pull/1008)
* [BUGFIX] Rename `-ingester.readiness-check-ring-health` to `-ingester.ring.readiness-check-ring-health`, to reflect current name of flag. #1460

### Mimirtool

_Changes since cortextool `0.10.7`._

* [CHANGE] The following environment variables have been renamed: #883
  * `CORTEX_ADDRESS` to `MIMIR_ADDRESS`
  * `CORTEX_API_USER` to `MIMIR_API_USER`
  * `CORTEX_API_KEY` to `MIMIR_API_KEY`
  * `CORTEX_TENANT_ID` to `MIMIR_TENANT_ID`
  * `CORTEX_TLS_CA_PATH` to `MIMIR_TLS_CA_PATH`
  * `CORTEX_TLS_CERT_PATH` to `MIMIR_TLS_CERT_PATH`
  * `CORTEX_TLS_KEY_PATH` to `MIMIR_TLS_KEY_PATH`
* [CHANGE] Change `cortex` backend to `mimir`. #883
* [CHANGE] Do not publish `mimirtool` binary for 386 windows architecture. #1263
* [CHANGE] `analyse` command has been renamed to `analyze`. #1318
* [FEATURE] Support Arm64 on Darwin for all binaries (benchtool etc). https://github.com/grafana/cortex-tools/pull/215
* [ENHANCEMENT] Correctly support federated rules. #823
* [BUGFIX] Fix `cortextool rules` legends displaying wrong symbols for updates and deletions. https://github.com/grafana/cortex-tools/pull/226

### Query-tee

_Changes since Cortex `1.10.0`._

* [ENHANCEMENT] Added `/api/v1/query_exemplars` API endpoint support (no results comparison). #168
* [ENHANCEMENT] Add a flag (`--proxy.compare-use-relative-error`) in the query-tee to compare floating point values using relative error. #208
* [ENHANCEMENT] Add a flag (`--proxy.compare-skip-recent-samples`) in the query-tee to skip comparing recent samples. By default samples not older than 1 minute are skipped. #234
* [BUGFIX] Fixes a panic in the query-tee when comparing result. #207
* [BUGFIX] Ensure POST requests are handled correctly #286

### Blocksconvert

_Changes since Cortex `1.10.0`._

* [CHANGE] Blocksconvert tool was removed from Mimir. #637

### Metaconvert

_Changes since Cortex `1.10.0`._

* [CHANGE] `thanosconvert` tool has been renamed to `metaconvert`. `-config.file` option has been removed, while it now requires `-tenant` option to work on single tenant only. It now also preserves labels recognized by Mimir. #1120

### Test-exporter

_Changes since Cortex `1.10.0`._

* [CHANGE] Removed the test-exporter tool. #1133

### Tools

_Changes since Cortex `1.10.0`._

* [CHANGE] Removed `query-audit`. You can use `query-tee` to compare query results and performances of two Grafana Mimir backends. #1380

## Cortex 1.10.0 / 2021-08-03

* [CHANGE] Prevent path traversal attack from users able to control the HTTP header `X-Scope-OrgID`. #4375 (CVE-2021-36157)
  * Users only have control of the HTTP header when Cortex is not frontend by an auth proxy validating the tenant IDs
* [CHANGE] Enable strict JSON unmarshal for `pkg/util/validation.Limits` struct. The custom `UnmarshalJSON()` will now fail if the input has unknown fields. #4298
* [CHANGE] Cortex chunks storage has been deprecated and it's now in maintenance mode: all Cortex users are encouraged to migrate to the blocks storage. No new features will be added to the chunks storage. The default Cortex configuration still runs the chunks engine; please check out the [blocks storage doc](https://cortexmetrics.io/docs/blocks-storage/) on how to configure Cortex to run with the blocks storage.  #4268
* [CHANGE] The example Kubernetes manifests (stored at `k8s/`) have been removed due to a lack of proper support and maintenance. #4268
* [CHANGE] Querier / ruler: deprecated `-store.query-chunk-limit` CLI flag (and its respective YAML config option `max_chunks_per_query`) in favour of `-querier.max-fetched-chunks-per-query` (and its respective YAML config option `max_fetched_chunks_per_query`). The new limit specifies the maximum number of chunks that can be fetched in a single query from ingesters and long-term storage: the total number of actual fetched chunks could be 2x the limit, being independently applied when querying ingesters and long-term storage. #4125
* [CHANGE] Alertmanager: allowed to configure the experimental receivers firewall on a per-tenant basis. The following CLI flags (and their respective YAML config options) have been changed and moved to the limits config section: #4143
  - `-alertmanager.receivers-firewall.block.cidr-networks` renamed to `-alertmanager.receivers-firewall-block-cidr-networks`
  - `-alertmanager.receivers-firewall.block.private-addresses` renamed to `-alertmanager.receivers-firewall-block-private-addresses`
* [CHANGE] Change default value of `-server.grpc.keepalive.min-time-between-pings` from `5m` to `10s` and `-server.grpc.keepalive.ping-without-stream-allowed` to `true`. #4168
* [CHANGE] Ingester: Change default value of `-ingester.active-series-metrics-enabled` to `true`. This incurs a small increase in memory usage, between 1.2% and 1.6% as measured on ingesters with 1.3M active series. #4257
* [CHANGE] Dependency: update go-redis from v8.2.3 to v8.9.0. #4236
* [FEATURE] Querier: Added new `-querier.max-fetched-series-per-query` flag. When Cortex is running with blocks storage, the max series per query limit is enforced in the querier and applies to unique series received from ingesters and store-gateway (long-term storage). #4179
* [FEATURE] Querier/Ruler: Added new `-querier.max-fetched-chunk-bytes-per-query` flag. When Cortex is running with blocks storage, the max chunk bytes limit is enforced in the querier and ruler and limits the size of all aggregated chunks returned from ingesters and storage as bytes for a query. #4216
* [FEATURE] Alertmanager: support negative matchers, time-based muting - [upstream release notes](https://github.com/prometheus/alertmanager/releases/tag/v0.22.0). #4237
* [FEATURE] Alertmanager: Added rate-limits to notifiers. Rate limits used by all integrations can be configured using `-alertmanager.notification-rate-limit`, while per-integration rate limits can be specified via `-alertmanager.notification-rate-limit-per-integration` parameter. Both shared and per-integration limits can be overwritten using overrides mechanism. These limits are applied on individual (per-tenant) alertmanagers. Rate-limited notifications are failed notifications. It is possible to monitor rate-limited notifications via new `cortex_alertmanager_notification_rate_limited_total` metric. #4135 #4163
* [FEATURE] Alertmanager: Added `-alertmanager.max-config-size-bytes` limit to control size of configuration files that Cortex users can upload to Alertmanager via API. This limit is configurable per-tenant. #4201
* [FEATURE] Alertmanager: Added `-alertmanager.max-templates-count` and `-alertmanager.max-template-size-bytes` options to control number and size of templates uploaded to Alertmanager via API. These limits are configurable per-tenant. #4223
* [FEATURE] Added flag `-debug.block-profile-rate` to enable goroutine blocking events profiling. #4217
* [FEATURE] Alertmanager: The experimental sharding feature is now considered complete. Detailed information about the configuration options can be found [here for alertmanager](https://cortexmetrics.io/docs/configuration/configuration-file/#alertmanager_config) and [here for the alertmanager storage](https://cortexmetrics.io/docs/configuration/configuration-file/#alertmanager_storage_config). To use the feature: #3925 #4020 #4021 #4031 #4084 #4110 #4126 #4127 #4141 #4146 #4161 #4162 #4222
  * Ensure that a remote storage backend is configured for Alertmanager to store state using `-alertmanager-storage.backend`, and flags related to the backend. Note that the `local` and `configdb` storage backends are not supported.
  * Ensure that a ring store is configured using `-alertmanager.sharding-ring.store`, and set the flags relevant to the chosen store type.
  * Enable the feature using `-alertmanager.sharding-enabled`.
  * Note the prior addition of a new configuration option `-alertmanager.persist-interval`. This sets the interval between persisting the current alertmanager state (notification log and silences) to object storage. See the [configuration file reference](https://cortexmetrics.io/docs/configuration/configuration-file/#alertmanager_config) for more information.
* [ENHANCEMENT] Alertmanager: Cleanup persisted state objects from remote storage when a tenant configuration is deleted. #4167
* [ENHANCEMENT] Storage: Added the ability to disable Open Census within GCS client (e.g `-gcs.enable-opencensus=false`). #4219
* [ENHANCEMENT] Etcd: Added username and password to etcd config. #4205
* [ENHANCEMENT] Alertmanager: introduced new metrics to monitor operation when using `-alertmanager.sharding-enabled`: #4149
  * `cortex_alertmanager_state_fetch_replica_state_total`
  * `cortex_alertmanager_state_fetch_replica_state_failed_total`
  * `cortex_alertmanager_state_initial_sync_total`
  * `cortex_alertmanager_state_initial_sync_completed_total`
  * `cortex_alertmanager_state_initial_sync_duration_seconds`
  * `cortex_alertmanager_state_persist_total`
  * `cortex_alertmanager_state_persist_failed_total`
* [ENHANCEMENT] Blocks storage: support ingesting exemplars and querying of exemplars.  Enabled by setting new CLI flag `-blocks-storage.tsdb.max-exemplars=<n>` or config option `blocks_storage.tsdb.max_exemplars` to positive value. #4124 #4181
* [ENHANCEMENT] Distributor: Added distributors ring status section in the admin page. #4151
* [ENHANCEMENT] Added zone-awareness support to alertmanager for use when sharding is enabled. When zone-awareness is enabled, alerts will be replicated across availability zones. #4204
* [ENHANCEMENT] Added `tenant_ids` tag to tracing spans #4186
* [ENHANCEMENT] Ring, query-frontend: Avoid using automatic private IPs (APIPA) when discovering IP address from the interface during the registration of the instance in the ring, or by query-frontend when used with query-scheduler. APIPA still used as last resort with logging indicating usage. #4032
* [ENHANCEMENT] Memberlist: introduced new metrics to aid troubleshooting tombstone convergence: #4231
  * `memberlist_client_kv_store_value_tombstones`
  * `memberlist_client_kv_store_value_tombstones_removed_total`
  * `memberlist_client_messages_to_broadcast_dropped_total`
* [ENHANCEMENT] Alertmanager: Added `-alertmanager.max-dispatcher-aggregation-groups` option to control max number of active dispatcher groups in Alertmanager (per tenant, also overrideable). When the limit is reached, Dispatcher produces log message and increases `cortex_alertmanager_dispatcher_aggregation_group_limit_reached_total` metric. #4254
* [ENHANCEMENT] Alertmanager: Added `-alertmanager.max-alerts-count` and `-alertmanager.max-alerts-size-bytes` to control max number of alerts and total size of alerts that a single user can have in Alertmanager's memory. Adding more alerts will fail with a log message and incrementing `cortex_alertmanager_alerts_insert_limited_total` metric (per-user). These limits can be overrided by using per-tenant overrides. Current values are tracked in `cortex_alertmanager_alerts_limiter_current_alerts` and `cortex_alertmanager_alerts_limiter_current_alerts_size_bytes` metrics. #4253
* [ENHANCEMENT] Store-gateway: added `-store-gateway.sharding-ring.wait-stability-min-duration` and `-store-gateway.sharding-ring.wait-stability-max-duration` support to store-gateway, to wait for ring stability at startup. #4271
* [ENHANCEMENT] Ruler: added `rule_group` label to metrics `cortex_prometheus_rule_group_iterations_total` and `cortex_prometheus_rule_group_iterations_missed_total`. #4121
* [ENHANCEMENT] Ruler: added new metrics for tracking total number of queries and push requests sent to ingester, as well as failed queries and push requests. Failures are only counted for internal errors, but not user-errors like limits or invalid query. This is in contrast to existing `cortex_prometheus_rule_evaluation_failures_total`, which is incremented also when query or samples appending fails due to user-errors. #4281
  * `cortex_ruler_write_requests_total`
  * `cortex_ruler_write_requests_failed_total`
  * `cortex_ruler_queries_total`
  * `cortex_ruler_queries_failed_total`
* [ENHANCEMENT] Ingester: Added option `-ingester.ignore-series-limit-for-metric-names` with comma-separated list of metric names that will be ignored in max series per metric limit. #4302
* [ENHANCEMENT] Added instrumentation to Redis client, with the following metrics: #3976
  - `cortex_rediscache_request_duration_seconds`
* [BUGFIX] Purger: fix `Invalid null value in condition for column range` caused by `nil` value in range for WriteBatch query. #4128
* [BUGFIX] Ingester: fixed infrequent panic caused by a race condition between TSDB mmap-ed head chunks truncation and queries. #4176
* [BUGFIX] Alertmanager: fix Alertmanager status page if clustering via gossip is disabled or sharding is enabled. #4184
* [BUGFIX] Ruler: fix `/ruler/rule_groups` endpoint doesn't work when used with object store. #4182
* [BUGFIX] Ruler: Honor the evaluation delay for the `ALERTS` and `ALERTS_FOR_STATE` series. #4227
* [BUGFIX] Make multiple Get requests instead of MGet on Redis Cluster. #4056
* [BUGFIX] Ingester: fix issue where runtime limits erroneously override default limits. #4246
* [BUGFIX] Ruler: fix startup in single-binary mode when the new `ruler_storage` is used. #4252
* [BUGFIX] Querier: fix queries failing with "at least 1 healthy replica required, could only find 0" error right after scaling up store-gateways until they're ACTIVE in the ring. #4263
* [BUGFIX] Store-gateway: when blocks sharding is enabled, do not load all blocks in each store-gateway in case of a cold startup, but load only blocks owned by the store-gateway replica. #4271
* [BUGFIX] Memberlist: fix to setting the default configuration value for `-memberlist.retransmit-factor` when not provided. This should improve propagation delay of the ring state (including, but not limited to, tombstones). Note that if the configuration is already explicitly given, this fix has no effect. #4269
* [BUGFIX] Querier: Fix issue where samples in a chunk might get skipped by batch iterator. #4218

### Blocksconvert

* [ENHANCEMENT] Scanner: add support for DynamoDB (v9 schema only). #3828
* [ENHANCEMENT] Add Cassandra support. #3795
* [ENHANCEMENT] Scanner: retry failed uploads. #4188

## Cortex 1.9.0 / 2021-05-14

* [CHANGE] Alertmanager now removes local files after Alertmanager is no longer running for removed or resharded user. #3910
* [CHANGE] Alertmanager now stores local files in per-tenant folders. Files stored by Alertmanager previously are migrated to new hierarchy. Support for this migration will be removed in Cortex 1.11. #3910
* [CHANGE] Ruler: deprecated `-ruler.storage.*` CLI flags (and their respective YAML config options) in favour of `-ruler-storage.*`. The deprecated config will be removed in Cortex 1.11. #3945
* [CHANGE] Alertmanager: deprecated `-alertmanager.storage.*` CLI flags (and their respective YAML config options) in favour of `-alertmanager-storage.*`. This change doesn't apply to `alertmanager.storage.path` and `alertmanager.storage.retention`. The deprecated config will be removed in Cortex 1.11. #4002
* [CHANGE] Alertmanager: removed `-cluster.` CLI flags deprecated in Cortex 1.7. The new config options to use are: #3946
  * `-alertmanager.cluster.listen-address` instead of `-cluster.listen-address`
  * `-alertmanager.cluster.advertise-address` instead of `-cluster.advertise-address`
  * `-alertmanager.cluster.peers` instead of `-cluster.peer`
  * `-alertmanager.cluster.peer-timeout` instead of `-cluster.peer-timeout`
* [CHANGE] Blocks storage: removed the config option `-blocks-storage.bucket-store.index-cache.postings-compression-enabled`, which was deprecated in Cortex 1.6. Postings compression is always enabled. #4101
* [CHANGE] Querier: removed the config option `-store.max-look-back-period`, which was deprecated in Cortex 1.6 and was used only by the chunks storage. You should use `-querier.max-query-lookback` instead. #4101
* [CHANGE] Query Frontend: removed the config option `-querier.compress-http-responses`, which was deprecated in Cortex 1.6. You should use`-api.response-compression-enabled` instead. #4101
* [CHANGE] Runtime-config / overrides: removed the config options `-limits.per-user-override-config` (use `-runtime-config.file`) and `-limits.per-user-override-period` (use `-runtime-config.reload-period`), both deprecated since Cortex 0.6.0. #4112
* [CHANGE] Cortex now fails fast on startup if unable to connect to the ring backend. #4068
* [FEATURE] The following features have been marked as stable: #4101
  - Shuffle-sharding
  - Querier support for querying chunks and blocks store at the same time
  - Tracking of active series and exporting them as metrics (`-ingester.active-series-metrics-enabled` and related flags)
  - Blocks storage: lazy mmap of block indexes in the store-gateway (`-blocks-storage.bucket-store.index-header-lazy-loading-enabled`)
  - Ingester: close idle TSDB and remove them from local disk (`-blocks-storage.tsdb.close-idle-tsdb-timeout`)
* [FEATURE] Memberlist: add TLS configuration options for the memberlist transport layer used by the gossip KV store. #4046
  * New flags added for memberlist communication:
    * `-memberlist.tls-enabled`
    * `-memberlist.tls-cert-path`
    * `-memberlist.tls-key-path`
    * `-memberlist.tls-ca-path`
    * `-memberlist.tls-server-name`
    * `-memberlist.tls-insecure-skip-verify`
* [FEATURE] Ruler: added `local` backend support to the ruler storage configuration under the `-ruler-storage.` flag prefix. #3932
* [ENHANCEMENT] Store-gateway: cache object attributes looked up when fetching chunks in the metadata cache when configured (`-blocks-storage.bucket-store.metadata-cache.backend`) instead of the chunk cache. #270
* [ENHANCEMENT] Upgraded Docker base images to `alpine:3.13`. #4042
* [ENHANCEMENT] Blocks storage: reduce ingester memory by eliminating series reference cache. #3951
* [ENHANCEMENT] Ruler: optimized `<prefix>/api/v1/rules` and `<prefix>/api/v1/alerts` when ruler sharding is enabled. #3916
* [ENHANCEMENT] Ruler: added the following metrics when ruler sharding is enabled: #3916
  * `cortex_ruler_clients`
  * `cortex_ruler_client_request_duration_seconds`
* [ENHANCEMENT] Alertmanager: Add API endpoint to list all tenant alertmanager configs: `GET /multitenant_alertmanager/configs`. #3529
* [ENHANCEMENT] Ruler: Add API endpoint to list all tenant ruler rule groups: `GET /ruler/rule_groups`. #3529
* [ENHANCEMENT] Query-frontend/scheduler: added querier forget delay (`-query-frontend.querier-forget-delay` and `-query-scheduler.querier-forget-delay`) to mitigate the blast radius in the event queriers crash because of a repeatedly sent "query of death" when shuffle-sharding is enabled. #3901
* [ENHANCEMENT] Query-frontend: reduced memory allocations when serializing query response. #3964
* [ENHANCEMENT] Querier / ruler: some optimizations to PromQL query engine. #3934 #3989
* [ENHANCEMENT] Ingester: reduce CPU and memory when an high number of errors are returned by the ingester on the write path with the blocks storage. #3969 #3971 #3973
* [ENHANCEMENT] Distributor: reduce CPU and memory when an high number of errors are returned by the distributor on the write path. #3990
* [ENHANCEMENT] Put metric before label value in the "label value too long" error message. #4018
* [ENHANCEMENT] Allow use of `y|w|d` suffixes for duration related limits and per-tenant limits. #4044
* [ENHANCEMENT] Query-frontend: Small optimization on top of PR #3968 to avoid unnecessary Extents merging. #4026
* [ENHANCEMENT] Add a metric `cortex_compactor_compaction_interval_seconds` for the compaction interval config value. #4040
* [ENHANCEMENT] Ingester: added following per-ingester (instance) experimental limits: max number of series in memory (`-ingester.instance-limits.max-series`), max number of users in memory (`-ingester.instance-limits.max-tenants`), max ingestion rate (`-ingester.instance-limits.max-ingestion-rate`), and max inflight requests (`-ingester.instance-limits.max-inflight-push-requests`). These limits are only used when using blocks storage. Limits can also be configured using runtime-config feature, and current values are exported as `cortex_ingester_instance_limits` metric. #3992.
* [ENHANCEMENT] Cortex is now built with Go 1.16. #4062
* [ENHANCEMENT] Distributor: added per-distributor experimental limits: max number of inflight requests (`-distributor.instance-limits.max-inflight-push-requests`) and max ingestion rate in samples/sec (`-distributor.instance-limits.max-ingestion-rate`). If not set, these two are unlimited. Also added metrics to expose current values (`cortex_distributor_inflight_push_requests`, `cortex_distributor_ingestion_rate_samples_per_second`) as well as limits (`cortex_distributor_instance_limits` with various `limit` label values). #4071
* [ENHANCEMENT] Ruler: Added `-ruler.enabled-tenants` and `-ruler.disabled-tenants` to explicitly enable or disable rules processing for specific tenants. #4074
* [ENHANCEMENT] Block Storage Ingester: `/flush` now accepts two new parameters: `tenant` to specify tenant to flush and `wait=true` to make call synchronous. Multiple tenants can be specified by repeating `tenant` parameter. If no `tenant` is specified, all tenants are flushed, as before. #4073
* [ENHANCEMENT] Alertmanager: validate configured `-alertmanager.web.external-url` and fail if ends with `/`. #4081
* [ENHANCEMENT] Alertmanager: added `-alertmanager.receivers-firewall.block.cidr-networks` and `-alertmanager.receivers-firewall.block.private-addresses` to block specific network addresses in HTTP-based Alertmanager receiver integrations. #4085
* [ENHANCEMENT] Allow configuration of Cassandra's host selection policy. #4069
* [ENHANCEMENT] Store-gateway: retry synching blocks if a per-tenant sync fails. #3975 #4088
* [ENHANCEMENT] Add metric `cortex_tcp_connections` exposing the current number of accepted TCP connections. #4099
* [ENHANCEMENT] Querier: Allow federated queries to run concurrently. #4065
* [ENHANCEMENT] Label Values API call now supports `match[]` parameter when querying blocks on storage (assuming `-querier.query-store-for-labels-enabled` is enabled). #4133
* [BUGFIX] Ruler-API: fix bug where `/api/v1/rules/<namespace>/<group_name>` endpoint return `400` instead of `404`. #4013
* [BUGFIX] Distributor: reverted changes done to rate limiting in #3825. #3948
* [BUGFIX] Ingester: Fix race condition when opening and closing tsdb concurrently. #3959
* [BUGFIX] Querier: streamline tracing spans. #3924
* [BUGFIX] Ruler Storage: ignore objects with empty namespace or group in the name. #3999
* [BUGFIX] Distributor: fix issue causing distributors to not extend the replication set because of failing instances when zone-aware replication is enabled. #3977
* [BUGFIX] Query-frontend: Fix issue where cached entry size keeps increasing when making tiny query repeatedly. #3968
* [BUGFIX] Compactor: `-compactor.blocks-retention-period` now supports weeks (`w`) and years (`y`). #4027
* [BUGFIX] Querier: returning 422 (instead of 500) when query hits `max_chunks_per_query` limit with block storage, when the limit is hit in the store-gateway. #3937
* [BUGFIX] Ruler: Rule group limit enforcement should now allow the same number of rules in a group as the limit. #3616
* [BUGFIX] Frontend, Query-scheduler: allow querier to notify about shutdown without providing any authentication. #4066
* [BUGFIX] Querier: fixed race condition causing queries to fail right after querier startup with the "empty ring" error. #4068
* [BUGFIX] Compactor: Increment `cortex_compactor_runs_failed_total` if compactor failed compact a single tenant. #4094
* [BUGFIX] Tracing: hot fix to avoid the Jaeger tracing client to indefinitely block the Cortex process shutdown in case the HTTP connection to the tracing backend is blocked. #4134
* [BUGFIX] Forward proper EndsAt from ruler to Alertmanager inline with Prometheus behaviour. #4017
* [BUGFIX] Querier: support filtering LabelValues with matchers when using tenant federation. #4277

### Blocksconvert

* [ENHANCEMENT] Builder: add `-builder.timestamp-tolerance` option which may reduce block size by rounding timestamps to make difference whole seconds. #3891

## Cortex 1.8.1 / 2021-04-27

* [CHANGE] Fix for CVE-2021-31232: Local file disclosure vulnerability when `-experimental.alertmanager.enable-api` is used. The HTTP basic auth `password_file` can be used as an attack vector to send any file content via a webhook. The alertmanager templates can be used as an attack vector to send any file content because the alertmanager can load any text file specified in the templates list.

## Cortex 1.8.0 / 2021-03-24

* [CHANGE] Alertmanager: Don't expose cluster information to tenants via the `/alertmanager/api/v1/status` API endpoint when operating with clustering enabled. #3903
* [CHANGE] Ingester: don't update internal "last updated" timestamp of TSDB if tenant only sends invalid samples. This affects how "idle" time is computed. #3727
* [CHANGE] Require explicit flag `-<prefix>.tls-enabled` to enable TLS in GRPC clients. Previously it was enough to specify a TLS flag to enable TLS validation. #3156
* [CHANGE] Query-frontend: removed `-querier.split-queries-by-day` (deprecated in Cortex 0.4.0). Please use `-querier.split-queries-by-interval` instead. #3813
* [CHANGE] Store-gateway: the chunks pool controlled by `-blocks-storage.bucket-store.max-chunk-pool-bytes` is now shared across all tenants. #3830
* [CHANGE] Ingester: return error code 400 instead of 429 when per-user/per-tenant series/metadata limits are reached. #3833
* [CHANGE] Compactor: add `reason` label to `cortex_compactor_blocks_marked_for_deletion_total` metric. Source blocks marked for deletion by compactor are labelled as `compaction`, while blocks passing the retention period are labelled as `retention`. #3879
* [CHANGE] Alertmanager: the `DELETE /api/v1/alerts` is now idempotent. No error is returned if the alertmanager config doesn't exist. #3888
* [FEATURE] Experimental Ruler Storage: Add a separate set of configuration options to configure the ruler storage backend under the `-ruler-storage.` flag prefix. All blocks storage bucket clients and the config service are currently supported. Clients using this implementation will only be enabled if the existing `-ruler.storage` flags are left unset. #3805 #3864
* [FEATURE] Experimental Alertmanager Storage: Add a separate set of configuration options to configure the alertmanager storage backend under the `-alertmanager-storage.` flag prefix. All blocks storage bucket clients and the config service are currently supported. Clients using this implementation will only be enabled if the existing `-alertmanager.storage` flags are left unset. #3888
* [FEATURE] Adds support to S3 server-side encryption using KMS. The S3 server-side encryption config can be overridden on a per-tenant basis for the blocks storage, ruler and alertmanager. Deprecated `-<prefix>.s3.sse-encryption`, please use the following CLI flags that have been added. #3651 #3810 #3811 #3870 #3886 #3906
  - `-<prefix>.s3.sse.type`
  - `-<prefix>.s3.sse.kms-key-id`
  - `-<prefix>.s3.sse.kms-encryption-context`
* [FEATURE] Querier: Enable `@ <timestamp>` modifier in PromQL using the new `-querier.at-modifier-enabled` flag. #3744
* [FEATURE] Overrides Exporter: Add `overrides-exporter` module for exposing per-tenant resource limit overrides as metrics. It is not included in `all` target (single-binary mode), and must be explicitly enabled. #3785
* [FEATURE] Experimental thanosconvert: introduce an experimental tool `thanosconvert` to migrate Thanos block metadata to Cortex metadata. #3770
* [FEATURE] Alertmanager: It now shards the `/api/v1/alerts` API using the ring when sharding is enabled. #3671
  * Added `-alertmanager.max-recv-msg-size` (defaults to 16M) to limit the size of HTTP request body handled by the alertmanager.
  * New flags added for communication between alertmanagers:
    * `-alertmanager.max-recv-msg-size`
    * `-alertmanager.alertmanager-client.remote-timeout`
    * `-alertmanager.alertmanager-client.tls-enabled`
    * `-alertmanager.alertmanager-client.tls-cert-path`
    * `-alertmanager.alertmanager-client.tls-key-path`
    * `-alertmanager.alertmanager-client.tls-ca-path`
    * `-alertmanager.alertmanager-client.tls-server-name`
    * `-alertmanager.alertmanager-client.tls-insecure-skip-verify`
* [FEATURE] Compactor: added blocks storage per-tenant retention support. This is configured via `-compactor.retention-period`, and can be overridden on a per-tenant basis. #3879
* [ENHANCEMENT] Queries: Instrument queries that were discarded due to the configured `max_outstanding_requests_per_tenant`. #3894
  * `cortex_query_frontend_discarded_requests_total`
  * `cortex_query_scheduler_discarded_requests_total`
* [ENHANCEMENT] Ruler: Add TLS and explicit basis authentication configuration options for the HTTP client the ruler uses to communicate with the alertmanager. #3752
  * `-ruler.alertmanager-client.basic-auth-username`: Configure the basic authentication username used by the client. Takes precedent over a URL configured username.
  * `-ruler.alertmanager-client.basic-auth-password`: Configure the basic authentication password used by the client. Takes precedent over a URL configured password.
  * `-ruler.alertmanager-client.tls-ca-path`: File path to the CA file.
  * `-ruler.alertmanager-client.tls-cert-path`: File path to the TLS certificate.
  * `-ruler.alertmanager-client.tls-insecure-skip-verify`: Boolean to disable verifying the certificate.
  * `-ruler.alertmanager-client.tls-key-path`: File path to the TLS key certificate.
  * `-ruler.alertmanager-client.tls-server-name`: Expected name on the TLS certificate.
* [ENHANCEMENT] Ingester: exposed metric `cortex_ingester_oldest_unshipped_block_timestamp_seconds`, tracking the unix timestamp of the oldest TSDB block not shipped to the storage yet. #3705
* [ENHANCEMENT] Prometheus upgraded. #3739 #3806
  * Avoid unnecessary `runtime.GC()` during compactions.
  * Prevent compaction loop in TSDB on data gap.
* [ENHANCEMENT] Query-Frontend now returns server side performance metrics using `Server-Timing` header when query stats is enabled. #3685
* [ENHANCEMENT] Runtime Config: Add a `mode` query parameter for the runtime config endpoint. `/runtime_config?mode=diff` now shows the YAML runtime configuration with all values that differ from the defaults. #3700
* [ENHANCEMENT] Distributor: Enable downstream projects to wrap distributor push function and access the deserialized write requests berfore/after they are pushed. #3755
* [ENHANCEMENT] Add flag `-<prefix>.tls-server-name` to require a specific server name instead of the hostname on the certificate. #3156
* [ENHANCEMENT] Alertmanager: Remove a tenant's alertmanager instead of pausing it as we determine it is no longer needed. #3722
* [ENHANCEMENT] Blocks storage: added more configuration options to S3 client. #3775
  * `-blocks-storage.s3.tls-handshake-timeout`: Maximum time to wait for a TLS handshake. 0 means no limit.
  * `-blocks-storage.s3.expect-continue-timeout`: The time to wait for a server's first response headers after fully writing the request headers if the request has an Expect header. 0 to send the request body immediately.
  * `-blocks-storage.s3.max-idle-connections`: Maximum number of idle (keep-alive) connections across all hosts. 0 means no limit.
  * `-blocks-storage.s3.max-idle-connections-per-host`: Maximum number of idle (keep-alive) connections to keep per-host. If 0, a built-in default value is used.
  * `-blocks-storage.s3.max-connections-per-host`: Maximum number of connections per host. 0 means no limit.
* [ENHANCEMENT] Ingester: when tenant's TSDB is closed, Ingester now removes pushed metrics-metadata from memory, and removes metadata (`cortex_ingester_memory_metadata`, `cortex_ingester_memory_metadata_created_total`, `cortex_ingester_memory_metadata_removed_total`) and validation metrics (`cortex_discarded_samples_total`, `cortex_discarded_metadata_total`). #3782
* [ENHANCEMENT] Distributor: cleanup metrics for inactive tenants. #3784
* [ENHANCEMENT] Ingester: Have ingester to re-emit following TSDB metrics. #3800
  * `cortex_ingester_tsdb_blocks_loaded`
  * `cortex_ingester_tsdb_reloads_total`
  * `cortex_ingester_tsdb_reloads_failures_total`
  * `cortex_ingester_tsdb_symbol_table_size_bytes`
  * `cortex_ingester_tsdb_storage_blocks_bytes`
  * `cortex_ingester_tsdb_time_retentions_total`
* [ENHANCEMENT] Querier: distribute workload across `-store-gateway.sharding-ring.replication-factor` store-gateway replicas when querying blocks and `-store-gateway.sharding-enabled=true`. #3824
* [ENHANCEMENT] Distributor / HA Tracker: added cleanup of unused elected HA replicas from KV store. Added following metrics to monitor this process: #3809
  * `cortex_ha_tracker_replicas_cleanup_started_total`
  * `cortex_ha_tracker_replicas_cleanup_marked_for_deletion_total`
  * `cortex_ha_tracker_replicas_cleanup_deleted_total`
  * `cortex_ha_tracker_replicas_cleanup_delete_failed_total`
* [ENHANCEMENT] Ruler now has new API endpoint `/ruler/delete_tenant_config` that can be used to delete all ruler groups for tenant. It is intended to be used by administrators who wish to clean up state after removed user. Note that this endpoint is enabled regardless of `-experimental.ruler.enable-api`. #3750 #3899
* [ENHANCEMENT] Query-frontend, query-scheduler: cleanup metrics for inactive tenants. #3826
* [ENHANCEMENT] Blocks storage: added `-blocks-storage.s3.region` support to S3 client configuration. #3811
* [ENHANCEMENT] Distributor: Remove cached subrings for inactive users when using shuffle sharding. #3849
* [ENHANCEMENT] Store-gateway: Reduced memory used to fetch chunks at query time. #3855
* [ENHANCEMENT] Ingester: attempt to prevent idle compaction from happening in concurrent ingesters by introducing a 25% jitter to the configured idle timeout (`-blocks-storage.tsdb.head-compaction-idle-timeout`). #3850
* [ENHANCEMENT] Compactor: cleanup local files for users that are no longer owned by compactor. #3851
* [ENHANCEMENT] Store-gateway: close empty bucket stores, and delete leftover local files for tenants that no longer belong to store-gateway. #3853
* [ENHANCEMENT] Store-gateway: added metrics to track partitioner behaviour. #3877
  * `cortex_bucket_store_partitioner_requested_bytes_total`
  * `cortex_bucket_store_partitioner_requested_ranges_total`
  * `cortex_bucket_store_partitioner_expanded_bytes_total`
  * `cortex_bucket_store_partitioner_expanded_ranges_total`
* [ENHANCEMENT] Store-gateway: added metrics to monitor chunk buffer pool behaviour. #3880
  * `cortex_bucket_store_chunk_pool_requested_bytes_total`
  * `cortex_bucket_store_chunk_pool_returned_bytes_total`
* [ENHANCEMENT] Alertmanager: load alertmanager configurations from object storage concurrently, and only load necessary configurations, speeding configuration synchronization process and executing fewer "GET object" operations to the storage when sharding is enabled. #3898
* [ENHANCEMENT] Ingester (blocks storage): Ingester can now stream entire chunks instead of individual samples to the querier. At the moment this feature must be explicitly enabled either by using `-ingester.stream-chunks-when-using-blocks` flag or `ingester_stream_chunks_when_using_blocks` (boolean) field in runtime config file, but these configuration options are temporary and will be removed when feature is stable. #3889
* [ENHANCEMENT] Alertmanager: New endpoint `/multitenant_alertmanager/delete_tenant_config` to delete configuration for tenant identified by `X-Scope-OrgID` header. This is an internal endpoint, available even if Alertmanager API is not enabled by using `-experimental.alertmanager.enable-api`. #3900
* [ENHANCEMENT] MemCached: Add `max_item_size` support. #3929
* [BUGFIX] Cortex: Fixed issue where fatal errors and various log messages where not logged. #3778
* [BUGFIX] HA Tracker: don't track as error in the `cortex_kv_request_duration_seconds` metric a CAS operation intentionally aborted. #3745
* [BUGFIX] Querier / ruler: do not log "error removing stale clients" if the ring is empty. #3761
* [BUGFIX] Store-gateway: fixed a panic caused by a race condition when the index-header lazy loading is enabled. #3775 #3789
* [BUGFIX] Compactor: fixed "could not guess file size" log when uploading blocks deletion marks to the global location. #3807
* [BUGFIX] Prevent panic at start if the http_prefix setting doesn't have a valid value. #3796
* [BUGFIX] Memberlist: fixed panic caused by race condition in `armon/go-metrics` used by memberlist client. #3725
* [BUGFIX] Querier: returning 422 (instead of 500) when query hits `max_chunks_per_query` limit with block storage. #3895
* [BUGFIX] Alertmanager: Ensure that experimental `/api/v1/alerts` endpoints work when `-http.prefix` is empty. #3905
* [BUGFIX] Chunk store: fix panic in inverted index when deleted fingerprint is no longer in the index. #3543

## Cortex 1.7.1 / 2021-04-27

* [CHANGE] Fix for CVE-2021-31232: Local file disclosure vulnerability when `-experimental.alertmanager.enable-api` is used. The HTTP basic auth `password_file` can be used as an attack vector to send any file content via a webhook. The alertmanager templates can be used as an attack vector to send any file content because the alertmanager can load any text file specified in the templates list.

## Cortex 1.7.0 / 2021-02-23

Note the blocks storage compactor runs a migration task at startup in this version, which can take many minutes and use a lot of RAM.
[Turn this off after first run](https://cortexmetrics.io/docs/blocks-storage/production-tips/#ensure-deletion-marks-migration-is-disabled-after-first-run).

* [CHANGE] FramedSnappy encoding support has been removed from Push and Remote Read APIs. This means Prometheus 1.6 support has been removed and the oldest Prometheus version supported in the remote write is 1.7. #3682
* [CHANGE] Ruler: removed the flag `-ruler.evaluation-delay-duration-deprecated` which was deprecated in 1.4.0. Please use the `ruler_evaluation_delay_duration` per-tenant limit instead. #3694
* [CHANGE] Removed the flags `-<prefix>.grpc-use-gzip-compression` which were deprecated in 1.3.0: #3694
  * `-query-scheduler.grpc-client-config.grpc-use-gzip-compression`: use `-query-scheduler.grpc-client-config.grpc-compression` instead
  * `-frontend.grpc-client-config.grpc-use-gzip-compression`: use `-frontend.grpc-client-config.grpc-compression` instead
  * `-ruler.client.grpc-use-gzip-compression`: use `-ruler.client.grpc-compression` instead
  * `-bigtable.grpc-use-gzip-compression`: use `-bigtable.grpc-compression` instead
  * `-ingester.client.grpc-use-gzip-compression`: use `-ingester.client.grpc-compression` instead
  * `-querier.frontend-client.grpc-use-gzip-compression`: use `-querier.frontend-client.grpc-compression` instead
* [CHANGE] Querier: it's not required to set `-frontend.query-stats-enabled=true` in the querier anymore to enable query statistics logging in the query-frontend. The flag is now required to be configured only in the query-frontend and it will be propagated to the queriers. #3595 #3695
* [CHANGE] Blocks storage: compactor is now required when running a Cortex cluster with the blocks storage, because it also keeps the bucket index updated. #3583
* [CHANGE] Blocks storage: block deletion marks are now stored in a per-tenant global markers/ location too, other than within the block location. The compactor, at startup, will copy deletion marks from the block location to the global location. This migration is required only once, so it can be safely disabled via `-compactor.block-deletion-marks-migration-enabled=false` after new compactor has successfully started at least once in the cluster. #3583
* [CHANGE] OpenStack Swift: the default value for the `-ruler.storage.swift.container-name` and `-swift.container-name` config options has changed from `cortex` to empty string. If you were relying on the default value, please set it back to `cortex`. #3660
* [CHANGE] HA Tracker: configured replica label is now verified against label value length limit (`-validation.max-length-label-value`). #3668
* [CHANGE] Distributor: `extend_writes` field in YAML configuration has moved from `lifecycler` (inside `ingester_config`) to `distributor_config`. This doesn't affect command line option `-distributor.extend-writes`, which stays the same. #3719
* [CHANGE] Alertmanager: Deprecated `-cluster.` CLI flags in favor of their `-alertmanager.cluster.` equivalent. The deprecated flags (and their respective YAML config options) are: #3677
  * `-cluster.listen-address` in favor of `-alertmanager.cluster.listen-address`
  * `-cluster.advertise-address` in favor of `-alertmanager.cluster.advertise-address`
  * `-cluster.peer` in favor of `-alertmanager.cluster.peers`
  * `-cluster.peer-timeout` in favor of `-alertmanager.cluster.peer-timeout`
* [CHANGE] Blocks storage: the default value of `-blocks-storage.bucket-store.sync-interval` has been changed from `5m` to `15m`. #3724
* [FEATURE] Querier: Queries can be federated across multiple tenants. The tenants IDs involved need to be specified separated by a `|` character in the `X-Scope-OrgID` request header. This is an experimental feature, which can be enabled by setting `-tenant-federation.enabled=true` on all Cortex services. #3250
* [FEATURE] Alertmanager: introduced the experimental option `-alertmanager.sharding-enabled` to shard tenants across multiple Alertmanager instances. This feature is still under heavy development and its usage is discouraged. The following new metrics are exported by the Alertmanager: #3664
  * `cortex_alertmanager_ring_check_errors_total`
  * `cortex_alertmanager_sync_configs_total`
  * `cortex_alertmanager_sync_configs_failed_total`
  * `cortex_alertmanager_tenants_discovered`
  * `cortex_alertmanager_tenants_owned`
* [ENHANCEMENT] Allow specifying JAEGER_ENDPOINT instead of sampling server or local agent port. #3682
* [ENHANCEMENT] Blocks storage: introduced a per-tenant bucket index, periodically updated by the compactor, used to avoid full bucket scanning done by queriers, store-gateways and rulers. The bucket index is updated by the compactor during blocks cleanup, on every `-compactor.cleanup-interval`. #3553 #3555 #3561 #3583 #3625 #3711 #3715
* [ENHANCEMENT] Blocks storage: introduced an option `-blocks-storage.bucket-store.bucket-index.enabled` to enable the usage of the bucket index in the querier, store-gateway and ruler. When enabled, the querier, store-gateway and ruler will use the bucket index to find a tenant's blocks instead of running the periodic bucket scan. The following new metrics are exported by the querier and ruler: #3614 #3625
  * `cortex_bucket_index_loads_total`
  * `cortex_bucket_index_load_failures_total`
  * `cortex_bucket_index_load_duration_seconds`
  * `cortex_bucket_index_loaded`
* [ENHANCEMENT] Compactor: exported the following metrics. #3583 #3625
  * `cortex_bucket_blocks_count`: Total number of blocks per tenant in the bucket. Includes blocks marked for deletion, but not partial blocks.
  * `cortex_bucket_blocks_marked_for_deletion_count`: Total number of blocks per tenant marked for deletion in the bucket.
  * `cortex_bucket_blocks_partials_count`: Total number of partial blocks.
  * `cortex_bucket_index_last_successful_update_timestamp_seconds`: Timestamp of the last successful update of a tenant's bucket index.
* [ENHANCEMENT] Ruler: Add `cortex_prometheus_last_evaluation_samples` to expose the number of samples generated by a rule group per tenant. #3582
* [ENHANCEMENT] Memberlist: add status page (/memberlist) with available details about memberlist-based KV store and memberlist cluster. It's also possible to view KV values in Go struct or JSON format, or download for inspection. #3575
* [ENHANCEMENT] Memberlist: client can now keep a size-bounded buffer with sent and received messages and display them in the admin UI (/memberlist) for troubleshooting. #3581 #3602
* [ENHANCEMENT] Blocks storage: added block index attributes caching support to metadata cache. The TTL can be configured via `-blocks-storage.bucket-store.metadata-cache.block-index-attributes-ttl`. #3629
* [ENHANCEMENT] Alertmanager: Add support for Azure blob storage. #3634
* [ENHANCEMENT] Compactor: tenants marked for deletion will now be fully cleaned up after some delay since deletion of last block. Cleanup includes removal of remaining marker files (including tenant deletion mark file) and files under `debug/metas`. #3613
* [ENHANCEMENT] Compactor: retry compaction of a single tenant on failure instead of re-running compaction for all tenants. #3627
* [ENHANCEMENT] Querier: Implement result caching for tenant query federation. #3640
* [ENHANCEMENT] API: Add a `mode` query parameter for the config endpoint: #3645
  * `/config?mode=diff`: Shows the YAML configuration with all values that differ from the defaults.
  * `/config?mode=defaults`: Shows the YAML configuration with all the default values.
* [ENHANCEMENT] OpenStack Swift: added the following config options to OpenStack Swift backend client: #3660
  - Chunks storage: `-swift.auth-version`, `-swift.max-retries`, `-swift.connect-timeout`, `-swift.request-timeout`.
  - Blocks storage: ` -blocks-storage.swift.auth-version`, ` -blocks-storage.swift.max-retries`, ` -blocks-storage.swift.connect-timeout`, ` -blocks-storage.swift.request-timeout`.
  - Ruler: `-ruler.storage.swift.auth-version`, `-ruler.storage.swift.max-retries`, `-ruler.storage.swift.connect-timeout`, `-ruler.storage.swift.request-timeout`.
* [ENHANCEMENT] Disabled in-memory shuffle-sharding subring cache in the store-gateway, ruler and compactor. This should reduce the memory utilisation in these services when shuffle-sharding is enabled, without introducing a significantly increase CPU utilisation. #3601
* [ENHANCEMENT] Shuffle sharding: optimised subring generation used by shuffle sharding. #3601
* [ENHANCEMENT] New /runtime_config endpoint that returns the defined runtime configuration in YAML format. The returned configuration includes overrides. #3639
* [ENHANCEMENT] Query-frontend: included the parameter name failed to validate in HTTP 400 message. #3703
* [ENHANCEMENT] Fail to startup Cortex if provided runtime config is invalid. #3707
* [ENHANCEMENT] Alertmanager: Add flags to customize the cluster configuration: #3667
  * `-alertmanager.cluster.gossip-interval`: The interval between sending gossip messages. By lowering this value (more frequent) gossip messages are propagated across cluster more quickly at the expense of increased bandwidth usage.
  * `-alertmanager.cluster.push-pull-interval`: The interval between gossip state syncs. Setting this interval lower (more frequent) will increase convergence speeds across larger clusters at the expense of increased bandwidth usage.
* [ENHANCEMENT] Distributor: change the error message returned when a received series has too many label values. The new message format has the series at the end and this plays better with Prometheus logs truncation. #3718
  - From: `sample for '<series>' has <value> label names; limit <value>`
  - To: `series has too many labels (actual: <value>, limit: <value>) series: '<series>'`
* [ENHANCEMENT] Improve bucket index loader to handle edge case where new tenant has not had blocks uploaded to storage yet. #3717
* [BUGFIX] Allow `-querier.max-query-lookback` use `y|w|d` suffix like deprecated `-store.max-look-back-period`. #3598
* [BUGFIX] Memberlist: Entry in the ring should now not appear again after using "Forget" feature (unless it's still heartbeating). #3603
* [BUGFIX] Ingester: do not close idle TSDBs while blocks shipping is in progress. #3630 #3632
* [BUGFIX] Ingester: correctly update `cortex_ingester_memory_users` and `cortex_ingester_active_series` when a tenant's idle TSDB is closed, when running Cortex with the blocks storage. #3646
* [BUGFIX] Querier: fix default value incorrectly overriding `-querier.frontend-address` in single-binary mode. #3650
* [BUGFIX] Compactor: delete `deletion-mark.json` at last when deleting a block in order to not leave partial blocks without deletion mark in the bucket if the compactor is interrupted while deleting a block. #3660
* [BUGFIX] Blocks storage: do not cleanup a partially uploaded block when `meta.json` upload fails. Despite failure to upload `meta.json`, this file may in some cases still appear in the bucket later. By skipping early cleanup, we avoid having corrupted blocks in the storage. #3660
* [BUGFIX] Alertmanager: disable access to `/alertmanager/metrics` (which exposes all Cortex metrics), `/alertmanager/-/reload` and `/alertmanager/debug/*`, which were available to any authenticated user with enabled AlertManager. #3678
* [BUGFIX] Query-Frontend: avoid creating many small sub-queries by discarding cache extents under 5 minutes #3653
* [BUGFIX] Ruler: Ensure the stale markers generated for evaluated rules respect the configured `-ruler.evaluation-delay-duration`. This will avoid issues with samples with NaN be persisted with timestamps set ahead of the next rule evaluation. #3687
* [BUGFIX] Alertmanager: don't serve HTTP requests until Alertmanager has fully started. Serving HTTP requests earlier may result in loss of configuration for the user. #3679
* [BUGFIX] Do not log "failed to load config" if runtime config file is empty. #3706
* [BUGFIX] Do not allow to use a runtime config file containing multiple YAML documents. #3706
* [BUGFIX] HA Tracker: don't track as error in the `cortex_kv_request_duration_seconds` metric a CAS operation intentionally aborted. #3745

## Cortex 1.6.0 / 2020-12-29

* [CHANGE] Query Frontend: deprecate `-querier.compress-http-responses` in favour of `-api.response-compression-enabled`. #3544
* [CHANGE] Querier: deprecated `-store.max-look-back-period`. You should use `-querier.max-query-lookback` instead. #3452
* [CHANGE] Blocks storage: increased `-blocks-storage.bucket-store.chunks-cache.attributes-ttl` default from `24h` to `168h` (1 week). #3528
* [CHANGE] Blocks storage: the config option `-blocks-storage.bucket-store.index-cache.postings-compression-enabled` has been deprecated and postings compression is always enabled. #3538
* [CHANGE] Ruler: gRPC message size default limits on the Ruler-client side have changed: #3523
  - limit for outgoing gRPC messages has changed from 2147483647 to 16777216 bytes
  - limit for incoming gRPC messages has changed from 4194304 to 104857600 bytes
* [FEATURE] Distributor/Ingester: Provide ability to not overflow writes in the presence of a leaving or unhealthy ingester. This allows for more efficient ingester rolling restarts. #3305
* [FEATURE] Query-frontend: introduced query statistics logged in the query-frontend when enabled via `-frontend.query-stats-enabled=true`. When enabled, the metric `cortex_query_seconds_total` is tracked, counting the sum of the wall time spent across all queriers while running queries (on a per-tenant basis). The metrics `cortex_request_duration_seconds` and `cortex_query_seconds_total` are different: the first one tracks the request duration (eg. HTTP request from the client), while the latter tracks the sum of the wall time on all queriers involved executing the query. #3539
* [ENHANCEMENT] API: Add GZIP HTTP compression to the API responses. Compression can be enabled via `-api.response-compression-enabled`. #3536
* [ENHANCEMENT] Added zone-awareness support on queries. When zone-awareness is enabled, queries will still succeed if all ingesters in a single zone will fail. #3414
* [ENHANCEMENT] Blocks storage ingester: exported more TSDB-related metrics. #3412
  - `cortex_ingester_tsdb_wal_corruptions_total`
  - `cortex_ingester_tsdb_head_truncations_failed_total`
  - `cortex_ingester_tsdb_head_truncations_total`
  - `cortex_ingester_tsdb_head_gc_duration_seconds`
* [ENHANCEMENT] Enforced keepalive on all gRPC clients used for inter-service communication. #3431
* [ENHANCEMENT] Added `cortex_alertmanager_config_hash` metric to expose hash of Alertmanager Config loaded per user. #3388
* [ENHANCEMENT] Query-Frontend / Query-Scheduler: New component called "Query-Scheduler" has been introduced. Query-Scheduler is simply a queue of requests, moved outside of Query-Frontend. This allows Query-Frontend to be scaled separately from number of queues. To make Query-Frontend and Querier use Query-Scheduler, they need to be started with `-frontend.scheduler-address` and `-querier.scheduler-address` options respectively. #3374 #3471
* [ENHANCEMENT] Query-frontend / Querier / Ruler: added `-querier.max-query-lookback` to limit how long back data (series and metadata) can be queried. This setting can be overridden on a per-tenant basis and is enforced in the query-frontend, querier and ruler. #3452 #3458
* [ENHANCEMENT] Querier: added `-querier.query-store-for-labels-enabled` to query store for label names, label values and series APIs. Only works with blocks storage engine. #3461 #3520
* [ENHANCEMENT] Ingester: exposed `-blocks-storage.tsdb.wal-segment-size-bytes` config option to customise the TSDB WAL segment max size. #3476
* [ENHANCEMENT] Compactor: concurrently run blocks cleaner for multiple tenants. Concurrency can be configured via `-compactor.cleanup-concurrency`. #3483
* [ENHANCEMENT] Compactor: shuffle tenants before running compaction. #3483
* [ENHANCEMENT] Compactor: wait for a stable ring at startup, when sharding is enabled. #3484
* [ENHANCEMENT] Store-gateway: added `-blocks-storage.bucket-store.index-header-lazy-loading-enabled` to enable index-header lazy loading (experimental). When enabled, index-headers will be mmap-ed only once required by a query and will be automatically released after `-blocks-storage.bucket-store.index-header-lazy-loading-idle-timeout` time of inactivity. #3498
* [ENHANCEMENT] Alertmanager: added metrics `cortex_alertmanager_notification_requests_total` and `cortex_alertmanager_notification_requests_failed_total`. #3518
* [ENHANCEMENT] Ingester: added `-blocks-storage.tsdb.head-chunks-write-buffer-size-bytes` to fine-tune the TSDB head chunks write buffer size when running Cortex blocks storage. #3518
* [ENHANCEMENT] /metrics now supports OpenMetrics output. HTTP and gRPC servers metrics can now include exemplars. #3524
* [ENHANCEMENT] Expose gRPC keepalive policy options by gRPC server. #3524
* [ENHANCEMENT] Blocks storage: enabled caching of `meta.json` attributes, configurable via `-blocks-storage.bucket-store.metadata-cache.metafile-attributes-ttl`. #3528
* [ENHANCEMENT] Compactor: added a config validation check to fail fast if the compactor has been configured invalid block range periods (each period is expected to be a multiple of the previous one). #3534
* [ENHANCEMENT] Blocks storage: concurrently fetch deletion marks from object storage. #3538
* [ENHANCEMENT] Blocks storage ingester: ingester can now close idle TSDB and delete local data. #3491 #3552
* [ENHANCEMENT] Blocks storage: add option to use V2 signatures for S3 authentication. #3540
* [ENHANCEMENT] Exported process metrics to monitor the number of memory map areas allocated. #3537
  * - `process_memory_map_areas`
  * - `process_memory_map_areas_limit`
* [ENHANCEMENT] Ruler: Expose gRPC client options. #3523
* [ENHANCEMENT] Compactor: added metrics to track on-going compaction. #3535
  * `cortex_compactor_tenants_discovered`
  * `cortex_compactor_tenants_skipped`
  * `cortex_compactor_tenants_processing_succeeded`
  * `cortex_compactor_tenants_processing_failed`
* [ENHANCEMENT] Added new experimental API endpoints: `POST /purger/delete_tenant` and `GET /purger/delete_tenant_status` for deleting all tenant data. Only works with blocks storage. Compactor removes blocks that belong to user marked for deletion. #3549 #3558
* [ENHANCEMENT] Chunks storage: add option to use V2 signatures for S3 authentication. #3560
* [ENHANCEMENT] HA Tracker: Added new limit `ha_max_clusters` to set the max number of clusters tracked for single user. This limit is disabled by default. #3668
* [BUGFIX] Query-Frontend: `cortex_query_seconds_total` now return seconds not nanoseconds. #3589
* [BUGFIX] Blocks storage ingester: fixed some cases leading to a TSDB WAL corruption after a partial write to disk. #3423
* [BUGFIX] Blocks storage: Fix the race between ingestion and `/flush` call resulting in overlapping blocks. #3422
* [BUGFIX] Querier: fixed `-querier.max-query-into-future` which wasn't correctly enforced on range queries. #3452
* [BUGFIX] Fixed float64 precision stability when aggregating metrics before exposing them. This could have lead to false counters resets when querying some metrics exposed by Cortex. #3506
* [BUGFIX] Querier: the meta.json sync concurrency done when running Cortex with the blocks storage is now controlled by `-blocks-storage.bucket-store.meta-sync-concurrency` instead of the incorrect `-blocks-storage.bucket-store.block-sync-concurrency` (default values are the same). #3531
* [BUGFIX] Querier: fixed initialization order of querier module when using blocks storage. It now (again) waits until blocks have been synchronized. #3551

### Blocksconvert

* [ENHANCEMENT] Scheduler: ability to ignore users based on regexp, using `-scheduler.ignore-users-regex` flag. #3477
* [ENHANCEMENT] Builder: Parallelize reading chunks in the final stage of building block. #3470
* [ENHANCEMENT] Builder: remove duplicate label names from chunk. #3547

## Cortex 1.5.0 / 2020-11-09

* [CHANGE] Blocks storage: update the default HTTP configuration values for the S3 client to the upstream Thanos default values. #3244
  - `-blocks-storage.s3.http.idle-conn-timeout` is set 90 seconds.
  - `-blocks-storage.s3.http.response-header-timeout` is set to 2 minutes.
* [CHANGE] Improved shuffle sharding support in the write path. This work introduced some config changes: #3090
  * Introduced `-distributor.sharding-strategy` CLI flag (and its respective `sharding_strategy` YAML config option) to explicitly specify which sharding strategy should be used in the write path
  * `-experimental.distributor.user-subring-size` flag renamed to `-distributor.ingestion-tenant-shard-size`
  * `user_subring_size` limit YAML config option renamed to `ingestion_tenant_shard_size`
* [CHANGE] Dropped "blank Alertmanager configuration; using fallback" message from Info to Debug level. #3205
* [CHANGE] Zone-awareness replication for time-series now should be explicitly enabled in the distributor via the `-distributor.zone-awareness-enabled` CLI flag (or its respective YAML config option). Before, zone-aware replication was implicitly enabled if a zone was set on ingesters. #3200
* [CHANGE] Removed the deprecated CLI flag `-config-yaml`. You should use `-schema-config-file` instead. #3225
* [CHANGE] Enforced the HTTP method required by some API endpoints which did (incorrectly) allow any method before that. #3228
  - `GET /`
  - `GET /config`
  - `GET /debug/fgprof`
  - `GET /distributor/all_user_stats`
  - `GET /distributor/ha_tracker`
  - `GET /all_user_stats`
  - `GET /ha-tracker`
  - `GET /api/v1/user_stats`
  - `GET /api/v1/chunks`
  - `GET <legacy-http-prefix>/user_stats`
  - `GET <legacy-http-prefix>/chunks`
  - `GET /services`
  - `GET /multitenant_alertmanager/status`
  - `GET /status` (alertmanager microservice)
  - `GET|POST /ingester/ring`
  - `GET|POST /ring`
  - `GET|POST /store-gateway/ring`
  - `GET|POST /compactor/ring`
  - `GET|POST /ingester/flush`
  - `GET|POST /ingester/shutdown`
  - `GET|POST /flush`
  - `GET|POST /shutdown`
  - `GET|POST /ruler/ring`
  - `POST /api/v1/push`
  - `POST <legacy-http-prefix>/push`
  - `POST /push`
  - `POST /ingester/push`
* [CHANGE] Renamed CLI flags to configure the network interface names from which automatically detect the instance IP. #3295
  - `-compactor.ring.instance-interface` renamed to `-compactor.ring.instance-interface-names`
  - `-store-gateway.sharding-ring.instance-interface` renamed to `-store-gateway.sharding-ring.instance-interface-names`
  - `-distributor.ring.instance-interface` renamed to `-distributor.ring.instance-interface-names`
  - `-ruler.ring.instance-interface` renamed to `-ruler.ring.instance-interface-names`
* [CHANGE] Renamed `-<prefix>.redis.enable-tls` CLI flag to `-<prefix>.redis.tls-enabled`, and its respective YAML config option from `enable_tls` to `tls_enabled`. #3298
* [CHANGE] Increased default `-<prefix>.redis.timeout` from `100ms` to `500ms`. #3301
* [CHANGE] `cortex_alertmanager_config_invalid` has been removed in favor of `cortex_alertmanager_config_last_reload_successful`. #3289
* [CHANGE] Query-frontend: POST requests whose body size exceeds 10MiB will be rejected. The max body size can be customised via `-frontend.max-body-size`. #3276
* [FEATURE] Shuffle sharding: added support for shuffle-sharding queriers in the query-frontend. When configured (`-frontend.max-queriers-per-tenant` globally, or using per-tenant limit `max_queriers_per_tenant`), each tenants's requests will be handled by different set of queriers. #3113 #3257
* [FEATURE] Shuffle sharding: added support for shuffle-sharding ingesters on the read path. When ingesters shuffle-sharding is enabled and `-querier.shuffle-sharding-ingesters-lookback-period` is set, queriers will fetch in-memory series from the minimum set of required ingesters, selecting only ingesters which may have received series since 'now - lookback period'. #3252
* [FEATURE] Query-frontend: added `compression` config to support results cache with compression. #3217
* [FEATURE] Add OpenStack Swift support to blocks storage. #3303
* [FEATURE] Added support for applying Prometheus relabel configs on series received by the distributor. A `metric_relabel_configs` field has been added to the per-tenant limits configuration. #3329
* [FEATURE] Support for Cassandra client SSL certificates. #3384
* [ENHANCEMENT] Ruler: Introduces two new limits `-ruler.max-rules-per-rule-group` and `-ruler.max-rule-groups-per-tenant` to control the number of rules per rule group and the total number of rule groups for a given user. They are disabled by default. #3366
* [ENHANCEMENT] Allow to specify multiple comma-separated Cortex services to `-target` CLI option (or its respective YAML config option). For example, `-target=all,compactor` can be used to start Cortex single-binary with compactor as well. #3275
* [ENHANCEMENT] Expose additional HTTP configs for the S3 backend client. New flag are listed below: #3244
  - `-blocks-storage.s3.http.idle-conn-timeout`
  - `-blocks-storage.s3.http.response-header-timeout`
  - `-blocks-storage.s3.http.insecure-skip-verify`
* [ENHANCEMENT] Added `cortex_query_frontend_connected_clients` metric to show the number of workers currently connected to the frontend. #3207
* [ENHANCEMENT] Shuffle sharding: improved shuffle sharding in the write path. Shuffle sharding now should be explicitly enabled via `-distributor.sharding-strategy` CLI flag (or its respective YAML config option) and guarantees stability, consistency, shuffling and balanced zone-awareness properties. #3090 #3214
* [ENHANCEMENT] Ingester: added new metric `cortex_ingester_active_series` to track active series more accurately. Also added options to control whether active series tracking is enabled (`-ingester.active-series-metrics-enabled`, defaults to false), and how often this metric is updated (`-ingester.active-series-metrics-update-period`) and max idle time for series to be considered inactive (`-ingester.active-series-metrics-idle-timeout`). #3153
* [ENHANCEMENT] Store-gateway: added zone-aware replication support to blocks replication in the store-gateway. #3200
* [ENHANCEMENT] Store-gateway: exported new metrics. #3231
  - `cortex_bucket_store_cached_series_fetch_duration_seconds`
  - `cortex_bucket_store_cached_postings_fetch_duration_seconds`
  - `cortex_bucket_stores_gate_queries_max`
* [ENHANCEMENT] Added `-version` flag to Cortex. #3233
* [ENHANCEMENT] Hash ring: added instance registered timestamp to the ring. #3248
* [ENHANCEMENT] Reduce tail latency by smoothing out spikes in rate of chunk flush operations. #3191
* [ENHANCEMENT] User Cortex as User Agent in http requests issued by Configs DB client. #3264
* [ENHANCEMENT] Experimental Ruler API: Fetch rule groups from object storage in parallel. #3218
* [ENHANCEMENT] Chunks GCS object storage client uses the `fields` selector to limit the payload size when listing objects in the bucket. #3218 #3292
* [ENHANCEMENT] Added shuffle sharding support to ruler. Added new metric `cortex_ruler_sync_rules_total`. #3235
* [ENHANCEMENT] Return an explicit error when the store-gateway is explicitly requested without a blocks storage engine. #3287
* [ENHANCEMENT] Ruler: only load rules that belong to the ruler. Improves rules synching performances when ruler sharding is enabled. #3269
* [ENHANCEMENT] Added `-<prefix>.redis.tls-insecure-skip-verify` flag. #3298
* [ENHANCEMENT] Added `cortex_alertmanager_config_last_reload_successful_seconds` metric to show timestamp of last successful AM config reload. #3289
* [ENHANCEMENT] Blocks storage: reduced number of bucket listing operations to list block content (applies to newly created blocks only). #3363
* [ENHANCEMENT] Ruler: Include the tenant ID on the notifier logs. #3372
* [ENHANCEMENT] Blocks storage Compactor: Added `-compactor.enabled-tenants` and `-compactor.disabled-tenants` to explicitly enable or disable compaction of specific tenants. #3385
* [ENHANCEMENT] Blocks storage ingester: Creating checkpoint only once even when there are multiple Head compactions in a single `Compact()` call. #3373
* [BUGFIX] Blocks storage ingester: Read repair memory-mapped chunks file which can end up being empty on abrupt shutdowns combined with faulty disks. #3373
* [BUGFIX] Blocks storage ingester: Close TSDB resources on failed startup preventing ingester OOMing. #3373
* [BUGFIX] No-longer-needed ingester operations for queries triggered by queriers and rulers are now canceled. #3178
* [BUGFIX] Ruler: directories in the configured `rules-path` will be removed on startup and shutdown in order to ensure they don't persist between runs. #3195
* [BUGFIX] Handle hash-collisions in the query path. #3192
* [BUGFIX] Check for postgres rows errors. #3197
* [BUGFIX] Ruler Experimental API: Don't allow rule groups without names or empty rule groups. #3210
* [BUGFIX] Experimental Alertmanager API: Do not allow empty Alertmanager configurations or bad template filenames to be submitted through the configuration API. #3185
* [BUGFIX] Reduce failures to update heartbeat when using Consul. #3259
* [BUGFIX] When using ruler sharding, moving all user rule groups from ruler to a different one and then back could end up with some user groups not being evaluated at all. #3235
* [BUGFIX] Fixed shuffle sharding consistency when zone-awareness is enabled and the shard size is increased or instances in a new zone are added. #3299
* [BUGFIX] Use a valid grpc header when logging IP addresses. #3307
* [BUGFIX] Fixed the metric `cortex_prometheus_rule_group_duration_seconds` in the Ruler, it wouldn't report any values. #3310
* [BUGFIX] Fixed gRPC connections leaking in rulers when rulers sharding is enabled and APIs called. #3314
* [BUGFIX] Fixed shuffle sharding consistency when zone-awareness is enabled and the shard size is increased or instances in a new zone are added. #3299
* [BUGFIX] Fixed Gossip memberlist members joining when addresses are configured using DNS-based service discovery. #3360
* [BUGFIX] Ingester: fail to start an ingester running the blocks storage, if unable to load any existing TSDB at startup. #3354
* [BUGFIX] Blocks storage: Avoid deletion of blocks in the ingester which are not shipped to the storage yet. #3346
* [BUGFIX] Fix common prefixes returned by List method of S3 client. #3358
* [BUGFIX] Honor configured timeout in Azure and GCS object clients. #3285
* [BUGFIX] Blocks storage: Avoid creating blocks larger than configured block range period on forced compaction and when TSDB is idle. #3344
* [BUGFIX] Shuffle sharding: fixed max global series per user/metric limit when shuffle sharding and `-distributor.shard-by-all-labels=true` are both enabled in distributor. When using these global limits you should now set `-distributor.sharding-strategy` and `-distributor.zone-awareness-enabled` to ingesters too. #3369
* [BUGFIX] Slow query logging: when using downstream server request parameters were not logged. #3276
* [BUGFIX] Fixed tenant detection in the ruler and alertmanager API when running without auth. #3343

### Blocksconvert

* [ENHANCEMENT] Blocksconvert – Builder: download plan file locally before processing it. #3209
* [ENHANCEMENT] Blocksconvert – Cleaner: added new tool for deleting chunks data. #3283
* [ENHANCEMENT] Blocksconvert – Scanner: support for scanning specific date-range only. #3222
* [ENHANCEMENT] Blocksconvert – Scanner: metrics for tracking progress. #3222
* [ENHANCEMENT] Blocksconvert – Builder: retry block upload before giving up. #3245
* [ENHANCEMENT] Blocksconvert – Scanner: upload plans concurrently. #3340
* [BUGFIX] Blocksconvert: fix chunks ordering in the block. Chunks in different order than series work just fine in TSDB blocks at the moment, but it's not consistent with what Prometheus does and future Prometheus and Cortex optimizations may rely on this ordering. #3371

## Cortex 1.4.0 / 2020-10-02

* [CHANGE] TLS configuration for gRPC, HTTP and etcd clients is now marked as experimental. These features are not yet fully baked, and we expect possible small breaking changes in Cortex 1.5. #3198
* [CHANGE] Cassandra backend support is now GA (stable). #3180
* [CHANGE] Blocks storage is now GA (stable). The `-experimental` prefix has been removed from all CLI flags related to the blocks storage (no YAML config changes). #3180 #3201
  - `-experimental.blocks-storage.*` flags renamed to `-blocks-storage.*`
  - `-experimental.store-gateway.*` flags renamed to `-store-gateway.*`
  - `-experimental.querier.store-gateway-client.*` flags renamed to `-querier.store-gateway-client.*`
  - `-experimental.querier.store-gateway-addresses` flag renamed to `-querier.store-gateway-addresses`
  - `-store-gateway.replication-factor` flag renamed to `-store-gateway.sharding-ring.replication-factor`
  - `-store-gateway.tokens-file-path` flag renamed to `store-gateway.sharding-ring.tokens-file-path`
* [CHANGE] Ingester: Removed deprecated untyped record from chunks WAL. Only if you are running `v1.0` or below, it is recommended to first upgrade to `v1.1`/`v1.2`/`v1.3` and run it for a day before upgrading to `v1.4` to avoid data loss. #3115
* [CHANGE] Distributor API endpoints are no longer served unless target is set to `distributor` or `all`. #3112
* [CHANGE] Increase the default Cassandra client replication factor to 3. #3007
* [CHANGE] Blocks storage: removed the support to transfer blocks between ingesters on shutdown. When running the Cortex blocks storage, ingesters are expected to run with a persistent disk. The following metrics have been removed: #2996
  * `cortex_ingester_sent_files`
  * `cortex_ingester_received_files`
  * `cortex_ingester_received_bytes_total`
  * `cortex_ingester_sent_bytes_total`
* [CHANGE] The buckets for the `cortex_chunk_store_index_lookups_per_query` metric have been changed to 1, 2, 4, 8, 16. #3021
* [CHANGE] Blocks storage: the `operation` label value `getrange` has changed into `get_range` for the metrics `thanos_store_bucket_cache_operation_requests_total` and `thanos_store_bucket_cache_operation_hits_total`. #3000
* [CHANGE] Experimental Delete Series: `/api/v1/admin/tsdb/delete_series` and `/api/v1/admin/tsdb/cancel_delete_request` purger APIs to return status code `204` instead of `200` for success. #2946
* [CHANGE] Histogram `cortex_memcache_request_duration_seconds` `method` label value changes from `Memcached.Get` to `Memcached.GetBatched` for batched lookups, and is not reported for non-batched lookups (label value `Memcached.GetMulti` remains, and had exactly the same value as `Get` in nonbatched lookups).  The same change applies to tracing spans. #3046
* [CHANGE] TLS server validation is now enabled by default, a new parameter `tls_insecure_skip_verify` can be set to true to skip validation optionally. #3030
* [CHANGE] `cortex_ruler_config_update_failures_total` has been removed in favor of `cortex_ruler_config_last_reload_successful`. #3056
* [CHANGE] `ruler.evaluation_delay_duration` field in YAML config has been moved and renamed to `limits.ruler_evaluation_delay_duration`. #3098
* [CHANGE] Removed obsolete `results_cache.max_freshness` from YAML config (deprecated since Cortex 1.2). #3145
* [CHANGE] Removed obsolete `-promql.lookback-delta` option (deprecated since Cortex 1.2, replaced with `-querier.lookback-delta`). #3144
* [CHANGE] Cache: added support for Redis Cluster and Redis Sentinel. #2961
  - The following changes have been made in Redis configuration:
   - `-redis.master_name` added
   - `-redis.db` added
   - `-redis.max-active-conns` changed to `-redis.pool-size`
   - `-redis.max-conn-lifetime` changed to `-redis.max-connection-age`
   - `-redis.max-idle-conns` removed
   - `-redis.wait-on-pool-exhaustion` removed
* [CHANGE] TLS configuration for gRPC, HTTP and etcd clients is now marked as experimental. These features are not yet fully baked, and we expect possible small breaking changes in Cortex 1.5. #3198
* [CHANGE] Fixed store-gateway CLI flags inconsistencies. #3201
  - `-store-gateway.replication-factor` flag renamed to `-store-gateway.sharding-ring.replication-factor`
  - `-store-gateway.tokens-file-path` flag renamed to `store-gateway.sharding-ring.tokens-file-path`
* [FEATURE] Logging of the source IP passed along by a reverse proxy is now supported by setting the `-server.log-source-ips-enabled`. For non standard headers the settings `-server.log-source-ips-header` and `-server.log-source-ips-regex` can be used. #2985
* [FEATURE] Blocks storage: added shuffle sharding support to store-gateway blocks sharding. Added the following additional metrics to store-gateway: #3069
  * `cortex_bucket_stores_tenants_discovered`
  * `cortex_bucket_stores_tenants_synced`
* [FEATURE] Experimental blocksconvert: introduce an experimental tool `blocksconvert` to migrate long-term storage chunks to blocks. #3092 #3122 #3127 #3162
* [ENHANCEMENT] Improve the Alertmanager logging when serving requests from its API / UI. #3397
* [ENHANCEMENT] Add support for azure storage in China, German and US Government environments. #2988
* [ENHANCEMENT] Query-tee: added a small tolerance to floating point sample values comparison. #2994
* [ENHANCEMENT] Query-tee: add support for doing a passthrough of requests to preferred backend for unregistered routes #3018
* [ENHANCEMENT] Expose `storage.aws.dynamodb.backoff_config` configuration file field. #3026
* [ENHANCEMENT] Added `cortex_request_message_bytes` and `cortex_response_message_bytes` histograms to track received and sent gRPC message and HTTP request/response sizes. Added `cortex_inflight_requests` gauge to track number of inflight gRPC and HTTP requests. #3064
* [ENHANCEMENT] Publish ruler's ring metrics. #3074
* [ENHANCEMENT] Add config validation to the experimental Alertmanager API. Invalid configs are no longer accepted. #3053
* [ENHANCEMENT] Add "integration" as a label for `cortex_alertmanager_notifications_total` and `cortex_alertmanager_notifications_failed_total` metrics. #3056
* [ENHANCEMENT] Add `cortex_ruler_config_last_reload_successful` and `cortex_ruler_config_last_reload_successful_seconds` to check status of users rule manager. #3056
* [ENHANCEMENT] The configuration validation now fails if an empty YAML node has been set for a root YAML config property. #3080
* [ENHANCEMENT] Memcached dial() calls now have a circuit-breaker to avoid hammering a broken cache. #3051, #3189
* [ENHANCEMENT] `-ruler.evaluation-delay-duration` is now overridable as a per-tenant limit, `ruler_evaluation_delay_duration`. #3098
* [ENHANCEMENT] Add TLS support to etcd client. #3102
* [ENHANCEMENT] When a tenant accesses the Alertmanager UI or its API, if we have valid `-alertmanager.configs.fallback` we'll use that to start the manager and avoid failing the request. #3073
* [ENHANCEMENT] Add `DELETE api/v1/rules/{namespace}` to the Ruler. It allows all the rule groups of a namespace to be deleted. #3120
* [ENHANCEMENT] Experimental Delete Series: Retry processing of Delete requests during failures. #2926
* [ENHANCEMENT] Improve performance of QueryStream() in ingesters. #3177
* [ENHANCEMENT] Modules included in "All" target are now visible in output of `-modules` CLI flag. #3155
* [ENHANCEMENT] Added `/debug/fgprof` endpoint to debug running Cortex process using `fgprof`. This adds up to the existing `/debug/...` endpoints. #3131
* [ENHANCEMENT] Blocks storage: optimised `/api/v1/series` for blocks storage. (#2976)
* [BUGFIX] Ruler: when loading rules from "local" storage, check for directory after resolving symlink. #3137
* [BUGFIX] Query-frontend: Fixed rounding for incoming query timestamps, to be 100% Prometheus compatible. #2990
* [BUGFIX] Querier: Merge results from chunks and blocks ingesters when using streaming of results. #3013
* [BUGFIX] Querier: query /series from ingesters regardless the `-querier.query-ingesters-within` setting. #3035
* [BUGFIX] Blocks storage: Ingester is less likely to hit gRPC message size limit when streaming data to queriers. #3015
* [BUGFIX] Blocks storage: fixed memberlist support for the store-gateways and compactors ring used when blocks sharding is enabled. #3058 #3095
* [BUGFIX] Fix configuration for TLS server validation, TLS skip verify was hardcoded to true for all TLS configurations and prevented validation of server certificates. #3030
* [BUGFIX] Fixes the Alertmanager panicking when no `-alertmanager.web.external-url` is provided. #3017
* [BUGFIX] Fixes the registration of the Alertmanager API metrics `cortex_alertmanager_alerts_received_total` and `cortex_alertmanager_alerts_invalid_total`. #3065
* [BUGFIX] Fixes `flag needs an argument: -config.expand-env` error. #3087
* [BUGFIX] An index optimisation actually slows things down when using caching. Moved it to the right location. #2973
* [BUGFIX] Ingester: If push request contained both valid and invalid samples, valid samples were ingested but not stored to WAL of the chunks storage. This has been fixed. #3067
* [BUGFIX] Cassandra: fixed consistency setting in the CQL session when creating the keyspace. #3105
* [BUGFIX] Ruler: Config API would return both the `record` and `alert` in `YAML` response keys even when one of them must be empty. #3120
* [BUGFIX] Index page now uses configured HTTP path prefix when creating links. #3126
* [BUGFIX] Purger: fixed deadlock when reloading of tombstones failed. #3182
* [BUGFIX] Fixed panic in flusher job, when error writing chunks to the store would cause "idle" chunks to be flushed, which triggered panic. #3140
* [BUGFIX] Index page no longer shows links that are not valid for running Cortex instance. #3133
* [BUGFIX] Configs: prevent validation of templates to fail when using template functions. #3157
* [BUGFIX] Configuring the S3 URL with an `@` but without username and password doesn't enable the AWS static credentials anymore. #3170
* [BUGFIX] Limit errors on ranged queries (`api/v1/query_range`) no longer return a status code `500` but `422` instead. #3167
* [BUGFIX] Handle hash-collisions in the query path. Before this fix, Cortex could occasionally mix up two different series in a query, leading to invalid results, when `-querier.ingester-streaming` was used. #3192

## Cortex 1.3.0 / 2020-08-21

* [CHANGE] Replace the metric `cortex_alertmanager_configs` with `cortex_alertmanager_config_invalid` exposed by Alertmanager. #2960
* [CHANGE] Experimental Delete Series: Change target flag for purger from `data-purger` to `purger`. #2777
* [CHANGE] Experimental blocks storage: The max concurrent queries against the long-term storage, configured via `-experimental.blocks-storage.bucket-store.max-concurrent`, is now a limit shared across all tenants and not a per-tenant limit anymore. The default value has changed from `20` to `100` and the following new metrics have been added: #2797
  * `cortex_bucket_stores_gate_queries_concurrent_max`
  * `cortex_bucket_stores_gate_queries_in_flight`
  * `cortex_bucket_stores_gate_duration_seconds`
* [CHANGE] Metric `cortex_ingester_flush_reasons` has been renamed to `cortex_ingester_flushing_enqueued_series_total`, and new metric `cortex_ingester_flushing_dequeued_series_total` with `outcome` label (superset of reason) has been added. #2802 #2818 #2998
* [CHANGE] Experimental Delete Series: Metric `cortex_purger_oldest_pending_delete_request_age_seconds` would track age of delete requests since they are over their cancellation period instead of their creation time. #2806
* [CHANGE] Experimental blocks storage: the store-gateway service is required in a Cortex cluster running with the experimental blocks storage. Removed the `-experimental.tsdb.store-gateway-enabled` CLI flag and `store_gateway_enabled` YAML config option. The store-gateway is now always enabled when the storage engine is `blocks`. #2822
* [CHANGE] Experimental blocks storage: removed support for `-experimental.blocks-storage.bucket-store.max-sample-count` flag because the implementation was flawed. To limit the number of samples/chunks processed by a single query you can set `-store.query-chunk-limit`, which is now supported by the blocks storage too. #2852
* [CHANGE] Ingester: Chunks flushed via /flush stay in memory until retention period is reached. This affects `cortex_ingester_memory_chunks` metric. #2778
* [CHANGE] Querier: the error message returned when the query time range exceeds `-store.max-query-length` has changed from `invalid query, length > limit (X > Y)` to `the query time range exceeds the limit (query length: X, limit: Y)`. #2826
* [CHANGE] Add `component` label to metrics exposed by chunk, delete and index store clients. #2774
* [CHANGE] Querier: when `-querier.query-ingesters-within` is configured, the time range of the query sent to ingesters is now manipulated to ensure the query start time is not older than 'now - query-ingesters-within'. #2904
* [CHANGE] KV: The `role` label which was a label of `multi` KV store client only has been added to metrics of every KV store client. If KV store client is not `multi`, then the value of `role` label is `primary`. #2837
* [CHANGE] Added the `engine` label to the metrics exposed by the Prometheus query engine, to distinguish between `ruler` and `querier` metrics. #2854
* [CHANGE] Added ruler to the single binary when started with `-target=all` (default). #2854
* [CHANGE] Experimental blocks storage: compact head when opening TSDB. This should only affect ingester startup after it was unable to compact head in previous run. #2870
* [CHANGE] Metric `cortex_overrides_last_reload_successful` has been renamed to `cortex_runtime_config_last_reload_successful`. #2874
* [CHANGE] HipChat support has been removed from the alertmanager (because removed from the Prometheus upstream too). #2902
* [CHANGE] Add constant label `name` to metric `cortex_cache_request_duration_seconds`. #2903
* [CHANGE] Add `user` label to metric `cortex_query_frontend_queue_length`. #2939
* [CHANGE] Experimental blocks storage: cleaned up the config and renamed "TSDB" to "blocks storage". #2937
  - The storage engine setting value has been changed from `tsdb` to `blocks`; this affects `-store.engine` CLI flag and its respective YAML option.
  - The root level YAML config has changed from `tsdb` to `blocks_storage`
  - The prefix of all CLI flags has changed from `-experimental.tsdb.` to `-experimental.blocks-storage.`
  - The following settings have been grouped under `tsdb` property in the YAML config and their CLI flags changed:
    - `-experimental.tsdb.dir` changed to `-experimental.blocks-storage.tsdb.dir`
    - `-experimental.tsdb.block-ranges-period` changed to `-experimental.blocks-storage.tsdb.block-ranges-period`
    - `-experimental.tsdb.retention-period` changed to `-experimental.blocks-storage.tsdb.retention-period`
    - `-experimental.tsdb.ship-interval` changed to `-experimental.blocks-storage.tsdb.ship-interval`
    - `-experimental.tsdb.ship-concurrency` changed to `-experimental.blocks-storage.tsdb.ship-concurrency`
    - `-experimental.tsdb.max-tsdb-opening-concurrency-on-startup` changed to `-experimental.blocks-storage.tsdb.max-tsdb-opening-concurrency-on-startup`
    - `-experimental.tsdb.head-compaction-interval` changed to `-experimental.blocks-storage.tsdb.head-compaction-interval`
    - `-experimental.tsdb.head-compaction-concurrency` changed to `-experimental.blocks-storage.tsdb.head-compaction-concurrency`
    - `-experimental.tsdb.head-compaction-idle-timeout` changed to `-experimental.blocks-storage.tsdb.head-compaction-idle-timeout`
    - `-experimental.tsdb.stripe-size` changed to `-experimental.blocks-storage.tsdb.stripe-size`
    - `-experimental.tsdb.wal-compression-enabled` changed to `-experimental.blocks-storage.tsdb.wal-compression-enabled`
    - `-experimental.tsdb.flush-blocks-on-shutdown` changed to `-experimental.blocks-storage.tsdb.flush-blocks-on-shutdown`
* [CHANGE] Flags `-bigtable.grpc-use-gzip-compression`, `-ingester.client.grpc-use-gzip-compression`, `-querier.frontend-client.grpc-use-gzip-compression` are now deprecated. #2940
* [CHANGE] Limit errors reported by ingester during query-time now return HTTP status code 422. #2941
* [FEATURE] Introduced `ruler.for-outage-tolerance`, Max time to tolerate outage for restoring "for" state of alert. #2783
* [FEATURE] Introduced `ruler.for-grace-period`, Minimum duration between alert and restored "for" state. This is maintained only for alerts with configured "for" time greater than grace period. #2783
* [FEATURE] Introduced `ruler.resend-delay`, Minimum amount of time to wait before resending an alert to Alertmanager. #2783
* [FEATURE] Ruler: added `local` filesystem support to store rules (read-only). #2854
* [ENHANCEMENT] Upgraded Docker base images to `alpine:3.12`. #2862
* [ENHANCEMENT] Experimental: Querier can now optionally query secondary store. This is specified by using `-querier.second-store-engine` option, with values `chunks` or `blocks`. Standard configuration options for this store are used. Additionally, this querying can be configured to happen only for queries that need data older than `-querier.use-second-store-before-time`. Default value of zero will always query secondary store. #2747
* [ENHANCEMENT] Query-tee: increased the `cortex_querytee_request_duration_seconds` metric buckets granularity. #2799
* [ENHANCEMENT] Query-tee: fail to start if the configured `-backend.preferred` is unknown. #2799
* [ENHANCEMENT] Ruler: Added the following metrics: #2786
  * `cortex_prometheus_notifications_latency_seconds`
  * `cortex_prometheus_notifications_errors_total`
  * `cortex_prometheus_notifications_sent_total`
  * `cortex_prometheus_notifications_dropped_total`
  * `cortex_prometheus_notifications_queue_length`
  * `cortex_prometheus_notifications_queue_capacity`
  * `cortex_prometheus_notifications_alertmanagers_discovered`
* [ENHANCEMENT] The behavior of the `/ready` was changed for the query frontend to indicate when it was ready to accept queries. This is intended for use by a read path load balancer that would want to wait for the frontend to have attached queriers before including it in the backend. #2733
* [ENHANCEMENT] Experimental Delete Series: Add support for deletion of chunks for remaining stores. #2801
* [ENHANCEMENT] Add `-modules` command line flag to list possible values for `-target`. Also, log warning if given target is internal component. #2752
* [ENHANCEMENT] Added `-ingester.flush-on-shutdown-with-wal-enabled` option to enable chunks flushing even when WAL is enabled. #2780
* [ENHANCEMENT] Query-tee: Support for custom API prefix by using `-server.path-prefix` option. #2814
* [ENHANCEMENT] Query-tee: Forward `X-Scope-OrgId` header to backend, if present in the request. #2815
* [ENHANCEMENT] Experimental blocks storage: Added `-experimental.blocks-storage.tsdb.head-compaction-idle-timeout` option to force compaction of data in memory into a block. #2803
* [ENHANCEMENT] Experimental blocks storage: Added support for flushing blocks via `/flush`, `/shutdown` (previously these only worked for chunks storage) and by using `-experimental.blocks-storage.tsdb.flush-blocks-on-shutdown` option. #2794
* [ENHANCEMENT] Experimental blocks storage: Added support to enforce max query time range length via `-store.max-query-length`. #2826
* [ENHANCEMENT] Experimental blocks storage: Added support to limit the max number of chunks that can be fetched from the long-term storage while executing a query. The limit is enforced both in the querier and store-gateway, and is configurable via `-store.query-chunk-limit`. #2852 #2922
* [ENHANCEMENT] Ingester: Added new metric `cortex_ingester_flush_series_in_progress` that reports number of ongoing flush-series operations. Useful when calling `/flush` handler: if `cortex_ingester_flush_queue_length + cortex_ingester_flush_series_in_progress` is 0, all flushes are finished. #2778
* [ENHANCEMENT] Memberlist members can join cluster via SRV records. #2788
* [ENHANCEMENT] Added configuration options for chunks s3 client. #2831
  * `s3.endpoint`
  * `s3.region`
  * `s3.access-key-id`
  * `s3.secret-access-key`
  * `s3.insecure`
  * `s3.sse-encryption`
  * `s3.http.idle-conn-timeout`
  * `s3.http.response-header-timeout`
  * `s3.http.insecure-skip-verify`
* [ENHANCEMENT] Prometheus upgraded. #2798 #2849 #2867 #2902 #2918
  * Optimized labels regex matchers for patterns containing literals (eg. `foo.*`, `.*foo`, `.*foo.*`)
* [ENHANCEMENT] Add metric `cortex_ruler_config_update_failures_total` to Ruler to track failures of loading rules files. #2857
* [ENHANCEMENT] Experimental Alertmanager: Alertmanager configuration persisted to object storage using an experimental API that accepts and returns YAML-based Alertmanager configuration. #2768
* [ENHANCEMENT] Ruler: `-ruler.alertmanager-url` now supports multiple URLs. Each URL is treated as a separate Alertmanager group. Support for multiple Alertmanagers in a group can be achieved by using DNS service discovery. #2851
* [ENHANCEMENT] Experimental blocks storage: Cortex Flusher now works with blocks engine. Flusher needs to be provided with blocks-engine configuration, existing Flusher flags are not used (they are only relevant for chunks engine). Note that flush errors are only reported via log. #2877
* [ENHANCEMENT] Flusher: Added `-flusher.exit-after-flush` option (defaults to true) to control whether Cortex should stop completely after Flusher has finished its work. #2877
* [ENHANCEMENT] Added metrics `cortex_config_hash` and `cortex_runtime_config_hash` to expose hash of the currently active config file. #2874
* [ENHANCEMENT] Logger: added JSON logging support, configured via the `-log.format=json` CLI flag or its respective YAML config option. #2386
* [ENHANCEMENT] Added new flags `-bigtable.grpc-compression`, `-ingester.client.grpc-compression`, `-querier.frontend-client.grpc-compression` to configure compression used by gRPC. Valid values are `gzip`, `snappy`, or empty string (no compression, default). #2940
* [ENHANCEMENT] Clarify limitations of the `/api/v1/series`, `/api/v1/labels` and `/api/v1/label/{name}/values` endpoints. #2953
* [ENHANCEMENT] Ingester: added `Dropped` outcome to metric `cortex_ingester_flushing_dequeued_series_total`. #2998
* [BUGFIX] Fixed a bug with `api/v1/query_range` where no responses would return null values for `result` and empty values for `resultType`. #2962
* [BUGFIX] Fixed a bug in the index intersect code causing storage to return more chunks/series than required. #2796
* [BUGFIX] Fixed the number of reported keys in the background cache queue. #2764
* [BUGFIX] Fix race in processing of headers in sharded queries. #2762
* [BUGFIX] Query Frontend: Do not re-split sharded requests around ingester boundaries. #2766
* [BUGFIX] Experimental Delete Series: Fixed a problem with cache generation numbers prefixed to cache keys. #2800
* [BUGFIX] Ingester: Flushing chunks via `/flush` endpoint could previously lead to panic, if chunks were already flushed before and then removed from memory during the flush caused by `/flush` handler. Immediate flush now doesn't cause chunks to be flushed again. Samples received during flush triggered via `/flush` handler are no longer discarded. #2778
* [BUGFIX] Prometheus upgraded. #2849
  * Fixed unknown symbol error during head compaction
* [BUGFIX] Fix panic when using cassandra as store for both index and delete requests. #2774
* [BUGFIX] Experimental Delete Series: Fixed a data race in Purger. #2817
* [BUGFIX] KV: Fixed a bug that triggered a panic due to metrics being registered with the same name but different labels when using a `multi` configured KV client. #2837
* [BUGFIX] Query-frontend: Fix passing HTTP `Host` header if `-frontend.downstream-url` is configured. #2880
* [BUGFIX] Ingester: Improve time-series distribution when `-experimental.distributor.user-subring-size` is enabled. #2887
* [BUGFIX] Set content type to `application/x-protobuf` for remote_read responses. #2915
* [BUGFIX] Fixed ruler and store-gateway instance registration in the ring (when sharding is enabled) when a new instance replaces abruptly terminated one, and the only difference between the two instances is the address. #2954
* [BUGFIX] Fixed `Missing chunks and index config causing silent failure` Absence of chunks and index from schema config is not validated. #2732
* [BUGFIX] Fix panic caused by KVs from boltdb being used beyond their life. #2971
* [BUGFIX] Experimental blocks storage: `/api/v1/series`, `/api/v1/labels` and `/api/v1/label/{name}/values` only query the TSDB head regardless of the configured `-experimental.blocks-storage.tsdb.retention-period`. #2974
* [BUGFIX] Ingester: Avoid indefinite checkpointing in case of surge in number of series. #2955
* [BUGFIX] Querier: query /series from ingesters regardless the `-querier.query-ingesters-within` setting. #3035
* [BUGFIX] Ruler: fixed an unintentional breaking change introduced in the ruler's `alertmanager_url` YAML config option, which changed the value from a string to a list of strings. #2989

## Cortex 1.2.0 / 2020-07-01

* [CHANGE] Metric `cortex_kv_request_duration_seconds` now includes `name` label to denote which client is being used as well as the `backend` label to denote the KV backend implementation in use. #2648
* [CHANGE] Experimental Ruler: Rule groups persisted to object storage using the experimental API have an updated object key encoding to better handle special characters. Rule groups previously-stored using object storage must be renamed to the new format. #2646
* [CHANGE] Query Frontend now uses Round Robin to choose a tenant queue to service next. #2553
* [CHANGE] `-promql.lookback-delta` is now deprecated and has been replaced by `-querier.lookback-delta` along with `lookback_delta` entry under `querier` in the config file. `-promql.lookback-delta` will be removed in v1.4.0. #2604
* [CHANGE] Experimental TSDB: removed `-experimental.tsdb.bucket-store.binary-index-header-enabled` flag. Now the binary index-header is always enabled.
* [CHANGE] Experimental TSDB: Renamed index-cache metrics to use original metric names from Thanos, as Cortex is not aggregating them in any way: #2627
  * `cortex_<service>_blocks_index_cache_items_evicted_total` => `thanos_store_index_cache_items_evicted_total{name="index-cache"}`
  * `cortex_<service>_blocks_index_cache_items_added_total` => `thanos_store_index_cache_items_added_total{name="index-cache"}`
  * `cortex_<service>_blocks_index_cache_requests_total` => `thanos_store_index_cache_requests_total{name="index-cache"}`
  * `cortex_<service>_blocks_index_cache_items_overflowed_total` => `thanos_store_index_cache_items_overflowed_total{name="index-cache"}`
  * `cortex_<service>_blocks_index_cache_hits_total` => `thanos_store_index_cache_hits_total{name="index-cache"}`
  * `cortex_<service>_blocks_index_cache_items` => `thanos_store_index_cache_items{name="index-cache"}`
  * `cortex_<service>_blocks_index_cache_items_size_bytes` => `thanos_store_index_cache_items_size_bytes{name="index-cache"}`
  * `cortex_<service>_blocks_index_cache_total_size_bytes` => `thanos_store_index_cache_total_size_bytes{name="index-cache"}`
  * `cortex_<service>_blocks_index_cache_memcached_operations_total` =>  `thanos_memcached_operations_total{name="index-cache"}`
  * `cortex_<service>_blocks_index_cache_memcached_operation_failures_total` =>  `thanos_memcached_operation_failures_total{name="index-cache"}`
  * `cortex_<service>_blocks_index_cache_memcached_operation_duration_seconds` =>  `thanos_memcached_operation_duration_seconds{name="index-cache"}`
  * `cortex_<service>_blocks_index_cache_memcached_operation_skipped_total` =>  `thanos_memcached_operation_skipped_total{name="index-cache"}`
* [CHANGE] Experimental TSDB: Renamed metrics in bucket stores: #2627
  * `cortex_<service>_blocks_meta_syncs_total` => `cortex_blocks_meta_syncs_total{component="<service>"}`
  * `cortex_<service>_blocks_meta_sync_failures_total` => `cortex_blocks_meta_sync_failures_total{component="<service>"}`
  * `cortex_<service>_blocks_meta_sync_duration_seconds` => `cortex_blocks_meta_sync_duration_seconds{component="<service>"}`
  * `cortex_<service>_blocks_meta_sync_consistency_delay_seconds` => `cortex_blocks_meta_sync_consistency_delay_seconds{component="<service>"}`
  * `cortex_<service>_blocks_meta_synced` => `cortex_blocks_meta_synced{component="<service>"}`
  * `cortex_<service>_bucket_store_block_loads_total` => `cortex_bucket_store_block_loads_total{component="<service>"}`
  * `cortex_<service>_bucket_store_block_load_failures_total` => `cortex_bucket_store_block_load_failures_total{component="<service>"}`
  * `cortex_<service>_bucket_store_block_drops_total` => `cortex_bucket_store_block_drops_total{component="<service>"}`
  * `cortex_<service>_bucket_store_block_drop_failures_total` => `cortex_bucket_store_block_drop_failures_total{component="<service>"}`
  * `cortex_<service>_bucket_store_blocks_loaded` => `cortex_bucket_store_blocks_loaded{component="<service>"}`
  * `cortex_<service>_bucket_store_series_data_touched` => `cortex_bucket_store_series_data_touched{component="<service>"}`
  * `cortex_<service>_bucket_store_series_data_fetched` => `cortex_bucket_store_series_data_fetched{component="<service>"}`
  * `cortex_<service>_bucket_store_series_data_size_touched_bytes` => `cortex_bucket_store_series_data_size_touched_bytes{component="<service>"}`
  * `cortex_<service>_bucket_store_series_data_size_fetched_bytes` => `cortex_bucket_store_series_data_size_fetched_bytes{component="<service>"}`
  * `cortex_<service>_bucket_store_series_blocks_queried` => `cortex_bucket_store_series_blocks_queried{component="<service>"}`
  * `cortex_<service>_bucket_store_series_get_all_duration_seconds` => `cortex_bucket_store_series_get_all_duration_seconds{component="<service>"}`
  * `cortex_<service>_bucket_store_series_merge_duration_seconds` => `cortex_bucket_store_series_merge_duration_seconds{component="<service>"}`
  * `cortex_<service>_bucket_store_series_refetches_total` => `cortex_bucket_store_series_refetches_total{component="<service>"}`
  * `cortex_<service>_bucket_store_series_result_series` => `cortex_bucket_store_series_result_series{component="<service>"}`
  * `cortex_<service>_bucket_store_cached_postings_compressions_total` => `cortex_bucket_store_cached_postings_compressions_total{component="<service>"}`
  * `cortex_<service>_bucket_store_cached_postings_compression_errors_total` => `cortex_bucket_store_cached_postings_compression_errors_total{component="<service>"}`
  * `cortex_<service>_bucket_store_cached_postings_compression_time_seconds` => `cortex_bucket_store_cached_postings_compression_time_seconds{component="<service>"}`
  * `cortex_<service>_bucket_store_cached_postings_original_size_bytes_total` => `cortex_bucket_store_cached_postings_original_size_bytes_total{component="<service>"}`
  * `cortex_<service>_bucket_store_cached_postings_compressed_size_bytes_total` => `cortex_bucket_store_cached_postings_compressed_size_bytes_total{component="<service>"}`
  * `cortex_<service>_blocks_sync_seconds` => `cortex_bucket_stores_blocks_sync_seconds{component="<service>"}`
  * `cortex_<service>_blocks_last_successful_sync_timestamp_seconds` => `cortex_bucket_stores_blocks_last_successful_sync_timestamp_seconds{component="<service>"}`
* [CHANGE] Available command-line flags are printed to stdout, and only when requested via `-help`. Using invalid flag no longer causes printing of all available flags. #2691
* [CHANGE] Experimental Memberlist ring: randomize gossip node names to avoid conflicts when running multiple clients on the same host, or reusing host names (eg. pods in statefulset). Node name randomization can be disabled by using `-memberlist.randomize-node-name=false`. #2715
* [CHANGE] Memberlist KV client is no longer considered experimental. #2725
* [CHANGE] Experimental Delete Series: Make delete request cancellation duration configurable. #2760
* [CHANGE] Removed `-store.fullsize-chunks` option which was undocumented and unused (it broke ingester hand-overs). #2656
* [CHANGE] Query with no metric name that has previously resulted in HTTP status code 500 now returns status code 422 instead. #2571
* [FEATURE] TLS config options added for GRPC clients in Querier (Query-frontend client & Ingester client), Ruler, Store Gateway, as well as HTTP client in Config store client. #2502
* [FEATURE] The flag `-frontend.max-cache-freshness` is now supported within the limits overrides, to specify per-tenant max cache freshness values. The corresponding YAML config parameter has been changed from `results_cache.max_freshness` to `limits_config.max_cache_freshness`. The legacy YAML config parameter (`results_cache.max_freshness`) will continue to be supported till Cortex release `v1.4.0`. #2609
* [FEATURE] Experimental gRPC Store: Added support to 3rd parties index and chunk stores using gRPC client/server plugin mechanism. #2220
* [FEATURE] Add `-cassandra.table-options` flag to customize table options of Cassandra when creating the index or chunk table. #2575
* [ENHANCEMENT] Propagate GOPROXY value when building `build-image`. This is to help the builders building the code in a Network where default Go proxy is not accessible (e.g. when behind some corporate VPN). #2741
* [ENHANCEMENT] Querier: Added metric `cortex_querier_request_duration_seconds` for all requests to the querier. #2708
* [ENHANCEMENT] Cortex is now built with Go 1.14. #2480 #2749 #2753
* [ENHANCEMENT] Experimental TSDB: added the following metrics to the ingester: #2580 #2583 #2589 #2654
  * `cortex_ingester_tsdb_appender_add_duration_seconds`
  * `cortex_ingester_tsdb_appender_commit_duration_seconds`
  * `cortex_ingester_tsdb_refcache_purge_duration_seconds`
  * `cortex_ingester_tsdb_compactions_total`
  * `cortex_ingester_tsdb_compaction_duration_seconds`
  * `cortex_ingester_tsdb_wal_fsync_duration_seconds`
  * `cortex_ingester_tsdb_wal_page_flushes_total`
  * `cortex_ingester_tsdb_wal_completed_pages_total`
  * `cortex_ingester_tsdb_wal_truncations_failed_total`
  * `cortex_ingester_tsdb_wal_truncations_total`
  * `cortex_ingester_tsdb_wal_writes_failed_total`
  * `cortex_ingester_tsdb_checkpoint_deletions_failed_total`
  * `cortex_ingester_tsdb_checkpoint_deletions_total`
  * `cortex_ingester_tsdb_checkpoint_creations_failed_total`
  * `cortex_ingester_tsdb_checkpoint_creations_total`
  * `cortex_ingester_tsdb_wal_truncate_duration_seconds`
  * `cortex_ingester_tsdb_head_active_appenders`
  * `cortex_ingester_tsdb_head_series_not_found_total`
  * `cortex_ingester_tsdb_head_chunks`
  * `cortex_ingester_tsdb_mmap_chunk_corruptions_total`
  * `cortex_ingester_tsdb_head_chunks_created_total`
  * `cortex_ingester_tsdb_head_chunks_removed_total`
* [ENHANCEMENT] Experimental TSDB: added metrics useful to alert on critical conditions of the blocks storage: #2573
  * `cortex_compactor_last_successful_run_timestamp_seconds`
  * `cortex_querier_blocks_last_successful_sync_timestamp_seconds` (when store-gateway is disabled)
  * `cortex_querier_blocks_last_successful_scan_timestamp_seconds` (when store-gateway is enabled)
  * `cortex_storegateway_blocks_last_successful_sync_timestamp_seconds`
* [ENHANCEMENT] Experimental TSDB: added the flag `-experimental.tsdb.wal-compression-enabled` to allow to enable TSDB WAL compression. #2585
* [ENHANCEMENT] Experimental TSDB: Querier and store-gateway components can now use so-called "caching bucket", which can currently cache fetched chunks into shared memcached server. #2572
* [ENHANCEMENT] Ruler: Automatically remove unhealthy rulers from the ring. #2587
* [ENHANCEMENT] Query-tee: added support to `/metadata`, `/alerts`, and `/rules` endpoints #2600
* [ENHANCEMENT] Query-tee: added support to query results comparison between two different backends. The comparison is disabled by default and can be enabled via `-proxy.compare-responses=true`. #2611
* [ENHANCEMENT] Query-tee: improved the query-tee to not wait all backend responses before sending back the response to the client. The query-tee now sends back to the client first successful response, while honoring the `-backend.preferred` option. #2702
* [ENHANCEMENT] Thanos and Prometheus upgraded. #2602 #2604 #2634 #2659 #2686 #2756
  * TSDB now holds less WAL files after Head Truncation.
  * TSDB now does memory-mapping of Head chunks and reduces memory usage.
* [ENHANCEMENT] Experimental TSDB: decoupled blocks deletion from blocks compaction in the compactor, so that blocks deletion is not blocked by a busy compactor. The following metrics have been added: #2623
  * `cortex_compactor_block_cleanup_started_total`
  * `cortex_compactor_block_cleanup_completed_total`
  * `cortex_compactor_block_cleanup_failed_total`
  * `cortex_compactor_block_cleanup_last_successful_run_timestamp_seconds`
* [ENHANCEMENT] Experimental TSDB: Use shared cache for metadata. This is especially useful when running multiple querier and store-gateway components to reduce number of object store API calls. #2626 #2640
* [ENHANCEMENT] Experimental TSDB: when `-querier.query-store-after` is configured and running the experimental blocks storage, the time range of the query sent to the store is now manipulated to ensure the query end time is not more recent than 'now - query-store-after'. #2642
* [ENHANCEMENT] Experimental TSDB: small performance improvement in concurrent usage of RefCache, used during samples ingestion. #2651
* [ENHANCEMENT] The following endpoints now respond appropriately to an `Accept` header with the value `application/json` #2673
  * `/distributor/all_user_stats`
  * `/distributor/ha_tracker`
  * `/ingester/ring`
  * `/store-gateway/ring`
  * `/compactor/ring`
  * `/ruler/ring`
  * `/services`
* [ENHANCEMENT] Experimental Cassandra backend: Add `-cassandra.num-connections` to allow increasing the number of TCP connections to each Cassandra server. #2666
* [ENHANCEMENT] Experimental Cassandra backend: Use separate Cassandra clients and connections for reads and writes. #2666
* [ENHANCEMENT] Experimental Cassandra backend: Add `-cassandra.reconnect-interval` to allow specifying the reconnect interval to a Cassandra server that has been marked `DOWN` by the gocql driver. Also change the default value of the reconnect interval from `60s` to `1s`. #2687
* [ENHANCEMENT] Experimental Cassandra backend: Add option `-cassandra.convict-hosts-on-failure=false` to not convict host of being down when a request fails. #2684
* [ENHANCEMENT] Experimental TSDB: Applied a jitter to the period bucket scans in order to better distribute bucket operations over the time and increase the probability of hitting the shared cache (if configured). #2693
* [ENHANCEMENT] Experimental TSDB: Series limit per user and per metric now work in TSDB blocks. #2676
* [ENHANCEMENT] Experimental Memberlist: Added ability to periodically rejoin the memberlist cluster. #2724
* [ENHANCEMENT] Experimental Delete Series: Added the following metrics for monitoring processing of delete requests: #2730
  - `cortex_purger_load_pending_requests_attempts_total`: Number of attempts that were made to load pending requests with status.
  - `cortex_purger_oldest_pending_delete_request_age_seconds`: Age of oldest pending delete request in seconds.
  - `cortex_purger_pending_delete_requests_count`: Count of requests which are in process or are ready to be processed.
* [ENHANCEMENT] Experimental TSDB: Improved compactor to hard-delete also partial blocks with an deletion mark (even if the deletion mark threshold has not been reached). #2751
* [ENHANCEMENT] Experimental TSDB: Introduced a consistency check done by the querier to ensure all expected blocks have been queried via the store-gateway. If a block is missing on a store-gateway, the querier retries fetching series from missing blocks up to 3 times. If the consistency check fails once all retries have been exhausted, the query execution fails. The following metrics have been added: #2593 #2630 #2689 #2695
  * `cortex_querier_blocks_consistency_checks_total`
  * `cortex_querier_blocks_consistency_checks_failed_total`
  * `cortex_querier_storegateway_refetches_per_query`
* [ENHANCEMENT] Delete requests can now be canceled #2555
* [ENHANCEMENT] Table manager can now provision tables for delete store #2546
* [BUGFIX] Ruler: Ensure temporary rule files with special characters are properly mapped and cleaned up. #2506
* [BUGFIX] Fixes #2411, Ensure requests are properly routed to the prometheus api embedded in the query if `-server.path-prefix` is set. #2372
* [BUGFIX] Experimental TSDB: fixed chunk data corruption when querying back series using the experimental blocks storage. #2400
* [BUGFIX] Fixed collection of tracing spans from Thanos components used internally. #2655
* [BUGFIX] Experimental TSDB: fixed memory leak in ingesters. #2586
* [BUGFIX] QueryFrontend: fixed a situation where HTTP error is ignored and an incorrect status code is set. #2590
* [BUGFIX] Ingester: Fix an ingester starting up in the JOINING state and staying there forever. #2565
* [BUGFIX] QueryFrontend: fixed a panic (`integer divide by zero`) in the query-frontend. The query-frontend now requires the `-querier.default-evaluation-interval` config to be set to the same value of the querier. #2614
* [BUGFIX] Experimental TSDB: when the querier receives a `/series` request with a time range older than the data stored in the ingester, it now ignores the requested time range and returns known series anyway instead of returning an empty response. This aligns the behaviour with the chunks storage. #2617
* [BUGFIX] Cassandra: fixed an edge case leading to an invalid CQL query when querying the index on a Cassandra store. #2639
* [BUGFIX] Ingester: increment series per metric when recovering from WAL or transfer. #2674
* [BUGFIX] Fixed `wrong number of arguments for 'mget' command` Redis error when a query has no chunks to lookup from storage. #2700 #2796
* [BUGFIX] Ingester: Automatically remove old tmp checkpoints, fixing a potential disk space leak after an ingester crashes. #2726

## Cortex 1.1.0 / 2020-05-21

This release brings the usual mix of bugfixes and improvements. The biggest change is that WAL support for chunks is now considered to be production-ready!

Please make sure to review renamed metrics, and update your dashboards and alerts accordingly.

* [CHANGE] Added v1 API routes documented in #2327. #2372
  * Added `-http.alertmanager-http-prefix` flag which allows the configuration of the path where the Alertmanager API and UI can be reached. The default is set to `/alertmanager`.
  * Added `-http.prometheus-http-prefix` flag which allows the configuration of the path where the Prometheus API and UI can be reached. The default is set to `/prometheus`.
  * Updated the index hosted at the root prefix to point to the updated routes.
  * Legacy routes hardcoded with the `/api/prom` prefix now respect the `-http.prefix` flag.
* [CHANGE] The metrics `cortex_distributor_ingester_appends_total` and `distributor_ingester_append_failures_total` now include a `type` label to differentiate between `samples` and `metadata`. #2336
* [CHANGE] The metrics for number of chunks and bytes flushed to the chunk store are renamed. Note that previous metrics were counted pre-deduplication, while new metrics are counted after deduplication. #2463
  * `cortex_ingester_chunks_stored_total` > `cortex_chunk_store_stored_chunks_total`
  * `cortex_ingester_chunk_stored_bytes_total` > `cortex_chunk_store_stored_chunk_bytes_total`
* [CHANGE] Experimental TSDB: renamed blocks meta fetcher metrics: #2375
  * `cortex_querier_bucket_store_blocks_meta_syncs_total` > `cortex_querier_blocks_meta_syncs_total`
  * `cortex_querier_bucket_store_blocks_meta_sync_failures_total` > `cortex_querier_blocks_meta_sync_failures_total`
  * `cortex_querier_bucket_store_blocks_meta_sync_duration_seconds` > `cortex_querier_blocks_meta_sync_duration_seconds`
  * `cortex_querier_bucket_store_blocks_meta_sync_consistency_delay_seconds` > `cortex_querier_blocks_meta_sync_consistency_delay_seconds`
* [CHANGE] Experimental TSDB: Modified default values for `compactor.deletion-delay` option from 48h to 12h and `-experimental.tsdb.bucket-store.ignore-deletion-marks-delay` from 24h to 6h. #2414
* [CHANGE] WAL: Default value of `-ingester.checkpoint-enabled` changed to `true`. #2416
* [CHANGE] `trace_id` field in log files has been renamed to `traceID`. #2518
* [CHANGE] Slow query log has a different output now. Previously used `url` field has been replaced with `host` and `path`, and query parameters are logged as individual log fields with `qs_` prefix. #2520
* [CHANGE] WAL: WAL and checkpoint compression is now disabled. #2436
* [CHANGE] Update in dependency `go-kit/kit` from `v0.9.0` to `v0.10.0`. HTML escaping disabled in JSON Logger. #2535
* [CHANGE] Experimental TSDB: Removed `cortex_<service>_` prefix from Thanos objstore metrics and added `component` label to distinguish which Cortex component is doing API calls to the object storage when running in single-binary mode: #2568
  - `cortex_<service>_thanos_objstore_bucket_operations_total` renamed to `thanos_objstore_bucket_operations_total{component="<name>"}`
  - `cortex_<service>_thanos_objstore_bucket_operation_failures_total` renamed to `thanos_objstore_bucket_operation_failures_total{component="<name>"}`
  - `cortex_<service>_thanos_objstore_bucket_operation_duration_seconds` renamed to `thanos_objstore_bucket_operation_duration_seconds{component="<name>"}`
  - `cortex_<service>_thanos_objstore_bucket_last_successful_upload_time` renamed to `thanos_objstore_bucket_last_successful_upload_time{component="<name>"}`
* [CHANGE] FIFO cache: The `-<prefix>.fifocache.size` CLI flag has been renamed to `-<prefix>.fifocache.max-size-items` as well as its YAML config option `size` renamed to `max_size_items`. #2319
* [FEATURE] Ruler: The `-ruler.evaluation-delay` flag was added to allow users to configure a default evaluation delay for all rules in cortex. The default value is 0 which is the current behavior. #2423
* [FEATURE] Experimental: Added a new object storage client for OpenStack Swift. #2440
* [FEATURE] TLS config options added to the Server. #2535
* [FEATURE] Experimental: Added support for `/api/v1/metadata` Prometheus-based endpoint. #2549
* [FEATURE] Add ability to limit concurrent queries to Cassandra with `-cassandra.query-concurrency` flag. #2562
* [FEATURE] Experimental TSDB: Introduced store-gateway service used by the experimental blocks storage to load and query blocks. The store-gateway optionally supports blocks sharding and replication via a dedicated hash ring, configurable via `-experimental.store-gateway.sharding-enabled` and `-experimental.store-gateway.sharding-ring.*` flags. The following metrics have been added: #2433 #2458 #2469 #2523
  * `cortex_querier_storegateway_instances_hit_per_query`
* [ENHANCEMENT] Experimental TSDB: sample ingestion errors are now reported via existing `cortex_discarded_samples_total` metric. #2370
* [ENHANCEMENT] Failures on samples at distributors and ingesters return the first validation error as opposed to the last. #2383
* [ENHANCEMENT] Experimental TSDB: Added `cortex_querier_blocks_meta_synced`, which reflects current state of synced blocks over all tenants. #2392
* [ENHANCEMENT] Added `cortex_distributor_latest_seen_sample_timestamp_seconds` metric to see how far behind Prometheus servers are in sending data. #2371
* [ENHANCEMENT] FIFO cache to support eviction based on memory usage. Added `-<prefix>.fifocache.max-size-bytes` CLI flag and YAML config option `max_size_bytes` to specify memory limit of the cache. #2319, #2527
* [ENHANCEMENT] Added `-querier.worker-match-max-concurrent`. Force worker concurrency to match the `-querier.max-concurrent` option.  Overrides `-querier.worker-parallelism`.  #2456
* [ENHANCEMENT] Added the following metrics for monitoring delete requests: #2445
  - `cortex_purger_delete_requests_received_total`: Number of delete requests received per user.
  - `cortex_purger_delete_requests_processed_total`: Number of delete requests processed per user.
  - `cortex_purger_delete_requests_chunks_selected_total`: Number of chunks selected while building delete plans per user.
  - `cortex_purger_delete_requests_processing_failures_total`: Number of delete requests processing failures per user.
* [ENHANCEMENT] Single Binary: Added query-frontend to the single binary.  Single binary users will now benefit from various query-frontend features.  Primarily: sharding, parallelization, load shedding, additional caching (if configured), and query retries. #2437
* [ENHANCEMENT] Allow 1w (where w denotes week) and 1y (where y denotes year) when setting `-store.cache-lookups-older-than` and `-store.max-look-back-period`. #2454
* [ENHANCEMENT] Optimize index queries for matchers using "a|b|c"-type regex. #2446 #2475
* [ENHANCEMENT] Added per tenant metrics for queries and chunks and bytes read from chunk store: #2463
  * `cortex_chunk_store_fetched_chunks_total` and `cortex_chunk_store_fetched_chunk_bytes_total`
  * `cortex_query_frontend_queries_total` (per tenant queries counted by the frontend)
* [ENHANCEMENT] WAL: New metrics `cortex_ingester_wal_logged_bytes_total` and `cortex_ingester_checkpoint_logged_bytes_total` added to track total bytes logged to disk for WAL and checkpoints. #2497
* [ENHANCEMENT] Add de-duplicated chunks counter `cortex_chunk_store_deduped_chunks_total` which counts every chunk not sent to the store because it was already sent by another replica. #2485
* [ENHANCEMENT] Query-frontend now also logs the POST data of long queries. #2481
* [ENHANCEMENT] WAL: Ingester WAL records now have type header and the custom WAL records have been replaced by Prometheus TSDB's WAL records. Old records will not be supported from 1.3 onwards. Note: once this is deployed, you cannot downgrade without data loss. #2436
* [ENHANCEMENT] Redis Cache: Added `idle_timeout`, `wait_on_pool_exhaustion` and `max_conn_lifetime` options to redis cache configuration. #2550
* [ENHANCEMENT] WAL: the experimental tag has been removed on the WAL in ingesters. #2560
* [ENHANCEMENT] Use newer AWS API for paginated queries - removes 'Deprecated' message from logfiles. #2452
* [ENHANCEMENT] Experimental memberlist: Add retry with backoff on memberlist join other members. #2705
* [ENHANCEMENT] Experimental TSDB: when the store-gateway sharding is enabled, unhealthy store-gateway instances are automatically removed from the ring after 10 consecutive `-experimental.store-gateway.sharding-ring.heartbeat-timeout` periods. #2526
* [BUGFIX] Ruler: Ensure temporary rule files with special characters are properly mapped and cleaned up. #2506
* [BUGFIX] Ensure requests are properly routed to the prometheus api embedded in the query if `-server.path-prefix` is set. Fixes #2411. #2372
* [BUGFIX] Experimental TSDB: Fixed chunk data corruption when querying back series using the experimental blocks storage. #2400
* [BUGFIX] Cassandra Storage: Fix endpoint TLS host verification. #2109
* [BUGFIX] Experimental TSDB: Fixed response status code from `422` to `500` when an error occurs while iterating chunks with the experimental blocks storage. #2402
* [BUGFIX] Ring: Fixed a situation where upgrading from pre-1.0 cortex with a rolling strategy caused new 1.0 ingesters to lose their zone value in the ring until manually forced to re-register. #2404
* [BUGFIX] Distributor: `/all_user_stats` now show API and Rule Ingest Rate correctly. #2457
* [BUGFIX] Fixed `version`, `revision` and `branch` labels exported by the `cortex_build_info` metric. #2468
* [BUGFIX] QueryFrontend: fixed a situation where span context missed when downstream_url is used. #2539
* [BUGFIX] Querier: Fixed a situation where querier would crash because of an unresponsive frontend instance. #2569

## Cortex 1.0.1 / 2020-04-23

* [BUGFIX] Fix gaps when querying ingesters with replication factor = 3 and 2 ingesters in the cluster. #2503

## Cortex 1.0.0 / 2020-04-02

This is the first major release of Cortex. We made a lot of **breaking changes** in this release which have been detailed below. Please also see the stability guarantees we provide as part of a major release: https://cortexmetrics.io/docs/configuration/v1guarantees/

* [CHANGE] Remove the following deprecated flags: #2339
  - `-metrics.error-rate-query` (use `-metrics.write-throttle-query` instead).
  - `-store.cardinality-cache-size` (use `-store.index-cache-read.enable-fifocache` and `-store.index-cache-read.fifocache.size` instead).
  - `-store.cardinality-cache-validity` (use `-store.index-cache-read.enable-fifocache` and `-store.index-cache-read.fifocache.duration` instead).
  - `-distributor.limiter-reload-period` (flag unused)
  - `-ingester.claim-on-rollout` (flag unused)
  - `-ingester.normalise-tokens` (flag unused)
* [CHANGE] Renamed YAML file options to be more consistent. See [full config file changes below](#config-file-breaking-changes). #2273
* [CHANGE] AWS based autoscaling has been removed. You can only use metrics based autoscaling now. `-applicationautoscaling.url` has been removed. See https://cortexmetrics.io/docs/production/aws/#dynamodb-capacity-provisioning on how to migrate. #2328
* [CHANGE] Renamed the `memcache.write-back-goroutines` and `memcache.write-back-buffer` flags to `background.write-back-concurrency` and `background.write-back-buffer`. This affects the following flags: #2241
  - `-frontend.memcache.write-back-buffer` --> `-frontend.background.write-back-buffer`
  - `-frontend.memcache.write-back-goroutines` --> `-frontend.background.write-back-concurrency`
  - `-store.index-cache-read.memcache.write-back-buffer` --> `-store.index-cache-read.background.write-back-buffer`
  - `-store.index-cache-read.memcache.write-back-goroutines` --> `-store.index-cache-read.background.write-back-concurrency`
  - `-store.index-cache-write.memcache.write-back-buffer` --> `-store.index-cache-write.background.write-back-buffer`
  - `-store.index-cache-write.memcache.write-back-goroutines` --> `-store.index-cache-write.background.write-back-concurrency`
  - `-memcache.write-back-buffer` --> `-store.chunks-cache.background.write-back-buffer`. Note the next change log for the difference.
  - `-memcache.write-back-goroutines` --> `-store.chunks-cache.background.write-back-concurrency`. Note the next change log for the difference.

* [CHANGE] Renamed the chunk cache flags to have `store.chunks-cache.` as prefix. This means the following flags have been changed: #2241
  - `-cache.enable-fifocache` --> `-store.chunks-cache.cache.enable-fifocache`
  - `-default-validity` --> `-store.chunks-cache.default-validity`
  - `-fifocache.duration` --> `-store.chunks-cache.fifocache.duration`
  - `-fifocache.size` --> `-store.chunks-cache.fifocache.size`
  - `-memcache.write-back-buffer` --> `-store.chunks-cache.background.write-back-buffer`. Note the previous change log for the difference.
  - `-memcache.write-back-goroutines` --> `-store.chunks-cache.background.write-back-concurrency`. Note the previous change log for the difference.
  - `-memcached.batchsize` --> `-store.chunks-cache.memcached.batchsize`
  - `-memcached.consistent-hash` --> `-store.chunks-cache.memcached.consistent-hash`
  - `-memcached.expiration` --> `-store.chunks-cache.memcached.expiration`
  - `-memcached.hostname` --> `-store.chunks-cache.memcached.hostname`
  - `-memcached.max-idle-conns` --> `-store.chunks-cache.memcached.max-idle-conns`
  - `-memcached.parallelism` --> `-store.chunks-cache.memcached.parallelism`
  - `-memcached.service` --> `-store.chunks-cache.memcached.service`
  - `-memcached.timeout` --> `-store.chunks-cache.memcached.timeout`
  - `-memcached.update-interval` --> `-store.chunks-cache.memcached.update-interval`
  - `-redis.enable-tls` --> `-store.chunks-cache.redis.enable-tls`
  - `-redis.endpoint` --> `-store.chunks-cache.redis.endpoint`
  - `-redis.expiration` --> `-store.chunks-cache.redis.expiration`
  - `-redis.max-active-conns` --> `-store.chunks-cache.redis.max-active-conns`
  - `-redis.max-idle-conns` --> `-store.chunks-cache.redis.max-idle-conns`
  - `-redis.password` --> `-store.chunks-cache.redis.password`
  - `-redis.timeout` --> `-store.chunks-cache.redis.timeout`
* [CHANGE] Rename the `-store.chunk-cache-stubs` to `-store.chunks-cache.cache-stubs` to be more inline with above. #2241
* [CHANGE] Change prefix of flags `-dynamodb.periodic-table.*` to `-table-manager.index-table.*`. #2359
* [CHANGE] Change prefix of flags `-dynamodb.chunk-table.*` to `-table-manager.chunk-table.*`. #2359
* [CHANGE] Change the following flags: #2359
  - `-dynamodb.poll-interval` --> `-table-manager.poll-interval`
  - `-dynamodb.periodic-table.grace-period` --> `-table-manager.periodic-table.grace-period`
* [CHANGE] Renamed the following flags: #2273
  - `-dynamodb.chunk.gang.size` --> `-dynamodb.chunk-gang-size`
  - `-dynamodb.chunk.get.max.parallelism` --> `-dynamodb.chunk-get-max-parallelism`
* [CHANGE] Don't support mixed time units anymore for duration. For example, 168h5m0s doesn't work anymore, please use just one unit (s|m|h|d|w|y). #2252
* [CHANGE] Utilize separate protos for rule state and storage. Experimental ruler API will not be functional until the rollout is complete. #2226
* [CHANGE] Frontend worker in querier now starts after all Querier module dependencies are started. This fixes issue where frontend worker started to send queries to querier before it was ready to serve them (mostly visible when using experimental blocks storage). #2246
* [CHANGE] Lifecycler component now enters Failed state on errors, and doesn't exit the process. (Important if you're vendoring Cortex and use Lifecycler) #2251
* [CHANGE] `/ready` handler now returns 200 instead of 204. #2330
* [CHANGE] Better defaults for the following options: #2344
  - `-<prefix>.consul.consistent-reads`: Old default: `true`, new default: `false`. This reduces the load on Consul.
  - `-<prefix>.consul.watch-rate-limit`: Old default: 0, new default: 1. This rate limits the reads to 1 per second. Which is good enough for ring watches.
  - `-distributor.health-check-ingesters`: Old default: `false`, new default: `true`.
  - `-ingester.max-stale-chunk-idle`: Old default: 0, new default: 2m. This lets us expire series that we know are stale early.
  - `-ingester.spread-flushes`: Old default: false, new default: true. This allows to better de-duplicate data and use less space.
  - `-ingester.chunk-age-jitter`: Old default: 20mins, new default: 0. This is to enable the `-ingester.spread-flushes` to true.
  - `-<prefix>.memcached.batchsize`: Old default: 0, new default: 1024. This allows batching of requests and keeps the concurrent requests low.
  - `-<prefix>.memcached.consistent-hash`: Old default: false, new default: true. This allows for better cache hits when the memcaches are scaled up and down.
  - `-querier.batch-iterators`: Old default: false, new default: true.
  - `-querier.ingester-streaming`: Old default: false, new default: true.
* [CHANGE] Experimental TSDB: Added `-experimental.tsdb.bucket-store.postings-cache-compression-enabled` to enable postings compression when storing to cache. #2335
* [CHANGE] Experimental TSDB: Added `-compactor.deletion-delay`, which is time before a block marked for deletion is deleted from bucket. If not 0, blocks will be marked for deletion and compactor component will delete blocks marked for deletion from the bucket. If delete-delay is 0, blocks will be deleted straight away. Note that deleting blocks immediately can cause query failures, if store gateway / querier still has the block loaded, or compactor is ignoring the deletion because it's compacting the block at the same time. Default value is 48h. #2335
* [CHANGE] Experimental TSDB: Added `-experimental.tsdb.bucket-store.index-cache.postings-compression-enabled`, to set duration after which the blocks marked for deletion will be filtered out while fetching blocks used for querying. This option allows querier to ignore blocks that are marked for deletion with some delay. This ensures store can still serve blocks that are meant to be deleted but do not have a replacement yet. Default is 24h, half of the default value for `-compactor.deletion-delay`. #2335
* [CHANGE] Experimental TSDB: Added `-experimental.tsdb.bucket-store.index-cache.memcached.max-item-size` to control maximum size of item that is stored to memcached. Defaults to 1 MiB. #2335
* [FEATURE] Added experimental storage API to the ruler service that is enabled when the `-experimental.ruler.enable-api` is set to true #2269
  * `-ruler.storage.type` flag now allows `s3`,`gcs`, and `azure` values
  * `-ruler.storage.(s3|gcs|azure)` flags exist to allow the configuration of object clients set for rule storage
* [CHANGE] Renamed table manager metrics. #2307 #2359
  * `cortex_dynamo_sync_tables_seconds` -> `cortex_table_manager_sync_duration_seconds`
  * `cortex_dynamo_table_capacity_units` -> `cortex_table_capacity_units`
* [FEATURE] Flusher target to flush the WAL. #2075
  * `-flusher.wal-dir` for the WAL directory to recover from.
  * `-flusher.concurrent-flushes` for number of concurrent flushes.
  * `-flusher.flush-op-timeout` is duration after which a flush should timeout.
* [FEATURE] Ingesters can now have an optional availability zone set, to ensure metric replication is distributed across zones. This is set via the `-ingester.availability-zone` flag or the `availability_zone` field in the config file. #2317
* [ENHANCEMENT] Better re-use of connections to DynamoDB and S3. #2268
* [ENHANCEMENT] Reduce number of goroutines used while executing a single index query. #2280
* [ENHANCEMENT] Experimental TSDB: Add support for local `filesystem` backend. #2245
* [ENHANCEMENT] Experimental TSDB: Added memcached support for the TSDB index cache. #2290
* [ENHANCEMENT] Experimental TSDB: Removed gRPC server to communicate between querier and BucketStore. #2324
* [ENHANCEMENT] Allow 1w (where w denotes week) and 1y (where y denotes year) when setting table period and retention. #2252
* [ENHANCEMENT] Added FIFO cache metrics for current number of entries and memory usage. #2270
* [ENHANCEMENT] Output all config fields to /config API, including those with empty value. #2209
* [ENHANCEMENT] Add "missing_metric_name" and "metric_name_invalid" reasons to cortex_discarded_samples_total metric. #2346
* [ENHANCEMENT] Experimental TSDB: sample ingestion errors are now reported via existing `cortex_discarded_samples_total` metric. #2370
* [BUGFIX] Ensure user state metrics are updated if a transfer fails. #2338
* [BUGFIX] Fixed etcd client keepalive settings. #2278
* [BUGFIX] Register the metrics of the WAL. #2295
* [BUXFIX] Experimental TSDB: fixed error handling when ingesting out of bound samples. #2342

### Known issues

- This experimental blocks storage in Cortex `1.0.0` has a bug which may lead to the error `cannot iterate chunk for series` when running queries. This bug has been fixed in #2400. If you're running the experimental blocks storage, please build Cortex from `master`.

### Config file breaking changes

In this section you can find a config file diff showing the breaking changes introduced in Cortex. You can also find the [full configuration file reference doc](https://cortexmetrics.io/docs/configuration/configuration-file/) in the website.

```diff
### ingester_config

 # Period with which to attempt to flush chunks.
 # CLI flag: -ingester.flush-period
-[flushcheckperiod: <duration> | default = 1m0s]
+[flush_period: <duration> | default = 1m0s]

 # Period chunks will remain in memory after flushing.
 # CLI flag: -ingester.retain-period
-[retainperiod: <duration> | default = 5m0s]
+[retain_period: <duration> | default = 5m0s]

 # Maximum chunk idle time before flushing.
 # CLI flag: -ingester.max-chunk-idle
-[maxchunkidle: <duration> | default = 5m0s]
+[max_chunk_idle_time: <duration> | default = 5m0s]

 # Maximum chunk idle time for chunks terminating in stale markers before
 # flushing. 0 disables it and a stale series is not flushed until the
 # max-chunk-idle timeout is reached.
 # CLI flag: -ingester.max-stale-chunk-idle
-[maxstalechunkidle: <duration> | default = 0s]
+[max_stale_chunk_idle_time: <duration> | default = 2m0s]

 # Timeout for individual flush operations.
 # CLI flag: -ingester.flush-op-timeout
-[flushoptimeout: <duration> | default = 1m0s]
+[flush_op_timeout: <duration> | default = 1m0s]

 # Maximum chunk age before flushing.
 # CLI flag: -ingester.max-chunk-age
-[maxchunkage: <duration> | default = 12h0m0s]
+[max_chunk_age: <duration> | default = 12h0m0s]

-# Range of time to subtract from MaxChunkAge to spread out flushes
+# Range of time to subtract from -ingester.max-chunk-age to spread out flushes
 # CLI flag: -ingester.chunk-age-jitter
-[chunkagejitter: <duration> | default = 20m0s]
+[chunk_age_jitter: <duration> | default = 0]

 # Number of concurrent goroutines flushing to dynamodb.
 # CLI flag: -ingester.concurrent-flushes
-[concurrentflushes: <int> | default = 50]
+[concurrent_flushes: <int> | default = 50]

-# If true, spread series flushes across the whole period of MaxChunkAge
+# If true, spread series flushes across the whole period of
+# -ingester.max-chunk-age.
 # CLI flag: -ingester.spread-flushes
-[spreadflushes: <boolean> | default = false]
+[spread_flushes: <boolean> | default = true]

 # Period with which to update the per-user ingestion rates.
 # CLI flag: -ingester.rate-update-period
-[rateupdateperiod: <duration> | default = 15s]
+[rate_update_period: <duration> | default = 15s]


### querier_config

 # The maximum number of concurrent queries.
 # CLI flag: -querier.max-concurrent
-[maxconcurrent: <int> | default = 20]
+[max_concurrent: <int> | default = 20]

 # Use batch iterators to execute query, as opposed to fully materialising the
 # series in memory.  Takes precedent over the -querier.iterators flag.
 # CLI flag: -querier.batch-iterators
-[batchiterators: <boolean> | default = false]
+[batch_iterators: <boolean> | default = true]

 # Use streaming RPCs to query ingester.
 # CLI flag: -querier.ingester-streaming
-[ingesterstreaming: <boolean> | default = false]
+[ingester_streaming: <boolean> | default = true]

 # Maximum number of samples a single query can load into memory.
 # CLI flag: -querier.max-samples
-[maxsamples: <int> | default = 50000000]
+[max_samples: <int> | default = 50000000]

 # The default evaluation interval or step size for subqueries.
 # CLI flag: -querier.default-evaluation-interval
-[defaultevaluationinterval: <duration> | default = 1m0s]
+[default_evaluation_interval: <duration> | default = 1m0s]

### query_frontend_config

 # URL of downstream Prometheus.
 # CLI flag: -frontend.downstream-url
-[downstream: <string> | default = ""]
+[downstream_url: <string> | default = ""]


### ruler_config

 # URL of alerts return path.
 # CLI flag: -ruler.external.url
-[externalurl: <url> | default = ]
+[external_url: <url> | default = ]

 # How frequently to evaluate rules
 # CLI flag: -ruler.evaluation-interval
-[evaluationinterval: <duration> | default = 1m0s]
+[evaluation_interval: <duration> | default = 1m0s]

 # How frequently to poll for rule changes
 # CLI flag: -ruler.poll-interval
-[pollinterval: <duration> | default = 1m0s]
+[poll_interval: <duration> | default = 1m0s]

-storeconfig:
+storage:

 # file path to store temporary rule files for the prometheus rule managers
 # CLI flag: -ruler.rule-path
-[rulepath: <string> | default = "/rules"]
+[rule_path: <string> | default = "/rules"]

 # URL of the Alertmanager to send notifications to.
 # CLI flag: -ruler.alertmanager-url
-[alertmanagerurl: <url> | default = ]
+[alertmanager_url: <url> | default = ]

 # Use DNS SRV records to discover alertmanager hosts.
 # CLI flag: -ruler.alertmanager-discovery
-[alertmanagerdiscovery: <boolean> | default = false]
+[enable_alertmanager_discovery: <boolean> | default = false]

 # How long to wait between refreshing alertmanager hosts.
 # CLI flag: -ruler.alertmanager-refresh-interval
-[alertmanagerrefreshinterval: <duration> | default = 1m0s]
+[alertmanager_refresh_interval: <duration> | default = 1m0s]

 # If enabled requests to alertmanager will utilize the V2 API.
 # CLI flag: -ruler.alertmanager-use-v2
-[alertmanangerenablev2api: <boolean> | default = false]
+[enable_alertmanager_v2: <boolean> | default = false]

 # Capacity of the queue for notifications to be sent to the Alertmanager.
 # CLI flag: -ruler.notification-queue-capacity
-[notificationqueuecapacity: <int> | default = 10000]
+[notification_queue_capacity: <int> | default = 10000]

 # HTTP timeout duration when sending notifications to the Alertmanager.
 # CLI flag: -ruler.notification-timeout
-[notificationtimeout: <duration> | default = 10s]
+[notification_timeout: <duration> | default = 10s]

 # Distribute rule evaluation using ring backend
 # CLI flag: -ruler.enable-sharding
-[enablesharding: <boolean> | default = false]
+[enable_sharding: <boolean> | default = false]

 # Time to spend searching for a pending ruler when shutting down.
 # CLI flag: -ruler.search-pending-for
-[searchpendingfor: <duration> | default = 5m0s]
+[search_pending_for: <duration> | default = 5m0s]

 # Period with which to attempt to flush rule groups.
 # CLI flag: -ruler.flush-period
-[flushcheckperiod: <duration> | default = 1m0s]
+[flush_period: <duration> | default = 1m0s]

### alertmanager_config

 # Base path for data storage.
 # CLI flag: -alertmanager.storage.path
-[datadir: <string> | default = "data/"]
+[data_dir: <string> | default = "data/"]

 # will be used to prefix all HTTP endpoints served by Alertmanager. If omitted,
 # relevant URL components will be derived automatically.
 # CLI flag: -alertmanager.web.external-url
-[externalurl: <url> | default = ]
+[external_url: <url> | default = ]

 # How frequently to poll Cortex configs
 # CLI flag: -alertmanager.configs.poll-interval
-[pollinterval: <duration> | default = 15s]
+[poll_interval: <duration> | default = 15s]

 # Listen address for cluster.
 # CLI flag: -cluster.listen-address
-[clusterbindaddr: <string> | default = "0.0.0.0:9094"]
+[cluster_bind_address: <string> | default = "0.0.0.0:9094"]

 # Explicit address to advertise in cluster.
 # CLI flag: -cluster.advertise-address
-[clusteradvertiseaddr: <string> | default = ""]
+[cluster_advertise_address: <string> | default = ""]

 # Time to wait between peers to send notifications.
 # CLI flag: -cluster.peer-timeout
-[peertimeout: <duration> | default = 15s]
+[peer_timeout: <duration> | default = 15s]

 # Filename of fallback config to use if none specified for instance.
 # CLI flag: -alertmanager.configs.fallback
-[fallbackconfigfile: <string> | default = ""]
+[fallback_config_file: <string> | default = ""]

 # Root of URL to generate if config is http://internal.monitor
 # CLI flag: -alertmanager.configs.auto-webhook-root
-[autowebhookroot: <string> | default = ""]
+[auto_webhook_root: <string> | default = ""]

### table_manager_config

-store:
+storage:

-# How frequently to poll DynamoDB to learn our capacity.
-# CLI flag: -dynamodb.poll-interval
-[dynamodb_poll_interval: <duration> | default = 2m0s]
+# How frequently to poll backend to learn our capacity.
+# CLI flag: -table-manager.poll-interval
+[poll_interval: <duration> | default = 2m0s]

-# DynamoDB periodic tables grace period (duration which table will be
-# created/deleted before/after it's needed).
-# CLI flag: -dynamodb.periodic-table.grace-period
+# Periodic tables grace period (duration which table will be created/deleted
+# before/after it's needed).
+# CLI flag: -table-manager.periodic-table.grace-period
 [creation_grace_period: <duration> | default = 10m0s]

 index_tables_provisioning:
   # Enables on demand throughput provisioning for the storage provider (if
-  # supported). Applies only to tables which are not autoscaled
-  # CLI flag: -dynamodb.periodic-table.enable-ondemand-throughput-mode
-  [provisioned_throughput_on_demand_mode: <boolean> | default = false]
+  # supported). Applies only to tables which are not autoscaled. Supported by
+  # DynamoDB
+  # CLI flag: -table-manager.index-table.enable-ondemand-throughput-mode
+  [enable_ondemand_throughput_mode: <boolean> | default = false]


   # Enables on demand throughput provisioning for the storage provider (if
-  # supported). Applies only to tables which are not autoscaled
-  # CLI flag: -dynamodb.periodic-table.inactive-enable-ondemand-throughput-mode
-  [inactive_throughput_on_demand_mode: <boolean> | default = false]
+  # supported). Applies only to tables which are not autoscaled. Supported by
+  # DynamoDB
+  # CLI flag: -table-manager.index-table.inactive-enable-ondemand-throughput-mode
+  [enable_inactive_throughput_on_demand_mode: <boolean> | default = false]


 chunk_tables_provisioning:
   # Enables on demand throughput provisioning for the storage provider (if
-  # supported). Applies only to tables which are not autoscaled
-  # CLI flag: -dynamodb.chunk-table.enable-ondemand-throughput-mode
-  [provisioned_throughput_on_demand_mode: <boolean> | default = false]
+  # supported). Applies only to tables which are not autoscaled. Supported by
+  # DynamoDB
+  # CLI flag: -table-manager.chunk-table.enable-ondemand-throughput-mode
+  [enable_ondemand_throughput_mode: <boolean> | default = false]

### storage_config

 aws:
-  dynamodbconfig:
+  dynamodb:
     # DynamoDB endpoint URL with escaped Key and Secret encoded. If only region
     # is specified as a host, proper endpoint will be deduced. Use
     # inmemory:///<table-name> to use a mock in-memory implementation.
     # CLI flag: -dynamodb.url
-    [dynamodb: <url> | default = ]
+    [dynamodb_url: <url> | default = ]

     # DynamoDB table management requests per second limit.
     # CLI flag: -dynamodb.api-limit
-    [apilimit: <float> | default = 2]
+    [api_limit: <float> | default = 2]

     # DynamoDB rate cap to back off when throttled.
     # CLI flag: -dynamodb.throttle-limit
-    [throttlelimit: <float> | default = 10]
+    [throttle_limit: <float> | default = 10]
-
-    # ApplicationAutoscaling endpoint URL with escaped Key and Secret encoded.
-    # CLI flag: -applicationautoscaling.url
-    [applicationautoscaling: <url> | default = ]


       # Queue length above which we will scale up capacity
       # CLI flag: -metrics.target-queue-length
-      [targetqueuelen: <int> | default = 100000]
+      [target_queue_length: <int> | default = 100000]

       # Scale up capacity by this multiple
       # CLI flag: -metrics.scale-up-factor
-      [scaleupfactor: <float> | default = 1.3]
+      [scale_up_factor: <float> | default = 1.3]

       # Ignore throttling below this level (rate per second)
       # CLI flag: -metrics.ignore-throttle-below
-      [minthrottling: <float> | default = 1]
+      [ignore_throttle_below: <float> | default = 1]

       # query to fetch ingester queue length
       # CLI flag: -metrics.queue-length-query
-      [queuelengthquery: <string> | default = "sum(avg_over_time(cortex_ingester_flush_queue_length{job=\"cortex/ingester\"}[2m]))"]
+      [queue_length_query: <string> | default = "sum(avg_over_time(cortex_ingester_flush_queue_length{job=\"cortex/ingester\"}[2m]))"]

       # query to fetch throttle rates per table
       # CLI flag: -metrics.write-throttle-query
-      [throttlequery: <string> | default = "sum(rate(cortex_dynamo_throttled_total{operation=\"DynamoDB.BatchWriteItem\"}[1m])) by (table) > 0"]
+      [write_throttle_query: <string> | default = "sum(rate(cortex_dynamo_throttled_total{operation=\"DynamoDB.BatchWriteItem\"}[1m])) by (table) > 0"]

       # query to fetch write capacity usage per table
       # CLI flag: -metrics.usage-query
-      [usagequery: <string> | default = "sum(rate(cortex_dynamo_consumed_capacity_total{operation=\"DynamoDB.BatchWriteItem\"}[15m])) by (table) > 0"]
+      [write_usage_query: <string> | default = "sum(rate(cortex_dynamo_consumed_capacity_total{operation=\"DynamoDB.BatchWriteItem\"}[15m])) by (table) > 0"]

       # query to fetch read capacity usage per table
       # CLI flag: -metrics.read-usage-query
-      [readusagequery: <string> | default = "sum(rate(cortex_dynamo_consumed_capacity_total{operation=\"DynamoDB.QueryPages\"}[1h])) by (table) > 0"]
+      [read_usage_query: <string> | default = "sum(rate(cortex_dynamo_consumed_capacity_total{operation=\"DynamoDB.QueryPages\"}[1h])) by (table) > 0"]

       # query to fetch read errors per table
       # CLI flag: -metrics.read-error-query
-      [readerrorquery: <string> | default = "sum(increase(cortex_dynamo_failures_total{operation=\"DynamoDB.QueryPages\",error=\"ProvisionedThroughputExceededException\"}[1m])) by (table) > 0"]
+      [read_error_query: <string> | default = "sum(increase(cortex_dynamo_failures_total{operation=\"DynamoDB.QueryPages\",error=\"ProvisionedThroughputExceededException\"}[1m])) by (table) > 0"]

     # Number of chunks to group together to parallelise fetches (zero to
     # disable)
-    # CLI flag: -dynamodb.chunk.gang.size
-    [chunkgangsize: <int> | default = 10]
+    # CLI flag: -dynamodb.chunk-gang-size
+    [chunk_gang_size: <int> | default = 10]

     # Max number of chunk-get operations to start in parallel
-    # CLI flag: -dynamodb.chunk.get.max.parallelism
-    [chunkgetmaxparallelism: <int> | default = 32]
+    # CLI flag: -dynamodb.chunk.get-max-parallelism
+    [chunk_get_max_parallelism: <int> | default = 32]

     backoff_config:
       # Minimum delay when backing off.
       # CLI flag: -bigtable.backoff-min-period
-      [minbackoff: <duration> | default = 100ms]
+      [min_period: <duration> | default = 100ms]

       # Maximum delay when backing off.
       # CLI flag: -bigtable.backoff-max-period
-      [maxbackoff: <duration> | default = 10s]
+      [max_period: <duration> | default = 10s]

       # Number of times to backoff and retry before failing.
       # CLI flag: -bigtable.backoff-retries
-      [maxretries: <int> | default = 10]
+      [max_retries: <int> | default = 10]

   # If enabled, once a tables info is fetched, it is cached.
   # CLI flag: -bigtable.table-cache.enabled
-  [tablecacheenabled: <boolean> | default = true]
+  [table_cache_enabled: <boolean> | default = true]

   # Duration to cache tables before checking again.
   # CLI flag: -bigtable.table-cache.expiration
-  [tablecacheexpiration: <duration> | default = 30m0s]
+  [table_cache_expiration: <duration> | default = 30m0s]

 # Cache validity for active index entries. Should be no higher than
 # -ingester.max-chunk-idle.
 # CLI flag: -store.index-cache-validity
-[indexcachevalidity: <duration> | default = 5m0s]
+[index_cache_validity: <duration> | default = 5m0s]

### ingester_client_config

 grpc_client_config:
   backoff_config:
     # Minimum delay when backing off.
     # CLI flag: -ingester.client.backoff-min-period
-    [minbackoff: <duration> | default = 100ms]
+    [min_period: <duration> | default = 100ms]

     # Maximum delay when backing off.
     # CLI flag: -ingester.client.backoff-max-period
-    [maxbackoff: <duration> | default = 10s]
+    [max_period: <duration> | default = 10s]

     # Number of times to backoff and retry before failing.
     # CLI flag: -ingester.client.backoff-retries
-    [maxretries: <int> | default = 10]
+    [max_retries: <int> | default = 10]

### frontend_worker_config

-# Address of query frontend service.
+# Address of query frontend service, in host:port format.
 # CLI flag: -querier.frontend-address
-[address: <string> | default = ""]
+[frontend_address: <string> | default = ""]

 # How often to query DNS.
 # CLI flag: -querier.dns-lookup-period
-[dnslookupduration: <duration> | default = 10s]
+[dns_lookup_duration: <duration> | default = 10s]

 grpc_client_config:
   backoff_config:
     # Minimum delay when backing off.
     # CLI flag: -querier.frontend-client.backoff-min-period
-    [minbackoff: <duration> | default = 100ms]
+    [min_period: <duration> | default = 100ms]

     # Maximum delay when backing off.
     # CLI flag: -querier.frontend-client.backoff-max-period
-    [maxbackoff: <duration> | default = 10s]
+    [max_period: <duration> | default = 10s]

     # Number of times to backoff and retry before failing.
     # CLI flag: -querier.frontend-client.backoff-retries
-    [maxretries: <int> | default = 10]
+    [max_retries: <int> | default = 10]

### consul_config

 # ACL Token used to interact with Consul.
-# CLI flag: -<prefix>.consul.acltoken
-[acltoken: <string> | default = ""]
+# CLI flag: -<prefix>.consul.acl-token
+[acl_token: <string> | default = ""]

 # HTTP timeout when talking to Consul
 # CLI flag: -<prefix>.consul.client-timeout
-[httpclienttimeout: <duration> | default = 20s]
+[http_client_timeout: <duration> | default = 20s]

 # Enable consistent reads to Consul.
 # CLI flag: -<prefix>.consul.consistent-reads
-[consistentreads: <boolean> | default = true]
+[consistent_reads: <boolean> | default = false]

 # Rate limit when watching key or prefix in Consul, in requests per second. 0
 # disables the rate limit.
 # CLI flag: -<prefix>.consul.watch-rate-limit
-[watchkeyratelimit: <float> | default = 0]
+[watch_rate_limit: <float> | default = 1]

 # Burst size used in rate limit. Values less than 1 are treated as 1.
 # CLI flag: -<prefix>.consul.watch-burst-size
-[watchkeyburstsize: <int> | default = 1]
+[watch_burst_size: <int> | default = 1]


### configstore_config
 # URL of configs API server.
 # CLI flag: -<prefix>.configs.url
-[configsapiurl: <url> | default = ]
+[configs_api_url: <url> | default = ]

 # Timeout for requests to Weave Cloud configs service.
 # CLI flag: -<prefix>.configs.client-timeout
-[clienttimeout: <duration> | default = 5s]
+[client_timeout: <duration> | default = 5s]
```

## Cortex 0.7.0 / 2020-03-16

Cortex `0.7.0` is a major step forward the upcoming `1.0` release. In this release, we've got 164 contributions from 26 authors. Thanks to all contributors! ❤️

Please be aware that Cortex `0.7.0` introduces some **breaking changes**. You're encouraged to read all the `[CHANGE]` entries below before upgrading your Cortex cluster. In particular:

- Cleaned up some configuration options in preparation for the Cortex `1.0.0` release (see also the [annotated config file breaking changes](#annotated-config-file-breaking-changes) below):
  - Removed CLI flags support to configure the schema (see [how to migrate from flags to schema file](https://cortexmetrics.io/docs/configuration/schema-configuration/#migrating-from-flags-to-schema-file))
  - Renamed CLI flag `-config-yaml` to `-schema-config-file`
  - Removed CLI flag `-store.min-chunk-age` in favor of `-querier.query-store-after`. The corresponding YAML config option `ingestermaxquerylookback` has been renamed to [`query_ingesters_within`](https://cortexmetrics.io/docs/configuration/configuration-file/#querier-config)
  - Deprecated CLI flag `-frontend.cache-split-interval` in favor of `-querier.split-queries-by-interval`
  - Renamed the YAML config option `defaul_validity` to `default_validity`
  - Removed the YAML config option `config_store` (in the [`alertmanager YAML config`](https://cortexmetrics.io/docs/configuration/configuration-file/#alertmanager-config)) in favor of `store`
  - Removed the YAML config root block `configdb` in favor of [`configs`](https://cortexmetrics.io/docs/configuration/configuration-file/#configs-config). This change is also reflected in the following CLI flags renaming:
      * `-database.*` -> `-configs.database.*`
      * `-database.migrations` -> `-configs.database.migrations-dir`
  - Removed the fluentd-based billing infrastructure including the CLI flags:
      * `-distributor.enable-billing`
      * `-billing.max-buffered-events`
      * `-billing.retry-delay`
      * `-billing.ingester`
- Removed support for using denormalised tokens in the ring. Before upgrading, make sure your Cortex cluster is already running `v0.6.0` or an earlier version with `-ingester.normalise-tokens=true`

### Full changelog

* [CHANGE] Removed support for flags to configure schema. Further, the flag for specifying the config file (`-config-yaml`) has been deprecated. Please use `-schema-config-file`. See the [Schema Configuration documentation](https://cortexmetrics.io/docs/configuration/schema-configuration/) for more details on how to configure the schema using the YAML file. #2221
* [CHANGE] In the config file, the root level `config_store` config option has been moved to `alertmanager` > `store` > `configdb`. #2125
* [CHANGE] Removed unnecessary `frontend.cache-split-interval` in favor of `querier.split-queries-by-interval` both to reduce configuration complexity and guarantee alignment of these two configs. Starting from now, `-querier.cache-results` may only be enabled in conjunction with `-querier.split-queries-by-interval` (previously the cache interval default was `24h` so if you want to preserve the same behaviour you should set `-querier.split-queries-by-interval=24h`). #2040
* [CHANGE] Renamed Configs configuration options. #2187
  * configuration options
    * `-database.*` -> `-configs.database.*`
    * `-database.migrations` -> `-configs.database.migrations-dir`
  * config file
    * `configdb.uri:` -> `configs.database.uri:`
    * `configdb.migrationsdir:` -> `configs.database.migrations_dir:`
    * `configdb.passwordfile:` -> `configs.database.password_file:`
* [CHANGE] Moved `-store.min-chunk-age` to the Querier config as `-querier.query-store-after`, allowing the store to be skipped during query time if the metrics wouldn't be found. The YAML config option `ingestermaxquerylookback` has been renamed to `query_ingesters_within` to match its CLI flag. #1893
* [CHANGE] Renamed the cache configuration setting `defaul_validity` to `default_validity`. #2140
* [CHANGE] Remove fluentd-based billing infrastructure and flags such as `-distributor.enable-billing`. #1491
* [CHANGE] Removed remaining support for using denormalised tokens in the ring. If you're still running ingesters with denormalised tokens (Cortex 0.4 or earlier, with `-ingester.normalise-tokens=false`), such ingesters will now be completely invisible to distributors and need to be either switched to Cortex 0.6.0 or later, or be configured to use normalised tokens. #2034
* [CHANGE] The frontend http server will now send 502 in case of deadline exceeded and 499 if the user requested cancellation. #2156
* [CHANGE] We now enforce queries to be up to `-querier.max-query-into-future` into the future (defaults to 10m). #1929
  * `-store.min-chunk-age` has been removed
  * `-querier.query-store-after` has been added in it's place.
* [CHANGE] Removed unused `/validate_expr endpoint`. #2152
* [CHANGE] Updated Prometheus dependency to v2.16.0. This Prometheus version uses Active Query Tracker to limit concurrent queries. In order to keep `-querier.max-concurrent` working, Active Query Tracker is enabled by default, and is configured to store its data to `active-query-tracker` directory (relative to current directory when Cortex started). This can be changed by using `-querier.active-query-tracker-dir` option. Purpose of Active Query Tracker is to log queries that were running when Cortex crashes. This logging happens on next Cortex start. #2088
* [CHANGE] Default to BigChunk encoding; may result in slightly higher disk usage if many timeseries have a constant value, but should generally result in fewer, bigger chunks. #2207
* [CHANGE] WAL replays are now done while the rest of Cortex is starting, and more specifically, when HTTP server is running. This makes it possible to scrape metrics during WAL replays. Applies to both chunks and experimental blocks storage. #2222
* [CHANGE] Cortex now has `/ready` probe for all services, not just ingester and querier as before. In single-binary mode, /ready reports 204 only if all components are running properly. #2166
* [CHANGE] If you are vendoring Cortex and use its components in your project, be aware that many Cortex components no longer start automatically when they are created. You may want to review PR and attached document. #2166
* [CHANGE] Experimental TSDB: the querier in-memory index cache used by the experimental blocks storage shifted from per-tenant to per-querier. The `-experimental.tsdb.bucket-store.index-cache-size-bytes` now configures the per-querier index cache max size instead of a per-tenant cache and its default has been increased to 1GB. #2189
* [CHANGE] Experimental TSDB: TSDB head compaction interval and concurrency is now configurable (defaults to 1 min interval and 5 concurrent head compactions). New options: `-experimental.tsdb.head-compaction-interval` and `-experimental.tsdb.head-compaction-concurrency`. #2172
* [CHANGE] Experimental TSDB: switched the blocks storage index header to the binary format. This change is expected to have no visible impact, except lower startup times and memory usage in the queriers. It's possible to switch back to the old JSON format via the flag `-experimental.tsdb.bucket-store.binary-index-header-enabled=false`. #2223
* [CHANGE] Experimental Memberlist KV store can now be used in single-binary Cortex. Attempts to use it previously would fail with panic. This change also breaks existing binary protocol used to exchange gossip messages, so this version will not be able to understand gossiped Ring when used in combination with the previous version of Cortex. Easiest way to upgrade is to shutdown old Cortex installation, and restart it with new version. Incremental rollout works too, but with reduced functionality until all components run the same version. #2016
* [FEATURE] Added a read-only local alertmanager config store using files named corresponding to their tenant id. #2125
* [FEATURE] Added flag `-experimental.ruler.enable-api` to enable the ruler api which implements the Prometheus API `/api/v1/rules` and `/api/v1/alerts` endpoints under the configured `-http.prefix`. #1999
* [FEATURE] Added sharding support to compactor when using the experimental TSDB blocks storage. #2113
* [FEATURE] Added ability to override YAML config file settings using environment variables. #2147
  * `-config.expand-env`
* [FEATURE] Added flags to disable Alertmanager notifications methods. #2187
  * `-configs.notifications.disable-email`
  * `-configs.notifications.disable-webhook`
* [FEATURE] Add /config HTTP endpoint which exposes the current Cortex configuration as YAML. #2165
* [FEATURE] Allow Prometheus remote write directly to ingesters. #1491
* [FEATURE] Introduced new standalone service `query-tee` that can be used for testing purposes to send the same Prometheus query to multiple backends (ie. two Cortex clusters ingesting the same metrics) and compare the performances. #2203
* [FEATURE] Fan out parallelizable queries to backend queriers concurrently. #1878
  * `querier.parallelise-shardable-queries` (bool)
  * Requires a shard-compatible schema (v10+)
  * This causes the number of traces to increase accordingly.
  * The query-frontend now requires a schema config to determine how/when to shard queries, either from a file or from flags (i.e. by the `config-yaml` CLI flag). This is the same schema config the queriers consume. The schema is only required to use this option.
  * It's also advised to increase downstream concurrency controls as well:
    * `querier.max-outstanding-requests-per-tenant`
    * `querier.max-query-parallelism`
    * `querier.max-concurrent`
    * `server.grpc-max-concurrent-streams` (for both query-frontends and queriers)
* [FEATURE] Added user sub rings to distribute users to a subset of ingesters. #1947
  * `-experimental.distributor.user-subring-size`
* [FEATURE] Add flag `-experimental.tsdb.stripe-size` to expose TSDB stripe size option. #2185
* [FEATURE] Experimental Delete Series: Added support for Deleting Series with Prometheus style API. Needs to be enabled first by setting `-purger.enable` to `true`. Deletion only supported when using `boltdb` and `filesystem` as index and object store respectively. Support for other stores to follow in separate PRs #2103
* [ENHANCEMENT] Alertmanager: Expose Per-tenant alertmanager metrics #2124
* [ENHANCEMENT] Add `status` label to `cortex_alertmanager_configs` metric to gauge the number of valid and invalid configs. #2125
* [ENHANCEMENT] Cassandra Authentication: added the `custom_authenticators` config option that allows users to authenticate with cassandra clusters using password authenticators that are not approved by default in [gocql](https://github.com/gocql/gocql/blob/81b8263d9fe526782a588ef94d3fa5c6148e5d67/conn.go#L27) #2093
* [ENHANCEMENT] Cassandra Storage: added `max_retries`, `retry_min_backoff` and `retry_max_backoff` configuration options to enable retrying recoverable errors. #2054
* [ENHANCEMENT] Allow to configure HTTP and gRPC server listen address, maximum number of simultaneous connections and connection keepalive settings.
  * `-server.http-listen-address`
  * `-server.http-conn-limit`
  * `-server.grpc-listen-address`
  * `-server.grpc-conn-limit`
  * `-server.grpc.keepalive.max-connection-idle`
  * `-server.grpc.keepalive.max-connection-age`
  * `-server.grpc.keepalive.max-connection-age-grace`
  * `-server.grpc.keepalive.time`
  * `-server.grpc.keepalive.timeout`
* [ENHANCEMENT] PostgreSQL: Bump up `github.com/lib/pq` from `v1.0.0` to `v1.3.0` to support PostgreSQL SCRAM-SHA-256 authentication. #2097
* [ENHANCEMENT] Cassandra Storage: User no longer need `CREATE` privilege on `<all keyspaces>` if given keyspace exists. #2032
* [ENHANCEMENT] Cassandra Storage: added `password_file` configuration options to enable reading Cassandra password from file. #2096
* [ENHANCEMENT] Configs API: Allow GET/POST configs in YAML format. #2181
* [ENHANCEMENT] Background cache writes are batched to improve parallelism and observability. #2135
* [ENHANCEMENT] Add automatic repair for checkpoint and WAL. #2105
* [ENHANCEMENT] Support `lastEvaluation` and `evaluationTime` in `/api/v1/rules` endpoints and make order of groups stable. #2196
* [ENHANCEMENT] Skip expired requests in query-frontend scheduling. #2082
* [ENHANCEMENT] Add ability to configure gRPC keepalive settings. #2066
* [ENHANCEMENT] Experimental TSDB: Export TSDB Syncer metrics from Compactor component, they are prefixed with `cortex_compactor_`. #2023
* [ENHANCEMENT] Experimental TSDB: Added dedicated flag `-experimental.tsdb.bucket-store.tenant-sync-concurrency` to configure the maximum number of concurrent tenants for which blocks are synched. #2026
* [ENHANCEMENT] Experimental TSDB: Expose metrics for objstore operations (prefixed with `cortex_<component>_thanos_objstore_`, component being one of `ingester`, `querier` and `compactor`). #2027
* [ENHANCEMENT] Experimental TSDB: Added support for Azure Storage to be used for block storage, in addition to S3 and GCS. #2083
* [ENHANCEMENT] Experimental TSDB: Reduced memory allocations in the ingesters when using the experimental blocks storage. #2057
* [ENHANCEMENT] Experimental Memberlist KV: expose `-memberlist.gossip-to-dead-nodes-time` and `-memberlist.dead-node-reclaim-time` options to control how memberlist library handles dead nodes and name reuse. #2131
* [BUGFIX] Alertmanager: fixed panic upon applying a new config, caused by duplicate metrics registration in the `NewPipelineBuilder` function. #211
* [BUGFIX] Azure Blob ChunkStore: Fixed issue causing `invalid chunk checksum` errors. #2074
* [BUGFIX] The gauge `cortex_overrides_last_reload_successful` is now only exported by components that use a `RuntimeConfigManager`. Previously, for components that do not initialize a `RuntimeConfigManager` (such as the compactor) the gauge was initialized with 0 (indicating error state) and then never updated, resulting in a false-negative permanent error state. #2092
* [BUGFIX] Fixed WAL metric names, added the `cortex_` prefix.
* [BUGFIX] Restored histogram `cortex_configs_request_duration_seconds` #2138
* [BUGFIX] Fix wrong syntax for `url` in config-file-reference. #2148
* [BUGFIX] Fixed some 5xx status code returned by the query-frontend when they should actually be 4xx. #2122
* [BUGFIX] Fixed leaked goroutines in the querier. #2070
* [BUGFIX] Experimental TSDB: fixed `/all_user_stats` and `/api/prom/user_stats` endpoints when using the experimental TSDB blocks storage. #2042
* [BUGFIX] Experimental TSDB: fixed ruler to correctly work with the experimental TSDB blocks storage. #2101

### Changes to denormalised tokens in the ring

Cortex 0.4.0 is the last version that can *write* denormalised tokens. Cortex 0.5.0 and above always write normalised tokens.

Cortex 0.6.0 is the last version that can *read* denormalised tokens. Starting with Cortex 0.7.0 only normalised tokens are supported, and ingesters writing denormalised tokens to the ring (running Cortex 0.4.0 or earlier with `-ingester.normalise-tokens=false`) are ignored by distributors. Such ingesters should either switch to using normalised tokens, or be upgraded to Cortex 0.5.0 or later.

### Known issues

- The gRPC streaming for ingesters doesn't work when using the experimental TSDB blocks storage. Please do not enable `-querier.ingester-streaming` if you're using the TSDB blocks storage. If you want to enable it, you can build Cortex from `master` given the issue has been fixed after Cortex `0.7` branch has been cut and the fix wasn't included in the `0.7` because related to an experimental feature.

### Annotated config file breaking changes

In this section you can find a config file diff showing the breaking changes introduced in Cortex `0.7`. You can also find the [full configuration file reference doc](https://cortexmetrics.io/docs/configuration/configuration-file/) in the website.

 ```diff
### Root level config

 # "configdb" has been moved to "alertmanager > store > configdb".
-[configdb: <configdb_config>]

 # "config_store" has been renamed to "configs".
-[config_store: <configstore_config>]
+[configs: <configs_config>]


### `distributor_config`

 # The support to hook an external billing system has been removed.
-[enable_billing: <boolean> | default = false]
-billing:
-  [maxbufferedevents: <int> | default = 1024]
-  [retrydelay: <duration> | default = 500ms]
-  [ingesterhostport: <string> | default = "localhost:24225"]


### `querier_config`

 # "ingestermaxquerylookback" has been renamed to "query_ingesters_within".
-[ingestermaxquerylookback: <duration> | default = 0s]
+[query_ingesters_within: <duration> | default = 0s]


### `queryrange_config`

results_cache:
  cache:
     # "defaul_validity" has been renamed to "default_validity".
-    [defaul_validity: <duration> | default = 0s]
+    [default_validity: <duration> | default = 0s]

   # "cache_split_interval" has been deprecated in favor of "split_queries_by_interval".
-  [cache_split_interval: <duration> | default = 24h0m0s]


### `alertmanager_config`

# The "store" config block has been added. This includes "configdb" which previously
# was the "configdb" root level config block.
+store:
+  [type: <string> | default = "configdb"]
+  [configdb: <configstore_config>]
+  local:
+    [path: <string> | default = ""]


### `storage_config`

index_queries_cache_config:
   # "defaul_validity" has been renamed to "default_validity".
-  [defaul_validity: <duration> | default = 0s]
+  [default_validity: <duration> | default = 0s]


### `chunk_store_config`

chunk_cache_config:
   # "defaul_validity" has been renamed to "default_validity".
-  [defaul_validity: <duration> | default = 0s]
+  [default_validity: <duration> | default = 0s]

write_dedupe_cache_config:
   # "defaul_validity" has been renamed to "default_validity".
-  [defaul_validity: <duration> | default = 0s]
+  [default_validity: <duration> | default = 0s]

 # "min_chunk_age" has been removed in favor of "querier > query_store_after".
-[min_chunk_age: <duration> | default = 0s]


### `configs_config`

-# "uri" has been moved to "database > uri".
-[uri: <string> | default = "postgres://postgres@configs-db.weave.local/configs?sslmode=disable"]

-# "migrationsdir" has been moved to "database > migrations_dir".
-[migrationsdir: <string> | default = ""]

-# "passwordfile" has been moved to "database > password_file".
-[passwordfile: <string> | default = ""]

+database:
+  [uri: <string> | default = "postgres://postgres@configs-db.weave.local/configs?sslmode=disable"]
+  [migrations_dir: <string> | default = ""]
+  [password_file: <string> | default = ""]
```

## Cortex 0.6.1 / 2020-02-05

* [BUGFIX] Fixed parsing of the WAL configuration when specified in the YAML config file. #2071

## Cortex 0.6.0 / 2020-01-28

Note that the ruler flags need to be changed in this upgrade. You're moving from a single node ruler to something that might need to be sharded.
Further, if you're using the configs service, we've upgraded the migration library and this requires some manual intervention. See full instructions below to upgrade your PostgreSQL.

* [CHANGE] The frontend component now does not cache results if it finds a `Cache-Control` header and if one of its values is `no-store`. #1974
* [CHANGE] Flags changed with transition to upstream Prometheus rules manager:
  * `-ruler.client-timeout` is now `ruler.configs.client-timeout` in order to match `ruler.configs.url`.
  * `-ruler.group-timeout`has been removed.
  * `-ruler.num-workers` has been removed.
  * `-ruler.rule-path` has been added to specify where the prometheus rule manager will sync rule files.
  * `-ruler.storage.type` has beem added to specify the rule store backend type, currently only the configdb.
  * `-ruler.poll-interval` has been added to specify the interval in which to poll new rule groups.
  * `-ruler.evaluation-interval` default value has changed from `15s` to `1m` to match the default evaluation interval in Prometheus.
  * Ruler sharding requires a ring which can be configured via the ring flags prefixed by `ruler.ring.`. #1987
* [CHANGE] Use relative links from /ring page to make it work when used behind reverse proxy. #1896
* [CHANGE] Deprecated `-distributor.limiter-reload-period` flag. #1766
* [CHANGE] Ingesters now write only normalised tokens to the ring, although they can still read denormalised tokens used by other ingesters. `-ingester.normalise-tokens` is now deprecated, and ignored. If you want to switch back to using denormalised tokens, you need to downgrade to Cortex 0.4.0. Previous versions don't handle claiming tokens from normalised ingesters correctly. #1809
* [CHANGE] Overrides mechanism has been renamed to "runtime config", and is now separate from limits. Runtime config is simply a file that is reloaded by Cortex every couple of seconds. Limits and now also multi KV use this mechanism.<br />New arguments were introduced: `-runtime-config.file` (defaults to empty) and `-runtime-config.reload-period` (defaults to 10 seconds), which replace previously used `-limits.per-user-override-config` and `-limits.per-user-override-period` options. Old options are still used if `-runtime-config.file` is not specified. This change is also reflected in YAML configuration, where old `limits.per_tenant_override_config` and `limits.per_tenant_override_period` fields are replaced with `runtime_config.file` and `runtime_config.period` respectively. #1749
* [CHANGE] Cortex now rejects data with duplicate labels. Previously, such data was accepted, with duplicate labels removed with only one value left. #1964
* [CHANGE] Changed the default value for `-distributor.ha-tracker.prefix` from `collectors/` to `ha-tracker/` in order to not clash with other keys (ie. ring) stored in the same key-value store. #1940
* [FEATURE] Experimental: Write-Ahead-Log added in ingesters for more data reliability against ingester crashes. #1103
  * `--ingester.wal-enabled`: Setting this to `true` enables writing to WAL during ingestion.
  * `--ingester.wal-dir`: Directory where the WAL data should be stored and/or recovered from.
  * `--ingester.checkpoint-enabled`: Set this to `true` to enable checkpointing of in-memory chunks to disk.
  * `--ingester.checkpoint-duration`: This is the interval at which checkpoints should be created.
  * `--ingester.recover-from-wal`: Set this to `true` to recover data from an existing WAL.
  * For more information, please checkout the ["Ingesters with WAL" guide](https://cortexmetrics.io/docs/guides/ingesters-with-wal/).
* [FEATURE] The distributor can now drop labels from samples (similar to the removal of the replica label for HA ingestion) per user via the `distributor.drop-label` flag. #1726
* [FEATURE] Added flag `debug.mutex-profile-fraction` to enable mutex profiling #1969
* [FEATURE] Added `global` ingestion rate limiter strategy. Deprecated `-distributor.limiter-reload-period` flag. #1766
* [FEATURE] Added support for Microsoft Azure blob storage to be used for storing chunk data. #1913
* [FEATURE] Added readiness probe endpoint`/ready` to queriers. #1934
* [FEATURE] Added "multi" KV store that can interact with two other KV stores, primary one for all reads and writes, and secondary one, which only receives writes. Primary/secondary store can be modified in runtime via runtime-config mechanism (previously "overrides"). #1749
* [FEATURE] Added support to store ring tokens to a file and read it back on startup, instead of generating/fetching the tokens to/from the ring. This feature can be enabled with the flag `-ingester.tokens-file-path`. #1750
* [FEATURE] Experimental TSDB: Added `/series` API endpoint support with TSDB blocks storage. #1830
* [FEATURE] Experimental TSDB: Added TSDB blocks `compactor` component, which iterates over users blocks stored in the bucket and compact them according to the configured block ranges. #1942
* [ENHANCEMENT] metric `cortex_ingester_flush_reasons` gets a new `reason` value: `Spread`, when `-ingester.spread-flushes` option is enabled. #1978
* [ENHANCEMENT] Added `password` and `enable_tls` options to redis cache configuration. Enables usage of Microsoft Azure Cache for Redis service. #1923
* [ENHANCEMENT] Upgraded Kubernetes API version for deployments from `extensions/v1beta1` to `apps/v1`. #1941
* [ENHANCEMENT] Experimental TSDB: Open existing TSDB on startup to prevent ingester from becoming ready before it can accept writes. The max concurrency is set via `--experimental.tsdb.max-tsdb-opening-concurrency-on-startup`. #1917
* [ENHANCEMENT] Experimental TSDB: Querier now exports aggregate metrics from Thanos bucket store and in memory index cache (many metrics to list, but all have `cortex_querier_bucket_store_` or `cortex_querier_blocks_index_cache_` prefix). #1996
* [ENHANCEMENT] Experimental TSDB: Improved multi-tenant bucket store. #1991
  * Allowed to configure the blocks sync interval via `-experimental.tsdb.bucket-store.sync-interval` (0 disables the sync)
  * Limited the number of tenants concurrently synched by `-experimental.tsdb.bucket-store.block-sync-concurrency`
  * Renamed `cortex_querier_sync_seconds` metric to `cortex_querier_blocks_sync_seconds`
  * Track `cortex_querier_blocks_sync_seconds` metric for the initial sync too
* [BUGFIX] Fixed unnecessary CAS operations done by the HA tracker when the jitter is enabled. #1861
* [BUGFIX] Fixed ingesters getting stuck in a LEAVING state after coming up from an ungraceful exit. #1921
* [BUGFIX] Reduce memory usage when ingester Push() errors. #1922
* [BUGFIX] Table Manager: Fixed calculation of expected tables and creation of tables from next active schema considering grace period. #1976
* [BUGFIX] Experimental TSDB: Fixed ingesters consistency during hand-over when using experimental TSDB blocks storage. #1854 #1818
* [BUGFIX] Experimental TSDB: Fixed metrics when using experimental TSDB blocks storage. #1981 #1982 #1990 #1983
* [BUGFIX] Experimental memberlist: Use the advertised address when sending packets to other peers of the Gossip memberlist. #1857
* [BUGFIX] Experimental TSDB: Fixed incorrect query results introduced in #2604 caused by a buffer incorrectly reused while iterating samples. #2697

### Upgrading PostgreSQL (if you're using configs service)

Reference: <https://github.com/golang-migrate/migrate/tree/master/database/postgres#upgrading-from-v1>

1. Install the migrate package cli tool: <https://github.com/golang-migrate/migrate/tree/master/cmd/migrate#installation>
2. Drop the `schema_migrations` table: `DROP TABLE schema_migrations;`.
2. Run the migrate command:

```bash
migrate  -path <absolute_path_to_cortex>/cmd/cortex/migrations -database postgres://localhost:5432/database force 2
```

### Known issues

- The `cortex_prometheus_rule_group_last_evaluation_timestamp_seconds` metric, tracked by the ruler, is not unregistered for rule groups not being used anymore. This issue will be fixed in the next Cortex release (see [2033](https://github.com/cortexproject/cortex/issues/2033)).

- Write-Ahead-Log (WAL) does not have automatic repair of corrupt checkpoint or WAL segments, which is possible if ingester crashes abruptly or the underlying disk corrupts. Currently the only way to resolve this is to manually delete the affected checkpoint and/or WAL segments. Automatic repair will be added in the future releases.

## Cortex 0.4.0 / 2019-12-02

* [CHANGE] The frontend component has been refactored to be easier to re-use. When upgrading the frontend, cache entries will be discarded and re-created with the new protobuf schema. #1734
* [CHANGE] Removed direct DB/API access from the ruler. `-ruler.configs.url` has been now deprecated. #1579
* [CHANGE] Removed `Delta` encoding. Any old chunks with `Delta` encoding cannot be read anymore. If `ingester.chunk-encoding` is set to `Delta` the ingester will fail to start. #1706
* [CHANGE] Setting `-ingester.max-transfer-retries` to 0 now disables hand-over when ingester is shutting down. Previously, zero meant infinite number of attempts. #1771
* [CHANGE] `dynamo` has been removed as a valid storage name to make it consistent for all components. `aws` and `aws-dynamo` remain as valid storage names.
* [CHANGE/FEATURE] The frontend split and cache intervals can now be configured using the respective flag `--querier.split-queries-by-interval` and `--frontend.cache-split-interval`.
  * If `--querier.split-queries-by-interval` is not provided request splitting is disabled by default.
  * __`--querier.split-queries-by-day` is still accepted for backward compatibility but has been deprecated. You should now use `--querier.split-queries-by-interval`. We recommend a to use a multiple of 24 hours.__
* [FEATURE] Global limit on the max series per user and metric #1760
  * `-ingester.max-global-series-per-user`
  * `-ingester.max-global-series-per-metric`
  * Requires `-distributor.replication-factor` and `-distributor.shard-by-all-labels` set for the ingesters too
* [FEATURE] Flush chunks with stale markers early with `ingester.max-stale-chunk-idle`. #1759
* [FEATURE] EXPERIMENTAL: Added new KV Store backend based on memberlist library. Components can gossip about tokens and ingester states, instead of using Consul or Etcd. #1721
* [FEATURE] EXPERIMENTAL: Use TSDB in the ingesters & flush blocks to S3/GCS ala Thanos. This will let us use an Object Store more efficiently and reduce costs. #1695
* [FEATURE] Allow Query Frontend to log slow queries with `frontend.log-queries-longer-than`. #1744
* [FEATURE] Add HTTP handler to trigger ingester flush & shutdown - used when running as a stateful set with the WAL enabled.  #1746
* [FEATURE] EXPERIMENTAL: Added GCS support to TSDB blocks storage. #1772
* [ENHANCEMENT] Reduce memory allocations in the write path. #1706
* [ENHANCEMENT] Consul client now follows recommended practices for blocking queries wrt returned Index value. #1708
* [ENHANCEMENT] Consul client can optionally rate-limit itself during Watch (used e.g. by ring watchers) and WatchPrefix (used by HA feature) operations. Rate limiting is disabled by default. New flags added: `--consul.watch-rate-limit`, and `--consul.watch-burst-size`. #1708
* [ENHANCEMENT] Added jitter to HA deduping heartbeats, configure using `distributor.ha-tracker.update-timeout-jitter-max` #1534
* [ENHANCEMENT] Add ability to flush chunks with stale markers early. #1759
* [BUGFIX] Stop reporting successful actions as 500 errors in KV store metrics. #1798
* [BUGFIX] Fix bug where duplicate labels can be returned through metadata APIs. #1790
* [BUGFIX] Fix reading of old, v3 chunk data. #1779
* [BUGFIX] Now support IAM roles in service accounts in AWS EKS. #1803
* [BUGFIX] Fixed duplicated series returned when querying both ingesters and store with the experimental TSDB blocks storage. #1778

In this release we updated the following dependencies:

- gRPC v1.25.0  (resulted in a drop of 30% CPU usage when compression is on)
- jaeger-client v2.20.0
- aws-sdk-go to v1.25.22

## Cortex 0.3.0 / 2019-10-11

This release adds support for Redis as an alternative to Memcached, and also includes many optimisations which reduce CPU and memory usage.

* [CHANGE] Gauge metrics were renamed to drop the `_total` suffix. #1685
  * In Alertmanager, `alertmanager_configs_total` is now `alertmanager_configs`
  * In Ruler, `scheduler_configs_total` is now `scheduler_configs`
  * `scheduler_groups_total` is now `scheduler_groups`.
* [CHANGE] `--alertmanager.configs.auto-slack-root` flag was dropped as auto Slack root is not supported anymore. #1597
* [CHANGE] In table-manager, default DynamoDB capacity was reduced from 3,000 units to 1,000 units. We recommend you do not run with the defaults: find out what figures are needed for your environment and set that via `-dynamodb.periodic-table.write-throughput` and `-dynamodb.chunk-table.write-throughput`.
* [FEATURE] Add Redis support for caching #1612
* [FEATURE] Allow spreading chunk writes across multiple S3 buckets #1625
* [FEATURE] Added `/shutdown` endpoint for ingester to shutdown all operations of the ingester. #1746
* [ENHANCEMENT] Upgraded Prometheus to 2.12.0 and Alertmanager to 0.19.0. #1597
* [ENHANCEMENT] Cortex is now built with Go 1.13 #1675, #1676, #1679
* [ENHANCEMENT] Many optimisations, mostly impacting ingester and querier: #1574, #1624, #1638, #1644, #1649, #1654, #1702

Full list of changes: <https://github.com/cortexproject/cortex/compare/v0.2.0...v0.3.0>

## Cortex 0.2.0 / 2019-09-05

This release has several exciting features, the most notable of them being setting `-ingester.spread-flushes` to potentially reduce your storage space by upto 50%.

* [CHANGE] Flags changed due to changes upstream in Prometheus Alertmanager #929:
  * `alertmanager.mesh.listen-address` is now `cluster.listen-address`
  * `alertmanager.mesh.peer.host` and `alertmanager.mesh.peer.service` can be replaced by `cluster.peer`
  * `alertmanager.mesh.hardware-address`, `alertmanager.mesh.nickname`, `alertmanager.mesh.password`, and `alertmanager.mesh.peer.refresh-interval` all disappear.
* [CHANGE] --claim-on-rollout flag deprecated; feature is now always on #1566
* [CHANGE] Retention period must now be a multiple of periodic table duration #1564
* [CHANGE] The value for the name label for the chunks memcache in all `cortex_cache_` metrics is now `chunksmemcache` (before it was `memcache`) #1569
* [FEATURE] Makes the ingester flush each timeseries at a specific point in the max-chunk-age cycle with `-ingester.spread-flushes`. This means multiple replicas of a chunk are very likely to contain the same contents which cuts chunk storage space by up to 66%. #1578
* [FEATURE] Make minimum number of chunk samples configurable per user #1620
* [FEATURE] Honor HTTPS for custom S3 URLs #1603
* [FEATURE] You can now point the query-frontend at a normal Prometheus for parallelisation and caching #1441
* [FEATURE] You can now specify `http_config` on alert receivers #929
* [FEATURE] Add option to use jump hashing to load balance requests to memcached #1554
* [FEATURE] Add status page for HA tracker to distributors #1546
* [FEATURE] The distributor ring page is now easier to read with alternate rows grayed out #1621

## Cortex 0.1.0 / 2019-08-07

* [CHANGE] HA Tracker flags were renamed to provide more clarity #1465
  * `distributor.accept-ha-labels` is now `distributor.ha-tracker.enable`
  * `distributor.accept-ha-samples` is now `distributor.ha-tracker.enable-for-all-users`
  * `ha-tracker.replica` is now `distributor.ha-tracker.replica`
  * `ha-tracker.cluster` is now `distributor.ha-tracker.cluster`
* [FEATURE] You can specify "heap ballast" to reduce Go GC Churn #1489
* [BUGFIX] HA Tracker no longer always makes a request to Consul/Etcd when a request is not from the active replica #1516
* [BUGFIX] Queries are now correctly cancelled by the query-frontend #1508<|MERGE_RESOLUTION|>--- conflicted
+++ resolved
@@ -102,11 +102,8 @@
 * [ENHANCEMENT] Clarify "Set rule group" API specification. #1869
 * [ENHANCEMENT] Published Mimir jsonnet documentation. #2024
 * [ENHANCEMENT] Documented required scrape interval for using alerting and recording rules from Mimir jsonnet. #2147
-<<<<<<< HEAD
 * [ENHANCEMENT] Added step-by-step article about migrating from Consul to Memberlist KV store using jsonnet without downtime. #2166
-=======
 * [ENHANCEMENT] Documented how to configure queriers’ autoscaling with Jsonnet. #2128
->>>>>>> 017a738e
 * [BUGFIX] Fixed ruler configuration used in the getting started guide. #2052
 * [BUGFIX] Fixed Mimir Alertmanager datasource in Grafana used by "Play with Grafana Mimir" tutorial. #2115
 
